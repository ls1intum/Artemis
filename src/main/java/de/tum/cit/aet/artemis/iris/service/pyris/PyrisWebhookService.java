package de.tum.cit.aet.artemis.iris.service.pyris;

import static de.tum.cit.aet.artemis.core.config.Constants.PROFILE_IRIS;

import java.io.IOException;
import java.net.URI;
import java.nio.file.Files;
import java.nio.file.Path;
import java.util.ArrayList;
import java.util.Base64;
import java.util.List;
import java.util.Map;
import java.util.Objects;
import java.util.Optional;
import java.util.Set;
import java.util.stream.Collectors;

import org.slf4j.Logger;
import org.slf4j.LoggerFactory;
import org.springframework.beans.factory.annotation.Value;
import org.springframework.context.annotation.Profile;
import org.springframework.stereotype.Service;

import de.tum.cit.aet.artemis.communication.domain.Faq;
import de.tum.cit.aet.artemis.core.FilePathType;
import de.tum.cit.aet.artemis.core.domain.Course;
import de.tum.cit.aet.artemis.core.domain.DomainObject;
import de.tum.cit.aet.artemis.core.util.FilePathConverter;
import de.tum.cit.aet.artemis.iris.dto.IngestionState;
import de.tum.cit.aet.artemis.iris.exception.IrisInternalPyrisErrorException;
import de.tum.cit.aet.artemis.iris.service.pyris.dto.PyrisPipelineExecutionSettingsDTO;
import de.tum.cit.aet.artemis.iris.service.pyris.dto.faqingestionwebhook.PyrisFaqWebhookDTO;
import de.tum.cit.aet.artemis.iris.service.pyris.dto.faqingestionwebhook.PyrisWebhookFaqDeletionExecutionDTO;
import de.tum.cit.aet.artemis.iris.service.pyris.dto.faqingestionwebhook.PyrisWebhookFaqIngestionExecutionDTO;
import de.tum.cit.aet.artemis.iris.service.pyris.dto.lectureingestionwebhook.PyrisLectureUnitWebhookDTO;
import de.tum.cit.aet.artemis.iris.service.pyris.dto.lectureingestionwebhook.PyrisWebhookLectureDeletionExecutionDTO;
import de.tum.cit.aet.artemis.iris.service.pyris.dto.lectureingestionwebhook.PyrisWebhookLectureIngestionExecutionDTO;
import de.tum.cit.aet.artemis.iris.service.settings.IrisSettingsService;
import de.tum.cit.aet.artemis.lecture.api.LectureRepositoryApi;
import de.tum.cit.aet.artemis.lecture.api.LectureUnitRepositoryApi;
import de.tum.cit.aet.artemis.lecture.config.LectureApiNotPresentException;
import de.tum.cit.aet.artemis.lecture.domain.AttachmentType;
import de.tum.cit.aet.artemis.lecture.domain.AttachmentVideoUnit;
import de.tum.cit.aet.artemis.lecture.domain.Lecture;
import de.tum.cit.aet.artemis.lecture.domain.LectureTranscription;
import de.tum.cit.aet.artemis.lecture.domain.LectureUnit;
import de.tum.cit.aet.artemis.lecture.repository.LectureTranscriptionRepository;

@Service
@Profile(PROFILE_IRIS)
public class PyrisWebhookService {

    private static final Logger log = LoggerFactory.getLogger(PyrisWebhookService.class);

    private final PyrisConnectorService pyrisConnectorService;

    private final PyrisJobService pyrisJobService;

    private final IrisSettingsService irisSettingsService;

    private final Optional<LectureRepositoryApi> lectureRepositoryApi;

    private final Optional<LectureUnitRepositoryApi> lectureUnitRepositoryApi;

    private final LectureTranscriptionRepository lectureTranscriptionRepository;

    @Value("${server.url}")
    private String artemisBaseUrl;

    public PyrisWebhookService(PyrisConnectorService pyrisConnectorService, PyrisJobService pyrisJobService, IrisSettingsService irisSettingsService,
<<<<<<< HEAD
            IrisSettingsRepository irisSettingsRepository, Optional<LectureRepositoryApi> lectureRepositoryApi, Optional<LectureUnitRepositoryApi> lectureUnitRepositoryApi,
            LectureTranscriptionRepository lectureTranscriptionRepository) {
=======
            Optional<LectureRepositoryApi> lectureRepositoryApi, Optional<LectureUnitRepositoryApi> lectureUnitRepositoryApi) {
>>>>>>> d93ef0ec
        this.pyrisConnectorService = pyrisConnectorService;
        this.pyrisJobService = pyrisJobService;
        this.irisSettingsService = irisSettingsService;
        this.lectureRepositoryApi = lectureRepositoryApi;
        this.lectureUnitRepositoryApi = lectureUnitRepositoryApi;
<<<<<<< HEAD
        this.lectureTranscriptionRepository = lectureTranscriptionRepository;
=======
    }

    /**
     * adds the transcription to the vector database in Pyris
     *
     * @param transcription The transcription that got Updated
     * @param course        The course of the transcriptions
     * @param lecture       The lecture of the transcriptions
     * @param lectureUnit   The lecture unit of the transcriptions
     * @return jobToken if the job was created else null
     */
    public String addTranscriptionsToPyrisDB(LectureTranscription transcription, Course course, Lecture lecture, AttachmentVideoUnit lectureUnit) {
        if (transcription == null) {
            throw new IllegalArgumentException("Transcriptions cannot be empty");
        }

        if (!lectureIngestionEnabled(course)) {
            return null;
        }

        if (transcription.getLectureUnit().getLecture() == null) {
            throw new IllegalArgumentException("Transcription must be associated with a lecture");
        }
        else if (!transcription.getLectureUnit().getLecture().equals(lecture)) {
            throw new IllegalArgumentException("All transcriptions must be associated with the same lecture");
        }

        PyrisTranscriptionIngestionWebhookDTO pyrisTranscriptionIngestionWebhookDTO = new PyrisTranscriptionIngestionWebhookDTO(transcription, lecture.getId(), lecture.getTitle(),
                course.getId(), course.getTitle(), course.getDescription(), transcription.getLectureUnit().getId(), transcription.getLectureUnit().getName(),
                lectureUnit.getVideoSource());

        return executeTranscriptionAdditionWebhook(pyrisTranscriptionIngestionWebhookDTO, course, lecture, lectureUnit);
    }

    /**
     * adds the lecture transcription into the vector database of Pyris
     *
     * @param toUpdateTranscription The transcription that is going to be Updated
     * @return jobToken if the job was created
     */
    private String executeTranscriptionAdditionWebhook(PyrisTranscriptionIngestionWebhookDTO toUpdateTranscription, Course course, Lecture lecture, LectureUnit lectureUnit) {
        String jobToken = pyrisJobService.addTranscriptionIngestionWebhookJob(course.getId(), lecture.getId(), lectureUnit.getId());
        var settings = irisSettingsService.getCombinedIrisSettingsFor(course, false).irisLectureIngestionSettings();
        PyrisPipelineExecutionSettingsDTO settingsDTO = new PyrisPipelineExecutionSettingsDTO(jobToken, artemisBaseUrl, settings.selectedVariant());
        PyrisWebhookTranscriptionIngestionExecutionDTO executionDTO = new PyrisWebhookTranscriptionIngestionExecutionDTO(toUpdateTranscription, lectureUnit.getId(), settingsDTO,
                List.of());
        pyrisConnectorService.executeTranscriptionAdditionWebhook(executionDTO);
        return jobToken;
    }

    /**
     * delete the lecture transcription in pyris
     *
     * @param lectureTranscription The lecture transcription that gets erased
     * @return jobToken if the job was created
     */
    public String deleteLectureTranscription(LectureTranscription lectureTranscription) {
        Lecture lecture = lectureTranscription.getLectureUnit().getLecture();
        Course course = lecture.getCourse();
        LectureUnit lectureUnit = lectureTranscription.getLectureUnit();
        if (!(lectureUnit instanceof AttachmentVideoUnit)) {
            throw new IllegalArgumentException("Lecture Transcription must belong to an AttachmentVideoUnit");
        }
        return executeLectureTranscriptionDeletionWebhook(new PyrisTranscriptionIngestionWebhookDTO(lectureTranscription, lecture.getId(), lecture.getTitle(), course.getId(),
                course.getTitle(), course.getDescription(), lectureUnit.getId(), lectureUnit.getName(), ((AttachmentVideoUnit) lectureUnit).getVideoSource()));
    }

    /**
     * executes the lecture transcription deletion webhook to delete lecture transcriptions from the vector database on pyris
     *
     * @param toUpdateLectureTranscription The lecture transcription that got Updated as webhook DTO
     * @return jobToken if the job was created else null
     */
    private String executeLectureTranscriptionDeletionWebhook(PyrisTranscriptionIngestionWebhookDTO toUpdateLectureTranscription) {
        String jobToken = pyrisJobService.addTranscriptionIngestionWebhookJob(toUpdateLectureTranscription.courseId(), toUpdateLectureTranscription.lectureId(),
                toUpdateLectureTranscription.transcription().getLectureUnit().getId());
        PyrisPipelineExecutionSettingsDTO settingsDTO = new PyrisPipelineExecutionSettingsDTO(jobToken, artemisBaseUrl, "default");
        PyrisWebhookTranscriptionDeletionExecutionDTO executionDTO = new PyrisWebhookTranscriptionDeletionExecutionDTO(toUpdateLectureTranscription, settingsDTO, List.of());
        pyrisConnectorService.executeLectureTranscriptionDeletionWebhook(executionDTO);

        return jobToken;
>>>>>>> d93ef0ec
    }

    private boolean lectureIngestionEnabled(Course course) {
        return irisSettingsService.getCombinedIrisSettingsFor(course, true).irisLectureIngestionSettings().enabled();
    }

    private String attachmentToBase64(AttachmentVideoUnit attachmentVideoUnit) {
        Path path = FilePathConverter.fileSystemPathForExternalUri(URI.create(attachmentVideoUnit.getAttachment().getLink()), FilePathType.ATTACHMENT_UNIT);
        try {
            byte[] fileBytes = Files.readAllBytes(path);
            return Base64.getEncoder().encodeToString(fileBytes);
        }
        catch (IOException e) {
            throw new IrisInternalPyrisErrorException(e.getMessage());
        }
    }

    private PyrisLectureUnitWebhookDTO processAttachmentVideoUnitForUpdate(AttachmentVideoUnit attachmentVideoUnit) {
        Lecture lecture = attachmentVideoUnit.getLecture();
        Course course = attachmentVideoUnit.getLecture().getCourse();

        Long lectureUnitId = attachmentVideoUnit.getId();
        String lectureUnitName = attachmentVideoUnit.getName();

        Long lectureId = lecture.getId();
        String lectureTitle = lecture.getTitle();
        Long courseId = course.getId();
        String courseTitle = course.getTitle();
        String courseDescription = course.getDescription() == null ? "" : course.getDescription();
        String base64EncodedPdf;
        String lectureUnitLink;
        if (attachmentVideoUnit.getAttachment() != null) {
            base64EncodedPdf = attachmentToBase64(attachmentVideoUnit);
            lectureUnitLink = artemisBaseUrl + "/" + attachmentVideoUnit.getAttachment().getLink();
        }
        else {
            base64EncodedPdf = "";
            lectureUnitLink = "";
        }

        Optional<LectureTranscription> lectureTranscription = lectureTranscriptionRepository.findByLectureUnit_Id(attachmentVideoUnit.getId());
        int version = attachmentVideoUnit.getAttachment() != null ? attachmentVideoUnit.getAttachment().getVersion() : 1;

        LectureUnitRepositoryApi api = lectureUnitRepositoryApi.orElseThrow(() -> new LectureApiNotPresentException(LectureUnitRepositoryApi.class));
        api.save(attachmentVideoUnit);

        if (lectureTranscription.isPresent()) {
            LectureTranscription transcription = lectureTranscription.get();

            return new PyrisLectureUnitWebhookDTO(base64EncodedPdf, attachmentVideoUnit.getAttachment() != null ? attachmentVideoUnit.getAttachment().getVersion() : -1,
                    transcription, lectureUnitId, lectureUnitName, lectureId, lectureTitle, courseId, courseTitle, courseDescription, lectureUnitLink,
                    attachmentVideoUnit.getVideoSource());
        }

        return new PyrisLectureUnitWebhookDTO(base64EncodedPdf, attachmentVideoUnit.getAttachment() != null ? attachmentVideoUnit.getAttachment().getVersion() : null, null,
                lectureUnitId, lectureUnitName, lectureId, lectureTitle, courseId, courseTitle, courseDescription, lectureUnitLink, attachmentVideoUnit.getVideoSource());
    }

    private PyrisLectureUnitWebhookDTO processAttachmentVideoUnitForDeletion(AttachmentVideoUnit attachmentVideoUnit) {
        Long lectureUnitId = attachmentVideoUnit.getId();
        Long lectureId = attachmentVideoUnit.getLecture().getId();
        Long courseId = attachmentVideoUnit.getLecture().getCourse().getId();
        return new PyrisLectureUnitWebhookDTO("", 0, null, lectureUnitId, "", lectureId, "", courseId, "", "", "", "");
    }

    /**
     * send the updated / created attachment to Pyris for ingestion if autoLecturesUpdate is enabled
     *
     * @param newAttachmentVideoUnits the new attachment Units to be sent to pyris for ingestion
     */
    public void autoUpdateAttachmentVideoUnitsInPyris(List<AttachmentVideoUnit> newAttachmentVideoUnits) {
        var course = newAttachmentVideoUnits.stream().map(AttachmentVideoUnit::getLecture).filter(Objects::nonNull).map(Lecture::getCourse).filter(Objects::nonNull).findFirst();

        if (course.isEmpty()) {
            return;
        }
        var settings = irisSettingsService.getCombinedIrisSettingsFor(course.get(), false).irisLectureIngestionSettings();
        if (!settings.enabled() || !settings.autoIngest()) {
            return;
        }
        for (AttachmentVideoUnit attachmentVideoUnit : newAttachmentVideoUnits) {
            addLectureUnitToPyrisDB(attachmentVideoUnit);
        }
    }

    /**
     * delete the lectures from the vector database on pyris
     *
     * @param attachmentVideoUnits The attachmentVideoUnit that got Updated / erased
     * @return jobToken if the job was created
     */
    public String deleteLectureFromPyrisDB(List<AttachmentVideoUnit> attachmentVideoUnits) {
        List<PyrisLectureUnitWebhookDTO> toUpdateAttachmentVideoUnits = new ArrayList<>();
        attachmentVideoUnits.stream().filter(unit -> unit.getAttachment().getAttachmentType() == AttachmentType.FILE && unit.getAttachment().getLink().endsWith(".pdf"))
<<<<<<< HEAD
                .forEach(unit -> {
                    toUpdateAttachmentVideoUnits.add(processAttachmentVideoUnitForDeletion(unit));
                });
=======
                .forEach(unit -> toUpdateAttachmentVideoUnits.add(processAttachmentForDeletion(unit)));
>>>>>>> d93ef0ec
        if (!toUpdateAttachmentVideoUnits.isEmpty()) {
            return executeLectureDeletionWebhook(toUpdateAttachmentVideoUnits);
        }
        return null;
    }

    /**
     * adds the lectures to the vector database in Pyris
     *
     * @param attachmentVideoUnit The attachmentVideoUnit that got Updated
     * @return jobToken if the job was created else null
     */
    public String addLectureUnitToPyrisDB(AttachmentVideoUnit attachmentVideoUnit) {
<<<<<<< HEAD
        if (lectureIngestionEnabled(attachmentVideoUnit.getLecture().getCourse())) {
            if (!attachmentVideoUnit.getVideoSource().isEmpty() || (attachmentVideoUnit.getAttachment() != null
                    && (attachmentVideoUnit.getAttachment().getAttachmentType() == AttachmentType.FILE && attachmentVideoUnit.getAttachment().getLink().endsWith(".pdf")))) {
                return executeLectureAdditionWebhook(processAttachmentVideoUnitForUpdate(attachmentVideoUnit));
            }
            log.error("Attachment {} is not a file or is not of type pdf thus it will not be sent to Pyris", attachmentVideoUnit.getId());
=======
        if (lectureIngestionEnabled(attachmentVideoUnit.getLecture().getCourse()) && attachmentVideoUnit.getAttachment() != null
                && attachmentVideoUnit.getAttachment().getAttachmentType() == AttachmentType.FILE && attachmentVideoUnit.getAttachment().getLink().endsWith(".pdf")) {
            return executeLectureAdditionWebhook(processAttachmentForUpdate(attachmentVideoUnit), attachmentVideoUnit.getLecture().getCourse());
>>>>>>> d93ef0ec
        }
        return null;
    }

    /**
     * executes executeLectureWebhook add or delete lectures from to the vector database on pyris
     *
     * @param toUpdateAttachmentVideoUnits The attachmentVideoUnit that are goin to be deleted
     * @return jobToken if the job was created
     */
    private String executeLectureDeletionWebhook(List<PyrisLectureUnitWebhookDTO> toUpdateAttachmentVideoUnits) {
        String jobToken = pyrisJobService.addLectureIngestionWebhookJob(0, 0, 0);
        PyrisPipelineExecutionSettingsDTO settingsDTO = new PyrisPipelineExecutionSettingsDTO(jobToken, artemisBaseUrl, "default");
        PyrisWebhookLectureDeletionExecutionDTO executionDTO = new PyrisWebhookLectureDeletionExecutionDTO(toUpdateAttachmentVideoUnits, settingsDTO, List.of());
        pyrisConnectorService.executeLectureDeletionWebhook(executionDTO);
        return jobToken;
    }

    /**
     * executes executeLectureAdditionWebhook add lecture from to the vector database on pyris
     *
     * @param toUpdateAttachmentVideoUnit The attachmentVideoUnit that are going to be updated
     * @param course                      The course of the attachment video unit
     * @return jobToken if the job was created
     */
    private String executeLectureAdditionWebhook(PyrisLectureUnitWebhookDTO toUpdateAttachmentVideoUnit, Course course) {
        String jobToken = pyrisJobService.addLectureIngestionWebhookJob(toUpdateAttachmentVideoUnit.courseId(), toUpdateAttachmentVideoUnit.lectureId(),
                toUpdateAttachmentVideoUnit.lectureUnitId());
<<<<<<< HEAD
        PyrisPipelineExecutionSettingsDTO settingsDTO = new PyrisPipelineExecutionSettingsDTO(jobToken, List.of(), artemisBaseUrl);
        PyrisWebhookLectureIngestionExecutionDTO executionDTO = new PyrisWebhookLectureIngestionExecutionDTO(toUpdateAttachmentVideoUnit,
                toUpdateAttachmentVideoUnit.lectureUnitId(), settingsDTO, List.of());
        pyrisConnectorService.executeLectureAddtionWebhook("fullIngestion", executionDTO);
=======
        var settings = irisSettingsService.getCombinedIrisSettingsFor(course, false).irisLectureIngestionSettings();
        PyrisPipelineExecutionSettingsDTO settingsDTO = new PyrisPipelineExecutionSettingsDTO(jobToken, artemisBaseUrl, settings.selectedVariant());
        PyrisWebhookLectureIngestionExecutionDTO executionDTO = new PyrisWebhookLectureIngestionExecutionDTO(toUpdateAttachmentVideoUnit, settingsDTO, List.of());
        pyrisConnectorService.executeLectureAdditionWebhook(executionDTO);
>>>>>>> d93ef0ec
        return jobToken;
    }

    /**
     * uses getLectureUnitIngestionState for all lecture units and then determines the IngestionState of the lecture
     *
     * @param courseId id of the course
     * @return The ingestion state of the lecture
     *
     */
    public Map<Long, IngestionState> getLecturesIngestionState(long courseId) {
        LectureRepositoryApi api = lectureRepositoryApi.orElseThrow(() -> new LectureApiNotPresentException(LectureRepositoryApi.class));
        Set<Lecture> lectures = api.findAllByCourseId(courseId);
        return lectures.stream().collect(Collectors.toMap(DomainObject::getId, lecture -> getLectureIngestionState(courseId, lecture.getId())));

    }

    /**
     * uses getLectureUnitIngestionState for all lecture units and then determines the IngestionState of the lecture
     *
     * @param courseId  id of the course
     * @param lectureId id of the lecture
     * @return The ingestion state of the lecture
     *
     */
    private IngestionState getLectureIngestionState(long courseId, long lectureId) {
        Map<Long, IngestionState> states = getLectureUnitsIngestionState(courseId, lectureId);

        if (states.values().stream().allMatch(state -> state == IngestionState.DONE)) {
            return IngestionState.DONE;
        }

        if (states.values().stream().allMatch(state -> state == IngestionState.NOT_STARTED)) {
            return IngestionState.NOT_STARTED;
        }

        if (states.values().stream().allMatch(state -> state == IngestionState.ERROR)) {
            return IngestionState.ERROR;
        }

        if (states.containsValue(IngestionState.DONE) || states.containsValue(IngestionState.IN_PROGRESS)) {
            return IngestionState.PARTIALLY_INGESTED;
        }

        return IngestionState.NOT_STARTED;
    }

    /**
     * uses send an api call to get all the ingestion states of the lecture units of one lecture in Pyris
     *
     * @param courseId  id of the course
     * @param lectureId id of the lecture
     * @return The ingestion state of the lecture Unit
     */
    public Map<Long, IngestionState> getLectureUnitsIngestionState(long courseId, long lectureId) {
        LectureRepositoryApi api = lectureRepositoryApi.orElseThrow(() -> new LectureApiNotPresentException(LectureRepositoryApi.class));
        List<LectureUnit> lectureunits = api.findByIdWithLectureUnitsElseThrow(lectureId).getLectureUnits();
        return lectureunits.stream().filter(lectureUnit -> lectureUnit instanceof AttachmentVideoUnit)
                .collect(Collectors.toMap(DomainObject::getId, unit -> pyrisConnectorService.getLectureUnitIngestionState(courseId, lectureId, unit.getId())));
    }

    private boolean faqIngestionEnabled(Course course) {
        var settings = irisSettingsService.getRawIrisSettingsFor(course).getIrisFaqIngestionSettings();
        return settings != null && settings.isEnabled();
    }

    /**
     * send the updated / created faqs to Pyris for ingestion if autoLecturesUpdate is enabled.
     *
     * @param newFaq the new faqs to be sent to pyris for ingestion
     */
    public void autoUpdateFaqInPyris(Faq newFaq) {
        var course = newFaq.getCourse();
        var settings = irisSettingsService.getCombinedIrisSettingsFor(course, false).irisFaqIngestionSettings();

        if (settings.enabled() && settings.autoIngest()) {
            addFaq(newFaq);
        }
    }

    /**
     * adds the faq to Pyris.
     *
     * @param faq The faq that will be added to pyris
     * @return jobToken if the job was created else null
     */
    public String addFaq(Faq faq) {
        if (faqIngestionEnabled(faq.getCourse())) {
            return executeFaqAdditionWebhook(new PyrisFaqWebhookDTO(faq.getId(), faq.getQuestionTitle(), faq.getQuestionAnswer(), faq.getCourse().getId(),
                    faq.getCourse().getTitle(), faq.getCourse().getDescription()), faq.getCourse());
        }
        return null;
    }

    /**
     * executes the faq addition webhook to add faq to the vector database on pyris
     *
     * @param toUpdateFaq The faq that got Updated as webhook DTO
     * @param course      The course of the faq
     * @return jobToken if the job was created else null
     */

    private String executeFaqAdditionWebhook(PyrisFaqWebhookDTO toUpdateFaq, Course course) {
        String jobToken = pyrisJobService.addFaqIngestionWebhookJob(toUpdateFaq.courseId(), toUpdateFaq.faqId());
        var settings = irisSettingsService.getCombinedIrisSettingsFor(course, false).irisFaqIngestionSettings();
        PyrisPipelineExecutionSettingsDTO settingsDTO = new PyrisPipelineExecutionSettingsDTO(jobToken, artemisBaseUrl, settings.selectedVariant());
        PyrisWebhookFaqIngestionExecutionDTO executionDTO = new PyrisWebhookFaqIngestionExecutionDTO(toUpdateFaq, settingsDTO, List.of());
        pyrisConnectorService.executeFaqAdditionWebhook(toUpdateFaq, executionDTO);
        return jobToken;

    }

    /**
     * delete the faqs in pyris
     *
     * @param faq The faqs that gets erased
     * @return jobToken if the job was created
     */
    public String deleteFaq(Faq faq) {
        return executeFaqDeletionWebhook(new PyrisFaqWebhookDTO(faq.getId(), faq.getQuestionTitle(), faq.getQuestionAnswer(), faq.getCourse().getId(), faq.getCourse().getTitle(),
                faq.getCourse().getDescription()));

    }

    /**
     * executes the faq deletion webhook to delete faq from the vector database on pyris
     *
     * @param toUpdateFaqs The faq that got Updated as webhook DTO
     * @return jobToken if the job was created else null
     */
    private String executeFaqDeletionWebhook(PyrisFaqWebhookDTO toUpdateFaqs) {
        String jobToken = pyrisJobService.addFaqIngestionWebhookJob(0, 0);
        PyrisPipelineExecutionSettingsDTO settingsDTO = new PyrisPipelineExecutionSettingsDTO(jobToken, artemisBaseUrl, "default");
        PyrisWebhookFaqDeletionExecutionDTO executionDTO = new PyrisWebhookFaqDeletionExecutionDTO(toUpdateFaqs, settingsDTO, List.of());
        pyrisConnectorService.executeFaqDeletionWebhook(executionDTO);
        return jobToken;
    }

    public IngestionState getFaqIngestionState(long courseId, long faqId) {
        return pyrisConnectorService.getFaqIngestionState(courseId, faqId);
    }
}<|MERGE_RESOLUTION|>--- conflicted
+++ resolved
@@ -68,102 +68,14 @@
     private String artemisBaseUrl;
 
     public PyrisWebhookService(PyrisConnectorService pyrisConnectorService, PyrisJobService pyrisJobService, IrisSettingsService irisSettingsService,
-<<<<<<< HEAD
-            IrisSettingsRepository irisSettingsRepository, Optional<LectureRepositoryApi> lectureRepositoryApi, Optional<LectureUnitRepositoryApi> lectureUnitRepositoryApi,
+            Optional<LectureRepositoryApi> lectureRepositoryApi, Optional<LectureUnitRepositoryApi> lectureUnitRepositoryApi,
             LectureTranscriptionRepository lectureTranscriptionRepository) {
-=======
-            Optional<LectureRepositoryApi> lectureRepositoryApi, Optional<LectureUnitRepositoryApi> lectureUnitRepositoryApi) {
->>>>>>> d93ef0ec
         this.pyrisConnectorService = pyrisConnectorService;
         this.pyrisJobService = pyrisJobService;
         this.irisSettingsService = irisSettingsService;
         this.lectureRepositoryApi = lectureRepositoryApi;
         this.lectureUnitRepositoryApi = lectureUnitRepositoryApi;
-<<<<<<< HEAD
         this.lectureTranscriptionRepository = lectureTranscriptionRepository;
-=======
-    }
-
-    /**
-     * adds the transcription to the vector database in Pyris
-     *
-     * @param transcription The transcription that got Updated
-     * @param course        The course of the transcriptions
-     * @param lecture       The lecture of the transcriptions
-     * @param lectureUnit   The lecture unit of the transcriptions
-     * @return jobToken if the job was created else null
-     */
-    public String addTranscriptionsToPyrisDB(LectureTranscription transcription, Course course, Lecture lecture, AttachmentVideoUnit lectureUnit) {
-        if (transcription == null) {
-            throw new IllegalArgumentException("Transcriptions cannot be empty");
-        }
-
-        if (!lectureIngestionEnabled(course)) {
-            return null;
-        }
-
-        if (transcription.getLectureUnit().getLecture() == null) {
-            throw new IllegalArgumentException("Transcription must be associated with a lecture");
-        }
-        else if (!transcription.getLectureUnit().getLecture().equals(lecture)) {
-            throw new IllegalArgumentException("All transcriptions must be associated with the same lecture");
-        }
-
-        PyrisTranscriptionIngestionWebhookDTO pyrisTranscriptionIngestionWebhookDTO = new PyrisTranscriptionIngestionWebhookDTO(transcription, lecture.getId(), lecture.getTitle(),
-                course.getId(), course.getTitle(), course.getDescription(), transcription.getLectureUnit().getId(), transcription.getLectureUnit().getName(),
-                lectureUnit.getVideoSource());
-
-        return executeTranscriptionAdditionWebhook(pyrisTranscriptionIngestionWebhookDTO, course, lecture, lectureUnit);
-    }
-
-    /**
-     * adds the lecture transcription into the vector database of Pyris
-     *
-     * @param toUpdateTranscription The transcription that is going to be Updated
-     * @return jobToken if the job was created
-     */
-    private String executeTranscriptionAdditionWebhook(PyrisTranscriptionIngestionWebhookDTO toUpdateTranscription, Course course, Lecture lecture, LectureUnit lectureUnit) {
-        String jobToken = pyrisJobService.addTranscriptionIngestionWebhookJob(course.getId(), lecture.getId(), lectureUnit.getId());
-        var settings = irisSettingsService.getCombinedIrisSettingsFor(course, false).irisLectureIngestionSettings();
-        PyrisPipelineExecutionSettingsDTO settingsDTO = new PyrisPipelineExecutionSettingsDTO(jobToken, artemisBaseUrl, settings.selectedVariant());
-        PyrisWebhookTranscriptionIngestionExecutionDTO executionDTO = new PyrisWebhookTranscriptionIngestionExecutionDTO(toUpdateTranscription, lectureUnit.getId(), settingsDTO,
-                List.of());
-        pyrisConnectorService.executeTranscriptionAdditionWebhook(executionDTO);
-        return jobToken;
-    }
-
-    /**
-     * delete the lecture transcription in pyris
-     *
-     * @param lectureTranscription The lecture transcription that gets erased
-     * @return jobToken if the job was created
-     */
-    public String deleteLectureTranscription(LectureTranscription lectureTranscription) {
-        Lecture lecture = lectureTranscription.getLectureUnit().getLecture();
-        Course course = lecture.getCourse();
-        LectureUnit lectureUnit = lectureTranscription.getLectureUnit();
-        if (!(lectureUnit instanceof AttachmentVideoUnit)) {
-            throw new IllegalArgumentException("Lecture Transcription must belong to an AttachmentVideoUnit");
-        }
-        return executeLectureTranscriptionDeletionWebhook(new PyrisTranscriptionIngestionWebhookDTO(lectureTranscription, lecture.getId(), lecture.getTitle(), course.getId(),
-                course.getTitle(), course.getDescription(), lectureUnit.getId(), lectureUnit.getName(), ((AttachmentVideoUnit) lectureUnit).getVideoSource()));
-    }
-
-    /**
-     * executes the lecture transcription deletion webhook to delete lecture transcriptions from the vector database on pyris
-     *
-     * @param toUpdateLectureTranscription The lecture transcription that got Updated as webhook DTO
-     * @return jobToken if the job was created else null
-     */
-    private String executeLectureTranscriptionDeletionWebhook(PyrisTranscriptionIngestionWebhookDTO toUpdateLectureTranscription) {
-        String jobToken = pyrisJobService.addTranscriptionIngestionWebhookJob(toUpdateLectureTranscription.courseId(), toUpdateLectureTranscription.lectureId(),
-                toUpdateLectureTranscription.transcription().getLectureUnit().getId());
-        PyrisPipelineExecutionSettingsDTO settingsDTO = new PyrisPipelineExecutionSettingsDTO(jobToken, artemisBaseUrl, "default");
-        PyrisWebhookTranscriptionDeletionExecutionDTO executionDTO = new PyrisWebhookTranscriptionDeletionExecutionDTO(toUpdateLectureTranscription, settingsDTO, List.of());
-        pyrisConnectorService.executeLectureTranscriptionDeletionWebhook(executionDTO);
-
-        return jobToken;
->>>>>>> d93ef0ec
     }
 
     private boolean lectureIngestionEnabled(Course course) {
@@ -258,13 +170,9 @@
     public String deleteLectureFromPyrisDB(List<AttachmentVideoUnit> attachmentVideoUnits) {
         List<PyrisLectureUnitWebhookDTO> toUpdateAttachmentVideoUnits = new ArrayList<>();
         attachmentVideoUnits.stream().filter(unit -> unit.getAttachment().getAttachmentType() == AttachmentType.FILE && unit.getAttachment().getLink().endsWith(".pdf"))
-<<<<<<< HEAD
                 .forEach(unit -> {
                     toUpdateAttachmentVideoUnits.add(processAttachmentVideoUnitForDeletion(unit));
                 });
-=======
-                .forEach(unit -> toUpdateAttachmentVideoUnits.add(processAttachmentForDeletion(unit)));
->>>>>>> d93ef0ec
         if (!toUpdateAttachmentVideoUnits.isEmpty()) {
             return executeLectureDeletionWebhook(toUpdateAttachmentVideoUnits);
         }
@@ -278,18 +186,11 @@
      * @return jobToken if the job was created else null
      */
     public String addLectureUnitToPyrisDB(AttachmentVideoUnit attachmentVideoUnit) {
-<<<<<<< HEAD
         if (lectureIngestionEnabled(attachmentVideoUnit.getLecture().getCourse())) {
             if (!attachmentVideoUnit.getVideoSource().isEmpty() || (attachmentVideoUnit.getAttachment() != null
                     && (attachmentVideoUnit.getAttachment().getAttachmentType() == AttachmentType.FILE && attachmentVideoUnit.getAttachment().getLink().endsWith(".pdf")))) {
                 return executeLectureAdditionWebhook(processAttachmentVideoUnitForUpdate(attachmentVideoUnit));
             }
-            log.error("Attachment {} is not a file or is not of type pdf thus it will not be sent to Pyris", attachmentVideoUnit.getId());
-=======
-        if (lectureIngestionEnabled(attachmentVideoUnit.getLecture().getCourse()) && attachmentVideoUnit.getAttachment() != null
-                && attachmentVideoUnit.getAttachment().getAttachmentType() == AttachmentType.FILE && attachmentVideoUnit.getAttachment().getLink().endsWith(".pdf")) {
-            return executeLectureAdditionWebhook(processAttachmentForUpdate(attachmentVideoUnit), attachmentVideoUnit.getLecture().getCourse());
->>>>>>> d93ef0ec
         }
         return null;
     }
@@ -318,17 +219,11 @@
     private String executeLectureAdditionWebhook(PyrisLectureUnitWebhookDTO toUpdateAttachmentVideoUnit, Course course) {
         String jobToken = pyrisJobService.addLectureIngestionWebhookJob(toUpdateAttachmentVideoUnit.courseId(), toUpdateAttachmentVideoUnit.lectureId(),
                 toUpdateAttachmentVideoUnit.lectureUnitId());
-<<<<<<< HEAD
-        PyrisPipelineExecutionSettingsDTO settingsDTO = new PyrisPipelineExecutionSettingsDTO(jobToken, List.of(), artemisBaseUrl);
+        var settings = irisSettingsService.getCombinedIrisSettingsFor(course, false).irisLectureIngestionSettings();
+        PyrisPipelineExecutionSettingsDTO settingsDTO = new PyrisPipelineExecutionSettingsDTO(jobToken, artemisBaseUrl, settings.selectedVariant());
         PyrisWebhookLectureIngestionExecutionDTO executionDTO = new PyrisWebhookLectureIngestionExecutionDTO(toUpdateAttachmentVideoUnit,
                 toUpdateAttachmentVideoUnit.lectureUnitId(), settingsDTO, List.of());
-        pyrisConnectorService.executeLectureAddtionWebhook("fullIngestion", executionDTO);
-=======
-        var settings = irisSettingsService.getCombinedIrisSettingsFor(course, false).irisLectureIngestionSettings();
-        PyrisPipelineExecutionSettingsDTO settingsDTO = new PyrisPipelineExecutionSettingsDTO(jobToken, artemisBaseUrl, settings.selectedVariant());
-        PyrisWebhookLectureIngestionExecutionDTO executionDTO = new PyrisWebhookLectureIngestionExecutionDTO(toUpdateAttachmentVideoUnit, settingsDTO, List.of());
         pyrisConnectorService.executeLectureAdditionWebhook(executionDTO);
->>>>>>> d93ef0ec
         return jobToken;
     }
 
