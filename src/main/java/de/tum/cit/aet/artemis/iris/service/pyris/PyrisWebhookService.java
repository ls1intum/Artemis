package de.tum.cit.aet.artemis.iris.service.pyris;

import static de.tum.cit.aet.artemis.core.config.Constants.PROFILE_IRIS;

import java.io.IOException;
import java.net.URI;
import java.nio.file.Files;
import java.nio.file.Path;
import java.util.ArrayList;
import java.util.Base64;
import java.util.List;
import java.util.Map;
import java.util.Optional;
import java.util.Set;
import java.util.stream.Collectors;

import org.slf4j.Logger;
import org.slf4j.LoggerFactory;
import org.springframework.beans.factory.annotation.Value;
import org.springframework.context.annotation.Profile;
import org.springframework.stereotype.Service;

import de.tum.cit.aet.artemis.communication.domain.Faq;
import de.tum.cit.aet.artemis.core.FilePathType;
import de.tum.cit.aet.artemis.core.domain.Course;
import de.tum.cit.aet.artemis.core.domain.DomainObject;
import de.tum.cit.aet.artemis.core.util.FilePathConverter;
import de.tum.cit.aet.artemis.iris.domain.settings.IrisCourseSettings;
import de.tum.cit.aet.artemis.iris.dto.IngestionState;
import de.tum.cit.aet.artemis.iris.exception.IrisInternalPyrisErrorException;
import de.tum.cit.aet.artemis.iris.repository.IrisSettingsRepository;
import de.tum.cit.aet.artemis.iris.service.pyris.dto.PyrisPipelineExecutionSettingsDTO;
import de.tum.cit.aet.artemis.iris.service.pyris.dto.faqingestionwebhook.PyrisFaqWebhookDTO;
import de.tum.cit.aet.artemis.iris.service.pyris.dto.faqingestionwebhook.PyrisWebhookFaqDeletionExecutionDTO;
import de.tum.cit.aet.artemis.iris.service.pyris.dto.faqingestionwebhook.PyrisWebhookFaqIngestionExecutionDTO;
import de.tum.cit.aet.artemis.iris.service.pyris.dto.lectureingestionwebhook.PyrisLectureUnitWebhookDTO;
import de.tum.cit.aet.artemis.iris.service.pyris.dto.lectureingestionwebhook.PyrisWebhookLectureDeletionExecutionDTO;
import de.tum.cit.aet.artemis.iris.service.pyris.dto.lectureingestionwebhook.PyrisWebhookLectureIngestionExecutionDTO;
import de.tum.cit.aet.artemis.iris.service.pyris.dto.transcriptionIngestion.PyrisTranscriptionIngestionWebhookDTO;
import de.tum.cit.aet.artemis.iris.service.pyris.dto.transcriptionIngestion.PyrisWebhookTranscriptionDeletionExecutionDTO;
import de.tum.cit.aet.artemis.iris.service.pyris.dto.transcriptionIngestion.PyrisWebhookTranscriptionIngestionExecutionDTO;
import de.tum.cit.aet.artemis.iris.service.settings.IrisSettingsService;
import de.tum.cit.aet.artemis.lecture.api.LectureRepositoryApi;
import de.tum.cit.aet.artemis.lecture.api.LectureUnitRepositoryApi;
import de.tum.cit.aet.artemis.lecture.config.LectureApiNotPresentException;
import de.tum.cit.aet.artemis.lecture.domain.AttachmentType;
import de.tum.cit.aet.artemis.lecture.domain.AttachmentVideoUnit;
import de.tum.cit.aet.artemis.lecture.domain.Lecture;
import de.tum.cit.aet.artemis.lecture.domain.LectureTranscription;
import de.tum.cit.aet.artemis.lecture.domain.LectureUnit;

@Service
@Profile(PROFILE_IRIS)
public class PyrisWebhookService {

    private static final Logger log = LoggerFactory.getLogger(PyrisWebhookService.class);

    private final PyrisConnectorService pyrisConnectorService;

    private final PyrisJobService pyrisJobService;

    private final IrisSettingsService irisSettingsService;

    private final IrisSettingsRepository irisSettingsRepository;

    private final Optional<LectureRepositoryApi> lectureRepositoryApi;

    private final Optional<LectureUnitRepositoryApi> lectureUnitRepositoryApi;

    @Value("${server.url}")
    private String artemisBaseUrl;

    public PyrisWebhookService(PyrisConnectorService pyrisConnectorService, PyrisJobService pyrisJobService, IrisSettingsService irisSettingsService,
            IrisSettingsRepository irisSettingsRepository, Optional<LectureRepositoryApi> lectureRepositoryApi, Optional<LectureUnitRepositoryApi> lectureUnitRepositoryApi) {
        this.pyrisConnectorService = pyrisConnectorService;
        this.pyrisJobService = pyrisJobService;
        this.irisSettingsService = irisSettingsService;
        this.irisSettingsRepository = irisSettingsRepository;
        this.lectureRepositoryApi = lectureRepositoryApi;
        this.lectureUnitRepositoryApi = lectureUnitRepositoryApi;
    }

    /**
     * adds the transcription to the vector database in Pyris
     *
     * @param transcription The transcription that got Updated
     * @param course        The course of the transcriptions
     * @param lecture       The lecture of the transcriptions
     * @param lectureUnit   The lecture unit of the transcriptions
     * @return jobToken if the job was created else null
     */
    public String addTranscriptionsToPyrisDB(LectureTranscription transcription, Course course, Lecture lecture, AttachmentVideoUnit lectureUnit) {
        if (transcription == null) {
            throw new IllegalArgumentException("Transcriptions cannot be empty");
        }

        if (!lectureIngestionEnabled(course)) {
            return null;
        }

        if (transcription.getLectureUnit().getLecture() == null) {
            throw new IllegalArgumentException("Transcription must be associated with a lecture");
        }
        else if (!transcription.getLectureUnit().getLecture().equals(lecture)) {
            throw new IllegalArgumentException("All transcriptions must be associated with the same lecture");
        }

        PyrisTranscriptionIngestionWebhookDTO pyrisTranscriptionIngestionWebhookDTO = new PyrisTranscriptionIngestionWebhookDTO(transcription, lecture.getId(), lecture.getTitle(),
                course.getId(), course.getTitle(), course.getDescription(), transcription.getLectureUnit().getId(), transcription.getLectureUnit().getName(),
                lectureUnit.getVideoSource());

        return executeTranscriptionAdditionWebhook(pyrisTranscriptionIngestionWebhookDTO, course, lecture, lectureUnit);
    }

    /**
     * adds the lecture transcription into the vector database of Pyris
     *
     * @param toUpdateTranscription The transcription that is going to be Updated
     * @return jobToken if the job was created
     */
    private String executeTranscriptionAdditionWebhook(PyrisTranscriptionIngestionWebhookDTO toUpdateTranscription, Course course, Lecture lecture, LectureUnit lectureUnit) {
        String jobToken = pyrisJobService.addTranscriptionIngestionWebhookJob(course.getId(), lecture.getId(), lectureUnit.getId());
        PyrisPipelineExecutionSettingsDTO settingsDTO = new PyrisPipelineExecutionSettingsDTO(jobToken, List.of(), artemisBaseUrl);
        PyrisWebhookTranscriptionIngestionExecutionDTO executionDTO = new PyrisWebhookTranscriptionIngestionExecutionDTO(toUpdateTranscription, lectureUnit.getId(), settingsDTO,
                List.of());
        pyrisConnectorService.executeTranscriptionAdditionWebhook("fullIngestion", executionDTO);
        return jobToken;
    }

    /**
     * delete the lecture transcription in pyris
     *
     * @param lectureTranscription The lecture transcription that gets erased
     * @return jobToken if the job was created
     */
    public String deleteLectureTranscription(LectureTranscription lectureTranscription) {
        Lecture lecture = lectureTranscription.getLectureUnit().getLecture();
        Course course = lecture.getCourse();
        LectureUnit lectureUnit = lectureTranscription.getLectureUnit();
        if (!(lectureUnit instanceof AttachmentVideoUnit)) {
            throw new IllegalArgumentException("Lecture Transcription must belong to an AttachmentVideoUnit");
        }
        return executeLectureTranscriptionDeletionWebhook(new PyrisTranscriptionIngestionWebhookDTO(lectureTranscription, lecture.getId(), lecture.getTitle(), course.getId(),
                course.getTitle(), course.getDescription(), lectureUnit.getId(), lectureUnit.getName(), ((AttachmentVideoUnit) lectureUnit).getVideoSource()));
    }

    /**
     * executes the lecture transcription deletion webhook to delete lecture transcriptions from the vector database on pyris
     *
     * @param toUpdateLectureTranscription The lecture transcription that got Updated as webhook DTO
     * @return jobToken if the job was created else null
     */
    private String executeLectureTranscriptionDeletionWebhook(PyrisTranscriptionIngestionWebhookDTO toUpdateLectureTranscription) {
        String jobToken = pyrisJobService.addTranscriptionIngestionWebhookJob(toUpdateLectureTranscription.courseId(), toUpdateLectureTranscription.lectureId(),
                toUpdateLectureTranscription.transcription().getLectureUnit().getId());
        PyrisPipelineExecutionSettingsDTO settingsDTO = new PyrisPipelineExecutionSettingsDTO(jobToken, List.of(), artemisBaseUrl);
        PyrisWebhookTranscriptionDeletionExecutionDTO executionDTO = new PyrisWebhookTranscriptionDeletionExecutionDTO(toUpdateLectureTranscription, settingsDTO, List.of());
        pyrisConnectorService.executeLectureTranscriptionDeletionWebhook(executionDTO);

        return jobToken;
    }

    private boolean lectureIngestionEnabled(Course course) {
        return irisSettingsService.getRawIrisSettingsFor(course).getIrisLectureIngestionSettings() != null
                && irisSettingsService.getRawIrisSettingsFor(course).getIrisLectureIngestionSettings().isEnabled();
    }

<<<<<<< HEAD
    private String attachmentToBase64(AttachmentVideoUnit attachmentVideoUnit) {
        Path path = FilePathService.fileSystemPathForExternalUri(URI.create(attachmentVideoUnit.getAttachment().getLink()), FilePathType.ATTACHMENT_UNIT);
=======
    private String attachmentToBase64(AttachmentUnit attachmentUnit) {
        Path path = FilePathConverter.fileSystemPathForExternalUri(URI.create(attachmentUnit.getAttachment().getLink()), FilePathType.ATTACHMENT_UNIT);
>>>>>>> 4c845b4f
        try {
            byte[] fileBytes = Files.readAllBytes(path);
            return Base64.getEncoder().encodeToString(fileBytes);
        }
        catch (IOException e) {
            throw new IrisInternalPyrisErrorException(e.getMessage());
        }
    }

    private PyrisLectureUnitWebhookDTO processAttachmentForUpdate(AttachmentVideoUnit attachmentVideoUnit) {
        Long lectureUnitId = attachmentVideoUnit.getId();
        String lectureUnitName = attachmentVideoUnit.getName();
        Long lectureId = attachmentVideoUnit.getLecture().getId();
        String lectureTitle = attachmentVideoUnit.getLecture().getTitle();
        Long courseId = attachmentVideoUnit.getLecture().getCourse().getId();
        String courseTitle = attachmentVideoUnit.getLecture().getCourse().getTitle();
        String courseDescription = attachmentVideoUnit.getLecture().getCourse().getDescription() == null ? "" : attachmentVideoUnit.getLecture().getCourse().getDescription();
        String base64EncodedPdf = attachmentToBase64(attachmentVideoUnit);
        String lectureUnitLink = artemisBaseUrl + attachmentVideoUnit.getAttachment().getLink();
        LectureUnitRepositoryApi api = lectureUnitRepositoryApi.orElseThrow(() -> new LectureApiNotPresentException(LectureUnitRepositoryApi.class));
        api.save(attachmentVideoUnit);
        return new PyrisLectureUnitWebhookDTO(base64EncodedPdf, lectureUnitId, lectureUnitName, lectureId, lectureTitle, courseId, courseTitle, courseDescription, lectureUnitLink);
    }

    private PyrisLectureUnitWebhookDTO processAttachmentForDeletion(AttachmentVideoUnit attachmentVideoUnit) {
        Long lectureUnitId = attachmentVideoUnit.getId();
        Long lectureId = attachmentVideoUnit.getLecture().getId();
        Long courseId = attachmentVideoUnit.getLecture().getCourse().getId();
        return new PyrisLectureUnitWebhookDTO("", lectureUnitId, "", lectureId, "", courseId, "", "", "");
    }

    /**
     * send the updated / created attachment to Pyris for ingestion if autoLecturesUpdate is enabled
     *
     * @param courseId                Id of the course where the attachment is added
     * @param newAttachmentVideoUnits the new attachment Units to be sent to pyris for ingestion
     */
    public void autoUpdateAttachmentVideoUnitsInPyris(Long courseId, List<AttachmentVideoUnit> newAttachmentVideoUnits) {
        IrisCourseSettings courseSettings = irisSettingsRepository.findCourseSettings(courseId).isPresent() ? irisSettingsRepository.findCourseSettings(courseId).get() : null;
        if (courseSettings != null && courseSettings.getIrisLectureIngestionSettings() != null && courseSettings.getIrisLectureIngestionSettings().isEnabled()
                && courseSettings.getIrisLectureIngestionSettings().getAutoIngestOnLectureAttachmentUpload()) {
            for (AttachmentVideoUnit attachmentVideoUnit : newAttachmentVideoUnits) {
                addLectureUnitToPyrisDB(attachmentVideoUnit);
            }
        }
    }

    /**
     * delete the lectures from the vector database on pyris
     *
     * @param attachmentVideoUnits The attachmentVideoUnit that got Updated / erased
     * @return jobToken if the job was created
     */
    public String deleteLectureFromPyrisDB(List<AttachmentVideoUnit> attachmentVideoUnits) {
        List<PyrisLectureUnitWebhookDTO> toUpdateAttachmentVideoUnits = new ArrayList<>();
        attachmentVideoUnits.stream().filter(unit -> unit.getAttachment().getAttachmentType() == AttachmentType.FILE && unit.getAttachment().getLink().endsWith(".pdf"))
                .forEach(unit -> {
                    toUpdateAttachmentVideoUnits.add(processAttachmentForDeletion(unit));
                });
        if (!toUpdateAttachmentVideoUnits.isEmpty()) {
            return executeLectureDeletionWebhook(toUpdateAttachmentVideoUnits);
        }
        return null;
    }

    /**
     * adds the lectures to the vector database in Pyris
     *
     * @param attachmentVideoUnit The attachmentVideoUnit that got Updated
     * @return jobToken if the job was created else null
     */
    public String addLectureUnitToPyrisDB(AttachmentVideoUnit attachmentVideoUnit) {
        if (lectureIngestionEnabled(attachmentVideoUnit.getLecture().getCourse())) {
            if (attachmentVideoUnit.getAttachment().getAttachmentType() == AttachmentType.FILE && attachmentVideoUnit.getAttachment().getLink().endsWith(".pdf")) {
                return executeLectureAdditionWebhook(processAttachmentForUpdate(attachmentVideoUnit));
            }
            log.error("Attachment {} is not a file or is not of type pdf thus it will not be sent to Pyris", attachmentVideoUnit.getId());
        }
        return null;
    }

    /**
     * executes executeLectureWebhook add or delete lectures from to the vector database on pyris
     *
     * @param toUpdateAttachmentVideoUnits The attachmentVideoUnit that are goin to be deleted
     * @return jobToken if the job was created
     */
    private String executeLectureDeletionWebhook(List<PyrisLectureUnitWebhookDTO> toUpdateAttachmentVideoUnits) {
        String jobToken = pyrisJobService.addLectureIngestionWebhookJob(0, 0, 0);
        PyrisPipelineExecutionSettingsDTO settingsDTO = new PyrisPipelineExecutionSettingsDTO(jobToken, List.of(), artemisBaseUrl);
        PyrisWebhookLectureDeletionExecutionDTO executionDTO = new PyrisWebhookLectureDeletionExecutionDTO(toUpdateAttachmentVideoUnits, settingsDTO, List.of());
        pyrisConnectorService.executeLectureDeletionWebhook(executionDTO);
        return jobToken;
    }

    /**
     * executes executeLectureAdditionWebhook add lecture from to the vector database on pyris
     *
     * @param toUpdateAttachmentVideoUnit The attachmentVideoUnit that are going to be Updated
     * @return jobToken if the job was created
     */
    private String executeLectureAdditionWebhook(PyrisLectureUnitWebhookDTO toUpdateAttachmentVideoUnit) {
        String jobToken = pyrisJobService.addLectureIngestionWebhookJob(toUpdateAttachmentVideoUnit.courseId(), toUpdateAttachmentVideoUnit.lectureId(),
                toUpdateAttachmentVideoUnit.lectureUnitId());
        PyrisPipelineExecutionSettingsDTO settingsDTO = new PyrisPipelineExecutionSettingsDTO(jobToken, List.of(), artemisBaseUrl);
        PyrisWebhookLectureIngestionExecutionDTO executionDTO = new PyrisWebhookLectureIngestionExecutionDTO(toUpdateAttachmentVideoUnit, settingsDTO, List.of());
        pyrisConnectorService.executeLectureAddtionWebhook("fullIngestion", executionDTO);
        return jobToken;
    }

    /**
     * uses getLectureUnitIngestionState for all lecture units and then determines the IngestionState of the lecture
     *
     * @param courseId id of the course
     * @return The ingestion state of the lecture
     *
     */
    public Map<Long, IngestionState> getLecturesIngestionState(long courseId) {
        LectureRepositoryApi api = lectureRepositoryApi.orElseThrow(() -> new LectureApiNotPresentException(LectureRepositoryApi.class));
        Set<Lecture> lectures = api.findAllByCourseId(courseId);
        return lectures.stream().collect(Collectors.toMap(DomainObject::getId, lecture -> getLectureIngestionState(courseId, lecture.getId())));

    }

    /**
     * uses getLectureUnitIngestionState for all lecture units and then determines the IngestionState of the lecture
     *
     * @param courseId  id of the course
     * @param lectureId id of the lecture
     * @return The ingestion state of the lecture
     *
     */
    private IngestionState getLectureIngestionState(long courseId, long lectureId) {
        Map<Long, IngestionState> states = getLectureUnitsIngestionState(courseId, lectureId);

        if (states.values().stream().allMatch(state -> state == IngestionState.DONE)) {
            return IngestionState.DONE;
        }

        if (states.values().stream().allMatch(state -> state == IngestionState.NOT_STARTED)) {
            return IngestionState.NOT_STARTED;
        }

        if (states.values().stream().allMatch(state -> state == IngestionState.ERROR)) {
            return IngestionState.ERROR;
        }

        if (states.containsValue(IngestionState.DONE) || states.containsValue(IngestionState.IN_PROGRESS)) {
            return IngestionState.PARTIALLY_INGESTED;
        }

        return IngestionState.NOT_STARTED;
    }

    /**
     * uses send an api call to get all the ingestion states of the lecture units of one lecture in Pyris
     *
     * @param courseId  id of the course
     * @param lectureId id of the lecture
     * @return The ingestion state of the lecture Unit
     */
    public Map<Long, IngestionState> getLectureUnitsIngestionState(long courseId, long lectureId) {
        LectureRepositoryApi api = lectureRepositoryApi.orElseThrow(() -> new LectureApiNotPresentException(LectureRepositoryApi.class));
        List<LectureUnit> lectureunits = api.findByIdWithLectureUnitsElseThrow(lectureId).getLectureUnits();
        return lectureunits.stream().filter(lectureUnit -> lectureUnit instanceof AttachmentVideoUnit)
                .collect(Collectors.toMap(DomainObject::getId, unit -> pyrisConnectorService.getLectureUnitIngestionState(courseId, lectureId, unit.getId())));
    }

    private boolean faqIngestionEnabled(Course course) {
        var settings = irisSettingsService.getRawIrisSettingsFor(course).getIrisFaqIngestionSettings();
        return settings != null && settings.isEnabled();
    }

    /**
     * send the updated / created faqs to Pyris for ingestion if autoLecturesUpdate is enabled.
     *
     * @param courseId Id of the course where the attachment is added
     * @param newFaq   the new faqs to be sent to pyris for ingestion
     */
    public void autoUpdateFaqInPyris(Long courseId, Faq newFaq) {
        IrisCourseSettings presentCourseSettings = null;
        Optional<IrisCourseSettings> courseSettings = irisSettingsRepository.findCourseSettings(courseId);
        if (courseSettings.isPresent()) {
            presentCourseSettings = courseSettings.get();
        }

        if (presentCourseSettings != null && presentCourseSettings.getIrisFaqIngestionSettings() != null && presentCourseSettings.getIrisFaqIngestionSettings().isEnabled()
                && presentCourseSettings.getIrisFaqIngestionSettings().getAutoIngestOnFaqCreation()) {
            addFaq(newFaq);
        }
    }

    /**
     * adds the faq to Pyris.
     *
     * @param faq The faq that will be added to pyris
     * @return jobToken if the job was created else null
     */
    public String addFaq(Faq faq) {
        if (faqIngestionEnabled(faq.getCourse())) {
            return executeFaqAdditionWebhook(new PyrisFaqWebhookDTO(faq.getId(), faq.getQuestionTitle(), faq.getQuestionAnswer(), faq.getCourse().getId(),
                    faq.getCourse().getTitle(), faq.getCourse().getDescription()));
        }
        return null;
    }

    /**
     * executes the faq addition webhook to add faq to the vector database on pyris
     *
     * @param toUpdateFaq The faq that got Updated as webhook DTO
     * @return jobToken if the job was created else null
     */

    private String executeFaqAdditionWebhook(PyrisFaqWebhookDTO toUpdateFaq) {
        String jobToken = pyrisJobService.addFaqIngestionWebhookJob(toUpdateFaq.courseId(), toUpdateFaq.faqId());
        PyrisPipelineExecutionSettingsDTO settingsDTO = new PyrisPipelineExecutionSettingsDTO(jobToken, List.of(), artemisBaseUrl);
        PyrisWebhookFaqIngestionExecutionDTO executionDTO = new PyrisWebhookFaqIngestionExecutionDTO(toUpdateFaq, settingsDTO, List.of());
        pyrisConnectorService.executeFaqAdditionWebhook(toUpdateFaq, executionDTO);
        return jobToken;

    }

    /**
     * delete the faqs in pyris
     *
     * @param faq The faqs that gets erased
     * @return jobToken if the job was created
     */
    public String deleteFaq(Faq faq) {
        return executeFaqDeletionWebhook(new PyrisFaqWebhookDTO(faq.getId(), faq.getQuestionTitle(), faq.getQuestionAnswer(), faq.getCourse().getId(), faq.getCourse().getTitle(),
                faq.getCourse().getDescription()));

    }

    /**
     * executes the faq deletion webhook to delete faq from the vector database on pyris
     *
     * @param toUpdateFaqs The faq that got Updated as webhook DTO
     * @return jobToken if the job was created else null
     */
    private String executeFaqDeletionWebhook(PyrisFaqWebhookDTO toUpdateFaqs) {
        String jobToken = pyrisJobService.addFaqIngestionWebhookJob(0, 0);
        PyrisPipelineExecutionSettingsDTO settingsDTO = new PyrisPipelineExecutionSettingsDTO(jobToken, List.of(), artemisBaseUrl);
        PyrisWebhookFaqDeletionExecutionDTO executionDTO = new PyrisWebhookFaqDeletionExecutionDTO(toUpdateFaqs, settingsDTO, List.of());
        pyrisConnectorService.executeFaqDeletionWebhook(executionDTO);
        return jobToken;
    }

    public IngestionState getFaqIngestionState(long courseId, long faqId) {
        return pyrisConnectorService.getFaqIngestionState(courseId, faqId);
    }

}<|MERGE_RESOLUTION|>--- conflicted
+++ resolved
@@ -165,13 +165,8 @@
                 && irisSettingsService.getRawIrisSettingsFor(course).getIrisLectureIngestionSettings().isEnabled();
     }
 
-<<<<<<< HEAD
     private String attachmentToBase64(AttachmentVideoUnit attachmentVideoUnit) {
-        Path path = FilePathService.fileSystemPathForExternalUri(URI.create(attachmentVideoUnit.getAttachment().getLink()), FilePathType.ATTACHMENT_UNIT);
-=======
-    private String attachmentToBase64(AttachmentUnit attachmentUnit) {
-        Path path = FilePathConverter.fileSystemPathForExternalUri(URI.create(attachmentUnit.getAttachment().getLink()), FilePathType.ATTACHMENT_UNIT);
->>>>>>> 4c845b4f
+        Path path = FilePathConverter.fileSystemPathForExternalUri(URI.create(attachmentVideoUnit.getAttachment().getLink()), FilePathType.ATTACHMENT_UNIT);
         try {
             byte[] fileBytes = Files.readAllBytes(path);
             return Base64.getEncoder().encodeToString(fileBytes);
