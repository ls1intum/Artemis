--- conflicted
+++ resolved
@@ -47,10 +47,7 @@
 import de.tum.cit.aet.artemis.lecture.domain.Lecture;
 import de.tum.cit.aet.artemis.lecture.domain.LectureTranscription;
 import de.tum.cit.aet.artemis.lecture.domain.LectureUnit;
-<<<<<<< HEAD
-=======
 import de.tum.cit.aet.artemis.lecture.domain.VideoUnit;
->>>>>>> 3588ed59
 
 @Service
 @Profile(PROFILE_IRIS)
@@ -81,8 +78,6 @@
         this.irisSettingsRepository = irisSettingsRepository;
         this.lectureRepositoryApi = lectureRepositoryApi;
         this.lectureUnitRepositoryApi = lectureUnitRepositoryApi;
-<<<<<<< HEAD
-=======
     }
 
     /**
@@ -163,7 +158,6 @@
         pyrisConnectorService.executeLectureTranscriptionDeletionWebhook(executionDTO);
 
         return jobToken;
->>>>>>> 3588ed59
     }
 
     private boolean lectureIngestionEnabled(Course course) {
