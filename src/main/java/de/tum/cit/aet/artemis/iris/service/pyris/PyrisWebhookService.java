package de.tum.cit.aet.artemis.iris.service.pyris;

import static de.tum.cit.aet.artemis.core.config.Constants.PROFILE_IRIS;

import java.io.IOException;
import java.net.URI;
import java.nio.file.Files;
import java.nio.file.Path;
import java.util.ArrayList;
import java.util.Base64;
import java.util.List;
import java.util.Map;
import java.util.Optional;
import java.util.Set;
import java.util.stream.Collectors;

import org.slf4j.Logger;
import org.slf4j.LoggerFactory;
import org.springframework.beans.factory.annotation.Value;
import org.springframework.context.annotation.Profile;
import org.springframework.stereotype.Service;

import de.tum.cit.aet.artemis.communication.domain.Faq;
import de.tum.cit.aet.artemis.core.domain.Course;
import de.tum.cit.aet.artemis.core.domain.DomainObject;
import de.tum.cit.aet.artemis.core.service.FilePathService;
import de.tum.cit.aet.artemis.iris.domain.settings.IrisCourseSettings;
import de.tum.cit.aet.artemis.iris.dto.IngestionState;
import de.tum.cit.aet.artemis.iris.exception.IrisInternalPyrisErrorException;
import de.tum.cit.aet.artemis.iris.repository.IrisSettingsRepository;
import de.tum.cit.aet.artemis.iris.service.pyris.dto.PyrisPipelineExecutionSettingsDTO;
import de.tum.cit.aet.artemis.iris.service.pyris.dto.faqingestionwebhook.PyrisFaqWebhookDTO;
import de.tum.cit.aet.artemis.iris.service.pyris.dto.faqingestionwebhook.PyrisWebhookFaqDeletionExecutionDTO;
import de.tum.cit.aet.artemis.iris.service.pyris.dto.faqingestionwebhook.PyrisWebhookFaqIngestionExecutionDTO;
import de.tum.cit.aet.artemis.iris.service.pyris.dto.lectureingestionwebhook.PyrisLectureUnitWebhookDTO;
import de.tum.cit.aet.artemis.iris.service.pyris.dto.lectureingestionwebhook.PyrisWebhookLectureDeletionExecutionDTO;
import de.tum.cit.aet.artemis.iris.service.pyris.dto.lectureingestionwebhook.PyrisWebhookLectureIngestionExecutionDTO;
import de.tum.cit.aet.artemis.iris.service.settings.IrisSettingsService;
import de.tum.cit.aet.artemis.lecture.domain.AttachmentType;
import de.tum.cit.aet.artemis.lecture.domain.AttachmentVideoUnit;
import de.tum.cit.aet.artemis.lecture.domain.Lecture;
import de.tum.cit.aet.artemis.lecture.domain.LectureTranscription;
import de.tum.cit.aet.artemis.lecture.domain.LectureUnit;
import de.tum.cit.aet.artemis.lecture.repository.LectureRepository;
import de.tum.cit.aet.artemis.lecture.repository.LectureTranscriptionRepository;
import de.tum.cit.aet.artemis.lecture.repository.LectureUnitRepository;

@Service
@Profile(PROFILE_IRIS)
public class PyrisWebhookService {

    private static final Logger log = LoggerFactory.getLogger(PyrisWebhookService.class);

    private final PyrisConnectorService pyrisConnectorService;

    private final PyrisJobService pyrisJobService;

    private final IrisSettingsService irisSettingsService;

    private final IrisSettingsRepository irisSettingsRepository;

    private final LectureUnitRepository lectureUnitRepository;

    private final LectureRepository lectureRepository;

    private final LectureTranscriptionRepository lectureTranscriptionRepository;

    @Value("${server.url}")
    private String artemisBaseUrl;

    public PyrisWebhookService(PyrisConnectorService pyrisConnectorService, PyrisJobService pyrisJobService, IrisSettingsService irisSettingsService,
            IrisSettingsRepository irisSettingsRepository, LectureUnitRepository lectureUnitRepository, LectureRepository lectureRepository,
            LectureTranscriptionRepository lectureTranscriptionRepository) {
        this.pyrisConnectorService = pyrisConnectorService;
        this.pyrisJobService = pyrisJobService;
        this.irisSettingsService = irisSettingsService;
        this.irisSettingsRepository = irisSettingsRepository;
        this.lectureUnitRepository = lectureUnitRepository;
        this.lectureRepository = lectureRepository;
<<<<<<< HEAD
        this.lectureTranscriptionRepository = lectureTranscriptionRepository;
=======
    }

    /**
     * adds the transcription to the vector database in Pyris
     *
     * @param transcription The transcription that got Updated
     * @param course        The course of the transcriptions
     * @param lecture       The lecture of the transcriptions
     * @param lectureUnit   The lecture unit of the transcriptions
     * @return jobToken if the job was created else null
     */
    public String addTranscriptionsToPyrisDB(LectureTranscription transcription, Course course, Lecture lecture, LectureUnit lectureUnit) {
        if (transcription == null) {
            throw new IllegalArgumentException("Transcriptions cannot be empty");
        }

        if (!lectureIngestionEnabled(course)) {
            return null;
        }

        if (transcription.getLectureUnit().getLecture() == null) {
            throw new IllegalArgumentException("Transcription must be associated with a lecture");
        }
        else if (!transcription.getLectureUnit().getLecture().equals(lecture)) {
            throw new IllegalArgumentException("All transcriptions must be associated with the same lecture");
        }

        PyrisTranscriptionIngestionWebhookDTO pyrisTranscriptionIngestionWebhookDTO = new PyrisTranscriptionIngestionWebhookDTO(transcription, lecture.getId(), lecture.getTitle(),
                course.getId(), course.getTitle(), course.getDescription(), transcription.getLectureUnit().getId(), transcription.getLectureUnit().getName(), "");

        return executeTranscriptionAdditionWebhook(pyrisTranscriptionIngestionWebhookDTO, course, lecture, lectureUnit);
    }

    /**
     * adds the lecture transcription into the vector database of Pyris
     *
     * @param toUpdateTranscription The transcription that is going to be Updated
     * @return jobToken if the job was created
     */
    private String executeTranscriptionAdditionWebhook(PyrisTranscriptionIngestionWebhookDTO toUpdateTranscription, Course course, Lecture lecture, LectureUnit lectureUnit) {
        String jobToken = pyrisJobService.addTranscriptionIngestionWebhookJob(course.getId(), lecture.getId(), lectureUnit.getId());
        PyrisPipelineExecutionSettingsDTO settingsDTO = new PyrisPipelineExecutionSettingsDTO(jobToken, List.of(), artemisBaseUrl);
        PyrisWebhookTranscriptionIngestionExecutionDTO executionDTO = new PyrisWebhookTranscriptionIngestionExecutionDTO(toUpdateTranscription, lectureUnit.getId(), settingsDTO,
                List.of());
        pyrisConnectorService.executeTranscriptionAdditionWebhook("fullIngestion", executionDTO);
        return jobToken;
    }

    /**
     * delete the lecture transcription in pyris
     *
     * @param lectureTranscription The lecture transcription that gets erased
     * @return jobToken if the job was created
     */
    public String deleteLectureTranscription(LectureTranscription lectureTranscription) {
        Lecture lecture = lectureTranscription.getLectureUnit().getLecture();
        Course course = lecture.getCourse();
        LectureUnit lectureUnit = lectureTranscription.getLectureUnit();
        return executeLectureTranscriptionDeletionWebhook(new PyrisTranscriptionIngestionWebhookDTO(lectureTranscription, lecture.getId(), lecture.getTitle(), course.getId(),
                course.getTitle(), course.getDescription(), lectureUnit.getId(), lectureUnit.getName(), ""));
    }

    /**
     * executes the lecture transcription deletion webhook to delete lecture transcriptions from the vector database on pyris
     *
     * @param toUpdateLectureTranscription The lecture transcription that got Updated as webhook DTO
     * @return jobToken if the job was created else null
     */
    private String executeLectureTranscriptionDeletionWebhook(PyrisTranscriptionIngestionWebhookDTO toUpdateLectureTranscription) {
        String jobToken = pyrisJobService.addTranscriptionIngestionWebhookJob(toUpdateLectureTranscription.courseId(), toUpdateLectureTranscription.lectureId(),
                toUpdateLectureTranscription.transcription().getLectureUnit().getId());
        PyrisPipelineExecutionSettingsDTO settingsDTO = new PyrisPipelineExecutionSettingsDTO(jobToken, List.of(), artemisBaseUrl);
        PyrisWebhookTranscriptionDeletionExecutionDTO executionDTO = new PyrisWebhookTranscriptionDeletionExecutionDTO(toUpdateLectureTranscription, settingsDTO, List.of());
        pyrisConnectorService.executeLectureTranscriptionDeletionWebhook(executionDTO);

        return jobToken;
>>>>>>> b9cea56f
    }

    private boolean lectureIngestionEnabled(Course course) {
        return irisSettingsService.getRawIrisSettingsFor(course).getIrisLectureIngestionSettings() != null
                && irisSettingsService.getRawIrisSettingsFor(course).getIrisLectureIngestionSettings().isEnabled();
    }

    private String attachmentToBase64(AttachmentVideoUnit attachmentVideoUnit) {
        Path path = FilePathService.actualPathForPublicPathOrThrow(URI.create(attachmentVideoUnit.getAttachment().getLink()));
        try {
            byte[] fileBytes = Files.readAllBytes(path);
            return Base64.getEncoder().encodeToString(fileBytes);
        }
        catch (IOException e) {
            throw new IrisInternalPyrisErrorException(e.getMessage());
        }
    }

<<<<<<< HEAD
    private PyrisLectureUnitWebhookDTO processAttachmentVideoUnitForUpdate(AttachmentVideoUnit attachmentVideoUnit) {
        Lecture lecture = attachmentVideoUnit.getLecture();
        Course course = attachmentVideoUnit.getLecture().getCourse();

        Long lectureUnitId = attachmentVideoUnit.getId();
        String lectureUnitName = attachmentVideoUnit.getName();

        Long lectureId = lecture.getId();
        String lectureTitle = lecture.getTitle();
        Long courseId = course.getId();
        String courseTitle = course.getTitle();
        String courseDescription = course.getDescription() == null ? "" : course.getDescription();
        String base64EncodedPdf;
        String lectureUnitLink;
        if (attachmentVideoUnit.getAttachment() != null) {
            base64EncodedPdf = attachmentToBase64(attachmentVideoUnit);
            lectureUnitLink = artemisBaseUrl + "/" + attachmentVideoUnit.getAttachment().getLink();
        }
        else {
            base64EncodedPdf = "";
            lectureUnitLink = "";
        }

        lectureUnitRepository.save(attachmentVideoUnit);

        Optional<LectureTranscription> lectureTranscription = lectureTranscriptionRepository.findByLectureUnit_Id(attachmentVideoUnit.getId());
        int version = attachmentVideoUnit.getAttachment() != null ? attachmentVideoUnit.getAttachment().getVersion() : 1;

        if (lectureTranscription.isPresent()) {
            LectureTranscription transcription = lectureTranscription.get();

            return new PyrisLectureUnitWebhookDTO(base64EncodedPdf, attachmentVideoUnit.getAttachment() != null ? attachmentVideoUnit.getAttachment().getVersion() : -1,
                    transcription, lectureUnitId, lectureUnitName, lectureId, lectureTitle, courseId, courseTitle, courseDescription, lectureUnitLink,
                    attachmentVideoUnit.getVideoSource());
        }

        return new PyrisLectureUnitWebhookDTO(base64EncodedPdf, attachmentVideoUnit.getAttachment() != null ? attachmentVideoUnit.getAttachment().getVersion() : null, null,
                lectureUnitId, lectureUnitName, lectureId, lectureTitle, courseId, courseTitle, courseDescription, lectureUnitLink, attachmentVideoUnit.getVideoSource());
    }

    private PyrisLectureUnitWebhookDTO processAttachmentVideoUnitForDeletion(AttachmentVideoUnit attachmentVideoUnit) {
        Long lectureUnitId = attachmentVideoUnit.getId();
        Long lectureId = attachmentVideoUnit.getLecture().getId();
        Long courseId = attachmentVideoUnit.getLecture().getCourse().getId();
        return new PyrisLectureUnitWebhookDTO("", 0, null, lectureUnitId, "", lectureId, "", courseId, "", "", "", "");
=======
    private PyrisLectureUnitWebhookDTO processAttachmentForUpdate(AttachmentVideoUnit attachmentVideoUnit) {
        Long lectureUnitId = attachmentVideoUnit.getId();
        String lectureUnitName = attachmentVideoUnit.getName();
        Long lectureId = attachmentVideoUnit.getLecture().getId();
        String lectureTitle = attachmentVideoUnit.getLecture().getTitle();
        Long courseId = attachmentVideoUnit.getLecture().getCourse().getId();
        String courseTitle = attachmentVideoUnit.getLecture().getCourse().getTitle();
        String courseDescription = attachmentVideoUnit.getLecture().getCourse().getDescription() == null ? "" : attachmentVideoUnit.getLecture().getCourse().getDescription();
        String base64EncodedPdf = attachmentToBase64(attachmentVideoUnit);
        String lectureUnitLink = artemisBaseUrl + attachmentVideoUnit.getAttachment().getLink();
        lectureUnitRepository.save(attachmentVideoUnit);
        return new PyrisLectureUnitWebhookDTO(base64EncodedPdf, lectureUnitId, lectureUnitName, lectureId, lectureTitle, courseId, courseTitle, courseDescription, lectureUnitLink);
    }

    private PyrisLectureUnitWebhookDTO processAttachmentForDeletion(AttachmentVideoUnit attachmentVideoUnit) {
        Long lectureUnitId = attachmentVideoUnit.getId();
        Long lectureId = attachmentVideoUnit.getLecture().getId();
        Long courseId = attachmentVideoUnit.getLecture().getCourse().getId();
        return new PyrisLectureUnitWebhookDTO("", lectureUnitId, "", lectureId, "", courseId, "", "", "");
>>>>>>> b9cea56f
    }

    /**
     * send the updated / created attachment to Pyris for ingestion if autoLecturesUpdate is enabled
     *
     * @param courseId                Id of the course where the attachment is added
     * @param newAttachmentVideoUnits the new attachment Units to be sent to pyris for ingestion
     */
<<<<<<< HEAD
    public void autoUpdateAttachmentUnitsInPyris(Long courseId, List<AttachmentVideoUnit> newAttachmentVideoUnits) {
=======
    public void autoUpdateAttachmentVideoUnitsInPyris(Long courseId, List<AttachmentVideoUnit> newAttachmentVideoUnits) {
>>>>>>> b9cea56f
        IrisCourseSettings courseSettings = irisSettingsRepository.findCourseSettings(courseId).isPresent() ? irisSettingsRepository.findCourseSettings(courseId).get() : null;
        if (courseSettings != null && courseSettings.getIrisLectureIngestionSettings() != null && courseSettings.getIrisLectureIngestionSettings().isEnabled()
                && courseSettings.getIrisLectureIngestionSettings().getAutoIngestOnLectureAttachmentUpload()) {
            for (AttachmentVideoUnit attachmentVideoUnit : newAttachmentVideoUnits) {
                addLectureUnitToPyrisDB(attachmentVideoUnit);
            }
        }
    }

    /**
     * delete the lectures from the vector database on pyris
     *
<<<<<<< HEAD
     * @param attachmentVideoUnits The attachmentUnit that got Updated / erased
     * @return jobToken if the job was created
     */
    public String deleteLectureFromPyrisDB(List<AttachmentVideoUnit> attachmentVideoUnits) {
        List<PyrisLectureUnitWebhookDTO> toUpdateAttachmentUnits = new ArrayList<>();
        attachmentVideoUnits.stream().filter(unit -> unit.getAttachment().getAttachmentType() == AttachmentType.FILE && unit.getAttachment().getLink().endsWith(".pdf"))
                .forEach(unit -> {
                    toUpdateAttachmentUnits.add(processAttachmentVideoUnitForDeletion(unit));
=======
     * @param attachmentVideoUnits The attachmentVideoUnit that got Updated / erased
     * @return jobToken if the job was created
     */
    public String deleteLectureFromPyrisDB(List<AttachmentVideoUnit> attachmentVideoUnits) {
        List<PyrisLectureUnitWebhookDTO> toUpdateAttachmentVideoUnits = new ArrayList<>();
        attachmentVideoUnits.stream().filter(unit -> unit.getAttachment().getAttachmentType() == AttachmentType.FILE && unit.getAttachment().getLink().endsWith(".pdf"))
                .forEach(unit -> {
                    toUpdateAttachmentVideoUnits.add(processAttachmentForDeletion(unit));
>>>>>>> b9cea56f
                });
        if (!toUpdateAttachmentVideoUnits.isEmpty()) {
            return executeLectureDeletionWebhook(toUpdateAttachmentVideoUnits);
        }
        return null;
    }

    /**
     * adds the lectures to the vector database in Pyris
     *
     * @param attachmentVideoUnit The attachmentVideoUnit that got Updated
     * @return jobToken if the job was created else null
     */
    public String addLectureUnitToPyrisDB(AttachmentVideoUnit attachmentVideoUnit) {
        if (lectureIngestionEnabled(attachmentVideoUnit.getLecture().getCourse())) {
<<<<<<< HEAD
            if (!attachmentVideoUnit.getVideoSource().isEmpty() || (attachmentVideoUnit.getAttachment() != null
                    && (attachmentVideoUnit.getAttachment().getAttachmentType() == AttachmentType.FILE && attachmentVideoUnit.getAttachment().getLink().endsWith(".pdf")))) {
                return executeLectureAdditionWebhook(processAttachmentVideoUnitForUpdate(attachmentVideoUnit));
=======
            if (attachmentVideoUnit.getAttachment().getAttachmentType() == AttachmentType.FILE && attachmentVideoUnit.getAttachment().getLink().endsWith(".pdf")) {
                return executeLectureAdditionWebhook(processAttachmentForUpdate(attachmentVideoUnit));
>>>>>>> b9cea56f
            }
            log.error("Attachment {} is not a file or is not of type pdf thus it will not be sent to Pyris", attachmentVideoUnit.getId());
        }
        return null;
    }

    /**
     * executes executeLectureWebhook add or delete lectures from to the vector database on pyris
     *
     * @param toUpdateAttachmentVideoUnits The attachmentVideoUnit that are goin to be deleted
     * @return jobToken if the job was created
     */
    private String executeLectureDeletionWebhook(List<PyrisLectureUnitWebhookDTO> toUpdateAttachmentVideoUnits) {
        String jobToken = pyrisJobService.addLectureIngestionWebhookJob(0, 0, 0);
        PyrisPipelineExecutionSettingsDTO settingsDTO = new PyrisPipelineExecutionSettingsDTO(jobToken, List.of(), artemisBaseUrl);
        PyrisWebhookLectureDeletionExecutionDTO executionDTO = new PyrisWebhookLectureDeletionExecutionDTO(toUpdateAttachmentVideoUnits, settingsDTO, List.of());
        pyrisConnectorService.executeLectureDeletionWebhook(executionDTO);
        return jobToken;
    }

    /**
     * executes executeLectureAdditionWebhook add lecture from to the vector database on pyris
     *
     * @param toUpdateAttachmentVideoUnit The attachmentVideoUnit that are going to be Updated
     * @return jobToken if the job was created
     */
    private String executeLectureAdditionWebhook(PyrisLectureUnitWebhookDTO toUpdateAttachmentVideoUnit) {
        String jobToken = pyrisJobService.addLectureIngestionWebhookJob(toUpdateAttachmentVideoUnit.courseId(), toUpdateAttachmentVideoUnit.lectureId(),
                toUpdateAttachmentVideoUnit.lectureUnitId());
        PyrisPipelineExecutionSettingsDTO settingsDTO = new PyrisPipelineExecutionSettingsDTO(jobToken, List.of(), artemisBaseUrl);
<<<<<<< HEAD
        PyrisWebhookLectureIngestionExecutionDTO executionDTO = new PyrisWebhookLectureIngestionExecutionDTO(toUpdateAttachmentUnit, toUpdateAttachmentUnit.lectureUnitId(),
                settingsDTO, List.of());
=======
        PyrisWebhookLectureIngestionExecutionDTO executionDTO = new PyrisWebhookLectureIngestionExecutionDTO(toUpdateAttachmentVideoUnit, settingsDTO, List.of());
>>>>>>> b9cea56f
        pyrisConnectorService.executeLectureAddtionWebhook("fullIngestion", executionDTO);
        return jobToken;
    }

    /**
     * uses getLectureUnitIngestionState for all lecture units and then determines the IngestionState of the lecture
     *
     * @param courseId id of the course
     * @return The ingestion state of the lecture
     *
     */
    public Map<Long, IngestionState> getLecturesIngestionState(long courseId) {
        Set<Lecture> lectures = lectureRepository.findAllByCourseId(courseId);
        return lectures.stream().collect(Collectors.toMap(DomainObject::getId, lecture -> getLectureIngestionState(courseId, lecture.getId())));

    }

    /**
     * uses getLectureUnitIngestionState for all lecture units and then determines the IngestionState of the lecture
     *
     * @param courseId  id of the course
     * @param lectureId id of the lecture
     * @return The ingestion state of the lecture
     *
     */
    private IngestionState getLectureIngestionState(long courseId, long lectureId) {
        Map<Long, IngestionState> states = getLectureUnitsIngestionState(courseId, lectureId);

        if (states.values().stream().allMatch(state -> state == IngestionState.DONE)) {
            return IngestionState.DONE;
        }

        if (states.values().stream().allMatch(state -> state == IngestionState.NOT_STARTED)) {
            return IngestionState.NOT_STARTED;
        }

        if (states.values().stream().allMatch(state -> state == IngestionState.ERROR)) {
            return IngestionState.ERROR;
        }

        if (states.containsValue(IngestionState.DONE) || states.containsValue(IngestionState.IN_PROGRESS)) {
            return IngestionState.PARTIALLY_INGESTED;
        }

        return IngestionState.NOT_STARTED;
    }

    /**
     * uses send an api call to get all the ingestion states of the lecture units of one lecture in Pyris
     *
     * @param courseId  id of the course
     * @param lectureId id of the lecture
     * @return The ingestion state of the lecture Unit
     */
    public Map<Long, IngestionState> getLectureUnitsIngestionState(long courseId, long lectureId) {
        List<LectureUnit> lectureunits = lectureRepository.findByIdWithLectureUnitsElseThrow(lectureId).getLectureUnits();
        return lectureunits.stream().filter(lectureUnit -> lectureUnit instanceof AttachmentVideoUnit)
                .collect(Collectors.toMap(DomainObject::getId, unit -> pyrisConnectorService.getLectureUnitIngestionState(courseId, lectureId, unit.getId())));
    }

    private boolean faqIngestionEnabled(Course course) {
        var settings = irisSettingsService.getRawIrisSettingsFor(course).getIrisFaqIngestionSettings();
        return settings != null && settings.isEnabled();
    }

    /**
     * send the updated / created faqs to Pyris for ingestion if autoLecturesUpdate is enabled.
     *
     * @param courseId Id of the course where the attachment is added
     * @param newFaq   the new faqs to be sent to pyris for ingestion
     */
    public void autoUpdateFaqInPyris(Long courseId, Faq newFaq) {
        IrisCourseSettings presentCourseSettings = null;
        Optional<IrisCourseSettings> courseSettings = irisSettingsRepository.findCourseSettings(courseId);
        if (courseSettings.isPresent()) {
            presentCourseSettings = courseSettings.get();
        }

        if (presentCourseSettings != null && presentCourseSettings.getIrisFaqIngestionSettings() != null && presentCourseSettings.getIrisFaqIngestionSettings().isEnabled()
                && presentCourseSettings.getIrisFaqIngestionSettings().getAutoIngestOnFaqCreation()) {
            addFaq(newFaq);
        }
    }

    /**
     * adds the faq to Pyris.
     *
     * @param faq The faq that will be added to pyris
     * @return jobToken if the job was created else null
     */
    public String addFaq(Faq faq) {
        if (faqIngestionEnabled(faq.getCourse())) {
            return executeFaqAdditionWebhook(new PyrisFaqWebhookDTO(faq.getId(), faq.getQuestionTitle(), faq.getQuestionAnswer(), faq.getCourse().getId(),
                    faq.getCourse().getTitle(), faq.getCourse().getDescription()));
        }
        return null;
    }

    /**
     * executes the faq addition webhook to add faq to the vector database on pyris
     *
     * @param toUpdateFaq The faq that got Updated as webhook DTO
     * @return jobToken if the job was created else null
     */

    private String executeFaqAdditionWebhook(PyrisFaqWebhookDTO toUpdateFaq) {
        String jobToken = pyrisJobService.addFaqIngestionWebhookJob(toUpdateFaq.courseId(), toUpdateFaq.faqId());
        PyrisPipelineExecutionSettingsDTO settingsDTO = new PyrisPipelineExecutionSettingsDTO(jobToken, List.of(), artemisBaseUrl);
        PyrisWebhookFaqIngestionExecutionDTO executionDTO = new PyrisWebhookFaqIngestionExecutionDTO(toUpdateFaq, settingsDTO, List.of());
        pyrisConnectorService.executeFaqAdditionWebhook(toUpdateFaq, executionDTO);
        return jobToken;

    }

    /**
     * delete the faqs in pyris
     *
     * @param faq The faqs that gets erased
     * @return jobToken if the job was created
     */
    public String deleteFaq(Faq faq) {
        return executeFaqDeletionWebhook(new PyrisFaqWebhookDTO(faq.getId(), faq.getQuestionTitle(), faq.getQuestionAnswer(), faq.getCourse().getId(), faq.getCourse().getTitle(),
                faq.getCourse().getDescription()));

    }

    /**
     * executes the faq deletion webhook to delete faq from the vector database on pyris
     *
     * @param toUpdateFaqs The faq that got Updated as webhook DTO
     * @return jobToken if the job was created else null
     */
    private String executeFaqDeletionWebhook(PyrisFaqWebhookDTO toUpdateFaqs) {
        String jobToken = pyrisJobService.addFaqIngestionWebhookJob(0, 0);
        PyrisPipelineExecutionSettingsDTO settingsDTO = new PyrisPipelineExecutionSettingsDTO(jobToken, List.of(), artemisBaseUrl);
        PyrisWebhookFaqDeletionExecutionDTO executionDTO = new PyrisWebhookFaqDeletionExecutionDTO(toUpdateFaqs, settingsDTO, List.of());
        pyrisConnectorService.executeFaqDeletionWebhook(executionDTO);
        return jobToken;
    }

    public IngestionState getFaqIngestionState(long courseId, long faqId) {
        return pyrisConnectorService.getFaqIngestionState(courseId, faqId);
    }

}<|MERGE_RESOLUTION|>--- conflicted
+++ resolved
@@ -77,86 +77,7 @@
         this.irisSettingsRepository = irisSettingsRepository;
         this.lectureUnitRepository = lectureUnitRepository;
         this.lectureRepository = lectureRepository;
-<<<<<<< HEAD
         this.lectureTranscriptionRepository = lectureTranscriptionRepository;
-=======
-    }
-
-    /**
-     * adds the transcription to the vector database in Pyris
-     *
-     * @param transcription The transcription that got Updated
-     * @param course        The course of the transcriptions
-     * @param lecture       The lecture of the transcriptions
-     * @param lectureUnit   The lecture unit of the transcriptions
-     * @return jobToken if the job was created else null
-     */
-    public String addTranscriptionsToPyrisDB(LectureTranscription transcription, Course course, Lecture lecture, LectureUnit lectureUnit) {
-        if (transcription == null) {
-            throw new IllegalArgumentException("Transcriptions cannot be empty");
-        }
-
-        if (!lectureIngestionEnabled(course)) {
-            return null;
-        }
-
-        if (transcription.getLectureUnit().getLecture() == null) {
-            throw new IllegalArgumentException("Transcription must be associated with a lecture");
-        }
-        else if (!transcription.getLectureUnit().getLecture().equals(lecture)) {
-            throw new IllegalArgumentException("All transcriptions must be associated with the same lecture");
-        }
-
-        PyrisTranscriptionIngestionWebhookDTO pyrisTranscriptionIngestionWebhookDTO = new PyrisTranscriptionIngestionWebhookDTO(transcription, lecture.getId(), lecture.getTitle(),
-                course.getId(), course.getTitle(), course.getDescription(), transcription.getLectureUnit().getId(), transcription.getLectureUnit().getName(), "");
-
-        return executeTranscriptionAdditionWebhook(pyrisTranscriptionIngestionWebhookDTO, course, lecture, lectureUnit);
-    }
-
-    /**
-     * adds the lecture transcription into the vector database of Pyris
-     *
-     * @param toUpdateTranscription The transcription that is going to be Updated
-     * @return jobToken if the job was created
-     */
-    private String executeTranscriptionAdditionWebhook(PyrisTranscriptionIngestionWebhookDTO toUpdateTranscription, Course course, Lecture lecture, LectureUnit lectureUnit) {
-        String jobToken = pyrisJobService.addTranscriptionIngestionWebhookJob(course.getId(), lecture.getId(), lectureUnit.getId());
-        PyrisPipelineExecutionSettingsDTO settingsDTO = new PyrisPipelineExecutionSettingsDTO(jobToken, List.of(), artemisBaseUrl);
-        PyrisWebhookTranscriptionIngestionExecutionDTO executionDTO = new PyrisWebhookTranscriptionIngestionExecutionDTO(toUpdateTranscription, lectureUnit.getId(), settingsDTO,
-                List.of());
-        pyrisConnectorService.executeTranscriptionAdditionWebhook("fullIngestion", executionDTO);
-        return jobToken;
-    }
-
-    /**
-     * delete the lecture transcription in pyris
-     *
-     * @param lectureTranscription The lecture transcription that gets erased
-     * @return jobToken if the job was created
-     */
-    public String deleteLectureTranscription(LectureTranscription lectureTranscription) {
-        Lecture lecture = lectureTranscription.getLectureUnit().getLecture();
-        Course course = lecture.getCourse();
-        LectureUnit lectureUnit = lectureTranscription.getLectureUnit();
-        return executeLectureTranscriptionDeletionWebhook(new PyrisTranscriptionIngestionWebhookDTO(lectureTranscription, lecture.getId(), lecture.getTitle(), course.getId(),
-                course.getTitle(), course.getDescription(), lectureUnit.getId(), lectureUnit.getName(), ""));
-    }
-
-    /**
-     * executes the lecture transcription deletion webhook to delete lecture transcriptions from the vector database on pyris
-     *
-     * @param toUpdateLectureTranscription The lecture transcription that got Updated as webhook DTO
-     * @return jobToken if the job was created else null
-     */
-    private String executeLectureTranscriptionDeletionWebhook(PyrisTranscriptionIngestionWebhookDTO toUpdateLectureTranscription) {
-        String jobToken = pyrisJobService.addTranscriptionIngestionWebhookJob(toUpdateLectureTranscription.courseId(), toUpdateLectureTranscription.lectureId(),
-                toUpdateLectureTranscription.transcription().getLectureUnit().getId());
-        PyrisPipelineExecutionSettingsDTO settingsDTO = new PyrisPipelineExecutionSettingsDTO(jobToken, List.of(), artemisBaseUrl);
-        PyrisWebhookTranscriptionDeletionExecutionDTO executionDTO = new PyrisWebhookTranscriptionDeletionExecutionDTO(toUpdateLectureTranscription, settingsDTO, List.of());
-        pyrisConnectorService.executeLectureTranscriptionDeletionWebhook(executionDTO);
-
-        return jobToken;
->>>>>>> b9cea56f
     }
 
     private boolean lectureIngestionEnabled(Course course) {
@@ -175,7 +96,6 @@
         }
     }
 
-<<<<<<< HEAD
     private PyrisLectureUnitWebhookDTO processAttachmentVideoUnitForUpdate(AttachmentVideoUnit attachmentVideoUnit) {
         Lecture lecture = attachmentVideoUnit.getLecture();
         Course course = attachmentVideoUnit.getLecture().getCourse();
@@ -221,27 +141,6 @@
         Long lectureId = attachmentVideoUnit.getLecture().getId();
         Long courseId = attachmentVideoUnit.getLecture().getCourse().getId();
         return new PyrisLectureUnitWebhookDTO("", 0, null, lectureUnitId, "", lectureId, "", courseId, "", "", "", "");
-=======
-    private PyrisLectureUnitWebhookDTO processAttachmentForUpdate(AttachmentVideoUnit attachmentVideoUnit) {
-        Long lectureUnitId = attachmentVideoUnit.getId();
-        String lectureUnitName = attachmentVideoUnit.getName();
-        Long lectureId = attachmentVideoUnit.getLecture().getId();
-        String lectureTitle = attachmentVideoUnit.getLecture().getTitle();
-        Long courseId = attachmentVideoUnit.getLecture().getCourse().getId();
-        String courseTitle = attachmentVideoUnit.getLecture().getCourse().getTitle();
-        String courseDescription = attachmentVideoUnit.getLecture().getCourse().getDescription() == null ? "" : attachmentVideoUnit.getLecture().getCourse().getDescription();
-        String base64EncodedPdf = attachmentToBase64(attachmentVideoUnit);
-        String lectureUnitLink = artemisBaseUrl + attachmentVideoUnit.getAttachment().getLink();
-        lectureUnitRepository.save(attachmentVideoUnit);
-        return new PyrisLectureUnitWebhookDTO(base64EncodedPdf, lectureUnitId, lectureUnitName, lectureId, lectureTitle, courseId, courseTitle, courseDescription, lectureUnitLink);
-    }
-
-    private PyrisLectureUnitWebhookDTO processAttachmentForDeletion(AttachmentVideoUnit attachmentVideoUnit) {
-        Long lectureUnitId = attachmentVideoUnit.getId();
-        Long lectureId = attachmentVideoUnit.getLecture().getId();
-        Long courseId = attachmentVideoUnit.getLecture().getCourse().getId();
-        return new PyrisLectureUnitWebhookDTO("", lectureUnitId, "", lectureId, "", courseId, "", "", "");
->>>>>>> b9cea56f
     }
 
     /**
@@ -250,11 +149,7 @@
      * @param courseId                Id of the course where the attachment is added
      * @param newAttachmentVideoUnits the new attachment Units to be sent to pyris for ingestion
      */
-<<<<<<< HEAD
-    public void autoUpdateAttachmentUnitsInPyris(Long courseId, List<AttachmentVideoUnit> newAttachmentVideoUnits) {
-=======
     public void autoUpdateAttachmentVideoUnitsInPyris(Long courseId, List<AttachmentVideoUnit> newAttachmentVideoUnits) {
->>>>>>> b9cea56f
         IrisCourseSettings courseSettings = irisSettingsRepository.findCourseSettings(courseId).isPresent() ? irisSettingsRepository.findCourseSettings(courseId).get() : null;
         if (courseSettings != null && courseSettings.getIrisLectureIngestionSettings() != null && courseSettings.getIrisLectureIngestionSettings().isEnabled()
                 && courseSettings.getIrisLectureIngestionSettings().getAutoIngestOnLectureAttachmentUpload()) {
@@ -267,16 +162,6 @@
     /**
      * delete the lectures from the vector database on pyris
      *
-<<<<<<< HEAD
-     * @param attachmentVideoUnits The attachmentUnit that got Updated / erased
-     * @return jobToken if the job was created
-     */
-    public String deleteLectureFromPyrisDB(List<AttachmentVideoUnit> attachmentVideoUnits) {
-        List<PyrisLectureUnitWebhookDTO> toUpdateAttachmentUnits = new ArrayList<>();
-        attachmentVideoUnits.stream().filter(unit -> unit.getAttachment().getAttachmentType() == AttachmentType.FILE && unit.getAttachment().getLink().endsWith(".pdf"))
-                .forEach(unit -> {
-                    toUpdateAttachmentUnits.add(processAttachmentVideoUnitForDeletion(unit));
-=======
      * @param attachmentVideoUnits The attachmentVideoUnit that got Updated / erased
      * @return jobToken if the job was created
      */
@@ -284,8 +169,7 @@
         List<PyrisLectureUnitWebhookDTO> toUpdateAttachmentVideoUnits = new ArrayList<>();
         attachmentVideoUnits.stream().filter(unit -> unit.getAttachment().getAttachmentType() == AttachmentType.FILE && unit.getAttachment().getLink().endsWith(".pdf"))
                 .forEach(unit -> {
-                    toUpdateAttachmentVideoUnits.add(processAttachmentForDeletion(unit));
->>>>>>> b9cea56f
+                    toUpdateAttachmentVideoUnits.add(processAttachmentVideoUnitForDeletion(unit));
                 });
         if (!toUpdateAttachmentVideoUnits.isEmpty()) {
             return executeLectureDeletionWebhook(toUpdateAttachmentVideoUnits);
@@ -301,14 +185,9 @@
      */
     public String addLectureUnitToPyrisDB(AttachmentVideoUnit attachmentVideoUnit) {
         if (lectureIngestionEnabled(attachmentVideoUnit.getLecture().getCourse())) {
-<<<<<<< HEAD
             if (!attachmentVideoUnit.getVideoSource().isEmpty() || (attachmentVideoUnit.getAttachment() != null
                     && (attachmentVideoUnit.getAttachment().getAttachmentType() == AttachmentType.FILE && attachmentVideoUnit.getAttachment().getLink().endsWith(".pdf")))) {
                 return executeLectureAdditionWebhook(processAttachmentVideoUnitForUpdate(attachmentVideoUnit));
-=======
-            if (attachmentVideoUnit.getAttachment().getAttachmentType() == AttachmentType.FILE && attachmentVideoUnit.getAttachment().getLink().endsWith(".pdf")) {
-                return executeLectureAdditionWebhook(processAttachmentForUpdate(attachmentVideoUnit));
->>>>>>> b9cea56f
             }
             log.error("Attachment {} is not a file or is not of type pdf thus it will not be sent to Pyris", attachmentVideoUnit.getId());
         }
@@ -339,12 +218,8 @@
         String jobToken = pyrisJobService.addLectureIngestionWebhookJob(toUpdateAttachmentVideoUnit.courseId(), toUpdateAttachmentVideoUnit.lectureId(),
                 toUpdateAttachmentVideoUnit.lectureUnitId());
         PyrisPipelineExecutionSettingsDTO settingsDTO = new PyrisPipelineExecutionSettingsDTO(jobToken, List.of(), artemisBaseUrl);
-<<<<<<< HEAD
-        PyrisWebhookLectureIngestionExecutionDTO executionDTO = new PyrisWebhookLectureIngestionExecutionDTO(toUpdateAttachmentUnit, toUpdateAttachmentUnit.lectureUnitId(),
-                settingsDTO, List.of());
-=======
-        PyrisWebhookLectureIngestionExecutionDTO executionDTO = new PyrisWebhookLectureIngestionExecutionDTO(toUpdateAttachmentVideoUnit, settingsDTO, List.of());
->>>>>>> b9cea56f
+        PyrisWebhookLectureIngestionExecutionDTO executionDTO = new PyrisWebhookLectureIngestionExecutionDTO(toUpdateAttachmentVideoUnit,
+                toUpdateAttachmentVideoUnit.lectureUnitId(), settingsDTO, List.of());
         pyrisConnectorService.executeLectureAddtionWebhook("fullIngestion", executionDTO);
         return jobToken;
     }
