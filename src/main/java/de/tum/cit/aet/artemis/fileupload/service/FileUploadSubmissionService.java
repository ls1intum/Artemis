--- conflicted
+++ resolved
@@ -35,10 +35,7 @@
 import de.tum.cit.aet.artemis.core.service.AuthorizationCheckService;
 import de.tum.cit.aet.artemis.core.service.FileService;
 import de.tum.cit.aet.artemis.core.util.FilePathConverter;
-<<<<<<< HEAD
-=======
 import de.tum.cit.aet.artemis.core.util.FileUtil;
->>>>>>> 0a44110a
 import de.tum.cit.aet.artemis.exam.api.ExamDateApi;
 import de.tum.cit.aet.artemis.exercise.domain.InitializationState;
 import de.tum.cit.aet.artemis.exercise.domain.Submission;
@@ -221,11 +218,7 @@
         if (filename.length() < 5) {
             filename = "file" + filename;
         }
-<<<<<<< HEAD
-        final Path dirPath = FilePathConverter.buildFilePath(exerciseId, submissionId);
-=======
         final Path dirPath = FilePathConverter.buildFileUploadSubmissionPath(exerciseId, submissionId);
->>>>>>> 0a44110a
         final Path filePath = dirPath.resolve(filename);
         final File savedFile = filePath.toFile();
 
