--- conflicted
+++ resolved
@@ -62,15 +62,9 @@
             ParticipationService participationService, UserRepository userRepository, StudentParticipationRepository studentParticipationRepository, FileService fileService,
             AuthorizationCheckService authCheckService, FeedbackRepository feedbackRepository, Optional<ExamDateApi> examDateApi, ExerciseDateService exerciseDateService,
             CourseRepository courseRepository, ParticipationRepository participationRepository, ComplaintRepository complaintRepository, FeedbackService feedbackService,
-<<<<<<< HEAD
-            Optional<AthenaSubmissionSelectionService> athenaSubmissionSelectionService) {
+            Optional<AthenaApi> athenaApi) {
         super(submissionRepository, userRepository, authCheckService, resultRepository, studentParticipationRepository, participationService, feedbackRepository, examDateApi,
-                exerciseDateService, courseRepository, participationRepository, complaintRepository, feedbackService, athenaSubmissionSelectionService);
-=======
-            Optional<AthenaApi> athenaApi) {
-        super(submissionRepository, userRepository, authCheckService, resultRepository, studentParticipationRepository, participationService, feedbackRepository, examDateService,
                 exerciseDateService, courseRepository, participationRepository, complaintRepository, feedbackService, athenaApi);
->>>>>>> 65964e55
         this.fileUploadSubmissionRepository = fileUploadSubmissionRepository;
         this.fileService = fileService;
         this.exerciseDateService = exerciseDateService;
