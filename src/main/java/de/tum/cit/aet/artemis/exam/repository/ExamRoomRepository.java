package de.tum.cit.aet.artemis.exam.repository;

import java.util.Set;

import org.springframework.context.annotation.Conditional;
import org.springframework.context.annotation.Lazy;
import org.springframework.data.jpa.repository.EntityGraph;
import org.springframework.data.jpa.repository.Query;
import org.springframework.stereotype.Repository;

import de.tum.cit.aet.artemis.core.repository.base.ArtemisJpaRepository;
import de.tum.cit.aet.artemis.exam.config.ExamEnabled;
import de.tum.cit.aet.artemis.exam.domain.room.ExamRoom;
import de.tum.cit.aet.artemis.exam.dto.room.ExamRoomForDistributionDTO;

/**
 * Spring Data JPA repository for the {@link de.tum.cit.aet.artemis.exam.domain.room.ExamRoom} entity.
 */
@Conditional(ExamEnabled.class)
@Lazy
@Repository
public interface ExamRoomRepository extends ArtemisJpaRepository<ExamRoom, Long> {

    @Query("""
            SELECT er
            FROM ExamRoom er
            LEFT JOIN FETCH er.layoutStrategies
            """)
    Set<ExamRoom> findAllExamRoomsWithEagerLayoutStrategies();

    /**
     * Finds and returns all IDs of outdated and unused exam rooms.
     * An exam room is outdated if there exists a newer entry of the same (number, name) combination.
     * An exam room is unused if it isn't connected to any exam.
     *
     * @return A collection of all outdated and unused exam rooms
     */
    @Query("""
            WITH latestRooms AS (
                SELECT
                    roomNumber AS roomNumber,
                    name AS name,
                    MAX(createdDate) AS maxCreatedDate
                FROM ExamRoom
                GROUP BY roomNumber, name
                HAVING COUNT(*) > 1
            )
            SELECT examRoom.id
            FROM ExamRoom examRoom
            JOIN latestRooms latestRoom
                ON examRoom.roomNumber = latestRoom.roomNumber
                AND examRoom.name = latestRoom.name
                AND examRoom.createdDate < latestRoom.maxCreatedDate
            WHERE NOT EXISTS (
                SELECT 1
                FROM ExamRoomExamAssignment erea
                WHERE erea.examRoom.id = examRoom.id
            )
            """)
    Set<Long> findAllIdsOfOutdatedAndUnusedExamRooms();

    /**
<<<<<<< HEAD
     * Returns IDs of the current (latest) version of each unique exam room (roomNumber, name).
     *
     * @return All IDs of the current exam rooms
=======
     * Returns the IDs of the current (latest) version of each unique exam room, uniquely identified by
     * its combination of {@code roomNumber} and {@code name}.
     *
     * <p>
     * This query uses the SQL window function {@code ROW_NUMBER()} in combination with
     * the {@code OVER (PARTITION BY ... ORDER BY ...)} clause to identify, for each group of
     * exam rooms that share the same {@code roomNumber} and {@code name}, which row represents
     * the latest version.
     *
     * <p>
     * <b>Why {@code OVER (PARTITION BY ...)} works:</b><br>
     * The {@code OVER} clause defines a <i>window</i> — a set of rows related to the current row —
     * over which a window function (here {@code ROW_NUMBER()}) operates. Unlike aggregate
     * functions (e.g., {@code MAX()}, {@code COUNT()}), window functions do not collapse rows
     * into a single result. Instead, each row retains its identity while having access to other rows
     * in its partition.
     * <ul>
     * <li>{@code PARTITION BY er.roomNumber, er.name} divides the full result set into
     * partitions, one per unique room number/name combination.</li>
     * <li>{@code ORDER BY er.createdDate DESC, er.id DESC} orders each partition so that the
     * most recently created room (and, in case of ties, the one with the highest ID) appears first.</li>
     * <li>{@code ROW_NUMBER()} then assigns an increasing row number within each partition
     * according to this order.</li>
     * </ul>
     * By selecting only rows where {@code rowNumber = 1}, the query effectively filters out all
     * but the latest version of each unique exam room.
     *
     * <p>
     * This use of window functions is compliant with the SQL standard and supported by
     * including MySQL ≥ 8.0 and PostgreSQL ≥ 9.4. Hibernate also supports such queries in JPQL/HQL,
     * as documented in <a href="https://docs.hibernate.org/orm/current/userguide/html_single/#hql-aggregate-functions-window">the Hibernate User Guide</a>
     *
     * @return a {@link Set} of IDs corresponding to the latest version of each unique exam room
>>>>>>> 9f96135e
     */
    @Query("""
            SELECT id
            FROM (
                SELECT er.id AS id, er.roomNumber AS roomNumber, er.name AS name, er.createdDate AS createdDate, ROW_NUMBER() OVER (
                    PARTITION BY er.roomNumber, er.name
                    ORDER BY er.createdDate DESC, er.id DESC
                ) AS rowNumber
                FROM ExamRoom er
            )
            WHERE rowNumber = 1
            """)
    Set<Long> findAllIdsOfCurrentExamRooms();

    @EntityGraph(type = EntityGraph.EntityGraphType.LOAD, attributePaths = { "layoutStrategies" })
    Set<ExamRoom> findAllWithEagerLayoutStrategiesByIdIn(Set<Long> ids);
<<<<<<< HEAD

    /**
     * Returns a collection of {@link ExamRoomForDistributionDTO}, which are derived from {@link ExamRoom}.
     *
     * @implNote Uses the same PARTITION BY trick as explained in {@link #findAllIdsOfCurrentExamRooms}
     *
     * @return Basic room information for distribution
     */
    @Query("""
            SELECT new de.tum.cit.aet.artemis.exam.dto.room.ExamRoomForDistributionDTO(
                roomPartition.id,
                roomPartition.roomNumber,
                roomPartition.alternativeRoomNumber,
                roomPartition.name,
                roomPartition.alternativeName,
                roomPartition.building
            )
            FROM (
                SELECT er.id AS id, er.roomNumber AS roomNumber, er.alternativeRoomNumber AS alternativeRoomNumber, er.name AS name, er.alternativeName AS alternativeName, er.building AS building, er.createdDate AS createdDate, ROW_NUMBER() OVER (
                    PARTITION BY er.roomNumber, er.name
                    ORDER BY er.createdDate DESC, er.id DESC
                ) AS rowNumber
                FROM ExamRoom er
            ) roomPartition
            WHERE roomPartition.rowNumber = 1
            """)
    Set<ExamRoomForDistributionDTO> findAllCurrentExamRoomsForDistribution();
=======
>>>>>>> 9f96135e
}<|MERGE_RESOLUTION|>--- conflicted
+++ resolved
@@ -60,11 +60,6 @@
     Set<Long> findAllIdsOfOutdatedAndUnusedExamRooms();
 
     /**
-<<<<<<< HEAD
-     * Returns IDs of the current (latest) version of each unique exam room (roomNumber, name).
-     *
-     * @return All IDs of the current exam rooms
-=======
      * Returns the IDs of the current (latest) version of each unique exam room, uniquely identified by
      * its combination of {@code roomNumber} and {@code name}.
      *
@@ -98,7 +93,6 @@
      * as documented in <a href="https://docs.hibernate.org/orm/current/userguide/html_single/#hql-aggregate-functions-window">the Hibernate User Guide</a>
      *
      * @return a {@link Set} of IDs corresponding to the latest version of each unique exam room
->>>>>>> 9f96135e
      */
     @Query("""
             SELECT id
@@ -115,7 +109,6 @@
 
     @EntityGraph(type = EntityGraph.EntityGraphType.LOAD, attributePaths = { "layoutStrategies" })
     Set<ExamRoom> findAllWithEagerLayoutStrategiesByIdIn(Set<Long> ids);
-<<<<<<< HEAD
 
     /**
      * Returns a collection of {@link ExamRoomForDistributionDTO}, which are derived from {@link ExamRoom}.
@@ -143,6 +136,4 @@
             WHERE roomPartition.rowNumber = 1
             """)
     Set<ExamRoomForDistributionDTO> findAllCurrentExamRoomsForDistribution();
-=======
->>>>>>> 9f96135e
 }