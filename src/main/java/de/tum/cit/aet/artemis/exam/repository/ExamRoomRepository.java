--- conflicted
+++ resolved
@@ -111,16 +111,6 @@
     @EntityGraph(type = EntityGraph.EntityGraphType.LOAD, attributePaths = { "layoutStrategies" })
     Set<ExamRoom> findAllWithEagerLayoutStrategiesByIdIn(Set<Long> ids);
 
-<<<<<<< HEAD
-    @Query("""
-            SELECT er
-            FROM ExamRoom er
-            JOIN ExamRoomExamAssignment erea
-                ON er.id = erea.examRoom.id
-            WHERE erea.exam.id = :examId
-            """)
-    Set<ExamRoom> findAllByExamId(@Param("examId") long examId);
-=======
     /**
      * Returns a collection of {@link ExamRoomForDistributionDTO}, which are derived from {@link ExamRoom}.
      *
@@ -147,5 +137,13 @@
             WHERE roomPartition.rowNumber = 1
             """)
     Set<ExamRoomForDistributionDTO> findAllCurrentExamRoomsForDistribution();
->>>>>>> ae49507e
+
+    @Query("""
+            SELECT er
+            FROM ExamRoom er
+            JOIN ExamRoomExamAssignment erea
+                ON er.id = erea.examRoom.id
+            WHERE erea.exam.id = :examId
+            """)
+    Set<ExamRoom> findAllByExamId(@Param("examId") long examId);
 }