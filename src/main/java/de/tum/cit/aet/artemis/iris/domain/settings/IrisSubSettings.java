--- conflicted
+++ resolved
@@ -41,13 +41,8 @@
     @JsonSubTypes.Type(value = IrisChatSubSettings.class, name = "chat"),
     @JsonSubTypes.Type(value = IrisTextExerciseChatSubSettings.class, name = "text-exercise-chat"),
     @JsonSubTypes.Type(value = IrisLectureIngestionSubSettings.class, name = "lecture-ingestion"),
-<<<<<<< HEAD
-    @JsonSubTypes.Type(value = IrisHestiaSubSettings.class, name = "hestia"),
     @JsonSubTypes.Type(value = IrisCompetencyGenerationSubSettings.class, name = "competency-generation"),
     @JsonSubTypes.Type(value = IrisProactivitySubSettings.class, name = "proactivity")
-=======
-    @JsonSubTypes.Type(value = IrisCompetencyGenerationSubSettings.class, name = "competency-generation")
->>>>>>> 6431b46c
 })
 // @formatter:on
 @JsonInclude(JsonInclude.Include.NON_EMPTY)
