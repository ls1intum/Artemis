--- conflicted
+++ resolved
@@ -1,38 +1,18 @@
-<<<<<<< HEAD
 import { REPOSITORY } from 'app/code-editor/code-editor-instructor-base-container.component';
-
-export interface Intellij {
-    login(username: string, password: string): void;
-    clone(repository: string, exerciseName: string, exerciseId: number, courseId: number): void;
-    submit(): void;
-    log(message: string): void;
-    editExercise(exerciseJson: string): void;
-    selectInstructorRepository(repository: string): void;
-    submitInstructorRepository(): void;
-    buildAndTestInstructorRepository(): void;
-}
 
 export interface IntelliJState {
     opened: number;
+    cloning: boolean;
+    building: boolean;
     inInstructorView: boolean;
 }
 
 export interface JavaDowncallBridge {
-    onExerciseOpened(exerciseId: number): void;
+    onExerciseOpened(opened: number): void;
     onExerciseOpenedAsInstructor(exerciseId: number): void;
-=======
-export interface IntelliJState {
-    opened: number;
-    cloning: boolean;
-    building: boolean;
-}
-
-export interface JavaDowncallBridge {
-    onExerciseOpened(opened: number): void;
     isCloning(cloning: boolean): void;
     isBuilding(building: boolean): void;
     startedBuildInIntelliJ(courseId: number, exerciseId: number): void;
->>>>>>> ca7e7e3c
 }
 
 export interface JavaUpcallBridge {
@@ -40,17 +20,14 @@
     clone(repository: string, exerciseName: string, exerciseId: number, courseId: number): void;
     submit(): void;
     log(message: string): void;
-<<<<<<< HEAD
-    editExercise(exerciseJson: string): void;
-    selectInstructorRepository(repository: REPOSITORY): void;
-    submitInstructorRepository(): void;
-    buildAndTestInstructorRepository(repository: REPOSITORY): void;
-=======
     onBuildStarted(): void;
     onBuildFinished(): void;
     onBuildFailed(message: string): void;
     onTestResult(success: boolean, message: string): void;
->>>>>>> ca7e7e3c
+    editExercise(exerciseJson: string): void;
+    selectInstructorRepository(repository: REPOSITORY): void;
+    submitInstructorRepository(): void;
+    buildAndTestInstructorRepository(): void;
 }
 
 export interface Window {
