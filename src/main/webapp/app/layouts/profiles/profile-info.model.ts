import { ActiveFeatureToggles } from 'app/feature-toggle/feature-toggle.service';
import { GuidedTourMapping } from 'app/guided-tour/guided-tour-setting.model';
import { AllowedOrionVersionRange } from 'app/orion/outdated-plugin-warning/orion-version-validator.service';

export class ProfileInfo {
    activeProfiles: string[];
    ribbonEnv: string;
    inProduction: boolean;
    sentry?: { dsn: string };
    features: ActiveFeatureToggles;
    guidedTourMapping?: GuidedTourMapping;
    buildPlanURLTemplate: string;
<<<<<<< HEAD
    allowedOrionVersions: AllowedOrionVersionRange;
=======
    imprint: string;
    contact: string;
>>>>>>> 88136939
}<|MERGE_RESOLUTION|>--- conflicted
+++ resolved
@@ -10,10 +10,7 @@
     features: ActiveFeatureToggles;
     guidedTourMapping?: GuidedTourMapping;
     buildPlanURLTemplate: string;
-<<<<<<< HEAD
-    allowedOrionVersions: AllowedOrionVersionRange;
-=======
     imprint: string;
     contact: string;
->>>>>>> 88136939
+    allowedOrionVersions: AllowedOrionVersionRange;
 }