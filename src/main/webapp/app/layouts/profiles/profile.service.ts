import { Injectable } from '@angular/core';
import { HttpClient, HttpResponse } from '@angular/common/http';

import { SERVER_API_URL } from 'app/app.constants';
import { ProfileInfo } from './profile-info.model';
import { BehaviorSubject } from 'rxjs';
import { map } from 'rxjs/operators';
<<<<<<< HEAD
import { FeatureToggleService } from 'app/feature-toggle/feature-toggle.service';
=======
import { FeatureToggleService } from 'app/feature-toggle';
import * as _ from 'lodash';
>>>>>>> ba753722

@Injectable({ providedIn: 'root' })
export class ProfileService {
    private infoUrl = SERVER_API_URL + 'management/info';
    private profileInfo: BehaviorSubject<ProfileInfo | null>;

    constructor(private http: HttpClient, private featureToggleService: FeatureToggleService) {}

    getProfileInfo(): BehaviorSubject<ProfileInfo | null> {
        if (!this.profileInfo) {
            this.profileInfo = new BehaviorSubject(null);
            this.http
                .get<ProfileInfo>(this.infoUrl, { observe: 'response' })
                .pipe(
                    map((res: HttpResponse<ProfileInfo>) => {
                        const data = res.body!;
                        const profileInfo = new ProfileInfo();
                        profileInfo.activeProfiles = data.activeProfiles;
                        const displayRibbonOnProfiles = data['display-ribbon-on-profiles'].split(',');

                        /** map guided tour configuration */
                        const guidedTourMapping = data['guided-tour'];
                        if (guidedTourMapping) {
                            guidedTourMapping.tours = _.reduce(guidedTourMapping.tours, _.extend);
                            profileInfo.guidedTourMapping = guidedTourMapping;
                        }

                        if (profileInfo.activeProfiles) {
                            const ribbonProfiles = displayRibbonOnProfiles.filter((profile: string) => profileInfo.activeProfiles.includes(profile));
                            if (ribbonProfiles.length !== 0) {
                                profileInfo.ribbonEnv = ribbonProfiles[0];
                            }
                            profileInfo.inProduction = profileInfo.activeProfiles.includes('prod');
                        }
                        profileInfo.sentry = data.sentry;
                        profileInfo.features = data.features;

                        return profileInfo;
                    }),
                )
                .subscribe((profileInfo: ProfileInfo) => {
                    this.profileInfo.next(profileInfo);
                    this.featureToggleService.initializeFeatureToggles(profileInfo.features);
                });
        }

        return this.profileInfo;
    }
}<|MERGE_RESOLUTION|>--- conflicted
+++ resolved
@@ -5,12 +5,8 @@
 import { ProfileInfo } from './profile-info.model';
 import { BehaviorSubject } from 'rxjs';
 import { map } from 'rxjs/operators';
-<<<<<<< HEAD
+import * as _ from 'lodash';
 import { FeatureToggleService } from 'app/feature-toggle/feature-toggle.service';
-=======
-import { FeatureToggleService } from 'app/feature-toggle';
-import * as _ from 'lodash';
->>>>>>> ba753722
 
 @Injectable({ providedIn: 'root' })
 export class ProfileService {
