--- conflicted
+++ resolved
@@ -1,15 +1,10 @@
 <div ng-cloak>
     <div class="row">
-<<<<<<< HEAD
-        <div class="col-md-8 col-md-offset-2">
-            <h1 translate="error.title">Error Page!</h1>
-=======
         <div class="col-md-4">
             <span class="hipster img-responsive img-rounded"></span>
         </div>
         <div class="col-md-8">
             <h1 data-translate="error.title">Error Page!</h1>
->>>>>>> e0b1427e
 
             <div ng-show="errorMessage">
                 <div class="alert alert-danger">{{errorMessage}}
