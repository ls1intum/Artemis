<nav class="navbar navbar-dark navbar-expand-md jh-navbar">
    <div class="jh-logo-container float-left">
        <a
            class="jh-navbar-toggler d-lg-none float-right"
            href="javascript:void(0);"
            data-toggle="collapse"
            data-target="#navbarResponsive"
            aria-controls="navbarResponsive"
            aria-expanded="false"
            aria-label="Toggle navigation"
            (click)="toggleNavbar()"
        >
            <fa-icon icon="bars"></fa-icon>
        </a>
        <a class="navbar-brand logo float-left" routerLink="/" (click)="collapseNavbar()">
            <span class="logo-img"></span>
            <span>&nbsp;&nbsp;&nbsp;</span>
            <span jhiTranslate="global.title" class="navbar-title">Artemis</span>&nbsp;&nbsp;&nbsp;<span class="navbar-version">{{ version }}</span>
        </a>
    </div>
    <div class="navbar-collapse collapse" id="navbarResponsive" [ngbCollapse]="isNavbarCollapsed" [ngSwitch]="isAuthenticated()">
        <ul class="navbar-nav ml-auto">
            <li *ngIf="currAccount" class="nav-item" routerLinkActive="active" [routerLinkActiveOptions]="{ exact: true }">
                <a class="nav-link" routerLink="overview" (click)="collapseNavbar()" id="overview-menu">
                    <span>
                        <fa-icon [icon]="'th-large'"></fa-icon>
                        <span jhiTranslate="global.menu.overview">Overview</span>
                    </span>
                </a>
            </li>
<<<<<<< HEAD
=======
            <!--            <li *ngIf="currAccount" class="nav-item" routerLinkActive="active" [routerLinkActiveOptions]="{ exact: true }">-->
            <!--                <a class="nav-link" routerLink="courses" (click)="item dropdown pointercollapseNavbar()" id="courses-menu">-->
            <!--                    <span>-->
            <!--                        <fa-icon [icon]="'home'"></fa-icon>-->
            <!--                        <span jhiTranslate="global.menu.courses">Courses</span>-->
            <!--                    </span>-->
            <!--                </a>-->
            <!--            </li>-->
>>>>>>> 93c006aa
            <li
                *jhiHasAnyAuthority="['ROLE_ADMIN', 'ROLE_TA', 'ROLE_INSTRUCTOR']"
                ngbDropdown
                class="nav-item dropdown pointer"
                routerLinkActive="active"
                [routerLinkActiveOptions]="{ exact: true }"
            >
                <a class="nav-link" routerLink="course" (click)="collapseNavbar()" id="course-admin-menu">
                    <span>
                        <fa-icon [icon]="'th-list'"></fa-icon>
                        <span jhiTranslate="global.menu.course">Course Administration</span>
                    </span>
                </a>
            </li>
            <li
                *jhiHasAnyAuthority="'ROLE_ADMIN'"
                ngbDropdown
                class="nav-item dropdown pointer"
                display="dynamic"
                routerLinkActive="active"
                [routerLinkActiveOptions]="{ exact: true }"
            >
                <a class="nav-link dropdown-toggle" ngbDropdownToggle href="javascript:void(0);" id="admin-menu">
                    <span>
                        <fa-icon [icon]="'user-plus'"></fa-icon>
                        <span jhiTranslate="global.menu.admin.main">Server Administration</span>
                    </span>
                </a>
                <ul class="dropdown-menu" ngbDropdownMenu>
                    <!--
                    Removed until user management is working again in the production build
                    <li>
                        <a class="dropdown-item" routerLink="admin/user-management" routerLinkActive="active" (click)="collapseNavbar()">
                            <fa-icon [icon]="'user'" [fixedWidth]="true"></fa-icon>
                            <span jhiTranslate="global.menu.admin.userManagement">User management</span>
                        </a>
                    </li>-->
                    <li>
                        <a class="dropdown-item" routerLink="admin/notification-management" routerLinkActive="active" (click)="collapseNavbar()">
                            <fa-icon [icon]="'bell'" [fixedWidth]="true"></fa-icon>
                            <span jhiTranslate="global.menu.admin.notificationManagement">Notification management</span>
                        </a>
                    </li>
                    <li>
                        <a class="dropdown-item" routerLink="admin/jhi-tracker" routerLinkActive="active" (click)="collapseNavbar()">
                            <fa-icon [icon]="'eye'" [fixedWidth]="true"></fa-icon>
                            <span jhiTranslate="global.menu.admin.tracker">User tracker</span>
                        </a>
                    </li>
                    <li>
                        <a class="dropdown-item" routerLink="admin/jhi-metrics" routerLinkActive="active" (click)="collapseNavbar()">
                            <fa-icon [icon]="'tachometer-alt'" [fixedWidth]="true"></fa-icon>
                            <span jhiTranslate="global.menu.admin.metrics">Metrics</span>
                        </a>
                    </li>
                    <li>
                        <a class="dropdown-item" routerLink="admin/jhi-health" routerLinkActive="active" (click)="collapseNavbar()">
                            <fa-icon [icon]="'heart'" [fixedWidth]="true"></fa-icon>
                            <span jhiTranslate="global.menu.admin.health">Health</span>
                        </a>
                    </li>
                    <li>
                        <a class="dropdown-item" routerLink="admin/jhi-configuration" routerLinkActive="active" (click)="collapseNavbar()">
                            <fa-icon [icon]="'list'" [fixedWidth]="true"></fa-icon>
                            <span jhiTranslate="global.menu.admin.configuration">Configuration</span>
                        </a>
                    </li>
                    <li>
                        <a class="dropdown-item" routerLink="admin/audits" routerLinkActive="active" (click)="collapseNavbar()">
                            <fa-icon [icon]="'bell'" [fixedWidth]="true"></fa-icon>
                            <span jhiTranslate="global.menu.admin.audits">Audits</span>
                        </a>
                    </li>
                    <li>
                        <a class="dropdown-item" routerLink="admin/logs" routerLinkActive="active" (click)="collapseNavbar()">
                            <fa-icon [icon]="'tasks'" [fixedWidth]="true"></fa-icon>
                            <span jhiTranslate="global.menu.admin.logs">Logs</span>
                        </a>
                    </li>
                    <!-- jhipster-needle-add-element-to-admin-menu - JHipster will add entities to the admin menu here -->
                </ul>
            </li>

            <li ngbDropdown class="nav-item dropdown pointer" display="dynamic" *ngIf="!currAccount && languages && languages.length > 1">
                <a class="nav-link dropdown-toggle" ngbDropdownToggle href="javascript:void(0);" id="languagesnavBarDropdown">
                    <span>
                        <fa-icon [icon]="'flag'"></fa-icon>
                        <span jhiTranslate="global.menu.language">Language</span>
                    </span>
                </a>
                <ul class="dropdown-menu" ngbDropdownMenu>
                    <li *ngFor="let language of languages">
                        <a class="dropdown-item" [jhiActiveMenu]="language" href="javascript:void(0);" (click)="changeLanguage(language); collapseNavbar()">{{
                            language | findLanguageFromKey
                        }}</a>
                    </li>
                </ul>
            </li>
            <jhi-notification-container [ngClass]="'nav-item'" *ngIf="currAccount"></jhi-notification-container>
            <li
                *ngSwitchCase="true"
                ngbDropdown
                class="nav-item dropdown pointer"
                display="dynamic"
                placement="bottom-right"
                routerLinkActive="active"
                [routerLinkActiveOptions]="{ exact: true }"
                [autoClose]="true"
            >
                <a class="nav-link dropdown-toggle" ngbDropdownToggle href="javascript:void(0);" id="account-menu">
                    <span *ngIf="!getImageUrl()">
                        <fa-icon [icon]="'user'"></fa-icon>
                        <span jhiTranslate="global.menu.account.main" *ngIf="!currAccount">Account</span>
                        <span *ngIf="currAccount">{{ currAccount.login }}</span>
                    </span>
                    <span *ngIf="getImageUrl()">
                        <img [src]="getImageUrl()" class="profile-image img-circle" alt="Avatar" />
                    </span>
                </a>
                <ul class="dropdown-menu" ngbDropdownMenu>
                    <li>
                        <h6 class="dropdown-header" jhiTranslate="global.menu.language">Language</h6>
                    </li>
                    <li *ngFor="let language of languages">
                        <a class="dropdown-item" [jhiActiveMenu]="language" href="javascript:void(0);" (click)="changeLanguage(language); collapseNavbar()">{{
                            language | findLanguageFromKey
                        }}</a>
                    </li>
                    <!-- only display guided tour to ADMIN for now -->
                    <ng-template [ngIf]="isTourAvailable">
                        <div *jhiHasAnyAuthority="['ROLE_ADMIN']" class="dropdown-divider"></div>
                        <li *jhiHasAnyAuthority="['ROLE_ADMIN']">
                            <h6 class="dropdown-header" jhiTranslate="global.menu.guidedTour">Guided Tour</h6>
                        </li>
                        <li *jhiHasAnyAuthority="['ROLE_ADMIN']">
                            <a class="dropdown-item" jhiTranslate="global.menu.startTour" (click)="startGuidedTour()">Start tour</a>
                        </li>
                    </ng-template>
                    <!-- only display guided tour to ADMIN for now -->
                    <div class="dropdown-divider"></div>
                    <li>
                        <a class="dropdown-item guided-tour" *ngIf="currAccount" (click)="logout()" id="logout">
                            <fa-icon [icon]="'sign-out-alt'" [fixedWidth]="true"></fa-icon>
                            <span jhiTranslate="global.menu.account.logout">Sign out</span>
                        </a>
                    </li>
                </ul>
            </li>
        </ul>
    </div>
</nav><|MERGE_RESOLUTION|>--- conflicted
+++ resolved
@@ -28,17 +28,6 @@
                     </span>
                 </a>
             </li>
-<<<<<<< HEAD
-=======
-            <!--            <li *ngIf="currAccount" class="nav-item" routerLinkActive="active" [routerLinkActiveOptions]="{ exact: true }">-->
-            <!--                <a class="nav-link" routerLink="courses" (click)="item dropdown pointercollapseNavbar()" id="courses-menu">-->
-            <!--                    <span>-->
-            <!--                        <fa-icon [icon]="'home'"></fa-icon>-->
-            <!--                        <span jhiTranslate="global.menu.courses">Courses</span>-->
-            <!--                    </span>-->
-            <!--                </a>-->
-            <!--            </li>-->
->>>>>>> 93c006aa
             <li
                 *jhiHasAnyAuthority="['ROLE_ADMIN', 'ROLE_TA', 'ROLE_INSTRUCTOR']"
                 ngbDropdown
