<nav class="navbar navbar-dark navbar-expand-md jh-navbar">
    <div class="jh-logo-container float-left">
        <a
            class="jh-navbar-toggler d-lg-none float-right"
            href="javascript:void(0);"
            data-toggle="collapse"
            data-target="#navbarResponsive"
            aria-controls="navbarResponsive"
            aria-expanded="false"
            aria-label="Toggle navigation"
            (click)="toggleNavbar()"
        >
            <fa-icon icon="bars"></fa-icon>
        </a>
        <a class="navbar-brand logo float-left" routerLink="/" (click)="collapseNavbar()">
            <span class="logo-img"></span>
            <span>&nbsp;&nbsp;&nbsp;</span>
            <span jhiTranslate="global.title" class="navbar-title">Artemis</span>&nbsp;&nbsp;&nbsp;<span class="navbar-version">{{ version }}</span>
        </a>
    </div>
    <div class="navbar-collapse collapse" id="navbarResponsive" [ngbCollapse]="isNavbarCollapsed" [ngSwitch]="isAuthenticated()">
        <ul class="navbar-nav ml-auto">
            <li *ngIf="currAccount" class="nav-item" routerLinkActive="active" [routerLinkActiveOptions]="{ exact: true }">
                <a class="nav-link" routerLink="overview" (click)="collapseNavbar()" id="overview-menu">
                    <span>
                        <fa-icon [icon]="'th-large'"></fa-icon>
                        <span jhiTranslate="global.menu.overview">Overview</span>
                    </span>
                </a>
            </li>
            <li
                *jhiHasAnyAuthority="['ROLE_ADMIN', 'ROLE_TA', 'ROLE_INSTRUCTOR']"
                ngbDropdown
                class="nav-item dropdown pointer"
                routerLinkActive="active"
                [routerLinkActiveOptions]="{ exact: true }"
            >
                <a class="nav-link" routerLink="course" (click)="collapseNavbar()" id="course-admin-menu">
                    <span>
                        <fa-icon [icon]="'th-list'"></fa-icon>
                        <span jhiTranslate="global.menu.course">Course Administration</span>
                    </span>
                </a>
            </li>
            <li *jhiHasAnyAuthority="'ROLE_ADMIN'" ngbDropdown class="nav-item dropdown pointer" routerLinkActive="active" [routerLinkActiveOptions]="{ exact: true }">
                <a class="nav-link dropdown-toggle" ngbDropdownToggle href="javascript:void(0);" id="admin-menu">
                    <span>
                        <fa-icon [icon]="'user-plus'"></fa-icon>
                        <span jhiTranslate="global.menu.admin.main">Server Administration</span>
                    </span>
                </a>
                <ul class="dropdown-menu" ngbDropdownMenu>
                    <!--
                    Removed until user management is working again in the production build
                    <li>
                        <a class="dropdown-item" routerLink="admin/user-management" routerLinkActive="active" (click)="collapseNavbar()">
                            <fa-icon [icon]="'user'" [fixedWidth]="true"></fa-icon>
                            <span jhiTranslate="global.menu.admin.userManagement">User management</span>
                        </a>
                    </li>-->
                    <li>
                        <a class="dropdown-item" routerLink="admin/notification-management" routerLinkActive="active" (click)="collapseNavbar()">
                            <fa-icon [icon]="'bell'" [fixedWidth]="true"></fa-icon>
                            <span jhiTranslate="global.menu.admin.notificationManagement">Notification management</span>
                        </a>
                    </li>
                    <li>
                        <a class="dropdown-item" routerLink="admin/jhi-tracker" routerLinkActive="active" (click)="collapseNavbar()">
                            <fa-icon [icon]="'eye'" [fixedWidth]="true"></fa-icon>
                            <span jhiTranslate="global.menu.admin.tracker">User tracker</span>
                        </a>
                    </li>
                    <li>
                        <a class="dropdown-item" routerLink="admin/jhi-metrics" routerLinkActive="active" (click)="collapseNavbar()">
                            <fa-icon [icon]="'tachometer-alt'" [fixedWidth]="true"></fa-icon>
                            <span jhiTranslate="global.menu.admin.metrics">Metrics</span>
                        </a>
                    </li>
                    <li>
                        <a class="dropdown-item" routerLink="admin/jhi-health" routerLinkActive="active" (click)="collapseNavbar()">
                            <fa-icon [icon]="'heart'" [fixedWidth]="true"></fa-icon>
                            <span jhiTranslate="global.menu.admin.health">Health</span>
                        </a>
                    </li>
                    <li>
                        <a class="dropdown-item" routerLink="admin/jhi-configuration" routerLinkActive="active" (click)="collapseNavbar()">
                            <fa-icon [icon]="'list'" [fixedWidth]="true"></fa-icon>
                            <span jhiTranslate="global.menu.admin.configuration">Configuration</span>
                        </a>
                    </li>
                    <li>
                        <a class="dropdown-item" routerLink="admin/audits" routerLinkActive="active" (click)="collapseNavbar()">
                            <fa-icon [icon]="'bell'" [fixedWidth]="true"></fa-icon>
                            <span jhiTranslate="global.menu.admin.audits">Audits</span>
                        </a>
                    </li>
                    <li>
                        <a class="dropdown-item" routerLink="admin/logs" routerLinkActive="active" (click)="collapseNavbar()">
                            <fa-icon [icon]="'tasks'" [fixedWidth]="true"></fa-icon>
                            <span jhiTranslate="global.menu.admin.logs">Logs</span>
                        </a>
                    </li>
                    <!-- jhipster-needle-add-element-to-admin-menu - JHipster will add entities to the admin menu here -->
                </ul>
            </li>

            <li ngbDropdown class="nav-item dropdown pointer" *ngIf="!currAccount && languages && languages.length > 1">
                <a class="nav-link dropdown-toggle" ngbDropdownToggle href="javascript:void(0);" id="languagesnavBarDropdown">
                    <span>
                        <fa-icon [icon]="'flag'"></fa-icon>
                        <span jhiTranslate="global.menu.language">Language</span>
                    </span>
                </a>
                <ul class="dropdown-menu" ngbDropdownMenu>
                    <li *ngFor="let language of languages">
                        <a class="dropdown-item" [jhiActiveMenu]="language" href="javascript:void(0);" (click)="changeLanguage(language); collapseNavbar()">{{
                            language | findLanguageFromKey
                        }}</a>
                    </li>
                </ul>
            </li>
            <jhi-notification-container [ngClass]="'nav-item'" *ngIf="currAccount"></jhi-notification-container>
            <li
                *ngSwitchCase="true"
                ngbDropdown
                class="nav-item dropdown pointer"
                placement="bottom-right"
                routerLinkActive="active"
                [routerLinkActiveOptions]="{ exact: true }"
                [autoClose]="true"
            >
                <a class="nav-link dropdown-toggle" ngbDropdownToggle href="javascript:void(0);" id="account-menu">
                    <span *ngIf="!getImageUrl()">
                        <fa-icon [icon]="'user'"></fa-icon>
                        <span jhiTranslate="global.menu.account.main" *ngIf="!currAccount">Account</span>
                        <span *ngIf="currAccount">{{ currAccount.login }}</span>
                    </span>
                    <span *ngIf="getImageUrl()">
                        <img [src]="getImageUrl()" class="profile-image img-circle" alt="Avatar" />
                    </span>
                </a>
                <ul class="dropdown-menu" ngbDropdownMenu>
                    <li>
                        <h6 class="dropdown-header" jhiTranslate="global.menu.language">Language</h6>
                    </li>
                    <li *ngFor="let language of languages">
                        <a class="dropdown-item" [jhiActiveMenu]="language" href="javascript:void(0);" (click)="changeLanguage(language); collapseNavbar()">{{
                            language | findLanguageFromKey
                        }}</a>
                    </li>
                    <!-- only display guided tour to ADMIN for now -->
                    <ng-template [ngIf]="isTourAvailable">
                        <div *jhiHasAnyAuthority="['ROLE_ADMIN']" class="dropdown-divider"></div>
                        <li *jhiHasAnyAuthority="['ROLE_ADMIN']">
                            <h6 class="dropdown-header" jhiTranslate="global.menu.guidedTour">Guided Tour</h6>
                        </li>
                        <li *jhiHasAnyAuthority="['ROLE_ADMIN']">
                            <a class="dropdown-item" jhiTranslate="global.menu.startTour" (click)="startGuidedTour()">Start tour</a>
                        </li>
                    </ng-template>
                    <!-- only display guided tour to ADMIN for now -->
                    <div class="dropdown-divider"></div>
                    <li>
<<<<<<< HEAD
                        <a class="dropdown-item guided-tour" *ngIf="getCurrentAccount()" (click)="logout()" id="logout">
=======
                        <a class="dropdown-item" *ngIf="currAccount" (click)="logout()" id="logout">
>>>>>>> 782ce003
                            <fa-icon [icon]="'sign-out-alt'" [fixedWidth]="true"></fa-icon>
                            <span jhiTranslate="global.menu.account.logout">Sign out</span>
                        </a>
                    </li>
                </ul>
            </li>
        </ul>
    </div>
</nav><|MERGE_RESOLUTION|>--- conflicted
+++ resolved
@@ -161,11 +161,7 @@
                     <!-- only display guided tour to ADMIN for now -->
                     <div class="dropdown-divider"></div>
                     <li>
-<<<<<<< HEAD
-                        <a class="dropdown-item guided-tour" *ngIf="getCurrentAccount()" (click)="logout()" id="logout">
-=======
-                        <a class="dropdown-item" *ngIf="currAccount" (click)="logout()" id="logout">
->>>>>>> 782ce003
+                        <a class="dropdown-item guided-tour" *ngIf="currAccount" (click)="logout()" id="logout">
                             <fa-icon [icon]="'sign-out-alt'" [fixedWidth]="true"></fa-icon>
                             <span jhiTranslate="global.menu.account.logout">Sign out</span>
                         </a>
