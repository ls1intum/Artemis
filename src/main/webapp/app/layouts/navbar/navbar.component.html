<nav class="navbar navbar-dark navbar-expand-md jh-navbar">
    <div class="jh-logo-container float-left">
        <a class="jh-navbar-toggler d-lg-none float-right" href="javascript:void(0);" data-toggle="collapse" data-target="#navbarResponsive" aria-controls="navbarResponsive" aria-expanded="false" aria-label="Toggle navigation" (click)="toggleNavbar()">
            <i class="fa fa-bars"></i>
        </a>
        <a class="navbar-brand logo float-left" routerLink="/" (click)="collapseNavbar()">
            <span class="logo-img"></span>
            <span class="logo-ls1"></span>
            <span jhiTranslate="global.title" class="navbar-title">ArTEMiS</span> <span class="navbar-version">{{version}}</span>
        </a>
    </div>
    <div class="navbar-collapse collapse" id="navbarResponsive" [ngbCollapse]="isNavbarCollapsed" [ngSwitch]="isAuthenticated()">
        <ul class="navbar-nav ml-auto">
            <li *ngSwitchCase="true" class="nav-item">
                <a class="nav-link" routerLink="courses" routerLinkActive="active" [routerLinkActiveOptions]="{ exact: true }" (click)="collapseNavbar()">
                    <span>
                        <i class="fa fa-graduation-cap fa-lg" aria-hidden="true"></i>
                        <span jhiTranslate="global.menu.courses" class="d-md-none d-lg-inline">Courses</span>
                    </span>
                </a>
            </li>
            <li *jhiHasAnyAuthority="['ROLE_ADMIN', 'ROLE_TA', 'ROLE_INSTRUCTOR']" class="nav-item">
                <a *ngSwitchCase="true" class="nav-link" routerLink="course" routerLinkActive="active" [routerLinkActiveOptions]="{ exact: true }" (click)="collapseNavbar()">
                    <span>
                        <i class="fa fa-th-list" aria-hidden="true"></i>
                        <span jhiTranslate="global.menu.course" class="d-md-none d-lg-inline">Course Administration</span>
                    </span>
                </a>
<<<<<<< HEAD
=======
                <ul class="dropdown-menu" ngbDropdownMenu>
                    <li>
                        <a class="dropdown-item" routerLink="statistic" routerLinkActive="active" [routerLinkActiveOptions]="{ exact: true }" (click)="collapseNavbar()">
                            <fa-icon [icon]="'asterisk'" [fixedWidth]="true"></fa-icon>
                            <span jhiTranslate="global.menu.entities.statistic">Statistic</span>
                        </a>
                    </li>
                    <li>
                        <a class="dropdown-item" routerLink="quiz-point-statistic" routerLinkActive="active" [routerLinkActiveOptions]="{ exact: true }" (click)="collapseNavbar()">
                            <fa-icon [icon]="'asterisk'" [fixedWidth]="true"></fa-icon>
                            <span jhiTranslate="global.menu.entities.quizPointStatistic">Quiz Point Statistic</span>
                        </a>
                    </li>
                    <li>
                        <a class="dropdown-item" routerLink="question-statistic" routerLinkActive="active" [routerLinkActiveOptions]="{ exact: true }" (click)="collapseNavbar()">
                            <fa-icon [icon]="'asterisk'" [fixedWidth]="true"></fa-icon>
                            <span jhiTranslate="global.menu.entities.questionStatistic">Question Statistic</span>
                        </a>
                    </li>
                    <li>
                        <a class="dropdown-item" routerLink="multiple-choice-question-statistic" routerLinkActive="active" [routerLinkActiveOptions]="{ exact: true }" (click)="collapseNavbar()">
                            <fa-icon [icon]="'asterisk'" [fixedWidth]="true"></fa-icon>
                            <span jhiTranslate="global.menu.entities.multipleChoiceQuestionStatistic">Multiple Choice Question Statistic</span>
                        </a>
                    </li>
                    <li>
                        <a class="dropdown-item" routerLink="drag-and-drop-question-statistic" routerLinkActive="active" [routerLinkActiveOptions]="{ exact: true }" (click)="collapseNavbar()">
                            <fa-icon [icon]="'asterisk'" [fixedWidth]="true"></fa-icon>
                            <span jhiTranslate="global.menu.entities.dragAndDropQuestionStatistic">Drag And Drop Question Statistic</span>
                        </a>
                    </li>
                    <li>
                        <a class="dropdown-item" routerLink="statistic-counter" routerLinkActive="active" [routerLinkActiveOptions]="{ exact: true }" (click)="collapseNavbar()">
                            <fa-icon [icon]="'asterisk'" [fixedWidth]="true"></fa-icon>
                            <span jhiTranslate="global.menu.entities.statisticCounter">Statistic Counter</span>
                        </a>
                    </li>
                    <li>
                        <a class="dropdown-item" routerLink="point-counter" routerLinkActive="active" [routerLinkActiveOptions]="{ exact: true }" (click)="collapseNavbar()">
                            <fa-icon [icon]="'asterisk'" [fixedWidth]="true"></fa-icon>
                            <span jhiTranslate="global.menu.entities.pointCounter">Point Counter</span>
                        </a>
                    </li>
                    <li>
                        <a class="dropdown-item" routerLink="answer-counter" routerLinkActive="active" [routerLinkActiveOptions]="{ exact: true }" (click)="collapseNavbar()">
                            <fa-icon [icon]="'asterisk'" [fixedWidth]="true"></fa-icon>
                            <span jhiTranslate="global.menu.entities.answerCounter">Answer Counter</span>
                        </a>
                    </li>
                    <li>
                        <a class="dropdown-item" routerLink="drop-location-counter" routerLinkActive="active" [routerLinkActiveOptions]="{ exact: true }" (click)="collapseNavbar()">
                            <fa-icon [icon]="'asterisk'" [fixedWidth]="true"></fa-icon>
                            <span jhiTranslate="global.menu.entities.dropLocationCounter">Drop Location Counter</span>
                        </a>
                    </li>
                    <li>
                        <a class="dropdown-item" routerLink="course" routerLinkActive="active" [routerLinkActiveOptions]="{ exact: true }" (click)="collapseNavbar()">
                            <fa-icon [icon]="'asterisk'" [fixedWidth]="true"></fa-icon>
                            <span jhiTranslate="global.menu.entities.course">Course</span>
                        </a>
                    </li>
                    <li>
                        <a class="dropdown-item" routerLink="exercise" routerLinkActive="active" [routerLinkActiveOptions]="{ exact: true }" (click)="collapseNavbar()">
                            <fa-icon [icon]="'asterisk'" [fixedWidth]="true"></fa-icon>
                            <span jhiTranslate="global.menu.entities.exercise">Exercise</span>
                        </a>
                    </li>
                    <li>
                        <a class="dropdown-item" routerLink="text-exercise" routerLinkActive="active" [routerLinkActiveOptions]="{ exact: true }" (click)="collapseNavbar()">
                            <fa-icon [icon]="'asterisk'" [fixedWidth]="true"></fa-icon>
                            <span jhiTranslate="global.menu.entities.textExercise">Text Exercise</span>
                        </a>
                    </li>
                    <li>
                        <a class="dropdown-item" routerLink="file-upload-exercise" routerLinkActive="active" [routerLinkActiveOptions]="{ exact: true }" (click)="collapseNavbar()">
                            <fa-icon [icon]="'asterisk'" [fixedWidth]="true"></fa-icon>
                            <span jhiTranslate="global.menu.entities.fileUploadExercise">File Upload Exercise</span>
                        </a>
                    </li>
                    <li>
                        <a class="dropdown-item" routerLink="programming-exercise" routerLinkActive="active" [routerLinkActiveOptions]="{ exact: true }" (click)="collapseNavbar()">
                            <fa-icon [icon]="'asterisk'" [fixedWidth]="true"></fa-icon>
                            <span jhiTranslate="global.menu.entities.programmingExercise">Programming Exercise</span>
                        </a>
                    </li>
                    <li>
                        <a class="dropdown-item" routerLink="modeling-exercise" routerLinkActive="active" [routerLinkActiveOptions]="{ exact: true }" (click)="collapseNavbar()">
                            <fa-icon [icon]="'asterisk'" [fixedWidth]="true"></fa-icon>
                            <span jhiTranslate="global.menu.entities.modelingExercise">Modeling Exercise</span>
                        </a>
                    </li>
                    <li>
                        <a class="dropdown-item" routerLink="quiz-exercise" routerLinkActive="active" [routerLinkActiveOptions]="{ exact: true }" (click)="collapseNavbar()">
                            <fa-icon [icon]="'asterisk'" [fixedWidth]="true"></fa-icon>
                            <span jhiTranslate="global.menu.entities.quizExercise">Quiz Exercise</span>
                        </a>
                    </li>
                    <li>
                        <a class="dropdown-item" routerLink="lti-outcome-url" routerLinkActive="active" [routerLinkActiveOptions]="{ exact: true }" (click)="collapseNavbar()">
                            <fa-icon [icon]="'asterisk'" [fixedWidth]="true"></fa-icon>
                            <span jhiTranslate="global.menu.entities.ltiOutcomeUrl">Lti Outcome Url</span>
                        </a>
                    </li>
                    <li>
                        <a class="dropdown-item" routerLink="submitted-answer" routerLinkActive="active" [routerLinkActiveOptions]="{ exact: true }" (click)="collapseNavbar()">
                            <fa-icon [icon]="'asterisk'" [fixedWidth]="true"></fa-icon>
                            <span jhiTranslate="global.menu.entities.submittedAnswer">Submitted Answer</span>
                        </a>
                    </li>
                    <li>
                        <a class="dropdown-item" routerLink="question" routerLinkActive="active" [routerLinkActiveOptions]="{ exact: true }" (click)="collapseNavbar()">
                            <fa-icon [icon]="'asterisk'" [fixedWidth]="true"></fa-icon>
                            <span jhiTranslate="global.menu.entities.question">Question</span>
                        </a>
                    </li>
                    <li>
                        <a class="dropdown-item" routerLink="multiple-choice-question" routerLinkActive="active" [routerLinkActiveOptions]="{ exact: true }" (click)="collapseNavbar()">
                            <fa-icon [icon]="'asterisk'" [fixedWidth]="true"></fa-icon>
                            <span jhiTranslate="global.menu.entities.multipleChoiceQuestion">Multiple Choice Question</span>
                        </a>
                    </li>
                    <li>
                        <a class="dropdown-item" routerLink="answer-option" routerLinkActive="active" [routerLinkActiveOptions]="{ exact: true }" (click)="collapseNavbar()">
                            <fa-icon [icon]="'asterisk'" [fixedWidth]="true"></fa-icon>
                            <span jhiTranslate="global.menu.entities.answerOption">Answer Option</span>
                        </a>
                    </li>
                    <li>
                        <a class="dropdown-item" routerLink="multiple-choice-submitted-answer" routerLinkActive="active" [routerLinkActiveOptions]="{ exact: true }" (click)="collapseNavbar()">
                            <fa-icon [icon]="'asterisk'" [fixedWidth]="true"></fa-icon>
                            <span jhiTranslate="global.menu.entities.multipleChoiceSubmittedAnswer">Multiple Choice Submitted Answer</span>
                        </a>
                    </li>
                    <li>
                        <a class="dropdown-item" routerLink="drag-and-drop-question" routerLinkActive="active" [routerLinkActiveOptions]="{ exact: true }" (click)="collapseNavbar()">
                            <fa-icon [icon]="'asterisk'" [fixedWidth]="true"></fa-icon>
                            <span jhiTranslate="global.menu.entities.dragAndDropQuestion">Drag And Drop Question</span>
                        </a>
                    </li>
                    <li>
                        <a class="dropdown-item" routerLink="drop-location" routerLinkActive="active" [routerLinkActiveOptions]="{ exact: true }" (click)="collapseNavbar()">
                            <fa-icon [icon]="'asterisk'" [fixedWidth]="true"></fa-icon>
                            <span jhiTranslate="global.menu.entities.dropLocation">Drop Location</span>
                        </a>
                    </li>
                    <li>
                        <a class="dropdown-item" routerLink="drag-item" routerLinkActive="active" [routerLinkActiveOptions]="{ exact: true }" (click)="collapseNavbar()">
                            <fa-icon [icon]="'asterisk'" [fixedWidth]="true"></fa-icon>
                            <span jhiTranslate="global.menu.entities.dragItem">Drag Item</span>
                        </a>
                    </li>
                    <li>
                        <a class="dropdown-item" routerLink="participation" routerLinkActive="active" [routerLinkActiveOptions]="{ exact: true }" (click)="collapseNavbar()">
                            <fa-icon [icon]="'asterisk'" [fixedWidth]="true"></fa-icon>
                            <span jhiTranslate="global.menu.entities.participation">Participation</span>
                        </a>
                    </li>
                    <li>
                        <a class="dropdown-item" routerLink="lti-user-id" routerLinkActive="active" [routerLinkActiveOptions]="{ exact: true }" (click)="collapseNavbar()">
                            <fa-icon [icon]="'asterisk'" [fixedWidth]="true"></fa-icon>
                            <span jhiTranslate="global.menu.entities.ltiUserId">Lti User Id</span>
                        </a>
                    </li>
                    <li>
                        <a class="dropdown-item" routerLink="exercise-result" routerLinkActive="active" [routerLinkActiveOptions]="{ exact: true }" (click)="collapseNavbar()">
                            <fa-icon [icon]="'asterisk'" [fixedWidth]="true"></fa-icon>
                            <span jhiTranslate="global.menu.entities.exerciseResult">Exercise Result</span>
                        </a>
                    </li>
                    <li>
                        <a class="dropdown-item" routerLink="feedback" routerLinkActive="active" [routerLinkActiveOptions]="{ exact: true }" (click)="collapseNavbar()">
                            <fa-icon [icon]="'asterisk'" [fixedWidth]="true"></fa-icon>
                            <span jhiTranslate="global.menu.entities.feedback">Feedback</span>
                        </a>
                    </li>
                    <li>
                        <a class="dropdown-item" routerLink="submission" routerLinkActive="active" [routerLinkActiveOptions]="{ exact: true }" (click)="collapseNavbar()">
                            <fa-icon [icon]="'asterisk'" [fixedWidth]="true"></fa-icon>
                            <span jhiTranslate="global.menu.entities.submission">Submission</span>
                        </a>
                    </li>
                    <li>
                        <a class="dropdown-item" routerLink="modeling-submission" routerLinkActive="active" [routerLinkActiveOptions]="{ exact: true }" (click)="collapseNavbar()">
                            <fa-icon [icon]="'asterisk'" [fixedWidth]="true"></fa-icon>
                            <span jhiTranslate="global.menu.entities.modelingSubmission">Modeling Submission</span>
                        </a>
                    </li>
                    <li>
                        <a class="dropdown-item" routerLink="quiz-submission" routerLinkActive="active" [routerLinkActiveOptions]="{ exact: true }" (click)="collapseNavbar()">
                            <fa-icon [icon]="'asterisk'" [fixedWidth]="true"></fa-icon>
                            <span jhiTranslate="global.menu.entities.quizSubmission">Quiz Submission</span>
                        </a>
                    </li>
                    <li>
                        <a class="dropdown-item" routerLink="programming-submission" routerLinkActive="active" [routerLinkActiveOptions]="{ exact: true }" (click)="collapseNavbar()">
                            <fa-icon [icon]="'asterisk'" [fixedWidth]="true"></fa-icon>
                            <span jhiTranslate="global.menu.entities.programmingSubmission">Programming Submission</span>
                        </a>
                    </li>
                    <li>
                        <a class="dropdown-item" routerLink="text-submission" routerLinkActive="active" [routerLinkActiveOptions]="{ exact: true }" (click)="collapseNavbar()">
                            <fa-icon [icon]="'asterisk'" [fixedWidth]="true"></fa-icon>
                            <span jhiTranslate="global.menu.entities.textSubmission">Text Submission</span>
                        </a>
                    </li>
                    <li>
                        <a class="dropdown-item" routerLink="file-upload-submission" routerLinkActive="active" [routerLinkActiveOptions]="{ exact: true }" (click)="collapseNavbar()">
                            <fa-icon [icon]="'asterisk'" [fixedWidth]="true"></fa-icon>
                            <span jhiTranslate="global.menu.entities.fileUploadSubmission">File Upload Submission</span>
                        </a>
                    </li>
                    <li>
                        <a class="dropdown-item" routerLink="drag-and-drop-submitted-answer" routerLinkActive="active" [routerLinkActiveOptions]="{ exact: true }" (click)="collapseNavbar()">
                            <fa-icon [icon]="'asterisk'" [fixedWidth]="true"></fa-icon>
                            <span jhiTranslate="global.menu.entities.dragAndDropSubmittedAnswer">Drag And Drop Submitted Answer</span>
                        </a>
                    </li>
                    <li>
                        <a class="dropdown-item" routerLink="drag-and-drop-mapping" routerLinkActive="active" [routerLinkActiveOptions]="{ exact: true }" (click)="collapseNavbar()">
                            <fa-icon [icon]="'asterisk'" [fixedWidth]="true"></fa-icon>
                            <span jhiTranslate="global.menu.entities.dragAndDropMapping">Drag And Drop Mapping</span>
                        </a>
                    </li>
                    <li>
                        <a class="dropdown-item" routerLink="apollon-diagram" routerLinkActive="active" [routerLinkActiveOptions]="{ exact: true }" (click)="collapseNavbar()">
                            <fa-icon [icon]="'asterisk'" [fixedWidth]="true"></fa-icon>
                            <span jhiTranslate="global.menu.entities.apollonDiagram">Apollon Diagram</span>
                        </a>
                    </li>
                    <!-- jhipster-needle-add-entity-to-menu - JHipster will add entities to the menu here -->
                </ul>
>>>>>>> f1525555
            </li>
            <li *jhiHasAnyAuthority="'ROLE_ADMIN'" ngbDropdown class="nav-item dropdown pointer" routerLinkActive="active" [routerLinkActiveOptions]="{exact: true}">
                <a class="nav-link dropdown-toggle" ngbDropdownToggle href="javascript:void(0);" id="admin-menu">
                    <span>
                        <i class="fa fa-user-plus" aria-hidden="true"></i>
                        <span jhiTranslate="global.menu.admin.main" class="d-md-none d-lg-inline">Server Administration</span>
                    </span>
                </a>
                <ul class="dropdown-menu" ngbDropdownMenu>
                    <li>
                        <a class="dropdown-item" routerLink="admin/user-management" routerLinkActive="active" (click)="collapseNavbar()">
                            <i class="fa fa-fw fa-user" aria-hidden="true"></i>
                            <span jhiTranslate="global.menu.admin.userManagement">User management</span>
                        </a>
                    </li>
                    <li>
                        <a class="dropdown-item" routerLink="admin/jhi-tracker" routerLinkActive="active" (click)="collapseNavbar()">
                            <i class="fa fa-fw fa-eye" aria-hidden="true"></i>
                            <span jhiTranslate="global.menu.admin.tracker">User tracker</span>
                        </a>
                    </li>
                    <li>
                        <a class="dropdown-item" routerLink="admin/jhi-metrics" routerLinkActive="active" (click)="collapseNavbar()">
                            <i class="fa fa-fw fa-tachometer" aria-hidden="true"></i>
                            <span jhiTranslate="global.menu.admin.metrics">Metrics</span>
                        </a>
                    </li>
                    <li>
                        <a class="dropdown-item" routerLink="admin/jhi-health" routerLinkActive="active" (click)="collapseNavbar()">
                            <i class="fa fa-fw fa-heart" aria-hidden="true"></i>
                            <span jhiTranslate="global.menu.admin.health">Health</span>
                        </a>
                    </li>
                    <li>
                        <a class="dropdown-item" routerLink="admin/jhi-configuration" routerLinkActive="active" (click)="collapseNavbar()">
                            <i class="fa fa-fw fa-list" aria-hidden="true"></i>
                            <span jhiTranslate="global.menu.admin.configuration">Configuration</span>
                        </a>
                    </li>
                    <li>
                        <a class="dropdown-item" routerLink="admin/audits" routerLinkActive="active" (click)="collapseNavbar()">
                            <i class="fa fa-fw fa-bell" aria-hidden="true"></i>
                            <span jhiTranslate="global.menu.admin.audits">Audits</span>
                        </a>
                    </li>
                    <li>
                        <a class="dropdown-item" routerLink="admin/logs" routerLinkActive="active" (click)="collapseNavbar()">
                            <i class="fa fa-fw fa-tasks" aria-hidden="true"></i>
                            <span jhiTranslate="global.menu.admin.logs">Logs</span>
                        </a>
                    </li>
                    <!-- jhipster-needle-add-element-to-admin-menu - JHipster will add entities to the admin menu here -->
                </ul>
            </li>
            <!-- <li ngbDropdown class="nav-item dropdown pointer" *ngIf="languages">
                <a class="nav-link dropdown-toggle" ngbDropdownToggle href="javascript:void(0);" id="languagesnavBarDropdown" *ngIf="languages.length > 1">
                    <span>
                        <i class="fa fa-flag" aria-hidden="true"></i>
                        <span jhiTranslate="global.menu.language">Language</span>
                    </span>
                </a>
                <ul class="dropdown-menu" ngbDropdownMenu *ngIf="languages.length > 1">
                    <li *ngFor="let language of languages">
                        <a class="dropdown-item" [jhiActiveMenu]="language" href="javascript:void(0);" (click)="changeLanguage(language);collapseNavbar();">{{language | findLanguageFromKey}}</a>
                    </li>
                </ul>
            </li> -->
            <li ngbDropdown class="nav-item dropdown pointer" placement="bottom-right" routerLinkActive="active" [routerLinkActiveOptions]="{exact: true}">
                <a class="nav-link dropdown-toggle" ngbDropdownToggle href="javascript:void(0);" id="account-menu">
                  <span *ngIf="!getImageUrl()">
                      <i class="fa fa-user" aria-hidden="true"></i>
                      <span jhiTranslate="global.menu.account.main" *ngIf="!currAccount" class="d-md-none d-lg-inline">Account</span>
                      <span *ngIf="currAccount" class="d-md-none d-lg-inline">{{currAccount.login}}</span>
                  </span>
                  <span *ngIf="getImageUrl()">
                      <img [src]="getImageUrl()" class="profile-image img-circle" alt="Avatar">
                  </span>
                </a>
                <ul class="dropdown-menu" ngbDropdownMenu>
                    <li *ngSwitchCase="true">
                        <a class="dropdown-item" *ngIf="getCurrentAccount()" (click)="logout()" id="logout">
                            <i class="fa fa-fw fa-sign-out" aria-hidden="true"></i>
                            <span jhiTranslate="global.menu.account.logout">Sign out</span>
                        </a>
                    </li>
                    <li *ngSwitchCase="false">
                        <a class="dropdown-item" (click)="login()" id="login">
                            <i class="fa fa-fw fa-sign-in" aria-hidden="true"></i>
                            <span jhiTranslate="global.menu.account.login">Sign in</span>
                        </a>
                    </li>
                </ul>
            </li>
        </ul>
    </div>
</nav><|MERGE_RESOLUTION|>--- conflicted
+++ resolved
@@ -1,7 +1,7 @@
 <nav class="navbar navbar-dark navbar-expand-md jh-navbar">
     <div class="jh-logo-container float-left">
         <a class="jh-navbar-toggler d-lg-none float-right" href="javascript:void(0);" data-toggle="collapse" data-target="#navbarResponsive" aria-controls="navbarResponsive" aria-expanded="false" aria-label="Toggle navigation" (click)="toggleNavbar()">
-            <i class="fa fa-bars"></i>
+            <fa-icon [icon]="'bars'"></fa-icon>
         </a>
         <a class="navbar-brand logo float-left" routerLink="/" (click)="collapseNavbar()">
             <span class="logo-img"></span>
@@ -26,313 +26,79 @@
                         <span jhiTranslate="global.menu.course" class="d-md-none d-lg-inline">Course Administration</span>
                     </span>
                 </a>
-<<<<<<< HEAD
-=======
-                <ul class="dropdown-menu" ngbDropdownMenu>
-                    <li>
-                        <a class="dropdown-item" routerLink="statistic" routerLinkActive="active" [routerLinkActiveOptions]="{ exact: true }" (click)="collapseNavbar()">
-                            <fa-icon [icon]="'asterisk'" [fixedWidth]="true"></fa-icon>
-                            <span jhiTranslate="global.menu.entities.statistic">Statistic</span>
-                        </a>
-                    </li>
-                    <li>
-                        <a class="dropdown-item" routerLink="quiz-point-statistic" routerLinkActive="active" [routerLinkActiveOptions]="{ exact: true }" (click)="collapseNavbar()">
-                            <fa-icon [icon]="'asterisk'" [fixedWidth]="true"></fa-icon>
-                            <span jhiTranslate="global.menu.entities.quizPointStatistic">Quiz Point Statistic</span>
-                        </a>
-                    </li>
-                    <li>
-                        <a class="dropdown-item" routerLink="question-statistic" routerLinkActive="active" [routerLinkActiveOptions]="{ exact: true }" (click)="collapseNavbar()">
-                            <fa-icon [icon]="'asterisk'" [fixedWidth]="true"></fa-icon>
-                            <span jhiTranslate="global.menu.entities.questionStatistic">Question Statistic</span>
-                        </a>
-                    </li>
-                    <li>
-                        <a class="dropdown-item" routerLink="multiple-choice-question-statistic" routerLinkActive="active" [routerLinkActiveOptions]="{ exact: true }" (click)="collapseNavbar()">
-                            <fa-icon [icon]="'asterisk'" [fixedWidth]="true"></fa-icon>
-                            <span jhiTranslate="global.menu.entities.multipleChoiceQuestionStatistic">Multiple Choice Question Statistic</span>
-                        </a>
-                    </li>
-                    <li>
-                        <a class="dropdown-item" routerLink="drag-and-drop-question-statistic" routerLinkActive="active" [routerLinkActiveOptions]="{ exact: true }" (click)="collapseNavbar()">
-                            <fa-icon [icon]="'asterisk'" [fixedWidth]="true"></fa-icon>
-                            <span jhiTranslate="global.menu.entities.dragAndDropQuestionStatistic">Drag And Drop Question Statistic</span>
-                        </a>
-                    </li>
-                    <li>
-                        <a class="dropdown-item" routerLink="statistic-counter" routerLinkActive="active" [routerLinkActiveOptions]="{ exact: true }" (click)="collapseNavbar()">
-                            <fa-icon [icon]="'asterisk'" [fixedWidth]="true"></fa-icon>
-                            <span jhiTranslate="global.menu.entities.statisticCounter">Statistic Counter</span>
-                        </a>
-                    </li>
-                    <li>
-                        <a class="dropdown-item" routerLink="point-counter" routerLinkActive="active" [routerLinkActiveOptions]="{ exact: true }" (click)="collapseNavbar()">
-                            <fa-icon [icon]="'asterisk'" [fixedWidth]="true"></fa-icon>
-                            <span jhiTranslate="global.menu.entities.pointCounter">Point Counter</span>
-                        </a>
-                    </li>
-                    <li>
-                        <a class="dropdown-item" routerLink="answer-counter" routerLinkActive="active" [routerLinkActiveOptions]="{ exact: true }" (click)="collapseNavbar()">
-                            <fa-icon [icon]="'asterisk'" [fixedWidth]="true"></fa-icon>
-                            <span jhiTranslate="global.menu.entities.answerCounter">Answer Counter</span>
-                        </a>
-                    </li>
-                    <li>
-                        <a class="dropdown-item" routerLink="drop-location-counter" routerLinkActive="active" [routerLinkActiveOptions]="{ exact: true }" (click)="collapseNavbar()">
-                            <fa-icon [icon]="'asterisk'" [fixedWidth]="true"></fa-icon>
-                            <span jhiTranslate="global.menu.entities.dropLocationCounter">Drop Location Counter</span>
-                        </a>
-                    </li>
-                    <li>
-                        <a class="dropdown-item" routerLink="course" routerLinkActive="active" [routerLinkActiveOptions]="{ exact: true }" (click)="collapseNavbar()">
-                            <fa-icon [icon]="'asterisk'" [fixedWidth]="true"></fa-icon>
-                            <span jhiTranslate="global.menu.entities.course">Course</span>
-                        </a>
-                    </li>
-                    <li>
-                        <a class="dropdown-item" routerLink="exercise" routerLinkActive="active" [routerLinkActiveOptions]="{ exact: true }" (click)="collapseNavbar()">
-                            <fa-icon [icon]="'asterisk'" [fixedWidth]="true"></fa-icon>
-                            <span jhiTranslate="global.menu.entities.exercise">Exercise</span>
-                        </a>
-                    </li>
-                    <li>
-                        <a class="dropdown-item" routerLink="text-exercise" routerLinkActive="active" [routerLinkActiveOptions]="{ exact: true }" (click)="collapseNavbar()">
-                            <fa-icon [icon]="'asterisk'" [fixedWidth]="true"></fa-icon>
-                            <span jhiTranslate="global.menu.entities.textExercise">Text Exercise</span>
-                        </a>
-                    </li>
-                    <li>
-                        <a class="dropdown-item" routerLink="file-upload-exercise" routerLinkActive="active" [routerLinkActiveOptions]="{ exact: true }" (click)="collapseNavbar()">
-                            <fa-icon [icon]="'asterisk'" [fixedWidth]="true"></fa-icon>
-                            <span jhiTranslate="global.menu.entities.fileUploadExercise">File Upload Exercise</span>
-                        </a>
-                    </li>
-                    <li>
-                        <a class="dropdown-item" routerLink="programming-exercise" routerLinkActive="active" [routerLinkActiveOptions]="{ exact: true }" (click)="collapseNavbar()">
-                            <fa-icon [icon]="'asterisk'" [fixedWidth]="true"></fa-icon>
-                            <span jhiTranslate="global.menu.entities.programmingExercise">Programming Exercise</span>
-                        </a>
-                    </li>
-                    <li>
-                        <a class="dropdown-item" routerLink="modeling-exercise" routerLinkActive="active" [routerLinkActiveOptions]="{ exact: true }" (click)="collapseNavbar()">
-                            <fa-icon [icon]="'asterisk'" [fixedWidth]="true"></fa-icon>
-                            <span jhiTranslate="global.menu.entities.modelingExercise">Modeling Exercise</span>
-                        </a>
-                    </li>
-                    <li>
-                        <a class="dropdown-item" routerLink="quiz-exercise" routerLinkActive="active" [routerLinkActiveOptions]="{ exact: true }" (click)="collapseNavbar()">
-                            <fa-icon [icon]="'asterisk'" [fixedWidth]="true"></fa-icon>
-                            <span jhiTranslate="global.menu.entities.quizExercise">Quiz Exercise</span>
-                        </a>
-                    </li>
-                    <li>
-                        <a class="dropdown-item" routerLink="lti-outcome-url" routerLinkActive="active" [routerLinkActiveOptions]="{ exact: true }" (click)="collapseNavbar()">
-                            <fa-icon [icon]="'asterisk'" [fixedWidth]="true"></fa-icon>
-                            <span jhiTranslate="global.menu.entities.ltiOutcomeUrl">Lti Outcome Url</span>
-                        </a>
-                    </li>
-                    <li>
-                        <a class="dropdown-item" routerLink="submitted-answer" routerLinkActive="active" [routerLinkActiveOptions]="{ exact: true }" (click)="collapseNavbar()">
-                            <fa-icon [icon]="'asterisk'" [fixedWidth]="true"></fa-icon>
-                            <span jhiTranslate="global.menu.entities.submittedAnswer">Submitted Answer</span>
-                        </a>
-                    </li>
-                    <li>
-                        <a class="dropdown-item" routerLink="question" routerLinkActive="active" [routerLinkActiveOptions]="{ exact: true }" (click)="collapseNavbar()">
-                            <fa-icon [icon]="'asterisk'" [fixedWidth]="true"></fa-icon>
-                            <span jhiTranslate="global.menu.entities.question">Question</span>
-                        </a>
-                    </li>
-                    <li>
-                        <a class="dropdown-item" routerLink="multiple-choice-question" routerLinkActive="active" [routerLinkActiveOptions]="{ exact: true }" (click)="collapseNavbar()">
-                            <fa-icon [icon]="'asterisk'" [fixedWidth]="true"></fa-icon>
-                            <span jhiTranslate="global.menu.entities.multipleChoiceQuestion">Multiple Choice Question</span>
-                        </a>
-                    </li>
-                    <li>
-                        <a class="dropdown-item" routerLink="answer-option" routerLinkActive="active" [routerLinkActiveOptions]="{ exact: true }" (click)="collapseNavbar()">
-                            <fa-icon [icon]="'asterisk'" [fixedWidth]="true"></fa-icon>
-                            <span jhiTranslate="global.menu.entities.answerOption">Answer Option</span>
-                        </a>
-                    </li>
-                    <li>
-                        <a class="dropdown-item" routerLink="multiple-choice-submitted-answer" routerLinkActive="active" [routerLinkActiveOptions]="{ exact: true }" (click)="collapseNavbar()">
-                            <fa-icon [icon]="'asterisk'" [fixedWidth]="true"></fa-icon>
-                            <span jhiTranslate="global.menu.entities.multipleChoiceSubmittedAnswer">Multiple Choice Submitted Answer</span>
-                        </a>
-                    </li>
-                    <li>
-                        <a class="dropdown-item" routerLink="drag-and-drop-question" routerLinkActive="active" [routerLinkActiveOptions]="{ exact: true }" (click)="collapseNavbar()">
-                            <fa-icon [icon]="'asterisk'" [fixedWidth]="true"></fa-icon>
-                            <span jhiTranslate="global.menu.entities.dragAndDropQuestion">Drag And Drop Question</span>
-                        </a>
-                    </li>
-                    <li>
-                        <a class="dropdown-item" routerLink="drop-location" routerLinkActive="active" [routerLinkActiveOptions]="{ exact: true }" (click)="collapseNavbar()">
-                            <fa-icon [icon]="'asterisk'" [fixedWidth]="true"></fa-icon>
-                            <span jhiTranslate="global.menu.entities.dropLocation">Drop Location</span>
-                        </a>
-                    </li>
-                    <li>
-                        <a class="dropdown-item" routerLink="drag-item" routerLinkActive="active" [routerLinkActiveOptions]="{ exact: true }" (click)="collapseNavbar()">
-                            <fa-icon [icon]="'asterisk'" [fixedWidth]="true"></fa-icon>
-                            <span jhiTranslate="global.menu.entities.dragItem">Drag Item</span>
-                        </a>
-                    </li>
-                    <li>
-                        <a class="dropdown-item" routerLink="participation" routerLinkActive="active" [routerLinkActiveOptions]="{ exact: true }" (click)="collapseNavbar()">
-                            <fa-icon [icon]="'asterisk'" [fixedWidth]="true"></fa-icon>
-                            <span jhiTranslate="global.menu.entities.participation">Participation</span>
-                        </a>
-                    </li>
-                    <li>
-                        <a class="dropdown-item" routerLink="lti-user-id" routerLinkActive="active" [routerLinkActiveOptions]="{ exact: true }" (click)="collapseNavbar()">
-                            <fa-icon [icon]="'asterisk'" [fixedWidth]="true"></fa-icon>
-                            <span jhiTranslate="global.menu.entities.ltiUserId">Lti User Id</span>
-                        </a>
-                    </li>
-                    <li>
-                        <a class="dropdown-item" routerLink="exercise-result" routerLinkActive="active" [routerLinkActiveOptions]="{ exact: true }" (click)="collapseNavbar()">
-                            <fa-icon [icon]="'asterisk'" [fixedWidth]="true"></fa-icon>
-                            <span jhiTranslate="global.menu.entities.exerciseResult">Exercise Result</span>
-                        </a>
-                    </li>
-                    <li>
-                        <a class="dropdown-item" routerLink="feedback" routerLinkActive="active" [routerLinkActiveOptions]="{ exact: true }" (click)="collapseNavbar()">
-                            <fa-icon [icon]="'asterisk'" [fixedWidth]="true"></fa-icon>
-                            <span jhiTranslate="global.menu.entities.feedback">Feedback</span>
-                        </a>
-                    </li>
-                    <li>
-                        <a class="dropdown-item" routerLink="submission" routerLinkActive="active" [routerLinkActiveOptions]="{ exact: true }" (click)="collapseNavbar()">
-                            <fa-icon [icon]="'asterisk'" [fixedWidth]="true"></fa-icon>
-                            <span jhiTranslate="global.menu.entities.submission">Submission</span>
-                        </a>
-                    </li>
-                    <li>
-                        <a class="dropdown-item" routerLink="modeling-submission" routerLinkActive="active" [routerLinkActiveOptions]="{ exact: true }" (click)="collapseNavbar()">
-                            <fa-icon [icon]="'asterisk'" [fixedWidth]="true"></fa-icon>
-                            <span jhiTranslate="global.menu.entities.modelingSubmission">Modeling Submission</span>
-                        </a>
-                    </li>
-                    <li>
-                        <a class="dropdown-item" routerLink="quiz-submission" routerLinkActive="active" [routerLinkActiveOptions]="{ exact: true }" (click)="collapseNavbar()">
-                            <fa-icon [icon]="'asterisk'" [fixedWidth]="true"></fa-icon>
-                            <span jhiTranslate="global.menu.entities.quizSubmission">Quiz Submission</span>
-                        </a>
-                    </li>
-                    <li>
-                        <a class="dropdown-item" routerLink="programming-submission" routerLinkActive="active" [routerLinkActiveOptions]="{ exact: true }" (click)="collapseNavbar()">
-                            <fa-icon [icon]="'asterisk'" [fixedWidth]="true"></fa-icon>
-                            <span jhiTranslate="global.menu.entities.programmingSubmission">Programming Submission</span>
-                        </a>
-                    </li>
-                    <li>
-                        <a class="dropdown-item" routerLink="text-submission" routerLinkActive="active" [routerLinkActiveOptions]="{ exact: true }" (click)="collapseNavbar()">
-                            <fa-icon [icon]="'asterisk'" [fixedWidth]="true"></fa-icon>
-                            <span jhiTranslate="global.menu.entities.textSubmission">Text Submission</span>
-                        </a>
-                    </li>
-                    <li>
-                        <a class="dropdown-item" routerLink="file-upload-submission" routerLinkActive="active" [routerLinkActiveOptions]="{ exact: true }" (click)="collapseNavbar()">
-                            <fa-icon [icon]="'asterisk'" [fixedWidth]="true"></fa-icon>
-                            <span jhiTranslate="global.menu.entities.fileUploadSubmission">File Upload Submission</span>
-                        </a>
-                    </li>
-                    <li>
-                        <a class="dropdown-item" routerLink="drag-and-drop-submitted-answer" routerLinkActive="active" [routerLinkActiveOptions]="{ exact: true }" (click)="collapseNavbar()">
-                            <fa-icon [icon]="'asterisk'" [fixedWidth]="true"></fa-icon>
-                            <span jhiTranslate="global.menu.entities.dragAndDropSubmittedAnswer">Drag And Drop Submitted Answer</span>
-                        </a>
-                    </li>
-                    <li>
-                        <a class="dropdown-item" routerLink="drag-and-drop-mapping" routerLinkActive="active" [routerLinkActiveOptions]="{ exact: true }" (click)="collapseNavbar()">
-                            <fa-icon [icon]="'asterisk'" [fixedWidth]="true"></fa-icon>
-                            <span jhiTranslate="global.menu.entities.dragAndDropMapping">Drag And Drop Mapping</span>
-                        </a>
-                    </li>
-                    <li>
-                        <a class="dropdown-item" routerLink="apollon-diagram" routerLinkActive="active" [routerLinkActiveOptions]="{ exact: true }" (click)="collapseNavbar()">
-                            <fa-icon [icon]="'asterisk'" [fixedWidth]="true"></fa-icon>
-                            <span jhiTranslate="global.menu.entities.apollonDiagram">Apollon Diagram</span>
-                        </a>
-                    </li>
-                    <!-- jhipster-needle-add-entity-to-menu - JHipster will add entities to the menu here -->
-                </ul>
->>>>>>> f1525555
             </li>
             <li *jhiHasAnyAuthority="'ROLE_ADMIN'" ngbDropdown class="nav-item dropdown pointer" routerLinkActive="active" [routerLinkActiveOptions]="{exact: true}">
                 <a class="nav-link dropdown-toggle" ngbDropdownToggle href="javascript:void(0);" id="admin-menu">
                     <span>
-                        <i class="fa fa-user-plus" aria-hidden="true"></i>
-                        <span jhiTranslate="global.menu.admin.main" class="d-md-none d-lg-inline">Server Administration</span>
+                        <fa-icon [icon]="'user-plus'"></fa-icon>
+                        <span jhiTranslate="global.menu.admin.main">Server Administration</span>
                     </span>
                 </a>
                 <ul class="dropdown-menu" ngbDropdownMenu>
                     <li>
                         <a class="dropdown-item" routerLink="admin/user-management" routerLinkActive="active" (click)="collapseNavbar()">
-                            <i class="fa fa-fw fa-user" aria-hidden="true"></i>
+                            <fa-icon [icon]="'user'" [fixedWidth]="true"></fa-icon>
                             <span jhiTranslate="global.menu.admin.userManagement">User management</span>
                         </a>
                     </li>
                     <li>
                         <a class="dropdown-item" routerLink="admin/jhi-tracker" routerLinkActive="active" (click)="collapseNavbar()">
-                            <i class="fa fa-fw fa-eye" aria-hidden="true"></i>
+                            <fa-icon [icon]="'eye'" [fixedWidth]="true"></fa-icon>
                             <span jhiTranslate="global.menu.admin.tracker">User tracker</span>
                         </a>
                     </li>
                     <li>
                         <a class="dropdown-item" routerLink="admin/jhi-metrics" routerLinkActive="active" (click)="collapseNavbar()">
-                            <i class="fa fa-fw fa-tachometer" aria-hidden="true"></i>
+                            <fa-icon [icon]="'tachometer-alt'" [fixedWidth]="true"></fa-icon>
                             <span jhiTranslate="global.menu.admin.metrics">Metrics</span>
                         </a>
                     </li>
                     <li>
                         <a class="dropdown-item" routerLink="admin/jhi-health" routerLinkActive="active" (click)="collapseNavbar()">
-                            <i class="fa fa-fw fa-heart" aria-hidden="true"></i>
+                            <fa-icon [icon]="'heart'" [fixedWidth]="true"></fa-icon>
                             <span jhiTranslate="global.menu.admin.health">Health</span>
                         </a>
                     </li>
                     <li>
                         <a class="dropdown-item" routerLink="admin/jhi-configuration" routerLinkActive="active" (click)="collapseNavbar()">
-                            <i class="fa fa-fw fa-list" aria-hidden="true"></i>
+                            <fa-icon [icon]="'list'" [fixedWidth]="true"></fa-icon>
                             <span jhiTranslate="global.menu.admin.configuration">Configuration</span>
                         </a>
                     </li>
                     <li>
                         <a class="dropdown-item" routerLink="admin/audits" routerLinkActive="active" (click)="collapseNavbar()">
-                            <i class="fa fa-fw fa-bell" aria-hidden="true"></i>
+                            <fa-icon [icon]="'bell'" [fixedWidth]="true"></fa-icon>
                             <span jhiTranslate="global.menu.admin.audits">Audits</span>
                         </a>
                     </li>
                     <li>
                         <a class="dropdown-item" routerLink="admin/logs" routerLinkActive="active" (click)="collapseNavbar()">
-                            <i class="fa fa-fw fa-tasks" aria-hidden="true"></i>
+                            <fa-icon [icon]="'tasks'" [fixedWidth]="true"></fa-icon>
                             <span jhiTranslate="global.menu.admin.logs">Logs</span>
                         </a>
                     </li>
                     <!-- jhipster-needle-add-element-to-admin-menu - JHipster will add entities to the admin menu here -->
                 </ul>
             </li>
-            <!-- <li ngbDropdown class="nav-item dropdown pointer" *ngIf="languages">
-                <a class="nav-link dropdown-toggle" ngbDropdownToggle href="javascript:void(0);" id="languagesnavBarDropdown" *ngIf="languages.length > 1">
+            <li ngbDropdown class="nav-item dropdown pointer" *ngIf="languages && languages.length > 1">
+                <a class="nav-link dropdown-toggle" ngbDropdownToggle href="javascript:void(0);" id="languagesnavBarDropdown">
                     <span>
-                        <i class="fa fa-flag" aria-hidden="true"></i>
+                        <fa-icon [icon]="'flag'"></fa-icon>
                         <span jhiTranslate="global.menu.language">Language</span>
                     </span>
                 </a>
-                <ul class="dropdown-menu" ngbDropdownMenu *ngIf="languages.length > 1">
+                <ul class="dropdown-menu" ngbDropdownMenu>
                     <li *ngFor="let language of languages">
                         <a class="dropdown-item" [jhiActiveMenu]="language" href="javascript:void(0);" (click)="changeLanguage(language);collapseNavbar();">{{language | findLanguageFromKey}}</a>
                     </li>
                 </ul>
-            </li> -->
+            </li>
             <li ngbDropdown class="nav-item dropdown pointer" placement="bottom-right" routerLinkActive="active" [routerLinkActiveOptions]="{exact: true}">
                 <a class="nav-link dropdown-toggle" ngbDropdownToggle href="javascript:void(0);" id="account-menu">
                   <span *ngIf="!getImageUrl()">
-                      <i class="fa fa-user" aria-hidden="true"></i>
-                      <span jhiTranslate="global.menu.account.main" *ngIf="!currAccount" class="d-md-none d-lg-inline">Account</span>
-                      <span *ngIf="currAccount" class="d-md-none d-lg-inline">{{currAccount.login}}</span>
+                      <fa-icon [icon]="'user'"></fa-icon>
+                      <span jhiTranslate="global.menu.account.main" *ngIf="!currAccount">Account</span>
+                      <span *ngIf="currAccount">{{currAccount.login}}</span>
                   </span>
                   <span *ngIf="getImageUrl()">
                       <img [src]="getImageUrl()" class="profile-image img-circle" alt="Avatar">
@@ -341,13 +107,13 @@
                 <ul class="dropdown-menu" ngbDropdownMenu>
                     <li *ngSwitchCase="true">
                         <a class="dropdown-item" *ngIf="getCurrentAccount()" (click)="logout()" id="logout">
-                            <i class="fa fa-fw fa-sign-out" aria-hidden="true"></i>
+                            <fa-icon [icon]="'sign-out-alt'" [fixedWidth]="true"></fa-icon>
                             <span jhiTranslate="global.menu.account.logout">Sign out</span>
                         </a>
                     </li>
                     <li *ngSwitchCase="false">
                         <a class="dropdown-item" (click)="login()" id="login">
-                            <i class="fa fa-fw fa-sign-in" aria-hidden="true"></i>
+                            <fa-icon [icon]="'sign-in-alt'" [fixedWidth]="true"></fa-icon>
                             <span jhiTranslate="global.menu.account.login">Sign in</span>
                         </a>
                     </li>
