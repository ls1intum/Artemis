--- conflicted
+++ resolved
@@ -29,11 +29,8 @@
 import { ProblemStatementComponent } from 'app/overview/exercise-details/problem-statement/problem-statement.component';
 import { StandaloneFeedbackComponent } from 'app/exercises/shared/feedback/standalone-feedback/standalone-feedback.component';
 import { ArtemisFeedbackModule } from 'app/exercises/shared/feedback/feedback.module';
-<<<<<<< HEAD
+import { ArtemisExerciseInfoModule } from 'app/exercises/shared/exercise-info/exercise-info.module';
 import { IrisModule } from 'app/iris/iris.module';
-=======
-import { ArtemisExerciseInfoModule } from 'app/exercises/shared/exercise-info/exercise-info.module';
->>>>>>> f998779b
 
 const routes: Routes = [
     {
@@ -99,11 +96,8 @@
         ArtemisProgrammingExerciseManagementModule,
         ArtemisExerciseHintParticipationModule,
         ArtemisFeedbackModule,
-<<<<<<< HEAD
+        ArtemisExerciseInfoModule,
         IrisModule,
-=======
-        ArtemisExerciseInfoModule,
->>>>>>> f998779b
     ],
     declarations: [CourseExerciseDetailsComponent, OrionCourseExerciseDetailsComponent, LtiInitializerComponent, LtiInitializerModalComponent, ProblemStatementComponent],
     exports: [CourseExerciseDetailsComponent, OrionCourseExerciseDetailsComponent],
