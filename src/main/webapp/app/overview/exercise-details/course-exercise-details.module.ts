--- conflicted
+++ resolved
@@ -30,11 +30,8 @@
 import { StandaloneFeedbackComponent } from 'app/exercises/shared/feedback/standalone-feedback/standalone-feedback.component';
 import { ArtemisFeedbackModule } from 'app/exercises/shared/feedback/feedback.module';
 import { ArtemisExerciseInfoModule } from 'app/exercises/shared/exercise-info/exercise-info.module';
-<<<<<<< HEAD
+import { IrisModule } from 'app/iris/iris.module';
 import { ProfileToggleModule } from 'app/shared/profile-toggle/profile-toggle.module';
-=======
-import { IrisModule } from 'app/iris/iris.module';
->>>>>>> 9daaeeb8
 
 const routes: Routes = [
     {
@@ -101,11 +98,8 @@
         ArtemisExerciseHintParticipationModule,
         ArtemisFeedbackModule,
         ArtemisExerciseInfoModule,
-<<<<<<< HEAD
+        IrisModule,
         ProfileToggleModule,
-=======
-        IrisModule,
->>>>>>> 9daaeeb8
     ],
     declarations: [CourseExerciseDetailsComponent, OrionCourseExerciseDetailsComponent, LtiInitializerComponent, LtiInitializerModalComponent, ProblemStatementComponent],
     exports: [CourseExerciseDetailsComponent, OrionCourseExerciseDetailsComponent],
