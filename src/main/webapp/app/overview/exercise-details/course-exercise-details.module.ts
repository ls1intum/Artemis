import { CourseExerciseDetailsComponent } from 'app/overview/exercise-details/course-exercise-details.component';
import { ArtemisProgrammingExerciseInstructionsRenderModule } from 'app/exercises/programming/shared/instructions-render/programming-exercise-instructions-render.module';
import { RouterModule, Routes } from '@angular/router';
import { NgModule } from '@angular/core';
import { ArtemisSharedModule } from 'app/shared/shared.module';
import { ArtemisSidePanelModule } from 'app/shared/side-panel/side-panel.module';
import { OrionModule } from 'app/shared/orion/orion.module';
import { FeatureToggleModule } from 'app/shared/feature-toggle/feature-toggle.module';
import { ArtemisHeaderExercisePageWithDetailsModule } from 'app/exercises/shared/exercise-headers/exercise-headers.module';
import { ArtemisResultModule } from 'app/exercises/shared/result/result.module';
import { ArtemisComplaintsModule } from 'app/complaints/complaints.module';
import { ArtemisSharedComponentModule } from 'app/shared/components/shared-component.module';
import { ArtemisSharedPipesModule } from 'app/shared/pipes/shared-pipes.module';
import { RatingModule } from 'app/exercises/shared/rating/rating.module';
import { ArtemisExerciseButtonsModule } from 'app/overview/exercise-details/exercise-buttons.module';
import { ArtemisCourseExerciseRowModule } from 'app/overview/course-exercises/course-exercise-row.module';
import { UserRouteAccessService } from 'app/core/auth/user-route-access-service';
import { Authority } from 'app/shared/constants/authority.constants';
import { OrionCourseExerciseDetailsComponent } from 'app/orion/participation/orion-course-exercise-details.component';
import { isOrion } from 'app/shared/orion/orion';
import { FontAwesomeModule } from '@fortawesome/angular-fontawesome';
import { ArtemisModelingEditorModule } from 'app/exercises/modeling/shared/modeling-editor.module';
import { ArtemisMarkdownModule } from 'app/shared/markdown.module';
import { SubmissionResultStatusModule } from 'app/overview/submission-result-status.module';
import { LtiInitializerComponent } from 'app/overview/exercise-details/lti-initializer.component';
import { LtiInitializerModalComponent } from 'app/overview/exercise-details/lti-initializer-modal.component';
import { ArtemisProgrammingExerciseManagementModule } from 'app/exercises/programming/manage/programming-exercise-management.module';
import { ArtemisExerciseHintParticipationModule } from 'app/exercises/shared/exercise-hint/participate/exercise-hint-participation.module';
import { ProblemStatementComponent } from 'app/overview/exercise-details/problem-statement/problem-statement.component';
import { ArtemisFeedbackModule } from 'app/exercises/shared/feedback/feedback.module';
import { ArtemisExerciseInfoModule } from 'app/exercises/shared/exercise-info/exercise-info.module';
import { IrisModule } from 'app/iris/iris.module';

const routes: Routes = [
    {
        path: '',
        component: !isOrion ? CourseExerciseDetailsComponent : OrionCourseExerciseDetailsComponent,
        data: {
            authorities: [Authority.USER],
            pageTitle: 'overview.exercise',
        },
        pathMatch: 'full',
        canActivate: [UserRouteAccessService],
        children: [
            {
                path: '',
                pathMatch: 'full',
                loadChildren: () => import('../discussion-section/discussion-section.module').then((m) => m.DiscussionSectionModule),
            },
<<<<<<< HEAD
            {
                // Used in the apps, not in this client
                pathMatch: 'full',
                path: 'problem-statement',
                component: ProblemStatementComponent,
            },
            {
                // Used in the apps, not in this client
                pathMatch: 'full',
                path: 'problem-statement/:participationId',
                component: ProblemStatementComponent,
            },
            {
                // Used in the apps, not in this client
                path: 'participations/:participationId/results/:resultId/feedback',
                pathMatch: 'full',
                component: StandaloneFeedbackComponent,
            },
=======
>>>>>>> 03e2b107
        ],
    },
];

@NgModule({
    imports: [
        ArtemisExerciseButtonsModule,
        ArtemisCourseExerciseRowModule,
        ArtemisSharedModule,
        ArtemisSharedComponentModule,
        ArtemisSharedPipesModule,
        ArtemisResultModule,
        ArtemisSidePanelModule,
        ArtemisHeaderExercisePageWithDetailsModule,
        OrionModule,
        ArtemisComplaintsModule,
        FeatureToggleModule,
        FontAwesomeModule,
        RatingModule,
        ArtemisProgrammingExerciseInstructionsRenderModule,
        RouterModule.forChild(routes),
        ArtemisModelingEditorModule,
        ArtemisMarkdownModule,
        SubmissionResultStatusModule,
        ArtemisProgrammingExerciseManagementModule,
        ArtemisExerciseHintParticipationModule,
        ArtemisFeedbackModule,
        ArtemisExerciseInfoModule,
        IrisModule,
    ],
    declarations: [CourseExerciseDetailsComponent, OrionCourseExerciseDetailsComponent, LtiInitializerComponent, LtiInitializerModalComponent, ProblemStatementComponent],
    exports: [CourseExerciseDetailsComponent, OrionCourseExerciseDetailsComponent, ProblemStatementComponent],
})
export class CourseExerciseDetailsModule {}<|MERGE_RESOLUTION|>--- conflicted
+++ resolved
@@ -47,27 +47,6 @@
                 pathMatch: 'full',
                 loadChildren: () => import('../discussion-section/discussion-section.module').then((m) => m.DiscussionSectionModule),
             },
-<<<<<<< HEAD
-            {
-                // Used in the apps, not in this client
-                pathMatch: 'full',
-                path: 'problem-statement',
-                component: ProblemStatementComponent,
-            },
-            {
-                // Used in the apps, not in this client
-                pathMatch: 'full',
-                path: 'problem-statement/:participationId',
-                component: ProblemStatementComponent,
-            },
-            {
-                // Used in the apps, not in this client
-                path: 'participations/:participationId/results/:resultId/feedback',
-                pathMatch: 'full',
-                component: StandaloneFeedbackComponent,
-            },
-=======
->>>>>>> 03e2b107
         ],
     },
 ];
