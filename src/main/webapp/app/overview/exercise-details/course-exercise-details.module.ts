--- conflicted
+++ resolved
@@ -20,11 +20,8 @@
 import { Authority } from 'app/shared/constants/authority.constants';
 import { OrionCourseExerciseDetailsComponent } from 'app/orion/participation/orion-course-exercise-details.component';
 import { isOrion } from 'app/shared/orion/orion';
-<<<<<<< HEAD
+import { FontAwesomeModule } from '@fortawesome/angular-fontawesome';
 import { ArtemisModelingEditorModule } from 'app/exercises/modeling/shared/modeling-editor.module';
-=======
-import { FontAwesomeModule } from '@fortawesome/angular-fontawesome';
->>>>>>> 3759af5e
 
 const routes: Routes = [
     {
@@ -64,11 +61,8 @@
         RatingModule,
         ArtemisProgrammingExerciseInstructionsRenderModule,
         RouterModule.forChild(routes),
-<<<<<<< HEAD
         ArtemisMarkdownModule,
         ArtemisModelingEditorModule,
-=======
->>>>>>> 3759af5e
     ],
     declarations: [CourseExerciseDetailsComponent, OrionCourseExerciseDetailsComponent],
     exports: [CourseExerciseDetailsComponent, OrionCourseExerciseDetailsComponent],
