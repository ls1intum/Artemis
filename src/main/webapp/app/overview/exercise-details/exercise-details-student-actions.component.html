--- conflicted
+++ resolved
@@ -229,15 +229,13 @@
                         [hideLabelMobile]="false"
                         [routerLink]="['/courses', courseId, 'exercises', exercise.type + '-exercises', exercise.id, 'participate', gradedParticipation!.id]"
                     ></button>
-<<<<<<< HEAD
-                    @if (exercise.allowFeedbackRequests && gradedParticipation) {
+                    @if (exercise.allowFeedbackRequests && gradedParticipation && exercise.type === ExerciseType.PROGRAMMING) {
                         <jhi-request-feedback-button
                             [isGeneratingFeedback]="isGeneratingFeedback"
                             (generatingFeedback)="generatingFeedback.emit()"
                             [exercise]="exercise"
                             [smallButtons]="smallButtons"
                         ></jhi-request-feedback-button>
-=======
                     @if (exercise.allowFeedbackRequests && athenaEnabled && (exercise.type === ExerciseType.TEXT || exercise.type === ExerciseType.MODELING)) {
                         <button
                             class="btn btn-primary"
@@ -250,7 +248,6 @@
                             <fa-icon [icon]="faPenSquare" [fixedWidth]="true" />
                             <span class="d-none d-md-inline" jhiTranslate="artemisApp.exerciseActions.requestAutomaticFeedback"></span>
                         </button>
->>>>>>> 4932dc94
                     }
                 }
             </div>
