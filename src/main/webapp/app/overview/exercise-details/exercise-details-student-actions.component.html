--- conflicted
+++ resolved
@@ -217,32 +217,19 @@
                     </jhi-open-code-editor-button>
 
                     <jhi-clone-repo-button
-<<<<<<< HEAD
-=======
-                        class="me-1"
->>>>>>> a718713b
                         [loading]="!!exercise.loading"
                         [smallButtons]="smallButtons"
                         [participations]="exercise.studentParticipations!"
                         *ngIf="isOfflineIdeAllowed()"
                     >
                     </jhi-clone-repo-button>
-<<<<<<< HEAD
-
-                    <span *ngIf="isManualFeedbackRequestsAllowed()" tabindex="0" [ngbTooltip]="'artemisApp.exerciseActions.requestFeedbackTooltip' | artemisTranslate">
-                        <button
-                            class="btn btn-primary"
-                            [class.btn-sm]="smallButtons"
-                            [disabled]="isFeedbackRequestButtonDisabled()"
-=======
-                    <span tabindex="0" [ngbTooltip]="'artemisApp.exerciseActions.requestFeedbackTooltip' | artemisTranslate">
+
+                    <span *ngIf="exercise.allowManualFeedbackRequests" tabindex="0" [ngbTooltip]="'artemisApp.exerciseActions.requestFeedbackTooltip' | artemisTranslate">
                         <button
                             class="btn btn-primary"
                             [class.btn-sm]="smallButtons"
                             jhi-exercise-action-button
-                            *ngIf="exercise.allowManualFeedbackRequests"
                             [overwriteDisabled]="isFeedbackRequestButtonDisabled()"
->>>>>>> a718713b
                             [id]="'request-feedback-' + exercise.id"
                             (click)="requestFeedback()"
                         >
