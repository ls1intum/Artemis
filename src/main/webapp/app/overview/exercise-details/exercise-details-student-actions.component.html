--- conflicted
+++ resolved
@@ -180,63 +180,6 @@
                 }
                 @if (
                     programmingExercise?.publishBuildPlanUrl && gradedParticipation && gradedParticipation.initializationState !== InitializationState.INACTIVE && !localVCEnabled
-<<<<<<< HEAD
-                "
-            >
-                <fa-icon [icon]="faExternalLinkAlt" [fixedWidth]="true"></fa-icon>
-                <span class="d-none d-md-inline" jhiTranslate="artemisApp.exerciseActions.goToBuildPlan">Go to build plan</span>
-            </a>
-        </div>
-    </ng-container>
-    <!-- PROGRAMMING EXERCISE ACTIONS END -->
-
-    <!-- MODELING/TEXT/FILE UPLOAD EXERCISE ACTIONS START -->
-    <ng-container *ngSwitchDefault>
-        <div class="btn-group gap-1">
-            <button
-                class="view-team"
-                jhi-exercise-action-button
-                [buttonIcon]="faUsers"
-                [buttonLabel]="'artemisApp.exerciseActions.viewTeam' | artemisTranslate"
-                *ngIf="isTeamAvailable"
-                [smallButton]="smallButtons"
-                [hideLabelMobile]="true"
-                [routerLink]="['/courses', courseId, 'exercises', exercise.id, 'teams', assignedTeamId]"
-            ></button>
-            <span tabindex="0" [ngbTooltip]="isBeforeStartDateAndStudent ? ('artemisApp.exerciseActions.startExerciseBeforeStartDate' | artemisTranslate) : ''">
-                <button
-                    [id]="'start-exercise-' + exercise.id"
-                    class="start-exercise"
-                    jhi-exercise-action-button
-                    [buttonIcon]="faPlayCircle"
-                    [buttonLabel]="'artemisApp.exerciseActions.startExercise' | artemisTranslate"
-                    [buttonLoading]="!!exercise.loading"
-                    [smallButton]="smallButtons"
-                    [hideLabelMobile]="false"
-                    [overwriteDisabled]="isBeforeStartDateAndStudent"
-                    *ngIf="!gradedParticipation && isStartExerciseAvailable()"
-                    (click)="startExercise()"
-                ></button>
-            </span>
-            <button
-                [id]="'open-exercise-' + exercise.id"
-                class="open-exercise"
-                jhi-exercise-action-button
-                [buttonIcon]="faFolderOpen"
-                [buttonLabel]="
-                    'artemisApp.exerciseActions.' +
-                        (gradedParticipation?.initializationState === InitializationState.INITIALIZED || (beforeDueDate && !hasRatedGradedResult)
-                            ? editorLabel
-                            : hasRatedGradedResult
-                            ? 'viewResults'
-                            : 'viewSubmissions') | artemisTranslate
-                "
-                [outlined]="(!beforeDueDate || hasRatedGradedResult) && gradedParticipation?.initializationState === InitializationState.FINISHED"
-                [buttonLoading]="!!exercise.loading"
-                [smallButton]="smallButtons"
-                [hideLabelMobile]="false"
-                *ngIf="
-=======
                 ) {
                     <a
                         class="btn btn-primary"
@@ -284,7 +227,6 @@
                     }
                 </span>
                 @if (
->>>>>>> 9ea510b1
                     (gradedParticipation?.initializationState === InitializationState.INITIALIZED && this.beforeDueDate) ||
                     gradedParticipation?.initializationState === InitializationState.FINISHED
                 ) {
