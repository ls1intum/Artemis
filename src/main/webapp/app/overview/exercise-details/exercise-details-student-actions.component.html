<div [ngSwitch]="exercise.type">
    <!-- QUIZ EXERCISE ACTIONS START -->
    <ng-container *ngSwitchCase="ExerciseType.QUIZ">
        <!-- ACTIONS START -->
        <div class="btn-group">
            <button
                jhi-exercise-action-button
                [buttonIcon]="faRedo"
                [buttonLabel]="'artemisApp.exerciseActions.practice' | artemisTranslate"
                [buttonLoading]="!!exercise.loading"
                [smallButton]="smallButtons"
                [hideLabelMobile]="false"
                *ngIf="isStartPracticeAvailable()"
                [routerLink]="['/courses', courseId, 'quiz-exercises', exercise.id, 'practice']"
            ></button>
            <button
                [id]="'open-exercise-' + exercise.id"
                jhi-exercise-action-button
                [buttonIcon]="faPlayCircle"
                [buttonLabel]="'artemisApp.exerciseActions.openQuiz' | artemisTranslate"
                [buttonLoading]="!!exercise.loading"
                [smallButton]="smallButtons"
                [hideLabelMobile]="false"
                *ngIf="participationStatusWrapper() === ParticipationStatus.QUIZ_NOT_STARTED"
                (click)="startExercise()"
            ></button>
            <button
                id="student-quiz-start-{{ exercise.id }}"
                [id]="'start-exercise-' + exercise.id"
                jhi-exercise-action-button
                [buttonIcon]="faPlayCircle"
                [buttonLabel]="'artemisApp.exerciseActions.startQuiz' | artemisTranslate"
                [buttonLoading]="!!exercise.loading"
                [smallButton]="smallButtons"
                [hideLabelMobile]="false"
                *ngIf="participationStatusWrapper() === ParticipationStatus.QUIZ_UNINITIALIZED"
                (click)="startExercise()"
            ></button>
            <button
                [id]="'open-exercise-' + exercise.id"
                jhi-exercise-action-button
                [buttonIcon]="faPlayCircle"
                [buttonLabel]="'artemisApp.exerciseActions.openQuiz' | artemisTranslate"
                *ngIf="participationStatusWrapper() === ParticipationStatus.QUIZ_ACTIVE"
                [buttonLoading]="!!exercise.loading"
                [smallButton]="smallButtons"
                [hideLabelMobile]="false"
                (click)="startExercise()"
            ></button>
        </div>
        <!-- ACTIONS END -->
        <!-- INFORMATION START -->
        <!-- TODO using startExercise() in these buttons is misleading, we should rather insert the route here -->
        <div class="btn-group" *ngIf="!actionsOnly">
            <button
                id="view-submission"
                jhi-exercise-action-button
                [buttonIcon]="faEye"
                [buttonLabel]="'artemisApp.exerciseActions.viewSubmissions' | artemisTranslate"
                [outlined]="true"
                [buttonLoading]="!!exercise.loading"
                *ngIf="participationStatusWrapper() === ParticipationStatus.QUIZ_SUBMITTED"
                [smallButton]="smallButtons"
                (click)="startExercise()"
            ></button>
            <button
                jhi-exercise-action-button
                [buttonIcon]="faEye"
                [buttonLabel]="'artemisApp.exerciseActions.viewResults' | artemisTranslate"
                [outlined]="true"
                [buttonLoading]="!!exercise.loading"
                *ngIf="participationStatusWrapper() === ParticipationStatus.QUIZ_FINISHED && showResult"
                [smallButton]="smallButtons"
                (click)="startExercise()"
            ></button>
        </div>
        <!-- INFORMATION END -->
    </ng-container>
    <!-- QUIZ EXERCISE ACTIONS END -->

    <!-- MODELING EXERCISE ACTIONS START -->
    <ng-container *ngSwitchCase="ExerciseType.MODELING">
        <!-- ACTIONS START -->
        <div class="btn-group">
            <button
                jhi-exercise-action-button
                [buttonIcon]="faUsers"
                [buttonLabel]="'artemisApp.exerciseActions.viewTeam' | artemisTranslate"
                *ngIf="!!exercise.teamMode && participationStatusWrapper() !== ParticipationStatus.NO_TEAM_ASSIGNED"
                [smallButton]="smallButtons"
                [hideLabelMobile]="true"
                [routerLink]="['/courses', courseId, 'exercises', exercise.id, 'teams', assignedTeamId]"
            ></button>
            <span tabindex="0" [ngbTooltip]="isBeforeStartDateAndStudent ? ('artemisApp.exerciseActions.startExerciseBeforeDueDate' | artemisTranslate) : ''">
                <button
                    [id]="'start-exercise-' + exercise.id"
                    class="start-exercise"
                    jhi-exercise-action-button
                    id="start-modeling-exercise-action"
                    [buttonIcon]="faPlayCircle"
                    [buttonLabel]="'artemisApp.exerciseActions.startExercise' | artemisTranslate"
                    [buttonLoading]="!!exercise.loading"
                    [smallButton]="smallButtons"
                    [hideLabelMobile]="false"
                    [overwriteDisabled]="isBeforeStartDateAndStudent"
                    *ngIf="participationStatusWrapper() === ParticipationStatus.UNINITIALIZED && isStartExerciseAvailable()"
                    (click)="startExercise()"
                ></button>
            </span>
            <button
                [id]="'open-exercise-' + exercise.id"
                jhi-exercise-action-button
                id="open-modeling-editor-action"
                [buttonIcon]="faFolderOpen"
                [buttonLabel]="'artemisApp.exerciseActions.openModelingEditor' | artemisTranslate"
                [buttonLoading]="!!exercise.loading"
                [smallButton]="smallButtons"
                [hideLabelMobile]="false"
                *ngIf="exercise.studentParticipations && exercise.studentParticipations.length > 0 && exercise.studentParticipations[0].initializationState === 'INITIALIZED'"
                [routerLink]="['/courses', courseId, 'modeling-exercises', exercise.id, 'participate', exercise.studentParticipations[0].id]"
            ></button>
        </div>
        <!-- ACTIONS END -->
        <!-- INFORMATION START -->
        <div class="btn-group" *ngIf="!actionsOnly">
            <div class="btn-group">
                <button
                    id="view-submission"
                    jhi-exercise-action-button
                    [buttonIcon]="faFolderOpen"
                    [buttonLabel]="'artemisApp.exerciseActions.viewSubmissions' | artemisTranslate"
                    [outlined]="true"
                    [buttonLoading]="!!exercise.loading"
                    [smallButton]="smallButtons"
                    *ngIf="
                        exercise.studentParticipations &&
                        exercise.studentParticipations.length > 0 &&
                        exercise.studentParticipations[0].initializationState === 'FINISHED' &&
                        (!exercise.studentParticipations[0].results || exercise.studentParticipations[0].results.length === 0 || !showResult)
                    "
                    [routerLink]="['/courses', courseId, 'modeling-exercises', exercise.id, 'participate', exercise.studentParticipations[0].id]"
                ></button>
                <!-- TODO improve the distinction, in particular if there are multiple submissions and results -->
                <button
                    jhi-exercise-action-button
                    [buttonIcon]="faFolderOpen"
                    [buttonLabel]="'artemisApp.exerciseActions.viewResults' | artemisTranslate"
                    [outlined]="true"
                    [buttonLoading]="!!exercise.loading"
                    [smallButton]="smallButtons"
                    *ngIf="
                        exercise.studentParticipations &&
                        exercise.studentParticipations.length > 0 &&
                        exercise.studentParticipations[0].initializationState === 'FINISHED' &&
                        exercise.studentParticipations[0].results &&
                        exercise.studentParticipations[0].results.length > 0 &&
                        showResult
                    "
                    [routerLink]="['/courses', courseId, 'modeling-exercises', exercise.id, 'participate', exercise.studentParticipations[0].id]"
                ></button>
            </div>
        </div>
        <!-- INFORMATION END -->
    </ng-container>
    <!-- MODELING EXERCISE ACTIONS END -->

    <!-- PROGRAMMING EXERCISE ACTIONS START -->
    <ng-container *ngSwitchCase="ExerciseType.PROGRAMMING">
        <!-- ACTION START -->
        <div class="btn-group gap-1">
            <button
                class="view-team"
                jhi-exercise-action-button
                [buttonIcon]="faUsers"
                [buttonLabel]="'artemisApp.exerciseActions.viewTeam' | artemisTranslate"
                *ngIf="!!exercise.teamMode && participationStatusWrapper() !== ParticipationStatus.NO_TEAM_ASSIGNED"
                [smallButton]="smallButtons"
                [hideLabelMobile]="true"
                [routerLink]="['/courses', courseId, 'exercises', exercise.id, 'teams', assignedTeamId]"
            ></button>
            <span tabindex="0" [ngbTooltip]="isBeforeStartDateAndStudent ? ('artemisApp.exerciseActions.startExerciseBeforeDueDate' | artemisTranslate) : ''">
                <button
                    [id]="'start-exercise-' + exercise.id"
                    class="start-exercise"
                    jhi-exercise-action-button
                    [buttonIcon]="faPlayCircle"
                    [jhiFeatureToggle]="FeatureToggle.ProgrammingExercises"
                    [buttonLabel]="'artemisApp.exerciseActions.startExercise' | artemisTranslate"
                    [buttonLoading]="!!exercise.loading"
                    [smallButton]="smallButtons"
                    [hideLabelMobile]="false"
                    [overwriteDisabled]="isBeforeStartDateAndStudent"
                    *ngIf="participationStatusWrapper(false) === ParticipationStatus.UNINITIALIZED && isStartExerciseAvailable()"
                    (click)="startExercise()"
                ></button>
            </span>
            <jhi-start-practice-mode-button
                [id]="'start-practice-' + exercise.id"
                class="start-practice"
                [smallButtons]="smallButtons"
                [exercise]="exercise"
                *ngIf="participationStatusWrapper(true) === ParticipationStatus.UNINITIALIZED && isStartPracticeAvailable()"
            ></jhi-start-practice-mode-button>

            <!-- TODO: Exam mode reuses the whole component at the moment. We need the clone repo button but not the open
            code editor button. We should think about refactoring the clone repo button into an own component -->
            <ng-container *ngIf="shouldDisplayIDEButtons()">
                <ng-container *jhiExtensionPoint="overrideCloneOnlineEditorButton; context: { exercise: exercise }">
                    <jhi-open-code-editor-button
                        [loading]="!!exercise.loading"
                        [smallButtons]="smallButtons"
                        [participations]="exercise.studentParticipations!"
                        [courseAndExerciseNavigationUrlSegment]="['/courses', courseId, 'programming-exercises', exercise.id, 'code-editor']"
                        [exerciseId]="exercise.id!"
                        *ngIf="!examMode && isOnlineEditorAllowed()"
                    >
                    </jhi-open-code-editor-button>

                    <jhi-clone-repo-button
<<<<<<< HEAD
                        class="me-1"
=======
>>>>>>> 1e8b186f
                        [loading]="!!exercise.loading"
                        [smallButtons]="smallButtons"
                        [participations]="exercise.studentParticipations!"
                        *ngIf="isOfflineIdeAllowed()"
                    >
                    </jhi-clone-repo-button>
<<<<<<< HEAD
                    <span tabindex="0" [ngbTooltip]="'artemisApp.exerciseActions.requestFeedbackTooltip' | artemisTranslate">
=======

                    <span *ngIf="exercise.allowManualFeedbackRequests" tabindex="0" [ngbTooltip]="'artemisApp.exerciseActions.requestFeedbackTooltip' | artemisTranslate">
>>>>>>> 1e8b186f
                        <button
                            class="btn btn-primary"
                            [class.btn-sm]="smallButtons"
                            jhi-exercise-action-button
<<<<<<< HEAD
                            *ngIf="exercise.allowManualFeedbackRequests"
=======
>>>>>>> 1e8b186f
                            [overwriteDisabled]="isFeedbackRequestButtonDisabled()"
                            [id]="'request-feedback-' + exercise.id"
                            (click)="requestFeedback()"
                        >
                            <fa-icon [icon]="faComment"></fa-icon>
                            <span class="d-none d-md-inline">{{ 'artemisApp.exerciseActions.requestFeedback' | artemisTranslate }}</span>
                        </button>
                    </span>
                </ng-container>
            </ng-container>
            <!-- NOTE: we use the same logic 'isStartExerciseAvailable' in ngIf as above because start and resume are not always possible -->
            <button
                [id]="'resume-exercise-' + exercise.id"
                jhi-exercise-action-button
                [buttonIcon]="faPlayCircle"
                [jhiFeatureToggle]="FeatureToggle.ProgrammingExercises"
                [buttonLabel]="'artemisApp.exerciseActions.resumeExercise' | artemisTranslate"
                [buttonLoading]="!!exercise.loading"
                [smallButton]="smallButtons"
                [hideLabelMobile]="false"
                *ngIf="participationStatusWrapper(false) === ParticipationStatus.INACTIVE && isResumeExerciseAvailable()"
                (click)="resumeProgrammingExercise(false)"
            ></button>
            <button
                [id]="'resume-practice-exercise-' + exercise.id"
                jhi-exercise-action-button
                [buttonIcon]="faPlayCircle"
                [jhiFeatureToggle]="FeatureToggle.ProgrammingExercises"
                [buttonLabel]="'artemisApp.exerciseActions.resumeExercisePractice' | artemisTranslate"
                [buttonLoading]="!!exercise.loading"
                [smallButton]="smallButtons"
                [hideLabelMobile]="false"
                *ngIf="participationStatusWrapper(true) === ParticipationStatus.INACTIVE && isStartPracticeAvailable()"
                (click)="resumeProgrammingExercise(true)"
            ></button>
            <a
                class="btn btn-primary"
                [class.btn-sm]="smallButtons"
                style="margin-left: 8px"
                target="_blank"
                rel="noreferrer"
                href="{{ buildPlanUrl(exercise.studentParticipations![0]) }}"
                *ngIf="publishBuildPlanUrl() && buildPlanActive()"
            >
                <fa-icon [icon]="faExternalLinkAlt" [fixedWidth]="true"></fa-icon>
                <span class="d-none d-md-inline" jhiTranslate="artemisApp.exerciseActions.goToBuildPlan">Go to build plan</span>
            </a>
        </div>
        <!-- ACTION END -->
    </ng-container>
    <!-- PROGRAMMING EXERCISE ACTIONS END -->

    <!-- TEXT EXERCISE ACTIONS START -->
    <ng-container *ngSwitchCase="ExerciseType.TEXT">
        <!-- ACTIONS START -->
        <div class="btn-group">
            <button
                jhi-exercise-action-button
                [buttonIcon]="faUsers"
                [buttonLabel]="'artemisApp.exerciseActions.viewTeam' | artemisTranslate"
                *ngIf="!!exercise.teamMode && participationStatusWrapper() !== ParticipationStatus.NO_TEAM_ASSIGNED"
                [smallButton]="smallButtons"
                [hideLabelMobile]="true"
                [routerLink]="['/courses', courseId, 'exercises', exercise.id, 'teams', assignedTeamId]"
            ></button>
            <span tabindex="0" [ngbTooltip]="isBeforeStartDateAndStudent ? ('artemisApp.exerciseActions.startExerciseBeforeDueDate' | artemisTranslate) : ''">
                <button
                    [id]="'start-exercise-' + exercise.id"
                    class="start-exercise"
                    jhi-exercise-action-button
                    [buttonIcon]="faPlayCircle"
                    [buttonLabel]="'artemisApp.exerciseActions.startExercise' | artemisTranslate"
                    [buttonLoading]="!!exercise.loading"
                    [smallButton]="smallButtons"
                    [hideLabelMobile]="false"
                    [overwriteDisabled]="isBeforeStartDateAndStudent"
                    *ngIf="participationStatusWrapper() === ParticipationStatus.UNINITIALIZED && isStartExerciseAvailable()"
                    (click)="startExercise()"
                ></button>
            </span>
            <button
                [id]="'open-exercise-' + exercise.id"
                jhi-exercise-action-button
                [buttonIcon]="faFolderOpen"
                [buttonLabel]="'artemisApp.exerciseActions.openTextEditor' | artemisTranslate"
                [buttonLoading]="!!exercise.loading"
                [smallButton]="smallButtons"
                [hideLabelMobile]="false"
                *ngIf="exercise.studentParticipations && exercise.studentParticipations.length > 0 && exercise.studentParticipations[0].initializationState === 'INITIALIZED'"
                [routerLink]="['/courses', courseId, 'text-exercises', exercise.id, 'participate', exercise.studentParticipations[0].id]"
            ></button>
        </div>
        <!-- ACTIONS END -->
        <!-- INFORMATION START -->
        <div class="btn-group" *ngIf="!actionsOnly">
            <button
                id="view-submission"
                jhi-exercise-action-button
                [buttonIcon]="faFolderOpen"
                [buttonLabel]="'artemisApp.exerciseActions.viewSubmissions' | artemisTranslate"
                [outlined]="true"
                [buttonLoading]="!!exercise.loading"
                [smallButton]="smallButtons"
                [hideLabelMobile]="false"
                *ngIf="
                    exercise.studentParticipations &&
                    exercise.studentParticipations.length > 0 &&
                    exercise.studentParticipations[0].initializationState === 'FINISHED' &&
                    (!exercise.studentParticipations[0].results || exercise.studentParticipations[0].results.length === 0 || !showResult)
                "
                [routerLink]="['/courses', courseId, 'text-exercises', exercise.id, 'participate', exercise.studentParticipations[0].id]"
            ></button>
            <!-- TODO improve the distinction, in particular if there are multiple submissions and results -->
            <button
                jhi-exercise-action-button
                [buttonIcon]="faFolderOpen"
                [buttonLabel]="'artemisApp.exerciseActions.viewResults' | artemisTranslate"
                [outlined]="true"
                [buttonLoading]="!!exercise.loading"
                [smallButton]="smallButtons"
                [hideLabelMobile]="false"
                *ngIf="
                    exercise.studentParticipations &&
                    exercise.studentParticipations.length > 0 &&
                    exercise.studentParticipations[0].initializationState === 'FINISHED' &&
                    exercise.studentParticipations[0].results &&
                    exercise.studentParticipations[0].results.length > 0 &&
                    showResult
                "
                [routerLink]="['/courses', courseId, 'text-exercises', exercise.id, 'participate', exercise.studentParticipations[0].id]"
            ></button>
        </div>
        <!-- INFORMATION END -->
    </ng-container>
    <!-- TEXT EXERCISE ACTIONS END -->

    <!-- FILE UPLOAD EXERCISE ACTIONS START -->
    <ng-container *ngSwitchCase="ExerciseType.FILE_UPLOAD">
        <!-- ACTIONS START -->
        <div class="btn-group">
            <button
                jhi-exercise-action-button
                [buttonIcon]="faUsers"
                [buttonLabel]="'artemisApp.exerciseActions.viewTeam' | artemisTranslate"
                *ngIf="!!exercise.teamMode && participationStatusWrapper() !== ParticipationStatus.NO_TEAM_ASSIGNED"
                [smallButton]="smallButtons"
                [hideLabelMobile]="true"
            ></button>
            <span tabindex="0" [ngbTooltip]="isBeforeStartDateAndStudent ? ('artemisApp.exerciseActions.startExerciseBeforeDueDate' | artemisTranslate) : ''">
                <button
                    [id]="'start-exercise-' + exercise.id"
                    class="start-exercise"
                    jhi-exercise-action-button
                    [buttonIcon]="faPlayCircle"
                    [buttonLabel]="'artemisApp.exerciseActions.startExercise' | artemisTranslate"
                    [buttonLoading]="!!exercise.loading"
                    *ngIf="participationStatusWrapper() === ParticipationStatus.UNINITIALIZED && isStartExerciseAvailable()"
                    [smallButton]="smallButtons"
                    [hideLabelMobile]="false"
                    [overwriteDisabled]="isBeforeStartDateAndStudent"
                    (click)="startExercise()"
                ></button>
            </span>
            <button
                jhi-exercise-action-button
                [buttonIcon]="faFolderOpen"
                [buttonLabel]="'artemisApp.exerciseActions.uploadFile' | artemisTranslate"
                [buttonLoading]="!!exercise.loading"
                [smallButton]="smallButtons"
                [hideLabelMobile]="false"
                *ngIf="exercise.studentParticipations && exercise.studentParticipations.length > 0 && exercise.studentParticipations[0].initializationState === 'INITIALIZED'"
                [routerLink]="['/courses', courseId, 'file-upload-exercises', exercise.id, 'participate', exercise.studentParticipations[0].id]"
            ></button>
        </div>
        <!-- ACTIONS END-->
        <!-- INFORMATION START -->
        <div class="btn-group" *ngIf="!actionsOnly">
            <button
                id="view-submission"
                jhi-exercise-action-button
                [buttonIcon]="faFolderOpen"
                [buttonLabel]="'artemisApp.exerciseActions.viewSubmissions' | artemisTranslate"
                [outlined]="true"
                [buttonLoading]="!!exercise.loading"
                [smallButton]="smallButtons"
                [hideLabelMobile]="false"
                *ngIf="
                    exercise.studentParticipations &&
                    exercise.studentParticipations.length > 0 &&
                    exercise.studentParticipations[0].initializationState === 'FINISHED' &&
                    (!exercise.studentParticipations[0].results || exercise.studentParticipations[0].results.length === 0 || !showResult)
                "
                [routerLink]="['/courses', courseId, 'file-upload-exercises', exercise.id, 'participate', exercise.studentParticipations[0].id]"
            ></button>
            <button
                jhi-exercise-action-button
                [buttonIcon]="faFolderOpen"
                [buttonLabel]="'artemisApp.exerciseActions.viewResults' | artemisTranslate"
                [outlined]="true"
                [buttonLoading]="!!exercise.loading"
                [smallButton]="smallButtons"
                [hideLabelMobile]="false"
                *ngIf="
                    exercise.studentParticipations &&
                    exercise.studentParticipations.length > 0 &&
                    exercise.studentParticipations[0].initializationState === 'FINISHED' &&
                    exercise.studentParticipations[0].results &&
                    exercise.studentParticipations[0].results.length > 0 &&
                    showResult
                "
                [routerLink]="['/courses', courseId, 'file-upload-exercises', exercise.id, 'participate', exercise.studentParticipations[0].id]"
            ></button>
        </div>
        <!-- INFORMATION END -->
    </ng-container>
    <!-- FILE UPLOAD EXERCISE ACTIONS END -->
</div><|MERGE_RESOLUTION|>--- conflicted
+++ resolved
@@ -217,30 +217,18 @@
                     </jhi-open-code-editor-button>
 
                     <jhi-clone-repo-button
-<<<<<<< HEAD
-                        class="me-1"
-=======
->>>>>>> 1e8b186f
                         [loading]="!!exercise.loading"
                         [smallButtons]="smallButtons"
                         [participations]="exercise.studentParticipations!"
                         *ngIf="isOfflineIdeAllowed()"
                     >
                     </jhi-clone-repo-button>
-<<<<<<< HEAD
-                    <span tabindex="0" [ngbTooltip]="'artemisApp.exerciseActions.requestFeedbackTooltip' | artemisTranslate">
-=======
 
                     <span *ngIf="exercise.allowManualFeedbackRequests" tabindex="0" [ngbTooltip]="'artemisApp.exerciseActions.requestFeedbackTooltip' | artemisTranslate">
->>>>>>> 1e8b186f
                         <button
                             class="btn btn-primary"
                             [class.btn-sm]="smallButtons"
                             jhi-exercise-action-button
-<<<<<<< HEAD
-                            *ngIf="exercise.allowManualFeedbackRequests"
-=======
->>>>>>> 1e8b186f
                             [overwriteDisabled]="isFeedbackRequestButtonDisabled()"
                             [id]="'request-feedback-' + exercise.id"
                             (click)="requestFeedback()"
