--- conflicted
+++ resolved
@@ -251,19 +251,11 @@
                         [hideLabelMobile]="false"
                         [routerLink]="['/courses', courseId, 'exercises', exercise.type + '-exercises', exercise.id, 'participate', gradedParticipation!.id]"
                     ></button>
-<<<<<<< HEAD
-                    @if (exercise.allowFeedbackRequests && athenaEnabled && exercise.type === ExerciseType.TEXT && beforeDueDate) {
+                    @if (exercise.allowFeedbackRequests && athenaEnabled && (exercise.type === ExerciseType.TEXT || exercise.type === ExerciseType.MODELING) && beforeDueDate) {
                         <jhi-button
                             [title]="'artemisApp.exerciseActions.requestAutomaticFeedback'"
                             [icon]="faPenSquare"
                             (onClick)="requestFeedback()"
-=======
-                    @if (exercise.allowFeedbackRequests && athenaEnabled && (exercise.type === ExerciseType.TEXT || exercise.type === ExerciseType.MODELING)) {
-                        <button
-                            class="btn btn-primary"
-                            (click)="requestFeedback()"
-                            [class.btn-sm]="smallButtons"
->>>>>>> 71148afe
                             [disabled]="!gradedParticipation?.submissions?.last()?.submitted || isGeneratingFeedback"
                             [btnType]="ButtonType.PRIMARY"
                             [isLoading]="isGeneratingFeedback"
