--- conflicted
+++ resolved
@@ -109,42 +109,8 @@
                 <!-- TODO: The exam mode reuses the whole component at the moment. We need the code button but not the open
                     code editor button. We should think about defining a component that contains only the code button. -->
                 @if (shouldDisplayIDEButtons()) {
-<<<<<<< HEAD
-                    <ng-container *jhiExtensionPoint="overrideCodeAndOnlineEditorButton; context: { exercise: exercise }">
-                        @if (!examMode && programmingExercise?.allowOnlineEditor) {
-                            <jhi-open-code-editor-button
-                                [loading]="!!exercise.loading"
-                                [smallButtons]="smallButtons"
-                                [participations]="exercise.studentParticipations!"
-                                [courseAndExerciseNavigationUrlSegment]="['/courses', courseId, 'exercises', 'programming-exercises', exercise.id, 'code-editor']"
-                                [exercise]="exercise"
-                                [hideLabelMobile]="true"
-                            />
-                        }
-                        @if (programmingExercise?.allowOfflineIde) {
-                            <jhi-code-button
-                                [loading]="!!exercise.loading"
-                                [smallButtons]="smallButtons"
-                                [participations]="exercise.studentParticipations!"
-                                [exercise]="exercise"
-                                [routerLinkForRepositoryView]="repositoryLink + '/repository/' + exercise.studentParticipations![0].id"
-                                [hideLabelMobile]="true"
-                                [useParticipationVcsAccessToken]="true"
-                            />
-                        }
-                        @if (theiaEnabled) {
-                            <a class="btn btn-primary" [class.btn-sm]="smallButtons" (click)="startOnlineIDE()" target="_blank" rel="noopener noreferrer">
-                                <fa-icon [icon]="faDesktop" [fixedWidth]="true" />
-                                <span class="d-none d-md-inline" jhiTranslate="artemisApp.exerciseActions.openOnlineIDE"></span>
-                            </a>
-                        }
-                        @if (gradedParticipation && exercise.type === ExerciseType.PROGRAMMING) {
-                            <jhi-request-feedback-button [exercise]="exercise" [smallButtons]="smallButtons"></jhi-request-feedback-button>
-                        }
-                    </ng-container>
-=======
                     <!-- TODO: the extension point for Orion does not work with Angular 19, we need to find a different solution -->
-                    <!--                    <ng-container *jhiExtensionPoint="overrideCodeAndOnlineEditorButton; context: { exercise: exercise }">-->
+                        <!--                    <ng-container *jhiExtensionPoint="overrideCodeAndOnlineEditorButton; context: { exercise: exercise }">-->
                     @if (!examMode && programmingExercise?.allowOnlineEditor) {
                         <jhi-open-code-editor-button
                             [loading]="!!exercise.loading"
@@ -176,7 +142,6 @@
                         <jhi-request-feedback-button [exercise]="exercise" [smallButtons]="smallButtons" />
                     }
                     <!--                    </ng-container>-->
->>>>>>> 93eba08f
                 }
                 <!-- NOTE: we use the same logic 'isStartExerciseAvailable' in ngIf as above because start and resume are not always possible -->
                 @if (
@@ -267,14 +232,14 @@
                         [hideLabelMobile]="false"
                         [routerLink]="['/courses', courseId, 'exercises', exercise.type + '-exercises', exercise.id, 'participate', gradedParticipation!.id]"
                     ></button>
-                    @if (athenaEnabled && (exercise.type === ExerciseType.TEXT || exercise.type === ExerciseType.MODELING) && beforeDueDate) {
+                    @if (exercise.allowFeedbackRequests && athenaEnabled && (exercise.type === ExerciseType.TEXT || exercise.type === ExerciseType.MODELING) && beforeDueDate) {
                         <jhi-request-feedback-button
                             [exercise]="exercise"
                             [smallButtons]="smallButtons"
                             [isGeneratingFeedback]="isGeneratingFeedback"
                             (generatingFeedback)="this.isGeneratingFeedback = true"
                             [isSubmitted]="gradedParticipation?.submissions?.last()?.submitted || false"
-                        />
+                        ></>
                     }
                 }
             </div>
