<div>
    @switch (exercise.type) {
        <!-- QUIZ EXERCISE ACTIONS START -->
        @case (ExerciseType.QUIZ) {
            <div class="btn-group">
                @if (isStartPracticeAvailable()) {
                    <ng-container
                        [ngTemplateOutlet]="quizActionButton"
                        [ngTemplateOutletContext]="{ $implicit: { icon: faRedo, label: 'artemisApp.exerciseActions.practice', quizMode: 'practice', hideLabelMobile: false } }"
                    />
                }
                @if (quizNotStarted || gradedParticipation?.initializationState === InitializationState.INITIALIZED) {
                    <ng-container
                        [ngTemplateOutlet]="quizActionButton"
                        [ngTemplateOutletContext]="{
                            $implicit: {
                                id: 'open-exercise-' + exercise.id,
                                icon: faPlayCircle,
                                label: 'artemisApp.exerciseActions.openQuiz',
                                quizMode: 'live',
                                hideLabelMobile: false,
                            },
                        }"
                    />
                }
                @if (uninitializedQuiz) {
                    <ng-container
                        [ngTemplateOutlet]="quizActionButton"
                        [ngTemplateOutletContext]="{
                            $implicit: {
                                id: 'start-exercise-' + exercise.id,
                                icon: faPlayCircle,
                                label: 'artemisApp.exerciseActions.startQuiz',
                                quizMode: 'live',
                                hideLabelMobile: false,
                            },
                        }"
                    />
                }
                @if (gradedParticipation?.initializationState === InitializationState.FINISHED && !gradedParticipation?.results?.length) {
                    <ng-container
                        [ngTemplateOutlet]="quizActionButton"
                        [ngTemplateOutletContext]="{
                            $implicit: {
                                icon: faEye,
                                label: 'artemisApp.exerciseActions.viewSubmissions',
                                quizMode: 'live',
                                outlined: true,
                            },
                        }"
                    />
                }
                @if (gradedParticipation?.results?.length) {
                    <ng-container
                        [ngTemplateOutlet]="quizActionButton"
                        [ngTemplateOutletContext]="{
                            $implicit: {
                                icon: faEye,
                                label: 'artemisApp.exerciseActions.viewResults',
                                quizMode: 'live',
                                outlined: true,
                            },
                        }"
                    />
                }
            </div>
        }
        <!-- QUIZ EXERCISE ACTIONS END -->
        <!-- PROGRAMMING EXERCISE ACTIONS START -->
        @case (ExerciseType.PROGRAMMING) {
            <div class="d-flex flex-wrap gap-1">
                @if (isTeamAvailable) {
                    <button
                        class="view-team"
                        jhi-exercise-action-button
                        [buttonIcon]="faUsers"
                        [buttonLabel]="'artemisApp.exerciseActions.viewTeam' | artemisTranslate"
                        [smallButton]="smallButtons"
                        [hideLabelMobile]="true"
                        [routerLink]="['/courses', courseId, 'exercises', exercise.id, 'teams', assignedTeamId]"
                    ></button>
                }
                @if (isStartExerciseAvailable()) {
                    <span tabindex="0" [ngbTooltip]="isBeforeStartDateAndStudent ? ('artemisApp.exerciseActions.startExerciseBeforeStartDate' | artemisTranslate) : ''">
                        <button
                            [id]="'start-exercise-' + exercise.id"
                            class="start-exercise"
                            jhi-exercise-action-button
                            [buttonIcon]="faPlayCircle"
                            [jhiFeatureToggle]="FeatureToggle.ProgrammingExercises"
                            [buttonLabel]="'artemisApp.exerciseActions.startExercise' | artemisTranslate"
                            [buttonLoading]="!!exercise.loading"
                            [smallButton]="smallButtons"
                            [hideLabelMobile]="false"
                            [overwriteDisabled]="isBeforeStartDateAndStudent"
                            (click)="startExercise()"
                        ></button>
                    </span>
                }
                @if (isStartPracticeAvailable()) {
                    <jhi-start-practice-mode-button
                        [id]="'start-practice-' + exercise.id"
                        class="start-practice"
                        [smallButtons]="smallButtons"
                        [exercise]="exercise"
                        (practiceModeStarted)="receiveNewParticipation($event)"
                    />
                }
                <!-- TODO: The exam mode reuses the whole component at the moment. We need the code button but not the open
                    code editor button. We should think about defining a component that contains only the code button. -->
                @if (shouldDisplayIDEButtons()) {
                    <!-- TODO: the extension point for Orion does not work with Angular 19, we need to find a different solution -->
                    <!--                    <ng-container *jhiExtensionPoint="overrideCodeAndOnlineEditorButton; context: { exercise: exercise }">-->
                    @if (!examMode && programmingExercise?.allowOnlineEditor) {
                        <jhi-open-code-editor-button
                            [loading]="!!exercise.loading"
                            [smallButtons]="smallButtons"
                            [participations]="exercise.studentParticipations!"
                            [courseAndExerciseNavigationUrlSegment]="['/courses', courseId, 'exercises', 'programming-exercises', exercise.id, 'code-editor']"
                            [exercise]="exercise"
                            [hideLabelMobile]="true"
                        />
                    }
<<<<<<< HEAD
                    @if (programmingExercise?.allowOfflineIde && exercise.studentParticipations && exercise.studentParticipations[0]) {
=======
                    @if (programmingExercise?.allowOfflineIde) {
>>>>>>> e0cda16b
                        <jhi-code-button
                            [loading]="!!exercise.loading"
                            [smallButtons]="smallButtons"
                            [participations]="exercise.studentParticipations!"
                            [exercise]="exercise"
<<<<<<< HEAD
                            [routerLinkForRepositoryView]="[repositoryLink, 'repository', exercise.studentParticipations[0]!.id!]"
                            [repositoryUri]="''"
                            [hideLabelMobile]="true"
=======
                            [routerLinkForRepositoryView]="repositoryLink + '/repository/' + exercise.studentParticipations![0].id"
                            [hideLabelMobile]="true"
                            [useParticipationVcsAccessToken]="true"
>>>>>>> e0cda16b
                        />
                    }
                    @if (theiaEnabled) {
                        <a class="btn btn-primary" [class.btn-sm]="smallButtons" (click)="startOnlineIDE()" target="_blank" rel="noopener noreferrer">
                            <fa-icon [icon]="faDesktop" [fixedWidth]="true" />
                            <span class="d-none d-md-inline" jhiTranslate="artemisApp.exerciseActions.openOnlineIDE"></span>
                        </a>
                    }
                    @if (exercise.allowFeedbackRequests && gradedParticipation && exercise.type === ExerciseType.PROGRAMMING) {
                        <jhi-request-feedback-button [exercise]="exercise" [smallButtons]="smallButtons"></jhi-request-feedback-button>
                    }
                    <!--                    </ng-container>-->
                }
                <!-- NOTE: we use the same logic 'isStartExerciseAvailable' in ngIf as above because start and resume are not always possible -->
                @if (
                    (gradedParticipation?.initializationState === InitializationState.INACTIVE || gradedParticipation?.initializationState === InitializationState.FINISHED) &&
                    isResumeExerciseAvailable(gradedParticipation)
                ) {
                    <button
                        [id]="'resume-exercise-' + exercise.id"
                        jhi-exercise-action-button
                        [buttonIcon]="faPlayCircle"
                        [jhiFeatureToggle]="FeatureToggle.ProgrammingExercises"
                        [buttonLabel]="'artemisApp.exerciseActions.resumeExercise' | artemisTranslate"
                        [buttonLoading]="!!exercise.loading"
                        [smallButton]="smallButtons"
                        [hideLabelMobile]="false"
                        (click)="resumeProgrammingExercise(false)"
                    ></button>
                }
                @if (
                    (practiceParticipation?.initializationState === InitializationState.INACTIVE || practiceParticipation?.initializationState === InitializationState.FINISHED) &&
                    isResumeExerciseAvailable(practiceParticipation)
                ) {
                    <button
                        [id]="'resume-practice-exercise-' + exercise.id"
                        jhi-exercise-action-button
                        [buttonIcon]="faPlayCircle"
                        [jhiFeatureToggle]="FeatureToggle.ProgrammingExercises"
                        [buttonLabel]="'artemisApp.exerciseActions.resumeExercisePractice' | artemisTranslate"
                        [buttonLoading]="!!exercise.loading"
                        [smallButton]="smallButtons"
                        [hideLabelMobile]="false"
                        (click)="resumeProgrammingExercise(true)"
                    ></button>
                }
            </div>
        }
        <!-- PROGRAMMING EXERCISE ACTIONS END -->
        <!-- MODELING/TEXT/FILE UPLOAD EXERCISE ACTIONS START -->
        @default {
            <div class="btn-group gap-1">
                @if (isTeamAvailable) {
                    <button
                        class="view-team"
                        jhi-exercise-action-button
                        [buttonIcon]="faUsers"
                        [buttonLabel]="'artemisApp.exerciseActions.viewTeam' | artemisTranslate"
                        [smallButton]="smallButtons"
                        [hideLabelMobile]="true"
                        [routerLink]="['/courses', courseId, 'exercises', exercise.id, 'teams', assignedTeamId]"
                    ></button>
                }
                <span tabindex="0" [ngbTooltip]="isBeforeStartDateAndStudent ? ('artemisApp.exerciseActions.startExerciseBeforeStartDate' | artemisTranslate) : ''">
                    @if (!gradedParticipation && isStartExerciseAvailable()) {
                        <button
                            [id]="'start-exercise-' + exercise.id"
                            class="start-exercise"
                            jhi-exercise-action-button
                            [buttonIcon]="faPlayCircle"
                            [buttonLabel]="'artemisApp.exerciseActions.startExercise' | artemisTranslate"
                            [buttonLoading]="!!exercise.loading"
                            [smallButton]="smallButtons"
                            [hideLabelMobile]="false"
                            [overwriteDisabled]="isBeforeStartDateAndStudent"
                            (click)="startExercise()"
                        ></button>
                    }
                </span>
                @if (
                    (gradedParticipation?.initializationState === InitializationState.INITIALIZED && this.beforeDueDate) ||
                    gradedParticipation?.initializationState === InitializationState.FINISHED
                ) {
                    <button
                        [id]="'open-exercise-' + exercise.id"
                        class="open-exercise"
                        jhi-exercise-action-button
                        [buttonIcon]="faFolderOpen"
                        [buttonLabel]="
                            'artemisApp.exerciseActions.' +
                                (gradedParticipation?.initializationState === InitializationState.INITIALIZED || (beforeDueDate && !hasRatedGradedResult)
                                    ? editorLabel
                                    : hasRatedGradedResult
                                      ? 'viewResults'
                                      : 'viewSubmissions') | artemisTranslate
                        "
                        [outlined]="(!beforeDueDate || hasRatedGradedResult) && gradedParticipation?.initializationState === InitializationState.FINISHED"
                        [buttonLoading]="!!exercise.loading"
                        [smallButton]="smallButtons"
                        [hideLabelMobile]="false"
                        [routerLink]="['/courses', courseId, 'exercises', exercise.type + '-exercises', exercise.id, 'participate', gradedParticipation!.id]"
                    ></button>
                    @if (exercise.allowFeedbackRequests && athenaEnabled && (exercise.type === ExerciseType.TEXT || exercise.type === ExerciseType.MODELING) && beforeDueDate) {
                        <jhi-request-feedback-button
                            [exercise]="exercise"
                            [smallButtons]="smallButtons"
                            [isGeneratingFeedback]="isGeneratingFeedback"
                            (generatingFeedback)="this.isGeneratingFeedback = true"
                            [isSubmitted]="gradedParticipation?.submissions?.last()?.submitted || false"
                        ></jhi-request-feedback-button>
                    }
                }
            </div>
        }
        <!-- MODELING/TEXT/FILE UPLOAD EXERCISE ACTIONS END -->
    }
</div>

<ng-template #quizActionButton let-button>
    <button
        jhi-exercise-action-button
        [id]="button.id"
        [buttonIcon]="button.icon"
        [buttonLabel]="button.label | artemisTranslate"
        [buttonLoading]="!!exercise.loading"
        [smallButton]="smallButtons"
        [hideLabelMobile]="button.hideLabelMobile"
        [outlined]="button.outlined"
        [routerLink]="['/courses', courseId, 'exercises', 'quiz-exercises', exercise.id, button.quizMode]"
    ></button>
</ng-template><|MERGE_RESOLUTION|>--- conflicted
+++ resolved
@@ -121,25 +121,15 @@
                             [hideLabelMobile]="true"
                         />
                     }
-<<<<<<< HEAD
-                    @if (programmingExercise?.allowOfflineIde && exercise.studentParticipations && exercise.studentParticipations[0]) {
-=======
                     @if (programmingExercise?.allowOfflineIde) {
->>>>>>> e0cda16b
                         <jhi-code-button
                             [loading]="!!exercise.loading"
                             [smallButtons]="smallButtons"
                             [participations]="exercise.studentParticipations!"
                             [exercise]="exercise"
-<<<<<<< HEAD
-                            [routerLinkForRepositoryView]="[repositoryLink, 'repository', exercise.studentParticipations[0]!.id!]"
-                            [repositoryUri]="''"
-                            [hideLabelMobile]="true"
-=======
                             [routerLinkForRepositoryView]="repositoryLink + '/repository/' + exercise.studentParticipations![0].id"
                             [hideLabelMobile]="true"
                             [useParticipationVcsAccessToken]="true"
->>>>>>> e0cda16b
                         />
                     }
                     @if (theiaEnabled) {
