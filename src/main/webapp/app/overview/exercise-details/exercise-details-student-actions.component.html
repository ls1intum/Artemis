<!-- QUIZ EXERCISE ACTIONS START -->
<div *ngIf="exercise.type === ExerciseType.QUIZ">
    <!-- ACTIONS START -->
    <div class="btn-group me-2">
        <button
            jhi-exercise-action-button
            [buttonIcon]="faRedo"
            [buttonLabel]="'artemisApp.exerciseActions.practice' | artemisTranslate"
            [buttonLoading]="!!exercise.loading"
            [smallButton]="smallButtons"
            [hideLabelMobile]="false"
            *ngIf="isPracticeModeAvailable()"
            [routerLink]="['/courses', courseId, 'quiz-exercises', exercise.id, 'practice']"
        ></button>
        <button
            jhi-exercise-action-button
            [buttonIcon]="faPlayCircle"
            [buttonLabel]="'artemisApp.exerciseActions.openQuiz' | artemisTranslate"
            [buttonLoading]="!!exercise.loading"
            [smallButton]="smallButtons"
            [hideLabelMobile]="false"
            *ngIf="participationStatusWrapper() === ParticipationStatus.QUIZ_NOT_STARTED"
            (click)="startExercise()"
        ></button>
        <button
            jhi-exercise-action-button
            [buttonIcon]="faPlayCircle"
            [buttonLabel]="'artemisApp.exerciseActions.startQuiz' | artemisTranslate"
            [buttonLoading]="!!exercise.loading"
            [smallButton]="smallButtons"
            [hideLabelMobile]="false"
            id="student-quiz-start-{{ exercise.id }}"
            *ngIf="participationStatusWrapper() === ParticipationStatus.QUIZ_UNINITIALIZED"
            (click)="startExercise()"
        ></button>
        <button
            jhi-exercise-action-button
            [buttonIcon]="faPlayCircle"
            [buttonLabel]="'artemisApp.exerciseActions.openQuiz' | artemisTranslate"
            *ngIf="participationStatusWrapper() === ParticipationStatus.QUIZ_ACTIVE"
            [buttonLoading]="!!exercise.loading"
            [smallButton]="smallButtons"
            [hideLabelMobile]="false"
            (click)="startExercise()"
        ></button>
    </div>
    <!-- ACTIONS END -->
    <!-- INFORMATION START -->
    <!-- TODO using startExercise() in these buttons is misleading, we should rather insert the route here -->
    <div class="btn-group" *ngIf="!actionsOnly">
        <button
            jhi-exercise-action-button
            [buttonIcon]="faEye"
            [buttonLabel]="'artemisApp.exerciseActions.viewSubmissions' | artemisTranslate"
            [outlined]="true"
            [buttonLoading]="!!exercise.loading"
            *ngIf="participationStatusWrapper() === ParticipationStatus.QUIZ_SUBMITTED"
            [smallButton]="smallButtons"
            (click)="startExercise()"
        ></button>
        <button
            jhi-exercise-action-button
            [buttonIcon]="faEye"
            [buttonLabel]="'artemisApp.exerciseActions.viewResults' | artemisTranslate"
            [outlined]="true"
            [buttonLoading]="!!exercise.loading"
            *ngIf="participationStatusWrapper() === ParticipationStatus.QUIZ_FINISHED && showResult"
            [smallButton]="smallButtons"
            (click)="startExercise()"
        ></button>
        <button
            jhi-exercise-action-button
            *ngIf="!!exercise.isAtLeastTutor"
            [buttonIcon]="faSignal"
            [buttonLabel]="'artemisApp.exerciseActions.statistics' | artemisTranslate"
            [outlined]="true"
            [buttonLoading]="!!exercise.loading"
            [smallButton]="smallButtons"
            routerLink="/course-management/{{ courseId }}/quiz-exercises/{{ exercise.id }}/quiz-point-statistic"
        ></button>
    </div>
    <!-- INFORMATION END -->
</div>
<!-- QUIZ EXERCISE ACTIONS END -->

<!-- MODELING EXERCISE ACTIONS START -->
<div *ngIf="exercise.type === ExerciseType.MODELING">
    <!-- ACTION START -->
    <div class="btn-group me-2">
        <button
            jhi-exercise-action-button
            [buttonIcon]="faUsers"
            [buttonLabel]="'artemisApp.exerciseActions.viewTeam' | artemisTranslate"
            *ngIf="!!exercise.teamMode && participationStatusWrapper() !== ParticipationStatus.NO_TEAM_ASSIGNED"
            [smallButton]="smallButtons"
            [hideLabelMobile]="true"
            [routerLink]="['/courses', courseId, 'exercises', exercise.id, 'teams', assignedTeamId]"
        ></button>
        <button
            jhi-exercise-action-button
<<<<<<< HEAD
            [buttonIcon]="faPlayCircle"
=======
            id="start-modeling-exercise-action"
            buttonIcon="play-circle"
>>>>>>> 3c5f5117
            [buttonLabel]="'artemisApp.exerciseActions.startExercise' | artemisTranslate"
            [buttonLoading]="!!exercise.loading"
            [smallButton]="smallButtons"
            [hideLabelMobile]="false"
            *ngIf="participationStatusWrapper() === ParticipationStatus.UNINITIALIZED"
            (click)="startExercise()"
        ></button>
        <button
            jhi-exercise-action-button
<<<<<<< HEAD
            [buttonIcon]="faFolderOpen"
=======
            id="open-modeling-editor-action"
            buttonIcon="folder-open"
>>>>>>> 3c5f5117
            [buttonLabel]="'artemisApp.exerciseActions.openModelingEditor' | artemisTranslate"
            [buttonLoading]="!!exercise.loading"
            [smallButton]="smallButtons"
            [hideLabelMobile]="false"
            *ngIf="exercise.studentParticipations && exercise.studentParticipations.length > 0 && exercise.studentParticipations[0].initializationState === 'INITIALIZED'"
            [routerLink]="['/courses', courseId, 'modeling-exercises', exercise.id, 'participate', exercise.studentParticipations[0].id]"
        ></button>
    </div>
    <!-- ACTION END -->
    <!-- INFORMATION START -->
    <div class="btn-group" *ngIf="!actionsOnly">
        <div class="btn-group">
            <button
                jhi-exercise-action-button
                [buttonIcon]="faFolderOpen"
                [buttonLabel]="'artemisApp.exerciseActions.viewSubmissions' | artemisTranslate"
                [outlined]="true"
                [buttonLoading]="!!exercise.loading"
                [smallButton]="smallButtons"
                *ngIf="
                    exercise.studentParticipations &&
                    exercise.studentParticipations.length > 0 &&
                    exercise.studentParticipations[0].initializationState === 'FINISHED' &&
                    (!exercise.studentParticipations[0].results || exercise.studentParticipations[0].results.length === 0 || !showResult)
                "
                [routerLink]="['/courses', courseId, 'modeling-exercises', exercise.id, 'participate', exercise.studentParticipations[0].id]"
            ></button>
            <!-- TODO improve the distinction, in particular if there are multiple submissions and results -->
            <button
                jhi-exercise-action-button
                [buttonIcon]="faFolderOpen"
                [buttonLabel]="'artemisApp.exerciseActions.viewResults' | artemisTranslate"
                [outlined]="true"
                [buttonLoading]="!!exercise.loading"
                [smallButton]="smallButtons"
                *ngIf="
                    exercise.studentParticipations &&
                    exercise.studentParticipations.length > 0 &&
                    exercise.studentParticipations[0].initializationState === 'FINISHED' &&
                    exercise.studentParticipations[0].results &&
                    exercise.studentParticipations[0].results.length > 0 &&
                    showResult
                "
                [routerLink]="['/courses', courseId, 'modeling-exercises', exercise.id, 'participate', exercise.studentParticipations[0].id]"
            ></button>
        </div>
    </div>
    <!-- INFORMATION END -->
</div>
<!-- MODELING EXERCISE ACTIONS END -->

<!-- PROGRAMMING EXERCISE ACTIONS START -->
<div *ngIf="exercise.type === ExerciseType.PROGRAMMING">
    <!-- ACTION START -->
    <div class="btn-group">
        <button
            class="view-team"
            jhi-exercise-action-button
            [buttonIcon]="faUsers"
            [buttonLabel]="'artemisApp.exerciseActions.viewTeam' | artemisTranslate"
            *ngIf="!!exercise.teamMode && participationStatusWrapper() !== ParticipationStatus.NO_TEAM_ASSIGNED"
            [smallButton]="smallButtons"
            [hideLabelMobile]="true"
            [routerLink]="['/courses', courseId, 'exercises', exercise.id, 'teams', assignedTeamId]"
        ></button>
        <button
            class="start-exercise"
            jhi-exercise-action-button
            [buttonIcon]="faPlayCircle"
            [jhiFeatureToggle]="FeatureToggle.PROGRAMMING_EXERCISES"
            [buttonLabel]="'artemisApp.exerciseActions.startExercise' | artemisTranslate"
            [buttonLoading]="!!exercise.loading"
            [smallButton]="smallButtons"
            [hideLabelMobile]="false"
            *ngIf="participationStatusWrapper() === ParticipationStatus.UNINITIALIZED && isStartExerciseAvailable()"
            (click)="startExercise()"
        ></button>
        <!-- TODO: Exam mode reuses the whole component at the moment. We need the clone repo button but not the open
        code editor button. We should think about refactoring the clone repo button into a own component -->
        <ng-container *ngIf="participationStatusWrapper() == ParticipationStatus.INITIALIZED && exercise.studentParticipations && exercise.studentParticipations.length > 0">
            <ng-container *jhiExtensionPoint="overrideCloneOnlineEditorButton; context: { exercise: exercise }">
                <button
                    jhi-exercise-action-button
                    [buttonIcon]="faFolderOpen"
                    [jhiFeatureToggle]="FeatureToggle.PROGRAMMING_EXERCISES"
                    [buttonLabel]="'artemisApp.exerciseActions.openCodeEditor' | artemisTranslate"
                    [buttonLoading]="!!exercise.loading"
                    [smallButton]="smallButtons"
                    [hideLabelMobile]="false"
                    *ngIf="!examMode && isOnlineEditorAllowed()"
                    [routerLink]="['/courses', courseId, 'programming-exercises', exercise.id, 'code-editor', exercise.studentParticipations[0].id]"
                ></button>
                <jhi-clone-repo-button
                    [loading]="!!exercise.loading"
                    [smallButtons]="smallButtons"
                    [repositoryUrl]="repositoryUrl(exercise.studentParticipations![0])!"
                    [isTeamParticipation]="!!exercise.studentParticipations![0].team"
                    *ngIf="isOfflineIdeAllowed()"
                >
                </jhi-clone-repo-button>
            </ng-container>
        </ng-container>
        <!-- NOTE: we use the same logic 'isStartExerciseAvailable' in ngIf as above because start and resume are not always possible -->
        <button
            jhi-exercise-action-button
            [buttonIcon]="faPlayCircle"
            [jhiFeatureToggle]="FeatureToggle.PROGRAMMING_EXERCISES"
            [buttonLabel]="'artemisApp.exerciseActions.resumeExercise' | artemisTranslate"
            [buttonLoading]="!!exercise.loading"
            [smallButton]="smallButtons"
            [hideLabelMobile]="false"
            *ngIf="participationStatusWrapper() === ParticipationStatus.INACTIVE && isStartExerciseAvailable()"
            (click)="resumeProgrammingExercise()"
        ></button>
    </div>
    <!-- ACTION END -->
</div>
<!-- PROGRAMMING EXERCISE ACTIONS END -->

<!-- TEXT EXERCISE ACTIONS START -->
<div *ngIf="exercise.type === ExerciseType.TEXT">
    <!-- ACTIONS START -->
    <div class="btn-group me-2">
        <button
            jhi-exercise-action-button
            [buttonIcon]="faUsers"
            [buttonLabel]="'artemisApp.exerciseActions.viewTeam' | artemisTranslate"
            *ngIf="!!exercise.teamMode && participationStatusWrapper() !== ParticipationStatus.NO_TEAM_ASSIGNED"
            [smallButton]="smallButtons"
            [hideLabelMobile]="true"
            [routerLink]="['/courses', courseId, 'exercises', exercise.id, 'teams', assignedTeamId]"
        ></button>
        <button
            class="start-exercise"
            jhi-exercise-action-button
            [buttonIcon]="faPlayCircle"
            [buttonLabel]="'artemisApp.exerciseActions.startExercise' | artemisTranslate"
            [buttonLoading]="!!exercise.loading"
            [smallButton]="smallButtons"
            [hideLabelMobile]="false"
            *ngIf="participationStatusWrapper() === ParticipationStatus.UNINITIALIZED"
            (click)="startExercise()"
        ></button>
        <button
            jhi-exercise-action-button
            [buttonIcon]="faFolderOpen"
            [buttonLabel]="'artemisApp.exerciseActions.openTextEditor' | artemisTranslate"
            [buttonLoading]="!!exercise.loading"
            [smallButton]="smallButtons"
            [hideLabelMobile]="false"
            *ngIf="exercise.studentParticipations && exercise.studentParticipations.length > 0 && exercise.studentParticipations[0].initializationState === 'INITIALIZED'"
            [routerLink]="['/courses', courseId, 'text-exercises', exercise.id, 'participate', exercise.studentParticipations[0].id]"
        ></button>
    </div>
    <!-- ACTIONS END -->
    <!-- INFORMATION START -->
    <div class="btn-group" *ngIf="!actionsOnly">
        <button
            jhi-exercise-action-button
            [buttonIcon]="faFolderOpen"
            [buttonLabel]="'artemisApp.exerciseActions.viewSubmissions' | artemisTranslate"
            [outlined]="true"
            [buttonLoading]="!!exercise.loading"
            [smallButton]="smallButtons"
            [hideLabelMobile]="false"
            *ngIf="
                exercise.studentParticipations &&
                exercise.studentParticipations.length > 0 &&
                exercise.studentParticipations[0].initializationState === 'FINISHED' &&
                (!exercise.studentParticipations[0].results || exercise.studentParticipations[0].results.length === 0 || !showResult)
            "
            [routerLink]="['/courses', courseId, 'text-exercises', exercise.id, 'participate', exercise.studentParticipations[0].id]"
        ></button>
        <!-- TODO improve the distinction, in particular if there are multiple submissions and results -->
        <button
            jhi-exercise-action-button
            [buttonIcon]="faFolderOpen"
            [buttonLabel]="'artemisApp.exerciseActions.viewResults' | artemisTranslate"
            [outlined]="true"
            [buttonLoading]="!!exercise.loading"
            [smallButton]="smallButtons"
            *ngIf="
                exercise.studentParticipations &&
                exercise.studentParticipations.length > 0 &&
                exercise.studentParticipations[0].initializationState === 'FINISHED' &&
                exercise.studentParticipations[0].results &&
                exercise.studentParticipations[0].results.length > 0 &&
                showResult
            "
            [routerLink]="['/courses', courseId, 'text-exercises', exercise.id, 'participate', exercise.studentParticipations[0].id]"
        ></button>
    </div>
    <!-- INFORMATION END -->
</div>
<!-- TEXT EXERCISE ACTIONS END -->

<!-- FILE UPLOAD EXERCISE ACTIONS START -->
<div *ngIf="exercise.type === ExerciseType.FILE_UPLOAD">
    <!-- ACTIONS START -->
    <div class="btn-group">
        <button
            jhi-exercise-action-button
            [buttonIcon]="faUsers"
            [buttonLabel]="'artemisApp.exerciseActions.viewTeam' | artemisTranslate"
            *ngIf="!!exercise.teamMode && participationStatusWrapper() !== ParticipationStatus.NO_TEAM_ASSIGNED"
            [smallButton]="smallButtons"
            [hideLabelMobile]="true"
            [routerLink]="['/courses', courseId, 'exercises', exercise.id, 'teams', assignedTeamId]"
        ></button>
        <button
            jhi-exercise-action-button
            [buttonIcon]="faPlayCircle"
            [buttonLabel]="'artemisApp.exerciseActions.startExercise' | artemisTranslate"
            [buttonLoading]="!!exercise.loading"
            *ngIf="participationStatusWrapper() === ParticipationStatus.UNINITIALIZED"
            [smallButton]="smallButtons"
            [hideLabelMobile]="false"
            (click)="startExercise()"
        ></button>
        <button
            jhi-exercise-action-button
            [buttonIcon]="faFolderOpen"
            [buttonLabel]="'artemisApp.exerciseActions.uploadFile' | artemisTranslate"
            [buttonLoading]="!!exercise.loading"
            [smallButton]="smallButtons"
            [hideLabelMobile]="false"
            *ngIf="exercise.studentParticipations && exercise.studentParticipations.length > 0 && exercise.studentParticipations[0].initializationState === 'INITIALIZED'"
            [routerLink]="['/courses', courseId, 'file-upload-exercises', exercise.id, 'participate', exercise.studentParticipations[0].id]"
        ></button>
    </div>
    <!-- ACTIONS END-->
    <!-- INFORMATION START -->
    <div class="btn-group" *ngIf="!actionsOnly">
        <button
            jhi-exercise-action-button
            [buttonIcon]="faFolderOpen"
            [buttonLabel]="'artemisApp.exerciseActions.viewSubmissions' | artemisTranslate"
            [outlined]="true"
            [buttonLoading]="!!exercise.loading"
            [smallButton]="smallButtons"
            [hideLabelMobile]="false"
            *ngIf="
                exercise.studentParticipations &&
                exercise.studentParticipations.length > 0 &&
                exercise.studentParticipations[0].initializationState === 'FINISHED' &&
                (!exercise.studentParticipations[0].results || exercise.studentParticipations[0].results.length === 0 || !showResult)
            "
            [routerLink]="['/courses', courseId, 'file-upload-exercises', exercise.id, 'participate', exercise.studentParticipations[0].id]"
        ></button>
        <button
            jhi-exercise-action-button
            [buttonIcon]="faFolderOpen"
            [buttonLabel]="'artemisApp.exerciseActions.viewResults' | artemisTranslate"
            [outlined]="true"
            [buttonLoading]="!!exercise.loading"
            [smallButton]="smallButtons"
            *ngIf="
                exercise.studentParticipations &&
                exercise.studentParticipations.length > 0 &&
                exercise.studentParticipations[0].initializationState === 'FINISHED' &&
                exercise.studentParticipations[0].results &&
                exercise.studentParticipations[0].results.length > 0 &&
                showResult
            "
            [routerLink]="['/courses', courseId, 'file-upload-exercises', exercise.id, 'participate', exercise.studentParticipations[0].id]"
        ></button>
    </div>
    <!-- INFORMATION END -->
</div>
<!-- FILE UPLOAD EXERCISE ACTIONS END --><|MERGE_RESOLUTION|>--- conflicted
+++ resolved
@@ -98,12 +98,8 @@
         ></button>
         <button
             jhi-exercise-action-button
-<<<<<<< HEAD
-            [buttonIcon]="faPlayCircle"
-=======
             id="start-modeling-exercise-action"
-            buttonIcon="play-circle"
->>>>>>> 3c5f5117
+            [buttonIcon]="faPlayCircle"
             [buttonLabel]="'artemisApp.exerciseActions.startExercise' | artemisTranslate"
             [buttonLoading]="!!exercise.loading"
             [smallButton]="smallButtons"
@@ -113,12 +109,8 @@
         ></button>
         <button
             jhi-exercise-action-button
-<<<<<<< HEAD
-            [buttonIcon]="faFolderOpen"
-=======
             id="open-modeling-editor-action"
-            buttonIcon="folder-open"
->>>>>>> 3c5f5117
+            [buttonIcon]="faFolderOpen"
             [buttonLabel]="'artemisApp.exerciseActions.openModelingEditor' | artemisTranslate"
             [buttonLoading]="!!exercise.loading"
             [smallButton]="smallButtons"
