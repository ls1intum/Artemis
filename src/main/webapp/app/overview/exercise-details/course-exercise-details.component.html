<div *ngIf="exercise">
    <div class="alert" *ngIf="showWelcomeAlert" [ngClass]="'alert-info'" style="bottom: 11px">
        <div [innerHTML]="'artemisApp.exercise.welcome' | translate"></div>
    </div>
    <!-- HEADER INFORMATION START -->
    <jhi-header-exercise-page-with-details [exercise]="exercise" [onBackClick]="backToCourse.bind(this)">
        <span pagetitle>{{ exercise.title }}</span>
    </jhi-header-exercise-page-with-details>
    <!-- HEADER INFORMATION END -->
    <jhi-alert></jhi-alert>
    <jhi-alert-error></jhi-alert-error>
    <!-- EXERCISE ACTIONS START -->
    <div class="tab-bar tab-bar-exercise-details pl-2 pr-2 mb-2 justify-content-between">
        <jhi-programming-exercise-student-ide-actions jhiOrionFilter [showInOrionWindow]="true" [courseId]="courseId" [exercise]="exercise">
        </jhi-programming-exercise-student-ide-actions>
        <jhi-exercise-details-student-actions
            jhiOrionFilter
            [showInOrionWindow]="false"
            [courseId]="courseId"
            [exercise]="exercise"
            [showResult]="showResults && currentResult !== null"
        >
        </jhi-exercise-details-student-actions>
        <!-- These buttons will be only shown in dev environment and if the programming exercise has no
        connection to the VCS and CI
        This functionality is only for testing purposes-->
        <button class="dev-button" *ngIf="!inProductionEnvironment && noVersionControlAndContinuousIntegrationServerAvailable" (click)="simulateSubmission()">Submission</button>
        <button
            class="dev-button"
            [disabled]="!wasSubmissionSimulated"
            *ngIf="!inProductionEnvironment && noVersionControlAndContinuousIntegrationServerAvailable"
            (click)="simulateResult()"
        >
            Result
        </button>
        <jhi-submission-result-status [exercise]="exercise" [studentParticipation]="studentParticipation" updatingResultClass="mr-2" [showGradedBadge]="true">
        </jhi-submission-result-status>
        <div class="col-auto d-md-flex align-items-center" *ngIf="exercise.isAtLeastInstructor">
            <span class="mr-1">{{ 'artemisApp.courseOverview.exerciseDetails.instructorActions.title' | translate }}</span>
            <div class="btn-group flex-btn-group-container">
<<<<<<< HEAD
                <a type="submit" [routerLink]="['/course-management', courseId, 'exercises', exercise.id, 'scores']" class="btn btn-info btn-sm mr-1">
=======
                <button
                    *ngIf="exercise.type !== QUIZ"
                    type="submit"
                    [routerLink]="['/course-management', courseId, exercise.type + '-exercises', exercise.id]"
                    class="btn btn-info btn-sm mr-1"
                >
                    <fa-icon [icon]="'eye'"></fa-icon>
                    <span class="d-none d-md-inline" jhiTranslate="entity.action.view">View</span>
                </button>
                <button type="submit" [routerLink]="['/course-management', courseId, 'exercises', exercise.id, 'scores']" class="btn btn-info btn-sm mr-1">
>>>>>>> 1aa82160
                    <fa-icon [icon]="'eye'"></fa-icon>
                    <span class="d-none d-md-inline" jhiTranslate="entity.action.scores">Scores</span>
                </a>
                <a type="submit" *ngIf="exerciseRouterLink" [routerLink]="[exerciseRouterLink]" class="btn btn-primary btn-sm mr-1">
                    <fa-icon [icon]="['far', 'list-alt']"></fa-icon>
                    <span class="d-none d-md-inline" jhiTranslate="artemisApp.courseOverview.exerciseDetails.instructorActions.submissions">Submissions</span>
                </a>
                <a
                    type="submit"
                    *ngIf="exercise.type === MODELING"
                    [routerLink]="['/course-management', courseId, 'modeling-exercises', exercise.id, 'statistics']"
                    class="btn btn-info btn-sm mr-1"
                >
                    <fa-icon [icon]="'signal'"></fa-icon>
                    <span class="d-none d-md-inline" jhiTranslate="artemisApp.courseOverview.exerciseDetails.instructorActions.statistics">Statistics</span>
                </a>
                <a
                    type="submit"
                    *ngIf="exercise.type === PROGRAMMING"
                    [routerLink]="['/course-management', courseId, 'exercises', exercise.id, 'participations']"
                    class="btn btn-primary btn-sm mr-1"
                >
                    <fa-icon [icon]="'list-alt'"></fa-icon>
                    <span class="d-none d-md-inline" jhiTranslate="artemisApp.exercise.participations">Participations</span>
                </a>
                <a
                    type="submit"
                    *ngIf="exercise.type === PROGRAMMING"
                    [routerLink]="['/course-management', courseId, 'programming-exercises', exercise.id, 'grading', 'test-cases']"
                    class="btn btn-info btn-sm mr-1"
                >
                    <fa-icon [icon]="'pencil-alt'"></fa-icon>
                    <span class="d-none d-md-inline" jhiTranslate="artemisApp.programmingExercise.configureGrading.shortTitle">Grading</span>
                </a>
                <a
                    type="submit"
                    *ngIf="!QUIZ_ENDED_STATUS.includes(quizExerciseStatus)"
                    [class.disabled]="quizExerciseStatus === QuizStatus.ACTIVE"
                    [routerLink]="['/course-management', courseId, exercise.type + '-exercises', exercise.id, 'edit']"
                    class="btn btn-primary btn-sm mr-1"
                >
                    <fa-icon [icon]="'pencil-alt'"></fa-icon>
                    <span class="d-none d-md-inline" jhiTranslate="entity.action.edit">Edit</span>
                </a>
                <a
                    type="submit"
                    *ngIf="QUIZ_ENDED_STATUS.includes(quizExerciseStatus)"
                    [routerLink]="['/course-management', courseId, 'quiz-exercises', exercise.id, 're-evaluate']"
                    class="btn btn-primary btn-sm mr-1"
                >
                    <fa-icon [icon]="'pencil-alt'"></fa-icon>
                    <span class="d-none d-md-inline" jhiTranslate="entity.action.re-evaluate">Re-evaluate</span>
                </a>
            </div>
        </div>
    </div>
    <div class="row">
        <div class="col pr-0 flex-grow-1">
            <!-- EXERCISE ACTIONS END -->
            <!-- PROBLEM STATEMENT START -->
            <div *ngIf="exercise.type === PROGRAMMING; else exerciseTemplate" class="mb-4">
                <button
                    class="mb-2"
                    jhi-exercise-action-button
                    jhiBuildPlanButton
                    buttonIcon="external-link-alt"
                    [buttonLabel]="'artemisApp.exerciseActions.goToBuildPlan' | translate"
                    [buttonLoading]="exercise.loading"
                    [hideLabelMobile]="false"
                    [projectKey]="projectKey()"
                    [buildPlanId]="buildPlanId(exercise.studentParticipations![0])"
                    *ngIf="publishBuildPlanUrl() && buildPlanActive()"
                ></button>
                <jhi-programming-exercise-instructions
                    *ngIf="exercise"
                    [exercise]="exercise"
                    [participation]="exercise.studentParticipations && exercise.studentParticipations[0]"
                    [personalParticipation]="true"
                >
                </jhi-programming-exercise-instructions>
            </div>
            <ng-template #exerciseTemplate>
                <div class="row mb-2 align-items-baseline" *ngIf="exercise.problemStatement">
                    <div class="col-12 col-md-12 markdown-preview problem-statement">
                        <h3>{{ 'artemisApp.courseOverview.exerciseDetails.problemStatement' | translate }}</h3>
                        <p [innerHTML]="exercise!.problemStatement! | htmlForMarkdown"></p>
                    </div>
                </div>
            </ng-template>
            <!-- PROBLEM STATEMENT END -->
            <!-- RESULTS START -->
            <div class="row mb-2 mt-2 align-items-baseline d-none d-md-flex" *ngIf="showResults && (sortedHistoryResult?.length > 1 || !currentResult?.rated)">
                <div class="col-auto">
                    <h3>{{ 'artemisApp.courseOverview.exerciseDetails.recentResults' | translate }}</h3>
                </div>
            </div>
            <div class="row mb-2 d-none d-md-flex" *ngIf="showResults && sortedHistoryResult?.length > 1">
                <div class="col-12 col-md-12">
                    <jhi-result-history [results]="sortedHistoryResult" [showPreviousDivider]="hasMoreResults" [maxScore]="exercise.maxScore"></jhi-result-history>
                </div>
            </div>
            <div class="row justify-content-between" *ngIf="showResults && !currentResult?.rated && studentParticipation?.results?.length === 1">
                <div class="col">
                    <h4>
                        <span class="badge w-100 badge-info">
                            {{ 'artemisApp.courseOverview.exerciseDetails.notGraded' | translate | uppercase }}
                        </span>
                    </h4>
                </div>
                <div class="col text-left">
                    <jhi-result [result]="studentParticipation!.results![0]" [participation]="studentParticipation" showUngradedResults="true" short="true"></jhi-result>
                </div>
                <div class="col text-left d-none d-md-flex">
                    <h6 [ngbTooltip]="studentParticipation!.results![0].completionDate | artemisDate">({{ studentParticipation!.results![0].completionDate! | amTimeAgo }})</h6>
                </div>
            </div>
            <div class="row mb-2 mt-2 align-items-baseline" *ngIf="showMoreResults && showResults">
                <div class="col-auto">
                    <h3>{{ 'artemisApp.courseOverview.exerciseDetails.allResults' | translate }}</h3>
                </div>
            </div>
            <div class="row" *ngIf="showMoreResults && showResults">
                <div class="col-12 col-md-12">
                    <div *ngFor="let result of studentParticipation?.results">
                        <div class="row justify-content-between">
                            <div class="col">
                                <h4>
                                    <span class="badge w-100 badge-success" [ngClass]="exerciseRatedBadge(result)">
                                        {{
                                            (result.rated ? 'artemisApp.courseOverview.exerciseDetails.graded' : 'artemisApp.courseOverview.exerciseDetails.notGraded')
                                                | translate
                                                | uppercase
                                        }}
                                    </span>
                                </h4>
                            </div>
                            <div class="col text-left">
                                <jhi-result [result]="result" [participation]="exercise.studentParticipations![0]" showUngradedResults="true" short="true"></jhi-result>
                            </div>
                            <div class="col text-left d-none d-md-flex">
                                <h6 [ngbTooltip]="result.completionDate | artemisDate">({{ result.completionDate! | amTimeAgo }})</h6>
                            </div>
                        </div>
                    </div>
                    <div class="no-results" *ngIf="!studentParticipation || !studentParticipation.results">
                        {{ 'artemisApp.courseOverview.exerciseDetails.noResults' | translate }}
                    </div>
                </div>
            </div>
            <div class="row mb-2 mt-2 align-items-baseline" *ngIf="showResults && studentParticipation?.results?.length > 1">
                <div class="col-auto">
                    <a class="text-primary" (click)="showMoreResults = !showMoreResults">{{
                        showMoreResults
                            ? ('artemisApp.courseOverview.exerciseDetails.hideResults' | translate)
                            : ('artemisApp.courseOverview.exerciseDetails.showResults' | translate)
                    }}</a>
                </div>
            </div>
            <div class="row mb-2 mt-2 align-items-baseline no-results" *ngIf="!showResults">
                <div class="col-auto">
                    <h3>{{ 'artemisApp.courseOverview.exerciseDetails.noResults' | translate }}</h3>
                </div>
            </div>
            <!-- RESULTS END -->
            <jhi-complaint-interactions
                *ngIf="
                    exercise &&
                    exercise.type === PROGRAMMING &&
                    studentParticipation &&
                    currentResult &&
                    (currentResult.assessmentType === AssessmentType.MANUAL || currentResult.assessmentType === AssessmentType.SEMI_AUTOMATIC)
                "
                class="mb-2 mt-2 ml-3"
                [exercise]="exercise"
                [participation]="studentParticipation"
                [result]="currentResult"
            >
            </jhi-complaint-interactions>
            <div
                class="row"
                *ngIf="
                    exercise?.type === PROGRAMMING &&
                    studentParticipation &&
                    currentResult &&
                    (currentResult.assessmentType === AssessmentType.MANUAL || currentResult.assessmentType === AssessmentType.SEMI_AUTOMATIC)
                "
            >
                <jhi-rating class="mt-2 alert alert-info" [result]="currentResult"></jhi-rating>
            </div>
        </div>
        <router-outlet *ngIf="exercise.course && exercise.course.studentQuestionsEnabled" class="ml-3" (activate)="onChildActivate($event)"></router-outlet>
    </div>
</div><|MERGE_RESOLUTION|>--- conflicted
+++ resolved
@@ -38,10 +38,7 @@
         <div class="col-auto d-md-flex align-items-center" *ngIf="exercise.isAtLeastInstructor">
             <span class="mr-1">{{ 'artemisApp.courseOverview.exerciseDetails.instructorActions.title' | translate }}</span>
             <div class="btn-group flex-btn-group-container">
-<<<<<<< HEAD
-                <a type="submit" [routerLink]="['/course-management', courseId, 'exercises', exercise.id, 'scores']" class="btn btn-info btn-sm mr-1">
-=======
-                <button
+                <a
                     *ngIf="exercise.type !== QUIZ"
                     type="submit"
                     [routerLink]="['/course-management', courseId, exercise.type + '-exercises', exercise.id]"
@@ -49,9 +46,8 @@
                 >
                     <fa-icon [icon]="'eye'"></fa-icon>
                     <span class="d-none d-md-inline" jhiTranslate="entity.action.view">View</span>
-                </button>
-                <button type="submit" [routerLink]="['/course-management', courseId, 'exercises', exercise.id, 'scores']" class="btn btn-info btn-sm mr-1">
->>>>>>> 1aa82160
+                </a>
+                <a type="submit" [routerLink]="['/course-management', courseId, 'exercises', exercise.id, 'scores']" class="btn btn-info btn-sm mr-1">
                     <fa-icon [icon]="'eye'"></fa-icon>
                     <span class="d-none d-md-inline" jhiTranslate="entity.action.scores">Scores</span>
                 </a>
