<div *ngIf="exercise">
    <!-- HEADER INFORMATION START -->
    <jhi-header-exercise-page-with-details [exercise]="exercise" [studentParticipation]="gradedStudentParticipation" [submissionPolicy]="submissionPolicy" [course]="course">
        <span pagetitle>{{ exercise.title }}</span>
    </jhi-header-exercise-page-with-details>
    <!-- HEADER INFORMATION END -->
    <!-- EXERCISE ACTIONS START -->
    <div class="tab-bar tab-bar-exercise-details ps-3 pe-3 justify-content-end">
        <jhi-exercise-details-student-actions
            class="col"
            *jhiExtensionPoint="overrideStudentActions; context: { courseId: courseId, exercise: exercise }"
            [courseId]="courseId"
            [exercise]="exercise"
        >
        </jhi-exercise-details-student-actions>

        <a
            *ngIf="plagiarismCaseInfo && plagiarismCaseInfo.verdict !== PlagiarismVerdict.NO_PLAGIARISM"
            class="col-auto btn btn-danger btn-sm me-2"
            [routerLink]="['/courses', courseId, 'plagiarism-cases', plagiarismCaseInfo.id]"
        >
            <span jhiTranslate="artemisApp.plagiarism.plagiarismCases.plagiarismCase">Plagiarism Case</span>
        </a>

        <div class="d-flex flex-column gap-2">
            <div class="col-auto">
                <jhi-submission-result-status
                    class="d-flex justify-content-end"
                    [exercise]="exercise"
                    [studentParticipation]="gradedStudentParticipation"
                    [showBadge]="true"
                    [triggerLastGraded]="false"
                >
                </jhi-submission-result-status>
            </div>
            <div class="col-auto d-md-flex align-items-center instructor-actions" *ngIf="exercise.isAtLeastTutor">
                <span class="me-1 d-none d-md-inline">{{
                    'artemisApp.courseOverview.exerciseDetails.instructorActions.title' + (exercise.isAtLeastInstructor ? '' : 'Tutor') | artemisTranslate
                }}</span>
                <div class="gap-1">
                    <!-- Actions for Tutors, Editors and Instructors -->
                    <a *ngIf="exercise.type !== QUIZ" [routerLink]="baseResource" class="btn btn-info btn-sm">
                        <fa-icon [icon]="faEye"></fa-icon>
                        <span class="d-none d-md-inline" jhiTranslate="entity.action.view">View</span>
                    </a>
                    <a [routerLink]="baseResource + 'scores'" class="btn btn-info btn-sm">
                        <fa-icon [icon]="faTable"></fa-icon>
                        <span class="d-none d-md-inline" jhiTranslate="entity.action.scores">Scores</span>
                    </a>
                    <a *ngIf="exercise.type !== QUIZ" [routerLink]="baseResource + 'participations'" class="btn btn-primary btn-sm">
                        <fa-icon [icon]="faListAlt"></fa-icon>
                        <span class="d-none d-md-inline" jhiTranslate="artemisApp.exercise.participations">Participations</span>
                    </a>
                    <a
                        *ngIf="exercise.type === QUIZ"
                        [routerLink]="['/course-management', exercise.course?.id, 'quiz-exercises', exercise.id, 'preview']"
                        class="btn btn-success btn-sm"
                    >
                        <fa-icon [icon]="faEye"></fa-icon>
                        <span class="d-none d-md-inline" jhiTranslate="artemisApp.quizExercise.preview">Preview</span>
                    </a>
                    <a
                        *ngIf="exercise.type === QUIZ"
                        [routerLink]="['/course-management', exercise.course?.id, 'quiz-exercises', exercise.id, 'solution']"
                        class="btn btn-success btn-sm"
                    >
                        <fa-icon [icon]="faEye"></fa-icon>
                        <span class="d-none d-md-inline" jhiTranslate="artemisApp.quizExercise.solution">Solution</span>
                    </a>
                    <ng-container *ngIf="exercise.isAtLeastEditor">
                        <a *ngIf="exercise.type === QUIZ" [routerLink]="baseResource + 'quiz-point-statistic'" class="btn btn-info btn-sm">
                            <fa-icon [icon]="faSignal"></fa-icon>
                            <span class="d-none d-md-inline" jhiTranslate="artemisApp.courseOverview.exerciseDetails.instructorActions.statistics">Statistics</span>
                        </a>
                        <a *ngIf="exercise.type === MODELING" [routerLink]="baseResource + 'exercise-statistics'" class="btn btn-info btn-sm">
                            <fa-icon [icon]="faSignal"></fa-icon>
                            <span class="d-none d-md-inline" jhiTranslate="artemisApp.courseOverview.exerciseDetails.instructorActions.statistics">Statistics</span>
                        </a>
                        <a *ngIf="exercise.type === PROGRAMMING" [routerLink]="baseResource + 'grading/test-cases'" class="btn btn-warning btn-sm">
                            <fa-icon [icon]="faFileSignature"></fa-icon>
                            <span class="d-none d-md-inline" jhiTranslate="artemisApp.programmingExercise.configureGrading.shortTitle">Grading</span>
                        </a>
                        <a
                            *ngIf="!QUIZ_ENDED_STATUS.includes(quizExerciseStatus)"
                            [class.disabled]="quizExerciseStatus === QuizStatus.ACTIVE"
                            [routerLink]="baseResource + 'edit'"
                            class="btn btn-warning btn-sm"
                        >
                            <fa-icon [icon]="faWrench"></fa-icon>
                            <span class="d-none d-md-inline" jhiTranslate="entity.action.edit">Edit</span>
                        </a>
                        <a
                            *ngIf="QUIZ_ENDED_STATUS.includes(quizExerciseStatus) && exercise.isAtLeastInstructor"
                            [routerLink]="baseResource + 're-evaluate'"
                            class="btn btn-warning btn-sm"
                        >
                            <fa-icon [icon]="faWrench"></fa-icon>
                            <span class="d-none d-md-inline" jhiTranslate="entity.action.re-evaluate">Re-evaluate</span>
                        </a>
                    </ng-container>
                </div>
            </div>
        </div>
    </div>

    <div class="row">
        <div class="col flex-grow-1">
            <!-- EXERCISE ACTIONS END -->
            <!-- RESULTS START -->
            <div class="row" *ngIf="(this.sortedHistoryResults?.length && this.sortedHistoryResults.length > 1) || this.practiceStudentParticipation?.results?.length">
                <div class="row mb-2 mt-2 align-items-baseline d-none d-md-flex">
                    <div class="col-auto">
                        <h3>{{ 'artemisApp.courseOverview.exerciseDetails.recentResults' | artemisTranslate }}</h3>
                    </div>
                </div>
                <div class="row">
                    <jhi-result-history [results]="sortedHistoryResults" [exercise]="exercise"></jhi-result-history>
                </div>
                <div class="row mb-2 mt-2 align-items-baseline">
                    <div class="col-auto">
                        <a class="text-primary" (click)="showMoreResults = !showMoreResults">
                            {{ 'artemisApp.courseOverview.exerciseDetails.' + (showMoreResults ? 'hideResults' : 'showResults') | artemisTranslate }}
                            <fa-icon [icon]="showMoreResults ? faAngleUp : faAngleDown"></fa-icon>
                        </a>
                    </div>
                </div>
                <ng-container *ngIf="showMoreResults">
                    <div class="row mb-2 mt-2 align-items-baseline">
                        <div class="col-auto">
                            <h3>{{ 'artemisApp.courseOverview.exerciseDetails.allResults' | artemisTranslate }}</h3>
                        </div>
                    </div>
                    <div class="row">
                        <div class="col-12 col-md-12">
                            <div *ngFor="let result of sortedHistoryResults; let i = index">
                                <h4
                                    *ngIf="
                                        result.submission &&
                                        result.submission.submissionDate &&
                                        (i === 0 ||
                                            !sortedHistoryResults[i - 1].submission ||
                                            !sortedHistoryResults[i - 1].submission?.submissionDate ||
                                            !dayjs(result.submission.submissionDate).isSame(sortedHistoryResults[i - 1].submission?.submissionDate, 'day'))
                                    "
                                    class="mt-2"
                                >
                                    {{ result.submission.submissionDate | artemisDate : 'long-date' }}
                                </h4>
                                <jhi-result [result]="result" [showUngradedResults]="true" [showBadge]="true" [exercise]="exercise"> </jhi-result>
                            </div>
                            <div class="no-results" *ngIf="!sortedHistoryResults">
                                {{ 'artemisApp.courseOverview.exerciseDetails.noResults' | artemisTranslate }}
                            </div>
                        </div>
                    </div>
                </ng-container>
            </div>
            <!-- RESULTS END -->
            <!-- PROBLEM STATEMENT START -->
            <jhi-problem-statement [exercise]="exercise" [participation]="practiceStudentParticipation ?? gradedStudentParticipation!"> </jhi-problem-statement>
            <jhi-reset-repo-button
                *ngIf="exercise.type === PROGRAMMING && exercise.studentParticipations && exercise.studentParticipations.length"
                [exercise]="exercise"
                [participations]="exercise.studentParticipations"
                [smallButtons]="false"
            >
            </jhi-reset-repo-button>
            <!-- PROBLEM STATEMENT END -->
            <ng-container *ngIf="exampleSolutionInfo?.exampleSolutionUML || exampleSolutionInfo?.exampleSolution || exercise?.exampleSolutionPublished">
                <div class="row mb-2 mt-2 align-items-baseline">
                    <div class="control-label" (click)="changeExampleSolution()">
                        <span class="h3 pe-2">{{ 'artemisApp.exercise.exampleSolution' | artemisTranslate }}</span>
                        <fa-icon class="pe-3" [icon]="exampleSolutionCollapsed ? faAngleDown : faAngleUp"></fa-icon>
                    </div>
                </div>
                <dl class="row-md jh-entity-details markdown-preview" *ngIf="!exampleSolutionCollapsed">
                    <dd *ngIf="exampleSolutionInfo?.exampleSolutionUML && exampleSolutionInfo?.modelingExercise" class="editor-outline-background">
                        <jhi-modeling-editor
                            [readOnly]="true"
                            [diagramType]="exampleSolutionInfo?.modelingExercise?.diagramType"
                            [umlModel]="exampleSolutionInfo?.exampleSolutionUML"
                            [withExplanation]="!!exampleSolutionInfo?.modelingExercise?.exampleSolutionExplanation"
                            [explanation]="exampleSolutionInfo?.modelingExercise?.exampleSolutionExplanation || ''"
                        ></jhi-modeling-editor>
                    </dd>
                    <dd *ngIf="exampleSolutionInfo?.exampleSolution" class="editor-outline-background" [innerHTML]="exampleSolutionInfo?.exampleSolution"></dd>
                    <ng-container *ngIf="exampleSolutionInfo?.programmingExercise?.exampleSolutionPublished">
                        <dd class="editor-outline-background">
                            <jhi-programming-exercise-example-solution-repo-download
                                class="ms-2"
                                [exerciseId]="exercise.id!"
                                [title]="'artemisApp.programmingExercise.export.downloadExampleSolution'"
                            ></jhi-programming-exercise-example-solution-repo-download>
                        </dd>
                        <dd *ngIf="exampleSolutionInfo?.programmingExercise?.releaseTestsWithExampleSolution" class="editor-outline-background">
                            <jhi-programming-exercise-example-solution-repo-download
                                class="ms-2"
                                [exerciseId]="exercise.id!"
                                [includeTests]="true"
                                [title]="'artemisApp.programmingExercise.export.downloadTestsWithExampleSolution'"
                                ngbTooltip="{{ 'artemisApp.programmingExercise.studentDownloadTestsTooltip' | artemisTranslate }}"
                            ></jhi-programming-exercise-example-solution-repo-download>
                        </dd>
                    </ng-container>
                </dl>
            </ng-container>
            <jhi-complaint-student-view
                *ngIf="
                    exercise &&
                    exercise.type === PROGRAMMING &&
                    !!gradedStudentParticipation &&
                    !!latestRatedResult &&
                    (latestRatedResult.assessmentType === AssessmentType.MANUAL ||
                        latestRatedResult.assessmentType === AssessmentType.SEMI_AUTOMATIC ||
                        allowComplaintsForAutomaticAssessments)
                "
                class="mb-2 mt-2 ms-3"
                [exercise]="exercise"
                [participation]="gradedStudentParticipation!"
                [result]="resultWithComplaint ? resultWithComplaint! : latestRatedResult!"
            >
            </jhi-complaint-student-view>
            <div
                class="row"
                *ngIf="
                    exercise?.type === PROGRAMMING &&
                    gradedStudentParticipation &&
                    latestRatedResult &&
                    (latestRatedResult.assessmentType === AssessmentType.MANUAL || latestRatedResult.assessmentType === AssessmentType.SEMI_AUTOMATIC)
                "
            >
                <jhi-rating class="mt-2 alert alert-info" [result]="latestRatedResult"></jhi-rating>
            </div>
            <jhi-exercise-hint-button-overlay
                class="p-3"
                [availableExerciseHints]="availableExerciseHints"
                [activatedExerciseHints]="activatedExerciseHints"
                (onHintActivated)="onHintActivated($event)"
            ></jhi-exercise-hint-button-overlay>
            <a
                *ngIf="plagiarismCaseInfo?.verdict === PlagiarismVerdict.NO_PLAGIARISM"
                class="btn btn-info btn-sm me-2"
                [routerLink]="['/courses', courseId, 'plagiarism-cases', plagiarismCaseInfo?.id]"
            >
                <span jhiTranslate="artemisApp.plagiarism.plagiarismCases.resolvedPlagiarismCase">Resolved Plagiarism Case</span>
            </a>
        </div>
        <div class="col d-flex flex-grow-1 justify-end" style="max-width: min-content">
            <router-outlet *ngIf="exercise.course && isCommunicationEnabled(exercise.course)" (activate)="onChildActivate($event)"></router-outlet>
        </div>
    </div>
    <jhi-lti-initializer></jhi-lti-initializer>
<<<<<<< HEAD
    <jhi-exercise-chatbot></jhi-exercise-chatbot>
=======
    <jhi-exercise-chatbot *ngIf="exercise.type === PROGRAMMING"></jhi-exercise-chatbot>
>>>>>>> 01b3cdc8
</div><|MERGE_RESOLUTION|>--- conflicted
+++ resolved
@@ -250,9 +250,5 @@
         </div>
     </div>
     <jhi-lti-initializer></jhi-lti-initializer>
-<<<<<<< HEAD
-    <jhi-exercise-chatbot></jhi-exercise-chatbot>
-=======
     <jhi-exercise-chatbot *ngIf="exercise.type === PROGRAMMING"></jhi-exercise-chatbot>
->>>>>>> 01b3cdc8
 </div>