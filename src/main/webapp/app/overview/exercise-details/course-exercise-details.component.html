--- conflicted
+++ resolved
@@ -242,12 +242,6 @@
                 <jhi-rating class="mt-2 alert alert-info" [result]="latestRatedResult"></jhi-rating>
             </div>
         </div>
-<<<<<<< HEAD
-        <div class="col d-flex justify-end" style="max-width: min-content">
-            <router-outlet *ngIf="exercise.course && exercise.course.studentQuestionsEnabled" class="ms-3" (activate)="onChildActivate($event)"></router-outlet>
-        </div>
-=======
-        <router-outlet *ngIf="exercise.course && exercise.course.postsEnabled" class="ml-3" (activate)="onChildActivate($event)"></router-outlet>
->>>>>>> 10ae5019
+        <router-outlet *ngIf="exercise.course && exercise.course.postsEnabled" class="ms-3" (activate)="onChildActivate($event)"></router-outlet>
     </div>
 </div>