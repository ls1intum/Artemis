<div *ngIf="exercise">
    <div class="alert" *ngIf="showWelcomeAlert" [ngClass]="'alert-info'" style="bottom: 11px">
        <div [innerHTML]="'artemisApp.exercise.welcome' | artemisTranslate"></div>
    </div>
    <!-- HEADER INFORMATION START -->
    <jhi-header-exercise-page-with-details [exercise]="exercise" [onBackClick]="backToCourse.bind(this)" [submissionPolicy]="submissionPolicy">
        <span pagetitle>{{ exercise.title }}</span>
    </jhi-header-exercise-page-with-details>
    <!-- HEADER INFORMATION END -->
    <jhi-alert></jhi-alert>
    <jhi-alert-error></jhi-alert-error>
    <!-- EXERCISE ACTIONS START -->
    <div class="tab-bar tab-bar-exercise-details ps-2 pe-2 mb-2 justify-content-between">
        <jhi-exercise-details-student-actions
            *jhiExtensionPoint="overrideStudentActions; context: { courseId: courseId, exercise: exercise, showResult: showResults && latestRatedResult != undefined }"
            [courseId]="courseId"
            [exercise]="exercise"
            [showResult]="showResults && latestRatedResult != undefined"
        >
        </jhi-exercise-details-student-actions>
        <!-- These buttons will be only shown in dev environment and if the programming exercise has no
        connection to the VCS and CI
        This functionality is only for testing purposes-->
        <button class="dev-button" *ngIf="!inProductionEnvironment && noVersionControlAndContinuousIntegrationServerAvailable" (click)="simulateSubmission()">Submission</button>
        <button
            class="dev-button"
            [disabled]="!wasSubmissionSimulated"
            *ngIf="!inProductionEnvironment && noVersionControlAndContinuousIntegrationServerAvailable"
            (click)="simulateResult()"
        >
            Result
        </button>
        <jhi-submission-result-status
            [exercise]="exercise"
            [studentParticipation]="studentParticipation"
            updatingResultClass="me-2"
            [showGradedBadge]="true"
            [triggerLastGraded]="false"
        >
        </jhi-submission-result-status>
        <div class="col-auto d-md-flex align-items-center" *ngIf="exercise.isAtLeastEditor">
            <span class="ms-1 me-1">{{ 'artemisApp.courseOverview.exerciseDetails.instructorActions.title' | artemisTranslate }}</span>
            <div class="btn-group flex-btn-group-container">
                <a *ngIf="exercise.type !== QUIZ" [routerLink]="baseResource" class="btn btn-info btn-sm me-1">
                    <fa-icon [icon]="faEye"></fa-icon>
                    <span class="d-none d-md-inline" jhiTranslate="entity.action.view">View</span>
                </a>
<<<<<<< HEAD
                <a *ngIf="exercise.isAtLeastInstructor" [routerLink]="baseResource + 'scores'" class="btn btn-info btn-sm me-1">
                    <fa-icon [icon]="faTable"></fa-icon>
=======
                <a [routerLink]="baseResource + 'scores'" class="btn btn-info btn-sm me-1">
                    <fa-icon [icon]="'table'"></fa-icon>
>>>>>>> 4064c51c
                    <span class="d-none d-md-inline" jhiTranslate="entity.action.scores">Scores</span>
                </a>
                <a *ngIf="exercise.type !== QUIZ" [routerLink]="baseResource + 'submissions'" class="btn btn-success btn-sm me-1">
                    <fa-icon [icon]="faBook"></fa-icon>
                    <span class="d-none d-md-inline" jhiTranslate="artemisApp.courseOverview.exerciseDetails.instructorActions.submissions">Submissions</span>
                </a>
                <a *ngIf="exercise.type === QUIZ" [routerLink]="baseResource + 'quiz-point-statistic'" class="btn btn-info btn-sm me-1">
                    <fa-icon [icon]="faSignal"></fa-icon>
                    <span class="d-none d-md-inline" jhiTranslate="artemisApp.courseOverview.exerciseDetails.instructorActions.statistics">Statistics</span>
                </a>
                <a *ngIf="exercise.type === MODELING" [routerLink]="baseResource + 'exercise-statistics'" class="btn btn-info btn-sm me-1">
                    <fa-icon [icon]="faSignal"></fa-icon>
                    <span class="d-none d-md-inline" jhiTranslate="artemisApp.courseOverview.exerciseDetails.instructorActions.statistics">Statistics</span>
                </a>
                <a *ngIf="exercise.type === PROGRAMMING" [routerLink]="baseResource + 'participations'" class="btn btn-primary btn-sm me-1">
                    <fa-icon [icon]="faListAlt"></fa-icon>
                    <span class="d-none d-md-inline" jhiTranslate="artemisApp.exercise.participations">Participations</span>
                </a>
                <a *ngIf="exercise.type === PROGRAMMING" [routerLink]="baseResource + 'grading/test-cases'" class="btn btn-info btn-sm me-1">
                    <fa-icon [icon]="faFileSignature"></fa-icon>
                    <span class="d-none d-md-inline" jhiTranslate="artemisApp.programmingExercise.configureGrading.shortTitle">Grading</span>
                </a>
                <a
                    *ngIf="!QUIZ_ENDED_STATUS.includes(quizExerciseStatus)"
                    [class.disabled]="quizExerciseStatus === QuizStatus.ACTIVE"
                    [routerLink]="baseResource + 'edit'"
                    class="btn btn-warning btn-sm me-1"
                >
                    <fa-icon [icon]="faWrench"></fa-icon>
                    <span class="d-none d-md-inline" jhiTranslate="entity.action.edit">Edit</span>
                </a>
                <a
                    *ngIf="QUIZ_ENDED_STATUS.includes(quizExerciseStatus) && exercise.isAtLeastInstructor"
                    [routerLink]="baseResource + 're-evaluate'"
                    class="btn btn-warning btn-sm me-1"
                >
                    <fa-icon [icon]="faWrench"></fa-icon>
                    <span class="d-none d-md-inline" jhiTranslate="entity.action.re-evaluate">Re-evaluate</span>
                </a>
            </div>
        </div>
    </div>
    <div class="row">
        <div class="col pe-0 flex-grow-1">
            <!-- EXERCISE ACTIONS END -->
            <!-- PROBLEM STATEMENT START -->
            <div *ngIf="exercise.type === PROGRAMMING; else exerciseTemplate" class="mb-4">
                <a
                    class="btn btn-primary btn-sm me-1"
                    target="_blank"
                    rel="noreferrer"
                    href="{{ buildPlanUrl(exercise.studentParticipations![0]) }}"
                    *ngIf="publishBuildPlanUrl() && buildPlanActive()"
                >
                    <fa-icon class="me-1" [icon]="faExternalLinkAlt" [fixedWidth]="true"></fa-icon>
                    {{ 'artemisApp.exerciseActions.goToBuildPlan' | artemisTranslate }}
                </a>
                <jhi-programming-exercise-instructions
                    *ngIf="exercise"
                    [exercise]="exercise"
                    [participation]="exercise.studentParticipations! && exercise.studentParticipations![0]"
                    [personalParticipation]="true"
                    [exerciseHints]="exercise.exerciseHints || []"
                >
                </jhi-programming-exercise-instructions>
            </div>
            <ng-template #exerciseTemplate>
                <div class="row mb-2 align-items-baseline" *ngIf="exercise.problemStatement">
                    <div class="col-12 col-md-12 markdown-preview problem-statement">
                        <h3>{{ 'artemisApp.courseOverview.exerciseDetails.problemStatement' | artemisTranslate }}</h3>
                        <p [innerHTML]="exercise!.problemStatement! | htmlForMarkdown"></p>
                    </div>
                </div>
            </ng-template>
            <!-- PROBLEM STATEMENT END -->
            <!-- RESULTS START -->
            <div
                class="row mb-2 mt-2 align-items-baseline d-none d-md-flex"
                *ngIf="showResults && ((sortedHistoryResult && sortedHistoryResult.length > 1) || !latestRatedResult?.rated)"
            >
                <div class="col-auto">
                    <h3>{{ 'artemisApp.courseOverview.exerciseDetails.recentResults' | artemisTranslate }}</h3>
                </div>
            </div>
            <div class="row mb-2 d-none d-md-flex" *ngIf="showResults && sortedHistoryResult && sortedHistoryResult!.length > 1">
                <div class="col-12 col-md-12">
                    <jhi-result-history [results]="sortedHistoryResult" [showPreviousDivider]="hasMoreResults" [maxScore]="exercise.maxPoints"></jhi-result-history>
                </div>
            </div>
            <div
                class="row justify-content-between"
                *ngIf="showResults && !latestRatedResult?.rated && studentParticipation?.results && studentParticipation!.results!.length === 1"
            >
                <div class="col">
                    <h4>
                        <span class="badge w-100 bg-info">
                            {{ 'artemisApp.courseOverview.exerciseDetails.notGraded' | artemisTranslate | uppercase }}
                        </span>
                    </h4>
                </div>
                <div class="col text-start">
                    <jhi-result [result]="studentParticipation!.results![0]" [participation]="studentParticipation!" [showUngradedResults]="true" [short]="true"></jhi-result>
                </div>
                <div class="col text-start d-none d-md-flex">
                    <h6 [ngbTooltip]="studentParticipation!.results![0].completionDate | artemisDate">
                        ({{ studentParticipation!.results![0].completionDate! | artemisTimeAgo }})
                    </h6>
                </div>
            </div>
            <div class="row mb-2 mt-2 align-items-baseline" *ngIf="showMoreResults && showResults">
                <div class="col-auto">
                    <h3>{{ 'artemisApp.courseOverview.exerciseDetails.allResults' | artemisTranslate }}</h3>
                </div>
            </div>
            <div class="row" *ngIf="showMoreResults && showResults">
                <div class="col-12 col-md-12">
                    <div *ngFor="let result of studentParticipation?.results">
                        <div class="row justify-content-between">
                            <div class="col">
                                <h4>
                                    <span class="badge w-100 bg-success" [ngClass]="exerciseRatedBadge(result)">
                                        {{
                                            (result.rated ? 'artemisApp.courseOverview.exerciseDetails.graded' : 'artemisApp.courseOverview.exerciseDetails.notGraded')
                                                | artemisTranslate
                                                | uppercase
                                        }}
                                    </span>
                                </h4>
                            </div>
                            <div class="col text-start">
                                <jhi-result [result]="result" [participation]="exercise.studentParticipations![0]" [showUngradedResults]="true" [short]="true"></jhi-result>
                            </div>
                            <div class="col text-start d-none d-md-flex">
                                <h6 [ngbTooltip]="result.completionDate | artemisDate">({{ result.completionDate! | artemisTimeAgo }})</h6>
                            </div>
                        </div>
                    </div>
                    <div class="no-results" *ngIf="!studentParticipation || !studentParticipation.results">
                        {{ 'artemisApp.courseOverview.exerciseDetails.noResults' | artemisTranslate }}
                    </div>
                </div>
            </div>
            <div class="row mb-2 mt-2 align-items-baseline" *ngIf="showResults && studentParticipation?.results && studentParticipation!.results!.length > 1">
                <div class="col-auto">
                    <a class="text-primary" (click)="showMoreResults = !showMoreResults">{{
                        showMoreResults
                            ? ('artemisApp.courseOverview.exerciseDetails.hideResults' | artemisTranslate)
                            : ('artemisApp.courseOverview.exerciseDetails.showResults' | artemisTranslate)
                    }}</a>
                </div>
            </div>
            <div class="row mb-2 mt-2 align-items-baseline no-results" *ngIf="!showResults">
                <div class="col-auto">
                    <h3>{{ 'artemisApp.courseOverview.exerciseDetails.noResults' | artemisTranslate }}</h3>
                </div>
            </div>
            <!-- RESULTS END -->
            <jhi-complaint-student-view
                *ngIf="
                    exercise &&
                    exercise.type === PROGRAMMING &&
                    !!studentParticipation &&
                    !!latestRatedResult &&
                    (latestRatedResult.assessmentType === AssessmentType.MANUAL ||
                        latestRatedResult.assessmentType === AssessmentType.SEMI_AUTOMATIC ||
                        allowComplaintsForAutomaticAssessments)
                "
                class="mb-2 mt-2 ms-3"
                [exercise]="exercise"
                [participation]="studentParticipation!"
                [result]="resultWithComplaint ? resultWithComplaint! : latestRatedResult!"
            >
            </jhi-complaint-student-view>
            <div
                class="row"
                *ngIf="
                    exercise?.type === PROGRAMMING &&
                    studentParticipation &&
                    latestRatedResult &&
                    (latestRatedResult.assessmentType === AssessmentType.MANUAL || latestRatedResult.assessmentType === AssessmentType.SEMI_AUTOMATIC)
                "
            >
                <jhi-rating class="mt-2 alert alert-info" [result]="latestRatedResult"></jhi-rating>
            </div>
        </div>
        <div class="col d-flex flex-grow-1 justify-end px-0" style="max-width: min-content">
            <router-outlet *ngIf="exercise.course && exercise.course.postsEnabled" (activate)="onChildActivate($event)"></router-outlet>
        </div>
    </div>
</div><|MERGE_RESOLUTION|>--- conflicted
+++ resolved
@@ -45,13 +45,8 @@
                     <fa-icon [icon]="faEye"></fa-icon>
                     <span class="d-none d-md-inline" jhiTranslate="entity.action.view">View</span>
                 </a>
-<<<<<<< HEAD
-                <a *ngIf="exercise.isAtLeastInstructor" [routerLink]="baseResource + 'scores'" class="btn btn-info btn-sm me-1">
+                <a [routerLink]="baseResource + 'scores'" class="btn btn-info btn-sm me-1">
                     <fa-icon [icon]="faTable"></fa-icon>
-=======
-                <a [routerLink]="baseResource + 'scores'" class="btn btn-info btn-sm me-1">
-                    <fa-icon [icon]="'table'"></fa-icon>
->>>>>>> 4064c51c
                     <span class="d-none d-md-inline" jhiTranslate="entity.action.scores">Scores</span>
                 </a>
                 <a *ngIf="exercise.type !== QUIZ" [routerLink]="baseResource + 'submissions'" class="btn btn-success btn-sm me-1">
