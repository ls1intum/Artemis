<div *ngIf="exercise">
    <!-- HEADER INFORMATION START -->
    <jhi-header-exercise-page-with-details [exercise]="exercise" [studentParticipation]="gradedStudentParticipation" [submissionPolicy]="submissionPolicy" [course]="course">
        <span pagetitle>{{ exercise.title }}</span>
    </jhi-header-exercise-page-with-details>
    <!-- HEADER INFORMATION END -->
    <!-- EXERCISE ACTIONS START -->
    <div class="tab-bar tab-bar-exercise-details ps-3 pe-3 justify-content-end">
        <jhi-exercise-details-student-actions
            class="col"
            *jhiExtensionPoint="overrideStudentActions; context: { courseId: courseId, exercise: exercise, showResult: showResults && latestRatedResult }"
            [courseId]="courseId"
            [exercise]="exercise"
            [studentParticipation]="gradedStudentParticipation"
            [showResult]="showResults && latestRatedResult != undefined"
        >
        </jhi-exercise-details-student-actions>

        <a
            *ngIf="plagiarismCaseInfo && plagiarismCaseInfo.verdict !== PlagiarismVerdict.NO_PLAGIARISM"
            class="col-auto btn btn-danger btn-sm me-2"
            [routerLink]="['/courses', courseId, 'plagiarism-cases', plagiarismCaseInfo.id]"
        >
            <span jhiTranslate="artemisApp.plagiarism.plagiarismCases.plagiarismCase">Plagiarism Case</span>
        </a>

        <div class="d-flex flex-column gap-2">
            <div class="col-auto">
                <jhi-submission-result-status
                    class="d-flex justify-content-end"
                    [exercise]="exercise"
                    [studentParticipation]="gradedStudentParticipation"
                    [showBadge]="true"
                    [triggerLastGraded]="false"
                    [short]="true"
                >
                </jhi-submission-result-status>
            </div>
            <div class="col-auto d-md-flex align-items-center instructor-actions" *ngIf="exercise.isAtLeastTutor">
                <span class="me-1 d-none d-md-inline">{{
                    'artemisApp.courseOverview.exerciseDetails.instructorActions.title' + (exercise.isAtLeastInstructor ? '' : 'Tutor') | artemisTranslate
                }}</span>
                <div class="gap-1">
                    <!-- Actions for Tutors, Editors and Instructors -->
                    <a *ngIf="exercise.type !== QUIZ" [routerLink]="baseResource" class="btn btn-info btn-sm">
                        <fa-icon [icon]="faEye"></fa-icon>
                        <span class="d-none d-md-inline" jhiTranslate="entity.action.view">View</span>
                    </a>
                    <a [routerLink]="baseResource + 'scores'" class="btn btn-info btn-sm">
                        <fa-icon [icon]="faTable"></fa-icon>
                        <span class="d-none d-md-inline" jhiTranslate="entity.action.scores">Scores</span>
                    </a>
                    <a *ngIf="exercise.type !== QUIZ" [routerLink]="baseResource + 'participations'" class="btn btn-primary btn-sm">
                        <fa-icon [icon]="faListAlt"></fa-icon>
                        <span class="d-none d-md-inline" jhiTranslate="artemisApp.exercise.participations">Participations</span>
                    </a>
                    <a
                        *ngIf="exercise.type === QUIZ"
                        [routerLink]="['/course-management', exercise.course?.id, 'quiz-exercises', exercise.id, 'preview']"
                        class="btn btn-success btn-sm"
                    >
                        <fa-icon [icon]="faEye"></fa-icon>
                        <span class="d-none d-md-inline" jhiTranslate="artemisApp.quizExercise.preview">Preview</span>
                    </a>
                    <a
                        *ngIf="exercise.type === QUIZ"
                        [routerLink]="['/course-management', exercise.course?.id, 'quiz-exercises', exercise.id, 'solution']"
                        class="btn btn-success btn-sm"
                    >
                        <fa-icon [icon]="faEye"></fa-icon>
                        <span class="d-none d-md-inline" jhiTranslate="artemisApp.quizExercise.solution">Solution</span>
                    </a>
                    <ng-container *ngIf="exercise.isAtLeastEditor">
                        <!-- Actions for Editors and Instructors -->
                        <a
                            *ngIf="exercise.type !== QUIZ && (exercise.isAtLeastInstructor || exercise.type === PROGRAMMING)"
                            [routerLink]="baseResource + 'submissions'"
                            class="btn btn-success btn-sm"
                        >
                            <fa-icon [icon]="faBook"></fa-icon>
                            <span class="d-none d-md-inline" jhiTranslate="artemisApp.courseOverview.exerciseDetails.instructorActions.submissions">Submissions</span>
                        </a>
                        <a *ngIf="exercise.type === QUIZ" [routerLink]="baseResource + 'quiz-point-statistic'" class="btn btn-info btn-sm">
                            <fa-icon [icon]="faSignal"></fa-icon>
                            <span class="d-none d-md-inline" jhiTranslate="artemisApp.courseOverview.exerciseDetails.instructorActions.statistics">Statistics</span>
                        </a>
                        <a *ngIf="exercise.type === MODELING" [routerLink]="baseResource + 'exercise-statistics'" class="btn btn-info btn-sm">
                            <fa-icon [icon]="faSignal"></fa-icon>
                            <span class="d-none d-md-inline" jhiTranslate="artemisApp.courseOverview.exerciseDetails.instructorActions.statistics">Statistics</span>
                        </a>
                        <a *ngIf="exercise.type === PROGRAMMING" [routerLink]="baseResource + 'grading/test-cases'" class="btn btn-info btn-sm">
                            <fa-icon [icon]="faFileSignature"></fa-icon>
                            <span class="d-none d-md-inline" jhiTranslate="artemisApp.programmingExercise.configureGrading.shortTitle">Grading</span>
                        </a>
                        <a
                            *ngIf="!QUIZ_ENDED_STATUS.includes(quizExerciseStatus)"
                            [class.disabled]="quizExerciseStatus === QuizStatus.ACTIVE"
                            [routerLink]="baseResource + 'edit'"
                            class="btn btn-warning btn-sm"
                        >
                            <fa-icon [icon]="faWrench"></fa-icon>
                            <span class="d-none d-md-inline" jhiTranslate="entity.action.edit">Edit</span>
                        </a>
                        <a
                            *ngIf="QUIZ_ENDED_STATUS.includes(quizExerciseStatus) && exercise.isAtLeastInstructor"
                            [routerLink]="baseResource + 're-evaluate'"
                            class="btn btn-warning btn-sm"
                        >
                            <fa-icon [icon]="faWrench"></fa-icon>
                            <span class="d-none d-md-inline" jhiTranslate="entity.action.re-evaluate">Re-evaluate</span>
                        </a>
                    </ng-container>
                </div>
            </div>
        </div>
    </div>

    <div class="row">
        <div class="col flex-grow-1">
            <!-- EXERCISE ACTIONS END -->
            <!-- RESULTS START -->
            <div class="row" *ngIf="(this.sortedHistoryResults?.length && this.sortedHistoryResults.length > 1) || this.practiceStudentParticipation?.results?.length">
                <div class="row mb-2 mt-2 align-items-baseline d-none d-md-flex">
                    <div class="col-auto">
                        <h3>{{ 'artemisApp.courseOverview.exerciseDetails.recentResults' | artemisTranslate }}</h3>
                    </div>
                </div>
                <div class="row">
                    <jhi-result-history [results]="sortedHistoryResults" [exercise]="exercise"></jhi-result-history>
                </div>
                <div class="row mb-2 mt-2 align-items-baseline" *ngIf="showMoreResults">
                    <div class="col-auto">
                        <h3>{{ 'artemisApp.courseOverview.exerciseDetails.allResults' | artemisTranslate }}</h3>
                    </div>
                </div>
                <div class="row" *ngIf="showMoreResults">
                    <div class="col-12 col-md-12">
                        <div *ngFor="let result of sortedHistoryResults; let i = index">
                            <h4
                                *ngIf="
                                    result.submission &&
                                    result.submission.submissionDate &&
                                    (i === 0 ||
                                        !sortedHistoryResults[i - 1].submission ||
                                        !sortedHistoryResults[i - 1].submission?.submissionDate ||
                                        !dayjs(result.submission.submissionDate).isSame(sortedHistoryResults[i - 1].submission?.submissionDate, 'day'))
                                "
                                class="mt-2"
                            >
                                {{ result.submission.submissionDate | artemisDate : 'long-date' }}
                            </h4>
                            <jhi-result
                                [result]="result"
                                [showUngradedResults]="true"
                                [showBadge]="true"
                                [showTestDetails]="exampleSolutionInfo?.programmingExercise?.showTestNamesToStudents ?? false"
                                [exercise]="exercise"
                            >
                            </jhi-result>
                        </div>
                        <div class="no-results" *ngIf="!sortedHistoryResults">
                            {{ 'artemisApp.courseOverview.exerciseDetails.noResults' | artemisTranslate }}
                        </div>
                    </div>
                </div>
                <div class="row mb-2 mt-2 align-items-baseline">
                    <div class="col-auto">
                        <a class="text-primary" (click)="showMoreResults = !showMoreResults">
                            {{ 'artemisApp.courseOverview.exerciseDetails.' + (showMoreResults ? 'hideResults' : 'showResults') | artemisTranslate }}</a
                        >
                    </div>
                </div>
            </div>
            <!-- RESULTS END -->
            <!-- PROBLEM STATEMENT START -->
            <div *ngIf="exercise.type === PROGRAMMING; else exerciseTemplate" class="row mb-4">
                <jhi-programming-exercise-instructions
                    [exercise]="exercise"
                    [participation]="practiceStudentParticipation ?? gradedStudentParticipation!"
                    [personalParticipation]="true"
                >
                </jhi-programming-exercise-instructions>
            </div>
            <ng-template #exerciseTemplate>
                <div class="row mb-2 align-items-baseline" *ngIf="exercise.problemStatement" id="problem-statement">
                    <div class="col-12 col-md-12 markdown-preview problem-statement">
                        <h3>{{ 'artemisApp.courseOverview.exerciseDetails.problemStatement' | artemisTranslate }}</h3>
                        <p [innerHTML]="exercise!.problemStatement! | htmlForMarkdown"></p>
                    </div>
                </div>
            </ng-template>
            <jhi-reset-repo-button
                *ngIf="exercise.type === PROGRAMMING && exercise.studentParticipations && exercise.studentParticipations.length"
                [exercise]="exercise"
                [participations]="exercise.studentParticipations"
                [smallButtons]="false"
            >
            </jhi-reset-repo-button>
            <!-- PROBLEM STATEMENT END -->
<<<<<<< HEAD
            <ng-container
                *ngIf="exampleSolutionInfo?.exampleSolutionUML || exampleSolutionInfo?.exampleSolution || exampleSolutionInfo?.programmingExercise?.exampleSolutionPublished"
            >
=======
            <ng-container *ngIf="exampleSolutionUML || exampleSolution || exercise?.exampleSolutionPublished">
>>>>>>> aac6e351
                <div class="row mb-2 mt-2 align-items-baseline">
                    <div class="control-label" (click)="changeExampleSolution()">
                        <span class="h3 pe-2">{{ 'artemisApp.exercise.exampleSolution' | artemisTranslate }}</span>
                        <fa-icon class="pe-3" [icon]="exampleSolutionCollapsed ? faAngleDown : faAngleUp"></fa-icon>
                    </div>
                </div>
                <dl class="row-md jh-entity-details markdown-preview" *ngIf="!exampleSolutionCollapsed">
                    <dd *ngIf="exampleSolutionInfo?.exampleSolutionUML && exampleSolutionInfo?.modelingExercise" class="editor-outline-background">
                        <jhi-modeling-editor
                            [readOnly]="true"
                            [diagramType]="exampleSolutionInfo?.modelingExercise?.diagramType"
                            [umlModel]="exampleSolutionInfo?.exampleSolutionUML"
                            [withExplanation]="!!exampleSolutionInfo?.modelingExercise?.exampleSolutionExplanation"
                            [explanation]="exampleSolutionInfo?.modelingExercise?.exampleSolutionExplanation || ''"
                        ></jhi-modeling-editor>
                    </dd>
<<<<<<< HEAD
                    <dd *ngIf="exampleSolutionInfo?.exampleSolution" class="editor-outline-background" [innerHTML]="exampleSolutionInfo?.exampleSolution"></dd>
                    <ng-container *ngIf="exampleSolutionInfo?.programmingExercise?.exampleSolutionPublished">
=======
                    <dd *ngIf="exampleSolution" class="editor-outline-background" [innerHTML]="exampleSolution"></dd>
                    <ng-container *ngIf="exercise?.exampleSolutionPublished">
>>>>>>> aac6e351
                        <dd class="editor-outline-background">
                            <jhi-programming-exercise-example-solution-repo-download
                                class="ms-2"
                                [exerciseId]="exercise.id!"
                                [title]="'artemisApp.programmingExercise.export.downloadExampleSolution'"
                            ></jhi-programming-exercise-example-solution-repo-download>
                        </dd>
                        <dd *ngIf="exampleSolutionInfo?.programmingExercise?.releaseTestsWithExampleSolution" class="editor-outline-background">
                            <jhi-programming-exercise-example-solution-repo-download
                                class="ms-2"
                                [exerciseId]="exercise.id!"
                                [includeTests]="true"
                                [title]="'artemisApp.programmingExercise.export.downloadTestsWithExampleSolution'"
                                ngbTooltip="{{ 'artemisApp.programmingExercise.studentDownloadTestsTooltip' | artemisTranslate }}"
                            ></jhi-programming-exercise-example-solution-repo-download>
                        </dd>
                    </ng-container>
                </dl>
            </ng-container>
            <jhi-complaint-student-view
                *ngIf="
                    exercise &&
                    exercise.type === PROGRAMMING &&
                    !!gradedStudentParticipation &&
                    !!latestRatedResult &&
                    (latestRatedResult.assessmentType === AssessmentType.MANUAL ||
                        latestRatedResult.assessmentType === AssessmentType.SEMI_AUTOMATIC ||
                        allowComplaintsForAutomaticAssessments)
                "
                class="mb-2 mt-2 ms-3"
                [exercise]="exercise"
                [participation]="gradedStudentParticipation!"
                [result]="resultWithComplaint ? resultWithComplaint! : latestRatedResult!"
            >
            </jhi-complaint-student-view>
            <div
                class="row"
                *ngIf="
                    exercise?.type === PROGRAMMING &&
                    gradedStudentParticipation &&
                    latestRatedResult &&
                    (latestRatedResult.assessmentType === AssessmentType.MANUAL || latestRatedResult.assessmentType === AssessmentType.SEMI_AUTOMATIC)
                "
            >
                <jhi-rating class="mt-2 alert alert-info" [result]="latestRatedResult"></jhi-rating>
            </div>
            <jhi-exercise-hint-button-overlay
                class="p-3"
                [availableExerciseHints]="availableExerciseHints"
                [activatedExerciseHints]="activatedExerciseHints"
                (onHintActivated)="onHintActivated($event)"
            ></jhi-exercise-hint-button-overlay>
            <a
                *ngIf="plagiarismCaseInfo?.verdict === PlagiarismVerdict.NO_PLAGIARISM"
                class="btn btn-info btn-sm me-2"
                [routerLink]="['/courses', courseId, 'plagiarism-cases', plagiarismCaseInfo?.id]"
            >
                <span jhiTranslate="artemisApp.plagiarism.plagiarismCases.resolvedPlagiarismCase">Resolved Plagiarism Case</span>
            </a>
        </div>
        <div class="col d-flex flex-grow-1 justify-end" style="max-width: min-content">
            <router-outlet *ngIf="exercise.course && exercise.course.postsEnabled" (activate)="onChildActivate($event)"></router-outlet>
        </div>
    </div>
    <jhi-lti-initializer></jhi-lti-initializer>
</div><|MERGE_RESOLUTION|>--- conflicted
+++ resolved
@@ -197,13 +197,9 @@
             >
             </jhi-reset-repo-button>
             <!-- PROBLEM STATEMENT END -->
-<<<<<<< HEAD
             <ng-container
-                *ngIf="exampleSolutionInfo?.exampleSolutionUML || exampleSolutionInfo?.exampleSolution || exampleSolutionInfo?.programmingExercise?.exampleSolutionPublished"
-            >
-=======
-            <ng-container *ngIf="exampleSolutionUML || exampleSolution || exercise?.exampleSolutionPublished">
->>>>>>> aac6e351
+                *ngIf="exampleSolutionInfo?.exampleSolutionUML || exampleSolutionInfo?.exampleSolution || exercise?.exampleSolutionPublished"
+            >
                 <div class="row mb-2 mt-2 align-items-baseline">
                     <div class="control-label" (click)="changeExampleSolution()">
                         <span class="h3 pe-2">{{ 'artemisApp.exercise.exampleSolution' | artemisTranslate }}</span>
@@ -220,13 +216,8 @@
                             [explanation]="exampleSolutionInfo?.modelingExercise?.exampleSolutionExplanation || ''"
                         ></jhi-modeling-editor>
                     </dd>
-<<<<<<< HEAD
                     <dd *ngIf="exampleSolutionInfo?.exampleSolution" class="editor-outline-background" [innerHTML]="exampleSolutionInfo?.exampleSolution"></dd>
-                    <ng-container *ngIf="exampleSolutionInfo?.programmingExercise?.exampleSolutionPublished">
-=======
-                    <dd *ngIf="exampleSolution" class="editor-outline-background" [innerHTML]="exampleSolution"></dd>
                     <ng-container *ngIf="exercise?.exampleSolutionPublished">
->>>>>>> aac6e351
                         <dd class="editor-outline-background">
                             <jhi-programming-exercise-example-solution-repo-download
                                 class="ms-2"
