--- conflicted
+++ resolved
@@ -22,50 +22,6 @@
         >
             <span jhiTranslate="artemisApp.plagiarism.plagiarismCases.plagiarismCase">Plagiarism Case</span>
         </a>
-<<<<<<< HEAD
-        <div class="col-auto">
-            <jhi-submission-result-status
-                [exercise]="exercise"
-                [studentParticipation]="gradedStudentParticipation"
-                updatingResultClass="me-2"
-                [showBadge]="true"
-                [showUngradedResults]="false"
-                [triggerLastGraded]="false"
-                [short]="true"
-            >
-            </jhi-submission-result-status>
-        </div>
-        <div class="col-auto d-md-flex align-items-center" *ngIf="exercise.isAtLeastTutor">
-            <span class="ms-1 me-1">{{
-                'artemisApp.courseOverview.exerciseDetails.instructorActions.title' + (exercise.isAtLeastInstructor ? '' : 'Tutor') | artemisTranslate
-            }}</span>
-            <div class="btn-group flex-btn-group-container">
-                <!-- Actions for Tutors, Editors and Instructors -->
-                <a *ngIf="exercise.type !== QUIZ" [routerLink]="baseResource" class="btn btn-info btn-sm me-1">
-                    <fa-icon [icon]="faEye"></fa-icon>
-                    <span class="d-none d-md-inline" jhiTranslate="entity.action.view">View</span>
-                </a>
-                <a [routerLink]="baseResource + 'scores'" class="btn btn-info btn-sm me-1">
-                    <fa-icon [icon]="faTable"></fa-icon>
-                    <span class="d-none d-md-inline" jhiTranslate="entity.action.scores">Scores</span>
-                </a>
-                <a *ngIf="exercise.type !== QUIZ" [routerLink]="baseResource + 'participations'" class="btn btn-primary btn-sm me-1">
-                    <fa-icon [icon]="faListAlt"></fa-icon>
-                    <span class="d-none d-md-inline" jhiTranslate="artemisApp.exercise.participations">Participations</span>
-                </a>
-                <a
-                    *ngIf="exercise.type === QUIZ"
-                    [routerLink]="['/course-management', exercise.course?.id, 'quiz-exercises', exercise.id, 'preview']"
-                    class="btn btn-success btn-sm me-1"
-                >
-                    <fa-icon [icon]="faEye"></fa-icon>
-                    <span class="d-none d-md-inline" jhiTranslate="artemisApp.quizExercise.preview">Preview</span>
-                </a>
-                <a
-                    *ngIf="exercise.type === QUIZ"
-                    [routerLink]="['/course-management', exercise.course?.id, 'quiz-exercises', exercise.id, 'solution']"
-                    class="btn btn-success btn-sm me-1"
-=======
 
         <div class="d-flex flex-column gap-2 mt-2">
             <div class="col-auto">
@@ -77,7 +33,7 @@
                     [showBadge]="true"
                     [showUngradedResults]="false"
                     [triggerLastGraded]="false"
->>>>>>> d5cd1f7c
+                    [short]="true"
                 >
                 </jhi-submission-result-status>
             </div>
