<div *ngIf="exercise">
    <!-- HEADER INFORMATION START -->
    <div class="course-info-bar">
        <div class="row">
            <div class="col general-info">
                <h3>
                    <fa-icon [icon]="'arrow-left'" (click)="backToCourse()" class="back-button mr-2"></fa-icon>
                    <span>{{ exercise.title }}</span>
                </h3>
                <h4>
                    <span
                        class="mr-2">{{ 'arTeMiSApp.courseOverview.exerciseDetails.dueDate' | translate }} {{ (exercise.dueDate | date: 'dd/MM/yy HH:mm') || 'N/A' }}</span>
                    <span *ngIf="exercise.dueDate" [ngClass]="exerciseStatusBadge" class="badge"
                          exercise.dueDate>{{ exercise.dueDate | amTimeAgo }}</span>
                </h4>
                <div class="d-md-flex" *ngIf="exercise.categories">
                    <h4 class="mr-1">{{ 'arTeMiSApp.courseOverview.exerciseDetails.categories' | translate }}</h4>
                    <h4 *ngFor="let category of exerciseCategories">
                        <span class="badge text-white mr-1"
                              [ngStyle]="{ backgroundColor: category.color }">{{ category.category }}</span>
                    </h4>
                </div>
            </div>
            <div class="col-12 col-md-6 col-lg-4">
                <div class="row" *ngIf="exercise.type">
                    <div class="col-6">
                        <h5>{{ 'arTeMiSApp.courseOverview.exerciseDetails.exerciseType' | translate }}</h5>
                    </div>
                    <div class="col-6">
                        <h5>
                            {{ exercise.type | exerciseTypeLabel }}
                            <fa-icon [icon]="getIcon(exercise.type)" placement="right"></fa-icon>
                        </h5>
                    </div>
                </div>
                <div class="row" *ngIf="exercise.difficulty">
                    <div class="col-6">
                        <h5>{{ 'arTeMiSApp.courseOverview.exerciseDetails.difficulty' | translate }}</h5>
                    </div>
                    <div class="col-6">
                        <h5>
                            <jhi-difficulty-badge [exercise]="exercise"></jhi-difficulty-badge>
                        </h5>
                    </div>
                </div>
                <div class="row" *ngIf="exercise.maxScore">
                    <div class="col-6">
                        <h5>{{ 'arTeMiSApp.courseOverview.exerciseDetails.maxPoints' | translate }}</h5>
                    </div>
                    <div class="col-6">
                        <h5>{{ exercise.maxScore }} pts.</h5>
                    </div>
                </div>
            </div>
        </div>
    </div>
    <!-- HEADER INFORMATION END -->
    <!-- EXERCISE ACTIONS START -->
    <div class="tab-bar pl-2 pr-2 mb-2 justify-content-between">
        <jhi-exercise-details-student-actions [courseId]="courseId"
                                              [exercise]="exercise"></jhi-exercise-details-student-actions>
        <div class="col-auto d-none d-md-flex align-items-center" *ngIf="exercise.isAtLeastTutor">
            <span
                class="mr-1">{{ 'arTeMiSApp.courseOverview.exerciseDetails.instructorActions.title' | translate }}</span>
            <div class="btn-group">
                <div class="btn btn-outline-primary"
                     routerLink="/course/{{ courseId }}/exercise/{{ exercise.id }}/dashboard">
                    {{ 'arTeMiSApp.courseOverview.exerciseDetails.instructorActions.information' | translate }}
                </div>
                <div class="btn btn-outline-primary" *ngIf="exerciseRouterLink" routerLink="{{ exerciseRouterLink }}">
                    {{ 'arTeMiSApp.courseOverview.exerciseDetails.instructorActions.assessments' | translate }}
                </div>
                <div class="btn btn-outline-primary" *ngIf="exercise.type === MODELING"
                     routerLink="/course/{{ courseId }}/exercise/{{ exercise.id }}/statistics">
                    {{ 'arTeMiSApp.courseOverview.exerciseDetails.instructorActions.statistics' | translate }}
                </div>
            </div>
        </div>
    </div>
<<<<<<< HEAD
    <div class="row">
        <div class="col-sm-12 col-md-8 col-lg-6">
            <!-- EXERCISE ACTIONS END -->
            <!-- PROBLEM STATEMENT START -->
            <div *ngIf="isProgrammingExercise; else exerciseTemplate" class="mb-4">
                <jhi-programming-exercise-instructions
                    [exercise]="exercise"
                    [participation]="exercise.participations && exercise.participations[0]"
                ></jhi-programming-exercise-instructions>
            </div>
            <ng-template #exerciseTemplate>
                <div class="row mb-2 align-items-baseline" *ngIf="exercise.problemStatement">
                    <div class="col-12 col-md-8">
                        <h3>{{ 'arTeMiSApp.courseOverview.exerciseDetails.problemStatement' | translate }}</h3>
                        <p>{{ exercise.problemStatement }}</p>
                    </div>
=======
    <!-- EXERCISE ACTIONS END -->
    <!-- PROBLEM STATEMENT START -->
    <div *ngIf="exercise.type === PROGRAMMING; else exerciseTemplate" class="mb-4">
        <jhi-programming-exercise-instructions
            [exercise]="exercise"
            [participation]="exercise.participations && exercise.participations[0]"
        ></jhi-programming-exercise-instructions>
    </div>
    <ng-template #exerciseTemplate>
        <div class="row mb-2 align-items-baseline" *ngIf="exercise.problemStatement">
            <div class="col-12 col-md-8">
                <h3>{{ 'arTeMiSApp.courseOverview.exerciseDetails.problemStatement' | translate }}</h3>
                <p [innerHTML]="formattedProblemStatement"></p>
            </div>
        </div>
    </ng-template>
    <!-- PROBLEM STATEMENT END -->
    <!-- RESULTS START -->
    <div class="row mb-2 align-items-baseline" *ngIf="hasResults">
        <div class="col-auto">
            <h3>{{ 'arTeMiSApp.courseOverview.exerciseDetails.yourResult' | translate }}</h3>
        </div>
    </div>
    <div class="row mb-2" *ngIf="hasResults && currentResult">
        <div class="col-12 col-md-8">
            <div class="row justify-content-between">
                <div class="col">
                    <h4>
                        <span class="badge w-100 badge-success" [ngClass]="exerciseRatedBadge(currentResult)">
                            {{
                                (currentResult.rated ? 'arTeMiSApp.courseOverview.exerciseDetails.graded' : 'arTeMiSApp.courseOverview.exerciseDetails.notGraded')
                                    | translate
                                    | uppercase
                            }}
                        </span>
                    </h4>
                </div>
                <div class="col text-left">
                    <jhi-result [participation]="exercise.participations[0]" [result]="currentResult" showUngradedResults="false" short="true"></jhi-result>
                </div>
                <div class="col text-left d-none d-md-flex">
                    <h6 [ngbTooltip]="currentResult.completionDate | date: 'dd/MM/yy HH:mm'">({{ currentResult.completionDate | amTimeAgo }})</h6>
>>>>>>> d7576e20
                </div>
            </ng-template>
            <!-- PROBLEM STATEMENT END -->
            <!-- RESULTS START -->
            <div class="row mb-2 align-items-baseline" *ngIf="hasResults">
                <div class="col-auto">
                    <h3>{{ 'arTeMiSApp.courseOverview.exerciseDetails.yourResult' | translate }}</h3>
                </div>
            </div>
            <div class="row mb-2" *ngIf="hasResults && currentResult">
                <div class="col-12 col-md-8">
                    <div class="row justify-content-between">
                        <div class="col">
                            <h4>
                                <span class="badge w-100 badge-success" [ngClass]="exerciseRatedBadge(currentResult)">
                                    {{
                                    (currentResult.rated ? 'arTeMiSApp.courseOverview.exerciseDetails.graded' : 'arTeMiSApp.courseOverview.exerciseDetails.notGraded')
                                        | translate
                                        | uppercase
                                    }}
                                </span>
                            </h4>
                        </div>
                        <div class="col text-left">
                            <jhi-result [participation]="exercise.participations[0]" [result]="currentResult"
                                        showUngradedResults="true" short="true"></jhi-result>
                        </div>
                        <div class="col text-left d-none d-md-flex">
                            <h6 [ngbTooltip]="currentResult.completionDate | date: 'dd/MM/yy HH:mm'">
                                ({{ currentResult.completionDate | amTimeAgo }})</h6>
                        </div>
                    </div>
                    <div class="row mb-2" *ngIf="!currentResult">
                        <div class="col-auto">
                            <h6>{{ 'arTeMiSApp.courseOverview.exerciseDetails.noRatedResult' | translate }}</h6>
                        </div>
                    </div>
                </div>
            </div>
            <div class="row mb-2" *ngIf="hasResults && !currentResult">
                <div class="col-auto">
                    <h6>{{ 'arTeMiSApp.courseOverview.exerciseDetails.noGradedResult' | translate }}</h6>
                </div>
            </div>
            <div class="row mb-2 mt-2 align-items-baseline d-none d-md-flex" *ngIf="hasResults">
                <div class="col-auto">
                    <h3>{{ 'arTeMiSApp.courseOverview.exerciseDetails.recentResults' | translate }}</h3>
                </div>
            </div>
            <div class="row mb-2 d-none d-md-flex" *ngIf="hasResults">
                <div class="col-12 col-md-8">
                    <jhi-result-history [results]="sortedHistoryResult" [showPreviousDivider]="hasMoreResults"
                                        [maxScore]="exercise.maxScore"></jhi-result-history>
                </div>
            </div>
            <div class="row mb-2 mt-2 align-items-baseline" *ngIf="showMoreResults && hasResults">
                <div class="col-auto">
                    <h3>{{ 'arTeMiSApp.courseOverview.exerciseDetails.allResults' | translate }}</h3>
                </div>
            </div>
            <div class="row" *ngIf="showMoreResults && hasResults">
                <div class="col-12 col-md-8">
                    <div *ngFor="let result of sortedResults">
                        <div class="row justify-content-between">
                            <div class="col">
                                <h4>
                                    <span class="badge w-100 badge-success" [ngClass]="exerciseRatedBadge(result)">
                                        {{
                                        (result.rated ? 'arTeMiSApp.courseOverview.exerciseDetails.graded' : 'arTeMiSApp.courseOverview.exerciseDetails.notGraded')
                                            | translate
                                            | uppercase
                                        }}
                                    </span>
                                </h4>
                            </div>
                            <div class="col text-left">
                                <jhi-result [result]="result" [participation]="exercise.participations[0]"
                                            showUngradedResults="true" short="true"></jhi-result>
                            </div>
                            <div class="col text-left d-none d-md-flex">
                                <h6 [ngbTooltip]="result.completionDate | date: 'dd/MM/yy HH:mm'">
                                    ({{ result.completionDate | amTimeAgo }})</h6>
                            </div>
                        </div>
                    </div>
                    <div *ngIf="!exercise.participations">
                        {{ 'arTeMiSApp.courseOverview.exerciseDetails.noResults' | translate }}
                    </div>
                </div>
            </div>
            <div class="row mb-2 mt-2 align-items-baseline"
                 *ngIf="hasResults && exercise.participations[0].results.length > 1">
                <div class="col-auto">
                    <a class="text-primary" (click)="showMoreResults = !showMoreResults">{{
                        showMoreResults ? ('arTeMiSApp.courseOverview.exerciseDetails.hideResults' | translate) : ('arTeMiSApp.courseOverview.exerciseDetails.showResults' | translate)
                        }}</a>
                </div>
            </div>
            <div class="row mb-2 mt-2 align-items-baseline" *ngIf="!hasResults">
                <div class="col-auto">
                    <h3>{{ 'arTeMiSApp.courseOverview.exerciseDetails.noResults' | translate }}</h3>
                </div>
            </div>
        </div>
        <!-- RESULTS END -->
        <div class="col-sm-12 col-md-4 col-lg-6">
            <jhi-student-questions [exercise]="exercise"></jhi-student-questions>
        </div>
    </div>
</div><|MERGE_RESOLUTION|>--- conflicted
+++ resolved
@@ -8,16 +8,16 @@
                     <span>{{ exercise.title }}</span>
                 </h3>
                 <h4>
-                    <span
-                        class="mr-2">{{ 'arTeMiSApp.courseOverview.exerciseDetails.dueDate' | translate }} {{ (exercise.dueDate | date: 'dd/MM/yy HH:mm') || 'N/A' }}</span>
+                    <span class="mr-2">{{ 'arTeMiSApp.courseOverview.exerciseDetails.dueDate' | translate }}
+                        {{ (exercise.dueDate | date: 'dd/MM/yy HH:mm') || 'N/A' }}</span>
                     <span *ngIf="exercise.dueDate" [ngClass]="exerciseStatusBadge" class="badge"
-                          exercise.dueDate>{{ exercise.dueDate | amTimeAgo }}</span>
+                        exercise.dueDate>{{ exercise.dueDate | amTimeAgo }}</span>
                 </h4>
                 <div class="d-md-flex" *ngIf="exercise.categories">
                     <h4 class="mr-1">{{ 'arTeMiSApp.courseOverview.exerciseDetails.categories' | translate }}</h4>
                     <h4 *ngFor="let category of exerciseCategories">
                         <span class="badge text-white mr-1"
-                              [ngStyle]="{ backgroundColor: category.color }">{{ category.category }}</span>
+                            [ngStyle]="{ backgroundColor: category.color }">{{ category.category }}</span>
                     </h4>
                 </div>
             </div>
@@ -57,87 +57,41 @@
     <!-- HEADER INFORMATION END -->
     <!-- EXERCISE ACTIONS START -->
     <div class="tab-bar pl-2 pr-2 mb-2 justify-content-between">
-        <jhi-exercise-details-student-actions [courseId]="courseId"
-                                              [exercise]="exercise"></jhi-exercise-details-student-actions>
+        <jhi-exercise-details-student-actions [courseId]="courseId" [exercise]="exercise">
+        </jhi-exercise-details-student-actions>
         <div class="col-auto d-none d-md-flex align-items-center" *ngIf="exercise.isAtLeastTutor">
             <span
                 class="mr-1">{{ 'arTeMiSApp.courseOverview.exerciseDetails.instructorActions.title' | translate }}</span>
             <div class="btn-group">
                 <div class="btn btn-outline-primary"
-                     routerLink="/course/{{ courseId }}/exercise/{{ exercise.id }}/dashboard">
+                    routerLink="/course/{{ courseId }}/exercise/{{ exercise.id }}/dashboard">
                     {{ 'arTeMiSApp.courseOverview.exerciseDetails.instructorActions.information' | translate }}
                 </div>
                 <div class="btn btn-outline-primary" *ngIf="exerciseRouterLink" routerLink="{{ exerciseRouterLink }}">
                     {{ 'arTeMiSApp.courseOverview.exerciseDetails.instructorActions.assessments' | translate }}
                 </div>
                 <div class="btn btn-outline-primary" *ngIf="exercise.type === MODELING"
-                     routerLink="/course/{{ courseId }}/exercise/{{ exercise.id }}/statistics">
+                    routerLink="/course/{{ courseId }}/exercise/{{ exercise.id }}/statistics">
                     {{ 'arTeMiSApp.courseOverview.exerciseDetails.instructorActions.statistics' | translate }}
                 </div>
             </div>
         </div>
     </div>
-<<<<<<< HEAD
     <div class="row">
         <div class="col-sm-12 col-md-8 col-lg-6">
             <!-- EXERCISE ACTIONS END -->
             <!-- PROBLEM STATEMENT START -->
-            <div *ngIf="isProgrammingExercise; else exerciseTemplate" class="mb-4">
-                <jhi-programming-exercise-instructions
-                    [exercise]="exercise"
-                    [participation]="exercise.participations && exercise.participations[0]"
-                ></jhi-programming-exercise-instructions>
+            <div *ngIf="exercise.type === PROGRAMMING; else exerciseTemplate" class="mb-4">
+                <jhi-programming-exercise-instructions [exercise]="exercise"
+                    [participation]="exercise.participations && exercise.participations[0]">
+                </jhi-programming-exercise-instructions>
             </div>
             <ng-template #exerciseTemplate>
                 <div class="row mb-2 align-items-baseline" *ngIf="exercise.problemStatement">
                     <div class="col-12 col-md-8">
                         <h3>{{ 'arTeMiSApp.courseOverview.exerciseDetails.problemStatement' | translate }}</h3>
-                        <p>{{ exercise.problemStatement }}</p>
-                    </div>
-=======
-    <!-- EXERCISE ACTIONS END -->
-    <!-- PROBLEM STATEMENT START -->
-    <div *ngIf="exercise.type === PROGRAMMING; else exerciseTemplate" class="mb-4">
-        <jhi-programming-exercise-instructions
-            [exercise]="exercise"
-            [participation]="exercise.participations && exercise.participations[0]"
-        ></jhi-programming-exercise-instructions>
-    </div>
-    <ng-template #exerciseTemplate>
-        <div class="row mb-2 align-items-baseline" *ngIf="exercise.problemStatement">
-            <div class="col-12 col-md-8">
-                <h3>{{ 'arTeMiSApp.courseOverview.exerciseDetails.problemStatement' | translate }}</h3>
-                <p [innerHTML]="formattedProblemStatement"></p>
-            </div>
-        </div>
-    </ng-template>
-    <!-- PROBLEM STATEMENT END -->
-    <!-- RESULTS START -->
-    <div class="row mb-2 align-items-baseline" *ngIf="hasResults">
-        <div class="col-auto">
-            <h3>{{ 'arTeMiSApp.courseOverview.exerciseDetails.yourResult' | translate }}</h3>
-        </div>
-    </div>
-    <div class="row mb-2" *ngIf="hasResults && currentResult">
-        <div class="col-12 col-md-8">
-            <div class="row justify-content-between">
-                <div class="col">
-                    <h4>
-                        <span class="badge w-100 badge-success" [ngClass]="exerciseRatedBadge(currentResult)">
-                            {{
-                                (currentResult.rated ? 'arTeMiSApp.courseOverview.exerciseDetails.graded' : 'arTeMiSApp.courseOverview.exerciseDetails.notGraded')
-                                    | translate
-                                    | uppercase
-                            }}
-                        </span>
-                    </h4>
-                </div>
-                <div class="col text-left">
-                    <jhi-result [participation]="exercise.participations[0]" [result]="currentResult" showUngradedResults="false" short="true"></jhi-result>
-                </div>
-                <div class="col text-left d-none d-md-flex">
-                    <h6 [ngbTooltip]="currentResult.completionDate | date: 'dd/MM/yy HH:mm'">({{ currentResult.completionDate | amTimeAgo }})</h6>
->>>>>>> d7576e20
+                        <p [innerHTML]="formattedProblemStatement"></p>
+                    </div>
                 </div>
             </ng-template>
             <!-- PROBLEM STATEMENT END -->
@@ -163,7 +117,7 @@
                         </div>
                         <div class="col text-left">
                             <jhi-result [participation]="exercise.participations[0]" [result]="currentResult"
-                                        showUngradedResults="true" short="true"></jhi-result>
+                                showUngradedResults="true" short="true"></jhi-result>
                         </div>
                         <div class="col text-left d-none d-md-flex">
                             <h6 [ngbTooltip]="currentResult.completionDate | date: 'dd/MM/yy HH:mm'">
@@ -190,7 +144,7 @@
             <div class="row mb-2 d-none d-md-flex" *ngIf="hasResults">
                 <div class="col-12 col-md-8">
                     <jhi-result-history [results]="sortedHistoryResult" [showPreviousDivider]="hasMoreResults"
-                                        [maxScore]="exercise.maxScore"></jhi-result-history>
+                        [maxScore]="exercise.maxScore"></jhi-result-history>
                 </div>
             </div>
             <div class="row mb-2 mt-2 align-items-baseline" *ngIf="showMoreResults && hasResults">
@@ -215,7 +169,7 @@
                             </div>
                             <div class="col text-left">
                                 <jhi-result [result]="result" [participation]="exercise.participations[0]"
-                                            showUngradedResults="true" short="true"></jhi-result>
+                                    showUngradedResults="true" short="true"></jhi-result>
                             </div>
                             <div class="col text-left d-none d-md-flex">
                                 <h6 [ngbTooltip]="result.completionDate | date: 'dd/MM/yy HH:mm'">
@@ -229,7 +183,7 @@
                 </div>
             </div>
             <div class="row mb-2 mt-2 align-items-baseline"
-                 *ngIf="hasResults && exercise.participations[0].results.length > 1">
+                *ngIf="hasResults && exercise.participations[0].results.length > 1">
                 <div class="col-auto">
                     <a class="text-primary" (click)="showMoreResults = !showMoreResults">{{
                         showMoreResults ? ('arTeMiSApp.courseOverview.exerciseDetails.hideResults' | translate) : ('arTeMiSApp.courseOverview.exerciseDetails.showResults' | translate)
