<div *ngIf="exercise">
    <!-- HEADER INFORMATION START -->
    <jhi-header-exercise-page-with-details [exercise]="exercise" [studentParticipation]="gradedStudentParticipation" [submissionPolicy]="submissionPolicy" [course]="course">
        <span pagetitle>{{ exercise.title }}</span>
    </jhi-header-exercise-page-with-details>
    <!-- HEADER INFORMATION END -->
    <!-- EXERCISE ACTIONS START -->
    <div class="tab-bar tab-bar-exercise-details ps-3 pe-3 justify-content-end">
        <jhi-exercise-details-student-actions
            class="col"
            *jhiExtensionPoint="overrideStudentActions; context: { courseId: courseId, exercise: exercise, showResult: showResults && latestRatedResult }"
            [courseId]="courseId"
            [exercise]="exercise"
            [studentParticipation]="gradedStudentParticipation"
            [showResult]="showResults && latestRatedResult != undefined"
        >
        </jhi-exercise-details-student-actions>

        <a
            *ngIf="plagiarismCaseInfo && plagiarismCaseInfo.verdict !== PlagiarismVerdict.NO_PLAGIARISM"
            class="col-auto btn btn-danger btn-sm me-2"
            [routerLink]="['/courses', courseId, 'plagiarism-cases', plagiarismCaseInfo.id]"
        >
            <span jhiTranslate="artemisApp.plagiarism.plagiarismCases.plagiarismCase">Plagiarism Case</span>
        </a>

        <div class="d-flex flex-column gap-2">
            <div class="col-auto">
                <jhi-submission-result-status
                    class="d-flex justify-content-end"
                    [exercise]="exercise"
                    [studentParticipation]="gradedStudentParticipation"
                    [showBadge]="true"
                    [triggerLastGraded]="false"
                    [short]="true"
                >
                </jhi-submission-result-status>
            </div>
            <div class="col-auto d-md-flex align-items-center instructor-actions" *ngIf="exercise.isAtLeastTutor">
                <span class="me-1 d-none d-md-inline">{{
                    'artemisApp.courseOverview.exerciseDetails.instructorActions.title' + (exercise.isAtLeastInstructor ? '' : 'Tutor') | artemisTranslate
                }}</span>
                <div class="gap-1">
                    <!-- Actions for Tutors, Editors and Instructors -->
                    <a *ngIf="exercise.type !== QUIZ" [routerLink]="baseResource" class="btn btn-info btn-sm">
                        <fa-icon [icon]="faEye"></fa-icon>
                        <span class="d-none d-md-inline" jhiTranslate="entity.action.view">View</span>
                    </a>
                    <a [routerLink]="baseResource + 'scores'" class="btn btn-info btn-sm">
                        <fa-icon [icon]="faTable"></fa-icon>
                        <span class="d-none d-md-inline" jhiTranslate="entity.action.scores">Scores</span>
                    </a>
                    <a *ngIf="exercise.type !== QUIZ" [routerLink]="baseResource + 'participations'" class="btn btn-primary btn-sm">
                        <fa-icon [icon]="faListAlt"></fa-icon>
                        <span class="d-none d-md-inline" jhiTranslate="artemisApp.exercise.participations">Participations</span>
                    </a>
                    <a
                        *ngIf="exercise.type === QUIZ"
                        [routerLink]="['/course-management', exercise.course?.id, 'quiz-exercises', exercise.id, 'preview']"
                        class="btn btn-success btn-sm"
                    >
                        <fa-icon [icon]="faEye"></fa-icon>
                        <span class="d-none d-md-inline" jhiTranslate="artemisApp.quizExercise.preview">Preview</span>
                    </a>
                    <a
                        *ngIf="exercise.type === QUIZ"
                        [routerLink]="['/course-management', exercise.course?.id, 'quiz-exercises', exercise.id, 'solution']"
                        class="btn btn-success btn-sm"
                    >
                        <fa-icon [icon]="faEye"></fa-icon>
                        <span class="d-none d-md-inline" jhiTranslate="artemisApp.quizExercise.solution">Solution</span>
                    </a>
                    <ng-container *ngIf="exercise.isAtLeastEditor">
                        <!-- Actions for Editors and Instructors -->
                        <a
                            *ngIf="exercise.type !== QUIZ && (exercise.isAtLeastInstructor || exercise.type === PROGRAMMING)"
                            [routerLink]="baseResource + 'submissions'"
                            class="btn btn-success btn-sm"
                        >
                            <fa-icon [icon]="faBook"></fa-icon>
                            <span class="d-none d-md-inline" jhiTranslate="artemisApp.courseOverview.exerciseDetails.instructorActions.submissions">Submissions</span>
                        </a>
                        <a *ngIf="exercise.type === QUIZ" [routerLink]="baseResource + 'quiz-point-statistic'" class="btn btn-info btn-sm">
                            <fa-icon [icon]="faSignal"></fa-icon>
                            <span class="d-none d-md-inline" jhiTranslate="artemisApp.courseOverview.exerciseDetails.instructorActions.statistics">Statistics</span>
                        </a>
                        <a *ngIf="exercise.type === MODELING" [routerLink]="baseResource + 'exercise-statistics'" class="btn btn-info btn-sm">
                            <fa-icon [icon]="faSignal"></fa-icon>
                            <span class="d-none d-md-inline" jhiTranslate="artemisApp.courseOverview.exerciseDetails.instructorActions.statistics">Statistics</span>
                        </a>
                        <a *ngIf="exercise.type === PROGRAMMING" [routerLink]="baseResource + 'grading/test-cases'" class="btn btn-info btn-sm">
                            <fa-icon [icon]="faFileSignature"></fa-icon>
                            <span class="d-none d-md-inline" jhiTranslate="artemisApp.programmingExercise.configureGrading.shortTitle">Grading</span>
                        </a>
                        <a
                            *ngIf="!QUIZ_ENDED_STATUS.includes(quizExerciseStatus)"
                            [class.disabled]="quizExerciseStatus === QuizStatus.ACTIVE"
                            [routerLink]="baseResource + 'edit'"
                            class="btn btn-warning btn-sm"
                        >
                            <fa-icon [icon]="faWrench"></fa-icon>
                            <span class="d-none d-md-inline" jhiTranslate="entity.action.edit">Edit</span>
                        </a>
                        <a
                            *ngIf="QUIZ_ENDED_STATUS.includes(quizExerciseStatus) && exercise.isAtLeastInstructor"
                            [routerLink]="baseResource + 're-evaluate'"
                            class="btn btn-warning btn-sm"
                        >
                            <fa-icon [icon]="faWrench"></fa-icon>
                            <span class="d-none d-md-inline" jhiTranslate="entity.action.re-evaluate">Re-evaluate</span>
                        </a>
                    </ng-container>
                </div>
            </div>
        </div>
    </div>

    <div class="row">
        <div class="col flex-grow-1">
            <!-- EXERCISE ACTIONS END -->
            <!-- RESULTS START -->
            <div class="row" *ngIf="(this.sortedHistoryResults?.length && this.sortedHistoryResults.length > 1) || this.practiceStudentParticipation?.results?.length">
                <div class="row mb-2 mt-2 align-items-baseline d-none d-md-flex">
                    <div class="col-auto">
                        <h3>{{ 'artemisApp.courseOverview.exerciseDetails.recentResults' | artemisTranslate }}</h3>
                    </div>
                </div>
                <div class="row">
                    <jhi-result-history [results]="sortedHistoryResults" [exercise]="exercise"></jhi-result-history>
                </div>
                <div class="row mb-2 mt-2 align-items-baseline" *ngIf="showMoreResults">
                    <div class="col-auto">
                        <h3>{{ 'artemisApp.courseOverview.exerciseDetails.allResults' | artemisTranslate }}</h3>
                    </div>
                </div>
                <div class="row" *ngIf="showMoreResults">
                    <div class="col-12 col-md-12">
                        <div *ngFor="let result of sortedHistoryResults; let i = index">
                            <h4
                                *ngIf="
                                    result.submission &&
                                    result.submission.submissionDate &&
                                    (i === 0 ||
                                        !sortedHistoryResults[i - 1].submission ||
                                        !sortedHistoryResults[i - 1].submission?.submissionDate ||
                                        !dayjs(result.submission.submissionDate).isSame(sortedHistoryResults[i - 1].submission?.submissionDate, 'day'))
                                "
                                class="mt-2"
                            >
                                {{ result.submission.submissionDate | artemisDate : 'long-date' }}
                            </h4>
                            <jhi-result [result]="result" [showUngradedResults]="true" [showBadge]="true" [showTestDetails]="true" [exercise]="exercise"> </jhi-result>
                        </div>
                        <div class="no-results" *ngIf="!sortedHistoryResults">
                            {{ 'artemisApp.courseOverview.exerciseDetails.noResults' | artemisTranslate }}
                        </div>
                    </div>
                </div>
                <div class="row mb-2 mt-2 align-items-baseline">
                    <div class="col-auto">
                        <a class="text-primary" (click)="showMoreResults = !showMoreResults">
                            {{ 'artemisApp.courseOverview.exerciseDetails.' + (showMoreResults ? 'hideResults' : 'showResults') | artemisTranslate }}</a
                        >
                    </div>
                </div>
            </div>
            <!-- RESULTS END -->
            <!-- PROBLEM STATEMENT START -->
            <div *ngIf="exercise.type === PROGRAMMING; else exerciseTemplate" class="row mb-4">
                <jhi-programming-exercise-instructions
                    [exercise]="exercise"
                    [participation]="practiceStudentParticipation ?? gradedStudentParticipation!"
                    [personalParticipation]="true"
                >
                </jhi-programming-exercise-instructions>
            </div>
            <ng-template #exerciseTemplate>
                <div class="row mb-2 align-items-baseline" *ngIf="exercise.problemStatement" id="problem-statement">
                    <div class="col-12 col-md-12 markdown-preview problem-statement">
                        <h3>{{ 'artemisApp.courseOverview.exerciseDetails.problemStatement' | artemisTranslate }}</h3>
                        <p [innerHTML]="exercise!.problemStatement! | htmlForMarkdown"></p>
                    </div>
                </div>
            </ng-template>
            <!-- PROBLEM STATEMENT END -->
<<<<<<< HEAD
            <ng-container
                *ngIf="exampleSolutionInfo?.exampleSolutionUML || exampleSolutionInfo?.exampleSolution || exampleSolutionInfo?.isProgrammingExerciseExampleSolutionPublished"
            >
=======
            <ng-container *ngIf="exampleSolutionUML || exampleSolution || programmingExercise?.exampleSolutionPublished">
>>>>>>> 64ea9aef
                <div class="row mb-2 mt-2 align-items-baseline">
                    <div class="control-label" (click)="changeExampleSolution()">
                        <span class="h3 pe-2">{{ 'artemisApp.exercise.exampleSolution' | artemisTranslate }}</span>
                        <fa-icon class="pe-3" [icon]="exampleSolutionCollapsed ? faAngleDown : faAngleUp"></fa-icon>
                    </div>
                </div>
                <dl class="row-md jh-entity-details markdown-preview" *ngIf="!exampleSolutionCollapsed">
                    <dd *ngIf="exampleSolutionInfo?.exampleSolutionUML && exampleSolutionInfo?.modelingExercise" class="editor-outline-background">
                        <jhi-modeling-editor
                            [readOnly]="true"
                            [diagramType]="exampleSolutionInfo?.modelingExercise?.diagramType"
                            [umlModel]="exampleSolutionInfo?.exampleSolutionUML"
                            [withExplanation]="!!exampleSolutionInfo?.modelingExercise?.exampleSolutionExplanation"
                            [explanation]="exampleSolutionInfo?.modelingExercise?.exampleSolutionExplanation || ''"
                        ></jhi-modeling-editor>
                    </dd>
<<<<<<< HEAD
                    <dd *ngIf="exampleSolutionInfo?.exampleSolution" class="editor-outline-background" [innerHTML]="exampleSolutionInfo?.exampleSolution"></dd>
                    <dd *ngIf="exampleSolutionInfo?.isProgrammingExerciseExampleSolutionPublished" class="editor-outline-background">
                        <jhi-programming-exercise-example-solution-repo-download class="ms-2" [exerciseId]="exercise.id!"></jhi-programming-exercise-example-solution-repo-download>
                    </dd>
=======
                    <dd *ngIf="exampleSolution" class="editor-outline-background" [innerHTML]="exampleSolution"></dd>
                    <ng-container *ngIf="programmingExercise?.exampleSolutionPublished">
                        <dd class="editor-outline-background">
                            <jhi-programming-exercise-example-solution-repo-download
                                class="ms-2"
                                [exerciseId]="exercise.id!"
                                [title]="'artemisApp.programmingExercise.export.downloadExampleSolution'"
                            ></jhi-programming-exercise-example-solution-repo-download>
                        </dd>
                        <dd *ngIf="programmingExercise?.releaseTestsWithExampleSolution" class="editor-outline-background">
                            <jhi-programming-exercise-example-solution-repo-download
                                class="ms-2"
                                [exerciseId]="exercise.id!"
                                [includeTests]="true"
                                [title]="'artemisApp.programmingExercise.export.downloadTestsWithExampleSolution'"
                                ngbTooltip="{{ 'artemisApp.programmingExercise.studentDownloadTestsTooltip' | artemisTranslate }}"
                            ></jhi-programming-exercise-example-solution-repo-download>
                        </dd>
                    </ng-container>
>>>>>>> 64ea9aef
                </dl>
            </ng-container>
            <jhi-complaint-student-view
                *ngIf="
                    exercise &&
                    exercise.type === PROGRAMMING &&
                    !!gradedStudentParticipation &&
                    !!latestRatedResult &&
                    (latestRatedResult.assessmentType === AssessmentType.MANUAL ||
                        latestRatedResult.assessmentType === AssessmentType.SEMI_AUTOMATIC ||
                        allowComplaintsForAutomaticAssessments)
                "
                class="mb-2 mt-2 ms-3"
                [exercise]="exercise"
                [participation]="gradedStudentParticipation!"
                [result]="resultWithComplaint ? resultWithComplaint! : latestRatedResult!"
            >
            </jhi-complaint-student-view>
            <div
                class="row"
                *ngIf="
                    exercise?.type === PROGRAMMING &&
                    gradedStudentParticipation &&
                    latestRatedResult &&
                    (latestRatedResult.assessmentType === AssessmentType.MANUAL || latestRatedResult.assessmentType === AssessmentType.SEMI_AUTOMATIC)
                "
            >
                <jhi-rating class="mt-2 alert alert-info" [result]="latestRatedResult"></jhi-rating>
            </div>
            <jhi-exercise-hint-button-overlay
                class="p-3"
                [availableExerciseHints]="availableExerciseHints"
                [activatedExerciseHints]="activatedExerciseHints"
                (onHintActivated)="onHintActivated($event)"
            ></jhi-exercise-hint-button-overlay>
            <a
                *ngIf="plagiarismCaseInfo?.verdict === PlagiarismVerdict.NO_PLAGIARISM"
                class="btn btn-info btn-sm me-2"
                [routerLink]="['/courses', courseId, 'plagiarism-cases', plagiarismCaseInfo?.id]"
            >
                <span jhiTranslate="artemisApp.plagiarism.plagiarismCases.resolvedPlagiarismCase">Resolved Plagiarism Case</span>
            </a>
        </div>
        <div class="col d-flex flex-grow-1 justify-end" style="max-width: min-content">
            <router-outlet *ngIf="exercise.course && exercise.course.postsEnabled" (activate)="onChildActivate($event)"></router-outlet>
        </div>
    </div>
    <jhi-lti-initializer></jhi-lti-initializer>
</div><|MERGE_RESOLUTION|>--- conflicted
+++ resolved
@@ -183,13 +183,9 @@
                 </div>
             </ng-template>
             <!-- PROBLEM STATEMENT END -->
-<<<<<<< HEAD
             <ng-container
-                *ngIf="exampleSolutionInfo?.exampleSolutionUML || exampleSolutionInfo?.exampleSolution || exampleSolutionInfo?.isProgrammingExerciseExampleSolutionPublished"
-            >
-=======
-            <ng-container *ngIf="exampleSolutionUML || exampleSolution || programmingExercise?.exampleSolutionPublished">
->>>>>>> 64ea9aef
+                *ngIf="exampleSolutionInfo?.exampleSolutionUML || exampleSolutionInfo?.exampleSolution || programmingExercise?.exampleSolutionPublished"
+            >
                 <div class="row mb-2 mt-2 align-items-baseline">
                     <div class="control-label" (click)="changeExampleSolution()">
                         <span class="h3 pe-2">{{ 'artemisApp.exercise.exampleSolution' | artemisTranslate }}</span>
@@ -206,14 +202,8 @@
                             [explanation]="exampleSolutionInfo?.modelingExercise?.exampleSolutionExplanation || ''"
                         ></jhi-modeling-editor>
                     </dd>
-<<<<<<< HEAD
                     <dd *ngIf="exampleSolutionInfo?.exampleSolution" class="editor-outline-background" [innerHTML]="exampleSolutionInfo?.exampleSolution"></dd>
-                    <dd *ngIf="exampleSolutionInfo?.isProgrammingExerciseExampleSolutionPublished" class="editor-outline-background">
-                        <jhi-programming-exercise-example-solution-repo-download class="ms-2" [exerciseId]="exercise.id!"></jhi-programming-exercise-example-solution-repo-download>
-                    </dd>
-=======
-                    <dd *ngIf="exampleSolution" class="editor-outline-background" [innerHTML]="exampleSolution"></dd>
-                    <ng-container *ngIf="programmingExercise?.exampleSolutionPublished">
+                    <ng-container *ngIf="exampleSolutionInfo?.programmingExercise?.exampleSolutionPublished">
                         <dd class="editor-outline-background">
                             <jhi-programming-exercise-example-solution-repo-download
                                 class="ms-2"
@@ -221,7 +211,7 @@
                                 [title]="'artemisApp.programmingExercise.export.downloadExampleSolution'"
                             ></jhi-programming-exercise-example-solution-repo-download>
                         </dd>
-                        <dd *ngIf="programmingExercise?.releaseTestsWithExampleSolution" class="editor-outline-background">
+                        <dd *ngIf="exampleSolutionInfo?.programmingExercise?.releaseTestsWithExampleSolution" class="editor-outline-background">
                             <jhi-programming-exercise-example-solution-repo-download
                                 class="ms-2"
                                 [exerciseId]="exercise.id!"
@@ -231,7 +221,6 @@
                             ></jhi-programming-exercise-example-solution-repo-download>
                         </dd>
                     </ng-container>
->>>>>>> 64ea9aef
                 </dl>
             </ng-container>
             <jhi-complaint-student-view
