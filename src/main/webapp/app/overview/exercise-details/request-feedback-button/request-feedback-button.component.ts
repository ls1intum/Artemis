--- conflicted
+++ resolved
@@ -1,9 +1,5 @@
-<<<<<<< HEAD
-import { Component, OnInit, TemplateRef, inject, input, output } from '@angular/core';
-=======
-import { Component, OnDestroy, OnInit, inject, input, output } from '@angular/core';
+import { Component, OnDestroy, OnInit, TemplateRef, inject, input, output } from '@angular/core';
 import { Subscription, filter, skip } from 'rxjs';
->>>>>>> a4b94f85
 import { NgbTooltipModule } from '@ng-bootstrap/ng-bootstrap';
 import { FontAwesomeModule } from '@fortawesome/angular-fontawesome';
 import { faPenSquare } from '@fortawesome/free-solid-svg-icons';
@@ -19,15 +15,12 @@
 import { ExerciseDetailsType, ExerciseService } from 'app/exercises/shared/exercise/exercise.service';
 import { HttpErrorResponse, HttpResponse } from '@angular/common/http';
 import { ParticipationService } from 'app/exercises/shared/participation/participation.service';
-<<<<<<< HEAD
 import { AccountService } from 'app/core/auth/account.service';
 import { UserService } from 'app/core/user/user.service';
 import { NgbModal } from '@ng-bootstrap/ng-bootstrap';
-=======
 import { AssessmentType } from 'app/entities/assessment-type.model';
 import { ParticipationWebsocketService } from 'app/overview/participation-websocket.service';
 import { Result } from 'app/entities/result.model';
->>>>>>> a4b94f85
 
 @Component({
     selector: 'jhi-request-feedback-button',
@@ -40,12 +33,9 @@
     requestFeedbackEnabled = false;
     isExamExercise: boolean;
     participation?: StudentParticipation;
-<<<<<<< HEAD
     hasUserAcceptedExternalLLMUsage: boolean;
-=======
     currentFeedbackRequestCount = 0;
     feedbackRequestLimit = 10; // remark: this will be defined by the instructor and fetched
->>>>>>> a4b94f85
 
     isSubmitted = input<boolean>();
     pendingChanges = input<boolean>(false);
@@ -61,15 +51,12 @@
     private translateService = inject(TranslateService);
     private exerciseService = inject(ExerciseService);
     private participationService = inject(ParticipationService);
-<<<<<<< HEAD
     private accountService = inject(AccountService);
     private userService = inject(UserService);
     private modalService = inject(NgbModal);
-=======
     private participationWebsocketService = inject(ParticipationWebsocketService);
 
     private athenaResultUpdateListener?: Subscription;
->>>>>>> a4b94f85
 
     protected readonly ExerciseType = ExerciseType;
 
@@ -107,7 +94,6 @@
         }
     }
 
-<<<<<<< HEAD
     setUserAcceptedExternalLLMUsage(): void {
         this.hasUserAcceptedExternalLLMUsage = !!this.accountService.userIdentity?.externalLLMUsageAccepted;
     }
@@ -131,7 +117,8 @@
             return;
         }
         this.requestFeedback();
-=======
+    }
+
     private subscribeToResultUpdates() {
         if (!this.participation?.id) {
             return;
@@ -152,7 +139,6 @@
         if (result.completionDate && result.successful) {
             this.currentFeedbackRequestCount += 1;
         }
->>>>>>> a4b94f85
     }
 
     requestFeedback() {
