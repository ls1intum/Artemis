--- conflicted
+++ resolved
@@ -29,9 +29,6 @@
             >
                 <fa-icon [icon]="faPenSquare" [fixedWidth]="true" />
                 <span class="d-none d-md-inline" jhiTranslate="artemisApp.exerciseActions.requestAutomaticFeedback"></span>
-<<<<<<< HEAD
-            </button>
-=======
                 <span
                     class="badge"
                     [class.bg-warning]="this.currentFeedbackRequestCount < this.feedbackRequestLimit"
@@ -39,8 +36,7 @@
                 >
                     {{ this.currentFeedbackRequestCount }} / {{ this.feedbackRequestLimit }}
                 </span>
-            </a>
->>>>>>> a4b94f85
+            </button>
         }
     } @else {
         <a
