import { Component, HostBinding, Input, OnInit } from '@angular/core';
import { Exercise, isStartExerciseAvailable, ParticipationStatus } from 'app/entities/exercise';
import { InitializationState, Participation, ProgrammingExerciseStudentParticipation } from 'app/entities/participation';
import { CourseExerciseService } from 'app/entities/course';
import { JhiAlertService } from 'ng-jhipster';
import { SourceTreeService } from 'app/components/util/sourceTree.service';
import { IntelliJState } from 'app/intellij/intellij';
import { JavaBridgeService } from 'app/intellij/java-bridge.service';
import { IdeBuildAndTestService } from 'app/intellij/ide-build-and-test.service';
import { ProgrammingExercise } from 'app/entities/programming-exercise';
import { ActivatedRoute } from '@angular/router';
import { FeatureToggle } from 'app/feature-toggle';

@Component({
    selector: 'jhi-programming-exercise-student-ide-actions',
    templateUrl: './programming-exercise-student-ide-actions.component.html',
    styleUrls: ['../course-overview.scss'],
    providers: [JhiAlertService, SourceTreeService],
})
export class ProgrammingExerciseStudentIdeActionsComponent implements OnInit {
    readonly UNINITIALIZED = ParticipationStatus.UNINITIALIZED;
    readonly INITIALIZED = ParticipationStatus.INITIALIZED;
    readonly INACTIVE = ParticipationStatus.INACTIVE;
    ideState: IntelliJState;
    FeatureToggle = FeatureToggle;

    @Input() @HostBinding('class.col') equalColumns = true;
    @Input() @HostBinding('class.col-auto') smallColumns = false;

    @Input() exercise: Exercise;
    @Input() courseId: number;

    @Input() smallButtons: boolean;

    constructor(
        private jhiAlertService: JhiAlertService,
        private courseExerciseService: CourseExerciseService,
        private javaBridge: JavaBridgeService,
        private ideBuildAndTestService: IdeBuildAndTestService,
        private route: ActivatedRoute,
    ) {}

    ngOnInit(): void {
<<<<<<< HEAD
        this.javaBridge.state().subscribe((ideState: IntelliJState) => (this.isOpenedInIntelliJ = ideState.opened === this.exercise.id && !ideState.inInstructorView));
=======
        this.javaBridge.state().subscribe((ideState: IntelliJState) => (this.ideState = ideState));
        this.route.queryParams.subscribe(params => {
            if (params['withIdeSubmit']) {
                this.submitChanges();
            }
        });
>>>>>>> ca7e7e3c
    }

    /**
     * Get the participation status of the current exercise depending on if the user has already started the exercise
     * or not.
     *
     * @return The participation status of the current exercise
     */
    participationStatus(): ParticipationStatus {
        if (!this.hasParticipations()) {
            return ParticipationStatus.UNINITIALIZED;
        } else if (this.exercise.studentParticipations[0].initializationState === InitializationState.INITIALIZED) {
            return ParticipationStatus.INITIALIZED;
        }
        return ParticipationStatus.INACTIVE;
    }

    /**
     * see exercise-utils -> isStartExerciseAvailable
     */
    isStartExerciseAvailable(): boolean {
        return isStartExerciseAvailable(this.exercise as ProgrammingExercise);
    }

    /**
     * Determines if the current exercise has any participation. This indirectly reflects, whether the exercise has
     * already been started or not.
     *
     * @return True, if the exercise has any participation, false otherwise
     */
    hasParticipations(): boolean {
        return this.exercise.studentParticipations && this.exercise.studentParticipations.length > 0;
    }

    /**
     * Get the repo URL of a participation. Can be used to clone from the repo or push to it.
     *
     * @param participation The participation for which to get the repository URL
     * @return The URL of the remote repository in which the user's code referring the the current exercise is stored.
     */
    repositoryUrl(participation: Participation) {
        return (participation as ProgrammingExerciseStudentParticipation).repositoryUrl;
    }

    /**
     * Starts the exercise by initializing a new participation and creating a new personal repository.
     */
    startExercise() {
        this.exercise.loading = true;

        this.courseExerciseService
            .startExercise(this.courseId, this.exercise.id)
            .finally(() => (this.exercise.loading = false))
            .subscribe(
                participation => {
                    if (participation) {
                        this.exercise.studentParticipations = [participation];
                        this.exercise.participationStatus = this.participationStatus();
                    }
                    this.jhiAlertService.success('artemisApp.exercise.personalRepository');
                },
                error => {
                    console.log('Error: ' + error);
                    this.jhiAlertService.warning('artemisApp.exercise.startError');
                },
            );
    }

    /**
     * Imports the current exercise in the user's IDE and triggers the opening of the new project in the IDE
     */
    importIntoIntelliJ() {
        const title = this.exercise.title;
        const id = this.exercise.id;
        const repo = this.repositoryUrl(this.exercise.studentParticipations[0]);
        this.javaBridge.clone(repo, title, id, this.courseId);
    }

    /**
     * Submits the changes made in the IDE by staging everything, committing the changes and pushing them to master.
     */
    submitChanges() {
        this.javaBridge.submit();
        this.ideBuildAndTestService.listenOnBuildOutputAndForwardChanges(this.exercise as ProgrammingExercise);
    }
}<|MERGE_RESOLUTION|>--- conflicted
+++ resolved
@@ -41,16 +41,12 @@
     ) {}
 
     ngOnInit(): void {
-<<<<<<< HEAD
-        this.javaBridge.state().subscribe((ideState: IntelliJState) => (this.isOpenedInIntelliJ = ideState.opened === this.exercise.id && !ideState.inInstructorView));
-=======
         this.javaBridge.state().subscribe((ideState: IntelliJState) => (this.ideState = ideState));
         this.route.queryParams.subscribe(params => {
             if (params['withIdeSubmit']) {
                 this.submitChanges();
             }
         });
->>>>>>> ca7e7e3c
     }
 
     /**
