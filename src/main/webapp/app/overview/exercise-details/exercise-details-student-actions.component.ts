--- conflicted
+++ resolved
@@ -390,21 +390,10 @@
 
     hasAthenaResultForlatestSubmission(): boolean {
         if (this.gradedParticipation?.submissions && this.gradedParticipation?.results) {
-<<<<<<< HEAD
-            // submissions.results is always undefined so this is neccessary
             return (
                 this.gradedParticipation.submissions.last()?.id ===
                 this.gradedParticipation?.results.filter((result) => result.assessmentType == AssessmentType.AUTOMATIC_ATHENA && !!result.successful).first()?.submission?.id
             );
-=======
-            const sortedSubmissions = this.gradedParticipation.submissions.slice().sort((a, b) => {
-                const dateA = this.getDateValue(a.submissionDate) ?? -Infinity;
-                const dateB = this.getDateValue(b.submissionDate) ?? -Infinity;
-                return dateB - dateA;
-            });
-
-            return this.gradedParticipation.results.some((result) => result.submission?.id === sortedSubmissions[0]?.id);
->>>>>>> 71148afe
         }
         return false;
     }
