--- conflicted
+++ resolved
@@ -11,11 +11,7 @@
 import { StudentParticipation } from 'app/entities/participation/student-participation.model';
 import { ArtemisQuizService } from 'app/shared/quiz/quiz.service';
 import { finalize } from 'rxjs/operators';
-<<<<<<< HEAD
-import { faCodeBranch, faEye, faFolderOpen, faPenSquare, faPlayCircle, faRedo, faUsers } from '@fortawesome/free-solid-svg-icons';
-=======
 import { faEye, faFolderOpen, faPlayCircle, faRedo, faUsers } from '@fortawesome/free-solid-svg-icons';
->>>>>>> 405c2e13
 import { CourseExerciseService } from 'app/exercises/shared/course-exercises/course-exercise.service';
 import { ParticipationService } from 'app/exercises/shared/participation/participation.service';
 import dayjs from 'dayjs/esm';
@@ -105,22 +101,6 @@
     readonly faEye = faEye;
     readonly faPlayCircle = faPlayCircle;
     readonly faRedo = faRedo;
-<<<<<<< HEAD
-    readonly faCodeBranch = faCodeBranch;
-    readonly faPenSquare = faPenSquare;
-
-    private feedbackSent = false;
-
-    constructor(
-        private alertService: AlertService,
-        private courseExerciseService: CourseExerciseService,
-        private router: Router,
-        private translateService: TranslateService,
-        private participationService: ParticipationService,
-        private profileService: ProfileService,
-    ) {}
-=======
->>>>>>> 405c2e13
 
     ngOnInit(): void {
         this.repositoryLink = this.router.url;
