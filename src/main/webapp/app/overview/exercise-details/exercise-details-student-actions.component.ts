--- conflicted
+++ resolved
@@ -106,31 +106,6 @@
             this.profileService.getProfileInfo().subscribe((profileInfo) => {
                 this.localVCEnabled = profileInfo.activeProfiles?.includes(PROFILE_LOCALVC);
                 this.athenaEnabled = profileInfo.activeProfiles?.includes(PROFILE_ATHENA);
-<<<<<<< HEAD
-=======
-                // The online IDE is only available with correct SpringProfile and if it's enabled for this exercise
-                if (profileInfo.activeProfiles?.includes(PROFILE_THEIA) && this.programmingExercise) {
-                    this.theiaEnabled = true;
-
-                    // Set variables now, sanitize later on
-                    this.theiaPortalURL = profileInfo.theiaPortalURL ?? '';
-
-                    // Verify that Theia's portal URL is set
-                    if (this.theiaPortalURL === '') {
-                        this.theiaEnabled = false;
-                    }
-
-                    // Verify that the exercise allows the online IDE
-                    if (!this.programmingExercise.allowOnlineIde) {
-                        this.theiaEnabled = false;
-                    }
-
-                    // Verify that the exercise has a theia blueprint configured
-                    if (!this.programmingExercise.buildConfig?.theiaImage) {
-                        this.theiaEnabled = false;
-                    }
-                }
->>>>>>> 85fc9b7e
             });
         } else if (this.exercise.type === ExerciseType.MODELING) {
             this.editorLabel = 'openModelingEditor';
