--- conflicted
+++ resolved
@@ -18,7 +18,7 @@
 import dayjs from 'dayjs/esm';
 import { QuizExercise } from 'app/entities/quiz/quiz-exercise.model';
 import { ProfileService } from 'app/shared/layouts/profiles/profile.service';
-import { PROFILE_LOCALVC, PROFILE_THEIA } from 'app/app.constants';
+import { PROFILE_ATHENA, PROFILE_LOCALVC, PROFILE_THEIA } from 'app/app.constants';
 import { AssessmentType } from 'app/entities/assessment-type.model';
 
 @Component({
@@ -40,6 +40,7 @@
     @Input() smallButtons: boolean;
     @Input() examMode: boolean;
     @Input() isGeneratingFeedback: boolean;
+
     @Output() generatingFeedback: EventEmitter<void> = new EventEmitter<void>();
 
     // extension points, see shared/extension-point
@@ -55,6 +56,7 @@
     beforeDueDate: boolean;
     editorLabel?: string;
     localVCEnabled = false;
+    athenaEnabled = false;
     routerLink: string;
     repositoryLink: string;
 
@@ -71,6 +73,8 @@
     readonly faDesktop = faDesktop;
     readonly faPenSquare = faPenSquare;
 
+    private feedbackSent = false;
+
     constructor(
         private alertService: AlertService,
         private courseExerciseService: CourseExerciseService,
@@ -105,11 +109,8 @@
             this.programmingExercise = this.exercise as ProgrammingExercise;
             this.profileService.getProfileInfo().subscribe((profileInfo) => {
                 this.localVCEnabled = profileInfo.activeProfiles?.includes(PROFILE_LOCALVC);
-<<<<<<< HEAD
-
-=======
                 this.athenaEnabled = profileInfo.activeProfiles?.includes(PROFILE_ATHENA);
->>>>>>> 4932dc94
+
                 // The online IDE is only available with correct SpringProfile and if it's enabled for this exercise
                 if (profileInfo.activeProfiles?.includes(PROFILE_THEIA) && this.programmingExercise) {
                     this.theiaEnabled = true;
@@ -135,11 +136,11 @@
             });
         } else if (this.exercise.type === ExerciseType.MODELING) {
             this.editorLabel = 'openModelingEditor';
+        } else if (this.exercise.type === ExerciseType.TEXT) {
+            this.editorLabel = 'openTextEditor';
             this.profileService.getProfileInfo().subscribe((profileInfo) => {
                 this.athenaEnabled = profileInfo.activeProfiles?.includes(PROFILE_ATHENA);
             });
-        } else if (this.exercise.type === ExerciseType.TEXT) {
-            this.editorLabel = 'openTextEditor';
         } else if (this.exercise.type === ExerciseType.FILE_UPLOAD) {
             this.editorLabel = 'uploadFile';
         }
@@ -254,6 +255,30 @@
             });
     }
 
+    // this method will be removed once text and modeling support new component
+    requestFeedback() {
+        if (!this.assureConditionsSatisfied()) return;
+        if (this.exercise.type === ExerciseType.PROGRAMMING) {
+            const confirmLockRepository = this.translateService.instant('artemisApp.exercise.lockRepositoryWarning');
+            if (!window.confirm(confirmLockRepository)) {
+                return;
+            }
+        }
+
+        this.courseExerciseService.requestFeedback(this.exercise.id!).subscribe({
+            next: (participation: StudentParticipation) => {
+                if (participation) {
+                    this.generatingFeedback.emit();
+                    this.feedbackSent = true;
+                    this.alertService.success('artemisApp.exercise.feedbackRequestSent');
+                }
+            },
+            error: (error) => {
+                this.alertService.error(`artemisApp.${error.error.entityName}.errors.${error.error.errorKey}`);
+            },
+        });
+    }
+
     get isBeforeStartDateAndStudent(): boolean {
         return !this.exercise.isAtLeastTutor && !!this.exercise.startDate && dayjs().isBefore(this.exercise.startDate);
     }
@@ -306,8 +331,6 @@
     buildPlanUrl(participation: StudentParticipation) {
         return (participation as ProgrammingExerciseStudentParticipation).buildPlanUrl;
     }
-<<<<<<< HEAD
-=======
 
     /**
      * Checks if the conditions for requesting automatic non-graded feedback are satisfied.
@@ -317,6 +340,7 @@
      * 3. There is no already pending feedback request.
      * @returns {boolean} `true` if all conditions are satisfied, otherwise `false`.
      */
+    // this method will be removed once text and modeling support new component
     assureConditionsSatisfied(): boolean {
         this.updateParticipations();
         if (this.exercise.type === ExerciseType.PROGRAMMING) {
@@ -364,28 +388,12 @@
 
     hasAthenaResultForlatestSubmission(): boolean {
         if (this.gradedParticipation?.submissions && this.gradedParticipation?.results) {
-            const sortedSubmissions = this.gradedParticipation.submissions.slice().sort((a, b) => {
-                const dateA = this.getDateValue(a.submissionDate) ?? -Infinity;
-                const dateB = this.getDateValue(b.submissionDate) ?? -Infinity;
-                return dateB - dateA;
-            });
-
-            return this.gradedParticipation.results.some((result) => result.submission?.id === sortedSubmissions[0]?.id);
+            // submissions.results is always undefined so this is neccessary
+            return (
+                this.gradedParticipation.submissions.last()?.id ===
+                this.gradedParticipation?.results.filter((result) => result.assessmentType == AssessmentType.AUTOMATIC_ATHENA).first()?.submission?.id
+            );
         }
         return false;
     }
-
-    private getDateValue = (date: any): number => {
-        if (dayjs.isDayjs(date)) {
-            return date.valueOf();
-        }
-        if (date instanceof Date) {
-            return date.valueOf();
-        }
-        if (typeof date === 'string') {
-            return new Date(date).valueOf();
-        }
-        return -Infinity; // fallback for null, undefined, or invalid dates
-    };
->>>>>>> 4932dc94
 }