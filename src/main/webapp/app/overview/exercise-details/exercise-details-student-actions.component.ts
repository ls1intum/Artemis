import { Component, EventEmitter, HostBinding, Input, OnChanges, OnInit, Output, inject } from '@angular/core';
import { RouterLink } from '@angular/router';
import { AlertService } from 'app/core/util/alert.service';
import { ExternalCloningService } from 'app/exercises/programming/shared/service/external-cloning.service';
import { FeatureToggle } from 'app/shared/feature-toggle/feature-toggle.service';
import { InitializationState } from 'app/entities/participation/participation.model';
import { Exercise, ExerciseType } from 'app/entities/exercise.model';
import { hasExerciseDueDatePassed, isResumeExerciseAvailable, isStartExerciseAvailable, isStartPracticeAvailable } from 'app/exercises/shared/exercise/exercise.utils';
import { ProgrammingExerciseStudentParticipation } from 'app/entities/participation/programming-exercise-student-participation.model';
import { ProgrammingExercise } from 'app/entities/programming/programming-exercise.model';
import { StudentParticipation } from 'app/entities/participation/student-participation.model';
import { ArtemisQuizService } from 'app/shared/quiz/quiz.service';
import { finalize } from 'rxjs/operators';
import { faDesktop, faEye, faFolderOpen, faPlayCircle, faRedo, faUsers } from '@fortawesome/free-solid-svg-icons';
import { CourseExerciseService } from 'app/exercises/shared/course-exercises/course-exercise.service';
import { ParticipationService } from 'app/exercises/shared/participation/participation.service';
import dayjs from 'dayjs/esm';
import { QuizExercise } from 'app/entities/quiz/quiz-exercise.model';
import { ProfileService } from 'app/shared/layouts/profiles/profile.service';
import { PROFILE_ATHENA, PROFILE_LOCALVC, PROFILE_THEIA } from 'app/app.constants';
import { AssessmentType } from 'app/entities/assessment-type.model';
import { ButtonType } from 'app/shared/components/button.component';
import { NgTemplateOutlet } from '@angular/common';
import { ExerciseActionButtonComponent } from 'app/shared/components/exercise-action-button.component';
import { NgbTooltip } from '@ng-bootstrap/ng-bootstrap';
import { FeatureToggleDirective } from 'app/shared/feature-toggle/feature-toggle.directive';
import { StartPracticeModeButtonComponent } from 'app/shared/components/start-practice-mode-button/start-practice-mode-button.component';
import { OpenCodeEditorButtonComponent } from 'app/shared/components/open-code-editor-button/open-code-editor-button.component';
import { CodeButtonComponent } from 'app/shared/components/code-button/code-button.component';
import { FaIconComponent } from '@fortawesome/angular-fontawesome';
import { TranslateDirective } from 'app/shared/language/translate.directive';
import { RequestFeedbackButtonComponent } from './request-feedback-button/request-feedback-button.component';
import { ArtemisTranslatePipe } from 'app/shared/pipes/artemis-translate.pipe';

@Component({
    imports: [
        NgTemplateOutlet,
        ExerciseActionButtonComponent,
        RouterLink,
        NgbTooltip,
        FeatureToggleDirective,
        StartPracticeModeButtonComponent,
        // TODO: the extension point for Orion does not work with Angular 19, we need to find a different solution
        // ExtensionPointDirective,
        OpenCodeEditorButtonComponent,
        CodeButtonComponent,
        FaIconComponent,
        TranslateDirective,
        RequestFeedbackButtonComponent,
        ArtemisTranslatePipe,
    ],
    providers: [ExternalCloningService],
    selector: 'jhi-exercise-details-student-actions',
    styleUrls: ['../course-overview.scss'],
    templateUrl: './exercise-details-student-actions.component.html',
})
export class ExerciseDetailsStudentActionsComponent implements OnInit, OnChanges {
    private alertService = inject(AlertService);
    private courseExerciseService = inject(CourseExerciseService);
    private participationService = inject(ParticipationService);
    private profileService = inject(ProfileService);

    readonly FeatureToggle = FeatureToggle;
    readonly ExerciseType = ExerciseType;
    readonly InitializationState = InitializationState;
    protected readonly ButtonType = ButtonType;

    @Input() @HostBinding('class.col') equalColumns = true;
    @Input() @HostBinding('class.col-auto') smallColumns = false;

    @Input() exercise: Exercise;
    @Input() courseId: number;
    @Input() smallButtons: boolean;
    @Input() examMode: boolean;
    @Input() isGeneratingFeedback: boolean;

    @Output() generatingFeedback: EventEmitter<void> = new EventEmitter<void>();

    // extension points, see shared/extension-point
    // TODO: the extension point for Orion does not work with Angular 19, we need to find a different solution
    // @ContentChild('overrideCodeAndOnlineEditorButton') overrideCodeAndOnlineEditorButton: TemplateRef<any>;

    uninitializedQuiz: boolean;
    quizNotStarted: boolean;
    gradedParticipation?: StudentParticipation;
    practiceParticipation?: StudentParticipation;
    programmingExercise?: ProgrammingExercise;
    isTeamAvailable: boolean;
    hasRatedGradedResult: boolean;
    beforeDueDate: boolean;
    editorLabel?: string;
    localVCEnabled = false;
    athenaEnabled = false;
    routerLink: string;
    repositoryLink: string;

    theiaEnabled = false;
    theiaPortalURL: string;

    // Icons
    readonly faFolderOpen = faFolderOpen;
    readonly faUsers = faUsers;
    readonly faEye = faEye;
    readonly faPlayCircle = faPlayCircle;
    readonly faRedo = faRedo;
    readonly faDesktop = faDesktop;

    ngOnInit(): void {
<<<<<<< HEAD
        this.repositoryLink = this.router.url;
        if (this.repositoryLink.endsWith('exercises')) {
            this.repositoryLink += `/${this.exercise.id}`;
        }
        if (this.repositoryLink.includes('exams')) {
            if (this.repositoryLink.includes('test-exam')) {
                this.repositoryLink = this.repositoryLink.replace('/test-exam/start', '');
            }
            this.repositoryLink += `/exercises/${this.exercise.id}`;
        }
        if (this.repositoryLink.includes('dashboard')) {
            const parts = this.repositoryLink.split('/');
            this.repositoryLink = [...parts.slice(0, parts.indexOf('dashboard')), 'exercises', this.exercise.id].join('/');
        }
        if (this.repositoryLink.includes('lectures')) {
            const parts = this.repositoryLink.split('/');
            this.repositoryLink = [...parts.slice(0, parts.indexOf('lectures')), 'exercises', this.exercise.id].join('/');
        }

=======
>>>>>>> cf1ea29a
        if (this.exercise.type === ExerciseType.QUIZ) {
            const quizExercise = this.exercise as QuizExercise;
            this.uninitializedQuiz = ArtemisQuizService.isUninitialized(quizExercise);
            this.quizNotStarted = ArtemisQuizService.notStarted(quizExercise);
        } else if (this.exercise.type === ExerciseType.PROGRAMMING) {
            this.programmingExercise = this.exercise as ProgrammingExercise;
            this.profileService.getProfileInfo().subscribe((profileInfo) => {
                this.localVCEnabled = profileInfo.activeProfiles?.includes(PROFILE_LOCALVC);
                this.athenaEnabled = profileInfo.activeProfiles?.includes(PROFILE_ATHENA);

                // The online IDE is only available with correct SpringProfile and if it's enabled for this exercise
                if (profileInfo.activeProfiles?.includes(PROFILE_THEIA) && this.programmingExercise) {
                    this.theiaEnabled = true;

                    // Set variables now, sanitize later on
                    this.theiaPortalURL = profileInfo.theiaPortalURL ?? '';

                    // Verify that Theia's portal URL is set
                    if (this.theiaPortalURL === '') {
                        this.theiaEnabled = false;
                    }

                    // Verify that the exercise allows the online IDE
                    if (!this.programmingExercise.allowOnlineIde) {
                        this.theiaEnabled = false;
                    }

                    // Verify that the exercise has a theia blueprint configured
                    if (!this.programmingExercise.buildConfig?.theiaImage) {
                        this.theiaEnabled = false;
                    }
                }
            });
        } else if (this.exercise.type === ExerciseType.MODELING) {
            this.editorLabel = 'openModelingEditor';
            this.profileService.getProfileInfo().subscribe((profileInfo) => {
                this.athenaEnabled = profileInfo.activeProfiles?.includes(PROFILE_ATHENA);
            });
        } else if (this.exercise.type === ExerciseType.TEXT) {
            this.editorLabel = 'openTextEditor';
            this.profileService.getProfileInfo().subscribe((profileInfo) => {
                this.athenaEnabled = profileInfo.activeProfiles?.includes(PROFILE_ATHENA);
            });
        } else if (this.exercise.type === ExerciseType.FILE_UPLOAD) {
            this.editorLabel = 'uploadFile';
        }

        this.beforeDueDate = !this.exercise.dueDate || !hasExerciseDueDatePassed(this.exercise, this.gradedParticipation);
    }

    /**
     * Viewing the team is only possible if it's a team exercise and the student is already assigned to a team.
     */
    ngOnChanges() {
        this.updateParticipations();
        this.isTeamAvailable = !!(this.exercise.teamMode && this.exercise.studentAssignedTeamIdComputed && this.exercise.studentAssignedTeamId);
    }

    startOnlineIDE() {
        window.open(this.theiaPortalURL, '_blank');
    }

    receiveNewParticipation(newParticipation: StudentParticipation) {
        const studentParticipations = this.exercise.studentParticipations ?? [];
        if (studentParticipations.map((participation) => participation.id).includes(newParticipation.id)) {
            this.exercise.studentParticipations = studentParticipations.map((participation) => (participation.id === newParticipation.id ? newParticipation : participation));
        } else {
            this.exercise.studentParticipations = [...studentParticipations, newParticipation];
        }
        this.updateParticipations();
    }

    updateParticipations() {
        const studentParticipations = this.exercise.studentParticipations ?? [];
        this.gradedParticipation = this.participationService.getSpecificStudentParticipation(studentParticipations, false);
        this.practiceParticipation = this.participationService.getSpecificStudentParticipation(studentParticipations, true);

        this.hasRatedGradedResult = !!this.gradedParticipation?.results?.some((result) => result.rated === true && result.assessmentType !== AssessmentType.AUTOMATIC_ATHENA);
    }

    /**
     * Starting an exercise is not possible in the exam or if it's a team exercise and the student is not yet assigned a team, otherwise see exercise.utils ->
     * isStartExerciseAvailable
     */
    isStartExerciseAvailable(): boolean {
        const individualExerciseOrTeamAssigned = !!(!this.exercise.teamMode || this.exercise.studentAssignedTeamId);
        return !this.examMode && individualExerciseOrTeamAssigned && isStartExerciseAvailable(this.exercise, this.gradedParticipation);
    }

    /**
     * Resuming an exercise is not possible in the exam, otherwise see exercise.utils -> isResumeExerciseAvailable
     */
    isResumeExerciseAvailable(participation?: StudentParticipation): boolean {
        return !this.examMode && isResumeExerciseAvailable(this.exercise, participation);
    }

    /**
     * Practicing an exercise is not possible in the exam, otherwise see exercise.utils -> isStartPracticeAvailable
     */
    isStartPracticeAvailable(): boolean {
        return !this.examMode && isStartPracticeAvailable(this.exercise, this.practiceParticipation);
    }

    startExercise() {
        this.exercise.loading = true;
        this.courseExerciseService
            .startExercise(this.exercise.id!)
            .pipe(finalize(() => (this.exercise.loading = false)))
            .subscribe({
                next: (participation) => {
                    if (participation) {
                        this.receiveNewParticipation(participation);
                    }
                    if (this.programmingExercise) {
                        if (participation?.initializationState === InitializationState.INITIALIZED) {
                            if (this.programmingExercise.allowOfflineIde) {
                                this.alertService.success('artemisApp.exercise.personalRepositoryClone');
                            } else {
                                this.alertService.success('artemisApp.exercise.personalRepositoryOnline');
                            }
                        } else {
                            this.alertService.error('artemisApp.exercise.startError');
                        }
                    }
                },
                error: () => {
                    this.alertService.error('artemisApp.exercise.startError');
                },
            });
    }

    /**
     * resume the programming exercise
     */
    resumeProgrammingExercise(testRun: boolean) {
        this.exercise.loading = true;
        const participation = testRun ? this.practiceParticipation : this.gradedParticipation;
        this.courseExerciseService
            .resumeProgrammingExercise(this.exercise.id!, participation!.id!)
            .pipe(finalize(() => (this.exercise.loading = false)))
            .subscribe({
                next: (resumedParticipation: StudentParticipation) => {
                    if (resumedParticipation) {
                        // Otherwise the client would think that all results are loaded, but there would not be any (=> no graded result).
                        resumedParticipation.results = participation ? participation.results : [];
                        const replacedIndex = this.exercise.studentParticipations!.indexOf(participation!);
                        this.exercise.studentParticipations![replacedIndex] = resumedParticipation;
                        this.updateParticipations();
                        this.alertService.success('artemisApp.exercise.resumeProgrammingExercise');
                    }
                },
                error: (error) => {
                    this.alertService.error(`artemisApp.${error.error.entityName}.errors.${error.error.errorKey}`);
                },
            });
    }

    get isBeforeStartDateAndStudent(): boolean {
        return !this.exercise.isAtLeastTutor && !!this.exercise.startDate && dayjs().isBefore(this.exercise.startDate);
    }

    /**
     * Display the 'open code editor' or 'code' buttons if
     * - the participation is initialized (build plan exists, this is always the case during an exam), or
     * - the participation is inactive (build plan cleaned up), but can not be resumed (e.g. because we're after the due date)
     *
     * for all conditions it is important that the repository is set
     *
     * For course exercises, an initialized practice participation should only be displayed if it's not possible to start a new graded participation.
     * For exam exercises, only one active participation can exist, so this should be shown.
     */
    public shouldDisplayIDEButtons(): boolean {
        if (!this.isRepositoryUriSet()) {
            return false;
        }
        const shouldPreferPractice = this.participationService.shouldPreferPractice(this.exercise);
        const activePracticeParticipation = this.practiceParticipation?.initializationState === InitializationState.INITIALIZED && (shouldPreferPractice || this.examMode);
        const activeGradedParticipation = this.gradedParticipation?.initializationState === InitializationState.INITIALIZED;
        const inactiveGradedParticipation =
            !!this.gradedParticipation?.initializationState &&
            [InitializationState.INACTIVE, InitializationState.FINISHED].includes(this.gradedParticipation.initializationState) &&
            !isStartExerciseAvailable(this.exercise, this.gradedParticipation);

        return activePracticeParticipation || activeGradedParticipation || inactiveGradedParticipation;
    }

    /**
     * Returns true if the repository uri of the active participation is set
     * We don't want to show buttons that would interact with the repository if the repository is not set
     */
    private isRepositoryUriSet(): boolean {
        const participations = this.exercise.studentParticipations ?? [];
        const activeParticipation: ProgrammingExerciseStudentParticipation = this.participationService.getSpecificStudentParticipation(participations, false) ?? participations[0];
        return !!activeParticipation?.repositoryUri;
    }

    /**
     * Returns the id of the team that the student is assigned to (only applicable to team-based exercises)
     *
     * @return {assignedTeamId}
     */
    get assignedTeamId(): number | undefined {
        const participations = this.exercise.studentParticipations;
        return participations?.length ? participations[0].team?.id : this.exercise.studentAssignedTeamId;
    }
}<|MERGE_RESOLUTION|>--- conflicted
+++ resolved
@@ -106,28 +106,6 @@
     readonly faDesktop = faDesktop;
 
     ngOnInit(): void {
-<<<<<<< HEAD
-        this.repositoryLink = this.router.url;
-        if (this.repositoryLink.endsWith('exercises')) {
-            this.repositoryLink += `/${this.exercise.id}`;
-        }
-        if (this.repositoryLink.includes('exams')) {
-            if (this.repositoryLink.includes('test-exam')) {
-                this.repositoryLink = this.repositoryLink.replace('/test-exam/start', '');
-            }
-            this.repositoryLink += `/exercises/${this.exercise.id}`;
-        }
-        if (this.repositoryLink.includes('dashboard')) {
-            const parts = this.repositoryLink.split('/');
-            this.repositoryLink = [...parts.slice(0, parts.indexOf('dashboard')), 'exercises', this.exercise.id].join('/');
-        }
-        if (this.repositoryLink.includes('lectures')) {
-            const parts = this.repositoryLink.split('/');
-            this.repositoryLink = [...parts.slice(0, parts.indexOf('lectures')), 'exercises', this.exercise.id].join('/');
-        }
-
-=======
->>>>>>> cf1ea29a
         if (this.exercise.type === ExerciseType.QUIZ) {
             const quizExercise = this.exercise as QuizExercise;
             this.uninitializedQuiz = ArtemisQuizService.isUninitialized(quizExercise);
