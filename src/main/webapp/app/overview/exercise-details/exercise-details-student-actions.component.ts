--- conflicted
+++ resolved
@@ -11,11 +11,7 @@
 import { StudentParticipation } from 'app/entities/participation/student-participation.model';
 import { ArtemisQuizService } from 'app/shared/quiz/quiz.service';
 import { finalize } from 'rxjs/operators';
-<<<<<<< HEAD
-import { faCodeBranch, faExternalLinkAlt, faEye, faFolderOpen, faPenSquare, faPlayCircle, faRedo, faUsers } from '@fortawesome/free-solid-svg-icons';
-=======
-import { faCodeBranch, faComment, faEye, faFolderOpen, faPlayCircle, faRedo, faUsers } from '@fortawesome/free-solid-svg-icons';
->>>>>>> 2ce2dd75
+import { faCodeBranch, faExternalLinkAlt, faEye, faFolderOpen, faPenSquare, faPlayCircle, faRedo, faUsers, faComment } from '@fortawesome/free-solid-svg-icons';
 import { CourseExerciseService } from 'app/exercises/shared/course-exercises/course-exercise.service';
 import { TranslateService } from '@ngx-translate/core';
 import { ParticipationService } from 'app/exercises/shared/participation/participation.service';
@@ -282,7 +278,6 @@
         const participations = this.exercise.studentParticipations;
         return participations?.length ? participations[0].team?.id : this.exercise.studentAssignedTeamId;
     }
-<<<<<<< HEAD
 
     buildPlanUrl(participation: StudentParticipation) {
         return (participation as ProgrammingExerciseStudentParticipation).buildPlanUrl;
@@ -333,6 +328,4 @@
 
         return true;
     }
-=======
->>>>>>> 2ce2dd75
 }