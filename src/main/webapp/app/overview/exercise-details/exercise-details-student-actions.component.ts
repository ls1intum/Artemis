--- conflicted
+++ resolved
@@ -11,15 +11,10 @@
 import { ProgrammingExercise } from 'app/entities/programming-exercise.model';
 import { StudentParticipation } from 'app/entities/participation/student-participation.model';
 import { finalize } from 'rxjs/operators';
-<<<<<<< HEAD
-import { faEye, faFolderOpen, faPlayCircle, faRedo, faSignal, faUsers, faExternalLinkAlt, faComment } from '@fortawesome/free-solid-svg-icons';
+import { faEye, faFolderOpen, faPlayCircle, faRedo, faSignal, faExternalLinkAlt, faUsers, faComment } from '@fortawesome/free-solid-svg-icons';
 import { CourseExerciseService } from 'app/exercises/shared/course-exercises/course-exercise.service';
 import { TranslateService } from '@ngx-translate/core';
-=======
-import { faExternalLinkAlt, faEye, faFolderOpen, faPlayCircle, faRedo, faSignal, faUsers } from '@fortawesome/free-solid-svg-icons';
-import { CourseExerciseService } from 'app/exercises/shared/course-exercises/course-exercise.service';
 import { ParticipationService } from 'app/exercises/shared/participation/participation.service';
->>>>>>> e4c89864
 
 @Component({
     selector: 'jhi-exercise-details-student-actions',
@@ -61,11 +56,8 @@
         private courseExerciseService: CourseExerciseService,
         private httpClient: HttpClient,
         private router: Router,
-<<<<<<< HEAD
         private translateService: TranslateService,
-=======
         private participationService: ParticipationService,
->>>>>>> e4c89864
     ) {}
 
     /**
