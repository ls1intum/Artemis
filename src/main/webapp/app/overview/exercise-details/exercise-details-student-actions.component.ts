--- conflicted
+++ resolved
@@ -121,39 +121,6 @@
             });
     }
 
-<<<<<<< HEAD
-=======
-    startPractice(): void {
-        this.startingPracticeMode = true;
-        this.courseExerciseService
-            .startPractice(this.exercise.id!)
-            .pipe(finalize(() => (this.startingPracticeMode = false)))
-            .subscribe({
-                next: (participation) => {
-                    if (participation) {
-                        if (this.exercise.studentParticipations?.some((studentParticipation) => studentParticipation.id === participation.id)) {
-                            this.exercise.studentParticipations = this.exercise.studentParticipations?.map((studentParticipation) =>
-                                studentParticipation.id === participation.id ? participation : studentParticipation,
-                            );
-                        } else {
-                            this.exercise.studentParticipations = [...(this.exercise.studentParticipations ?? []), participation];
-                        }
-                    }
-                    if (this.exercise.type === ExerciseType.PROGRAMMING) {
-                        if ((this.exercise as ProgrammingExercise).allowOfflineIde) {
-                            this.alertService.success('artemisApp.exercise.personalRepositoryClone');
-                        } else {
-                            this.alertService.success('artemisApp.exercise.personalRepositoryOnline');
-                        }
-                    }
-                },
-                error: () => {
-                    this.alertService.warning('artemisApp.exercise.startError');
-                },
-            });
-    }
-
->>>>>>> 69949599
     /**
      * resume the programming exercise
      */
