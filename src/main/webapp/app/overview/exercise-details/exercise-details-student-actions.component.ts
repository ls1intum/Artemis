import { Component, ContentChild, HostBinding, Input, OnChanges, OnInit, TemplateRef } from '@angular/core';
import { Router } from '@angular/router';
import { AlertService } from 'app/core/util/alert.service';
import { HttpClient } from '@angular/common/http';
import { SourceTreeService } from 'app/exercises/programming/shared/service/sourceTree.service';
import { FeatureToggle } from 'app/shared/feature-toggle/feature-toggle.service';
import { InitializationState } from 'app/entities/participation/participation.model';
import { Exercise, ExerciseType } from 'app/entities/exercise.model';
import { isResumeExerciseAvailable, isStartExerciseAvailable, isStartPracticeAvailable } from 'app/exercises/shared/exercise/exercise.utils';
import { ProgrammingExerciseStudentParticipation } from 'app/entities/participation/programming-exercise-student-participation.model';
import { ProgrammingExercise } from 'app/entities/programming-exercise.model';
import { StudentParticipation } from 'app/entities/participation/student-participation.model';
import { ArtemisQuizService } from 'app/shared/quiz/quiz.service';
import { finalize } from 'rxjs/operators';
import { faCodeBranch, faComment, faExternalLinkAlt, faEye, faFolderOpen, faPenSquare, faPlayCircle, faRedo, faUsers } from '@fortawesome/free-solid-svg-icons';
import { CourseExerciseService } from 'app/exercises/shared/course-exercises/course-exercise.service';
import { TranslateService } from '@ngx-translate/core';
import { ParticipationService } from 'app/exercises/shared/participation/participation.service';
import dayjs from 'dayjs/esm';
import { QuizExercise } from 'app/entities/quiz/quiz-exercise.model';
import { ProfileService } from 'app/shared/layouts/profiles/profile.service';
import { PROFILE_ATHENA, PROFILE_LOCALVC } from 'app/app.constants';

@Component({
    selector: 'jhi-exercise-details-student-actions',
    templateUrl: './exercise-details-student-actions.component.html',
    styleUrls: ['../course-overview.scss'],
    providers: [SourceTreeService],
})
export class ExerciseDetailsStudentActionsComponent implements OnInit, OnChanges {
    readonly FeatureToggle = FeatureToggle;
    readonly ExerciseType = ExerciseType;
    readonly InitializationState = InitializationState;

    @Input() @HostBinding('class.col') equalColumns = true;
    @Input() @HostBinding('class.col-auto') smallColumns = false;

    @Input() exercise: Exercise;
    @Input() courseId: number;
    @Input() smallButtons: boolean;
    @Input() examMode: boolean;

    // extension points, see shared/extension-point
    @ContentChild('overrideCloneOnlineEditorButton') overrideCloneOnlineEditorButton: TemplateRef<any>;

    uninitializedQuiz: boolean;
    quizNotStarted: boolean;
    gradedParticipation?: StudentParticipation;
    practiceParticipation?: StudentParticipation;
    programmingExercise?: ProgrammingExercise;
    isTeamAvailable: boolean;
    hasRatedGradedResult: boolean;
    beforeDueDate: boolean;
    editorLabel?: string;
    localVCEnabled = false;
<<<<<<< HEAD
    athenaEnabled = false;
    routerLink: string;
=======
    repositoryLink: string;
>>>>>>> 9288fe25

    // Icons
    faComment = faComment;
    faFolderOpen = faFolderOpen;
    faUsers = faUsers;
    faEye = faEye;
    faPlayCircle = faPlayCircle;
    faRedo = faRedo;
    faExternalLinkAlt = faExternalLinkAlt;
    faCodeBranch = faCodeBranch;
    faPenSquare = faPenSquare;

    constructor(
        private alertService: AlertService,
        private courseExerciseService: CourseExerciseService,
        private httpClient: HttpClient,
        private router: Router,
        private translateService: TranslateService,
        private participationService: ParticipationService,
        private profileService: ProfileService,
    ) {}

    ngOnInit(): void {
        this.repositoryLink = this.router.url;
        if (this.repositoryLink.endsWith('exercises')) {
            this.repositoryLink += `/${this.exercise.id}`;
        }
        if (this.repositoryLink.includes('exams')) {
            this.repositoryLink += `/exercises/${this.exercise.id}`;
        }
        if (this.exercise.type === ExerciseType.QUIZ) {
            const quizExercise = this.exercise as QuizExercise;
            this.uninitializedQuiz = ArtemisQuizService.isUninitialized(quizExercise);
            this.quizNotStarted = ArtemisQuizService.notStarted(quizExercise);
        } else if (this.exercise.type === ExerciseType.PROGRAMMING) {
            this.programmingExercise = this.exercise as ProgrammingExercise;
            this.profileService.getProfileInfo().subscribe((profileInfo) => {
                this.localVCEnabled = profileInfo.activeProfiles?.includes(PROFILE_LOCALVC);
                this.athenaEnabled = profileInfo.activeProfiles?.includes(PROFILE_ATHENA);
            });
        } else if (this.exercise.type === ExerciseType.MODELING) {
            this.editorLabel = 'openModelingEditor';
        } else if (this.exercise.type === ExerciseType.TEXT) {
            this.editorLabel = 'openTextEditor';
        } else if (this.exercise.type === ExerciseType.FILE_UPLOAD) {
            this.editorLabel = 'uploadFile';
        }

        this.beforeDueDate = !this.exercise.dueDate || dayjs().isBefore(this.exercise.dueDate);
    }

    /**
     * Viewing the team is only possible if it's a team exercise and the student is already assigned to a team.
     */
    ngOnChanges() {
        this.updateParticipations();
        this.isTeamAvailable = !!(this.exercise.teamMode && this.exercise.studentAssignedTeamIdComputed && this.exercise.studentAssignedTeamId);
    }

    receiveNewParticipation(newParticipation: StudentParticipation) {
        const studentParticipations = this.exercise.studentParticipations ?? [];
        if (studentParticipations.map((participation) => participation.id).includes(newParticipation.id)) {
            this.exercise.studentParticipations = studentParticipations.map((participation) => (participation.id === newParticipation.id ? newParticipation : participation));
        } else {
            this.exercise.studentParticipations = [...studentParticipations, newParticipation];
        }
        this.updateParticipations();
    }

    updateParticipations() {
        const studentParticipations = this.exercise.studentParticipations ?? [];
        this.gradedParticipation = this.participationService.getSpecificStudentParticipation(studentParticipations, false);
        this.practiceParticipation = this.participationService.getSpecificStudentParticipation(studentParticipations, true);

        this.hasRatedGradedResult = !!this.gradedParticipation?.results?.some((result) => result.rated === true);
    }

    /**
     * Starting an exercise is not possible in the exam or if it's a team exercise and the student is not yet assigned a team, otherwise see exercise.utils ->
     * isStartExerciseAvailable
     */
    isStartExerciseAvailable(): boolean {
        const individualExerciseOrTeamAssigned = !!(!this.exercise.teamMode || this.exercise.studentAssignedTeamId);
        return !this.examMode && individualExerciseOrTeamAssigned && isStartExerciseAvailable(this.exercise, this.gradedParticipation);
    }

    /**
     * Resuming an exercise is not possible in the exam, otherwise see exercise.utils -> isResumeExerciseAvailable
     */
    isResumeExerciseAvailable(participation?: StudentParticipation): boolean {
        return !this.examMode && isResumeExerciseAvailable(this.exercise, participation);
    }

    /**
     * Practicing an exercise is not possible in the exam, otherwise see exercise.utils -> isStartPracticeAvailable
     */
    isStartPracticeAvailable(): boolean {
        return !this.examMode && isStartPracticeAvailable(this.exercise, this.practiceParticipation);
    }

    startExercise() {
        this.exercise.loading = true;
        this.courseExerciseService
            .startExercise(this.exercise.id!)
            .pipe(finalize(() => (this.exercise.loading = false)))
            .subscribe({
                next: (participation) => {
                    if (participation) {
                        this.receiveNewParticipation(participation);
                    }
                    if (this.programmingExercise) {
                        if (participation?.initializationState === InitializationState.INITIALIZED) {
                            if (this.programmingExercise.allowOfflineIde) {
                                this.alertService.success('artemisApp.exercise.personalRepositoryClone');
                            } else {
                                this.alertService.success('artemisApp.exercise.personalRepositoryOnline');
                            }
                        } else {
                            this.alertService.error('artemisApp.exercise.startError');
                        }
                    }
                },
                error: () => {
                    this.alertService.error('artemisApp.exercise.startError');
                },
            });
    }

    /**
     * resume the programming exercise
     */
    resumeProgrammingExercise(testRun: boolean) {
        this.exercise.loading = true;
        const participation = testRun ? this.practiceParticipation : this.gradedParticipation;
        this.courseExerciseService
            .resumeProgrammingExercise(this.exercise.id!, participation!.id!)
            .pipe(finalize(() => (this.exercise.loading = false)))
            .subscribe({
                next: (resumedParticipation: StudentParticipation) => {
                    if (resumedParticipation) {
                        // Otherwise the client would think that all results are loaded, but there would not be any (=> no graded result).
                        resumedParticipation.results = participation ? participation.results : [];
                        const replacedIndex = this.exercise.studentParticipations!.indexOf(participation!);
                        this.exercise.studentParticipations![replacedIndex] = resumedParticipation;
                        this.updateParticipations();
                        this.alertService.success('artemisApp.exercise.resumeProgrammingExercise');
                    }
                },
                error: (error) => {
                    this.alertService.error(`artemisApp.${error.error.entityName}.errors.${error.error.errorKey}`);
                },
            });
    }

    private feedbackSent = false;

    isFeedbackRequestButtonDisabled(): boolean {
        const showUngradedResults = true;
        const latestResult = this.gradedParticipation?.results && this.gradedParticipation.results.find(({ rated }) => showUngradedResults || rated === true);
        const allHiddenTestsPassed = latestResult?.score !== undefined && latestResult.score >= 100;

        const requestAlreadySent = (this.gradedParticipation?.individualDueDate && this.gradedParticipation.individualDueDate.isBefore(Date.now())) ?? false;

        return !allHiddenTestsPassed || requestAlreadySent || this.feedbackSent;
    }

    requestFeedback() {
        // todo: do not send preferences at first
        // if athena was set to true but server reported it is unavailable - ask student: wait or send manual feedback request
        // allow manual feedback only if athena previously unavailable
        const confirmLockRepository = this.translateService.instant('artemisApp.exercise.lockRepositoryWarning');
        if (!window.confirm(confirmLockRepository)) {
            return;
        }

        this.courseExerciseService.requestFeedback(this.exercise.id!).subscribe({
            next: (participation: StudentParticipation) => {
                if (participation) {
                    this.feedbackSent = true;
                    this.alertService.success('artemisApp.exercise.feedbackRequestSent');
                }
            },
            error: (error) => {
                this.alertService.error(`artemisApp.${error.error.entityName}.errors.${error.error.errorKey}`);
            },
        });
    }

    get isBeforeStartDateAndStudent(): boolean {
        return !this.exercise.isAtLeastTutor && !!this.exercise.startDate && dayjs().isBefore(this.exercise.startDate);
    }

    /**
     * Display the 'open code editor' or 'clone repo' buttons if
     * - the participation is initialized (build plan exists, this is always the case during an exam), or
     * - the participation is inactive (build plan cleaned up), but can not be resumed (e.g. because we're after the due date)
     *
     * for all conditions it is important that the repository is set
     *
     * For course exercises, an initialized practice participation should only be displayed if it's not possible to start a new graded participation.
     * For exam exercises, only one active participation can exist, so this should be shown.
     */
    public shouldDisplayIDEButtons(): boolean {
        if (!this.isRepositoryUriSet()) {
            return false;
        }
        const shouldPreferPractice = this.participationService.shouldPreferPractice(this.exercise);
        const activePracticeParticipation = this.practiceParticipation?.initializationState === InitializationState.INITIALIZED && (shouldPreferPractice || this.examMode);
        const activeGradedParticipation = this.gradedParticipation?.initializationState === InitializationState.INITIALIZED;
        const inactiveGradedParticipation =
            !!this.gradedParticipation?.initializationState &&
            [InitializationState.INACTIVE, InitializationState.FINISHED].includes(this.gradedParticipation.initializationState) &&
            !isStartExerciseAvailable(this.exercise, this.gradedParticipation);

        return activePracticeParticipation || activeGradedParticipation || inactiveGradedParticipation;
    }

    /**
     * Returns true if the repository uri of the active participation is set
     * We don't want to show buttons that would interact with the repository if the repository is not set
     */
    private isRepositoryUriSet(): boolean {
        const participations = this.exercise.studentParticipations ?? [];
        const activeParticipation: ProgrammingExerciseStudentParticipation = this.participationService.getSpecificStudentParticipation(participations, false) ?? participations[0];
        return !!activeParticipation?.repositoryUri;
    }

    /**
     * Returns the id of the team that the student is assigned to (only applicable to team-based exercises)
     *
     * @return {assignedTeamId}
     */
    get assignedTeamId(): number | undefined {
        const participations = this.exercise.studentParticipations;
        return participations?.length ? participations[0].team?.id : this.exercise.studentAssignedTeamId;
    }

    buildPlanUrl(participation: StudentParticipation) {
        return (participation as ProgrammingExerciseStudentParticipation).buildPlanUrl;
    }
}<|MERGE_RESOLUTION|>--- conflicted
+++ resolved
@@ -53,12 +53,9 @@
     beforeDueDate: boolean;
     editorLabel?: string;
     localVCEnabled = false;
-<<<<<<< HEAD
     athenaEnabled = false;
     routerLink: string;
-=======
     repositoryLink: string;
->>>>>>> 9288fe25
 
     // Icons
     faComment = faComment;
