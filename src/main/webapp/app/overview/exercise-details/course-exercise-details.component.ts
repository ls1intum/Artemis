import { Component, OnDestroy, OnInit } from '@angular/core';
import { Location } from '@angular/common';
import { HttpResponse } from '@angular/common/http';
import { Exercise, ExerciseCategory, ExerciseService, ExerciseType, getIcon } from 'app/entities/exercise';
import { CourseScoreCalculationService, CourseService } from 'app/entities/course';
import { ActivatedRoute } from '@angular/router';
import { Subscription } from 'rxjs/Subscription';
import { Result } from 'app/entities/result';
import * as moment from 'moment';
import { AccountService, JhiWebsocketService } from 'app/core';
import { Participation, ParticipationService, ParticipationWebsocketService } from 'app/entities/participation';

const MAX_RESULT_HISTORY_LENGTH = 5;

@Component({
    selector: 'jhi-course-exercise-details',
    templateUrl: './course-exercise-details.component.html',
    styleUrls: ['../course-overview.scss'],
})
export class CourseExerciseDetailsComponent implements OnInit, OnDestroy {
    readonly QUIZ = ExerciseType.QUIZ;
    readonly PROGRAMMING = ExerciseType.PROGRAMMING;
    readonly MODELING = ExerciseType.MODELING;
    readonly TEXT = ExerciseType.TEXT;
    readonly FILE_UPLOAD = ExerciseType.FILE_UPLOAD;
    private exerciseId: number;
    public courseId: number;
    private subscription: Subscription;
    public exercise: Exercise;
    public showMoreResults = false;
    public exerciseStatusBadge = 'badge-success';
    public sortedResults: Result[] = [];
    public sortedHistoryResult: Result[];
    public exerciseCategories: ExerciseCategory[];
    private participationUpdateListener: Subscription;
    combinedParticipation: Participation;

    formattedProblemStatement: string;

    getIcon = getIcon;

    constructor(
        private $location: Location,
        private exerciseService: ExerciseService,
        private courseService: CourseService,
        private jhiWebsocketService: JhiWebsocketService,
        private accountService: AccountService,
        private courseCalculationService: CourseScoreCalculationService,
        private participationWebsocketService: ParticipationWebsocketService,
        private participationService: ParticipationService,
        private courseServer: CourseService,
        private route: ActivatedRoute,
    ) {}

    ngOnInit() {
        this.subscription = this.route.params.subscribe(params => {
            const didExerciseChange = this.exerciseId !== parseInt(params['exerciseId'], 10);
            const didCourseChange = this.courseId !== parseInt(params['courseId'], 10);
            this.exerciseId = parseInt(params['exerciseId'], 10);
            this.courseId = parseInt(params['courseId'], 10);
            if (didExerciseChange || didCourseChange) {
                this.loadExercise();
            }
        });
    }

    loadExercise() {
<<<<<<< HEAD
        const cachedParticipations = this.participationWebsocketService.getAllParticipationsForExercise(this.exerciseId);
        if (cachedParticipations && cachedParticipations.length > 0) {
            this.exerciseService.find(this.exerciseId).subscribe((exerciseResponse: HttpResponse<Exercise>) => {
                this.exercise = exerciseResponse.body;
                this.exercise.isAtLeastTutor = this.accountService.isAtLeastTutorInCourse(this.exercise.course);
                this.exercise.participations = cachedParticipations;
                this.mergeParticipations();
                this.exerciseCategories = this.exerciseService.convertExerciseCategoriesFromServer(this.exercise);
                this.subscribeForNewResults();
            });
        } else {
            this.exerciseService.findResultsForExercise(this.exerciseId).subscribe((exercise: Exercise) => {
                this.exercise = exercise;
                this.exercise.isAtLeastTutor = this.accountService.isAtLeastTutorInCourse(this.exercise.course);
                this.mergeParticipations();
                this.exerciseCategories = this.exerciseService.convertExerciseCategoriesFromServer(this.exercise);
                this.subscribeForNewResults();
            });
        }
=======
        this.exercise = null;
        this.exerciseService.findResultsForExercise(this.exerciseId).subscribe((exercise: Exercise) => {
            this.exercise = exercise;
            this.exercise.isAtLeastTutor = this.accountService.isAtLeastTutorInCourse(this.exercise.course);
            this.exercise.isAtLeastInstructor = this.accountService.isAtLeastInstructorInCourse(this.exercise.course);
            this.formattedProblemStatement = this.artemisMarkdown.htmlForMarkdown(this.exercise.problemStatement);
            if (this.hasResults) {
                this.sortedResults = this.exercise.participations[0].results.sort((a, b) => {
                    const aValue = moment(a.completionDate).valueOf();
                    const bValue = moment(b.completionDate).valueOf();
                    return aValue - bValue;
                });
                const sortedResultLength = this.sortedResults.length;
                const startingElement = sortedResultLength - MAX_RESULT_HISTORY_LENGTH;
                this.sortedHistoryResult = this.sortedResults.slice(startingElement, sortedResultLength);
            }
            this.exerciseCategories = this.exerciseService.convertExerciseCategoriesFromServer(this.exercise);
            this.subscribeForNewResults(this.exercise);
        });
>>>>>>> e106ba16
    }

    ngOnDestroy() {
        if (this.participationUpdateListener) {
            this.participationUpdateListener.unsubscribe();
        }
    }

    sortResults() {
        if (this.hasResults) {
            this.sortedResults = this.combinedParticipation.results.sort((a, b) => {
                const aValue = moment(a.completionDate).valueOf();
                const bValue = moment(b.completionDate).valueOf();
                return aValue - bValue;
            });
            const sortedResultLength = this.sortedResults.length;
            const startingElement = Math.max(sortedResultLength - MAX_RESULT_HISTORY_LENGTH, 0);
            this.sortedHistoryResult = this.sortedResults.slice(startingElement, sortedResultLength);
        }
    }

    mergeParticipations() {
        if (this.exercise && this.exercise.participations && this.exercise.participations.length > 0) {
            this.combinedParticipation = this.participationService.mergeParticipations(this.exercise.participations);
            this.sortResults();
        }
    }

    subscribeForNewResults() {
        if (this.exercise && this.exercise.participations && this.exercise.participations.length > 0) {
            this.exercise.participations.forEach(participation => {
                this.participationWebsocketService.addParticipation(participation, this.exercise);
            });
            this.participationUpdateListener = this.participationWebsocketService.subscribeForParticipationChanges().subscribe((changedParticipation: Participation) => {
                if (changedParticipation) {
                    this.exercise.participations.map(el => {
                        return el.id === changedParticipation.id ? changedParticipation : el;
                    });
                    this.mergeParticipations();
                }
            });
        }
    }

    backToCourse() {
        this.$location.back();
    }

    exerciseRatedBadge(result: Result): string {
        return result.rated ? 'badge-success' : 'badge-info';
    }

    get exerciseIsOver(): boolean {
        return moment(this.exercise.dueDate).isBefore(moment());
    }

    get hasMoreResults(): boolean {
        return this.sortedResults.length > MAX_RESULT_HISTORY_LENGTH;
    }

    get exerciseRouterLink(): string {
        if (this.exercise.type === ExerciseType.MODELING) {
            return `/course/${this.courseId}/exercise/${this.exercise.id}/assessment`;
        } else if (this.exercise.type === ExerciseType.TEXT) {
            return `/text/${this.exercise.id}/assessment`;
        } else {
            return;
        }
    }

    get hasResults(): boolean {
        const hasParticipations = this.exercise.participations && this.exercise.participations[0];
        return hasParticipations && this.exercise.participations[0].results && this.exercise.participations[0].results.length > 0;
    }

    get currentResult(): Result {
        if (!this.exercise.participations || !this.exercise.participations[0].results) {
            return null;
        }
        const results = this.exercise.participations[0].results;
        const currentResult = results.filter(el => el.rated).pop();
        if (currentResult) {
            currentResult.participation = this.exercise.participations[0];
        }
        return currentResult;
    }
}<|MERGE_RESOLUTION|>--- conflicted
+++ resolved
@@ -65,7 +65,7 @@
     }
 
     loadExercise() {
-<<<<<<< HEAD
+        this.exercise = null;
         const cachedParticipations = this.participationWebsocketService.getAllParticipationsForExercise(this.exerciseId);
         if (cachedParticipations && cachedParticipations.length > 0) {
             this.exerciseService.find(this.exerciseId).subscribe((exerciseResponse: HttpResponse<Exercise>) => {
@@ -85,27 +85,6 @@
                 this.subscribeForNewResults();
             });
         }
-=======
-        this.exercise = null;
-        this.exerciseService.findResultsForExercise(this.exerciseId).subscribe((exercise: Exercise) => {
-            this.exercise = exercise;
-            this.exercise.isAtLeastTutor = this.accountService.isAtLeastTutorInCourse(this.exercise.course);
-            this.exercise.isAtLeastInstructor = this.accountService.isAtLeastInstructorInCourse(this.exercise.course);
-            this.formattedProblemStatement = this.artemisMarkdown.htmlForMarkdown(this.exercise.problemStatement);
-            if (this.hasResults) {
-                this.sortedResults = this.exercise.participations[0].results.sort((a, b) => {
-                    const aValue = moment(a.completionDate).valueOf();
-                    const bValue = moment(b.completionDate).valueOf();
-                    return aValue - bValue;
-                });
-                const sortedResultLength = this.sortedResults.length;
-                const startingElement = sortedResultLength - MAX_RESULT_HISTORY_LENGTH;
-                this.sortedHistoryResult = this.sortedResults.slice(startingElement, sortedResultLength);
-            }
-            this.exerciseCategories = this.exerciseService.convertExerciseCategoriesFromServer(this.exercise);
-            this.subscribeForNewResults(this.exercise);
-        });
->>>>>>> e106ba16
     }
 
     ngOnDestroy() {
