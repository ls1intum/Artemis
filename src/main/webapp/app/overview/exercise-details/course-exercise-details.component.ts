import { Component, OnDestroy, OnInit } from '@angular/core';
import { Location } from '@angular/common';
import { HttpResponse } from '@angular/common/http';
import { Exercise, ExerciseCategory, ExerciseService, ExerciseType, getIcon } from 'app/entities/exercise';
import { CourseScoreCalculationService, CourseService } from 'app/entities/course';
import { ActivatedRoute } from '@angular/router';
import { Subscription } from 'rxjs/Subscription';
import { Result } from 'app/entities/result';
import * as moment from 'moment';
import { AccountService, JhiWebsocketService } from 'app/core';
import { Participation, ParticipationService, ParticipationWebsocketService } from 'app/entities/participation';

const MAX_RESULT_HISTORY_LENGTH = 5;

@Component({
    selector: 'jhi-course-exercise-details',
    templateUrl: './course-exercise-details.component.html',
    styleUrls: ['../course-overview.scss'],
})
export class CourseExerciseDetailsComponent implements OnInit, OnDestroy {
    readonly QUIZ = ExerciseType.QUIZ;
    readonly PROGRAMMING = ExerciseType.PROGRAMMING;
    readonly MODELING = ExerciseType.MODELING;
    readonly TEXT = ExerciseType.TEXT;
    readonly FILE_UPLOAD = ExerciseType.FILE_UPLOAD;
    private exerciseId: number;
    public courseId: number;
    private subscription: Subscription;
    public exercise: Exercise | null;
    public showMoreResults = false;
    public sortedResults: Result[] = [];
    public sortedHistoryResult: Result[];
    public exerciseCategories: ExerciseCategory[];
<<<<<<< HEAD
    private resultSubscription: Subscription;

    formattedProblemStatement: string | null;

    getIcon = getIcon;
=======
    private participationUpdateListener: Subscription;
    combinedParticipation: Participation;
>>>>>>> 98432c56

    constructor(
        private $location: Location,
        private exerciseService: ExerciseService,
        private courseService: CourseService,
        private jhiWebsocketService: JhiWebsocketService,
        private accountService: AccountService,
        private courseCalculationService: CourseScoreCalculationService,
        private participationWebsocketService: ParticipationWebsocketService,
        private participationService: ParticipationService,
        private courseServer: CourseService,
        private route: ActivatedRoute,
    ) {}

    ngOnInit() {
        this.subscription = this.route.params.subscribe(params => {
            const didExerciseChange = this.exerciseId !== parseInt(params['exerciseId'], 10);
            const didCourseChange = this.courseId !== parseInt(params['courseId'], 10);
            this.exerciseId = parseInt(params['exerciseId'], 10);
            this.courseId = parseInt(params['courseId'], 10);
            if (didExerciseChange || didCourseChange) {
                this.loadExercise();
            }
        });
    }

    loadExercise() {
        this.exercise = null;
<<<<<<< HEAD
        this.exerciseService.findResultsForExercise(this.exerciseId).subscribe((exercise: Exercise) => {
            this.exercise = exercise;
            this.exercise.isAtLeastTutor = this.accountService.isAtLeastTutorInCourse(this.exercise.course!);
            this.exercise.isAtLeastInstructor = this.accountService.isAtLeastInstructorInCourse(this.exercise.course!);
            this.formattedProblemStatement = this.artemisMarkdown.htmlForMarkdown(this.exercise.problemStatement);
            if (this.hasResults) {
                this.sortedResults = this.exercise.participations[0].results.sort((a, b) => {
                    const aValue = moment(a.completionDate!).valueOf();
                    const bValue = moment(b.completionDate!).valueOf();
                    return aValue - bValue;
                });
                const sortedResultLength = this.sortedResults.length;
                const startingElement = sortedResultLength - MAX_RESULT_HISTORY_LENGTH;
                this.sortedHistoryResult = this.sortedResults.slice(startingElement, sortedResultLength);
            }
            this.exerciseCategories = this.exerciseService.convertExerciseCategoriesFromServer(this.exercise);
            this.subscribeForNewResults(this.exercise);
        });
=======
        const cachedParticipations = this.participationWebsocketService.getAllParticipationsForExercise(this.exerciseId);
        if (cachedParticipations && cachedParticipations.length > 0) {
            this.exerciseService.find(this.exerciseId).subscribe((exerciseResponse: HttpResponse<Exercise>) => {
                this.exercise = exerciseResponse.body;
                this.exercise.isAtLeastTutor = this.accountService.isAtLeastTutorInCourse(this.exercise.course);
                this.exercise.participations = cachedParticipations;
                this.mergeResultsAndSubmissionsForParticipations();
                this.exerciseCategories = this.exerciseService.convertExerciseCategoriesFromServer(this.exercise);
                this.subscribeForNewResults();
            });
        } else {
            this.exerciseService.findResultsForExercise(this.exerciseId).subscribe((exercise: Exercise) => {
                this.exercise = exercise;
                this.exercise.isAtLeastTutor = this.accountService.isAtLeastTutorInCourse(this.exercise.course);
                this.mergeResultsAndSubmissionsForParticipations();
                this.exerciseCategories = this.exerciseService.convertExerciseCategoriesFromServer(this.exercise);
                this.subscribeForNewResults();
            });
        }
>>>>>>> 98432c56
    }

    ngOnDestroy() {
        if (this.participationUpdateListener) {
            this.participationUpdateListener.unsubscribe();
        }
    }

    sortResults() {
        if (this.hasResults) {
            this.sortedResults = this.combinedParticipation.results.sort((a, b) => {
                const aValue = moment(a.completionDate).valueOf();
                const bValue = moment(b.completionDate).valueOf();
                return aValue - bValue;
            });
            const sortedResultLength = this.sortedResults.length;
            const startingElement = Math.max(sortedResultLength - MAX_RESULT_HISTORY_LENGTH, 0);
            this.sortedHistoryResult = this.sortedResults.slice(startingElement, sortedResultLength);
        }
    }

    mergeResultsAndSubmissionsForParticipations() {
        if (this.exercise && this.exercise.participations && this.exercise.participations.length > 0) {
            this.combinedParticipation = this.participationService.mergeResultsAndSubmissionsForParticipations(this.exercise.participations);
            this.sortResults();
        }
    }

<<<<<<< HEAD
    handleNewResult(result: Result) {
        if (this.exercise) {
            const participation = this.exercise.participations[0];
            if (participation) {
                const results = participation.results;
                if (!results.some(el => el.id === result.id)) {
                    participation.results.push(result);
                }
            }
=======
    subscribeForNewResults() {
        if (this.exercise && this.exercise.participations && this.exercise.participations.length > 0) {
            this.exercise.participations.forEach(participation => {
                this.participationWebsocketService.addParticipation(participation, this.exercise);
            });
        } else {
            this.participationWebsocketService.addExerciseForNewParticipation(this.exercise.id);
>>>>>>> 98432c56
        }
        this.participationUpdateListener = this.participationWebsocketService.subscribeForParticipationChanges().subscribe((changedParticipation: Participation) => {
            if (changedParticipation && this.exercise && changedParticipation.exercise.id === this.exercise.id) {
                this.exercise.participations = this.exercise.participations
                    ? this.exercise.participations.map(el => {
                          return el.id === changedParticipation.id ? changedParticipation : el;
                      })
                    : [changedParticipation];
                this.mergeResultsAndSubmissionsForParticipations();
            }
        });
    }

    backToCourse() {
        this.$location.back();
    }

    exerciseRatedBadge(result: Result): string {
        return result.rated ? 'badge-success' : 'badge-info';
    }

    get exerciseIsOver(): boolean {
        return this.exercise ? moment(this.exercise!.dueDate!).isBefore(moment()) : true;
    }

    get hasMoreResults(): boolean {
        return this.sortedResults.length > MAX_RESULT_HISTORY_LENGTH;
    }

    get exerciseRouterLink(): string | null {
        if (this.exercise && this.exercise.type === ExerciseType.MODELING) {
            return `/course/${this.courseId}/exercise/${this.exercise!.id}/assessment`;
        } else if (this.exercise && this.exercise.type === ExerciseType.TEXT) {
            return `/text/${this.exercise.id}/assessment`;
        } else {
            return null;
        }
    }

    get hasResults(): boolean | null {
        const hasParticipations = !!this.exercise && this.exercise.participations && this.exercise.participations[0];
        return hasParticipations && this.exercise && this.exercise.participations[0].results && this.exercise.participations[0].results.length > 0;
    }

    get currentResult(): Result | null {
        if (!this.exercise || !this.exercise.participations || !this.exercise.participations[0].results) {
            return null;
        }
        const results = this.exercise.participations[0].results;
<<<<<<< HEAD
        return results.filter(el => el.rated).pop()!;
=======
        const currentResult = results.filter(el => el.rated).pop();
        if (currentResult) {
            currentResult.participation = this.exercise.participations[0];
        }
        return currentResult;
>>>>>>> 98432c56
    }
}<|MERGE_RESOLUTION|>--- conflicted
+++ resolved
@@ -31,16 +31,8 @@
     public sortedResults: Result[] = [];
     public sortedHistoryResult: Result[];
     public exerciseCategories: ExerciseCategory[];
-<<<<<<< HEAD
-    private resultSubscription: Subscription;
-
-    formattedProblemStatement: string | null;
-
-    getIcon = getIcon;
-=======
     private participationUpdateListener: Subscription;
     combinedParticipation: Participation;
->>>>>>> 98432c56
 
     constructor(
         private $location: Location,
@@ -69,31 +61,11 @@
 
     loadExercise() {
         this.exercise = null;
-<<<<<<< HEAD
-        this.exerciseService.findResultsForExercise(this.exerciseId).subscribe((exercise: Exercise) => {
-            this.exercise = exercise;
-            this.exercise.isAtLeastTutor = this.accountService.isAtLeastTutorInCourse(this.exercise.course!);
-            this.exercise.isAtLeastInstructor = this.accountService.isAtLeastInstructorInCourse(this.exercise.course!);
-            this.formattedProblemStatement = this.artemisMarkdown.htmlForMarkdown(this.exercise.problemStatement);
-            if (this.hasResults) {
-                this.sortedResults = this.exercise.participations[0].results.sort((a, b) => {
-                    const aValue = moment(a.completionDate!).valueOf();
-                    const bValue = moment(b.completionDate!).valueOf();
-                    return aValue - bValue;
-                });
-                const sortedResultLength = this.sortedResults.length;
-                const startingElement = sortedResultLength - MAX_RESULT_HISTORY_LENGTH;
-                this.sortedHistoryResult = this.sortedResults.slice(startingElement, sortedResultLength);
-            }
-            this.exerciseCategories = this.exerciseService.convertExerciseCategoriesFromServer(this.exercise);
-            this.subscribeForNewResults(this.exercise);
-        });
-=======
         const cachedParticipations = this.participationWebsocketService.getAllParticipationsForExercise(this.exerciseId);
         if (cachedParticipations && cachedParticipations.length > 0) {
             this.exerciseService.find(this.exerciseId).subscribe((exerciseResponse: HttpResponse<Exercise>) => {
-                this.exercise = exerciseResponse.body;
-                this.exercise.isAtLeastTutor = this.accountService.isAtLeastTutorInCourse(this.exercise.course);
+                this.exercise = exerciseResponse.body!;
+                this.exercise.isAtLeastTutor = this.accountService.isAtLeastTutorInCourse(this.exercise!.course!);
                 this.exercise.participations = cachedParticipations;
                 this.mergeResultsAndSubmissionsForParticipations();
                 this.exerciseCategories = this.exerciseService.convertExerciseCategoriesFromServer(this.exercise);
@@ -102,13 +74,12 @@
         } else {
             this.exerciseService.findResultsForExercise(this.exerciseId).subscribe((exercise: Exercise) => {
                 this.exercise = exercise;
-                this.exercise.isAtLeastTutor = this.accountService.isAtLeastTutorInCourse(this.exercise.course);
+                this.exercise.isAtLeastTutor = this.accountService.isAtLeastTutorInCourse(this.exercise.course!);
                 this.mergeResultsAndSubmissionsForParticipations();
                 this.exerciseCategories = this.exerciseService.convertExerciseCategoriesFromServer(this.exercise);
                 this.subscribeForNewResults();
             });
         }
->>>>>>> 98432c56
     }
 
     ngOnDestroy() {
@@ -120,8 +91,8 @@
     sortResults() {
         if (this.hasResults) {
             this.sortedResults = this.combinedParticipation.results.sort((a, b) => {
-                const aValue = moment(a.completionDate).valueOf();
-                const bValue = moment(b.completionDate).valueOf();
+                const aValue = moment(a.completionDate!).valueOf();
+                const bValue = moment(b.completionDate!).valueOf();
                 return aValue - bValue;
             });
             const sortedResultLength = this.sortedResults.length;
@@ -137,25 +108,13 @@
         }
     }
 
-<<<<<<< HEAD
-    handleNewResult(result: Result) {
-        if (this.exercise) {
-            const participation = this.exercise.participations[0];
-            if (participation) {
-                const results = participation.results;
-                if (!results.some(el => el.id === result.id)) {
-                    participation.results.push(result);
-                }
-            }
-=======
     subscribeForNewResults() {
         if (this.exercise && this.exercise.participations && this.exercise.participations.length > 0) {
             this.exercise.participations.forEach(participation => {
-                this.participationWebsocketService.addParticipation(participation, this.exercise);
+                this.participationWebsocketService.addParticipation(participation, this.exercise!);
             });
         } else {
-            this.participationWebsocketService.addExerciseForNewParticipation(this.exercise.id);
->>>>>>> 98432c56
+            this.participationWebsocketService.addExerciseForNewParticipation(this.exercise!.id);
         }
         this.participationUpdateListener = this.participationWebsocketService.subscribeForParticipationChanges().subscribe((changedParticipation: Participation) => {
             if (changedParticipation && this.exercise && changedParticipation.exercise.id === this.exercise.id) {
@@ -205,14 +164,11 @@
             return null;
         }
         const results = this.exercise.participations[0].results;
-<<<<<<< HEAD
-        return results.filter(el => el.rated).pop()!;
-=======
         const currentResult = results.filter(el => el.rated).pop();
-        if (currentResult) {
-            currentResult.participation = this.exercise.participations[0];
+        if (!currentResult) {
+            return null;
         }
+        currentResult.participation = this.exercise.participations[0];
         return currentResult;
->>>>>>> 98432c56
     }
 }