--- conflicted
+++ resolved
@@ -75,13 +75,9 @@
     isAfterAssessmentDueDate: boolean;
     public gradingCriteria: GradingCriterion[];
     showWelcomeAlert = false;
-<<<<<<< HEAD
     private postings?: DiscussionComponent;
-=======
-    private postings?: PostingsComponent;
     baseResource: string;
     isExamExercise: boolean;
->>>>>>> 6f0ae66e
 
     /**
      * variables are only for testing purposes(noVersionControlAndContinuousIntegrationAvailable)
