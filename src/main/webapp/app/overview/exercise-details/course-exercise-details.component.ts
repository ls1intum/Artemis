--- conflicted
+++ resolved
@@ -202,13 +202,7 @@
 
         this.filterUnfinishedResults(this.exercise.studentParticipations);
         this.mergeResultsAndSubmissionsForParticipations();
-<<<<<<< HEAD
-        const now = dayjs();
-        this.isAfterAssessmentDueDate = !this.exercise.assessmentDueDate || now.isAfter(this.exercise.assessmentDueDate);
-=======
-        this.exercise.participationStatus = participationStatus(this.exercise, false);
         this.isAfterAssessmentDueDate = !this.exercise.assessmentDueDate || dayjs().isAfter(this.exercise.assessmentDueDate);
->>>>>>> 0bed62af
         this.exerciseCategories = this.exercise.categories || [];
         this.allowComplaintsForAutomaticAssessments = false;
 
