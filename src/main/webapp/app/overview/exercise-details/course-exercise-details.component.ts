import { Component, OnDestroy, OnInit } from '@angular/core';
import { Location } from '@angular/common';
import { HttpResponse } from '@angular/common/http';
import { Exercise, ExerciseCategory, ExerciseService, ExerciseType } from 'app/entities/exercise';
import { CourseScoreCalculationService, CourseService } from 'app/entities/course';
import { ActivatedRoute } from '@angular/router';
import { Subscription } from 'rxjs/Subscription';
import { Result } from 'app/entities/result';
import * as moment from 'moment';
import { AccountService, JhiWebsocketService, User } from 'app/core';
<<<<<<< HEAD
import { InitializationState, Participation, ParticipationService, ParticipationWebsocketService } from 'app/entities/participation';
import { GuidedTourService } from 'app/guided-tour/guided-tour.service';
import { GuidedTour } from 'app/guided-tour/guided-tour.constants';
=======
import {
    InitializationState,
    Participation,
    ParticipationService,
    ParticipationWebsocketService,
    ProgrammingExerciseStudentParticipation,
    StudentParticipation,
} from 'app/entities/participation';
>>>>>>> 587d8e1f

const MAX_RESULT_HISTORY_LENGTH = 5;

@Component({
    selector: 'jhi-course-exercise-details',
    templateUrl: './course-exercise-details.component.html',
    styleUrls: ['../course-overview.scss'],
})
export class CourseExerciseDetailsComponent implements OnInit, OnDestroy {
    readonly QUIZ = ExerciseType.QUIZ;
    readonly PROGRAMMING = ExerciseType.PROGRAMMING;
    readonly MODELING = ExerciseType.MODELING;
    readonly TEXT = ExerciseType.TEXT;
    readonly FILE_UPLOAD = ExerciseType.FILE_UPLOAD;
    private currentUser: User;
    private exerciseId: number;
    public courseId: number;
    private subscription: Subscription;
    public exercise: Exercise | null;
    public showMoreResults = false;
    public sortedResults: Result[] = [];
    public sortedHistoryResult: Result[];
    public exerciseCategories: ExerciseCategory[];
    private participationUpdateListener: Subscription;
<<<<<<< HEAD
    private exerciseTour: GuidedTour;

    combinedParticipation: Participation;
=======
    combinedParticipation: StudentParticipation;
>>>>>>> 587d8e1f
    isAfterAssessmentDueDate: boolean;

    constructor(
        private $location: Location,
        private exerciseService: ExerciseService,
        private courseService: CourseService,
        private jhiWebsocketService: JhiWebsocketService,
        private accountService: AccountService,
        private courseCalculationService: CourseScoreCalculationService,
        private participationWebsocketService: ParticipationWebsocketService,
        private participationService: ParticipationService,
        private courseServer: CourseService,
        private route: ActivatedRoute,
        private guidedTourService: GuidedTourService,
    ) {}

    ngOnInit() {
        this.subscription = this.route.params.subscribe(params => {
            const didExerciseChange = this.exerciseId !== parseInt(params['exerciseId'], 10);
            const didCourseChange = this.courseId !== parseInt(params['courseId'], 10);
            this.exerciseId = parseInt(params['exerciseId'], 10);
            this.courseId = parseInt(params['courseId'], 10);
            this.accountService.identity().then((user: User) => {
                this.currentUser = user;
            });
            if (didExerciseChange || didCourseChange) {
                this.loadExercise();
            }
        });

        setTimeout(() => {
            if (this.guidedTourService.guidedTourSettings && this.guidedTourService.guidedTourSettings.showTextExerciseTour) {
                this.startTour();
            }
        }, 500);

        this.subscription = this.guidedTourService.getGuidedTourNotification().subscribe(component => {
            if (component && component.name === 'exercise') {
                this.startTour();
            }
        });
    }

    loadExercise() {
        this.exercise = null;
        const cachedParticipations = this.participationWebsocketService.getAllParticipationsForExercise(this.exerciseId);
        if (cachedParticipations && cachedParticipations.length > 0) {
            this.exerciseService.find(this.exerciseId).subscribe((exerciseResponse: HttpResponse<Exercise>) => {
                this.exercise = exerciseResponse.body!;
                this.exercise.participations = this.filterParticipations(cachedParticipations)!;
                this.mergeResultsAndSubmissionsForParticipations();
                this.isAfterAssessmentDueDate = !this.exercise.assessmentDueDate || moment().isAfter(this.exercise.assessmentDueDate);
                this.exerciseCategories = this.exerciseService.convertExerciseCategoriesFromServer(this.exercise);
                this.subscribeForNewResults();
            });
        } else {
            this.exerciseService.findResultsForExercise(this.exerciseId).subscribe((exerciseResponse: HttpResponse<Exercise>) => {
                this.exercise = exerciseResponse.body!;
                this.exercise.participations = this.filterParticipations(this.exercise.participations)!;
                this.mergeResultsAndSubmissionsForParticipations();
                this.isAfterAssessmentDueDate = !this.exercise.assessmentDueDate || moment().isAfter(this.exercise.assessmentDueDate);
                this.exerciseCategories = this.exerciseService.convertExerciseCategoriesFromServer(this.exercise);
                this.subscribeForNewResults();
            });
        }
    }

    /**
     * Filter for participations that belong to the current user only. Additionally, we make sure that all results that are not finished (i.e. completionDate is not set) are
     * removed from the participations. We also sort the participations so that FINISHED participations come first.
     */
    private filterParticipations(participations: StudentParticipation[]): StudentParticipation[] | null {
        if (!participations) {
            return null;
        }
        const filteredParticipations = participations.filter((participation: StudentParticipation) => participation.student && participation.student.id === this.currentUser.id);
        filteredParticipations.forEach((participation: Participation) => {
            if (participation.results) {
                participation.results = participation.results.filter((result: Result) => result.completionDate);
            }
        });
        this.sortParticipationsFinishedFirst(filteredParticipations);
        return filteredParticipations;
    }

    /**
     * Sort the given participations so that FINISHED participations come first.
     *
     * Note, that this function directly operates on the array passed as argument and does not return anything.
     */
    private sortParticipationsFinishedFirst(participations: StudentParticipation[]) {
        if (participations && participations.length > 1) {
            participations.sort((a, b) => (b.initializationState === InitializationState.FINISHED ? 1 : -1));
        }
    }

    ngOnDestroy() {
        if (this.participationUpdateListener) {
            this.participationUpdateListener.unsubscribe();
        }
    }

    sortResults() {
        if (this.hasResults) {
            this.sortedResults = this.combinedParticipation.results.sort((a, b) => {
                const aValue = moment(a.completionDate!).valueOf();
                const bValue = moment(b.completionDate!).valueOf();
                return aValue - bValue;
            });
            const sortedResultLength = this.sortedResults.length;
            const startingElement = Math.max(sortedResultLength - MAX_RESULT_HISTORY_LENGTH, 0);
            this.sortedHistoryResult = this.sortedResults.slice(startingElement, sortedResultLength);
        }
    }

    mergeResultsAndSubmissionsForParticipations() {
        if (this.exercise && this.exercise.participations && this.exercise.participations.length > 0) {
            if (this.exercise.type === ExerciseType.PROGRAMMING) {
                this.combinedParticipation = this.participationService.mergeProgrammingParticipations(this.exercise.participations as ProgrammingExerciseStudentParticipation[]);
            } else {
                this.combinedParticipation = this.participationService.mergeStudentParticipations(this.exercise.participations);
            }
            this.sortResults();
        }
    }

    subscribeForNewResults() {
        if (this.exercise && this.exercise.participations && this.exercise.participations.length > 0) {
            this.exercise.participations.forEach(participation => {
                this.participationWebsocketService.addParticipation(participation, this.exercise!);
            });
        } else {
            this.participationWebsocketService.addExerciseForNewParticipation(this.exercise!.id);
        }
        this.participationUpdateListener = this.participationWebsocketService.subscribeForParticipationChanges().subscribe((changedParticipation: StudentParticipation) => {
            if (changedParticipation && this.exercise && changedParticipation.exercise.id === this.exercise.id) {
                this.exercise.participations =
                    this.exercise.participations && this.exercise.participations.length > 0
                        ? this.exercise.participations.map(el => {
                              return el.id === changedParticipation.id ? changedParticipation : el;
                          })
                        : [changedParticipation];
                this.mergeResultsAndSubmissionsForParticipations();
            }
        });
    }

    backToCourse() {
        this.$location.back();
    }

    exerciseRatedBadge(result: Result): string {
        return result.rated ? 'badge-success' : 'badge-info';
    }

    get exerciseIsOver(): boolean {
        return this.exercise ? moment(this.exercise!.dueDate!).isBefore(moment()) : true;
    }

    get hasMoreResults(): boolean {
        return this.sortedResults.length > MAX_RESULT_HISTORY_LENGTH;
    }

    get exerciseRouterLink(): string | null {
        if (this.exercise && this.exercise.type === ExerciseType.MODELING) {
            return `/course/${this.courseId}/exercise/${this.exercise!.id}/assessment`;
        } else if (this.exercise && this.exercise.type === ExerciseType.TEXT) {
            return `/text/${this.exercise.id}/assessment`;
        } else {
            return null;
        }
    }

    get showResults(): boolean {
        if (this.exercise!.type === ExerciseType.MODELING || this.exercise!.type === ExerciseType.TEXT) {
            return this.hasResults && this.isAfterAssessmentDueDate;
        }
        return this.hasResults;
    }

    get hasResults(): boolean {
        if (!this.exercise || !this.exercise.participations || this.exercise.participations.length === 0) {
            return false;
        }
        return this.exercise.participations.some((participation: Participation) => participation.results && participation.results.length > 0);
    }

    /**
     * Returns the latest finished result for modeling and text exercises. It does not have to be rated.
     * For other exercise types it returns a rated result.
     */
    get currentResult(): Result | null {
        if (!this.hasResults) {
            return null;
        }

        if (this.exercise!.type === ExerciseType.MODELING || this.exercise!.type === ExerciseType.TEXT) {
            return this.sortedResults.find((result: Result) => !!result.completionDate) || null;
        }

        const ratedResults = this.sortedResults.filter((result: Result) => result.rated);
        const latestResult = ratedResults.length ? ratedResults[ratedResults.length - 1] : null;
        if (latestResult) {
            latestResult.participation = this.combinedParticipation;
        }
        return latestResult;
    }

    /* Start guided tour for text exercise detail page */
    public startTour(): void {
        if (this.exercise && this.exercise.type === this.TEXT) {
            this.guidedTourService.getTextExerciseTour().subscribe(tour => {
                this.exerciseTour = tour;
                this.guidedTourService.startTour(this.exerciseTour);
            });
        }
    }
}<|MERGE_RESOLUTION|>--- conflicted
+++ resolved
@@ -8,11 +8,6 @@
 import { Result } from 'app/entities/result';
 import * as moment from 'moment';
 import { AccountService, JhiWebsocketService, User } from 'app/core';
-<<<<<<< HEAD
-import { InitializationState, Participation, ParticipationService, ParticipationWebsocketService } from 'app/entities/participation';
-import { GuidedTourService } from 'app/guided-tour/guided-tour.service';
-import { GuidedTour } from 'app/guided-tour/guided-tour.constants';
-=======
 import {
     InitializationState,
     Participation,
@@ -21,7 +16,6 @@
     ProgrammingExerciseStudentParticipation,
     StudentParticipation,
 } from 'app/entities/participation';
->>>>>>> 587d8e1f
 
 const MAX_RESULT_HISTORY_LENGTH = 5;
 
@@ -46,13 +40,7 @@
     public sortedHistoryResult: Result[];
     public exerciseCategories: ExerciseCategory[];
     private participationUpdateListener: Subscription;
-<<<<<<< HEAD
-    private exerciseTour: GuidedTour;
-
-    combinedParticipation: Participation;
-=======
     combinedParticipation: StudentParticipation;
->>>>>>> 587d8e1f
     isAfterAssessmentDueDate: boolean;
 
     constructor(
@@ -66,7 +54,6 @@
         private participationService: ParticipationService,
         private courseServer: CourseService,
         private route: ActivatedRoute,
-        private guidedTourService: GuidedTourService,
     ) {}
 
     ngOnInit() {
@@ -80,18 +67,6 @@
             });
             if (didExerciseChange || didCourseChange) {
                 this.loadExercise();
-            }
-        });
-
-        setTimeout(() => {
-            if (this.guidedTourService.guidedTourSettings && this.guidedTourService.guidedTourSettings.showTextExerciseTour) {
-                this.startTour();
-            }
-        }, 500);
-
-        this.subscription = this.guidedTourService.getGuidedTourNotification().subscribe(component => {
-            if (component && component.name === 'exercise') {
-                this.startTour();
             }
         });
     }
@@ -260,14 +235,4 @@
         }
         return latestResult;
     }
-
-    /* Start guided tour for text exercise detail page */
-    public startTour(): void {
-        if (this.exercise && this.exercise.type === this.TEXT) {
-            this.guidedTourService.getTextExerciseTour().subscribe(tour => {
-                this.exerciseTour = tour;
-                this.guidedTourService.startTour(this.exerciseTour);
-            });
-        }
-    }
 }