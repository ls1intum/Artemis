import { Component, OnDestroy, OnInit } from '@angular/core';
import { Location } from '@angular/common';
import { HttpResponse } from '@angular/common/http';
import { Exercise, ExerciseCategory, ExerciseService, ExerciseType } from 'app/entities/exercise';
import { CourseScoreCalculationService, CourseService } from 'app/entities/course';
import { ActivatedRoute } from '@angular/router';
import { Subscription } from 'rxjs/Subscription';
import { Result } from 'app/entities/result';
import * as moment from 'moment';
import { AccountService, JhiWebsocketService, User } from 'app/core';
import { InitializationState, Participation, ParticipationService, ParticipationWebsocketService } from 'app/entities/participation';

const MAX_RESULT_HISTORY_LENGTH = 5;

@Component({
    selector: 'jhi-course-exercise-details',
    templateUrl: './course-exercise-details.component.html',
    styleUrls: ['../course-overview.scss'],
})
export class CourseExerciseDetailsComponent implements OnInit, OnDestroy {
    readonly QUIZ = ExerciseType.QUIZ;
    readonly PROGRAMMING = ExerciseType.PROGRAMMING;
    readonly MODELING = ExerciseType.MODELING;
    readonly TEXT = ExerciseType.TEXT;
    readonly FILE_UPLOAD = ExerciseType.FILE_UPLOAD;
    private currentUser: User;
    private exerciseId: number;
    public courseId: number;
    private subscription: Subscription;
    public exercise: Exercise | null;
    public showMoreResults = false;
    public sortedResults: Result[] = [];
    public sortedHistoryResult: Result[];
    public exerciseCategories: ExerciseCategory[];
    private participationUpdateListener: Subscription;
    combinedParticipation: Participation;
    isAfterAssessmentDueDate: boolean;

    constructor(
        private $location: Location,
        private exerciseService: ExerciseService,
        private courseService: CourseService,
        private jhiWebsocketService: JhiWebsocketService,
        private accountService: AccountService,
        private courseCalculationService: CourseScoreCalculationService,
        private participationWebsocketService: ParticipationWebsocketService,
        private participationService: ParticipationService,
        private courseServer: CourseService,
        private route: ActivatedRoute,
    ) {}

    ngOnInit() {
        this.subscription = this.route.params.subscribe(params => {
            const didExerciseChange = this.exerciseId !== parseInt(params['exerciseId'], 10);
            const didCourseChange = this.courseId !== parseInt(params['courseId'], 10);
            this.exerciseId = parseInt(params['exerciseId'], 10);
            this.courseId = parseInt(params['courseId'], 10);
            this.accountService.identity().then((user: User) => {
                this.currentUser = user;
            });
            if (didExerciseChange || didCourseChange) {
                this.loadExercise();
            }
        });
    }

    loadExercise() {
        this.exercise = null;
        const cachedParticipations = this.participationWebsocketService.getAllParticipationsForExercise(this.exerciseId);
        if (cachedParticipations && cachedParticipations.length > 0) {
            this.exerciseService.find(this.exerciseId).subscribe((exerciseResponse: HttpResponse<Exercise>) => {
<<<<<<< HEAD
                this.exercise = exerciseResponse.body!;
                this.exercise.isAtLeastTutor = this.accountService.isAtLeastTutorInCourse(this.exercise!.course!);
                this.exercise.participations = cachedParticipations;
=======
                this.exercise = exerciseResponse.body;
                this.exercise.participations = this.filterParticipations(cachedParticipations);
>>>>>>> 6c9b4670
                this.mergeResultsAndSubmissionsForParticipations();
                this.isAfterAssessmentDueDate = !this.exercise.assessmentDueDate || moment().isAfter(this.exercise.assessmentDueDate);
                this.exerciseCategories = this.exerciseService.convertExerciseCategoriesFromServer(this.exercise);
                this.subscribeForNewResults();
            });
        } else {
<<<<<<< HEAD
            this.exerciseService.findResultsForExercise(this.exerciseId).subscribe((exercise: Exercise) => {
                this.exercise = exercise;
                this.exercise.isAtLeastTutor = this.accountService.isAtLeastTutorInCourse(this.exercise.course!);
=======
            this.exerciseService.findResultsForExercise(this.exerciseId).subscribe((exerciseResponse: HttpResponse<Exercise>) => {
                this.exercise = exerciseResponse.body;
                this.exercise.participations = this.filterParticipations(this.exercise.participations);
>>>>>>> 6c9b4670
                this.mergeResultsAndSubmissionsForParticipations();
                this.isAfterAssessmentDueDate = !this.exercise.assessmentDueDate || moment().isAfter(this.exercise.assessmentDueDate);
                this.exerciseCategories = this.exerciseService.convertExerciseCategoriesFromServer(this.exercise);
                this.subscribeForNewResults();
            });
        }
    }

    /**
     * Filter for participations that belong to the current user only. Additionally, we make sure that all results that are not finished (i.e. completionDate is not set) are
     * removed from the participations. We also sort the participations so that FINISHED participations come first.
     */
    private filterParticipations(participations: Participation[]): Participation[] {
        if (!participations) {
            return null;
        }
        const filteredParticipations = participations.filter((participation: Participation) => participation.student && participation.student.id === this.currentUser.id);
        filteredParticipations.forEach((participation: Participation) => {
            if (participation.results) {
                participation.results = participation.results.filter((result: Result) => result.completionDate);
            }
        });
        this.sortParticipationsFinishedFirst(filteredParticipations);
        return filteredParticipations;
    }

    /**
     * Sort the given participations so that FINISHED participations come first.
     *
     * Note, that this function directly operates on the array passed as argument and does not return anything.
     */
    private sortParticipationsFinishedFirst(participations: Participation[]) {
        if (participations && participations.length > 1) {
            participations.sort((a, b) => (b.initializationState === InitializationState.FINISHED ? 1 : -1));
        }
    }

    ngOnDestroy() {
        if (this.participationUpdateListener) {
            this.participationUpdateListener.unsubscribe();
        }
    }

    sortResults() {
        if (this.hasResults) {
            this.sortedResults = this.combinedParticipation.results.sort((a, b) => {
                const aValue = moment(a.completionDate!).valueOf();
                const bValue = moment(b.completionDate!).valueOf();
                return aValue - bValue;
            });
            const sortedResultLength = this.sortedResults.length;
            const startingElement = Math.max(sortedResultLength - MAX_RESULT_HISTORY_LENGTH, 0);
            this.sortedHistoryResult = this.sortedResults.slice(startingElement, sortedResultLength);
        }
    }

    mergeResultsAndSubmissionsForParticipations() {
        if (this.exercise && this.exercise.participations && this.exercise.participations.length > 0) {
            this.combinedParticipation = this.participationService.mergeResultsAndSubmissionsForParticipations(this.exercise.participations);
            this.sortResults();
        }
    }

    subscribeForNewResults() {
        if (this.exercise && this.exercise.participations && this.exercise.participations.length > 0) {
            this.exercise.participations.forEach(participation => {
                this.participationWebsocketService.addParticipation(participation, this.exercise!);
            });
        } else {
            this.participationWebsocketService.addExerciseForNewParticipation(this.exercise!.id);
        }
        this.participationUpdateListener = this.participationWebsocketService.subscribeForParticipationChanges().subscribe((changedParticipation: Participation) => {
            if (changedParticipation && this.exercise && changedParticipation.exercise.id === this.exercise.id) {
                this.exercise.participations =
                    this.exercise.participations && this.exercise.participations.length > 0
                        ? this.exercise.participations.map(el => {
                              return el.id === changedParticipation.id ? changedParticipation : el;
                          })
                        : [changedParticipation];
                this.mergeResultsAndSubmissionsForParticipations();
            }
        });
    }

    backToCourse() {
        this.$location.back();
    }

    exerciseRatedBadge(result: Result): string {
        return result.rated ? 'badge-success' : 'badge-info';
    }

    get exerciseIsOver(): boolean {
        return this.exercise ? moment(this.exercise!.dueDate!).isBefore(moment()) : true;
    }

    get hasMoreResults(): boolean {
        return this.sortedResults.length > MAX_RESULT_HISTORY_LENGTH;
    }

    get exerciseRouterLink(): string | null {
        if (this.exercise && this.exercise.type === ExerciseType.MODELING) {
            return `/course/${this.courseId}/exercise/${this.exercise!.id}/assessment`;
        } else if (this.exercise && this.exercise.type === ExerciseType.TEXT) {
            return `/text/${this.exercise.id}/assessment`;
        } else {
            return null;
        }
    }

<<<<<<< HEAD
    get hasResults(): boolean | null {
        const hasParticipations = !!this.exercise && this.exercise.participations && this.exercise.participations[0];
        return hasParticipations && this.exercise && this.exercise.participations[0].results && this.exercise.participations[0].results.length > 0;
    }

    get currentResult(): Result | null {
        if (!this.exercise || !this.exercise.participations || !this.exercise.participations[0].results) {
            return null;
        }
        const results = this.exercise.participations[0].results;
        const currentResult = results.filter(el => el.rated).pop();
        if (!currentResult) {
            return null;
        }
        currentResult.participation = this.exercise.participations[0];
        return currentResult;
=======
    get showResults(): boolean {
        if (this.exercise.type === ExerciseType.MODELING || this.exercise.type === ExerciseType.TEXT) {
            return this.hasResults && this.isAfterAssessmentDueDate;
        }
        return this.hasResults;
    }

    get hasResults(): boolean {
        if (!this.exercise || !this.exercise.participations || this.exercise.participations.length === 0) {
            return false;
        }
        return this.exercise.participations.some((participation: Participation) => participation.results && participation.results.length > 0);
    }

    /**
     * Returns the latest finished result for modeling and text exercises. It does not have to be rated.
     * For other exercise types it returns a rated result.
     */
    get currentResult(): Result {
        if (!this.hasResults) {
            return null;
        }

        if (this.exercise.type === ExerciseType.MODELING || this.exercise.type === ExerciseType.TEXT) {
            return this.sortedResults.find((result: Result) => !!result.completionDate);
        }

        const ratedResults = this.sortedResults.filter((result: Result) => result.rated);
        const latestResult = ratedResults.length ? ratedResults[ratedResults.length - 1] : null;
        if (latestResult) {
            latestResult.participation = this.combinedParticipation;
        }
        return latestResult;
>>>>>>> 6c9b4670
    }
}<|MERGE_RESOLUTION|>--- conflicted
+++ resolved
@@ -69,29 +69,17 @@
         const cachedParticipations = this.participationWebsocketService.getAllParticipationsForExercise(this.exerciseId);
         if (cachedParticipations && cachedParticipations.length > 0) {
             this.exerciseService.find(this.exerciseId).subscribe((exerciseResponse: HttpResponse<Exercise>) => {
-<<<<<<< HEAD
                 this.exercise = exerciseResponse.body!;
-                this.exercise.isAtLeastTutor = this.accountService.isAtLeastTutorInCourse(this.exercise!.course!);
-                this.exercise.participations = cachedParticipations;
-=======
-                this.exercise = exerciseResponse.body;
                 this.exercise.participations = this.filterParticipations(cachedParticipations);
->>>>>>> 6c9b4670
                 this.mergeResultsAndSubmissionsForParticipations();
                 this.isAfterAssessmentDueDate = !this.exercise.assessmentDueDate || moment().isAfter(this.exercise.assessmentDueDate);
                 this.exerciseCategories = this.exerciseService.convertExerciseCategoriesFromServer(this.exercise);
                 this.subscribeForNewResults();
             });
         } else {
-<<<<<<< HEAD
-            this.exerciseService.findResultsForExercise(this.exerciseId).subscribe((exercise: Exercise) => {
-                this.exercise = exercise;
-                this.exercise.isAtLeastTutor = this.accountService.isAtLeastTutorInCourse(this.exercise.course!);
-=======
             this.exerciseService.findResultsForExercise(this.exerciseId).subscribe((exerciseResponse: HttpResponse<Exercise>) => {
-                this.exercise = exerciseResponse.body;
+                this.exercise = exerciseResponse.body!;
                 this.exercise.participations = this.filterParticipations(this.exercise.participations);
->>>>>>> 6c9b4670
                 this.mergeResultsAndSubmissionsForParticipations();
                 this.isAfterAssessmentDueDate = !this.exercise.assessmentDueDate || moment().isAfter(this.exercise.assessmentDueDate);
                 this.exerciseCategories = this.exerciseService.convertExerciseCategoriesFromServer(this.exercise);
@@ -202,26 +190,8 @@
         }
     }
 
-<<<<<<< HEAD
-    get hasResults(): boolean | null {
-        const hasParticipations = !!this.exercise && this.exercise.participations && this.exercise.participations[0];
-        return hasParticipations && this.exercise && this.exercise.participations[0].results && this.exercise.participations[0].results.length > 0;
-    }
-
-    get currentResult(): Result | null {
-        if (!this.exercise || !this.exercise.participations || !this.exercise.participations[0].results) {
-            return null;
-        }
-        const results = this.exercise.participations[0].results;
-        const currentResult = results.filter(el => el.rated).pop();
-        if (!currentResult) {
-            return null;
-        }
-        currentResult.participation = this.exercise.participations[0];
-        return currentResult;
-=======
     get showResults(): boolean {
-        if (this.exercise.type === ExerciseType.MODELING || this.exercise.type === ExerciseType.TEXT) {
+        if (this.exercise!.type === ExerciseType.MODELING || this.exercise!.type === ExerciseType.TEXT) {
             return this.hasResults && this.isAfterAssessmentDueDate;
         }
         return this.hasResults;
@@ -238,13 +208,13 @@
      * Returns the latest finished result for modeling and text exercises. It does not have to be rated.
      * For other exercise types it returns a rated result.
      */
-    get currentResult(): Result {
+    get currentResult(): Result | null {
         if (!this.hasResults) {
             return null;
         }
 
-        if (this.exercise.type === ExerciseType.MODELING || this.exercise.type === ExerciseType.TEXT) {
-            return this.sortedResults.find((result: Result) => !!result.completionDate);
+        if (this.exercise!.type === ExerciseType.MODELING || this.exercise!.type === ExerciseType.TEXT) {
+            return this.sortedResults.find((result: Result) => !!result.completionDate) || null;
         }
 
         const ratedResults = this.sortedResults.filter((result: Result) => result.rated);
@@ -253,6 +223,5 @@
             latestResult.participation = this.combinedParticipation;
         }
         return latestResult;
->>>>>>> 6c9b4670
     }
 }