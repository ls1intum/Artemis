--- conflicted
+++ resolved
@@ -94,13 +94,7 @@
     availableExerciseHints: ExerciseHint[];
     activatedExerciseHints: ExerciseHint[];
 
-<<<<<<< HEAD
     exampleSolutionInfo?: ExampleSolutionInfo;
-=======
-    public modelingExercise?: ModelingExercise;
-    public exampleSolution?: SafeHtml;
-    public exampleSolutionUML?: UMLModel;
->>>>>>> 64ea9aef
 
     // extension points, see shared/extension-point
     @ContentChild('overrideStudentActions') overrideStudentActions: TemplateRef<any>;
@@ -244,34 +238,7 @@
      * @param newExercise Exercise model that may have an exampleSolution.
      */
     showIfExampleSolutionPresent(newExercise: Exercise) {
-<<<<<<< HEAD
         this.exampleSolutionInfo = ExerciseService.extractExampleSolutionInfo(newExercise, this.artemisMarkdown);
-
-=======
-        // Clear fields below to avoid displaying old data if this method is called more than once.
-        this.modelingExercise = undefined;
-        this.exampleSolution = undefined;
-        this.exampleSolutionUML = undefined;
-
-        switch (newExercise.type) {
-            case ExerciseType.MODELING:
-                this.modelingExercise = newExercise as ModelingExercise;
-                if (this.modelingExercise.exampleSolutionModel) {
-                    this.exampleSolutionUML = JSON.parse(this.modelingExercise.exampleSolutionModel);
-                }
-                break;
-            case ExerciseType.TEXT:
-            case ExerciseType.FILE_UPLOAD:
-                const exercise = newExercise as TextExercise & FileUploadExercise;
-                if (exercise.exampleSolution) {
-                    this.exampleSolution = this.artemisMarkdown.safeHtmlForMarkdown(exercise.exampleSolution);
-                }
-                break;
-            case ExerciseType.PROGRAMMING:
-                this.programmingExercise = newExercise as ProgrammingExercise;
-                break;
-        }
->>>>>>> 64ea9aef
         // For TAs the example solution is collapsed on default to avoid spoiling, as the example solution is always shown to TAs
         this.exampleSolutionCollapsed = !!newExercise?.isAtLeastTutor;
     }
