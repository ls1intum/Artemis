--- conflicted
+++ resolved
@@ -253,11 +253,7 @@
             this.sortedHistoryResults = this.studentParticipations
                 .flatMap((participation) => participation.results ?? [])
                 .sort(this.resultSortFunction)
-<<<<<<< HEAD
                 .filter((result) => !(result.assessmentType === AssessmentType.AUTOMATIC_ATHENA && !result.successful));
-=======
-                .filter((result) => !(result.assessmentType === AssessmentType.AUTOMATIC_ATHENA && dayjs().isBefore(result.completionDate)));
->>>>>>> 753f4978
         }
     }
 
