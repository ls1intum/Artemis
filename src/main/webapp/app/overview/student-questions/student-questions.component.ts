import { Component, Input, OnInit, AfterViewInit } from '@angular/core';
import { User } from 'app/core/user/user.model';
import * as moment from 'moment';
import { HttpResponse } from '@angular/common/http';
import { QuestionRowActionName, StudentQuestionRowAction } from 'app/overview/student-questions/student-question-row/student-question-row.component';
import { Lecture } from 'app/entities/lecture.model';
import { AccountService } from 'app/core/auth/account.service';
import { StudentQuestion } from 'app/entities/student-question.model';
import { StudentQuestionService } from 'app/overview/student-questions/student-question/student-question.service';
import { Exercise } from 'app/entities/exercise.model';
import { ExerciseService } from 'app/exercises/shared/exercise/exercise.service';
import { EditorMode } from 'app/shared/markdown-editor/markdown-editor.component';
import { KatexCommand } from 'app/shared/markdown-editor/commands/katex.command';
import interact from 'interactjs';

@Component({
    selector: 'jhi-student-questions',
    templateUrl: './student-questions.component.html',
    styleUrls: ['./student-questions.scss'],
})
export class StudentQuestionsComponent implements OnInit, AfterViewInit {
    @Input() exercise: Exercise;
    @Input() lecture: Lecture;
    studentQuestions: StudentQuestion[];
    isEditMode: boolean;
    collapsed = false;
    studentQuestionText: string | null;
    selectedStudentQuestion: StudentQuestion | null;
    currentUser: User;
    isAtLeastTutorInCourse: boolean;
    EditorMode = EditorMode;
    domainCommands = [new KatexCommand()];

    constructor(private accountService: AccountService, private studentQuestionService: StudentQuestionService, private exerciseService: ExerciseService) {}

    /**
<<<<<<< HEAD
     * get the current user and check if he is at least a tutor for this course
=======
     * get user and check if he is at least tutor
>>>>>>> 34f87982
     */
    ngOnInit(): void {
        this.accountService.identity().then((user: User) => {
            this.currentUser = user;
        });
        if (this.exercise) {
            // in this case the student questions are preloaded
            this.studentQuestions = this.exercise.studentQuestions;
            this.isAtLeastTutorInCourse = this.accountService.isAtLeastTutorInCourse(this.exercise.course!);
        } else {
            // in this case the student questions are preloaded
            this.studentQuestions = this.lecture.studentQuestions;
            this.isAtLeastTutorInCourse = this.accountService.isAtLeastTutorInCourse(this.lecture.course);
        }
    }

    /**
<<<<<<< HEAD
     * do nothing for now
     */
    ngOnDestroy(): void {}

    /**
     * react to delete action
     * @param {StudentQuestionAction} action
     */
    interactQuestion(action: StudentQuestionAction) {
=======
     * Configures interact to make instructions expandable
     */
    ngAfterViewInit(): void {
        interact('.expanded-questions')
            .resizable({
                edges: { left: '.draggable-left', right: false, bottom: false, top: false },
                modifiers: [
                    // Set maximum width
                    interact.modifiers!.restrictSize({
                        min: { width: 300, height: 0 },
                        max: { width: 600, height: 4000 },
                    }),
                ],
                inertia: true,
            })
            .on('resizestart', function (event: any) {
                event.target.classList.add('card-resizable');
            })
            .on('resizeend', function (event: any) {
                event.target.classList.remove('card-resizable');
            })
            .on('resizemove', function (event: any) {
                const target = event.target;
                target.style.width = event.rect.width + 'px';
            });
    }

    /**
     * interact with actions send from studentQuestionRow
     * @param {StudentQuestionRowAction} action
     */
    interactQuestion(action: StudentQuestionRowAction) {
>>>>>>> 34f87982
        switch (action.name) {
            case QuestionRowActionName.DELETE:
                this.deleteQuestionFromList(action.studentQuestion);
                break;
        }
    }

    /**
<<<<<<< HEAD
     * toggle editMode and reset the selected studentQuestion
     */
    toggleEditMode(): void {
        this.isEditMode = !this.isEditMode;
        this.selectedStudentQuestion = null;
    }

    /**
     * delete the studentQuestion from the list of studentQuestions
     * @param {StudentQuestion} studentQuestion
     */
    deleteQuestionFromList(studentQuestion: StudentQuestion) {
=======
     * takes a studentQuestion and removes it from the list
     * @param {StudentQuestion} studentQuestion
     */
    deleteQuestionFromList(studentQuestion: StudentQuestion): void {
>>>>>>> 34f87982
        this.studentQuestions = this.studentQuestions.filter((el) => el.id !== studentQuestion.id);
    }

    /**
<<<<<<< HEAD
     * add a new studentQuestion and reset temporary values
=======
     * create a new studentQuestion
>>>>>>> 34f87982
     */
    addQuestion(): void {
        const studentQuestion = new StudentQuestion();
        studentQuestion.questionText = this.studentQuestionText;
        studentQuestion.author = this.currentUser;
        studentQuestion.visibleForStudents = true;
        if (this.exercise) {
            studentQuestion.exercise = Object.assign({}, this.exerciseService.convertExerciseForServer(this.exercise), {});
        } else {
            studentQuestion.lecture = Object.assign({}, this.lecture, {});
            delete studentQuestion.lecture.attachments;
        }
        studentQuestion.creationDate = moment();
        this.studentQuestionService.create(studentQuestion).subscribe((studentQuestionResponse: HttpResponse<StudentQuestion>) => {
            this.studentQuestions.push(studentQuestionResponse.body!);
            this.studentQuestionText = null;
            this.isEditMode = false;
        });
    }
}<|MERGE_RESOLUTION|>--- conflicted
+++ resolved
@@ -34,11 +34,7 @@
     constructor(private accountService: AccountService, private studentQuestionService: StudentQuestionService, private exerciseService: ExerciseService) {}
 
     /**
-<<<<<<< HEAD
      * get the current user and check if he is at least a tutor for this course
-=======
-     * get user and check if he is at least tutor
->>>>>>> 34f87982
      */
     ngOnInit(): void {
         this.accountService.identity().then((user: User) => {
@@ -56,17 +52,6 @@
     }
 
     /**
-<<<<<<< HEAD
-     * do nothing for now
-     */
-    ngOnDestroy(): void {}
-
-    /**
-     * react to delete action
-     * @param {StudentQuestionAction} action
-     */
-    interactQuestion(action: StudentQuestionAction) {
-=======
      * Configures interact to make instructions expandable
      */
     ngAfterViewInit(): void {
@@ -99,7 +84,6 @@
      * @param {StudentQuestionRowAction} action
      */
     interactQuestion(action: StudentQuestionRowAction) {
->>>>>>> 34f87982
         switch (action.name) {
             case QuestionRowActionName.DELETE:
                 this.deleteQuestionFromList(action.studentQuestion);
@@ -108,34 +92,15 @@
     }
 
     /**
-<<<<<<< HEAD
-     * toggle editMode and reset the selected studentQuestion
-     */
-    toggleEditMode(): void {
-        this.isEditMode = !this.isEditMode;
-        this.selectedStudentQuestion = null;
-    }
-
-    /**
-     * delete the studentQuestion from the list of studentQuestions
-     * @param {StudentQuestion} studentQuestion
-     */
-    deleteQuestionFromList(studentQuestion: StudentQuestion) {
-=======
      * takes a studentQuestion and removes it from the list
      * @param {StudentQuestion} studentQuestion
      */
     deleteQuestionFromList(studentQuestion: StudentQuestion): void {
->>>>>>> 34f87982
         this.studentQuestions = this.studentQuestions.filter((el) => el.id !== studentQuestion.id);
     }
 
     /**
-<<<<<<< HEAD
-     * add a new studentQuestion and reset temporary values
-=======
      * create a new studentQuestion
->>>>>>> 34f87982
      */
     addQuestion(): void {
         const studentQuestion = new StudentQuestion();
