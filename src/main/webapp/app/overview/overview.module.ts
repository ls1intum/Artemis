--- conflicted
+++ resolved
@@ -31,11 +31,8 @@
 import { IntellijModule } from 'app/intellij/intellij.module';
 import { ArtemisComplaintsModule } from 'app/complaints';
 import { FeatureToggleModule } from 'app/feature-toggle/feature-toggle.module';
-<<<<<<< HEAD
+import { ProgrammingExerciseUtilsModule } from 'app/entities/programming-exercise/utils/programming-exercise-utils.module';
 import { SubmissionResultStatusModule } from 'app/submission-result-status/submission-result-status.module';
-=======
-import { ProgrammingExerciseUtilsModule } from 'app/entities/programming-exercise/utils/programming-exercise-utils.module';
->>>>>>> d8c4d81d
 
 const ENTITY_STATES = [...OVERVIEW_ROUTES];
 
@@ -55,11 +52,8 @@
         IntellijModule,
         ArtemisComplaintsModule,
         FeatureToggleModule,
-<<<<<<< HEAD
+        ProgrammingExerciseUtilsModule,
         SubmissionResultStatusModule,
-=======
-        ProgrammingExerciseUtilsModule,
->>>>>>> d8c4d81d
     ],
     declarations: [
         OverviewComponent,
