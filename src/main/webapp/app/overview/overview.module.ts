import { CUSTOM_ELEMENTS_SCHEMA, NgModule } from '@angular/core';
import { RouterModule } from '@angular/router';
import { JhiLanguageService } from 'ng-jhipster';
import { JhiLanguageHelper } from 'app/core';

import { ChartsModule } from 'ng2-charts';
import { ClipboardModule } from 'ngx-clipboard';
import { MomentModule } from 'angular2-moment';
import { ArTEMiSSharedModule } from 'app/shared';
import { ArTEMiSProgrammingExerciseModule } from 'app/entities/programming-exercise/programming-exercise.module';
import { ExerciseTypePipe } from 'app/entities/exercise/';
import { ArTEMiSStudentQuestionsModule } from 'app/student-questions/';

import {
    CourseExerciseDetailsComponent,
    CourseExerciseRowComponent,
    CourseExercisesComponent,
    CourseGradeBookComponent,
    CourseOverviewComponent,
    CourseStatisticsComponent,
    DifficultyBadgeComponent,
    ExerciseActionButtonComponent,
    ExerciseDetailsStudentActionsComponent,
    OVERVIEW_ROUTES,
    OverviewComponent,
    OverviewCourseCardComponent,
} from './';
import { ArTEMiSResultModule } from 'app/entities/result';
<<<<<<< HEAD
import { HeaderExercisePageWithDetailsComponent } from 'app/overview/exercise-details/header-exercise-page-with-details.component';
=======
import { ArTEMiSSidePanelModule } from 'app/components/side-panel/side-panel.module';
>>>>>>> 7def98a4

const ENTITY_STATES = [...OVERVIEW_ROUTES];

@NgModule({
    imports: [
        ArTEMiSSharedModule,
        ChartsModule,
        ClipboardModule,
        MomentModule,
        ArTEMiSResultModule,
        ArTEMiSProgrammingExerciseModule,
        ArTEMiSStudentQuestionsModule,
        ArTEMiSSidePanelModule,
        RouterModule.forChild(ENTITY_STATES),
    ],
    declarations: [
        OverviewComponent,
        CourseOverviewComponent,
        OverviewCourseCardComponent,
        CourseStatisticsComponent,
        CourseExerciseRowComponent,
        CourseExercisesComponent,
        CourseExerciseDetailsComponent,
        ExerciseActionButtonComponent,
        CourseGradeBookComponent,
        ExerciseDetailsStudentActionsComponent,
        DifficultyBadgeComponent,
        ExerciseTypePipe,
<<<<<<< HEAD
        SidePanelComponent,
        HeaderExercisePageWithDetailsComponent,
=======
>>>>>>> 7def98a4
    ],
    entryComponents: [],
    providers: [{ provide: JhiLanguageService, useClass: JhiLanguageService }],
    schemas: [CUSTOM_ELEMENTS_SCHEMA],
    exports: [HeaderExercisePageWithDetailsComponent],
})
export class ArTEMiSOverviewModule {
    constructor(private languageService: JhiLanguageService, private languageHelper: JhiLanguageHelper) {
        this.languageHelper.language.subscribe((languageKey: string) => {
            if (languageKey !== undefined) {
                this.languageService.changeLanguage(languageKey);
            }
        });
    }
}<|MERGE_RESOLUTION|>--- conflicted
+++ resolved
@@ -26,11 +26,8 @@
     OverviewCourseCardComponent,
 } from './';
 import { ArTEMiSResultModule } from 'app/entities/result';
-<<<<<<< HEAD
 import { HeaderExercisePageWithDetailsComponent } from 'app/overview/exercise-details/header-exercise-page-with-details.component';
-=======
 import { ArTEMiSSidePanelModule } from 'app/components/side-panel/side-panel.module';
->>>>>>> 7def98a4
 
 const ENTITY_STATES = [...OVERVIEW_ROUTES];
 
@@ -59,11 +56,7 @@
         ExerciseDetailsStudentActionsComponent,
         DifficultyBadgeComponent,
         ExerciseTypePipe,
-<<<<<<< HEAD
-        SidePanelComponent,
         HeaderExercisePageWithDetailsComponent,
-=======
->>>>>>> 7def98a4
     ],
     entryComponents: [],
     providers: [{ provide: JhiLanguageService, useClass: JhiLanguageService }],
