--- conflicted
+++ resolved
@@ -24,24 +24,13 @@
     OVERVIEW_ROUTES,
     OverviewComponent,
     OverviewCourseCardComponent,
-<<<<<<< HEAD
-    ExerciseActionButtonComponent,
-    CourseExerciseDetailsComponent,
-    DifficultyBadgeComponent,
-    ExerciseDetailsStudentActionsComponent,
-=======
->>>>>>> d6fb3d14
 } from './';
 import { ArTEMiSResultModule } from 'app/entities/result';
 
 const ENTITY_STATES = [...OVERVIEW_ROUTES];
 
 @NgModule({
-<<<<<<< HEAD
     imports: [ArTEMiSSharedModule, ChartsModule, ClipboardModule, MomentModule, ArTEMiSResultModule, ArTEMiSProgrammingExerciseModule, RouterModule.forChild(ENTITY_STATES)],
-=======
-    imports: [ArTEMiSSharedModule, ChartsModule, ClipboardModule, MomentModule, ArTEMiSResultModule, RouterModule.forChild(ENTITY_STATES)],
->>>>>>> d6fb3d14
     declarations: [
         OverviewComponent,
         CourseOverviewComponent,
