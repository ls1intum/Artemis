--- conflicted
+++ resolved
@@ -45,7 +45,6 @@
             <div class="row m-0" *ngFor="let lectureUnit of lectureUnits">
                 <div class="col-11" [ngSwitch]="lectureUnit.type">
                     <jhi-exercise-unit *ngSwitchCase="LectureUnitType.EXERCISE" [exerciseUnit]="lectureUnit" [course]="lecture!.course!"></jhi-exercise-unit>
-<<<<<<< HEAD
                     <jhi-attachment-unit
                         *ngSwitchCase="LectureUnitType.ATTACHMENT"
                         [attachmentUnit]="lectureUnit"
@@ -53,12 +52,7 @@
                     ></jhi-attachment-unit>
                     <jhi-video-unit *ngSwitchCase="LectureUnitType.VIDEO" [videoUnit]="lectureUnit" (onCompletion)="completeLectureUnit($event)"></jhi-video-unit>
                     <jhi-text-unit *ngSwitchCase="LectureUnitType.TEXT" [textUnit]="lectureUnit" (onCompletion)="completeLectureUnit($event)"></jhi-text-unit>
-=======
-                    <jhi-attachment-unit *ngSwitchCase="LectureUnitType.ATTACHMENT" [attachmentUnit]="lectureUnit"></jhi-attachment-unit>
-                    <jhi-video-unit *ngSwitchCase="LectureUnitType.VIDEO" [videoUnit]="lectureUnit"></jhi-video-unit>
-                    <jhi-text-unit *ngSwitchCase="LectureUnitType.TEXT" [textUnit]="lectureUnit"></jhi-text-unit>
                     <jhi-online-unit *ngSwitchCase="LectureUnitType.ONLINE" [onlineUnit]="lectureUnit"></jhi-online-unit>
->>>>>>> ed4ba7e8
                 </div>
                 <div class="col-1 my-auto mx-auto">
                     <jhi-learning-goals-popover
