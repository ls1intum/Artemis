import { Component, inject } from '@angular/core';
import { LectureUnitDirective } from 'app/overview/course-lectures/lecture-unit/lecture-unit.directive';
import { AttachmentUnit } from 'app/entities/lecture-unit/attachmentUnit.model';
import { LectureUnitComponent } from 'app/overview/course-lectures/lecture-unit/lecture-unit.component';
import { ArtemisSharedCommonModule } from 'app/shared/shared-common.module';
import { IconDefinition } from '@fortawesome/fontawesome-svg-core';
import {
    faDownload,
    faFile,
    faFileArchive,
    faFileCode,
    faFileCsv,
    faFileExcel,
    faFileImage,
    faFileLines,
    faFilePdf,
    faFilePen,
    faFilePowerpoint,
    faFileWord,
} from '@fortawesome/free-solid-svg-icons';
import { FileService } from 'app/shared/http/file.service';

@Component({
    selector: 'jhi-attachment-unit',
    standalone: true,
    imports: [LectureUnitComponent, ArtemisSharedCommonModule],
    templateUrl: './attachment-unit.component.html',
})
export class AttachmentUnitComponent extends LectureUnitDirective<AttachmentUnit> {
    protected readonly faDownload = faDownload;

    private readonly fileService = inject(FileService);

    /**
     * Returns the name of the attachment file (including its file extension)
     */
    getFileName(): string {
        if (this.lectureUnit().attachment?.link) {
            const link = this.lectureUnit().attachment!.link!;
            const filename = link.substring(link.lastIndexOf('/') + 1);
            return this.fileService.replaceAttachmentPrefixAndUnderscores(filename);
        }
        return '';
    }

    /**
     * Downloads the file
     */
    handleDownload() {
        this.logEvent();

<<<<<<< HEAD
        const link = this.lectureUnit().attachment?.studentVersion || this.lectureUnit().attachment?.link; // Prefer hiddenLink if available
        if (link) {
            const sanitizedLink = this.fileService.replaceAttachmentPrefixAndUnderscores(link);
            this.fileService.downloadFile(sanitizedLink);
=======
        if (this.lectureUnit().attachment?.link) {
            const link = this.lectureUnit().attachment!.link!;
            this.fileService.downloadFileByAttachmentName(link, this.lectureUnit().attachment!.name!);
>>>>>>> d10a20cd
            this.onCompletion.emit({ lectureUnit: this.lectureUnit(), completed: true });
        }
    }

    /**
     * Returns the matching icon for the file extension of the attachment
     */
    getAttachmentIcon(): IconDefinition {
        if (this.lectureUnit().attachment?.link) {
            const fileExtension = this.lectureUnit().attachment?.link?.split('.').pop()!.toLocaleLowerCase();
            switch (fileExtension) {
                case 'png':
                case 'jpg':
                case 'jpeg':
                case 'gif':
                case 'svg':
                    return faFileImage;
                case 'pdf':
                    return faFilePdf;
                case 'zip':
                case 'tar':
                    return faFileArchive;
                case 'txt':
                case 'rtf':
                case 'md':
                    return faFileLines;
                case 'htm':
                case 'html':
                case 'json':
                    return faFileCode;
                case 'doc':
                case 'docx':
                case 'pages':
                case 'pages-tef':
                case 'odt':
                    return faFileWord;
                case 'csv':
                    return faFileCsv;
                case 'xls':
                case 'xlsx':
                case 'numbers':
                case 'ods':
                    return faFileExcel;
                case 'ppt':
                case 'pptx':
                case 'key':
                case 'odp':
                    return faFilePowerpoint;
                case 'odg':
                case 'odc':
                case 'odi':
                case 'odf':
                    return faFilePen;
                default:
                    return faFile;
            }
        }
        return faFile;
    }
}<|MERGE_RESOLUTION|>--- conflicted
+++ resolved
@@ -49,16 +49,10 @@
     handleDownload() {
         this.logEvent();
 
-<<<<<<< HEAD
-        const link = this.lectureUnit().attachment?.studentVersion || this.lectureUnit().attachment?.link; // Prefer hiddenLink if available
+        const link = this.lectureUnit().attachment?.studentVersion || this.lectureUnit().attachment?.link; // Prefer studentVersion if available
         if (link) {
-            const sanitizedLink = this.fileService.replaceAttachmentPrefixAndUnderscores(link);
-            this.fileService.downloadFile(sanitizedLink);
-=======
-        if (this.lectureUnit().attachment?.link) {
             const link = this.lectureUnit().attachment!.link!;
             this.fileService.downloadFileByAttachmentName(link, this.lectureUnit().attachment!.name!);
->>>>>>> d10a20cd
             this.onCompletion.emit({ lectureUnit: this.lectureUnit(), completed: true });
         }
     }
