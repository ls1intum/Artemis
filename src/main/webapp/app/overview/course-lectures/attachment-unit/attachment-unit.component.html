--- conflicted
+++ resolved
@@ -1,48 +1,3 @@
-<<<<<<< HEAD
-<div class="row align-items-center my-2 px-2">
-    <div class="card unit-card">
-        <div class="card-header unit-card-header row align-content-center justify-content-between" (click)="handleCollapse($event)">
-            <div class="col-auto row align-content-center flex-shrink-1">
-                <h5 class="m-0 fw-medium">
-                    <fa-icon class="me-2" [icon]="getAttachmentIcon()" [ngbTooltip]="'artemisApp.attachmentUnit.tooltip' | artemisTranslate" />
-                    {{ attachmentUnit?.attachment?.name ? attachmentUnit?.attachment?.name : '' }}
-                    @if (!attachmentUnit?.visibleToStudents) {
-                        <span
-                            class="badge bg-warning ms-2"
-                            ngbTooltip="{{ 'artemisApp.attachmentUnit.notReleasedTooltip' | artemisTranslate }} {{ attachmentUnit?.attachment?.releaseDate | artemisDate }}"
-                            jhiTranslate="artemisApp.courseOverview.exerciseList.notReleased"
-                        ></span>
-                    }
-                </h5>
-            </div>
-            <div class="col-auto d-flex align-items-center gap-3 pe-2">
-                <button id="downloadButton" class="btn btn-primary btn-sm" (click)="downloadAttachment($event)">
-                    <fa-icon [icon]="faDownload" />
-                    <span class="d-none d-md-inline" jhiTranslate="artemisApp.attachmentUnit.download"></span>
-                </button>
-                @if (!isPresentationMode && attachmentUnit.visibleToStudents) {
-                    <div class="col-auto">
-                        @if (attachmentUnit.completed) {
-                            <fa-icon
-                                class="text-success"
-                                size="lg"
-                                [icon]="faSquareCheck"
-                                [ngbTooltip]="'artemisApp.lectureUnit.completedTooltip' | artemisTranslate"
-                                (click)="handleClick($event, false)"
-                            />
-                        } @else {
-                            <fa-icon
-                                class="text-body-secondary"
-                                size="lg"
-                                [icon]="faSquare"
-                                [ngbTooltip]="'artemisApp.lectureUnit.uncompletedTooltip' | artemisTranslate"
-                                (click)="handleClick($event, true)"
-                            />
-                        }
-                    </div>
-                }
-            </div>
-=======
 <jhi-lecture-unit-card
     [lectureUnit]="lectureUnit()"
     [icon]="getAttachmentIcon()"
@@ -58,7 +13,6 @@
         <div>
             <span class="font-weight-bold" jhiTranslate="artemisApp.attachmentUnit.uploadDate">: </span>
             {{ lectureUnit().attachment?.uploadDate | artemisDate }}
->>>>>>> e5f4519b
         </div>
     }
     @if (lectureUnit().attachment?.version) {
