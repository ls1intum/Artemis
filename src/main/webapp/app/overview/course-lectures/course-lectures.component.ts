--- conflicted
+++ resolved
@@ -5,14 +5,10 @@
 import { TranslateService } from '@ngx-translate/core';
 import dayjs from 'dayjs/esm';
 import { Lecture } from 'app/entities/lecture.model';
-<<<<<<< HEAD
 import { faAngleDown, faAngleUp, faSortAmountDown, faSortAmountUp } from '@fortawesome/free-solid-svg-icons';
-=======
 import { LocalStorageService } from 'ngx-webstorage';
-import { CourseScoreCalculationService } from 'app/overview/course-score-calculation.service';
 import { ExerciseService } from 'app/exercises/shared/exercise/exercise.service';
 import { faAngleDown, faAngleUp, faSortNumericDown, faSortNumericUp } from '@fortawesome/free-solid-svg-icons';
->>>>>>> 57ea43ee
 import { BarControlConfiguration, BarControlConfigurationProvider } from 'app/overview/tab-bar/tab-bar';
 import { CourseStorageService } from 'app/course/manage/course-storage.service';
 
@@ -59,19 +55,13 @@
         subject: new Subject<TemplateRef<any>>(),
     };
 
-<<<<<<< HEAD
-    constructor(private courseStorageService: CourseStorageService, private translateService: TranslateService, private route: ActivatedRoute) {}
-=======
     constructor(
-        private courseService: CourseManagementService,
-        private courseCalculationService: CourseScoreCalculationService,
-        private courseServer: CourseManagementService,
+        private courseStorageService: CourseStorageService,
         private translateService: TranslateService,
         private exerciseService: ExerciseService,
         private route: ActivatedRoute,
         private localStorage: LocalStorageService,
     ) {}
->>>>>>> 57ea43ee
 
     ngOnInit() {
         this.exerciseCountMap = new Map<string, number>();
