import { Component, computed, input, output, signal } from '@angular/core';
import { IconDefinition, faDownload, faExternalLinkAlt, faSquare, faSquareCheck } from '@fortawesome/free-solid-svg-icons';
import { FontAwesomeModule } from '@fortawesome/angular-fontawesome';
import { ArtemisSharedCommonModule } from 'app/shared/shared-common.module';
import { NgbCollapseModule } from '@ng-bootstrap/ng-bootstrap';
import { LectureUnit } from 'app/entities/lecture-unit/lectureUnit.model';
import { Router } from '@angular/router';

@Component({
    selector: 'jhi-lecture-unit-card',
    standalone: true,
    imports: [FontAwesomeModule, ArtemisSharedCommonModule, NgbCollapseModule],
    templateUrl: './lecture-unit.component.html',
    styleUrl: './lecture-unit.component.scss',
})
export class LectureUnitComponent {
    constructor(private router: Router) {}

    protected faDownload = faDownload;
    protected faSquareCheck = faSquareCheck;
    protected faSquare = faSquare;

    lectureUnit = input.required<LectureUnit>();
    icon = input.required<IconDefinition>();

<<<<<<< HEAD
    readonly showOriginalVersionButton = input<boolean>(false);
    readonly onShowOriginalVersion = output<void>();

    readonly showViewIsolatedButton = input<boolean>(false);
    readonly viewIsolatedButtonLabel = input<string>('artemisApp.textUnit.isolated');
    readonly viewIsolatedButtonIcon = input<IconDefinition>(faExternalLinkAlt);
    readonly onShowIsolated = output<void>();
=======
    showViewIsolatedButton = input<boolean>(false);
    viewIsolatedButtonLabel = input<string>('artemisApp.textUnit.isolated');
    viewIsolatedButtonIcon = input<IconDefinition>(faExternalLinkAlt);
    isPresentationMode = input.required<boolean>();
>>>>>>> 1798b257

    readonly onShowIsolated = output<void>();
    readonly onCollapse = output<boolean>();
    readonly onCompletion = output<boolean>();

    readonly isCollapsed = signal<boolean>(true);

    readonly isVisibleToStudents = computed(() => this.lectureUnit().visibleToStudents);
    readonly isStudentPath = computed(() => this.router.url.startsWith('/courses'));

    toggleCompletion(event: Event) {
        event.stopPropagation();
        this.onCompletion.emit(!this.lectureUnit().completed!);
    }

    toggleCollapse() {
        this.isCollapsed.update((isCollapsed) => !isCollapsed);
        this.onCollapse.emit(this.isCollapsed());
    }

    handleIsolatedView(event: Event) {
        event.stopPropagation();
        this.onShowIsolated.emit();
    }

    handleOriginalVersionView(event: Event) {
        event.stopPropagation();
        this.onShowOriginalVersion.emit();
    }
}<|MERGE_RESOLUTION|>--- conflicted
+++ resolved
@@ -23,20 +23,13 @@
     lectureUnit = input.required<LectureUnit>();
     icon = input.required<IconDefinition>();
 
-<<<<<<< HEAD
-    readonly showOriginalVersionButton = input<boolean>(false);
-    readonly onShowOriginalVersion = output<void>();
-
-    readonly showViewIsolatedButton = input<boolean>(false);
-    readonly viewIsolatedButtonLabel = input<string>('artemisApp.textUnit.isolated');
-    readonly viewIsolatedButtonIcon = input<IconDefinition>(faExternalLinkAlt);
-    readonly onShowIsolated = output<void>();
-=======
     showViewIsolatedButton = input<boolean>(false);
     viewIsolatedButtonLabel = input<string>('artemisApp.textUnit.isolated');
     viewIsolatedButtonIcon = input<IconDefinition>(faExternalLinkAlt);
     isPresentationMode = input.required<boolean>();
->>>>>>> 1798b257
+
+    readonly showOriginalVersionButton = input<boolean>(false);
+    readonly onShowOriginalVersion = output<void>();
 
     readonly onShowIsolated = output<void>();
     readonly onCollapse = output<boolean>();
