--- conflicted
+++ resolved
@@ -4,14 +4,11 @@
 
 import { NgbCollapseModule, NgbTooltipModule } from '@ng-bootstrap/ng-bootstrap';
 import { LectureUnit } from 'app/entities/lecture-unit/lectureUnit.model';
-<<<<<<< HEAD
-import { Router } from '@angular/router';
-=======
 import { TranslateDirective } from 'app/shared/language/translate.directive';
 import { ArtemisTranslatePipe } from 'app/shared/pipes/artemis-translate.pipe';
 import { ArtemisDatePipe } from 'app/shared/pipes/artemis-date.pipe';
 import { CommonModule } from '@angular/common';
->>>>>>> bbe907c1
+import { Router } from '@angular/router';
 
 @Component({
     selector: 'jhi-lecture-unit-card',
