--- conflicted
+++ resolved
@@ -15,8 +15,8 @@
 })
 export class CourseLectureDetailsComponent implements OnInit, OnDestroy {
     private subscription: Subscription;
-    public lecture: Lecture;
-    public isDownloadingLink: string;
+    public lecture: Lecture | null;
+    public isDownloadingLink: string | null;
 
     constructor(
         private $location: Location,
@@ -27,8 +27,8 @@
         private route: ActivatedRoute,
         private router: Router,
     ) {
-        const navigation = this.router.getCurrentNavigation()!;
-        if (navigation.extras.state) {
+        const navigation = this.router.getCurrentNavigation();
+        if (navigation && navigation.extras.state) {
             const stateLecture = navigation.extras.state.lecture as Lecture;
             if (stateLecture && stateLecture.startDate) {
                 stateLecture.startDate = moment(stateLecture.startDate);
@@ -45,7 +45,7 @@
             if (!this.lecture || this.lecture.id !== params.lectureId) {
                 this.lecture = null;
                 this.lectureService.find(params.lectureId).subscribe((lectureResponse: HttpResponse<Lecture>) => {
-                    this.lecture = lectureResponse.body!;
+                    this.lecture = lectureResponse.body;
                 });
             }
         });
@@ -74,33 +74,14 @@
     }
 
     downloadAttachment(downloadUrl: string) {
-<<<<<<< HEAD
-        this.isDownloading = true;
-        this.httpClient.get(downloadUrl, { observe: 'response', responseType: 'blob' }).subscribe(
-            response => {
-                if (response.body) {
-                    const blob = new Blob([response.body], { type: response.headers.get('content-type') || 'application/pdf' });
-                    const url = window.URL.createObjectURL(blob);
-                    const link = document.createElement('a');
-                    link.setAttribute('href', url);
-                    link.setAttribute('download', response.headers.get('filename') || 'undefined.pdf');
-                    document.body.appendChild(link); // Required for FF
-                    link.click();
-                    window.URL.revokeObjectURL(url);
-                }
-                this.isDownloading = false;
-            },
-            error => {
-                this.isDownloading = false;
-=======
         this.isDownloadingLink = downloadUrl;
         this.httpClient.get(downloadUrl, { observe: 'response', responseType: 'blob' }).subscribe(
             response => {
-                const blob = new Blob([response.body], { type: response.headers.get('content-type') });
+                const blob = new Blob([response.body!], { type: response.headers.get('content-type')! });
                 const url = window.URL.createObjectURL(blob);
                 const link = document.createElement('a');
                 link.setAttribute('href', url);
-                link.setAttribute('download', response.headers.get('filename'));
+                link.setAttribute('download', response.headers.get('filename')!);
                 document.body.appendChild(link); // Required for FF
                 link.click();
                 window.URL.revokeObjectURL(url);
@@ -108,7 +89,6 @@
             },
             error => {
                 this.isDownloadingLink = null;
->>>>>>> fe2ec1ad
             },
         );
     }
