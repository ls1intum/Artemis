import { Component, OnDestroy, OnInit } from '@angular/core';
import { Location } from '@angular/common';
import { ActivatedRoute, Router } from '@angular/router';
import { Subscription } from 'rxjs/Subscription';
import { AuthServerProvider } from 'app/core/auth/auth-jwt.service';
import { HttpResponse } from '@angular/common/http';
import * as moment from 'moment';
import { JhiWebsocketService } from 'app/core/websocket/websocket.service';
import { Lecture } from 'app/entities/lecture.model';
import { FileService } from 'app/shared/http/file.service';
import { Attachment } from 'app/entities/attachment.model';
import { LectureService } from 'app/lecture/lecture.service';
import { AttachmentService } from 'app/lecture/attachment.service';
<<<<<<< HEAD
import { LectureUnit, LectureUnitType } from 'app/entities/lecture-unit/lectureUnit.model';
=======
import { StudentQuestionsComponent } from 'app/overview/student-questions/student-questions.component';
>>>>>>> 4871aedf

@Component({
    selector: 'jhi-course-lecture-details',
    templateUrl: './course-lecture-details.component.html',
    styleUrls: ['../course-overview.scss', './course-lectures.scss'],
})
export class CourseLectureDetailsComponent implements OnInit, OnDestroy {
    private subscription: Subscription;
    public lecture: Lecture | null;
    public isDownloadingLink: string | null;
<<<<<<< HEAD
    public lectureUnits: LectureUnit[] = [];
    readonly LectureUnitType = LectureUnitType;
=======
    private studentQuestions?: StudentQuestionsComponent;
>>>>>>> 4871aedf

    constructor(
        private $location: Location,
        private jhiWebsocketService: JhiWebsocketService,
        private lectureService: LectureService,
        private attachmentService: AttachmentService,
        private authServerProvider: AuthServerProvider,
        private route: ActivatedRoute,
        private router: Router,
        private fileService: FileService,
    ) {
        const navigation = this.router.getCurrentNavigation();
        if (navigation && navigation.extras.state) {
            const stateLecture = navigation.extras.state.lecture as Lecture;
            if (stateLecture && stateLecture.startDate) {
                stateLecture.startDate = moment(stateLecture.startDate);
            }
            if (stateLecture && stateLecture.endDate) {
                stateLecture.endDate = moment(stateLecture.endDate);
            }
            this.lecture = stateLecture;
        }
    }

    ngOnInit(): void {
        this.subscription = this.route.params.subscribe((params) => {
            if (!this.lecture || this.lecture.id !== params.lectureId) {
                this.lecture = null;
                this.lectureService.find(params.lectureId).subscribe((lectureResponse: HttpResponse<Lecture>) => {
                    this.lecture = lectureResponse.body;
<<<<<<< HEAD
                    if (this.lecture?.lectureUnits) {
                        this.lectureUnits = this.lecture.lectureUnits;
=======
                    if (this.studentQuestions && this.lecture) {
                        // We need to manually update the lecture property of the student questions component
                        this.studentQuestions.lecture = this.lecture;
                        this.studentQuestions.loadQuestions(); // reload the student questions
>>>>>>> 4871aedf
                    }
                });
            }
        });
    }

    ngOnDestroy(): void {
        if (this.subscription) {
            this.subscription.unsubscribe();
        }
    }

    backToCourse(): void {
        this.$location.back();
    }

    attachmentNotReleased(attachment: Attachment): boolean {
        return attachment.releaseDate != null && !moment(attachment.releaseDate).isBefore(moment())!;
    }

    attachmentExtension(attachment: Attachment): string {
        if (!attachment.link) {
            return 'N/A';
        }

        return attachment.link.split('.').pop()!;
    }

    downloadAttachment(downloadUrl: string): void {
        if (!this.isDownloadingLink) {
            this.isDownloadingLink = downloadUrl;
            this.fileService.downloadFileWithAccessToken(downloadUrl);
            this.isDownloadingLink = null;
        }
    }

    /**
     * This function gets called if the router outlet gets activated. This is
     * used only for the StudentQuestionsComponent
     * @param instance The component instance
     */
    onChildActivate(instance: StudentQuestionsComponent) {
        this.studentQuestions = instance; // save the reference to the component instance
        if (this.lecture) {
            instance.lecture = this.lecture;
            instance.loadQuestions(); // reload the student questions
        }
    }
}<|MERGE_RESOLUTION|>--- conflicted
+++ resolved
@@ -11,11 +11,8 @@
 import { Attachment } from 'app/entities/attachment.model';
 import { LectureService } from 'app/lecture/lecture.service';
 import { AttachmentService } from 'app/lecture/attachment.service';
-<<<<<<< HEAD
 import { LectureUnit, LectureUnitType } from 'app/entities/lecture-unit/lectureUnit.model';
-=======
 import { StudentQuestionsComponent } from 'app/overview/student-questions/student-questions.component';
->>>>>>> 4871aedf
 
 @Component({
     selector: 'jhi-course-lecture-details',
@@ -26,12 +23,9 @@
     private subscription: Subscription;
     public lecture: Lecture | null;
     public isDownloadingLink: string | null;
-<<<<<<< HEAD
     public lectureUnits: LectureUnit[] = [];
     readonly LectureUnitType = LectureUnitType;
-=======
     private studentQuestions?: StudentQuestionsComponent;
->>>>>>> 4871aedf
 
     constructor(
         private $location: Location,
@@ -62,15 +56,12 @@
                 this.lecture = null;
                 this.lectureService.find(params.lectureId).subscribe((lectureResponse: HttpResponse<Lecture>) => {
                     this.lecture = lectureResponse.body;
-<<<<<<< HEAD
                     if (this.lecture?.lectureUnits) {
                         this.lectureUnits = this.lecture.lectureUnits;
-=======
                     if (this.studentQuestions && this.lecture) {
                         // We need to manually update the lecture property of the student questions component
                         this.studentQuestions.lecture = this.lecture;
                         this.studentQuestions.loadQuestions(); // reload the student questions
->>>>>>> 4871aedf
                     }
                 });
             }
