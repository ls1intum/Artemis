--- conflicted
+++ resolved
@@ -19,11 +19,9 @@
 import { ScienceEventType } from 'app/shared/science/science.model';
 import { Subscription } from 'rxjs';
 import { ProfileService } from 'app/shared/layouts/profiles/profile.service';
-<<<<<<< HEAD
 import { ChatServiceMode } from 'app/iris/iris-chat.service';
 import { IrisSettings } from 'app/entities/iris/settings/iris-settings.model';
 import { IrisSettingsService } from 'app/iris/settings/shared/iris-settings.service';
-=======
 import { TranslateDirective } from 'app/shared/language/translate.directive';
 import { NgClass, UpperCasePipe } from '@angular/common';
 import { ExerciseUnitComponent } from './exercise-unit/exercise-unit.component';
@@ -37,7 +35,6 @@
 import { ArtemisDatePipe } from 'app/shared/pipes/artemis-date.pipe';
 import { ArtemisTranslatePipe } from 'app/shared/pipes/artemis-translate.pipe';
 import { HtmlForMarkdownPipe } from 'app/shared/pipes/html-for-markdown.pipe';
->>>>>>> e0cda16b
 
 export interface LectureUnitCompletionEvent {
     lectureUnit: LectureUnit;
@@ -73,6 +70,8 @@
     private fileService = inject(FileService);
     private router = inject(Router);
     private profileService = inject(ProfileService);
+    private route = inject(ActivatedRoute);
+    private irisSettingsService = inject(IrisSettingsService);
 
     lectureId?: number;
     courseId?: number;
@@ -96,24 +95,8 @@
     // Icons
     faSpinner = faSpinner;
 
-<<<<<<< HEAD
-    constructor(
-        private alertService: AlertService,
-        private route: ActivatedRoute,
-        private irisSettingsService: IrisSettingsService,
-        private lectureService: LectureService,
-        private lectureUnitService: LectureUnitService,
-        private activatedRoute: ActivatedRoute,
-        private fileService: FileService,
-        private router: Router,
-        scienceService: ScienceService,
-        private profileService: ProfileService,
-    ) {
-        super(scienceService, ScienceEventType.LECTURE__OPEN);
-=======
     constructor() {
         super(ScienceEventType.LECTURE__OPEN);
->>>>>>> e0cda16b
     }
 
     ngOnInit(): void {
