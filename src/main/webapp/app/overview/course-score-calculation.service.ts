import { Injectable } from '@angular/core';
import { Result } from 'app/entities/result.model';
import { Course } from 'app/entities/course.model';
import { Exercise, IncludedInOverallScore } from 'app/entities/exercise.model';
import * as moment from 'moment';
import { Moment } from 'moment';
import { StudentParticipation } from 'app/entities/participation/student-participation.model';
import { Participation } from 'app/entities/participation/participation.model';
import { round } from 'app/shared/util/utils';

export const ABSOLUTE_SCORE = 'absoluteScore';
export const RELATIVE_SCORE = 'relativeScore';
export const MAX_POINTS = 'maxPoints';
export const PRESENTATION_SCORE = 'presentationScore';
export const REACHABLE_POINTS = 'reachableScore';
export const CURRENT_RELATIVE_SCORE = 'currentRelativeScore';

@Injectable({ providedIn: 'root' })
export class CourseScoreCalculationService {
    private SCORE_NORMALIZATION_VALUE = 0.01;
    private courses: Course[] = [];

    constructor() {}

    calculateTotalScores(courseExercises: Exercise[]): Map<string, number> {
        const scores = new Map<string, number>();
        let pointsAchievedByStudentInCourse = 0.0;
        let maxPointsInCourse = 0;
        let reachableMaxPointsInCourse = 0;
        let presentationScore = 0;
        for (const exercise of courseExercises) {
            const isExerciseFinished = !exercise.dueDate || exercise.dueDate.isBefore(moment());
            const isAssessmentOver = !exercise.assessmentDueDate || exercise.assessmentDueDate.isBefore(moment());
            const isExerciseIncluded = exercise.includedInOverallScore !== IncludedInOverallScore.NOT_INCLUDED;

            if (isExerciseFinished && isExerciseIncluded) {
                const maxPointsReachableInExercise = exercise.maxPoints!;
                if (exercise.includedInOverallScore === IncludedInOverallScore.INCLUDED_COMPLETELY) {
                    maxPointsInCourse += maxPointsReachableInExercise;
                    // points are reachable if the exercise is released and the assessment is over --> It was possible for the student to get points
                    if (isAssessmentOver) {
                        reachableMaxPointsInCourse += maxPointsReachableInExercise;
                    }
                }
                const participation = this.getParticipationForExercise(exercise);
                if (participation) {
                    const result = this.getResultForParticipation(participation, exercise.dueDate!);
                    if (result && result.rated) {
                        let score = result.score;
                        // this should cover score is undefined and score is null
                        if (score == undefined) {
                            score = 0;
                        }
<<<<<<< HEAD
                        pointsAchievedByStudentInCourse += round(score) * this.SCORE_NORMALIZATION_VALUE * maxPointsReachableInExercise;
                        if (exercise.includedInOverallScore === IncludedInOverallScore.INCLUDED_COMPLETELY) {
                            reachableMaxPointsInCourse += maxPointsReachableInExercise;
                        }
                        // Quizzes should automatically have a result after due date but can have one that is not rated, this should still count into reachable scores
                    } else if (exercise.type === ExerciseType.QUIZ) {
                        if (exercise.includedInOverallScore === IncludedInOverallScore.INCLUDED_COMPLETELY) {
                            reachableMaxPointsInCourse += maxPointsReachableInExercise;
                        }
=======
                        pointsAchievedByStudentInCourse += score * this.SCORE_NORMALIZATION_VALUE * maxPointsReachableInExercise;
>>>>>>> db23c656
                    }
                    presentationScore += participation.presentationScore ? participation.presentationScore : 0;
                }
            }
        }
        scores.set(ABSOLUTE_SCORE, round(pointsAchievedByStudentInCourse, 1));
        if (maxPointsInCourse > 0) {
            scores.set(RELATIVE_SCORE, round((pointsAchievedByStudentInCourse / maxPointsInCourse) * 100, 1));
        } else {
            scores.set(RELATIVE_SCORE, 0);
        }
        if (reachableMaxPointsInCourse > 0) {
            scores.set(CURRENT_RELATIVE_SCORE, round((pointsAchievedByStudentInCourse / reachableMaxPointsInCourse) * 100, 1));
        } else {
            scores.set(CURRENT_RELATIVE_SCORE, 0);
        }
        scores.set(MAX_POINTS, maxPointsInCourse);
        scores.set(PRESENTATION_SCORE, presentationScore);
        scores.set(REACHABLE_POINTS, reachableMaxPointsInCourse);
        return scores;
    }

    updateCourse(course: Course) {
        // filter out the old course object with the same id
        this.courses = this.courses.filter((existingCourses) => existingCourses.id !== existingCourses.id);
        this.courses.push(course);
    }

    setCourses(courses: Course[]) {
        this.courses = courses;
    }

    getCourse(courseId: number) {
        return this.courses.find((course) => course.id === courseId);
    }

    getParticipationForExercise(exercise: Exercise) {
        if (exercise.studentParticipations != undefined && exercise.studentParticipations.length > 0) {
            const exerciseParticipation: StudentParticipation = exercise.studentParticipations[0];
            return CourseScoreCalculationService.convertDateForParticipationFromServer(exerciseParticipation);
        }
    }

    getResultForParticipation(participation: Participation | undefined, dueDate: Moment) {
        if (!participation) {
            return undefined;
        }
        const results = participation.results;
        const resultsArray: Result[] = [];
        let chosenResult: Result;

        if (results) {
            for (let i = 0; i < results.length; i++) {
                resultsArray.push(CourseScoreCalculationService.convertDateForResultFromServer(results[i]));
            }

            if (resultsArray.length <= 0) {
                chosenResult = new Result();
                chosenResult.score = 0;
                return chosenResult;
            }

            const ratedResults = resultsArray.filter((el) => el.rated);

            if (ratedResults.length === 1) {
                return ratedResults[0];
            }

            // sorting in descending order to have the last result at the beginning
            resultsArray.sort((result1, result2): number => {
                if (result1.completionDate! > result2.completionDate!) {
                    return -1;
                }
                if (result1.completionDate! < result2.completionDate!) {
                    return 1;
                }
                return 0;
            });

            const gracePeriodInSeconds = 10;
            if (dueDate == undefined || dueDate.add(gracePeriodInSeconds, 'seconds') >= resultsArray[0].completionDate!) {
                // find the first result that is before the due date
                chosenResult = resultsArray[0];
            } else if (dueDate.add(gracePeriodInSeconds, 'seconds') < resultsArray[0].completionDate!) {
                chosenResult = new Result();
                chosenResult.score = 0;
            } else {
                chosenResult = resultsArray[resultsArray.length - 1];
            }
        } else {
            chosenResult = new Result();
            chosenResult.score = 0;
        }

        return chosenResult;
    }

    private static convertDateForResultFromServer(result: Result): Result {
        result.completionDate = result.completionDate ? moment(result.completionDate) : undefined;
        return result;
    }

    private static convertDateForParticipationFromServer(participation: Participation): Participation {
        participation.initializationDate = participation.initializationDate ? moment(participation.initializationDate) : undefined;
        return participation;
    }
}<|MERGE_RESOLUTION|>--- conflicted
+++ resolved
@@ -51,19 +51,7 @@
                         if (score == undefined) {
                             score = 0;
                         }
-<<<<<<< HEAD
                         pointsAchievedByStudentInCourse += round(score) * this.SCORE_NORMALIZATION_VALUE * maxPointsReachableInExercise;
-                        if (exercise.includedInOverallScore === IncludedInOverallScore.INCLUDED_COMPLETELY) {
-                            reachableMaxPointsInCourse += maxPointsReachableInExercise;
-                        }
-                        // Quizzes should automatically have a result after due date but can have one that is not rated, this should still count into reachable scores
-                    } else if (exercise.type === ExerciseType.QUIZ) {
-                        if (exercise.includedInOverallScore === IncludedInOverallScore.INCLUDED_COMPLETELY) {
-                            reachableMaxPointsInCourse += maxPointsReachableInExercise;
-                        }
-=======
-                        pointsAchievedByStudentInCourse += score * this.SCORE_NORMALIZATION_VALUE * maxPointsReachableInExercise;
->>>>>>> db23c656
                     }
                     presentationScore += participation.presentationScore ? participation.presentationScore : 0;
                 }
