import { HttpErrorResponse, HttpResponse } from '@angular/common/http';
import {
    AfterViewInit,
    ChangeDetectorRef,
    Component,
    EmbeddedViewRef,
    HostListener,
    OnDestroy,
    OnInit,
    QueryList,
    TemplateRef,
    ViewChild,
    ViewChildren,
    ViewContainerRef,
    inject,
} from '@angular/core';
import { ActivatedRoute, Router } from '@angular/router';
import {
    IconDefinition,
    faChalkboardUser,
    faChartBar,
    faChevronLeft,
    faChevronRight,
    faCircleNotch,
    faClipboard,
    faComments,
    faDoorOpen,
    faEllipsis,
    faEye,
    faFlag,
    faGraduationCap,
    faListAlt,
    faListCheck,
    faNetworkWired,
    faPersonChalkboard,
    faQuestion,
    faSync,
    faTable,
    faTimes,
    faWrench,
} from '@fortawesome/free-solid-svg-icons';
import { NgbDropdown, NgbModal } from '@ng-bootstrap/ng-bootstrap';
import { AlertService, AlertType } from 'app/core/util/alert.service';
import { JhiWebsocketService } from 'app/core/websocket/websocket.service';
import { CourseAccessStorageService } from 'app/course/course-access-storage.service';
import { CourseStorageService } from 'app/course/manage/course-storage.service';
import { Course, isCommunicationEnabled, isMessagingEnabled } from 'app/entities/course.model';
import { QuizExercise } from 'app/entities/quiz/quiz-exercise.model';
import { TeamAssignmentPayload } from 'app/entities/team.model';
import { CourseExerciseService } from 'app/exercises/shared/course-exercises/course-exercise.service';
import { TeamService } from 'app/exercises/shared/team/team.service';
import { FeatureToggle } from 'app/shared/feature-toggle/feature-toggle.service';
import { CachingStrategy } from 'app/shared/image/secured-image.component';
import { ProfileService } from 'app/shared/layouts/profiles/profile.service';
import { MetisConversationService } from 'app/shared/metis/metis-conversation.service';
import { ArtemisServerDateService } from 'app/shared/server-date.service';
import { BarControlConfiguration, BarControlConfigurationProvider } from 'app/shared/tab-bar/tab-bar';
import dayjs from 'dayjs/esm';
import { Observable, Subject, Subscription, catchError, firstValueFrom, map, of, takeUntil, throwError } from 'rxjs';
import { facSidebar } from '../../content/icons/icons';
import { CourseManagementService } from '../course/manage/course-management.service';
import { CourseExercisesComponent } from './course-exercises/course-exercises.component';
import { CourseLecturesComponent } from './course-lectures/course-lectures.component';
import { CourseExamsComponent } from './course-exams/course-exams.component';
import { CourseTutorialGroupsComponent } from './course-tutorial-groups/course-tutorial-groups.component';
import { ExamParticipationService } from 'app/exam/participate/exam-participation.service';
import { CourseConversationsComponent } from 'app/overview/course-conversations/course-conversations.component';
import { sortCourses } from 'app/shared/util/course.util';
import { CourseUnenrollmentModalComponent } from './course-unenrollment-modal.component';
import { LtiService } from 'app/shared/service/lti.service';

interface CourseActionItem {
    title: string;
    icon?: IconDefinition;
    translation: string;
    action?: (item?: CourseActionItem) => void;
}

interface SidebarItem {
    routerLink: string;
    icon?: IconDefinition;
    title: string;
    testId?: string;
    translation: string;
    hasInOrionProperty?: boolean;
    showInOrionWindow?: boolean;
    guidedTour?: boolean;
    featureToggle?: FeatureToggle;
    hidden: boolean;
}

@Component({
    selector: 'jhi-course-overview',
    templateUrl: './course-overview.component.html',
    styleUrls: ['course-overview.scss', 'course-overview.component.scss'],
    providers: [MetisConversationService],
})
export class CourseOverviewComponent implements OnInit, OnDestroy, AfterViewInit {
    private courseService = inject(CourseManagementService);
    private courseExerciseService = inject(CourseExerciseService);
    private courseStorageService = inject(CourseStorageService);
    private route = inject(ActivatedRoute);
    private teamService = inject(TeamService);
    private jhiWebsocketService = inject(JhiWebsocketService);
    private serverDateService = inject(ArtemisServerDateService);
    private alertService = inject(AlertService);
    private changeDetectorRef = inject(ChangeDetectorRef);
    private metisConversationService = inject(MetisConversationService);
    private router = inject(Router);
    private courseAccessStorageService = inject(CourseAccessStorageService);
    private profileService = inject(ProfileService);
    private modalService = inject(NgbModal);
    private examParticipationService = inject(ExamParticipationService);

    private ngUnsubscribe = new Subject<void>();

    // course id of the course that is currently displayed
    private courseId: number;
    private subscription: Subscription;
    dashboardSubscription: Subscription;
    // currently displayed course
    course?: Course;
    // all courses of the current user, used for the dropdown menu
    courses?: Course[];
    refreshingCourse = false;
    private teamAssignmentUpdateListener: Subscription;
    private quizExercisesChannel: string;
    hasUnreadMessages: boolean;
    communicationRouteLoaded: boolean;
    isProduction = true;
    isTestServer = false;
    pageTitle: string;
    hasSidebar: boolean = false;
    sidebarItems: SidebarItem[];
    courseActionItems: CourseActionItem[];
    isNotManagementView: boolean;
    canUnenroll: boolean;
    isNavbarCollapsed = false;
    isSidebarCollapsed = false;
    profileSubscription?: Subscription;
    showRefreshButton: boolean = false;
    isExamStarted = false;
    private examStartedSubscription: Subscription;
    readonly MIN_DISPLAYED_COURSES: number = 6;
    isLti: boolean = false;
    private ltiSubscription: Subscription;

    // Properties to track hidden items for dropdown menu
    dropdownOpen: boolean = false;
    anyItemHidden: boolean = false;
    hiddenItems: SidebarItem[] = [];
    thresholdsForEachSidebarItem: number[] = [];
    dropdownOffset: number;
    dropdownClickNumber: number = 0;
    readonly WINDOW_OFFSET: number = 300;
    readonly ITEM_HEIGHT: number = 38;
    readonly BREADCRUMB_AND_NAVBAR_HEIGHT: number = 88;

    private conversationServiceInstantiated = false;
    private checkedForUnreadMessages = false;
    activatedComponentReference: CourseExercisesComponent | CourseLecturesComponent | CourseExamsComponent | CourseTutorialGroupsComponent | CourseConversationsComponent;

    // Rendered embedded view for controls in the bar so we can destroy it if needed
    private controlsEmbeddedView?: EmbeddedViewRef<any>;
    // Subscription for the course fetching
    private loadCourseSubscription?: Subscription;
    // Subscription to listen to changes on the control configuration
    private controlsSubscription?: Subscription;
    // Subscription to listen for the ng-container for controls to be mounted
    private vcSubscription?: Subscription;
    // The current controls template from the sub-route component to render
    private controls?: TemplateRef<any>;
    // The current controls configuration from the sub-route component
    public controlConfiguration?: BarControlConfiguration;

    // ng-container mount point extracted from our own template so we can render sth in it
    @ViewChild('controlsViewContainer', { read: ViewContainerRef }) controlsViewContainer: ViewContainerRef;
    // Using a list query to be able to listen for changes (late mount); need both as this only returns native nodes
    @ViewChildren('controlsViewContainer') controlsViewContainerAsList: QueryList<ViewContainerRef>;

    @ViewChild('itemsDrop', { static: true }) itemsDrop: NgbDropdown;

    // Icons
    faTimes = faTimes;
    faEye = faEye;
    faWrench = faWrench;
    faTable = faTable;
    faFlag = faFlag;
    faListAlt = faListAlt;
    faChartBar = faChartBar;
    faClipboard = faClipboard;
    faSync = faSync;
    faCircleNotch = faCircleNotch;
    faChevronRight = faChevronRight;
    faChevronLeft = faChevronLeft;
    facSidebar = facSidebar;
    faEllipsis = faEllipsis;
    faQuestion = faQuestion;

    FeatureToggle = FeatureToggle;
    CachingStrategy = CachingStrategy;

    readonly isMessagingEnabled = isMessagingEnabled;
    readonly isCommunicationEnabled = isCommunicationEnabled;

<<<<<<< HEAD
=======
    constructor(
        private courseService: CourseManagementService,
        private courseExerciseService: CourseExerciseService,
        private courseStorageService: CourseStorageService,
        private route: ActivatedRoute,
        private teamService: TeamService,
        private jhiWebsocketService: JhiWebsocketService,
        private serverDateService: ArtemisServerDateService,
        private alertService: AlertService,
        private changeDetectorRef: ChangeDetectorRef,
        private metisConversationService: MetisConversationService,
        private router: Router,
        private courseAccessStorageService: CourseAccessStorageService,
        private profileService: ProfileService,
        private modalService: NgbModal,
        private examParticipationService: ExamParticipationService,
        private ltiService: LtiService,
    ) {}

>>>>>>> 6549075f
    async ngOnInit() {
        this.subscription = this.route.params.subscribe((params) => {
            this.courseId = Number(params.courseId);
        });
        this.profileSubscription = this.profileService.getProfileInfo()?.subscribe((profileInfo) => {
            this.isProduction = profileInfo?.inProduction;
            this.isTestServer = profileInfo.testServer ?? false;
        });
        this.examStartedSubscription = this.examParticipationService.examIsStarted$.subscribe((isStarted) => {
            this.isExamStarted = isStarted;
        });
        this.getCollapseStateFromStorage();
        this.course = this.courseStorageService.getCourse(this.courseId);
        this.isNotManagementView = !this.router.url.startsWith('/course-management');
        // Notify the course access storage service that the course has been accessed
        this.courseAccessStorageService.onCourseAccessed(
            this.courseId,
            CourseAccessStorageService.STORAGE_KEY,
            CourseAccessStorageService.MAX_DISPLAYED_RECENTLY_ACCESSED_COURSES_OVERVIEW,
        );
        this.courseAccessStorageService.onCourseAccessed(
            this.courseId,
            CourseAccessStorageService.STORAGE_KEY_DROPDOWN,
            CourseAccessStorageService.MAX_DISPLAYED_RECENTLY_ACCESSED_COURSES_DROPDOWN,
        );

        await firstValueFrom(this.loadCourse());
        await this.initAfterCourseLoad();
        this.sidebarItems = this.getSidebarItems();
        this.courseActionItems = this.getCourseActionItems();
        this.updateVisibleNavbarItems(window.innerHeight);
        await this.updateRecentlyAccessedCourses();
        this.isSidebarCollapsed = this.activatedComponentReference?.isCollapsed ?? false;
        this.ltiSubscription = this.ltiService.isLti$.subscribe((isLti) => {
            this.isLti = isLti;
        });
    }

    /** Listen window resize event by height */
    @HostListener('window: resize', ['$event'])
    onResize() {
        if (this.itemsDrop) {
            this.updateVisibleNavbarItems(window.innerHeight);
            if (!this.anyItemHidden) this.itemsDrop.close();
        }
    }

    /** Update sidebar item's hidden property based on the window height to display three-dots */
    updateVisibleNavbarItems(height: number) {
        const threshold = this.calculateThreshold();
        this.applyThreshold(threshold, height);
    }

    /**  Applies the visibility threshold to sidebar items, determining which items should be hidden.*/
    private applyThreshold(threshold: number, height: number) {
        this.anyItemHidden = false;
        this.hiddenItems = [];
        // Reverse the sidebar items to remove items starting from the bottom
        const reversedSidebarItems = [...this.sidebarItems].reverse();
        reversedSidebarItems.forEach((item, index) => {
            const currentThreshold = threshold - index * this.ITEM_HEIGHT;
            item.hidden = height <= currentThreshold;
            if (item.hidden) {
                this.anyItemHidden = true;
                this.hiddenItems.unshift(item);
            }
        });
    }

    /** Calculate threshold levels based on the number of entries in the sidebar */
    calculateThreshold(): number {
        return this.sidebarItems.length * this.ITEM_HEIGHT + this.WINDOW_OFFSET;
    }

    /** initialize courses attribute by retrieving all courses from the server */
    async updateRecentlyAccessedCourses() {
        this.dashboardSubscription = this.courseService.findAllForDropdown().subscribe({
            next: (res: HttpResponse<Course[]>) => {
                if (res.body) {
                    const courses: Course[] = [];
                    res.body?.forEach((course) => {
                        courses.push(course);
                    });
                    this.courses = sortCourses(courses);
                    if (this.courses.length > this.MIN_DISPLAYED_COURSES) {
                        const lastAccessedCourseIds = this.courseAccessStorageService.getLastAccessedCourses(CourseAccessStorageService.STORAGE_KEY_DROPDOWN);
                        this.courses = this.courses.filter((course) => lastAccessedCourseIds.includes(course.id!));
                    }
                    this.courses = this.courses.filter((course) => course.id !== this.courseId);
                }
            },
        });
    }

    /** Navigate to a new Course */
    switchCourse(course: Course) {
        this.router.navigateByUrl('/', { skipLocationChange: true }).then(() => {
            this.router.navigate(['courses', course.id, 'exercises']);
        });
    }

    getCourseActionItems(): CourseActionItem[] {
        const courseActionItems = [];
        this.canUnenroll = this.canStudentUnenroll() && !this.course?.isAtLeastTutor;
        if (this.canUnenroll) {
            const unenrollItem: CourseActionItem = this.getUnenrollItem();
            courseActionItems.push(unenrollItem);
        }
        return courseActionItems;
    }

    getSidebarItems(): SidebarItem[] {
        const sidebarItems = this.getDefaultItems();
        if (this.course?.lectures) {
            const lecturesItem: SidebarItem = this.getLecturesItems();
            sidebarItems.splice(-1, 0, lecturesItem);
        }
        if (this.course?.exams && this.hasVisibleExams()) {
            const examsItem: SidebarItem = this.getExamsItems();
            sidebarItems.unshift(examsItem);
        }
        if (isCommunicationEnabled(this.course)) {
            const communicationsItem: SidebarItem = this.getCommunicationsItems();
            sidebarItems.push(communicationsItem);
        }

        if (this.hasTutorialGroups()) {
            const tutorialGroupsItem: SidebarItem = this.getTutorialGroupsItems();
            sidebarItems.push(tutorialGroupsItem);
        }

        if (this.hasCompetencies()) {
            const competenciesItem: SidebarItem = this.getCompetenciesItems();
            sidebarItems.push(competenciesItem);
            if (this.course?.learningPathsEnabled) {
                const learningPathItem: SidebarItem = this.getLearningPathItems();
                sidebarItems.push(learningPathItem);
            }
        }

        if (this.course?.faqEnabled) {
            const faqItem: SidebarItem = this.getFaqItem();
            sidebarItems.push(faqItem);
        }

        return sidebarItems;
    }

    getUnenrollItem() {
        const unenrollItem: CourseActionItem = {
            title: 'Unenroll',
            icon: faDoorOpen,
            translation: 'artemisApp.courseOverview.exerciseList.details.unenrollmentButton',
            action: () => this.openUnenrollStudentModal(),
        };
        return unenrollItem;
    }

    getLecturesItems() {
        const lecturesItem: SidebarItem = {
            routerLink: 'lectures',
            icon: faChalkboardUser,
            title: 'Lectures',
            translation: 'artemisApp.courseOverview.menu.lectures',
            hasInOrionProperty: true,
            showInOrionWindow: false,
            hidden: false,
        };
        return lecturesItem;
    }

    getExamsItems() {
        const examsItem: SidebarItem = {
            routerLink: 'exams',
            icon: faGraduationCap,
            title: 'Exams',
            testId: 'exam-tab',
            translation: 'artemisApp.courseOverview.menu.exams',
            hasInOrionProperty: true,
            showInOrionWindow: false,
            hidden: false,
        };
        return examsItem;
    }

    getCommunicationsItems() {
        const communicationsItem: SidebarItem = {
            routerLink: 'communication',
            icon: faComments,
            title: 'Communication',
            translation: 'artemisApp.courseOverview.menu.communication',
            hasInOrionProperty: true,
            showInOrionWindow: false,
            hidden: false,
        };
        return communicationsItem;
    }

    getTutorialGroupsItems() {
        const tutorialGroupsItem: SidebarItem = {
            routerLink: 'tutorial-groups',
            icon: faPersonChalkboard,
            title: 'Tutorials',
            translation: 'artemisApp.courseOverview.menu.tutorialGroups',
            hasInOrionProperty: true,
            showInOrionWindow: false,
            featureToggle: FeatureToggle.TutorialGroups,
            hidden: false,
        };
        return tutorialGroupsItem;
    }

    getCompetenciesItems() {
        const competenciesItem: SidebarItem = {
            routerLink: 'competencies',
            icon: faFlag,
            title: 'Competencies',
            translation: 'artemisApp.courseOverview.menu.competencies',
            hasInOrionProperty: true,
            showInOrionWindow: false,
            hidden: false,
        };
        return competenciesItem;
    }

    getLearningPathItems() {
        const learningPathItem: SidebarItem = {
            routerLink: 'learning-path',
            icon: faNetworkWired,
            title: 'Learning Path',
            translation: 'artemisApp.courseOverview.menu.learningPath',
            hasInOrionProperty: true,
            showInOrionWindow: false,
            featureToggle: FeatureToggle.LearningPaths,
            hidden: false,
        };
        return learningPathItem;
    }

    getDashboardItems() {
        const dashboardItem: SidebarItem = {
            routerLink: 'dashboard',
            icon: faChartBar,
            title: 'Dashboard',
            translation: 'artemisApp.courseOverview.menu.dashboard',
            hasInOrionProperty: false,
            showInOrionWindow: false,
            featureToggle: FeatureToggle.StudentCourseAnalyticsDashboard,
            hidden: false,
        };
        return dashboardItem;
    }

    getFaqItem() {
        const faqItem: SidebarItem = {
            routerLink: 'faq',
            icon: faQuestion,
            title: 'FAQs',
            translation: 'artemisApp.courseOverview.menu.faq',
            hasInOrionProperty: false,
            showInOrionWindow: false,
            hidden: false,
        };
        return faqItem;
    }

    getDefaultItems() {
        const items = [];
        if (this.course?.studentCourseAnalyticsDashboardEnabled) {
            const dashboardItem: SidebarItem = this.getDashboardItems();
            items.push(dashboardItem);
        }
        const exercisesItem: SidebarItem = {
            routerLink: 'exercises',
            icon: faListCheck,
            title: 'Exercises',
            translation: 'artemisApp.courseOverview.menu.exercises',
            hidden: false,
        };

        const statisticsItem: SidebarItem = {
            routerLink: 'statistics',
            icon: faListAlt,
            title: 'Statistics',
            translation: 'artemisApp.courseOverview.menu.statistics',
            hasInOrionProperty: true,
            showInOrionWindow: false,
            guidedTour: true,
            hidden: false,
        };

        return items.concat([exercisesItem, statisticsItem]);
    }

    async initAfterCourseLoad() {
        await this.subscribeToTeamAssignmentUpdates();
        this.subscribeForQuizChanges();
    }

    private setUpConversationService() {
        if (!isMessagingEnabled(this.course) && !isCommunicationEnabled(this.course)) {
            return;
        }

        if (!this.conversationServiceInstantiated && this.communicationRouteLoaded) {
            this.metisConversationService
                .setUpConversationService(this.course!)
                .pipe(takeUntil(this.ngUnsubscribe))
                .subscribe({
                    complete: () => {
                        this.conversationServiceInstantiated = true;
                        // service is fully set up, now we can subscribe to the respective observables
                        this.subscribeToHasUnreadMessages();
                    },
                });
        } else if (!this.checkedForUnreadMessages && isMessagingEnabled(this.course)) {
            this.metisConversationService.checkForUnreadMessages(this.course!);
            this.subscribeToHasUnreadMessages();
            this.checkedForUnreadMessages = true;
        }
    }

    canStudentUnenroll(): boolean {
        return !!this.course?.unenrollmentEnabled && dayjs().isBefore(this.course?.unenrollmentEndDate);
    }

    courseActionItemClick(item?: CourseActionItem) {
        if (item?.action) {
            item.action(item);
        }
    }

    openUnenrollStudentModal() {
        const modalRef = this.modalService.open(CourseUnenrollmentModalComponent, { size: 'xl' });
        modalRef.componentInstance.course = this.course;
    }

    ngAfterViewInit() {
        // Check if controls mount point is available, if not, wait for it
        if (this.controlsViewContainer) {
            this.tryRenderControls();
        } else {
            this.vcSubscription = this.controlsViewContainerAsList.changes.subscribe(() => this.tryRenderControls());
        }
    }

    private subscribeToHasUnreadMessages() {
        this.metisConversationService.hasUnreadMessages$.pipe().subscribe((hasUnreadMessages: boolean) => {
            this.hasUnreadMessages = hasUnreadMessages ?? false;
        });
    }

    /**
     * Accepts a component reference of the subcomponent rendered based on the current route.
     * If it provides a controlsConfiguration, we try to render the controls component
     * @param componentRef the sub route component that has been mounted into the router outlet
     */
    onSubRouteActivate(componentRef: any) {
        this.getPageTitle();
        this.getShowRefreshButton();
        this.communicationRouteLoaded = this.route.snapshot.firstChild?.routeConfig?.path === 'communication';

        this.setUpConversationService();

        this.hasSidebar = this.getHasSidebar();

        if (componentRef.controlConfiguration) {
            const provider = componentRef as BarControlConfigurationProvider;
            this.controlConfiguration = provider.controlConfiguration as BarControlConfiguration;

            // Listen for changes to the control configuration; works for initial config as well
            this.controlsSubscription =
                this.controlConfiguration.subject?.subscribe((controls: TemplateRef<any>) => {
                    this.controls = controls;
                    this.tryRenderControls();
                }) || undefined;
        }
        if (
            componentRef instanceof CourseExercisesComponent ||
            componentRef instanceof CourseLecturesComponent ||
            componentRef instanceof CourseTutorialGroupsComponent ||
            componentRef instanceof CourseExamsComponent ||
            componentRef instanceof CourseConversationsComponent
        ) {
            this.activatedComponentReference = componentRef;
        }

        // Since we change the pageTitle + might be pulling data upwards during a render cycle, we need to re-run change detection
        this.changeDetectorRef.detectChanges();

        this.isSidebarCollapsed = this.activatedComponentReference?.isCollapsed ?? false;
    }

    toggleSidebar() {
        if (!this.activatedComponentReference) {
            return;
        }
        const childRouteComponent = this.activatedComponentReference;
        childRouteComponent.toggleSidebar();
        this.isSidebarCollapsed = childRouteComponent.isCollapsed;
    }

    @HostListener('window:keydown.Control.Shift.b', ['$event'])
    onKeyDownControlShiftB(event: KeyboardEvent) {
        event.preventDefault();
        this.toggleSidebar();
    }

    getPageTitle(): void {
        const routePageTitle: string = this.route.snapshot.firstChild?.data?.pageTitle;
        this.pageTitle = routePageTitle?.substring(routePageTitle.indexOf('.') + 1);
    }

    getShowRefreshButton(): void {
        this.showRefreshButton = this.route.snapshot.firstChild?.data?.showRefreshButton ?? false;
    }

    getHasSidebar(): boolean {
        return this.route.snapshot.firstChild?.data?.hasSidebar;
    }

    /**
     * Removes the controls component from the DOM and cancels the listener for controls changes.
     * Called by the router outlet as soon as the currently mounted component is removed
     */
    onSubRouteDeactivate() {
        this.removeCurrentControlsView();
        this.controls = undefined;
        this.controlConfiguration = undefined;
        this.controlsSubscription?.unsubscribe();
        this.changeDetectorRef.detectChanges();
    }

    private removeCurrentControlsView() {
        this.controlsEmbeddedView?.detach();
        this.controlsEmbeddedView?.destroy();
    }

    /**
     * Mounts the controls as specified by the currently mounted sub-route component to the ng-container in the top bar
     * if all required data is available.
     */
    tryRenderControls() {
        if (this.controlConfiguration && this.controls && this.controlsViewContainer) {
            this.removeCurrentControlsView();
            this.controlsEmbeddedView = this.controlsViewContainer.createEmbeddedView(this.controls);
            this.controlsEmbeddedView.detectChanges();
        }
    }

    /**
     * Determines whether the user can register for the course by trying to fetch the for-registration version
     */
    canRegisterForCourse(): Observable<boolean> {
        return this.courseService.findOneForRegistration(this.courseId).pipe(
            map(() => true),
            catchError((error: HttpErrorResponse) => {
                if (error.status === 403) {
                    return of(false);
                } else {
                    return throwError(() => error);
                }
            }),
        );
    }

    redirectToCourseRegistrationPage() {
        this.router.navigate(['courses', this.courseId, 'register']);
    }

    redirectToCourseRegistrationPageIfCanRegisterOrElseThrow(error: Error): void {
        this.canRegisterForCourse().subscribe((canRegister) => {
            if (canRegister) {
                this.redirectToCourseRegistrationPage();
            } else {
                throw error;
            }
        });
    }

    /**
     * Fetch the course from the server including all exercises, lectures, exams and competencies
     * @param refresh Whether this is a force refresh (displays loader animation)
     */
    loadCourse(refresh = false): Observable<void> {
        this.refreshingCourse = refresh;
        const observable = this.courseService.findOneForDashboard(this.courseId).pipe(
            map((res: HttpResponse<Course>) => {
                if (res.body) {
                    this.course = res.body;
                }

                if (refresh) {
                    this.setUpConversationService();
                }

                setTimeout(() => (this.refreshingCourse = false), 500); // ensure min animation duration
            }),
            // catch 403 errors where registration is possible
            catchError((error: HttpErrorResponse) => {
                if (error.status === 403) {
                    this.redirectToCourseRegistrationPageIfCanRegisterOrElseThrow(error);
                    // Emit a default value, for example `undefined`
                    return of(undefined);
                } else {
                    return throwError(() => error);
                }
            }),
            // handle other errors
            catchError((error: HttpErrorResponse) => {
                const errorMessage = error.headers.get('X-artemisApp-message')!;
                this.alertService.addAlert({
                    type: AlertType.DANGER,
                    message: errorMessage,
                    disableTranslation: true,
                });
                return throwError(() => error);
            }),
        );
        // Start fetching, even if we don't subscribe to the result.
        // This enables just calling this method to refresh the course, without subscribing to it:
        this.loadCourseSubscription?.unsubscribe();
        if (refresh) {
            this.loadCourseSubscription = observable.subscribe();
        }
        return observable;
    }

    ngOnDestroy() {
        if (this.teamAssignmentUpdateListener) {
            this.teamAssignmentUpdateListener.unsubscribe();
        }
        if (this.quizExercisesChannel) {
            this.jhiWebsocketService.unsubscribe(this.quizExercisesChannel);
        }
        this.loadCourseSubscription?.unsubscribe();
        this.controlsSubscription?.unsubscribe();
        this.vcSubscription?.unsubscribe();
        this.subscription?.unsubscribe();
        this.profileSubscription?.unsubscribe();
        this.examStartedSubscription?.unsubscribe();
        this.dashboardSubscription?.unsubscribe();
        this.ngUnsubscribe.next();
        this.ngUnsubscribe.complete();
        this.ltiSubscription?.unsubscribe();
    }

    subscribeForQuizChanges() {
        // subscribe to quizzes which get visible
        if (!this.quizExercisesChannel) {
            this.quizExercisesChannel = '/topic/courses/' + this.courseId + '/quizExercises';

            // quizExercise channel => react to changes made to quizExercise (e.g. start date)
            this.jhiWebsocketService.subscribe(this.quizExercisesChannel);
            this.jhiWebsocketService.receive(this.quizExercisesChannel).subscribe((quizExercise: QuizExercise) => {
                quizExercise = this.courseExerciseService.convertExerciseDatesFromServer(quizExercise);
                // the quiz was set to visible or started, we should add it to the exercise list and display it at the top
                if (this.course && this.course.exercises) {
                    this.course.exercises = this.course.exercises.filter((exercise) => exercise.id !== quizExercise.id);
                    this.course.exercises.push(quizExercise);
                }
            });
        }
    }

    /**
     * check if there is at least one exam which should be shown
     */
    hasVisibleExams(): boolean {
        if (this.course?.exams) {
            for (const exam of this.course.exams) {
                if (exam.visibleDate && dayjs(exam.visibleDate).isBefore(this.serverDateService.now())) {
                    return true;
                }
            }
        }
        return false;
    }

    /**
     * Check if the course has any competencies or prerequisites
     */
    hasCompetencies(): boolean {
        return !!(this.course?.numberOfCompetencies || this.course?.numberOfPrerequisites);
    }

    /**
     * Check if the course has a tutorial groups
     */
    hasTutorialGroups(): boolean {
        return !!this.course?.numberOfTutorialGroups;
    }

    /**
     * Receives team assignment changes and updates related attributes of the affected exercise
     */
    async subscribeToTeamAssignmentUpdates() {
        const teamAssignmentUpdates = await this.teamService.teamAssignmentUpdates;
        this.teamAssignmentUpdateListener = teamAssignmentUpdates.subscribe((teamAssignment: TeamAssignmentPayload) => {
            const exercise = this.course?.exercises?.find((courseExercise) => courseExercise.id === teamAssignment.exerciseId);
            if (exercise) {
                exercise.studentAssignedTeamId = teamAssignment.teamId;
                exercise.studentParticipations = teamAssignment.studentParticipations;
            }
        });
    }

    @HostListener('window:keydown.Control.m', ['$event'])
    onKeyDownControlM(event: KeyboardEvent) {
        event.preventDefault();
        this.toggleCollapseState();
    }

    getCollapseStateFromStorage() {
        const storedCollapseState: string | null = localStorage.getItem('navbar.collapseState');
        if (storedCollapseState) this.isNavbarCollapsed = JSON.parse(storedCollapseState);
    }

    toggleCollapseState() {
        this.isNavbarCollapsed = !this.isNavbarCollapsed;
        localStorage.setItem('navbar.collapseState', JSON.stringify(this.isNavbarCollapsed));
    }
}<|MERGE_RESOLUTION|>--- conflicted
+++ resolved
@@ -111,6 +111,7 @@
     private profileService = inject(ProfileService);
     private modalService = inject(NgbModal);
     private examParticipationService = inject(ExamParticipationService);
+    private ltiService = inject(LtiService);
 
     private ngUnsubscribe = new Subject<void>();
 
@@ -146,15 +147,10 @@
     private ltiSubscription: Subscription;
 
     // Properties to track hidden items for dropdown menu
-    dropdownOpen: boolean = false;
     anyItemHidden: boolean = false;
     hiddenItems: SidebarItem[] = [];
-    thresholdsForEachSidebarItem: number[] = [];
-    dropdownOffset: number;
-    dropdownClickNumber: number = 0;
     readonly WINDOW_OFFSET: number = 300;
     readonly ITEM_HEIGHT: number = 38;
-    readonly BREADCRUMB_AND_NAVBAR_HEIGHT: number = 88;
 
     private conversationServiceInstantiated = false;
     private checkedForUnreadMessages = false;
@@ -203,28 +199,6 @@
     readonly isMessagingEnabled = isMessagingEnabled;
     readonly isCommunicationEnabled = isCommunicationEnabled;
 
-<<<<<<< HEAD
-=======
-    constructor(
-        private courseService: CourseManagementService,
-        private courseExerciseService: CourseExerciseService,
-        private courseStorageService: CourseStorageService,
-        private route: ActivatedRoute,
-        private teamService: TeamService,
-        private jhiWebsocketService: JhiWebsocketService,
-        private serverDateService: ArtemisServerDateService,
-        private alertService: AlertService,
-        private changeDetectorRef: ChangeDetectorRef,
-        private metisConversationService: MetisConversationService,
-        private router: Router,
-        private courseAccessStorageService: CourseAccessStorageService,
-        private profileService: ProfileService,
-        private modalService: NgbModal,
-        private examParticipationService: ExamParticipationService,
-        private ltiService: LtiService,
-    ) {}
-
->>>>>>> 6549075f
     async ngOnInit() {
         this.subscription = this.route.params.subscribe((params) => {
             this.courseId = Number(params.courseId);
