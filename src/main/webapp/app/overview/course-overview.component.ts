--- conflicted
+++ resolved
@@ -69,9 +69,7 @@
 import { CourseUnenrollmentModalComponent } from './course-unenrollment-modal.component';
 import { LtiService } from 'app/shared/service/lti.service';
 import { CourseSidebarService } from 'app/overview/course-sidebar.service';
-<<<<<<< HEAD
 import { PROFILE_ATLAS } from 'app/app.constants';
-=======
 import { NgClass, NgStyle, NgTemplateOutlet, SlicePipe } from '@angular/common';
 import { MatSidenav, MatSidenavContainer, MatSidenavContent } from '@angular/material/sidenav';
 import { FaIconComponent } from '@fortawesome/angular-fontawesome';
@@ -79,7 +77,6 @@
 import { SecuredImageComponent } from '../shared/image/secured-image.component';
 import { OrionFilterDirective } from '../shared/orion/orion-filter.directive';
 import { FeatureToggleHideDirective } from '../shared/feature-toggle/feature-toggle-hide.directive';
->>>>>>> e0cda16b
 
 interface CourseActionItem {
     title: string;
@@ -131,9 +128,6 @@
     ],
 })
 export class CourseOverviewComponent implements OnInit, OnDestroy, AfterViewInit {
-<<<<<<< HEAD
-    atlasEnabled = false;
-=======
     private courseService = inject(CourseManagementService);
     private courseExerciseService = inject(CourseExerciseService);
     private courseStorageService = inject(CourseStorageService);
@@ -150,7 +144,6 @@
     private modalService = inject(NgbModal);
     private examParticipationService = inject(ExamParticipationService);
     private ltiService = inject(LtiService);
->>>>>>> e0cda16b
 
     private ngUnsubscribe = new Subject<void>();
     private closeSidebarEventSubscription: Subscription;
@@ -170,6 +163,7 @@
     private quizExercisesChannel: string;
     hasUnreadMessages: boolean;
     communicationRouteLoaded: boolean;
+    atlasEnabled = false;
     isProduction = true;
     isTestServer = false;
     pageTitle: string;
