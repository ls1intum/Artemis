import { HttpErrorResponse, HttpResponse } from '@angular/common/http';
import {
    AfterViewInit,
    ChangeDetectorRef,
    Component,
    EmbeddedViewRef,
    HostListener,
    OnDestroy,
    OnInit,
    QueryList,
    TemplateRef,
    ViewChild,
    ViewChildren,
    ViewContainerRef,
} from '@angular/core';
import { ActivatedRoute, Router } from '@angular/router';
import {
    IconDefinition,
    faChalkboardUser,
    faChartBar,
    faChevronLeft,
    faChevronRight,
    faCircleNotch,
    faClipboard,
    faComments,
    faDoorOpen,
    faEllipsis,
    faEye,
    faFlag,
    faGraduationCap,
    faListAlt,
    faListCheck,
    faNetworkWired,
    faPersonChalkboard,
    faQuestion,
    faSync,
    faTable,
    faTimes,
    faWrench,
} from '@fortawesome/free-solid-svg-icons';
import { NgbDropdown, NgbModal } from '@ng-bootstrap/ng-bootstrap';
import { AlertService, AlertType } from 'app/core/util/alert.service';
import { JhiWebsocketService } from 'app/core/websocket/websocket.service';
import { CourseAccessStorageService } from 'app/course/course-access-storage.service';
import { CourseStorageService } from 'app/course/manage/course-storage.service';
import { Course, isCommunicationEnabled, isMessagingEnabled } from 'app/entities/course.model';
import { QuizExercise } from 'app/entities/quiz/quiz-exercise.model';
import { TeamAssignmentPayload } from 'app/entities/team.model';
import { CourseExerciseService } from 'app/exercises/shared/course-exercises/course-exercise.service';
import { TeamService } from 'app/exercises/shared/team/team.service';
import { FeatureToggle } from 'app/shared/feature-toggle/feature-toggle.service';
import { CachingStrategy } from 'app/shared/image/secured-image.component';
import { ProfileService } from 'app/shared/layouts/profiles/profile.service';
import { MetisConversationService } from 'app/shared/metis/metis-conversation.service';
import { ArtemisServerDateService } from 'app/shared/server-date.service';
import { BarControlConfiguration, BarControlConfigurationProvider } from 'app/shared/tab-bar/tab-bar';
import dayjs from 'dayjs/esm';
import { Observable, Subject, Subscription, catchError, firstValueFrom, map, of, takeUntil, throwError } from 'rxjs';
import { facSidebar } from '../../content/icons/icons';
import { CourseManagementService } from '../course/manage/course-management.service';
import { CourseExercisesComponent } from './course-exercises/course-exercises.component';
import { CourseLecturesComponent } from './course-lectures/course-lectures.component';
import { CourseExamsComponent } from './course-exams/course-exams.component';
import { CourseTutorialGroupsComponent } from './course-tutorial-groups/course-tutorial-groups.component';
import { ExamParticipationService } from 'app/exam/participate/exam-participation.service';
import { CourseConversationsComponent } from 'app/overview/course-conversations/course-conversations.component';
import { sortCourses } from 'app/shared/util/course.util';
import { CourseUnenrollmentModalComponent } from './course-unenrollment-modal.component';
<<<<<<< HEAD
import { CourseSidebarService } from 'app/overview/course-sidebar.service';
=======
import { LtiService } from 'app/shared/service/lti.service';
>>>>>>> 330a677e

interface CourseActionItem {
    title: string;
    icon?: IconDefinition;
    translation: string;
    action?: (item?: CourseActionItem) => void;
}

interface SidebarItem {
    routerLink: string;
    icon?: IconDefinition;
    title: string;
    testId?: string;
    translation: string;
    hasInOrionProperty?: boolean;
    showInOrionWindow?: boolean;
    guidedTour?: boolean;
    featureToggle?: FeatureToggle;
    hidden: boolean;
}

@Component({
    selector: 'jhi-course-overview',
    templateUrl: './course-overview.component.html',
    styleUrls: ['course-overview.scss', 'course-overview.component.scss'],
    providers: [MetisConversationService],
})
export class CourseOverviewComponent implements OnInit, OnDestroy, AfterViewInit {
    private ngUnsubscribe = new Subject<void>();
    private closeSidebarEventSubscription: Subscription;
    private openSidebarEventSubscription: Subscription;
    private toggleSidebarEventSubscription: Subscription;

    // course id of the course that is currently displayed
    private courseId: number;
    private subscription: Subscription;
    dashboardSubscription: Subscription;
    // currently displayed course
    course?: Course;
    // all courses of the current user, used for the dropdown menu
    courses?: Course[];
    refreshingCourse = false;
    private teamAssignmentUpdateListener: Subscription;
    private quizExercisesChannel: string;
    hasUnreadMessages: boolean;
    communicationRouteLoaded: boolean;
    isProduction = true;
    isTestServer = false;
    pageTitle: string;
    hasSidebar: boolean = false;
    sidebarItems: SidebarItem[];
    courseActionItems: CourseActionItem[];
    isNotManagementView: boolean;
    canUnenroll: boolean;
    isNavbarCollapsed = false;
    isSidebarCollapsed = false;
    profileSubscription?: Subscription;
    showRefreshButton: boolean = false;
    isExamStarted = false;
    private examStartedSubscription: Subscription;
    readonly MIN_DISPLAYED_COURSES: number = 6;
    isLti: boolean = false;
    private ltiSubscription: Subscription;

    // Properties to track hidden items for dropdown menu
    dropdownOpen: boolean = false;
    anyItemHidden: boolean = false;
    hiddenItems: SidebarItem[] = [];
    thresholdsForEachSidebarItem: number[] = [];
    dropdownOffset: number;
    dropdownClickNumber: number = 0;
    readonly WINDOW_OFFSET: number = 300;
    readonly ITEM_HEIGHT: number = 38;
    readonly BREADCRUMB_AND_NAVBAR_HEIGHT: number = 88;

    private conversationServiceInstantiated = false;
    private checkedForUnreadMessages = false;
    activatedComponentReference: CourseExercisesComponent | CourseLecturesComponent | CourseExamsComponent | CourseTutorialGroupsComponent | CourseConversationsComponent;

    // Rendered embedded view for controls in the bar so we can destroy it if needed
    private controlsEmbeddedView?: EmbeddedViewRef<any>;
    // Subscription for the course fetching
    private loadCourseSubscription?: Subscription;
    // Subscription to listen to changes on the control configuration
    private controlsSubscription?: Subscription;
    // Subscription to listen for the ng-container for controls to be mounted
    private vcSubscription?: Subscription;
    // The current controls template from the sub-route component to render
    private controls?: TemplateRef<any>;
    // The current controls configuration from the sub-route component
    public controlConfiguration?: BarControlConfiguration;

    // ng-container mount point extracted from our own template so we can render sth in it
    @ViewChild('controlsViewContainer', { read: ViewContainerRef }) controlsViewContainer: ViewContainerRef;
    // Using a list query to be able to listen for changes (late mount); need both as this only returns native nodes
    @ViewChildren('controlsViewContainer') controlsViewContainerAsList: QueryList<ViewContainerRef>;

    @ViewChild('itemsDrop', { static: true }) itemsDrop: NgbDropdown;

    // Icons
    faTimes = faTimes;
    faEye = faEye;
    faWrench = faWrench;
    faTable = faTable;
    faFlag = faFlag;
    faListAlt = faListAlt;
    faChartBar = faChartBar;
    faClipboard = faClipboard;
    faSync = faSync;
    faCircleNotch = faCircleNotch;
    faChevronRight = faChevronRight;
    faChevronLeft = faChevronLeft;
    facSidebar = facSidebar;
    faEllipsis = faEllipsis;
    faQuestion = faQuestion;

    FeatureToggle = FeatureToggle;
    CachingStrategy = CachingStrategy;

    readonly isMessagingEnabled = isMessagingEnabled;
    readonly isCommunicationEnabled = isCommunicationEnabled;

    constructor(
        private courseService: CourseManagementService,
        private courseExerciseService: CourseExerciseService,
        private courseStorageService: CourseStorageService,
        private route: ActivatedRoute,
        private teamService: TeamService,
        private jhiWebsocketService: JhiWebsocketService,
        private serverDateService: ArtemisServerDateService,
        private alertService: AlertService,
        private changeDetectorRef: ChangeDetectorRef,
        private metisConversationService: MetisConversationService,
        private router: Router,
        private courseAccessStorageService: CourseAccessStorageService,
        private profileService: ProfileService,
        private modalService: NgbModal,
        private examParticipationService: ExamParticipationService,
<<<<<<< HEAD
        private courseSidebarService: CourseSidebarService,
=======
        private ltiService: LtiService,
>>>>>>> 330a677e
    ) {}

    async ngOnInit() {
        this.openSidebarEventSubscription = this.courseSidebarService.openSidebar$.subscribe(() => {
            this.isSidebarCollapsed = true;
        });

        this.closeSidebarEventSubscription = this.courseSidebarService.closeSidebar$.subscribe(() => {
            this.isSidebarCollapsed = false;
        });

        this.toggleSidebarEventSubscription = this.courseSidebarService.toggleSidebar$.subscribe(() => {
            this.isSidebarCollapsed = this.activatedComponentReference?.isCollapsed ?? !this.isSidebarCollapsed;
        });
        this.subscription = this.route.params.subscribe((params) => {
            this.courseId = Number(params.courseId);
        });
        this.profileSubscription = this.profileService.getProfileInfo()?.subscribe((profileInfo) => {
            this.isProduction = profileInfo?.inProduction;
            this.isTestServer = profileInfo.testServer ?? false;
        });
        this.examStartedSubscription = this.examParticipationService.examIsStarted$.subscribe((isStarted) => {
            this.isExamStarted = isStarted;
        });
        this.getCollapseStateFromStorage();
        this.course = this.courseStorageService.getCourse(this.courseId);
        this.isNotManagementView = !this.router.url.startsWith('/course-management');
        // Notify the course access storage service that the course has been accessed
        this.courseAccessStorageService.onCourseAccessed(
            this.courseId,
            CourseAccessStorageService.STORAGE_KEY,
            CourseAccessStorageService.MAX_DISPLAYED_RECENTLY_ACCESSED_COURSES_OVERVIEW,
        );
        this.courseAccessStorageService.onCourseAccessed(
            this.courseId,
            CourseAccessStorageService.STORAGE_KEY_DROPDOWN,
            CourseAccessStorageService.MAX_DISPLAYED_RECENTLY_ACCESSED_COURSES_DROPDOWN,
        );

        await firstValueFrom(this.loadCourse());
        await this.initAfterCourseLoad();
        this.sidebarItems = this.getSidebarItems();
        this.courseActionItems = this.getCourseActionItems();
        this.updateVisibleNavbarItems(window.innerHeight);
        await this.updateRecentlyAccessedCourses();
        this.isSidebarCollapsed = this.activatedComponentReference?.isCollapsed ?? false;
        this.ltiSubscription = this.ltiService.isLti$.subscribe((isLti) => {
            this.isLti = isLti;
        });
    }

    /** Listen window resize event by height */
    @HostListener('window: resize', ['$event'])
    onResize() {
        if (this.itemsDrop) {
            this.updateVisibleNavbarItems(window.innerHeight);
            if (!this.anyItemHidden) this.itemsDrop.close();
        }
    }

    /** Update sidebar item's hidden property based on the window height to display three-dots */
    updateVisibleNavbarItems(height: number) {
        const threshold = this.calculateThreshold();
        this.applyThreshold(threshold, height);
    }

    /**  Applies the visibility threshold to sidebar items, determining which items should be hidden.*/
    private applyThreshold(threshold: number, height: number) {
        this.anyItemHidden = false;
        this.hiddenItems = [];
        // Reverse the sidebar items to remove items starting from the bottom
        const reversedSidebarItems = [...this.sidebarItems].reverse();
        reversedSidebarItems.forEach((item, index) => {
            const currentThreshold = threshold - index * this.ITEM_HEIGHT;
            item.hidden = height <= currentThreshold;
            if (item.hidden) {
                this.anyItemHidden = true;
                this.hiddenItems.unshift(item);
            }
        });
    }

    /** Calculate threshold levels based on the number of entries in the sidebar */
    calculateThreshold(): number {
        return this.sidebarItems.length * this.ITEM_HEIGHT + this.WINDOW_OFFSET;
    }

    /** initialize courses attribute by retrieving all courses from the server */
    async updateRecentlyAccessedCourses() {
        this.dashboardSubscription = this.courseService.findAllForDropdown().subscribe({
            next: (res: HttpResponse<Course[]>) => {
                if (res.body) {
                    const courses: Course[] = [];
                    res.body?.forEach((course) => {
                        courses.push(course);
                    });
                    this.courses = sortCourses(courses);
                    if (this.courses.length > this.MIN_DISPLAYED_COURSES) {
                        const lastAccessedCourseIds = this.courseAccessStorageService.getLastAccessedCourses(CourseAccessStorageService.STORAGE_KEY_DROPDOWN);
                        this.courses = this.courses.filter((course) => lastAccessedCourseIds.includes(course.id!));
                    }
                    this.courses = this.courses.filter((course) => course.id !== this.courseId);
                }
            },
        });
    }

    /** Navigate to a new Course */
    switchCourse(course: Course) {
        this.router.navigateByUrl('/', { skipLocationChange: true }).then(() => {
            this.router.navigate(['courses', course.id, 'exercises']);
        });
    }

    getCourseActionItems(): CourseActionItem[] {
        const courseActionItems = [];
        this.canUnenroll = this.canStudentUnenroll() && !this.course?.isAtLeastTutor;
        if (this.canUnenroll) {
            const unenrollItem: CourseActionItem = this.getUnenrollItem();
            courseActionItems.push(unenrollItem);
        }
        return courseActionItems;
    }

    getSidebarItems(): SidebarItem[] {
        const sidebarItems = this.getDefaultItems();
        if (this.course?.lectures) {
            const lecturesItem: SidebarItem = this.getLecturesItems();
            sidebarItems.splice(-1, 0, lecturesItem);
        }
        if (this.course?.exams && this.hasVisibleExams()) {
            const examsItem: SidebarItem = this.getExamsItems();
            sidebarItems.unshift(examsItem);
        }
        if (isCommunicationEnabled(this.course)) {
            const communicationsItem: SidebarItem = this.getCommunicationsItems();
            sidebarItems.push(communicationsItem);
        }

        if (this.hasTutorialGroups()) {
            const tutorialGroupsItem: SidebarItem = this.getTutorialGroupsItems();
            sidebarItems.push(tutorialGroupsItem);
        }

        if (this.hasCompetencies()) {
            const competenciesItem: SidebarItem = this.getCompetenciesItems();
            sidebarItems.push(competenciesItem);
            if (this.course?.learningPathsEnabled) {
                const learningPathItem: SidebarItem = this.getLearningPathItems();
                sidebarItems.push(learningPathItem);
            }
        }

        if (this.course?.faqEnabled) {
            const faqItem: SidebarItem = this.getFaqItem();
            sidebarItems.push(faqItem);
        }

        return sidebarItems;
    }

    getUnenrollItem() {
        const unenrollItem: CourseActionItem = {
            title: 'Unenroll',
            icon: faDoorOpen,
            translation: 'artemisApp.courseOverview.exerciseList.details.unenrollmentButton',
            action: () => this.openUnenrollStudentModal(),
        };
        return unenrollItem;
    }

    getLecturesItems() {
        const lecturesItem: SidebarItem = {
            routerLink: 'lectures',
            icon: faChalkboardUser,
            title: 'Lectures',
            translation: 'artemisApp.courseOverview.menu.lectures',
            hasInOrionProperty: true,
            showInOrionWindow: false,
            hidden: false,
        };
        return lecturesItem;
    }

    getExamsItems() {
        const examsItem: SidebarItem = {
            routerLink: 'exams',
            icon: faGraduationCap,
            title: 'Exams',
            testId: 'exam-tab',
            translation: 'artemisApp.courseOverview.menu.exams',
            hasInOrionProperty: true,
            showInOrionWindow: false,
            hidden: false,
        };
        return examsItem;
    }

    getCommunicationsItems() {
        const communicationsItem: SidebarItem = {
            routerLink: 'communication',
            icon: faComments,
            title: 'Communication',
            translation: 'artemisApp.courseOverview.menu.communication',
            hasInOrionProperty: true,
            showInOrionWindow: false,
            hidden: false,
        };
        return communicationsItem;
    }

    getTutorialGroupsItems() {
        const tutorialGroupsItem: SidebarItem = {
            routerLink: 'tutorial-groups',
            icon: faPersonChalkboard,
            title: 'Tutorials',
            translation: 'artemisApp.courseOverview.menu.tutorialGroups',
            hasInOrionProperty: true,
            showInOrionWindow: false,
            featureToggle: FeatureToggle.TutorialGroups,
            hidden: false,
        };
        return tutorialGroupsItem;
    }

    getCompetenciesItems() {
        const competenciesItem: SidebarItem = {
            routerLink: 'competencies',
            icon: faFlag,
            title: 'Competencies',
            translation: 'artemisApp.courseOverview.menu.competencies',
            hasInOrionProperty: true,
            showInOrionWindow: false,
            hidden: false,
        };
        return competenciesItem;
    }

    getLearningPathItems() {
        const learningPathItem: SidebarItem = {
            routerLink: 'learning-path',
            icon: faNetworkWired,
            title: 'Learning Path',
            translation: 'artemisApp.courseOverview.menu.learningPath',
            hasInOrionProperty: true,
            showInOrionWindow: false,
            featureToggle: FeatureToggle.LearningPaths,
            hidden: false,
        };
        return learningPathItem;
    }

    getDashboardItems() {
        const dashboardItem: SidebarItem = {
            routerLink: 'dashboard',
            icon: faChartBar,
            title: 'Dashboard',
            translation: 'artemisApp.courseOverview.menu.dashboard',
            hasInOrionProperty: false,
            showInOrionWindow: false,
            featureToggle: FeatureToggle.StudentCourseAnalyticsDashboard,
            hidden: false,
        };
        return dashboardItem;
    }

    getFaqItem() {
        const faqItem: SidebarItem = {
            routerLink: 'faq',
            icon: faQuestion,
            title: 'FAQs',
            translation: 'artemisApp.courseOverview.menu.faq',
            hasInOrionProperty: false,
            showInOrionWindow: false,
            hidden: false,
        };
        return faqItem;
    }

    getDefaultItems() {
        const items = [];
        if (this.course?.studentCourseAnalyticsDashboardEnabled) {
            const dashboardItem: SidebarItem = this.getDashboardItems();
            items.push(dashboardItem);
        }
        const exercisesItem: SidebarItem = {
            routerLink: 'exercises',
            icon: faListCheck,
            title: 'Exercises',
            translation: 'artemisApp.courseOverview.menu.exercises',
            hidden: false,
        };

        const statisticsItem: SidebarItem = {
            routerLink: 'statistics',
            icon: faListAlt,
            title: 'Statistics',
            translation: 'artemisApp.courseOverview.menu.statistics',
            hasInOrionProperty: true,
            showInOrionWindow: false,
            guidedTour: true,
            hidden: false,
        };

        return items.concat([exercisesItem, statisticsItem]);
    }

    async initAfterCourseLoad() {
        await this.subscribeToTeamAssignmentUpdates();
        this.subscribeForQuizChanges();
    }

    private setUpConversationService() {
        if (!isMessagingEnabled(this.course) && !isCommunicationEnabled(this.course)) {
            return;
        }

        if (!this.conversationServiceInstantiated && this.communicationRouteLoaded) {
            this.metisConversationService
                .setUpConversationService(this.course!)
                .pipe(takeUntil(this.ngUnsubscribe))
                .subscribe({
                    complete: () => {
                        this.conversationServiceInstantiated = true;
                        // service is fully set up, now we can subscribe to the respective observables
                        this.subscribeToHasUnreadMessages();
                    },
                });
        } else if (!this.checkedForUnreadMessages && isMessagingEnabled(this.course)) {
            this.metisConversationService.checkForUnreadMessages(this.course!);
            this.subscribeToHasUnreadMessages();
            this.checkedForUnreadMessages = true;
        }
    }

    canStudentUnenroll(): boolean {
        return !!this.course?.unenrollmentEnabled && dayjs().isBefore(this.course?.unenrollmentEndDate);
    }

    courseActionItemClick(item?: CourseActionItem) {
        if (item?.action) {
            item.action(item);
        }
    }

    openUnenrollStudentModal() {
        const modalRef = this.modalService.open(CourseUnenrollmentModalComponent, { size: 'xl' });
        modalRef.componentInstance.course = this.course;
    }

    ngAfterViewInit() {
        // Check if controls mount point is available, if not, wait for it
        if (this.controlsViewContainer) {
            this.tryRenderControls();
        } else {
            this.vcSubscription = this.controlsViewContainerAsList.changes.subscribe(() => this.tryRenderControls());
        }
    }

    private subscribeToHasUnreadMessages() {
        this.metisConversationService.hasUnreadMessages$.pipe().subscribe((hasUnreadMessages: boolean) => {
            this.hasUnreadMessages = hasUnreadMessages ?? false;
        });
    }

    /**
     * Accepts a component reference of the subcomponent rendered based on the current route.
     * If it provides a controlsConfiguration, we try to render the controls component
     * @param componentRef the sub route component that has been mounted into the router outlet
     */
    onSubRouteActivate(componentRef: any) {
        this.getPageTitle();
        this.getShowRefreshButton();
        this.communicationRouteLoaded = this.route.snapshot.firstChild?.routeConfig?.path === 'communication';

        this.setUpConversationService();

        this.hasSidebar = this.getHasSidebar();

        if (componentRef.controlConfiguration) {
            const provider = componentRef as BarControlConfigurationProvider;
            this.controlConfiguration = provider.controlConfiguration as BarControlConfiguration;

            // Listen for changes to the control configuration; works for initial config as well
            this.controlsSubscription =
                this.controlConfiguration.subject?.subscribe((controls: TemplateRef<any>) => {
                    this.controls = controls;
                    this.tryRenderControls();
                }) || undefined;
        }
        if (
            componentRef instanceof CourseExercisesComponent ||
            componentRef instanceof CourseLecturesComponent ||
            componentRef instanceof CourseTutorialGroupsComponent ||
            componentRef instanceof CourseExamsComponent ||
            componentRef instanceof CourseConversationsComponent
        ) {
            this.activatedComponentReference = componentRef;
        }

        // Since we change the pageTitle + might be pulling data upwards during a render cycle, we need to re-run change detection
        this.changeDetectorRef.detectChanges();

        this.isSidebarCollapsed = this.activatedComponentReference?.isCollapsed ?? false;
    }

    toggleSidebar() {
        if (!this.activatedComponentReference) {
            return;
        }
        const childRouteComponent = this.activatedComponentReference;
        childRouteComponent.toggleSidebar();
        this.isSidebarCollapsed = childRouteComponent.isCollapsed;
    }

    @HostListener('window:keydown.Control.Shift.b', ['$event'])
    onKeyDownControlShiftB(event: KeyboardEvent) {
        event.preventDefault();
        this.toggleSidebar();
    }

    getPageTitle(): void {
        const routePageTitle: string = this.route.snapshot.firstChild?.data?.pageTitle;
        this.pageTitle = routePageTitle?.substring(routePageTitle.indexOf('.') + 1);
    }

    getShowRefreshButton(): void {
        this.showRefreshButton = this.route.snapshot.firstChild?.data?.showRefreshButton ?? false;
    }

    getHasSidebar(): boolean {
        return this.route.snapshot.firstChild?.data?.hasSidebar;
    }

    /**
     * Removes the controls component from the DOM and cancels the listener for controls changes.
     * Called by the router outlet as soon as the currently mounted component is removed
     */
    onSubRouteDeactivate() {
        this.removeCurrentControlsView();
        this.controls = undefined;
        this.controlConfiguration = undefined;
        this.controlsSubscription?.unsubscribe();
        this.changeDetectorRef.detectChanges();
    }

    private removeCurrentControlsView() {
        this.controlsEmbeddedView?.detach();
        this.controlsEmbeddedView?.destroy();
    }

    /**
     * Mounts the controls as specified by the currently mounted sub-route component to the ng-container in the top bar
     * if all required data is available.
     */
    tryRenderControls() {
        if (this.controlConfiguration && this.controls && this.controlsViewContainer) {
            this.removeCurrentControlsView();
            this.controlsEmbeddedView = this.controlsViewContainer.createEmbeddedView(this.controls);
            this.controlsEmbeddedView.detectChanges();
        }
    }

    /**
     * Determines whether the user can register for the course by trying to fetch the for-registration version
     */
    canRegisterForCourse(): Observable<boolean> {
        return this.courseService.findOneForRegistration(this.courseId).pipe(
            map(() => true),
            catchError((error: HttpErrorResponse) => {
                if (error.status === 403) {
                    return of(false);
                } else {
                    return throwError(() => error);
                }
            }),
        );
    }

    redirectToCourseRegistrationPage() {
        this.router.navigate(['courses', this.courseId, 'register']);
    }

    redirectToCourseRegistrationPageIfCanRegisterOrElseThrow(error: Error): void {
        this.canRegisterForCourse().subscribe((canRegister) => {
            if (canRegister) {
                this.redirectToCourseRegistrationPage();
            } else {
                throw error;
            }
        });
    }

    /**
     * Fetch the course from the server including all exercises, lectures, exams and competencies
     * @param refresh Whether this is a force refresh (displays loader animation)
     */
    loadCourse(refresh = false): Observable<void> {
        this.refreshingCourse = refresh;
        const observable = this.courseService.findOneForDashboard(this.courseId).pipe(
            map((res: HttpResponse<Course>) => {
                if (res.body) {
                    this.course = res.body;
                }

                if (refresh) {
                    this.setUpConversationService();
                }

                setTimeout(() => (this.refreshingCourse = false), 500); // ensure min animation duration
            }),
            // catch 403 errors where registration is possible
            catchError((error: HttpErrorResponse) => {
                if (error.status === 403) {
                    this.redirectToCourseRegistrationPageIfCanRegisterOrElseThrow(error);
                    // Emit a default value, for example `undefined`
                    return of(undefined);
                } else {
                    return throwError(() => error);
                }
            }),
            // handle other errors
            catchError((error: HttpErrorResponse) => {
                const errorMessage = error.headers.get('X-artemisApp-message')!;
                this.alertService.addAlert({
                    type: AlertType.DANGER,
                    message: errorMessage,
                    disableTranslation: true,
                });
                return throwError(() => error);
            }),
        );
        // Start fetching, even if we don't subscribe to the result.
        // This enables just calling this method to refresh the course, without subscribing to it:
        this.loadCourseSubscription?.unsubscribe();
        if (refresh) {
            this.loadCourseSubscription = observable.subscribe();
        }
        return observable;
    }

    ngOnDestroy() {
        if (this.teamAssignmentUpdateListener) {
            this.teamAssignmentUpdateListener.unsubscribe();
        }
        if (this.quizExercisesChannel) {
            this.jhiWebsocketService.unsubscribe(this.quizExercisesChannel);
        }
        this.loadCourseSubscription?.unsubscribe();
        this.controlsSubscription?.unsubscribe();
        this.vcSubscription?.unsubscribe();
        this.subscription?.unsubscribe();
        this.profileSubscription?.unsubscribe();
        this.examStartedSubscription?.unsubscribe();
        this.dashboardSubscription?.unsubscribe();
        this.closeSidebarEventSubscription.unsubscribe();
        this.openSidebarEventSubscription.unsubscribe();
        this.toggleSidebarEventSubscription.unsubscribe();
        this.ngUnsubscribe.next();
        this.ngUnsubscribe.complete();
        this.ltiSubscription?.unsubscribe();
    }

    subscribeForQuizChanges() {
        // subscribe to quizzes which get visible
        if (!this.quizExercisesChannel) {
            this.quizExercisesChannel = '/topic/courses/' + this.courseId + '/quizExercises';

            // quizExercise channel => react to changes made to quizExercise (e.g. start date)
            this.jhiWebsocketService.subscribe(this.quizExercisesChannel);
            this.jhiWebsocketService.receive(this.quizExercisesChannel).subscribe((quizExercise: QuizExercise) => {
                quizExercise = this.courseExerciseService.convertExerciseDatesFromServer(quizExercise);
                // the quiz was set to visible or started, we should add it to the exercise list and display it at the top
                if (this.course && this.course.exercises) {
                    this.course.exercises = this.course.exercises.filter((exercise) => exercise.id !== quizExercise.id);
                    this.course.exercises.push(quizExercise);
                }
            });
        }
    }

    /**
     * check if there is at least one exam which should be shown
     */
    hasVisibleExams(): boolean {
        if (this.course?.exams) {
            for (const exam of this.course.exams) {
                if (exam.visibleDate && dayjs(exam.visibleDate).isBefore(this.serverDateService.now())) {
                    return true;
                }
            }
        }
        return false;
    }

    /**
     * Check if the course has any competencies or prerequisites
     */
    hasCompetencies(): boolean {
        return !!(this.course?.numberOfCompetencies || this.course?.numberOfPrerequisites);
    }

    /**
     * Check if the course has a tutorial groups
     */
    hasTutorialGroups(): boolean {
        return !!this.course?.numberOfTutorialGroups;
    }

    /**
     * Receives team assignment changes and updates related attributes of the affected exercise
     */
    async subscribeToTeamAssignmentUpdates() {
        const teamAssignmentUpdates = await this.teamService.teamAssignmentUpdates;
        this.teamAssignmentUpdateListener = teamAssignmentUpdates.subscribe((teamAssignment: TeamAssignmentPayload) => {
            const exercise = this.course?.exercises?.find((courseExercise) => courseExercise.id === teamAssignment.exerciseId);
            if (exercise) {
                exercise.studentAssignedTeamId = teamAssignment.teamId;
                exercise.studentParticipations = teamAssignment.studentParticipations;
            }
        });
    }

    @HostListener('window:keydown.Control.m', ['$event'])
    onKeyDownControlM(event: KeyboardEvent) {
        event.preventDefault();
        this.toggleCollapseState();
    }

    getCollapseStateFromStorage() {
        const storedCollapseState: string | null = localStorage.getItem('navbar.collapseState');
        if (storedCollapseState) this.isNavbarCollapsed = JSON.parse(storedCollapseState);
    }

    toggleCollapseState() {
        this.isNavbarCollapsed = !this.isNavbarCollapsed;
        localStorage.setItem('navbar.collapseState', JSON.stringify(this.isNavbarCollapsed));
    }
}<|MERGE_RESOLUTION|>--- conflicted
+++ resolved
@@ -66,11 +66,8 @@
 import { CourseConversationsComponent } from 'app/overview/course-conversations/course-conversations.component';
 import { sortCourses } from 'app/shared/util/course.util';
 import { CourseUnenrollmentModalComponent } from './course-unenrollment-modal.component';
-<<<<<<< HEAD
+import { LtiService } from 'app/shared/service/lti.service';
 import { CourseSidebarService } from 'app/overview/course-sidebar.service';
-=======
-import { LtiService } from 'app/shared/service/lti.service';
->>>>>>> 330a677e
 
 interface CourseActionItem {
     title: string;
@@ -209,11 +206,8 @@
         private profileService: ProfileService,
         private modalService: NgbModal,
         private examParticipationService: ExamParticipationService,
-<<<<<<< HEAD
         private courseSidebarService: CourseSidebarService,
-=======
         private ltiService: LtiService,
->>>>>>> 330a677e
     ) {}
 
     async ngOnInit() {
