import { AfterViewInit, ChangeDetectorRef, Component, EmbeddedViewRef, OnDestroy, OnInit, QueryList, TemplateRef, ViewChild, ViewChildren, ViewContainerRef } from '@angular/core';
import { Course, isCommunicationEnabled, isMessagingEnabled } from 'app/entities/course.model';
import { MetisConversationService } from 'app/shared/metis/metis-conversation.service';
import { CourseManagementService } from '../course/manage/course-management.service';
import { ActivatedRoute, Router } from '@angular/router';
import { Observable, Subject, Subscription, catchError, forkJoin, map, of, takeUntil, throwError } from 'rxjs';
import { HttpErrorResponse, HttpResponse } from '@angular/common/http';
import { TeamService } from 'app/exercises/shared/team/team.service';
import { TeamAssignmentPayload } from 'app/entities/team.model';
import { JhiWebsocketService } from 'app/core/websocket/websocket.service';
import { QuizExercise } from 'app/entities/quiz/quiz-exercise.model';
import dayjs from 'dayjs/esm';
import { ArtemisServerDateService } from 'app/shared/server-date.service';
import { AlertService, AlertType } from 'app/core/util/alert.service';
import { faCircleNotch, faSync } from '@fortawesome/free-solid-svg-icons';
import { CourseExerciseService } from 'app/exercises/shared/course-exercises/course-exercise.service';
import { LearningGoalService } from 'app/course/learning-goals/learningGoal.service';
import { BarControlConfiguration, BarControlConfigurationProvider } from 'app/overview/tab-bar/tab-bar';
import { ProfileService } from 'app/shared/layouts/profiles/profile.service';
import { FeatureToggle } from 'app/shared/feature-toggle/feature-toggle.service';
import { TutorialGroupsService } from 'app/course/tutorial-groups/services/tutorial-groups.service';
import { TutorialGroupsConfigurationService } from 'app/course/tutorial-groups/services/tutorial-groups-configuration.service';
import { CourseStorageService } from 'app/course/manage/course-storage.service';

@Component({
    selector: 'jhi-course-overview',
    templateUrl: './course-overview.component.html',
    styleUrls: ['course-overview.scss', './tab-bar/tab-bar.scss'],
    providers: [MetisConversationService],
})
export class CourseOverviewComponent implements OnInit, OnDestroy, AfterViewInit {
    private ngUnsubscribe = new Subject<void>();

    private courseId: number;
    private subscription: Subscription;
    public course?: Course;
    public refreshingCourse = false;
    private teamAssignmentUpdateListener: Subscription;
    private quizExercisesChannel: string;
    public hasUnreadMessages: boolean;
    public messagesRouteLoaded: boolean;

    private conversationServiceInstantiated = false;

    // Rendered embedded view for controls in the bar so we can destroy it if needed
    private controlsEmbeddedView?: EmbeddedViewRef<any>;
    // Subscription to listen to changes on the control configuration
    private controlsSubscription?: Subscription;
    // Subscription to listen for the ng-container for controls to be mounted
    private vcSubscription?: Subscription;
    // The current controls template from the sub-route component to render
    private controls?: TemplateRef<any>;
    // The current controls configuration from the sub-route component
    public controlConfiguration?: BarControlConfiguration;

    // ng-container mount point extracted from our own template so we can render sth in it
    @ViewChild('controlsViewContainer', { read: ViewContainerRef }) controlsViewContainer: ViewContainerRef;
    // Using a list query to be able to listen for changes (late mount); need both as this only returns native nodes
    @ViewChildren('controlsViewContainer') controlsViewContainerAsList: QueryList<ViewContainerRef>;

    // Icons
    faSync = faSync;
    faCircleNotch = faCircleNotch;
    FeatureToggle = FeatureToggle;

    readonly isMessagingEnabled = isMessagingEnabled;
    readonly isCommunicationEnabled = isCommunicationEnabled;

    constructor(
        private courseService: CourseManagementService,
        private courseExerciseService: CourseExerciseService,
        private courseStorageService: CourseStorageService,
        private learningGoalService: LearningGoalService,
        private route: ActivatedRoute,
        private teamService: TeamService,
        private jhiWebsocketService: JhiWebsocketService,
        private serverDateService: ArtemisServerDateService,
        private alertService: AlertService,
        private changeDetectorRef: ChangeDetectorRef,
        private profileService: ProfileService,
        private tutorialGroupService: TutorialGroupsService,
        private tutorialGroupsConfigurationService: TutorialGroupsConfigurationService,
        private metisConversationService: MetisConversationService,
        private router: Router,
    ) {}

    async ngOnInit() {
        this.subscription = this.route.params.subscribe((params) => {
            this.courseId = parseInt(params['courseId'], 10);
        });

        this.course = this.courseStorageService.getCourse(this.courseId);

        if (this.course) {
            // If the course is present but without learning goals or tutorial groups (e.g. loaded in Artemis overview), we only need to fetch those
            if (!this.course.learningGoals || !this.course.prerequisites || !this.course.tutorialGroups || !this.course.tutorialGroupsConfiguration) {
                this.loadLearningGoalsAndTutorialGroups();
            }
            await this.initAfterCourseLoad();
        } else {
            await this.loadCourse().toPromise();
            await this.initAfterCourseLoad();
        }
    }

    async initAfterCourseLoad() {
        await this.subscribeToTeamAssignmentUpdates();
        this.subscribeForQuizChanges();
        this.setUpConversationService();
    }

    private setUpConversationService() {
        if (isMessagingEnabled(this.course) && !this.conversationServiceInstantiated) {
            this.metisConversationService
                .setUpConversationService(this.courseId)
                .pipe(takeUntil(this.ngUnsubscribe))
                .subscribe({
                    complete: () => {
                        this.conversationServiceInstantiated = true;
                        // service is fully set up, now we can subscribe to the respective observables
                        this.subscribeToHasUnreadMessages();
                    },
                });
        }
    }

    ngAfterViewInit() {
        // Check if controls mount point is available, if not, wait for it
        if (this.controlsViewContainer) {
            this.tryRenderControls();
        } else {
            this.vcSubscription = this.controlsViewContainerAsList.changes.subscribe(() => this.tryRenderControls());
        }
    }

    private subscribeToHasUnreadMessages() {
        this.metisConversationService.hasUnreadMessages$.pipe().subscribe((hasUnreadMessages: boolean) => {
            this.hasUnreadMessages = hasUnreadMessages ?? false;
        });
    }

    /**
     * Accepts a component reference of the subcomponent rendered based on the current route.
     * If it provides a controlsConfiguration, we try to render the controls component
     * @param componentRef the sub route component that has been mounted into the router outlet
     */
    onSubRouteActivate(componentRef: any) {
        this.messagesRouteLoaded = this.route.snapshot.firstChild?.routeConfig?.path === 'messages';

        if (componentRef.controlConfiguration) {
            const provider = componentRef as BarControlConfigurationProvider;
            this.controlConfiguration = provider.controlConfiguration as BarControlConfiguration;

            // Listen for changes to the control configuration; works for initial config as well
            this.controlsSubscription =
                this.controlConfiguration.subject?.subscribe((controls: TemplateRef<any>) => {
                    this.controls = controls;
                    this.tryRenderControls();
                    // Since we might be pulling data upwards during a render cycle, we need to re-run change detection
                    this.changeDetectorRef.detectChanges();
                }) || undefined;
        }
    }

    /**
     * Removes the controls component from the DOM and cancels the listener for controls changes.
     * Called by the router outlet as soon as the currently mounted component is removed
     */
    onSubRouteDeactivate() {
        this.removeCurrentControlsView();
        this.controls = undefined;
        this.controlConfiguration = undefined;
        this.controlsSubscription?.unsubscribe();
        this.changeDetectorRef.detectChanges();
    }

    private removeCurrentControlsView() {
        this.controlsEmbeddedView?.detach();
        this.controlsEmbeddedView?.destroy();
    }

    /**
     * Mounts the controls as specified by the currently mounted sub-route component to the ng-container in the top bar
     * if all required data is available.
     */
    tryRenderControls() {
        if (this.controlConfiguration && this.controls && this.controlsViewContainer) {
            this.removeCurrentControlsView();
            this.controlsEmbeddedView = this.controlsViewContainer.createEmbeddedView(this.controls);
            this.controlsEmbeddedView.detectChanges();
        }
    }

    /**
     * Determines whether the user can register for the course by trying to fetch the for-registration version
     */
    canRegisterForCourse(): Observable<boolean> {
        return this.courseService.findOneForRegistration(this.courseId).pipe(
            map(() => true),
            catchError((error: HttpErrorResponse) => {
                if (error.status === 403) {
                    return of(false);
                } else {
                    return throwError(error);
                }
            }),
        );
    }

    redirectToCourseRegistrationPage() {
        this.router.navigate(['courses', this.courseId, 'register']);
    }

    redirectToCourseRegistrationPageIfCanRegisterOrElseThrow(error: Error): void {
        this.canRegisterForCourse().subscribe((canRegister) => {
            if (canRegister) {
                this.redirectToCourseRegistrationPage();
            } else {
                throw error;
            }
        });
    }

    /**
     * Fetch the course from the server including all exercises, lectures, exams and learning goals
     * @param refresh Whether this is a force refresh (displays loader animation)
     */
    loadCourse(refresh = false): Observable<void> {
        this.refreshingCourse = refresh;
<<<<<<< HEAD
        this.courseService.findOneForDashboard(this.courseId, refresh).subscribe({
            next: (res: HttpResponse<Course>) => {
                this.courseStorageService.updateCourse(res.body!);
                this.course = this.courseStorageService.getCourse(this.courseId);
=======
        return this.courseService.findOneForDashboard(this.courseId, refresh).pipe(
            map((res: HttpResponse<Course>) => {
                this.courseCalculationService.updateCourse(res.body!);
                this.course = this.courseCalculationService.getCourse(this.courseId);
>>>>>>> 0d1ae459

                this.setUpConversationService();

                setTimeout(() => (this.refreshingCourse = false), 500); // ensure min animation duration
            }),
            // catch 403 errors where registration is possible
            catchError((error: HttpErrorResponse) => {
                if (error.status === 403) {
                    this.redirectToCourseRegistrationPageIfCanRegisterOrElseThrow(error);
                    return of();
                } else {
                    return throwError(() => error);
                }
            }),
            // handle other errors
            catchError((error: HttpErrorResponse) => {
                const errorMessage = error.headers.get('X-artemisApp-message')!;
                this.alertService.addAlert({
                    type: AlertType.DANGER,
                    message: errorMessage,
                    disableTranslation: true,
                });
                return throwError(() => error);
            }),
        );
    }

    ngOnDestroy() {
        if (this.teamAssignmentUpdateListener) {
            this.teamAssignmentUpdateListener.unsubscribe();
        }
        if (this.quizExercisesChannel) {
            this.jhiWebsocketService.unsubscribe(this.quizExercisesChannel);
        }
        this.controlsSubscription?.unsubscribe();
        this.vcSubscription?.unsubscribe();
        this.ngUnsubscribe.next();
        this.ngUnsubscribe.complete();
    }

    subscribeForQuizChanges() {
        // subscribe to quizzes which get visible
        if (!this.quizExercisesChannel) {
            this.quizExercisesChannel = '/topic/courses/' + this.courseId + '/quizExercises';

            // quizExercise channel => react to changes made to quizExercise (e.g. start date)
            this.jhiWebsocketService.subscribe(this.quizExercisesChannel);
            this.jhiWebsocketService.receive(this.quizExercisesChannel).subscribe((quizExercise: QuizExercise) => {
                quizExercise = this.courseExerciseService.convertExerciseDatesFromServer(quizExercise);
                // the quiz was set to visible or started, we should add it to the exercise list and display it at the top
                if (this.course && this.course.exercises) {
                    this.course.exercises = this.course.exercises.filter((exercise) => exercise.id !== quizExercise.id);
                    this.course.exercises.push(quizExercise);
                }
            });
        }
    }

    loadLearningGoalsAndTutorialGroups() {
        forkJoin([
            this.learningGoalService.getAllForCourse(this.courseId),
            this.learningGoalService.getAllPrerequisitesForCourse(this.courseId),
            this.tutorialGroupService.getAllForCourse(this.courseId),
            this.tutorialGroupsConfigurationService.getOneOfCourse(this.courseId),
        ]).subscribe({
            next: ([learningGoals, prerequisites, tutorialGroups, configuration]) => {
                if (this.course) {
                    this.course.learningGoals = learningGoals.body!;
                    this.course.prerequisites = prerequisites.body!;
                    this.course.tutorialGroups = tutorialGroups.body!;
                    if (configuration.body) {
                        this.course.tutorialGroupsConfiguration = configuration.body!;
                    }
                    this.courseStorageService.updateCourse(this.course);
                }
            },
            error: () => {},
        });
    }

    /**
     * check if there is at least one exam which should be shown
     */
    hasVisibleExams(): boolean {
        if (this.course?.exams) {
            for (const exam of this.course.exams) {
                if (exam.visibleDate && dayjs(exam.visibleDate).isBefore(this.serverDateService.now())) {
                    return true;
                }
            }
        }
        return false;
    }

    /**
     * Check if the course has any learning goals or prerequisites
     */
    hasLearningGoals(): boolean {
        return !!(this.course?.learningGoals?.length || this.course?.prerequisites?.length);
    }

    /**
     * Check if the course has a tutorial groups
     */
    hasTutorialGroups(): boolean {
        return !!this.course?.tutorialGroups?.length;
    }

    /**
     * Receives team assignment changes and updates related attributes of the affected exercise
     */
    async subscribeToTeamAssignmentUpdates() {
        const teamAssignmentUpdates = await this.teamService.teamAssignmentUpdates;
        this.teamAssignmentUpdateListener = teamAssignmentUpdates.subscribe((teamAssignment: TeamAssignmentPayload) => {
            const exercise = this.course?.exercises?.find((courseExercise) => courseExercise.id === teamAssignment.exerciseId);
            if (exercise) {
                exercise.studentAssignedTeamId = teamAssignment.teamId;
                exercise.studentParticipations = teamAssignment.studentParticipations;
            }
        });
    }
}<|MERGE_RESOLUTION|>--- conflicted
+++ resolved
@@ -227,17 +227,10 @@
      */
     loadCourse(refresh = false): Observable<void> {
         this.refreshingCourse = refresh;
-<<<<<<< HEAD
-        this.courseService.findOneForDashboard(this.courseId, refresh).subscribe({
-            next: (res: HttpResponse<Course>) => {
+        return this.courseService.findOneForDashboard(this.courseId, refresh).pipe(
+            map((res: HttpResponse<Course>) => {
                 this.courseStorageService.updateCourse(res.body!);
                 this.course = this.courseStorageService.getCourse(this.courseId);
-=======
-        return this.courseService.findOneForDashboard(this.courseId, refresh).pipe(
-            map((res: HttpResponse<Course>) => {
-                this.courseCalculationService.updateCourse(res.body!);
-                this.course = this.courseCalculationService.getCourse(this.courseId);
->>>>>>> 0d1ae459
 
                 this.setUpConversationService();
 
