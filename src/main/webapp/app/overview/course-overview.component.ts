--- conflicted
+++ resolved
@@ -37,14 +37,10 @@
         private teamService: TeamService,
     ) {}
 
-<<<<<<< HEAD
     /**
      * On init, gets the course and adjusts its description
      */
-    ngOnInit() {
-=======
     async ngOnInit() {
->>>>>>> 2dad2a2b
         this.subscription = this.route.params.subscribe((params) => {
             this.courseId = parseInt(params['courseId'], 10);
         });
