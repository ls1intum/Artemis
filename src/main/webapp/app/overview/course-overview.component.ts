import {
    AfterViewInit,
    ChangeDetectorRef,
    Component,
    EmbeddedViewRef,
    HostListener,
    OnDestroy,
    OnInit,
    QueryList,
    TemplateRef,
    ViewChild,
    ViewChildren,
    ViewContainerRef,
} from '@angular/core';
import { Course, isCommunicationEnabled, isMessagingEnabled } from 'app/entities/course.model';
import { MetisConversationService } from 'app/shared/metis/metis-conversation.service';
import { CourseManagementService } from '../course/manage/course-management.service';
import { ActivatedRoute, Router } from '@angular/router';
import { Observable, Subject, Subscription, catchError, firstValueFrom, map, of, takeUntil, throwError } from 'rxjs';
import { HttpErrorResponse, HttpResponse } from '@angular/common/http';
import { TeamService } from 'app/exercises/shared/team/team.service';
import { TeamAssignmentPayload } from 'app/entities/team.model';
import { JhiWebsocketService } from 'app/core/websocket/websocket.service';
import { QuizExercise } from 'app/entities/quiz/quiz-exercise.model';
import dayjs from 'dayjs/esm';
import { ArtemisServerDateService } from 'app/shared/server-date.service';
import { AlertService, AlertType } from 'app/core/util/alert.service';
import {
    IconDefinition,
    faChalkboardUser,
    faChartBar,
    faChevronRight,
    faCircleNotch,
    faClipboard,
    faComment,
    faComments,
    faDoorOpen,
    faEllipsis,
    faEye,
    faFilePdf,
    faFlag,
    faGraduationCap,
    faListAlt,
    faListCheck,
    faNetworkWired,
    faPersonChalkboard,
    faSync,
    faTable,
    faTimes,
    faWrench,
} from '@fortawesome/free-solid-svg-icons';
import { CourseExerciseService } from 'app/exercises/shared/course-exercises/course-exercise.service';
import { BarControlConfiguration, BarControlConfigurationProvider } from 'app/shared/tab-bar/tab-bar';
import { FeatureToggle } from 'app/shared/feature-toggle/feature-toggle.service';
import { CourseStorageService } from 'app/course/manage/course-storage.service';
import { CourseAccessStorageService } from 'app/course/course-access-storage.service';
import { CachingStrategy } from 'app/shared/image/secured-image.component';
import { ProfileService } from 'app/shared/layouts/profiles/profile.service';
import { NgbModal } from '@ng-bootstrap/ng-bootstrap';
import { CourseUnenrollmentModalComponent } from './course-unenrollment-modal.component';
import { CourseExercisesComponent } from './course-exercises/course-exercises.component';
import { CourseLecturesComponent } from './course-lectures/course-lectures.component';
import { facSidebar } from '../../content/icons/icons';
<<<<<<< HEAD
import { CourseExamsComponent } from './course-exams/course-exams.component';
=======
import { CourseTutorialGroupsComponent } from './course-tutorial-groups/course-tutorial-groups.component';
>>>>>>> ad24d0e1

interface CourseActionItem {
    title: string;
    icon?: IconDefinition;
    translation: string;
    action?: (item?: CourseActionItem) => void;
}
interface SidebarItem {
    routerLink: string;
    icon?: IconDefinition;
    title: string;
    testId?: string;
    translation: string;
    hasInOrionProperty?: boolean;
    showInOrionWindow?: boolean;
    guidedTour?: boolean;
    featureToggle?: FeatureToggle;
    hidden: boolean;
}

@Component({
    selector: 'jhi-course-overview',
    templateUrl: './course-overview.component.html',
    styleUrls: ['course-overview.scss', 'course-overview.component.scss'],
    providers: [MetisConversationService],
})
export class CourseOverviewComponent implements OnInit, OnDestroy, AfterViewInit {
    private ngUnsubscribe = new Subject<void>();

    private courseId: number;
    private subscription: Subscription;
    course?: Course;
    refreshingCourse = false;
    private teamAssignmentUpdateListener: Subscription;
    private quizExercisesChannel: string;
    hasUnreadMessages: boolean;
    messagesRouteLoaded: boolean;
    communicationRouteLoaded: boolean;
    isProduction = true;
    isTestServer = false;
    pageTitle: string;
    hasSidebar: boolean = false;
    sidebarItems: SidebarItem[];
    courseActionItems: CourseActionItem[];
    isNotManagementView: boolean;
    canUnenroll: boolean;
    isNavbarCollapsed = false;
    isSidebarCollapsed = false;
    profileSubscription?: Subscription;

    // Properties to track hidden items for dropdown menu
    dropdownOpen: boolean = false;
    anyItemHidden: boolean = false;
    hiddenItems: SidebarItem[] = [];
    thresholdsForEachSidebarItem: number[] = [];
    dropdownOffset: number;
    dropdownClickNumber: number = 0;
    readonly WINDOW_OFFSET: number = 300;
    readonly ITEM_HEIGHT: number = 38;
    readonly BREADCRUMB_AND_NAVBAR_HEIGHT: number = 88;

    private conversationServiceInstantiated = false;
    private checkedForUnreadMessages = false;
<<<<<<< HEAD
    activatedComponentReference: CourseExercisesComponent | CourseLecturesComponent | CourseExamsComponent;
=======
    activatedComponentReference: CourseExercisesComponent | CourseLecturesComponent | CourseTutorialGroupsComponent;
>>>>>>> ad24d0e1

    // Rendered embedded view for controls in the bar so we can destroy it if needed
    private controlsEmbeddedView?: EmbeddedViewRef<any>;
    // Subscription for the course fetching
    private loadCourseSubscription?: Subscription;
    // Subscription to listen to changes on the control configuration
    private controlsSubscription?: Subscription;
    // Subscription to listen for the ng-container for controls to be mounted
    private vcSubscription?: Subscription;
    // The current controls template from the sub-route component to render
    private controls?: TemplateRef<any>;
    // The current controls configuration from the sub-route component
    public controlConfiguration?: BarControlConfiguration;

    // ng-container mount point extracted from our own template so we can render sth in it
    @ViewChild('controlsViewContainer', { read: ViewContainerRef }) controlsViewContainer: ViewContainerRef;
    // Using a list query to be able to listen for changes (late mount); need both as this only returns native nodes
    @ViewChildren('controlsViewContainer') controlsViewContainerAsList: QueryList<ViewContainerRef>;

    // Icons
    faTimes = faTimes;
    faEye = faEye;
    faWrench = faWrench;
    faTable = faTable;
    faFlag = faFlag;
    faListAlt = faListAlt;
    faChartBar = faChartBar;
    faFilePdf = faFilePdf;
    faComment = faComment;
    faComments = faComments;
    faClipboard = faClipboard;
    faGraduationCap = faGraduationCap;
    faSync = faSync;
    faCircleNotch = faCircleNotch;
    faNetworkWired = faNetworkWired;
    faChalkboardUser = faChalkboardUser;
    faChevronRight = faChevronRight;
    faListCheck = faListCheck;
    faDoorOpen = faDoorOpen;
    facSidebar = facSidebar;
    faEllipsis = faEllipsis;

    FeatureToggle = FeatureToggle;
    CachingStrategy = CachingStrategy;

    readonly isMessagingEnabled = isMessagingEnabled;
    readonly isCommunicationEnabled = isCommunicationEnabled;

    constructor(
        private courseService: CourseManagementService,
        private courseExerciseService: CourseExerciseService,
        private courseStorageService: CourseStorageService,
        private route: ActivatedRoute,
        private teamService: TeamService,
        private jhiWebsocketService: JhiWebsocketService,
        private serverDateService: ArtemisServerDateService,
        private alertService: AlertService,
        private changeDetectorRef: ChangeDetectorRef,
        private metisConversationService: MetisConversationService,
        private router: Router,
        private courseAccessStorageService: CourseAccessStorageService,
        private profileService: ProfileService,
        private modalService: NgbModal,
    ) {}

    async ngOnInit() {
        this.subscription = this.route.params.subscribe((params) => {
            this.courseId = parseInt(params.courseId, 10);
        });
        this.profileSubscription = this.profileService.getProfileInfo()?.subscribe((profileInfo) => {
            this.isProduction = profileInfo?.inProduction;
            this.isTestServer = profileInfo.testServer ?? false;
        });
        this.getCollapseStateFromStorage();
        this.course = this.courseStorageService.getCourse(this.courseId);
        this.isNotManagementView = !this.router.url.startsWith('/course-management');
        // Notify the course access storage service that the course has been accessed
        this.courseAccessStorageService.onCourseAccessed(this.courseId);

        await firstValueFrom(this.loadCourse());
        await this.initAfterCourseLoad();
        this.sidebarItems = this.getSidebarItems();
        this.courseActionItems = this.getCourseActionItems();
        this.updateVisibility(window.innerHeight);
        this.updateMenuPosition();
    }

    /** Listen window resizement event by height */
    @HostListener('window: resize', ['$event'])
    onResize() {
        this.dropdownOpen = false;
        this.dropdownClickNumber = 0;
        this.updateVisibility(window.innerHeight);
        this.updateMenuPosition();
    }

    /** Listen click event whether on outside of the menu or one of the items in the menu to close the dropdown menu */
    @HostListener('document: click', ['$event'])
    onClickCloseDropdownMenu() {
        if (this.dropdownOpen) {
            this.dropdownClickNumber += 1;
            if (this.dropdownClickNumber === 2) {
                this.dropdownOpen = false;
                this.dropdownClickNumber = 0;
            }
        }
    }

    /** Update sidebar item's hidden property based on the window height to display three-dots */
    updateVisibility(height: number) {
        let thresholdLevelForCurrentSidebar = this.calculateThreshold();
        this.anyItemHidden = false;
        this.hiddenItems = [];

        for (let i = 0; i < this.sidebarItems.length - 1; i++) {
            this.thresholdsForEachSidebarItem.unshift(thresholdLevelForCurrentSidebar);
            thresholdLevelForCurrentSidebar -= this.ITEM_HEIGHT;
        }
        this.thresholdsForEachSidebarItem.unshift(0);

        this.sidebarItems.forEach((item, index) => {
            item.hidden = height <= this.thresholdsForEachSidebarItem[index];
            if (item.hidden) {
                this.anyItemHidden = true;
                this.hiddenItems.push(item);
            }
        });
    }

    /** Calculate dropdown-menu position based on the number of entries in the sidebar */
    updateMenuPosition() {
        const leftSidebarItems: number = this.sidebarItems.length - this.hiddenItems.length;
        this.dropdownOffset = leftSidebarItems * this.ITEM_HEIGHT + this.BREADCRUMB_AND_NAVBAR_HEIGHT;
    }

    /** Calculate threshold levels based on the number of entries in the sidebar */
    calculateThreshold(): number {
        const numberOfSidebarItems: number = this.sidebarItems.length;
        return numberOfSidebarItems * this.ITEM_HEIGHT + this.WINDOW_OFFSET;
    }

    toggleDropdown() {
        this.dropdownOpen = !this.dropdownOpen;
        // Refresh click numbers after toggle
        if (!this.dropdownOpen) {
            this.dropdownClickNumber = 0;
        }
    }

    getCourseActionItems(): CourseActionItem[] {
        const courseActionItems = [];
        this.canUnenroll = this.canStudentUnenroll() && !this.course?.isAtLeastTutor;
        if (this.canUnenroll) {
            const unenrollItem: CourseActionItem = this.getUnenrollItem();
            courseActionItems.push(unenrollItem);
        }
        return courseActionItems;
    }
    getSidebarItems(): SidebarItem[] {
        const sidebarItems = this.getDefaultItems();
        if (this.course?.lectures) {
            const lecturesItem: SidebarItem = this.getLecturesItems();
            sidebarItems.splice(-1, 0, lecturesItem);
        }
        if (this.course?.exams && this.hasVisibleExams()) {
            const examsItem: SidebarItem = this.getExamsItems();
            sidebarItems.unshift(examsItem);
        }
        if (isCommunicationEnabled(this.course)) {
            const communicationItem: SidebarItem = this.getCommunicationItems();
            sidebarItems.push(communicationItem);
        }

        if (isMessagingEnabled(this.course) || isCommunicationEnabled(this.course)) {
            const messagesItem: SidebarItem = this.getMessagesItems();
            sidebarItems.push(messagesItem);
        }

        if (this.hasTutorialGroups()) {
            const tutorialGroupsItem: SidebarItem = this.getTutorialGroupsItems();
            sidebarItems.push(tutorialGroupsItem);
        }

        if (this.hasCompetencies()) {
            const competenciesItem: SidebarItem = this.getCompetenciesItems();
            sidebarItems.push(competenciesItem);
            if (this.course?.learningPathsEnabled) {
                const learningPathItem: SidebarItem = this.getLearningPathItems();
                sidebarItems.push(learningPathItem);
            }
        }

        return sidebarItems;
    }

    getUnenrollItem() {
        const unenrollItem: CourseActionItem = {
            title: 'Unenroll',
            icon: faDoorOpen,
            translation: 'artemisApp.courseOverview.exerciseList.details.unenrollmentButton',
            action: () => this.openUnenrollStudentModal(),
        };
        return unenrollItem;
    }
    getLecturesItems() {
        const lecturesItem: SidebarItem = {
            routerLink: 'lectures',
            icon: faChalkboardUser,
            title: 'Lectures',
            translation: 'artemisApp.courseOverview.menu.lectures',
            hasInOrionProperty: true,
            showInOrionWindow: false,
            hidden: false,
        };
        return lecturesItem;
    }
    getExamsItems() {
        const examsItem: SidebarItem = {
            routerLink: 'exams',
            icon: faGraduationCap,
            title: 'Exams',
            testId: 'exam-tab',
            translation: 'artemisApp.courseOverview.menu.exams',
            hasInOrionProperty: true,
            showInOrionWindow: false,
            hidden: false,
        };
        return examsItem;
    }
    getCommunicationItems() {
        const communicationItem: SidebarItem = {
            routerLink: 'discussion',
            icon: faComment,
            title: 'Communication',
            translation: 'artemisApp.courseOverview.menu.communication',
            hasInOrionProperty: true,
            showInOrionWindow: false,
            hidden: false,
        };
        return communicationItem;
    }
    getMessagesItems() {
        const messagesItem: SidebarItem = {
            routerLink: 'messages',
            icon: faComments,
            title: 'Messages',
            translation: 'artemisApp.courseOverview.menu.messages',
            hasInOrionProperty: true,
            showInOrionWindow: false,
            hidden: false,
        };
        return messagesItem;
    }
    getTutorialGroupsItems() {
        const tutorialGroupsItem: SidebarItem = {
            routerLink: 'tutorial-groups',
            icon: faPersonChalkboard,
            title: 'Tutorials',
            translation: 'artemisApp.courseOverview.menu.tutorialGroups',
            hasInOrionProperty: true,
            showInOrionWindow: false,
            featureToggle: FeatureToggle.TutorialGroups,
            hidden: false,
        };
        return tutorialGroupsItem;
    }
    getCompetenciesItems() {
        const competenciesItem: SidebarItem = {
            routerLink: 'competencies',
            icon: faFlag,
            title: 'Competencies',
            translation: 'artemisApp.courseOverview.menu.competencies',
            hasInOrionProperty: true,
            showInOrionWindow: false,
            hidden: false,
        };
        return competenciesItem;
    }
    getLearningPathItems() {
        const learningPathItem: SidebarItem = {
            routerLink: 'learning-path',
            icon: faNetworkWired,
            title: 'Learning Path',
            translation: 'artemisApp.courseOverview.menu.learningPath',
            hasInOrionProperty: true,
            showInOrionWindow: false,
            featureToggle: FeatureToggle.LearningPaths,
            hidden: false,
        };
        return learningPathItem;
    }

    getDefaultItems() {
        const exercisesItem: SidebarItem = {
            routerLink: 'exercises',
            icon: faListCheck,
            title: 'Exercises',
            translation: 'artemisApp.courseOverview.menu.exercises',
            hidden: false,
        };

        const statisticsItem: SidebarItem = {
            routerLink: 'statistics',
            icon: faListAlt,
            title: 'Statistics',
            translation: 'artemisApp.courseOverview.menu.statistics',
            hasInOrionProperty: true,
            showInOrionWindow: false,
            guidedTour: true,
            hidden: false,
        };

        return [exercisesItem, statisticsItem];
    }

    async initAfterCourseLoad() {
        await this.subscribeToTeamAssignmentUpdates();
        this.subscribeForQuizChanges();
    }

    private setUpConversationService() {
        if (!isMessagingEnabled(this.course) && !isCommunicationEnabled(this.course)) {
            return;
        }

        if (!this.conversationServiceInstantiated && (this.messagesRouteLoaded || this.communicationRouteLoaded)) {
            this.metisConversationService
                .setUpConversationService(this.course!)
                .pipe(takeUntil(this.ngUnsubscribe))
                .subscribe({
                    complete: () => {
                        this.conversationServiceInstantiated = true;
                        // service is fully set up, now we can subscribe to the respective observables
                        this.subscribeToHasUnreadMessages();
                    },
                });
        } else if (!this.checkedForUnreadMessages && isMessagingEnabled(this.course)) {
            this.metisConversationService.checkForUnreadMessages(this.course!);
            this.subscribeToHasUnreadMessages();
            this.checkedForUnreadMessages = true;
        }
    }

    canStudentUnenroll(): boolean {
        return !!this.course?.unenrollmentEnabled && dayjs().isBefore(this.course?.unenrollmentEndDate);
    }

    courseActionItemClick(item?: CourseActionItem) {
        if (item?.action) {
            item.action(item);
        }
    }

    openUnenrollStudentModal() {
        const modalRef = this.modalService.open(CourseUnenrollmentModalComponent, { size: 'xl' });
        modalRef.componentInstance.course = this.course;
    }

    ngAfterViewInit() {
        // Check if controls mount point is available, if not, wait for it
        if (this.controlsViewContainer) {
            this.tryRenderControls();
        } else {
            this.vcSubscription = this.controlsViewContainerAsList.changes.subscribe(() => this.tryRenderControls());
        }
    }

    private subscribeToHasUnreadMessages() {
        this.metisConversationService.hasUnreadMessages$.pipe().subscribe((hasUnreadMessages: boolean) => {
            this.hasUnreadMessages = hasUnreadMessages ?? false;
        });
    }

    /**
     * Accepts a component reference of the subcomponent rendered based on the current route.
     * If it provides a controlsConfiguration, we try to render the controls component
     * @param componentRef the sub route component that has been mounted into the router outlet
     */
    onSubRouteActivate(componentRef: any) {
        this.getPageTitle();
        this.messagesRouteLoaded = this.route.snapshot.firstChild?.routeConfig?.path === 'messages';
        this.communicationRouteLoaded = this.route.snapshot.firstChild?.routeConfig?.path === 'discussion';

        this.setUpConversationService();

        this.hasSidebar = this.getHasSidebar();

        if (componentRef.controlConfiguration) {
            const provider = componentRef as BarControlConfigurationProvider;
            this.controlConfiguration = provider.controlConfiguration as BarControlConfiguration;

            // Listen for changes to the control configuration; works for initial config as well
            this.controlsSubscription =
                this.controlConfiguration.subject?.subscribe((controls: TemplateRef<any>) => {
                    this.controls = controls;
                    this.tryRenderControls();
                }) || undefined;
        }
<<<<<<< HEAD
        if (componentRef instanceof CourseExercisesComponent || componentRef instanceof CourseLecturesComponent || componentRef instanceof CourseExamsComponent) {
=======
        if (componentRef instanceof CourseExercisesComponent || componentRef instanceof CourseLecturesComponent || componentRef instanceof CourseTutorialGroupsComponent) {
>>>>>>> ad24d0e1
            this.activatedComponentReference = componentRef;
        }

        // Since we change the pageTitle + might be pulling data upwards during a render cycle, we need to re-run change detection
        this.changeDetectorRef.detectChanges();
    }

    toggleSidebar() {
        if (!this.activatedComponentReference) {
            return;
        }
        const childRouteComponent = this.activatedComponentReference;
        childRouteComponent.toggleSidebar();
    }

    @HostListener('window:keydown.Control.Shift.b', ['$event'])
    onKeyDownControlShiftB(event: KeyboardEvent) {
        event.preventDefault();
        this.toggleSidebar();
    }
    getPageTitle(): void {
        const routePageTitle: string = this.route.snapshot.firstChild?.data?.pageTitle;
        this.pageTitle = routePageTitle?.substring(routePageTitle.indexOf('.') + 1);
    }

    getHasSidebar(): boolean {
        return this.route.snapshot.firstChild?.data?.hasSidebar;
    }
    /**
     * Removes the controls component from the DOM and cancels the listener for controls changes.
     * Called by the router outlet as soon as the currently mounted component is removed
     */
    onSubRouteDeactivate() {
        this.removeCurrentControlsView();
        this.controls = undefined;
        this.controlConfiguration = undefined;
        this.controlsSubscription?.unsubscribe();
        this.changeDetectorRef.detectChanges();
    }

    private removeCurrentControlsView() {
        this.controlsEmbeddedView?.detach();
        this.controlsEmbeddedView?.destroy();
    }

    /**
     * Mounts the controls as specified by the currently mounted sub-route component to the ng-container in the top bar
     * if all required data is available.
     */
    tryRenderControls() {
        if (this.controlConfiguration && this.controls && this.controlsViewContainer) {
            this.removeCurrentControlsView();
            this.controlsEmbeddedView = this.controlsViewContainer.createEmbeddedView(this.controls);
            this.controlsEmbeddedView.detectChanges();
        }
    }

    /**
     * Determines whether the user can register for the course by trying to fetch the for-registration version
     */
    canRegisterForCourse(): Observable<boolean> {
        return this.courseService.findOneForRegistration(this.courseId).pipe(
            map(() => true),
            catchError((error: HttpErrorResponse) => {
                if (error.status === 403) {
                    return of(false);
                } else {
                    return throwError(() => error);
                }
            }),
        );
    }

    redirectToCourseRegistrationPage() {
        this.router.navigate(['courses', this.courseId, 'register']);
    }

    redirectToCourseRegistrationPageIfCanRegisterOrElseThrow(error: Error): void {
        this.canRegisterForCourse().subscribe((canRegister) => {
            if (canRegister) {
                this.redirectToCourseRegistrationPage();
            } else {
                throw error;
            }
        });
    }

    /**
     * Fetch the course from the server including all exercises, lectures, exams and competencies
     * @param refresh Whether this is a force refresh (displays loader animation)
     */
    loadCourse(refresh = false): Observable<void> {
        this.refreshingCourse = refresh;
        const observable = this.courseService.findOneForDashboard(this.courseId).pipe(
            map((res: HttpResponse<Course>) => {
                if (res.body) {
                    this.course = res.body;
                }

                if (refresh) {
                    this.setUpConversationService();
                }

                setTimeout(() => (this.refreshingCourse = false), 500); // ensure min animation duration
            }),
            // catch 403 errors where registration is possible
            catchError((error: HttpErrorResponse) => {
                if (error.status === 403) {
                    this.redirectToCourseRegistrationPageIfCanRegisterOrElseThrow(error);
                    // Emit a default value, for example `undefined`
                    return of(undefined);
                } else {
                    return throwError(() => error);
                }
            }),
            // handle other errors
            catchError((error: HttpErrorResponse) => {
                const errorMessage = error.headers.get('X-artemisApp-message')!;
                this.alertService.addAlert({
                    type: AlertType.DANGER,
                    message: errorMessage,
                    disableTranslation: true,
                });
                return throwError(() => error);
            }),
        );
        // Start fetching, even if we don't subscribe to the result.
        // This enables just calling this method to refresh the course, without subscribing to it:
        this.loadCourseSubscription?.unsubscribe();
        if (refresh) {
            this.loadCourseSubscription = observable.subscribe();
        }
        return observable;
    }

    ngOnDestroy() {
        if (this.teamAssignmentUpdateListener) {
            this.teamAssignmentUpdateListener.unsubscribe();
        }
        if (this.quizExercisesChannel) {
            this.jhiWebsocketService.unsubscribe(this.quizExercisesChannel);
        }
        this.loadCourseSubscription?.unsubscribe();
        this.controlsSubscription?.unsubscribe();
        this.vcSubscription?.unsubscribe();
        this.subscription?.unsubscribe();
        this.profileSubscription?.unsubscribe();
        this.ngUnsubscribe.next();
        this.ngUnsubscribe.complete();
    }

    subscribeForQuizChanges() {
        // subscribe to quizzes which get visible
        if (!this.quizExercisesChannel) {
            this.quizExercisesChannel = '/topic/courses/' + this.courseId + '/quizExercises';

            // quizExercise channel => react to changes made to quizExercise (e.g. start date)
            this.jhiWebsocketService.subscribe(this.quizExercisesChannel);
            this.jhiWebsocketService.receive(this.quizExercisesChannel).subscribe((quizExercise: QuizExercise) => {
                quizExercise = this.courseExerciseService.convertExerciseDatesFromServer(quizExercise);
                // the quiz was set to visible or started, we should add it to the exercise list and display it at the top
                if (this.course && this.course.exercises) {
                    this.course.exercises = this.course.exercises.filter((exercise) => exercise.id !== quizExercise.id);
                    this.course.exercises.push(quizExercise);
                }
            });
        }
    }

    /**
     * check if there is at least one exam which should be shown
     */
    hasVisibleExams(): boolean {
        if (this.course?.exams) {
            for (const exam of this.course.exams) {
                if (exam.visibleDate && dayjs(exam.visibleDate).isBefore(this.serverDateService.now())) {
                    return true;
                }
            }
        }
        return false;
    }

    /**
     * Check if the course has any competencies or prerequisites
     */
    hasCompetencies(): boolean {
        return !!(this.course?.numberOfCompetencies || this.course?.numberOfPrerequisites);
    }

    /**
     * Check if the course has a tutorial groups
     */
    hasTutorialGroups(): boolean {
        return !!this.course?.numberOfTutorialGroups;
    }

    /**
     * Receives team assignment changes and updates related attributes of the affected exercise
     */
    async subscribeToTeamAssignmentUpdates() {
        const teamAssignmentUpdates = await this.teamService.teamAssignmentUpdates;
        this.teamAssignmentUpdateListener = teamAssignmentUpdates.subscribe((teamAssignment: TeamAssignmentPayload) => {
            const exercise = this.course?.exercises?.find((courseExercise) => courseExercise.id === teamAssignment.exerciseId);
            if (exercise) {
                exercise.studentAssignedTeamId = teamAssignment.teamId;
                exercise.studentParticipations = teamAssignment.studentParticipations;
            }
        });
    }

    @HostListener('window:keydown.Control.m', ['$event'])
    onKeyDownControlM(event: KeyboardEvent) {
        event.preventDefault();
        this.toggleCollapseState();
    }

    getCollapseStateFromStorage() {
        const storedCollapseState: string | null = localStorage.getItem('navbar.collapseState');
        if (storedCollapseState) this.isNavbarCollapsed = JSON.parse(storedCollapseState);
    }

    toggleCollapseState() {
        this.isNavbarCollapsed = !this.isNavbarCollapsed;
        localStorage.setItem('navbar.collapseState', JSON.stringify(this.isNavbarCollapsed));
    }
}<|MERGE_RESOLUTION|>--- conflicted
+++ resolved
@@ -61,11 +61,8 @@
 import { CourseExercisesComponent } from './course-exercises/course-exercises.component';
 import { CourseLecturesComponent } from './course-lectures/course-lectures.component';
 import { facSidebar } from '../../content/icons/icons';
-<<<<<<< HEAD
 import { CourseExamsComponent } from './course-exams/course-exams.component';
-=======
 import { CourseTutorialGroupsComponent } from './course-tutorial-groups/course-tutorial-groups.component';
->>>>>>> ad24d0e1
 
 interface CourseActionItem {
     title: string;
@@ -129,11 +126,7 @@
 
     private conversationServiceInstantiated = false;
     private checkedForUnreadMessages = false;
-<<<<<<< HEAD
-    activatedComponentReference: CourseExercisesComponent | CourseLecturesComponent | CourseExamsComponent;
-=======
-    activatedComponentReference: CourseExercisesComponent | CourseLecturesComponent | CourseTutorialGroupsComponent;
->>>>>>> ad24d0e1
+    activatedComponentReference: CourseExercisesComponent | CourseLecturesComponent | CourseExamsComponent | CourseTutorialGroupsComponent;
 
     // Rendered embedded view for controls in the bar so we can destroy it if needed
     private controlsEmbeddedView?: EmbeddedViewRef<any>;
@@ -532,11 +525,12 @@
                     this.tryRenderControls();
                 }) || undefined;
         }
-<<<<<<< HEAD
-        if (componentRef instanceof CourseExercisesComponent || componentRef instanceof CourseLecturesComponent || componentRef instanceof CourseExamsComponent) {
-=======
-        if (componentRef instanceof CourseExercisesComponent || componentRef instanceof CourseLecturesComponent || componentRef instanceof CourseTutorialGroupsComponent) {
->>>>>>> ad24d0e1
+        if (
+            componentRef instanceof CourseExercisesComponent ||
+            componentRef instanceof CourseLecturesComponent ||
+            componentRef instanceof CourseTutorialGroupsComponent ||
+            componentRef instanceof CourseExamsComponent
+        ) {
             this.activatedComponentReference = componentRef;
         }
 
