--- conflicted
+++ resolved
@@ -195,16 +195,11 @@
         this.refreshingCourse = refresh;
         this.courseService.findOneForDashboard(this.courseId, refresh).subscribe({
             next: (res: HttpResponse<Course>) => {
-<<<<<<< HEAD
                 this.courseStorageService.updateCourse(res.body!);
                 this.course = this.courseStorageService.getCourse(this.courseId);
-=======
-                this.courseCalculationService.updateCourse(res.body!);
-                this.course = this.courseCalculationService.getCourse(this.courseId);
 
                 this.setUpConversationService();
 
->>>>>>> 74320eb9
                 setTimeout(() => (this.refreshingCourse = false), 500); // ensure min animation duration
             },
             error: (error: HttpErrorResponse) => {
