--- conflicted
+++ resolved
@@ -65,12 +65,10 @@
     faCircleNotch = faCircleNotch;
     FeatureToggle = FeatureToggle;
 
-<<<<<<< HEAD
     eProfileToggle = ProfileToggle;
-=======
+
     readonly isMessagingEnabled = isMessagingEnabled;
     readonly isCommunicationEnabled = isCommunicationEnabled;
->>>>>>> 726d97c7
 
     constructor(
         private courseService: CourseManagementService,
