--- conflicted
+++ resolved
@@ -68,12 +68,9 @@
 import { sortCourses } from 'app/shared/util/course.util';
 import { CourseUnenrollmentModalComponent } from './course-unenrollment-modal.component';
 import { LtiService } from 'app/shared/service/lti.service';
-<<<<<<< HEAD
 import { Faq, FaqState } from 'app/entities/faq.model';
 import { FaqService } from 'app/faq/faq.service';
-=======
 import { CourseSidebarService } from 'app/overview/course-sidebar.service';
->>>>>>> c200372f
 
 interface CourseActionItem {
     title: string;
@@ -196,11 +193,8 @@
     readonly isMessagingEnabled = isMessagingEnabled;
     readonly isCommunicationEnabled = isCommunicationEnabled;
 
-<<<<<<< HEAD
     private faqService = inject(FaqService);
-=======
     private courseSidebarService: CourseSidebarService = inject(CourseSidebarService);
->>>>>>> c200372f
 
     constructor(
         private courseService: CourseManagementService,
