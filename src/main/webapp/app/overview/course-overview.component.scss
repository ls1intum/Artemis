--- conflicted
+++ resolved
@@ -231,10 +231,6 @@
 
 .three-dots {
     cursor: pointer;
-<<<<<<< HEAD
-
-=======
->>>>>>> af369660
     &:hover {
         color: var(--link-item-color);
     }
@@ -252,10 +248,6 @@
     border: 1px solid var(--border-color);
     z-index: 1000000;
     border-radius: 4px;
-<<<<<<< HEAD
-
-=======
->>>>>>> af369660
     &.fixedContentSize {
         bottom: 0px;
         max-height: 91px; // To avoid cut offs in the dropdown menu content
