--- conflicted
+++ resolved
@@ -1,29 +1,5 @@
 <div class="card rounded-4 flex-grow-1" [class.guided-tour]="hasGuidedTour">
-<<<<<<< HEAD
-    <jhi-course-card-header [course]="course" [courseColor]="courseColor" />
-=======
-    <div id="course-{{ course.id }}-header" class="card-header text-white px-3" [routerLink]="['/courses', course.id!]" [ngStyle]="{ '--background-color-for-hover': courseColor }">
-        <div class="d-flex align-items-center justify-content-between gap-1">
-            @if (course.courseIcon) {
-                <div class="col-auto">
-                    <jhi-secured-image [cachingStrategy]="CachingStrategy.LOCAL_STORAGE" [src]="course.courseIcon" />
-                </div>
-            } @else {
-                <div class="course-circle d-flex align-items-center justify-content-center">
-                    <span class="fs-4">{{ course.title | slice: 0 : 1 }}</span>
-                </div>
-            }
-            <div class="text-center px-2">
-                <h5 class="card-title">
-                    {{ course.title }}
-                </h5>
-            </div>
-            <div>
-                <a class="stretched-link" [routerLink]="['/courses', course.id!]"></a>
-            </div>
-        </div>
-    </div>
->>>>>>> 25f1274f
+    <jhi-course-card-header [course]="course" />
     <div class="card-body rounded-bottom-4 border-lightgrey pt-3">
         <a class="stretched-link" [routerLink]="['/courses', course.id!]"></a>
         <div class="d-flex flex-column justify-content-between gap-1">
@@ -39,10 +15,6 @@
                                         [translateValues]="{
                                             totalAbsoluteScore: totalAbsoluteScore,
                                             totalReachableScore: totalReachableScore,
-<<<<<<< HEAD
-                                            totalRelativeScore: totalRelativeScore,
-=======
->>>>>>> 25f1274f
                                         }"
                                     ></div>
                                 </div>
@@ -66,14 +38,10 @@
                         }
                     </div>
                     @if (exerciseCount && (totalReachableScore || totalAbsoluteScore)) {
-<<<<<<< HEAD
-                        <div class="align-self-center chart-container col-5">
-=======
                         <div class="align-self-center chart-container col-5 mb-2">
                             <div class="chart-text">
                                 <h4 class="mb-0">{{ totalRelativeScore }}%</h4>
                             </div>
->>>>>>> 25f1274f
                             <ngx-charts-pie-chart
                                 id="score-chart"
                                 class="chart-level"
