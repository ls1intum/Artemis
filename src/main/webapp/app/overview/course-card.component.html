--- conflicted
+++ resolved
@@ -62,13 +62,8 @@
                     ></fa-icon>
                     <span class="next-exercise-title">{{ nextRelevantExercise.title }}</span>
                 </div>
-<<<<<<< HEAD
-                <div class="col-3 next-exercise-col">
+                <div class="col-3 next-exercise-col text-nowrap">
                     <div *ngIf="nextExerciseDueDate">
-=======
-                <div class="col-3 next-exercise-col text-nowrap">
-                    <div *ngIf="nextRelevantExercise.dueDate">
->>>>>>> 6ccbfc0f
                         <h6>{{ 'artemisApp.exercise.dueDate' | artemisTranslate }}:</h6>
                         <h6>{{ nextExerciseDueDate | artemisTimeAgo }}</h6>
                     </div>
