import { Injectable } from '@angular/core';
import { TranslateService } from '@ngx-translate/core';
import { Exercise, getIcon } from 'app/entities/exercise.model';
import { Lecture } from 'app/entities/lecture.model';
import { Exam } from 'app/entities/exam.model';
import { StudentParticipation } from 'app/entities/participation/student-participation.model';
import { TutorialGroup } from 'app/entities/tutorial-group/tutorial-group.model';
import { getExerciseDueDate } from 'app/exercises/shared/exercise/exercise.utils';
import { ParticipationService } from 'app/exercises/shared/participation/participation.service';
import { AccordionGroups, SidebarCardElement, TimeGroupCategory } from 'app/types/sidebar';
import dayjs from 'dayjs/esm';
import { cloneDeep } from 'lodash-es';
import { faGraduationCap } from '@fortawesome/free-solid-svg-icons';

const DEFAULT_UNIT_GROUPS: AccordionGroups = {
    future: { entityData: [] },
    current: { entityData: [] },
    past: { entityData: [] },
    noDate: { entityData: [] },
};

@Injectable({
    providedIn: 'root',
})
export class CourseOverviewService {
    constructor(
        private participationService: ParticipationService,
        private translate: TranslateService,
    ) {}

    getUpcomingTutorialGroup(tutorialGroups: TutorialGroup[] | undefined): TutorialGroup | undefined {
        if (tutorialGroups && tutorialGroups.length) {
            const upcomingTutorialGroup = tutorialGroups?.reduce((a, b) => ((a?.nextSession?.start?.valueOf() ?? 0) > (b?.nextSession?.start?.valueOf() ?? 0) ? a : b));
            return upcomingTutorialGroup;
        }
    }
    getUpcomingLecture(lectures: Lecture[] | undefined): Lecture | undefined {
        if (lectures && lectures.length) {
            const upcomingLecture = lectures?.reduce((a, b) => ((a?.startDate?.valueOf() ?? 0) > (b?.startDate?.valueOf() ?? 0) ? a : b));
            return upcomingLecture;
        }
    }
    getUpcomingExercise(exercises: Exercise[] | undefined): Exercise | undefined {
        if (exercises && exercises.length) {
            const upcomingLecture = exercises?.reduce((a, b) => ((a?.dueDate?.valueOf() ?? 0) > (b?.dueDate?.valueOf() ?? 0) ? a : b));
            return upcomingLecture;
        }
    }

<<<<<<< HEAD
    getUpcomingExam(exams: Exam[] | undefined): Exam | undefined {
        if (exams && exams.length) {
            const upcomingExam = exams?.reduce((a, b) => ((a?.startDate?.valueOf() ?? 0) > (b?.startDate?.valueOf() ?? 0) ? a : b));
            return upcomingExam;
        }
    }

    getCorrespondingGroupByDate(date: dayjs.Dayjs | undefined): TimeGroupCategory {
=======
    getCorrespondingExerciseGroupByDate(date: dayjs.Dayjs | undefined): TimeGroupCategory {
>>>>>>> ccf237a6
        if (!date) {
            return 'noDate';
        }

        const dueDate = dayjs(date);
        const now = dayjs();

        const dueDateIsInThePast = dueDate.isBefore(now);
        if (dueDateIsInThePast) {
            return 'past';
        }

        const dueDateIsWithinNextWeek = dueDate.isBefore(now.add(1, 'week'));
        if (dueDateIsWithinNextWeek) {
            return 'current';
        }

        return 'future';
    }

    getCorrespondingLectureGroupByDate(startDate: dayjs.Dayjs | undefined, endDate?: dayjs.Dayjs | undefined): TimeGroupCategory {
        if (!startDate) {
            return 'noDate';
        }

        const now = dayjs();
        const isStartDateWithinLastWeek = startDate.isBetween(now.subtract(1, 'week'), now);
        const isDateInThePast = endDate ? endDate.isBefore(now) : startDate.isBefore(now.subtract(1, 'week'));

        if (isDateInThePast) {
            return 'past';
        }

        const isDateCurrent = endDate ? startDate.isBefore(now) && endDate.isAfter(now) : isStartDateWithinLastWeek;
        if (isDateCurrent) {
            return 'current';
        }
        return 'future';
    }

    groupExercisesByDueDate(sortedExercises: Exercise[]): AccordionGroups {
        const groupedExerciseGroups = cloneDeep(DEFAULT_UNIT_GROUPS) as AccordionGroups;

        for (const exercise of sortedExercises) {
            const exerciseGroup = this.getCorrespondingExerciseGroupByDate(exercise.dueDate);
            const exerciseCardItem = this.mapExerciseToSidebarCardElement(exercise);
            groupedExerciseGroups[exerciseGroup].entityData.push(exerciseCardItem);
        }

        return groupedExerciseGroups;
    }

    groupLecturesByStartDate(sortedLectures: Lecture[]): AccordionGroups {
        const groupedLectureGroups = cloneDeep(DEFAULT_UNIT_GROUPS) as AccordionGroups;

        for (const lecture of sortedLectures) {
            const lectureGroup = this.getCorrespondingLectureGroupByDate(lecture.startDate, lecture?.endDate);
            const lectureCardItem = this.mapLectureToSidebarCardElement(lecture);
            groupedLectureGroups[lectureGroup].entityData.push(lectureCardItem);
        }

        return groupedLectureGroups;
    }

    mapLecturesToSidebarCardElements(lectures: Lecture[]) {
        return lectures.map((lecture) => this.mapLectureToSidebarCardElement(lecture));
    }
    mapTutorialGroupsToSidebarCardElements(tutorialGroups: Lecture[]) {
        return tutorialGroups.map((tutorialGroup) => this.mapTutorialGroupToSidebarCardElement(tutorialGroup));
    }

    mapExercisesToSidebarCardElements(exercises: Exercise[]) {
        return exercises.map((exercise) => this.mapExerciseToSidebarCardElement(exercise));
    }
    mapExamsToSidebarCardElements(exams: Exam[]) {
        return exams.map((exam) => this.mapExamToSidebarCardElement(exam));
    }

    mapLectureToSidebarCardElement(lecture: Lecture): SidebarCardElement {
        const lectureCardItem: SidebarCardElement = {
            title: lecture.title ?? '',
            id: lecture.id ?? '',
<<<<<<< HEAD
            subtitleLeft: lecture.startDate?.format('MMM DD, YYYY') ?? 'No date associated',
=======
            subtitleLeft: lecture.startDate?.format('MMM DD, YYYY') ?? this.translate.instant('artemisApp.courseOverview.sidebar.noDate'),
>>>>>>> ccf237a6
            size: 'M',
        };
        return lectureCardItem;
    }
    mapTutorialGroupToSidebarCardElement(tutorialGroup: TutorialGroup): SidebarCardElement {
        const tutorialGroupCardItem: SidebarCardElement = {
            title: tutorialGroup.title ?? '',
            id: tutorialGroup.id ?? '',
            size: 'M',
<<<<<<< HEAD
            subtitleLeft: tutorialGroup.language,
            subtitleRight: tutorialGroup.nextSession?.start?.format('MMM DD, YYYY') ? 'Next: ' + tutorialGroup.nextSession?.start?.format('MMM DD, YYYY') : 'No upcoming session',
=======
            subtitleLeft: tutorialGroup.nextSession?.start?.format('MMM DD, YYYY') ?? this.translate.instant('artemisApp.courseOverview.sidebar.noUpcomingSession'),
            subtitleRight: this.getUtilization(tutorialGroup),
>>>>>>> ccf237a6
        };
        return tutorialGroupCardItem;
    }

    getUtilization(tutorialGroup: TutorialGroup): string {
        if (tutorialGroup.capacity && tutorialGroup.averageAttendance) {
            const utilization = Math.round((tutorialGroup.averageAttendance / tutorialGroup.capacity) * 100);
            return this.translate.instant('artemisApp.entities.tutorialGroup.utilization') + ': ' + utilization + '%';
        } else {
            return tutorialGroup?.averageAttendance ? 'Ø ' + this.translate.instant('artemisApp.entities.tutorialGroup.attendance') + ': ' + tutorialGroup.averageAttendance : '';
        }
    }

    mapExerciseToSidebarCardElement(exercise: Exercise): SidebarCardElement {
        const exerciseCardItem: SidebarCardElement = {
            title: exercise.title ?? '',
            id: exercise.id ?? '',
            subtitleLeft: exercise.dueDate?.format('MMM DD, YYYY') ?? this.translate.instant('artemisApp.courseOverview.sidebar.noDueDate'),
            type: exercise.type,
            icon: getIcon(exercise.type),
            difficulty: exercise.difficulty,
            exercise: exercise,
            studentParticipation: exercise?.studentParticipations?.length
                ? this.participationService.getSpecificStudentParticipation(exercise.studentParticipations, false)
                : undefined,
            size: 'M',
        };
        return exerciseCardItem;
    }

    mapExamToSidebarCardElement(exam: Exam): SidebarCardElement {
        const examCardItem: SidebarCardElement = {
            title: exam.title ?? '',
            id: exam.id ?? '',
            icon: faGraduationCap,
            subtitleLeft: exam.moduleNumber ?? '',
            startDateWithTime: exam.startDate,
            workingTime: this.convertWorkingTimeToString(exam.workingTime ?? 0),
            attainablePoints: exam.examMaxPoints ?? 0,
            size: 'L',
        };
        return examCardItem;
    }

    sortLectures(lectures: Lecture[]): Lecture[] {
        const sortedLecturesByStartDate = lectures.sort((a, b) => {
            const startDateA = a.startDate ? a.startDate.valueOf() : dayjs().valueOf();
            const startDateB = b.startDate ? b.startDate.valueOf() : dayjs().valueOf();
            // If Due Date is identical or undefined sort by title
            return startDateB - startDateA !== 0 ? startDateB - startDateA : this.sortByTitle(a, b);
        });

        return sortedLecturesByStartDate;
    }

    sortExercises(exercises: Exercise[]): Exercise[] {
        const sortedExercisesByDueDate = exercises?.sort((a, b) => {
            const dueDateA = getExerciseDueDate(a, this.studentParticipation(a))?.valueOf() ?? 0;
            const dueDateB = getExerciseDueDate(b, this.studentParticipation(b))?.valueOf() ?? 0;
            // If Due Date is identical or undefined sort by title
            return dueDateB - dueDateA !== 0 ? dueDateB - dueDateA : this.sortByTitle(a, b);
        });

        return sortedExercisesByDueDate;
    }
    studentParticipation(exercise: Exercise): StudentParticipation | undefined {
        return exercise.studentParticipations?.length ? exercise.studentParticipations[0] : undefined;
    }

    sortByTitle(a: Exercise | Lecture | Exam, b: Exercise | Lecture | Exam): number {
        return a.title && b.title ? a.title.localeCompare(b.title) : 0;
    }

    getSidebarCollapseStateFromStorage(storageId: string): boolean {
        const storedCollapseState: string | null = localStorage.getItem('sidebar.collapseState.' + storageId);
        return storedCollapseState ? JSON.parse(storedCollapseState) : false;
    }

    setSidebarCollapseState(storageId: string, isCollapsed: boolean) {
        localStorage.setItem('sidebar.collapseState.' + storageId, JSON.stringify(isCollapsed));
    }

    /**
     * Converts workingTime property to a formatted string to be displayed in sidebar-cards
     */
    convertWorkingTimeToString(workingTime: number): string {
        let workingTimeString = '';

        if (workingTime) {
            const hours = Math.floor(workingTime / 3600);
            const minutes = Math.floor((workingTime % 3600) / 60);
            const seconds = workingTime % 60;
            if (hours > 0) {
                workingTimeString += `${hours}h`;
                if (minutes > 0) {
                    workingTimeString += ` ${minutes} min`;
                }
            } else if (minutes > 0) {
                workingTimeString += `${minutes} min`;
                if (seconds > 0) {
                    workingTimeString += ` ${seconds} sec`;
                }
            } else {
                workingTimeString += `${seconds} sec`;
            }
        }

        return workingTimeString;
    }
}<|MERGE_RESOLUTION|>--- conflicted
+++ resolved
@@ -47,7 +47,6 @@
         }
     }
 
-<<<<<<< HEAD
     getUpcomingExam(exams: Exam[] | undefined): Exam | undefined {
         if (exams && exams.length) {
             const upcomingExam = exams?.reduce((a, b) => ((a?.startDate?.valueOf() ?? 0) > (b?.startDate?.valueOf() ?? 0) ? a : b));
@@ -55,10 +54,7 @@
         }
     }
 
-    getCorrespondingGroupByDate(date: dayjs.Dayjs | undefined): TimeGroupCategory {
-=======
     getCorrespondingExerciseGroupByDate(date: dayjs.Dayjs | undefined): TimeGroupCategory {
->>>>>>> ccf237a6
         if (!date) {
             return 'noDate';
         }
@@ -141,11 +137,7 @@
         const lectureCardItem: SidebarCardElement = {
             title: lecture.title ?? '',
             id: lecture.id ?? '',
-<<<<<<< HEAD
-            subtitleLeft: lecture.startDate?.format('MMM DD, YYYY') ?? 'No date associated',
-=======
             subtitleLeft: lecture.startDate?.format('MMM DD, YYYY') ?? this.translate.instant('artemisApp.courseOverview.sidebar.noDate'),
->>>>>>> ccf237a6
             size: 'M',
         };
         return lectureCardItem;
@@ -155,13 +147,8 @@
             title: tutorialGroup.title ?? '',
             id: tutorialGroup.id ?? '',
             size: 'M',
-<<<<<<< HEAD
-            subtitleLeft: tutorialGroup.language,
-            subtitleRight: tutorialGroup.nextSession?.start?.format('MMM DD, YYYY') ? 'Next: ' + tutorialGroup.nextSession?.start?.format('MMM DD, YYYY') : 'No upcoming session',
-=======
             subtitleLeft: tutorialGroup.nextSession?.start?.format('MMM DD, YYYY') ?? this.translate.instant('artemisApp.courseOverview.sidebar.noUpcomingSession'),
             subtitleRight: this.getUtilization(tutorialGroup),
->>>>>>> ccf237a6
         };
         return tutorialGroupCardItem;
     }
