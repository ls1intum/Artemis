import { Injectable } from '@angular/core';
import { TranslateService } from '@ngx-translate/core';
import { Exercise, getIcon } from 'app/entities/exercise.model';
import { Lecture } from 'app/entities/lecture.model';
import { StudentParticipation } from 'app/entities/participation/student-participation.model';
import { TutorialGroup } from 'app/entities/tutorial-group/tutorial-group.model';
import { getExerciseDueDate } from 'app/exercises/shared/exercise/exercise.utils';
import { ParticipationService } from 'app/exercises/shared/participation/participation.service';
import { AccordionGroups, SidebarCardElement, TimeGroupCategory } from 'app/types/sidebar';
import dayjs from 'dayjs/esm';
import { cloneDeep } from 'lodash-es';

const DEFAULT_UNIT_GROUPS: AccordionGroups = {
    future: { entityData: [] },
    current: { entityData: [] },
    past: { entityData: [] },
    noDate: { entityData: [] },
};

@Injectable({
    providedIn: 'root',
})
export class CourseOverviewService {
    constructor(
        private participationService: ParticipationService,
        private translate: TranslateService,
    ) {}

    getUpcomingTutorialGroup(tutorialGroups: TutorialGroup[] | undefined): TutorialGroup | undefined {
        if (tutorialGroups && tutorialGroups.length) {
            const upcomingTutorialGroup = tutorialGroups?.reduce((a, b) => ((a?.nextSession?.start?.valueOf() ?? 0) > (b?.nextSession?.start?.valueOf() ?? 0) ? a : b));
            return upcomingTutorialGroup;
        }
    }
    getUpcomingLecture(lectures: Lecture[] | undefined): Lecture | undefined {
        if (lectures && lectures.length) {
            const upcomingLecture = lectures?.reduce((a, b) => ((a?.startDate?.valueOf() ?? 0) > (b?.startDate?.valueOf() ?? 0) ? a : b));
            return upcomingLecture;
        }
    }
    getUpcomingExercise(exercises: Exercise[] | undefined): Exercise | undefined {
        if (exercises && exercises.length) {
            const upcomingLecture = exercises?.reduce((a, b) => ((a?.dueDate?.valueOf() ?? 0) > (b?.dueDate?.valueOf() ?? 0) ? a : b));
            return upcomingLecture;
        }
    }

    getCorrespondingExerciseGroupByDate(date: dayjs.Dayjs | undefined): TimeGroupCategory {
        if (!date) {
            return 'noDate';
        }

        const dueDate = dayjs(date);
        const now = dayjs();

        const dueDateIsInThePast = dueDate.isBefore(now);
        if (dueDateIsInThePast) {
            return 'past';
        }

        const dueDateIsWithinNextWeek = dueDate.isBefore(now.add(1, 'week'));
        if (dueDateIsWithinNextWeek) {
            return 'current';
        }

        return 'future';
    }

    getCorrespondingLectureGroupByDate(startDate: dayjs.Dayjs | undefined, endDate?: dayjs.Dayjs | undefined): TimeGroupCategory {
        if (!startDate) {
            return 'noDate';
        }

        const now = dayjs();
        const isStartDateWithinLastWeek = startDate.isBetween(now.subtract(1, 'week'), now);
        const isDateInThePast = endDate ? endDate.isBefore(now) : startDate.isBefore(now.subtract(1, 'week'));

        if (isDateInThePast) {
            return 'past';
        }

        const isDateCurrent = endDate ? startDate.isBefore(now) && endDate.isAfter(now) : isStartDateWithinLastWeek;
        if (isDateCurrent) {
            return 'current';
        }
        return 'future';
    }

    groupExercisesByDueDate(sortedExercises: Exercise[]): AccordionGroups {
        const groupedExerciseGroups = cloneDeep(DEFAULT_UNIT_GROUPS) as AccordionGroups;

        for (const exercise of sortedExercises) {
            const exerciseGroup = this.getCorrespondingExerciseGroupByDate(exercise.dueDate);
            const exerciseCardItem = this.mapExerciseToSidebarCardElement(exercise);
            groupedExerciseGroups[exerciseGroup].entityData.push(exerciseCardItem);
        }

        return groupedExerciseGroups;
    }

    groupLecturesByStartDate(sortedLectures: Lecture[]): AccordionGroups {
        const groupedLectureGroups = cloneDeep(DEFAULT_UNIT_GROUPS) as AccordionGroups;

        for (const lecture of sortedLectures) {
            const lectureGroup = this.getCorrespondingLectureGroupByDate(lecture.startDate, lecture?.endDate);
            const lectureCardItem = this.mapLectureToSidebarCardElement(lecture);
            groupedLectureGroups[lectureGroup].entityData.push(lectureCardItem);
        }

        return groupedLectureGroups;
    }

    mapLecturesToSidebarCardElements(lectures: Lecture[]) {
        return lectures.map((lecture) => this.mapLectureToSidebarCardElement(lecture));
    }
    mapTutorialGroupsToSidebarCardElements(tutorialGroups: Lecture[]) {
        return tutorialGroups.map((tutorialGroup) => this.mapTutorialGroupToSidebarCardElement(tutorialGroup));
    }

    mapExercisesToSidebarCardElements(exercises: Exercise[]) {
        return exercises.map((exercise) => this.mapExerciseToSidebarCardElement(exercise));
    }

    mapLectureToSidebarCardElement(lecture: Lecture): SidebarCardElement {
        const lectureCardItem: SidebarCardElement = {
            title: lecture.title ?? '',
            id: lecture.id ?? '',
<<<<<<< HEAD
            subtitleLeft: lecture.startDate?.format('MMM DD, YYYY') ?? 'No date associated',
            size: 'M',
=======
            subtitleLeft: lecture.startDate?.format('MMM DD, YYYY') ?? this.translate.instant('artemisApp.courseOverview.sidebar.noDate'),
>>>>>>> 5a809836
        };
        return lectureCardItem;
    }

    mapTutorialGroupToSidebarCardElement(tutorialGroup: TutorialGroup): SidebarCardElement {
        const tutorialGroupCardItem: SidebarCardElement = {
            title: tutorialGroup.title ?? '',
            id: tutorialGroup.id ?? '',
<<<<<<< HEAD
            size: 'M',
            subtitleLeft: tutorialGroup.language,
            subtitleRight: tutorialGroup.nextSession?.start?.format('MMM DD, YYYY') ? 'Next: ' + tutorialGroup.nextSession?.start?.format('MMM DD, YYYY') : 'No upcoming session',
=======
            subtitleLeft: tutorialGroup.nextSession?.start?.format('MMM DD, YYYY') ?? this.translate.instant('artemisApp.courseOverview.sidebar.noUpcomingSession'),
            subtitleRight: this.getUtilization(tutorialGroup),
>>>>>>> 5a809836
        };
        return tutorialGroupCardItem;
    }

<<<<<<< HEAD
=======
    getUtilization(tutorialGroup: TutorialGroup): string {
        if (tutorialGroup.capacity && tutorialGroup.averageAttendance) {
            const utilization = Math.round((tutorialGroup.averageAttendance / tutorialGroup.capacity) * 100);
            return this.translate.instant('artemisApp.entities.tutorialGroup.utilization') + ': ' + utilization + '%';
        } else {
            return tutorialGroup?.averageAttendance ? 'Ø ' + this.translate.instant('artemisApp.entities.tutorialGroup.attendance') + ': ' + tutorialGroup.averageAttendance : '';
        }
    }

>>>>>>> 5a809836
    mapExerciseToSidebarCardElement(exercise: Exercise): SidebarCardElement {
        const exerciseCardItem: SidebarCardElement = {
            title: exercise.title ?? '',
            id: exercise.id ?? '',
            subtitleLeft: exercise.dueDate?.format('MMM DD, YYYY') ?? this.translate.instant('artemisApp.courseOverview.sidebar.noDueDate'),
            type: exercise.type,
            icon: getIcon(exercise.type),
            difficulty: exercise.difficulty,
            exercise: exercise,
            studentParticipation: exercise?.studentParticipations?.length
                ? this.participationService.getSpecificStudentParticipation(exercise.studentParticipations, false)
                : undefined,
            size: 'M',
        };
        return exerciseCardItem;
    }

    sortLectures(lectures: Lecture[]): Lecture[] {
        const sortedLecturesByStartDate = lectures.sort((a, b) => {
            const startDateA = a.startDate ? a.startDate.valueOf() : dayjs().valueOf();
            const startDateB = b.startDate ? b.startDate.valueOf() : dayjs().valueOf();
            // If Due Date is identical or undefined sort by title
            return startDateB - startDateA !== 0 ? startDateB - startDateA : this.sortByTitle(a, b);
        });

        return sortedLecturesByStartDate;
    }

    sortExercises(exercises: Exercise[]): Exercise[] {
        const sortedExercisesByDueDate = exercises?.sort((a, b) => {
            const dueDateA = getExerciseDueDate(a, this.studentParticipation(a))?.valueOf() ?? 0;
            const dueDateB = getExerciseDueDate(b, this.studentParticipation(b))?.valueOf() ?? 0;
            // If Due Date is identical or undefined sort by title
            return dueDateB - dueDateA !== 0 ? dueDateB - dueDateA : this.sortByTitle(a, b);
        });

        return sortedExercisesByDueDate;
    }
    studentParticipation(exercise: Exercise): StudentParticipation | undefined {
        return exercise.studentParticipations?.length ? exercise.studentParticipations[0] : undefined;
    }

    sortByTitle(a: Exercise | Lecture, b: Exercise | Lecture): number {
        return a.title && b.title ? a.title.localeCompare(b.title) : 0;
    }

    getSidebarCollapseStateFromStorage(storageId: string): boolean {
        const storedCollapseState: string | null = localStorage.getItem('sidebar.collapseState.' + storageId);
        return storedCollapseState ? JSON.parse(storedCollapseState) : false;
    }

    setSidebarCollapseState(storageId: string, isCollapsed: boolean) {
        localStorage.setItem('sidebar.collapseState.' + storageId, JSON.stringify(isCollapsed));
    }
}<|MERGE_RESOLUTION|>--- conflicted
+++ resolved
@@ -1,5 +1,4 @@
 import { Injectable } from '@angular/core';
-import { TranslateService } from '@ngx-translate/core';
 import { Exercise, getIcon } from 'app/entities/exercise.model';
 import { Lecture } from 'app/entities/lecture.model';
 import { StudentParticipation } from 'app/entities/participation/student-participation.model';
@@ -125,34 +124,22 @@
         const lectureCardItem: SidebarCardElement = {
             title: lecture.title ?? '',
             id: lecture.id ?? '',
-<<<<<<< HEAD
-            subtitleLeft: lecture.startDate?.format('MMM DD, YYYY') ?? 'No date associated',
+            subtitleLeft: lecture.startDate?.format('MMM DD, YYYY') ?? this.translate.instant('artemisApp.courseOverview.sidebar.noDate'),
             size: 'M',
-=======
-            subtitleLeft: lecture.startDate?.format('MMM DD, YYYY') ?? this.translate.instant('artemisApp.courseOverview.sidebar.noDate'),
->>>>>>> 5a809836
         };
         return lectureCardItem;
     }
-
     mapTutorialGroupToSidebarCardElement(tutorialGroup: TutorialGroup): SidebarCardElement {
         const tutorialGroupCardItem: SidebarCardElement = {
             title: tutorialGroup.title ?? '',
             id: tutorialGroup.id ?? '',
-<<<<<<< HEAD
             size: 'M',
-            subtitleLeft: tutorialGroup.language,
-            subtitleRight: tutorialGroup.nextSession?.start?.format('MMM DD, YYYY') ? 'Next: ' + tutorialGroup.nextSession?.start?.format('MMM DD, YYYY') : 'No upcoming session',
-=======
             subtitleLeft: tutorialGroup.nextSession?.start?.format('MMM DD, YYYY') ?? this.translate.instant('artemisApp.courseOverview.sidebar.noUpcomingSession'),
             subtitleRight: this.getUtilization(tutorialGroup),
->>>>>>> 5a809836
         };
         return tutorialGroupCardItem;
     }
 
-<<<<<<< HEAD
-=======
     getUtilization(tutorialGroup: TutorialGroup): string {
         if (tutorialGroup.capacity && tutorialGroup.averageAttendance) {
             const utilization = Math.round((tutorialGroup.averageAttendance / tutorialGroup.capacity) * 100);
@@ -162,7 +149,6 @@
         }
     }
 
->>>>>>> 5a809836
     mapExerciseToSidebarCardElement(exercise: Exercise): SidebarCardElement {
         const exerciseCardItem: SidebarCardElement = {
             title: exercise.title ?? '',
