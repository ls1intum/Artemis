--- conflicted
+++ resolved
@@ -301,11 +301,7 @@
         return exerciseCardItem;
     }
 
-<<<<<<< HEAD
-    mapExamToSidebarCardElement(exam: Exam, numberOfAttempts?: number): SidebarCardElement {
-=======
-    mapExamToSidebarCardElement(exam: Exam, studentExam?: StudentExam): SidebarCardElement {
->>>>>>> f4deff34
+    mapExamToSidebarCardElement(exam: Exam, studentExam?: StudentExam, numberOfAttempts?: number): SidebarCardElement {
         const examCardItem: SidebarCardElement = {
             title: exam.title ?? '',
             id: (exam.testExam ? exam.id + '/test-exam/' + 'start' : exam.id) ?? '',
