import { Injectable } from '@angular/core';
import { TranslateService } from '@ngx-translate/core';
import { Exercise, getIcon } from 'app/entities/exercise.model';
import { Lecture } from 'app/entities/lecture.model';
import { Exam } from 'app/entities/exam.model';
import { StudentParticipation } from 'app/entities/participation/student-participation.model';
import { TutorialGroup } from 'app/entities/tutorial-group/tutorial-group.model';
import { getExerciseDueDate } from 'app/exercises/shared/exercise/exercise.utils';
import { ParticipationService } from 'app/exercises/shared/participation/participation.service';
import { AccordionGroups, ChannelGroupCategory, SidebarCardElement, TimeGroupCategory } from 'app/types/sidebar';
import dayjs from 'dayjs/esm';
import { cloneDeep } from 'lodash-es';
<<<<<<< HEAD
import { faGraduationCap } from '@fortawesome/free-solid-svg-icons';
=======
import { ConversationDTO } from 'app/entities/metis/conversation/conversation.model';
import { ChannelSubType, getAsChannelDTO } from 'app/entities/metis/conversation/channel.model';
import { faBullhorn, faHashtag } from '@fortawesome/free-solid-svg-icons';
import { isOneToOneChatDTO } from 'app/entities/metis/conversation/one-to-one-chat.model';
import { isGroupChatDTO } from 'app/entities/metis/conversation/group-chat.model';
import { ConversationService } from 'app/shared/metis/conversations/conversation.service';
>>>>>>> f22e6a39

const DEFAULT_UNIT_GROUPS: AccordionGroups = {
    future: { entityData: [] },
    current: { entityData: [] },
    past: { entityData: [] },
    noDate: { entityData: [] },
};

const DEFAULT_CHANNEL_GROUPS: AccordionGroups = {
    favoriteChannels: { entityData: [] },
    generalChannels: { entityData: [] },
    exerciseChannels: { entityData: [] },
    lectureChannels: { entityData: [] },
    examChannels: { entityData: [] },
    groupChats: { entityData: [] },
    directMessages: { entityData: [] },
    hiddenChannels: { entityData: [] },
};

@Injectable({
    providedIn: 'root',
})
export class CourseOverviewService {
    constructor(
        private participationService: ParticipationService,
        private translate: TranslateService,
        private conversationService: ConversationService,
    ) {}

    faBullhorn = faBullhorn;
    faHashtag = faHashtag;

    getUpcomingTutorialGroup(tutorialGroups: TutorialGroup[] | undefined): TutorialGroup | undefined {
        if (tutorialGroups && tutorialGroups.length) {
            const upcomingTutorialGroup = tutorialGroups?.reduce((a, b) => ((a?.nextSession?.start?.valueOf() ?? 0) > (b?.nextSession?.start?.valueOf() ?? 0) ? a : b));
            return upcomingTutorialGroup;
        }
    }
    getUpcomingLecture(lectures: Lecture[] | undefined): Lecture | undefined {
        if (lectures && lectures.length) {
            const upcomingLecture = lectures?.reduce((a, b) => ((a?.startDate?.valueOf() ?? 0) > (b?.startDate?.valueOf() ?? 0) ? a : b));
            return upcomingLecture;
        }
    }
    getUpcomingExercise(exercises: Exercise[] | undefined): Exercise | undefined {
        if (exercises && exercises.length) {
            const upcomingLecture = exercises?.reduce((a, b) => ((a?.dueDate?.valueOf() ?? 0) > (b?.dueDate?.valueOf() ?? 0) ? a : b));
            return upcomingLecture;
        }
    }

    getUpcomingExam(exams: Exam[] | undefined): Exam | undefined {
        if (exams && exams.length) {
            const upcomingExam = exams?.reduce((a, b) => ((a?.startDate?.valueOf() ?? 0) > (b?.startDate?.valueOf() ?? 0) ? a : b));
            return upcomingExam;
        }
    }

    getCorrespondingExerciseGroupByDate(date: dayjs.Dayjs | undefined): TimeGroupCategory {
        if (!date) {
            return 'noDate';
        }

        const dueDate = dayjs(date);
        const now = dayjs();

        const dueDateIsInThePast = dueDate.isBefore(now);
        if (dueDateIsInThePast) {
            return 'past';
        }

        const dueDateIsWithinNextWeek = dueDate.isBefore(now.add(1, 'week'));
        if (dueDateIsWithinNextWeek) {
            return 'current';
        }

        return 'future';
    }

    getCorrespondingLectureGroupByDate(startDate: dayjs.Dayjs | undefined, endDate?: dayjs.Dayjs | undefined): TimeGroupCategory {
        if (!startDate) {
            return 'noDate';
        }

        const now = dayjs();
        const isStartDateWithinLastWeek = startDate.isBetween(now.subtract(1, 'week'), now);
        const isDateInThePast = endDate ? endDate.isBefore(now) : startDate.isBefore(now.subtract(1, 'week'));

        if (isDateInThePast) {
            return 'past';
        }

        const isDateCurrent = endDate ? startDate.isBefore(now) && endDate.isAfter(now) : isStartDateWithinLastWeek;
        if (isDateCurrent) {
            return 'current';
        }
        return 'future';
    }

    getConversationGroup(conversation: ConversationDTO): ChannelGroupCategory {
        if (conversation.isFavorite) {
            return 'favoriteChannels';
        }
        if (conversation.isHidden) {
            return 'hiddenChannels';
        }
        if (isGroupChatDTO(conversation)) {
            return 'groupChats';
        }
        if (isOneToOneChatDTO(conversation)) {
            return 'directMessages';
        }
        return this.getCorrespondingChannelSubType(getAsChannelDTO(conversation)?.subType);
    }

    getCorrespondingChannelSubType(channelSubType: ChannelSubType | undefined): ChannelGroupCategory {
        const channelSubTypeMap: { [key in ChannelSubType]: ChannelGroupCategory } = {
            [ChannelSubType.EXERCISE]: 'exerciseChannels',
            [ChannelSubType.GENERAL]: 'generalChannels',
            [ChannelSubType.LECTURE]: 'lectureChannels',
            [ChannelSubType.EXAM]: 'examChannels',
        };
        return channelSubType ? channelSubTypeMap[channelSubType] : 'generalChannels';
    }

    groupExercisesByDueDate(sortedExercises: Exercise[]): AccordionGroups {
        const groupedExerciseGroups = cloneDeep(DEFAULT_UNIT_GROUPS) as AccordionGroups;

        for (const exercise of sortedExercises) {
            const exerciseGroup = this.getCorrespondingExerciseGroupByDate(exercise.dueDate);
            const exerciseCardItem = this.mapExerciseToSidebarCardElement(exercise);
            groupedExerciseGroups[exerciseGroup].entityData.push(exerciseCardItem);
        }

        return groupedExerciseGroups;
    }

    groupLecturesByStartDate(sortedLectures: Lecture[]): AccordionGroups {
        const groupedLectureGroups = cloneDeep(DEFAULT_UNIT_GROUPS) as AccordionGroups;

        for (const lecture of sortedLectures) {
            const lectureGroup = this.getCorrespondingLectureGroupByDate(lecture.startDate, lecture?.endDate);
            const lectureCardItem = this.mapLectureToSidebarCardElement(lecture);
            groupedLectureGroups[lectureGroup].entityData.push(lectureCardItem);
        }

        return groupedLectureGroups;
    }

    groupConversationsByChannelType(conversations: ConversationDTO[]): AccordionGroups {
        const groupedConversationGroups = cloneDeep(DEFAULT_CHANNEL_GROUPS) as AccordionGroups;

        for (const conversation of conversations) {
            const conversationGroup = this.getConversationGroup(conversation);
            const conversationCardItem = this.mapConversationToSidebarCardElement(conversation);
            groupedConversationGroups[conversationGroup].entityData.push(conversationCardItem);
        }

        return groupedConversationGroups;
    }

    mapLecturesToSidebarCardElements(lectures: Lecture[]) {
        return lectures.map((lecture) => this.mapLectureToSidebarCardElement(lecture));
    }
    mapTutorialGroupsToSidebarCardElements(tutorialGroups: Lecture[]) {
        return tutorialGroups.map((tutorialGroup) => this.mapTutorialGroupToSidebarCardElement(tutorialGroup));
    }

    mapExercisesToSidebarCardElements(exercises: Exercise[]) {
        return exercises.map((exercise) => this.mapExerciseToSidebarCardElement(exercise));
    }
    mapExamsToSidebarCardElements(exams: Exam[]) {
        return exams.map((exam) => this.mapExamToSidebarCardElement(exam));
    }

    mapConversationsToSidebarCardElements(conversations: ConversationDTO[]) {
        return conversations.map((conversation) => this.mapConversationToSidebarCardElement(conversation));
    }

    mapLectureToSidebarCardElement(lecture: Lecture): SidebarCardElement {
        const lectureCardItem: SidebarCardElement = {
            title: lecture.title ?? '',
            id: lecture.id ?? '',
            subtitleLeft: lecture.startDate?.format('MMM DD, YYYY') ?? this.translate.instant('artemisApp.courseOverview.sidebar.noDate'),
            size: 'M',
        };
        return lectureCardItem;
    }
    mapTutorialGroupToSidebarCardElement(tutorialGroup: TutorialGroup): SidebarCardElement {
        const tutorialGroupCardItem: SidebarCardElement = {
            title: tutorialGroup.title ?? '',
            id: tutorialGroup.id ?? '',
            size: 'M',
            subtitleLeft: tutorialGroup.nextSession?.start?.format('MMM DD, YYYY') ?? this.translate.instant('artemisApp.courseOverview.sidebar.noUpcomingSession'),
            subtitleRight: this.getUtilization(tutorialGroup),
        };
        return tutorialGroupCardItem;
    }

    getUtilization(tutorialGroup: TutorialGroup): string {
        if (tutorialGroup.capacity && tutorialGroup.averageAttendance) {
            const utilization = Math.round((tutorialGroup.averageAttendance / tutorialGroup.capacity) * 100);
            return this.translate.instant('artemisApp.entities.tutorialGroup.utilization') + ': ' + utilization + '%';
        } else {
            return tutorialGroup?.averageAttendance ? 'Ø ' + this.translate.instant('artemisApp.entities.tutorialGroup.attendance') + ': ' + tutorialGroup.averageAttendance : '';
        }
    }

    mapExerciseToSidebarCardElement(exercise: Exercise): SidebarCardElement {
        const exerciseCardItem: SidebarCardElement = {
            title: exercise.title ?? '',
            id: exercise.id ?? '',
            subtitleLeft: exercise.dueDate?.format('MMM DD, YYYY') ?? this.translate.instant('artemisApp.courseOverview.sidebar.noDueDate'),
            type: exercise.type,
            icon: getIcon(exercise.type),
            difficulty: exercise.difficulty,
            exercise: exercise,
            studentParticipation: exercise?.studentParticipations?.length
                ? this.participationService.getSpecificStudentParticipation(exercise.studentParticipations, false)
                : undefined,
            size: 'M',
        };
        return exerciseCardItem;
    }

<<<<<<< HEAD
    mapExamToSidebarCardElement(exam: Exam): SidebarCardElement {
        const examCardItem: SidebarCardElement = {
            title: exam.title ?? '',
            id: exam.id ?? '',
            icon: faGraduationCap,
            subtitleLeft: exam.moduleNumber ?? '',
            startDateWithTime: exam.startDate,
            workingTime: exam.workingTime ?? 0,
            attainablePoints: exam.examMaxPoints ?? 0,
            size: 'L',
        };
        return examCardItem;
=======
    mapConversationToSidebarCardElement(conversation: ConversationDTO): SidebarCardElement {
        const conversationCardItem: SidebarCardElement = {
            title: this.conversationService.getConversationName(conversation) ?? '',
            id: conversation.id ?? '',
            type: conversation.type,
            icon: getAsChannelDTO(conversation)?.name === 'announcement' ? this.faBullhorn : this.faHashtag,
            conversation: conversation,
            size: 'S',
        };
        return conversationCardItem;
>>>>>>> f22e6a39
    }

    sortLectures(lectures: Lecture[]): Lecture[] {
        const sortedLecturesByStartDate = lectures.sort((a, b) => {
            const startDateA = a.startDate ? a.startDate.valueOf() : dayjs().valueOf();
            const startDateB = b.startDate ? b.startDate.valueOf() : dayjs().valueOf();
            // If Due Date is identical or undefined sort by title
            return startDateB - startDateA !== 0 ? startDateB - startDateA : this.sortByTitle(a, b);
        });

        return sortedLecturesByStartDate;
    }

    sortExercises(exercises: Exercise[]): Exercise[] {
        const sortedExercisesByDueDate = exercises?.sort((a, b) => {
            const dueDateA = getExerciseDueDate(a, this.studentParticipation(a))?.valueOf() ?? 0;
            const dueDateB = getExerciseDueDate(b, this.studentParticipation(b))?.valueOf() ?? 0;
            // If Due Date is identical or undefined sort by title
            return dueDateB - dueDateA !== 0 ? dueDateB - dueDateA : this.sortByTitle(a, b);
        });

        return sortedExercisesByDueDate;
    }
    studentParticipation(exercise: Exercise): StudentParticipation | undefined {
        return exercise.studentParticipations?.length ? exercise.studentParticipations[0] : undefined;
    }

    sortByTitle(a: Exercise | Lecture | Exam, b: Exercise | Lecture | Exam): number {
        return a.title && b.title ? a.title.localeCompare(b.title) : 0;
    }

    getSidebarCollapseStateFromStorage(storageId: string): boolean {
        const storedCollapseState: string | null = localStorage.getItem('sidebar.collapseState.' + storageId);
        return storedCollapseState ? JSON.parse(storedCollapseState) : false;
    }

    setSidebarCollapseState(storageId: string, isCollapsed: boolean) {
        localStorage.setItem('sidebar.collapseState.' + storageId, JSON.stringify(isCollapsed));
    }
}<|MERGE_RESOLUTION|>--- conflicted
+++ resolved
@@ -10,16 +10,13 @@
 import { AccordionGroups, ChannelGroupCategory, SidebarCardElement, TimeGroupCategory } from 'app/types/sidebar';
 import dayjs from 'dayjs/esm';
 import { cloneDeep } from 'lodash-es';
-<<<<<<< HEAD
 import { faGraduationCap } from '@fortawesome/free-solid-svg-icons';
-=======
 import { ConversationDTO } from 'app/entities/metis/conversation/conversation.model';
 import { ChannelSubType, getAsChannelDTO } from 'app/entities/metis/conversation/channel.model';
 import { faBullhorn, faHashtag } from '@fortawesome/free-solid-svg-icons';
 import { isOneToOneChatDTO } from 'app/entities/metis/conversation/one-to-one-chat.model';
 import { isGroupChatDTO } from 'app/entities/metis/conversation/group-chat.model';
 import { ConversationService } from 'app/shared/metis/conversations/conversation.service';
->>>>>>> f22e6a39
 
 const DEFAULT_UNIT_GROUPS: AccordionGroups = {
     future: { entityData: [] },
@@ -245,7 +242,6 @@
         return exerciseCardItem;
     }
 
-<<<<<<< HEAD
     mapExamToSidebarCardElement(exam: Exam): SidebarCardElement {
         const examCardItem: SidebarCardElement = {
             title: exam.title ?? '',
@@ -258,7 +254,8 @@
             size: 'L',
         };
         return examCardItem;
-=======
+    }
+
     mapConversationToSidebarCardElement(conversation: ConversationDTO): SidebarCardElement {
         const conversationCardItem: SidebarCardElement = {
             title: this.conversationService.getConversationName(conversation) ?? '',
@@ -269,7 +266,6 @@
             size: 'S',
         };
         return conversationCardItem;
->>>>>>> f22e6a39
     }
 
     sortLectures(lectures: Lecture[]): Lecture[] {
