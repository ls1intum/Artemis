--- conflicted
+++ resolved
@@ -89,6 +89,15 @@
             return upcomingLecture;
         }
     }
+
+    getUpcomingExam(exams: Exam[] | undefined): Exam | undefined {
+        if (exams && exams.length) {
+            const upcomingExam = exams?.reduce((a, b) => ((a?.startDate?.valueOf() ?? 0) > (b?.startDate?.valueOf() ?? 0) ? a : b));
+            return upcomingExam;
+        }
+        return undefined;
+    }
+
     getUpcomingExercise(exercises: Exercise[] | undefined): Exercise | undefined {
         if (exercises && exercises.length) {
             const upcomingLecture = exercises?.reduce((a, b) => ((a?.dueDate?.valueOf() ?? 0) > (b?.dueDate?.valueOf() ?? 0) ? a : b));
@@ -96,7 +105,6 @@
         }
     }
 
-<<<<<<< HEAD
     getCorrespondingExerciseGroupByDate(exercise: Exercise): TimeGroupCategory {
         const now = dayjs();
 
@@ -111,19 +119,6 @@
 
         if (start === undefined) {
             return 'none';
-=======
-    getUpcomingExam(exams: Exam[] | undefined): Exam | undefined {
-        if (exams && exams.length) {
-            const upcomingExam = exams?.reduce((a, b) => ((a?.startDate?.valueOf() ?? 0) > (b?.startDate?.valueOf() ?? 0) ? a : b));
-            return upcomingExam;
-        }
-        return undefined;
-    }
-
-    getCorrespondingExerciseGroupByDate(date: dayjs.Dayjs | undefined): TimeGroupCategory {
-        if (!date) {
-            return 'noDate';
->>>>>>> 41682036
         }
 
         if (now.isAfter(dayjs(start))) {
