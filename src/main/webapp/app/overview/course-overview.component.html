<div class="sidebar-wrapper">
    <div class="vw-100 bg-body">
<<<<<<< HEAD
        <mat-sidenav-container
            class="vw-100"
            [ngClass]="{
                'exam-wrapper exam-is-active': isExamStarted,
                'exam-height-dev': isExamStarted && (!isProduction || isTestServer),
                'sidenav-height-dev': !isProduction || isTestServer,
                'container-closed': isNavbarCollapsed
            }"
        >
            <mat-sidenav
                #sidenav
                disableClose
                [ngClass]="{ 'sidenav-height-dev': !isProduction || isTestServer }"
                class="module-bg rounded-end rounded-3"
                opened="true"
                mode="side"
                [hidden]="isExamStarted"
            >
=======
        <mat-sidenav-container class="vw-100" [ngClass]="{ 'sidenav-height-dev': !isProduction || isTestServer, 'container-closed': isNavbarCollapsed }">
            <mat-sidenav disableClose [ngClass]="{ 'sidenav-height-dev': !isProduction || isTestServer }" class="module-bg rounded-end rounded-3" opened="true" mode="side">
>>>>>>> df6b7899
                <div class="sidebar-container d-flex h-100 justify-content-between flex-column" [ngClass]="{ collapsed: isNavbarCollapsed }">
                    <!-- NavItems -->
                    <div>
                        <div id="container" class="d-flex p-3 align-items-center text-decoration-none" [title]="course?.title">
                            <div ngbDropdown container="body" class="d-flex">
                                @if (course && course.courseIcon) {
                                    @if (courses?.length) {
                                        <div ngbDropdownToggle class="d-flex align-items-center justify-content-center pointer">
                                            <jhi-secured-image [src]="course.courseIcon" />
                                        </div>
                                    } @else {
                                        <div class="d-flex align-items-center justify-content-center">
                                            <jhi-secured-image [src]="course.courseIcon" />
                                        </div>
                                    }
                                } @else {
                                    @if (courses?.length) {
                                        <div ngbDropdownToggle class="course-circle d-flex align-items-center justify-content-center pointer">
                                            <span class="fs-4">{{ course?.title | slice: 0 : 1 }}</span>
                                        </div>
                                    } @else {
                                        <div class="course-circle d-flex align-items-center justify-content-center">
                                            <span class="fs-4">{{ course?.title | slice: 0 : 1 }}</span>
                                        </div>
                                    }
                                }
                                <div ngbDropdownMenu class="dropdown-menu py-1 ms-n2">
                                    @for (course of courses; track course) {
                                        <button ngbDropdownItem (click)="switchCourse(course)" class="d-flex align-items-center py-1 px-2">
                                            @if (course.courseIcon) {
                                                <span class="d-flex align-items-center justify-content-center">
                                                    <jhi-secured-image [src]="course.courseIcon" />
                                                </span>
                                            } @else {
                                                <div class="course-circle d-flex align-items-center justify-content-center">
                                                    <span class="fs-4">{{ course?.title | slice: 0 : 1 }}</span>
                                                </div>
                                            }
                                            <div class="h6 fw-normal mb-0 course-title text-wrap">{{ course?.title }}</div>
                                        </button>
                                    }
                                </div>
                            </div>
                            @if (!isNavbarCollapsed) {
                                <div id="test-course-title" class="course-title h6 mb-0 fw-bold text-body auto-collapse">{{ course?.title }}</div>
                            }
                        </div>
                        <div>
                            <hr class="mt-0" />
                            <ul class="navbar-nav justify-content-end flex-grow-1 text-decoration-none">
                                @for (sidebarItem of sidebarItems; track sidebarItem) {
                                    <li class="nav-item" [hidden]="sidebarItem.hidden">
                                        @if (sidebarItem.hasInOrionProperty && sidebarItem.showInOrionWindow !== undefined) {
                                            <ng-template
                                                *ngTemplateOutlet="navItemOrionFilter; context: { $implicit: sidebarItem, iconTextTemplate: navIconAndText, extraPadding: false }"
                                            />
                                        } @else {
                                            <ng-template *ngTemplateOutlet="navItem; context: { $implicit: sidebarItem, iconTextTemplate: navIconAndText, extraPadding: false }" />
                                        }
                                    </li>
                                }
                                <li class="nav-item">
                                    <div [hidden]="!anyItemHidden" class="three-dots nav-link px-3" (click)="toggleDropdown()">
                                        <fa-icon [fixedWidth]="true" [icon]="faEllipsis" class="ms-2 me-3" />
                                        <span
                                            class="more"
                                            [ngClass]="{ 'auto-collapse': !isNavbarCollapsed, 'sidebar-collapsed': isNavbarCollapsed }"
                                            [jhiTranslate]="'artemisApp.courseOverview.menu.more'"
                                        ></span>
                                    </div>
                                </li>
                            </ul>
                        </div>
                    </div>
                    <!-- Course Action Items  -->
                    <div>
                        @if (courseActionItems?.length && !anyItemHidden) {
                            <div ngbDropdown placement="top" class="navbar-nav mb-2">
                                <li class="nav-item">
                                    @for (courseActionItem of courseActionItems; track courseActionItem) {
                                        <a
                                            class="nav-link nav-link-sidebar px-3"
                                            [ngClass]="{ collapsed: isNavbarCollapsed }"
                                            (click)="courseActionItemClick(courseActionItem)"
                                            [title]="courseActionItem.title"
                                        >
                                            <ng-template *ngTemplateOutlet="navIconAndText; context: { $implicit: courseActionItem }" />
                                        </a>
                                    }
                                </li>
                            </div>
                        }
                        <!-- Collapse Chevron -->
                        <div
                            class="double-arrow mb-2"
                            [ngClass]="{ 'menu-closed': isNavbarCollapsed }"
                            [ngbTooltip]="(isNavbarCollapsed ? 'Expand' : 'Collapse') + ' Menu (Ctrl + M)'"
                            (click)="toggleCollapseState()"
                        >
                            <div [attr.aria-expanded]="!isNavbarCollapsed" aria-controls="collapseBasic">
                                <fa-icon class="me-negative fa-xs" [icon]="faChevronRight" />
                                <fa-icon class="fa-xs" [icon]="faChevronRight" />
                            </div>
                        </div>
                    </div>
                </div>
            </mat-sidenav>
            <mat-sidenav-content
                [ngClass]="{
                    'exam-wrapper': isExamStarted,
                    'exam-height-dev': isExamStarted && (!isProduction || isTestServer),
                    'sidenav-height-dev': !isProduction || isTestServer
                }"
            >
                <div class="dropdown-content" [hidden]="!dropdownOpen" [style.top.px]="dropdownOffset" [ngClass]="{ fixedContentSize: hiddenItems.length >= 3 }">
                    @for (hiddenItem of hiddenItems; track hiddenItem) {
                        <li class="dropdown-li">
                            @if (hiddenItem.hasInOrionProperty && hiddenItem.showInOrionWindow !== undefined) {
                                <ng-template
                                    *ngTemplateOutlet="navItemOrionFilter; context: { $implicit: hiddenItem, iconTextTemplate: navIconAndTextHidden, extraPadding: true }"
                                />
                            } @else {
                                <ng-template *ngTemplateOutlet="navItem; context: { $implicit: hiddenItem, iconTextTemplate: navIconAndTextHidden, extraPadding: true }" />
                            }
                        </li>
                    }
                    @if (courseActionItems?.length) {
                        @for (courseActionItem of courseActionItems; track courseActionItem) {
                            <li class="dropdown-li">
                                <a
                                    class="nav-link nav-link-sidebar px-3 py-1"
                                    [ngClass]="{ collapsed: isNavbarCollapsed }"
                                    (click)="courseActionItemClick(courseActionItem)"
                                    [title]="courseActionItem.title"
                                >
                                    <ng-template *ngTemplateOutlet="navIconAndTextHidden; context: { $implicit: courseActionItem }" />
                                </a>
                            </li>
                        }
                    }
                </div>

                @if (course) {
                    <div
                        id="course-title-bar-test"
                        class="h5 module-bg m-3 mt-0 px-3 py-2 rounded rounded-3 justify-content-between sticky-top"
                        [ngStyle]="{ display: isExamStarted ? 'none' : 'flex' }"
                    >
                        <div class="align-self-center d-flex">
                            @if (hasSidebar) {
                                <button
                                    [ngbTooltip]="'Toggle Sidebar (⇧ + Ctrl + B)'"
                                    triggers="hover"
                                    class="btn btn-sidebar-collapse me-3 btn-sm rounded-3"
                                    (click)="toggleSidebar()"
                                >
                                    <fa-icon [fixedWidth]="true" [icon]="facSidebar" class="text-secondary" size="lg" />
                                </button>
                            }
                            <div class="align-self-center">{{ 'artemisApp.courseOverview.menu.' + pageTitle | artemisTranslate }}</div>
                        </div>
                        <div class="d-flex">
                            @if (isNotManagementView && course.isAtLeastTutor) {
                                <div id="manage-button">
                                    <a class="btn btn-secondary" [routerLink]="['/course-management', course.id]">
                                        {{ 'artemisApp.courseOverview.manage' | artemisTranslate }}
                                    </a>
                                </div>
                            }
                            @if (showRefreshButton) {
                                <button class="btn btn-primary btn-md ms-3" (click)="loadCourse(true)" [disabled]="refreshingCourse">
                                    <fa-icon [icon]="faSync" [spin]="refreshingCourse" />
                                    <span class="d-none d-sm-inline" jhiTranslate="artemisApp.exercise.refresh">Refresh</span>
                                </button>
                            }
                        </div>
                    </div>
                    <div
                        class="course-body-container"
                        [ngClass]="{
                            'module-bg p-3 rounded rounded-3 scrollable-content': !hasSidebar,
                            'content-height-dev': !isProduction || isTestServer,
                            'mx-3': !isExamStarted
                        }"
                    >
                        @if (!hasSidebar) {
                            <ng-container class="d-flex ms-auto" #controlsViewContainer />
                        }
                        <router-outlet (activate)="onSubRouteActivate($event)" (deactivate)="onSubRouteDeactivate()" />
                        <div class="refresh-overlay" [class.active]="refreshingCourse">
                            <fa-icon size="lg" [icon]="faCircleNotch" [spin]="true" />
                        </div>
                    </div>
                }
            </mat-sidenav-content>
        </mat-sidenav-container>
    </div>
</div>

<ng-template #navIconAndText let-sidebarItem>
    @if (sidebarItem.icon) {
        <fa-icon [fixedWidth]="true" [icon]="sidebarItem.icon" class="ms-2 me-3" />
    }
    @if (!isNavbarCollapsed) {
        <span class="auto-collapse" [jhiTranslate]="sidebarItem.translation"></span>
    }
</ng-template>

<ng-template #navIconAndTextHidden let-sidebarItem>
    @if (sidebarItem.icon) {
        <fa-icon [fixedWidth]="true" [icon]="sidebarItem.icon" class="ms-2 me-3" />
        <span [jhiTranslate]="sidebarItem.translation"></span>
    }
</ng-template>

<ng-template #navItemOrionFilter let-sidebarItem let-iconTextTemplate="iconTextTemplate" let-extraPadding="extraPadding">
    <a
        class="nav-link nav-link-sidebar px-3"
        [id]="sidebarItem.testId ?? ''"
        [ngClass]="{
            'guided-tour': sidebarItem.guidedTour,
            newMessage: !messagesRouteLoaded && hasUnreadMessages && sidebarItem.title === 'Messages',
            collapsed: isNavbarCollapsed,
            'py-1': extraPadding
        }"
        jhiOrionFilter
        [showInOrionWindow]="sidebarItem.showInOrionWindow"
        [routerLink]="sidebarItem.routerLink"
        routerLinkActive="active"
        [jhiFeatureToggleHide]="sidebarItem.featureToggle"
        [title]="sidebarItem.title"
    >
        <ng-template *ngTemplateOutlet="iconTextTemplate; context: { $implicit: sidebarItem }" />
    </a>
</ng-template>

<ng-template #navItem let-sidebarItem let-iconTextTemplate="iconTextTemplate" let-extraPadding="extraPadding">
    <a
        class="nav-link nav-link-sidebar px-3"
        [id]="sidebarItem.testId ?? ''"
        [ngClass]="{
            'guided-tour': sidebarItem.guidedTour,
            newMessage: !messagesRouteLoaded && hasUnreadMessages && sidebarItem.title === 'Messages',
            collapsed: isNavbarCollapsed,
            'py-1': extraPadding
        }"
        [routerLink]="sidebarItem.routerLink"
        routerLinkActive="active"
        [jhiFeatureToggleHide]="sidebarItem.featureToggle"
        [title]="sidebarItem.title"
    >
        <ng-template *ngTemplateOutlet="iconTextTemplate; context: { $implicit: sidebarItem }" />
    </a>
</ng-template><|MERGE_RESOLUTION|>--- conflicted
+++ resolved
@@ -1,6 +1,5 @@
 <div class="sidebar-wrapper">
     <div class="vw-100 bg-body">
-<<<<<<< HEAD
         <mat-sidenav-container
             class="vw-100"
             [ngClass]="{
@@ -11,7 +10,6 @@
             }"
         >
             <mat-sidenav
-                #sidenav
                 disableClose
                 [ngClass]="{ 'sidenav-height-dev': !isProduction || isTestServer }"
                 class="module-bg rounded-end rounded-3"
@@ -19,10 +17,6 @@
                 mode="side"
                 [hidden]="isExamStarted"
             >
-=======
-        <mat-sidenav-container class="vw-100" [ngClass]="{ 'sidenav-height-dev': !isProduction || isTestServer, 'container-closed': isNavbarCollapsed }">
-            <mat-sidenav disableClose [ngClass]="{ 'sidenav-height-dev': !isProduction || isTestServer }" class="module-bg rounded-end rounded-3" opened="true" mode="side">
->>>>>>> df6b7899
                 <div class="sidebar-container d-flex h-100 justify-content-between flex-column" [ngClass]="{ collapsed: isNavbarCollapsed }">
                     <!-- NavItems -->
                     <div>
