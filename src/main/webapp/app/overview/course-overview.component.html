--- conflicted
+++ resolved
@@ -1,80 +1,6 @@
 <div>
     <div *ngIf="course">
         <jhi-header-course [course]="course"></jhi-header-course>
-<<<<<<< HEAD
-        <div class="tab-bar tab-bar-overview" id="tab-bar">
-            <div class="col-12 no-indent">
-                <div>
-                    <div
-                        id="exam-tab"
-                        *ngIf="course.exams && hasVisibleExams()"
-                        jhiOrionFilter
-                        [showInOrionWindow]="false"
-                        class="tab-item exams"
-                        routerLink="exams"
-                        routerLinkActive="active"
-                    >
-                        <div jhiTranslate="artemisApp.courseOverview.menu.exams">Exams</div>
-                    </div>
-                    <div class="tab-item exercises" routerLink="exercises" routerLinkActive="active">
-                        <div jhiTranslate="artemisApp.courseOverview.menu.exercises">Exercise</div>
-                    </div>
-                    <div
-                        [jhiProfileToggleHide]="ProfileToggle.LECTURE"
-                        *ngIf="course.lectures"
-                        jhiOrionFilter
-                        [showInOrionWindow]="false"
-                        class="tab-item lectures"
-                        routerLink="lectures"
-                        routerLinkActive="active"
-                    >
-                        <div jhiTranslate="artemisApp.courseOverview.menu.lectures">Lectures</div>
-                    </div>
-                    <div *ngIf="hasLearningGoals()" jhiOrionFilter [showInOrionWindow]="false" class="tab-item learning-goals" routerLink="competencies" routerLinkActive="active">
-                        <div jhiTranslate="artemisApp.courseOverview.menu.learningGoals">Competencies</div>
-                    </div>
-                    <div jhiOrionFilter [showInOrionWindow]="false" class="guided-tour tab-item statistics" routerLink="statistics" routerLinkActive="active">
-                        <div jhiTranslate="artemisApp.courseOverview.menu.statistics">Statistics</div>
-                    </div>
-                    <div
-                        *ngIf="isCommunicationEnabled(course)"
-                        jhiOrionFilter
-                        [showInOrionWindow]="false"
-                        class="tab-item discussion"
-                        routerLink="discussion"
-                        routerLinkActive="active"
-                    >
-                        <div jhiTranslate="artemisApp.courseOverview.menu.communication">Communication</div>
-                    </div>
-                    <div *ngIf="isMessagingEnabled(course)" jhiOrionFilter [showInOrionWindow]="false" class="tab-item discussion" routerLink="messages" routerLinkActive="active">
-                        <div class="d-flex align-items-center position-relative">
-                            <div jhiTranslate="artemisApp.courseOverview.menu.messages" class="d-inline-block me-1">Messages</div>
-                            <span
-                                [hidden]="messagesRouteLoaded || !hasUnreadMessages"
-                                class="fadeInIcon position-absolute top-0 start-100 translate-middle p-2 bg-danger border border-light rounded-circle"
-                            ></span>
-                        </div>
-                    </div>
-                    <div
-                        *ngIf="hasTutorialGroups()"
-                        [jhiFeatureToggleHide]="FeatureToggle.TutorialGroups"
-                        jhiOrionFilter
-                        [showInOrionWindow]="false"
-                        class="tab-item tutorial-groups"
-                        routerLink="tutorial-groups"
-                        routerLinkActive="active"
-                    >
-                        <div jhiTranslate="artemisApp.courseOverview.menu.tutorialGroups">Tutorial Groups</div>
-                    </div>
-                </div>
-                <div class="controls">
-                    <button class="btn btn-primary btn-md ms-1" (click)="loadCourse(true)" [disabled]="refreshingCourse">
-                        <fa-icon [icon]="faSync" [spin]="refreshingCourse"></fa-icon>
-                        <span class="d-none d-sm-inline" jhiTranslate="artemisApp.exercise.refresh">Refresh</span>
-                    </button>
-                    <ng-container #controlsViewContainer></ng-container>
-                </div>
-=======
         <div class="tab-bar">
             <a class="tab-link" id="exam-tab" *ngIf="course.exams && hasVisibleExams()" jhiOrionFilter [showInOrionWindow]="false" routerLink="exams" routerLinkActive="active">
                 <fa-icon [icon]="faGraduationCap"></fa-icon>
@@ -138,7 +64,6 @@
                     <fa-icon [icon]="faSync" [spin]="refreshingCourse"></fa-icon>
                     <span class="d-none d-sm-inline" jhiTranslate="artemisApp.exercise.refresh">Refresh</span>
                 </button>
->>>>>>> da0c461d
             </div>
         </div>
         <div class="course-body-container">
