<div>
    <div *ngIf="course">
        <jhi-header-course [course]="course"></jhi-header-course>
        <div class="tab-bar tab-bar-overview" id="tab-bar">
            <div class="col-12" [ngClass]="{ 'no-indent': !controlConfiguration?.useIndentation, 'col-lg-8': controlConfiguration?.useIndentation }">
                <div>
                    <div
                        id="exam-tab"
                        *ngIf="course.exams && hasVisibleExams()"
                        jhiOrionFilter
                        [showInOrionWindow]="false"
                        class="tab-item exams"
                        routerLink="exams"
                        routerLinkActive="active"
                    >
                        <div jhiTranslate="artemisApp.courseOverview.menu.exams">Exams</div>
                    </div>
                    <div class="tab-item exercises" routerLink="exercises" routerLinkActive="active">
                        <div jhiTranslate="artemisApp.courseOverview.menu.exercises">Exercise</div>
                    </div>
<<<<<<< HEAD
                    <div
                        [jhiProfileToggleHide]="eProfileToggle.LECTURE"
                        *ngIf="course.lectures"
                        jhiOrionFilter
                        [showInOrionWindow]="false"
                        class="tab-item lectures"
                        routerLink="lectures"
                        routerLinkActive="active"
                    >
                        <b jhiTranslate="artemisApp.courseOverview.menu.lectures">Lectures</b>
=======
                    <div *ngIf="course.lectures" jhiOrionFilter [showInOrionWindow]="false" class="tab-item lectures" routerLink="lectures" routerLinkActive="active">
                        <div jhiTranslate="artemisApp.courseOverview.menu.lectures">Lectures</div>
>>>>>>> c5e456e9
                    </div>
                    <div
                        *ngIf="hasLearningGoals()"
                        jhiOrionFilter
                        [showInOrionWindow]="false"
                        class="tab-item learning-goals"
                        routerLink="learning-goals"
                        routerLinkActive="active"
                    >
                        <div jhiTranslate="artemisApp.courseOverview.menu.learningGoals">Learning Goals</div>
                    </div>
                    <div jhiOrionFilter [showInOrionWindow]="false" class="guided-tour tab-item statistics" routerLink="statistics" routerLinkActive="active">
                        <div jhiTranslate="artemisApp.courseOverview.menu.statistics">Statistics</div>
                    </div>
                    <div *ngIf="course.postsEnabled" jhiOrionFilter [showInOrionWindow]="false" class="tab-item discussion" routerLink="discussion" routerLinkActive="active">
                        <div jhiTranslate="artemisApp.courseOverview.menu.communication">Communication</div>
                    </div>
                    <div *ngIf="course.postsEnabled" jhiOrionFilter [showInOrionWindow]="false" class="tab-item discussion" routerLink="messages" routerLinkActive="active">
                        <div class="d-flex align-items-center position-relative">
                            <div jhiTranslate="artemisApp.courseOverview.menu.messages" class="d-inline-block me-1">Messages</div>
                            <span
                                [hidden]="messagesRouteLoaded || !hasUnreadMessages"
                                class="fadeInIcon position-absolute top-0 start-100 translate-middle p-2 bg-danger border border-light rounded-circle"
                            ></span>
                        </div>
                    </div>
                    <div
                        *ngIf="hasTutorialGroups()"
                        [jhiFeatureToggleHide]="FeatureToggle.TutorialGroups"
                        jhiOrionFilter
                        [showInOrionWindow]="false"
                        class="tab-item tutorial-groups"
                        routerLink="tutorial-groups"
                        routerLinkActive="active"
                    >
                        <div jhiTranslate="artemisApp.courseOverview.menu.tutorialGroups">Tutorial Groups</div>
                    </div>
                </div>
                <div class="controls">
                    <button class="btn btn-primary btn-md ms-1" (click)="loadCourse(true)" [disabled]="refreshingCourse">
                        <fa-icon [icon]="faSync" [spin]="refreshingCourse"></fa-icon>
                        <span class="d-none d-sm-inline" jhiTranslate="artemisApp.exercise.refresh">Refresh</span>
                    </button>
                    <ng-container #controlsViewContainer></ng-container>
                </div>
            </div>
        </div>
        <div class="course-body-container">
            <router-outlet (activate)="onSubRouteActivate($event)" (deactivate)="onSubRouteDeactivate()"></router-outlet>
            <div class="refresh-overlay" [class.active]="refreshingCourse">
                <fa-icon size="lg" [icon]="faCircleNotch" [spin]="true"></fa-icon>
            </div>
        </div>
    </div>
</div><|MERGE_RESOLUTION|>--- conflicted
+++ resolved
@@ -18,7 +18,6 @@
                     <div class="tab-item exercises" routerLink="exercises" routerLinkActive="active">
                         <div jhiTranslate="artemisApp.courseOverview.menu.exercises">Exercise</div>
                     </div>
-<<<<<<< HEAD
                     <div
                         [jhiProfileToggleHide]="eProfileToggle.LECTURE"
                         *ngIf="course.lectures"
@@ -29,10 +28,6 @@
                         routerLinkActive="active"
                     >
                         <b jhiTranslate="artemisApp.courseOverview.menu.lectures">Lectures</b>
-=======
-                    <div *ngIf="course.lectures" jhiOrionFilter [showInOrionWindow]="false" class="tab-item lectures" routerLink="lectures" routerLinkActive="active">
-                        <div jhiTranslate="artemisApp.courseOverview.menu.lectures">Lectures</div>
->>>>>>> c5e456e9
                     </div>
                     <div
                         *ngIf="hasLearningGoals()"
