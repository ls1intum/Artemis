--- conflicted
+++ resolved
@@ -121,7 +121,6 @@
                             [ngbTooltip]="(isNavbarCollapsed ? 'Expand' : 'Collapse') + ' Menu (Ctrl + M)'"
                             (click)="toggleCollapseState()"
                         >
-<<<<<<< HEAD
                             <div class="double-arrow-icon" [attr.aria-expanded]="!isNavbarCollapsed" aria-controls="collapseBasic">
                                 <fa-icon class="me-negative fa-xs" [icon]="faChevronRight" />
                                 <fa-icon class="fa-xs" [icon]="faChevronRight" />
@@ -156,35 +155,6 @@
                                     <div class="btn-sidebar-collapse-chevron">
                                         <fa-icon [fixedWidth]="true" [icon]="faChevronRight" class="text-secondary btn-sidebar-collapse-chevron-start" size="xs" />
                                         <fa-icon [fixedWidth]="true" [icon]="faChevronRight" class="text-secondary" size="xs" />
-=======
-                            <div class="align-self-center d-flex">
-                                @if (hasSidebar) {
-                                    <button
-                                        [ngbTooltip]="'Toggle Sidebar (⇧ + Ctrl + B)'"
-                                        [ngClass]="{ 'is-collapsed': isSidebarCollapsed, 'is-communication-module': pageTitle === 'communication' }"
-                                        triggers="hover"
-                                        class="btn btn-sidebar-collapse me-3 btn-sm rounded-3"
-                                        (click)="toggleSidebar()"
-                                    >
-                                        <fa-icon [fixedWidth]="true" [icon]="facSidebar" class="text-secondary" size="lg" />
-                                        <div class="btn-sidebar-collapse-chevron">
-                                            <fa-icon [fixedWidth]="true" [icon]="faChevronRight" class="text-secondary btn-sidebar-collapse-chevron-start" size="xs" />
-                                            <fa-icon [fixedWidth]="true" [icon]="faChevronRight" class="text-secondary" size="xs" />
-                                        </div>
-                                    </button>
-                                }
-                                <div class="align-self-center">{{ 'artemisApp.courseOverview.menu.' + pageTitle | artemisTranslate }}</div>
-                            </div>
-                            <div class="d-flex">
-                                @if (isNotManagementView && course.isAtLeastTutor) {
-                                    <div id="manage-button">
-                                        <a
-                                            class="btn btn-secondary"
-                                            [ngClass]="{ 'd-none d-sm-inline': pageTitle === 'communication' }"
-                                            [routerLink]="['/course-management', course.id]"
-                                            jhiTranslate="artemisApp.courseOverview.manage"
-                                        ></a>
->>>>>>> 6e1c5621
                                     </div>
                                 </button>
                             }
@@ -193,7 +163,12 @@
                         <div class="d-flex">
                             @if (isNotManagementView && course.isAtLeastTutor) {
                                 <div id="manage-button">
-                                    <a class="btn btn-secondary" [routerLink]="['/course-management', course.id]" jhiTranslate="artemisApp.courseOverview.manage"></a>
+                                    <a
+                                        class="btn btn-secondary"
+                                        [ngClass]="{ 'd-none d-sm-inline': pageTitle === 'communication' }"
+                                        [routerLink]="['/course-management', course.id]"
+                                        jhiTranslate="artemisApp.courseOverview.manage"
+                                    ></a>
                                 </div>
                             }
                             @if (showRefreshButton) {
