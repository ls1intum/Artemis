<div>
    <div *ngIf="course">
        <div class="course-info-bar">
            <div class="row">
                <div class="col general-info">
                    <h3 class="fw-medium">{{ course.title }}</h3>
                    <h4 class="d-none d-sm-inline fw-medium">{{ course.description || ('artemisApp.courseOverview.noDescription' | artemisTranslate) }}</h4>
                    <h4 class="d-sm-none fw-medium">{{ courseDescription || ('artemisApp.courseOverview.noDescription' | artemisTranslate) }}</h4>
                    <h6 class="d-sm-none fw-medium" *ngIf="enableShowMore && !longTextShown" (click)="showLongDescription()">
                        {{ 'artemisApp.courseOverview.showMore' | artemisTranslate }}
                    </h6>
                    <h6 class="d-sm-none fw-medium" *ngIf="enableShowMore && longTextShown" (click)="showShortDescription()">
                        {{ 'artemisApp.courseOverview.showLess' | artemisTranslate }}
                    </h6>
                </div>
                <div class="col-4 d-none d-md-flex justify-content-end course-icon">
                    <jhi-secured-image
                        *ngIf="course.courseIcon"
                        [src]="course.courseIcon"
                        [cachingStrategy]="CachingStrategy.LOCAL_STORAGE"
                        [alt]="'artemisApp.courseOverview.noCourseIcon' | artemisTranslate"
                    >
                    </jhi-secured-image>
                </div>
            </div>
        </div>
        <jhi-alert></jhi-alert>
        <div class="tab-bar tab-bar-course-overview" id="tab-bar">
            <div class="col-12" [ngClass]="{ 'no-indent': !controlConfiguration?.useIndentation, 'col-lg-8': controlConfiguration?.useIndentation }">
                <div>
                    <div
<<<<<<< HEAD
=======
                        id="exam-tab"
>>>>>>> 1bd24ed1
                        *ngIf="course.exams && hasVisibleExams()"
                        jhiOrionFilter
                        [showInOrionWindow]="false"
                        class="tab-item exams"
<<<<<<< HEAD
                        id="exams-tab"
=======
>>>>>>> 1bd24ed1
                        routerLink="exams"
                        routerLinkActive="active"
                    >
                        <b jhiTranslate="artemisApp.courseOverview.menu.exams">Exams</b>
                    </div>
                    <div class="tab-item exercises" routerLink="exercises" routerLinkActive="active">
                        <b jhiTranslate="artemisApp.courseOverview.menu.exercises">Exercise</b>
                    </div>
                    <div *ngIf="course.lectures" jhiOrionFilter [showInOrionWindow]="false" class="tab-item lectures" routerLink="lectures" routerLinkActive="active">
                        <b jhiTranslate="artemisApp.courseOverview.menu.lectures">Lectures</b>
                    </div>
                    <div jhiOrionFilter [showInOrionWindow]="false" class="guided-tour tab-item statistics" routerLink="statistics" routerLinkActive="active">
                        <b jhiTranslate="artemisApp.courseOverview.menu.statistics">Statistics</b>
                    </div>
                    <div *ngIf="course.postsEnabled" jhiOrionFilter [showInOrionWindow]="false" class="tab-item discussion" routerLink="discussion" routerLinkActive="active">
                        <b jhiTranslate="artemisApp.courseOverview.menu.discussion">Discussion</b>
                    </div>
                </div>
                <div class="controls">
                    <button class="btn btn-primary btn-md ms-1" (click)="loadCourse(true)" [disabled]="refreshingCourse">
                        <fa-icon [icon]="faSync" [spin]="refreshingCourse"></fa-icon>
                        <span class="d-none d-sm-inline" jhiTranslate="artemisApp.exercise.refresh">Refresh</span>
                    </button>
                    <ng-container #controlsViewContainer></ng-container>
                </div>
            </div>
        </div>
        <div class="course-body-container">
            <router-outlet (activate)="onSubRouteActivate($event)" (deactivate)="onSubRouteDeactivate()"></router-outlet>
            <div class="refresh-overlay" [class.active]="refreshingCourse">
                <fa-icon size="lg" [icon]="faCircleNotch" [spin]="true"></fa-icon>
            </div>
        </div>
    </div>
    <jhi-alert-error></jhi-alert-error>
</div><|MERGE_RESOLUTION|>--- conflicted
+++ resolved
@@ -29,18 +29,11 @@
             <div class="col-12" [ngClass]="{ 'no-indent': !controlConfiguration?.useIndentation, 'col-lg-8': controlConfiguration?.useIndentation }">
                 <div>
                     <div
-<<<<<<< HEAD
-=======
                         id="exam-tab"
->>>>>>> 1bd24ed1
                         *ngIf="course.exams && hasVisibleExams()"
                         jhiOrionFilter
                         [showInOrionWindow]="false"
                         class="tab-item exams"
-<<<<<<< HEAD
-                        id="exams-tab"
-=======
->>>>>>> 1bd24ed1
                         routerLink="exams"
                         routerLinkActive="active"
                     >
