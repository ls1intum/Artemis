<div *ngIf="course">
    <div class="course-info-bar" [class.course-info-bar--ide]="isOrion">
        <div class="row">
            <div class="col general-info">
                <h3>{{ course.title }}</h3>
                <h4 class="d-none d-sm-inline">{{ course.description || ('artemisApp.courseOverview.noDescription' | translate) }}</h4>
                <h4 class="d-sm-none">{{ courseDescription || ('artemisApp.courseOverview.noDescription' | translate) }}</h4>
                <h6 class="d-sm-none" *ngIf="enableShowMore && !longTextShown" (click)="showLongDescription()">{{ 'artemisApp.courseOverview.showMore' | translate }}</h6>
                <h6 class="d-sm-none" *ngIf="enableShowMore && longTextShown" (click)="showShortDescription()">{{ 'artemisApp.courseOverview.showLess' | translate }}</h6>
            </div>
            <div class="col-4 d-none d-md-flex justify-content-end course-icon">
                <jhi-secured-image
                    *ngIf="course.courseIcon"
                    [src]="course.courseIcon"
                    [cachingStrategy]="CachingStrategy.LOCAL_STORAGE"
                    [alt]="'artemisApp.courseOverview.noCourseIcon' | translate"
                >
                </jhi-secured-image>
            </div>
        </div>
    </div>
    <jhi-alert></jhi-alert>
    <div class="tab-bar tab-bar-course-overview">
        <div class="tab-item exercises" routerLink="exercises" routerLinkActive="active">
            <b jhiTranslate="artemisApp.courseOverview.menu.exercises">Exercise</b>
        </div>
<<<<<<< HEAD
        <div jhiOrionFilter [showInOrionWindow]="false" class="tab-item lectures" routerLink="lectures" routerLinkActive="active">
=======
        <div *ngIf="course.lectures" jhiIdeFilter [showInIDE]="false" class="tab-item lectures" routerLink="lectures" routerLinkActive="active">
>>>>>>> 88136939
            <b jhiTranslate="artemisApp.courseOverview.menu.lectures">Lectures</b>
        </div>
        <div jhiOrionFilter [showInOrionWindow]="false" class="tab-item statistics" routerLink="statistics" routerLinkActive="active">
            <b jhiTranslate="artemisApp.courseOverview.menu.statistics">Statistics</b>
        </div>
    </div>
    <router-outlet></router-outlet>
</div><|MERGE_RESOLUTION|>--- conflicted
+++ resolved
@@ -24,11 +24,7 @@
         <div class="tab-item exercises" routerLink="exercises" routerLinkActive="active">
             <b jhiTranslate="artemisApp.courseOverview.menu.exercises">Exercise</b>
         </div>
-<<<<<<< HEAD
-        <div jhiOrionFilter [showInOrionWindow]="false" class="tab-item lectures" routerLink="lectures" routerLinkActive="active">
-=======
-        <div *ngIf="course.lectures" jhiIdeFilter [showInIDE]="false" class="tab-item lectures" routerLink="lectures" routerLinkActive="active">
->>>>>>> 88136939
+        <div *ngIf="course.lectures" jhiIdeFilter [showInOrionWindow]="false" class="tab-item lectures" routerLink="lectures" routerLinkActive="active">
             <b jhiTranslate="artemisApp.courseOverview.menu.lectures">Lectures</b>
         </div>
         <div jhiOrionFilter [showInOrionWindow]="false" class="tab-item statistics" routerLink="statistics" routerLinkActive="active">
