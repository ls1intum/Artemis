--- conflicted
+++ resolved
@@ -44,7 +44,6 @@
                     >
                         <div jhiTranslate="artemisApp.courseOverview.menu.communication">Communication</div>
                     </div>
-<<<<<<< HEAD
                     <div
                         *ngIf="
                             course.courseCommunicationConfiguration!.channelMessagingEnabled ||
@@ -57,9 +56,6 @@
                         routerLink="messages"
                         routerLinkActive="active"
                     >
-                        <div jhiTranslate="artemisApp.courseOverview.menu.messages">Messages</div>
-=======
-                    <div *ngIf="course.postsEnabled" jhiOrionFilter [showInOrionWindow]="false" class="tab-item discussion" routerLink="messages" routerLinkActive="active">
                         <div class="d-flex align-items-center position-relative">
                             <div jhiTranslate="artemisApp.courseOverview.menu.messages" class="d-inline-block me-1">Messages</div>
                             <span
@@ -67,7 +63,6 @@
                                 class="fadeInIcon position-absolute top-0 start-100 translate-middle p-2 bg-danger border border-light rounded-circle"
                             ></span>
                         </div>
->>>>>>> e29d6e78
                     </div>
                     <div
                         *ngIf="hasTutorialGroups()"
