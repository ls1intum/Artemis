.card {
    // best possible height to fit header, information, and manage course button: 80px header + 200px card content
    height: 283px;
<<<<<<< HEAD
    // needed, otherwise score chart will appear outside of the card
    min-width: 320px;
    max-width: 400px;
=======
    // ensure the card takes the full width of its column in the container
    width: 100%;
>>>>>>> 25f1274f
    transition: transform 0.2s linear;

    &:hover {
        transform: scale(1.012);
        background-color: var(--hover-slightly-darker-body-bg);
    }

    .card-header {
        // needed, otherwise hover effect won't work due to stretched-link class
        z-index: 2;
        position: relative;
        height: 85px;
        opacity: 1;
        filter: alpha(opacity = 100);
        transition: 0.15s;
        background-color: var(--background-color-for-hover) !important;
        // inner border radius : outer border radius - outer border thickness (8px - 1px)
        border-top-left-radius: 7px;
        border-top-right-radius: 7px;

        &:hover {
            background-color: color-mix(in srgb, var(--background-color-for-hover), transparent 15%) !important;
        }

        .container {
            height: 80px;

            .row {
                height: 80px;
            }
        }

        .card-title {
            overflow: hidden;
            padding-bottom: 1px;
            // matches 4 lines
            max-height: 76px;
        }

        .course-circle {
            // same size as the course icons
            height: 65px;
            min-width: 65px;
            background-color: var(--course-image-bg);
            border-radius: 50%;
            display: inline-block;
            color: var(--bs-body-color);
        }
    }

    .card-body {
        .information-box-wrapper {
            height: 135px;
        }

        .chart-container {
            display: flex;
            align-items: center;
            justify-content: center;

            .chart-level {
                z-index: 2;
                cursor: pointer;
            }
        }

        .btn-wrapper {
            // needed, otherwise button won't work due to stretched-link class
            z-index: 2;
            position: relative;
        }

        .exercise-title {
            display: inline-block;
            max-width: 100%;
            white-space: nowrap;
            overflow: hidden;
            text-overflow: ellipsis;
        }
    }
}

.container {
    max-width: unset;
}

jhi-secured-image {
    ::ng-deep img {
        border-radius: 50%;
        height: 65px;
        width: auto;
    }
}

.card-header-title {
    max-width: 280px;
}<|MERGE_RESOLUTION|>--- conflicted
+++ resolved
@@ -1,14 +1,8 @@
 .card {
     // best possible height to fit header, information, and manage course button: 80px header + 200px card content
     height: 283px;
-<<<<<<< HEAD
-    // needed, otherwise score chart will appear outside of the card
-    min-width: 320px;
-    max-width: 400px;
-=======
     // ensure the card takes the full width of its column in the container
     width: 100%;
->>>>>>> 25f1274f
     transition: transform 0.2s linear;
 
     &:hover {
@@ -69,6 +63,10 @@
             align-items: center;
             justify-content: center;
 
+            .chart-text {
+                position: absolute;
+            }
+
             .chart-level {
                 z-index: 2;
                 cursor: pointer;
