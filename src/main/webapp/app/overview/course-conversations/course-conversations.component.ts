import { ChangeDetectorRef, Component, ElementRef, EventEmitter, HostListener, OnDestroy, OnInit, ViewChild, ViewEncapsulation, inject } from '@angular/core';
import { ConversationDTO } from 'app/entities/metis/conversation/conversation.model';
import { Post } from 'app/entities/metis/post.model';
import { ActivatedRoute, Router } from '@angular/router';
import { NgbModal, NgbModalRef } from '@ng-bootstrap/ng-bootstrap';
import { EMPTY, Observable, Subject, Subscription, from, take, takeUntil } from 'rxjs';
import { catchError, debounceTime, distinctUntilChanged } from 'rxjs/operators';
import { MetisConversationService } from 'app/shared/metis/metis-conversation.service';
import { ChannelDTO, ChannelSubType, getAsChannelDTO } from 'app/entities/metis/conversation/channel.model';
import { MetisService } from 'app/shared/metis/metis.service';
import { Course, isMessagingEnabled } from 'app/entities/course.model';
import { PageType, SortDirection } from 'app/shared/metis/metis.util';
import {
    faBan,
    faBookmark,
    faComment,
    faComments,
    faFile,
    faFilter,
    faGraduationCap,
    faHeart,
    faList,
    faMessage,
    faPlus,
    faSearch,
    faTimes,
} from '@fortawesome/free-solid-svg-icons';
import { ButtonType } from 'app/shared/components/button.component';
import { CourseWideSearchComponent, CourseWideSearchConfig } from 'app/overview/course-conversations/course-wide-search/course-wide-search.component';
import { AccordionGroups, ChannelAccordionShowAdd, ChannelTypeIcons, CollapseState, SidebarCardElement, SidebarData, SidebarItemShowAlways } from 'app/types/sidebar';
import { CourseOverviewService } from 'app/overview/course-overview.service';
import { GroupChatCreateDialogComponent } from 'app/overview/course-conversations/dialogs/group-chat-create-dialog/group-chat-create-dialog.component';
import { defaultFirstLayerDialogOptions, defaultSecondLayerDialogOptions } from 'app/overview/course-conversations/other/conversation.util';
import { UserPublicInfoDTO } from 'app/core/user/user.model';
import { OneToOneChatCreateDialogComponent } from 'app/overview/course-conversations/dialogs/one-to-one-chat-create-dialog/one-to-one-chat-create-dialog.component';
import { ChannelAction, ChannelsOverviewDialogComponent } from 'app/overview/course-conversations/dialogs/channels-overview-dialog/channels-overview-dialog.component';
import { ProfileService } from 'app/shared/layouts/profiles/profile.service';
import { ChannelsCreateDialogComponent } from 'app/overview/course-conversations/dialogs/channels-create-dialog/channels-create-dialog.component';
import { CourseSidebarService } from 'app/overview/course-sidebar.service';
import { LayoutService } from 'app/shared/breakpoints/layout.service';
import { CustomBreakpointNames } from 'app/shared/breakpoints/breakpoints.service';
<<<<<<< HEAD
import { Posting } from 'app/entities/metis/posting.model';
import { AnswerPost } from 'app/entities/metis/answer-post.model';
=======
import { Posting, PostingType, SavedPostStatus, SavedPostStatusMap } from 'app/entities/metis/posting.model';
>>>>>>> 4eaba4e5

const DEFAULT_CHANNEL_GROUPS: AccordionGroups = {
    favoriteChannels: { entityData: [] },
    generalChannels: { entityData: [] },
    exerciseChannels: { entityData: [] },
    lectureChannels: { entityData: [] },
    examChannels: { entityData: [] },
    hiddenChannels: { entityData: [] },
    savedPosts: { entityData: [] },
};

const CHANNEL_TYPE_SHOW_ADD_OPTION: ChannelAccordionShowAdd = {
    generalChannels: true,
    exerciseChannels: true,
    examChannels: true,
    groupChats: true,
    directMessages: true,
    favoriteChannels: false,
    lectureChannels: true,
    hiddenChannels: false,
    savedPosts: false,
};

const CHANNEL_TYPE_ICON: ChannelTypeIcons = {
    generalChannels: faMessage,
    exerciseChannels: faList,
    examChannels: faGraduationCap,
    groupChats: faComments,
    directMessages: faComment,
    favoriteChannels: faHeart,
    lectureChannels: faFile,
    hiddenChannels: faBan,
    savedPosts: faBookmark,
};

const DEFAULT_COLLAPSE_STATE: CollapseState = {
    generalChannels: true,
    exerciseChannels: true,
    examChannels: true,
    groupChats: true,
    directMessages: true,
    favoriteChannels: false,
    lectureChannels: true,
    hiddenChannels: true,
    savedPosts: true,
};

const DEFAULT_SHOW_ALWAYS: SidebarItemShowAlways = {
    generalChannels: true,
    exerciseChannels: false,
    examChannels: false,
    groupChats: true,
    directMessages: true,
    favoriteChannels: true,
    lectureChannels: false,
    hiddenChannels: false,
    savedPosts: true,
};

@Component({
    selector: 'jhi-course-conversations',
    templateUrl: './course-conversations.component.html',
    styleUrls: ['../course-overview.scss', './course-conversations.component.scss'],
    encapsulation: ViewEncapsulation.None,
    providers: [MetisService],
})
export class CourseConversationsComponent implements OnInit, OnDestroy {
    private ngUnsubscribe = new Subject<void>();
    private closeSidebarEventSubscription: Subscription;
    private openSidebarEventSubscription: Subscription;
    private toggleSidebarEventSubscription: Subscription;
    private breakpointSubscription: Subscription;
    course?: Course;
    isLoading = false;
    isServiceSetUp = false;
    messagingEnabled = false;
    postInThread?: Post;
    activeConversation?: ConversationDTO = undefined;
    conversationsOfUser: ConversationDTO[] = [];
    channelSearchCollapsed = true;

    conversationSelected = true;
    sidebarData: SidebarData;
    accordionConversationGroups: AccordionGroups;
    sidebarConversations: SidebarCardElement[] = [];
    profileSubscription?: Subscription;
    isCollapsed = false;
    isProduction = true;
    isTestServer = false;
    isMobile = false;
    focusPostId: number | undefined = undefined;
    openThreadOnFocus = false;
<<<<<<< HEAD
=======
    selectedSavedPostStatus: null | SavedPostStatus = null;
>>>>>>> 4eaba4e5

    readonly CHANNEL_TYPE_SHOW_ADD_OPTION = CHANNEL_TYPE_SHOW_ADD_OPTION;
    readonly CHANNEL_TYPE_ICON = CHANNEL_TYPE_ICON;
    readonly DEFAULT_COLLAPSE_STATE = DEFAULT_COLLAPSE_STATE;
    protected readonly DEFAULT_SHOW_ALWAYS = DEFAULT_SHOW_ALWAYS;

    // set undefined so nothing gets displayed until isCodeOfConductAccepted is loaded
    isCodeOfConductAccepted?: boolean;
    isCodeOfConductPresented = false;

    @ViewChild(CourseWideSearchComponent)
    courseWideSearch: CourseWideSearchComponent;
    @ViewChild('courseWideSearchInput')
    searchElement: ElementRef;

    courseWideSearchConfig: CourseWideSearchConfig;
    courseWideSearchTerm = '';
    readonly ButtonType = ButtonType;

    // Icons
    faPlus = faPlus;
    faTimes = faTimes;
    faFilter = faFilter;
    faSearch = faSearch;

    createChannelFn?: (channel: ChannelDTO) => Observable<never>;
    channelActions$ = new EventEmitter<ChannelAction>();

    private courseSidebarService: CourseSidebarService = inject(CourseSidebarService);
    private layoutService: LayoutService = inject(LayoutService);
    private changeDetector: ChangeDetectorRef = inject(ChangeDetectorRef);

    constructor(
        private router: Router,
        private activatedRoute: ActivatedRoute,
        private metisConversationService: MetisConversationService,
        private metisService: MetisService,
        private courseOverviewService: CourseOverviewService,
        private modalService: NgbModal,
        private profileService: ProfileService,
    ) {}

    getAsChannel = getAsChannelDTO;

    private subscribeToMetis() {
        this.metisService.posts.pipe(takeUntil(this.ngUnsubscribe)).subscribe((posts: Post[]) => {
            if (this.postInThread?.id && posts) {
                this.postInThread = posts.find((post) => post.id === this.postInThread?.id);
            }
        });
    }

    private setupMetis() {
        this.metisService.setPageType(PageType.OVERVIEW);
        this.metisService.setCourse(this.course!);
    }

    ngOnInit(): void {
        this.isMobile = this.layoutService.isBreakpointActive(CustomBreakpointNames.extraSmall);

        this.breakpointSubscription = this.layoutService.subscribeToLayoutChanges().subscribe(() => {
            this.isMobile = this.layoutService.isBreakpointActive(CustomBreakpointNames.extraSmall);
        });

        this.openSidebarEventSubscription = this.courseSidebarService.openSidebar$.subscribe(() => {
            this.setIsCollapsed(true);
        });

        this.closeSidebarEventSubscription = this.courseSidebarService.closeSidebar$.subscribe(() => {
            this.setIsCollapsed(false);
        });

        this.toggleSidebarEventSubscription = this.courseSidebarService.toggleSidebar$.subscribe(() => {
            this.toggleSidebar();
        });

        if (!this.isMobile) {
            if (this.courseOverviewService.getSidebarCollapseStateFromStorage('conversation')) {
                this.courseSidebarService.openSidebar();
            } else {
                this.courseSidebarService.closeSidebar();
            }
        } else {
            this.courseSidebarService.openSidebar();
        }

        this.isLoading = true;
        this.metisConversationService.isServiceSetup$.pipe(takeUntil(this.ngUnsubscribe)).subscribe((isServiceSetUp: boolean) => {
            if (isServiceSetUp) {
                this.course = this.metisConversationService.course;
                this.initializeCourseWideSearchConfig();
                this.initializeSidebarAccordions();
                this.setupMetis();
                this.subscribeToMetis();
                this.subscribeToQueryParameter();
                // service is fully set up, now we can subscribe to the respective observables
                this.subscribeToActiveConversation();
                this.subscribeToIsCodeOfConductAccepted();
                this.subscribeToIsCodeOfConductPresented();
                this.subscribeToConversationsOfUser();
                this.updateQueryParameters();
                this.prepareSidebarData();
                this.metisConversationService.checkIsCodeOfConductAccepted(this.course!);
                this.isServiceSetUp = true;
                this.isLoading = false;
            }
            this.channelActions$
                .pipe(
                    debounceTime(500),
                    distinctUntilChanged((prev, curr) => prev.action === curr.action && prev.channel.id === curr.channel.id),
                    takeUntil(this.ngUnsubscribe),
                )
                .subscribe((channelAction) => {
                    this.performChannelAction(channelAction);
                });
            this.createChannelFn = (channel: ChannelDTO) => this.metisConversationService.createChannel(channel);
        });

        this.profileSubscription = this.profileService.getProfileInfo()?.subscribe((profileInfo) => {
            this.isProduction = profileInfo?.inProduction;
            this.isTestServer = profileInfo.testServer ?? false;
        });
    }

    performChannelAction(channelAction: ChannelAction) {
        if (this.createChannelFn) {
            this.createChannelFn(channelAction.channel)
                .pipe(takeUntil(this.ngUnsubscribe))
                .subscribe({
                    complete: () => {
                        this.prepareSidebarData();
                    },
                    error: (error) => {
                        console.error('Error creating channel:', error);
                    },
                });
        }
    }

    subscribeToQueryParameter() {
        this.activatedRoute.queryParams.pipe(take(1), takeUntil(this.ngUnsubscribe)).subscribe((queryParams) => {
            if (queryParams.conversationId) {
                if (
                    isNaN(Number(queryParams.conversationId)) &&
                    Object.values(SavedPostStatusMap)
                        .map((s) => s.toString())
                        .includes(queryParams.conversationId)
                ) {
                    this.selectedSavedPostStatus = Posting.mapToStatus(queryParams.conversationId as SavedPostStatusMap);
                } else {
                    this.metisConversationService.setActiveConversation(Number(queryParams.conversationId));
                    this.closeSidebarOnMobile();
                }
            }
            if (queryParams.focusPostId) {
                this.focusPostId = Number(queryParams.focusPostId);
            }
            if (queryParams.openThreadOnFocus) {
                this.openThreadOnFocus = queryParams.openThreadOnFocus;
            }
            if (queryParams.focusPostId) {
                this.focusPostId = Number(queryParams.focusPostId);
            }
            if (queryParams.openThreadOnFocus) {
                this.openThreadOnFocus = queryParams.openThreadOnFocus;
            }
            if (queryParams.messageId) {
                this.postInThread = { id: Number(queryParams.messageId) } as Post;

                this.closeSidebarOnMobile();
            } else {
                this.postInThread = undefined;
            }
        });
    }

    onNavigateToPost(post: Posting) {
        if (post.referencePostId === undefined || post.conversation?.id === undefined) {
            return;
        }

        this.focusPostId = post.referencePostId;
        this.openThreadOnFocus = (post.postingType as PostingType) === PostingType.ANSWER;
        this.metisConversationService.setActiveConversation(post.conversation!.id!);
        this.changeDetector.detectChanges();
    }

    updateQueryParameters() {
        this.router.navigate([], {
            relativeTo: this.activatedRoute,
            queryParams: {
                conversationId: this.activeConversation?.id ?? (this.selectedSavedPostStatus !== null ? Posting.statusToMap(this.selectedSavedPostStatus) : undefined),
            },
            replaceUrl: true,
        });
    }

    ngOnDestroy() {
        this.ngUnsubscribe.next();
        this.ngUnsubscribe.complete();
        this.openSidebarEventSubscription?.unsubscribe();
        this.closeSidebarEventSubscription?.unsubscribe();
        this.toggleSidebarEventSubscription?.unsubscribe();
        this.profileSubscription?.unsubscribe();
        this.breakpointSubscription?.unsubscribe();
    }

    private subscribeToActiveConversation() {
        this.metisConversationService.activeConversation$.pipe(takeUntil(this.ngUnsubscribe)).subscribe((conversation: ConversationDTO) => {
            const previousConversation = this.activeConversation;
            this.activeConversation = conversation;
            if (this.isMobile && conversation && previousConversation?.id !== conversation.id) {
                this.courseSidebarService.closeSidebar();
            }
            this.updateQueryParameters();
        });
    }

    private subscribeToIsCodeOfConductAccepted() {
        this.metisConversationService.isCodeOfConductAccepted$.pipe(takeUntil(this.ngUnsubscribe)).subscribe((isCodeOfConductAccepted: boolean) => {
            this.isCodeOfConductAccepted = isCodeOfConductAccepted;
        });
    }

    private subscribeToIsCodeOfConductPresented() {
        this.metisConversationService.isCodeOfConductPresented$.pipe(takeUntil(this.ngUnsubscribe)).subscribe((isCodeOfConductPresented: boolean) => {
            this.isCodeOfConductPresented = isCodeOfConductPresented;
        });
    }

    private subscribeToConversationsOfUser() {
        this.metisConversationService.conversationsOfUser$.pipe(takeUntil(this.ngUnsubscribe)).subscribe((conversations: ConversationDTO[]) => {
            this.conversationsOfUser = conversations ?? [];
        });
    }

    acceptCodeOfConduct() {
        if (this.course) {
            this.metisConversationService.acceptCodeOfConduct(this.course);
        }
    }

    initializeCourseWideSearchConfig() {
        this.courseWideSearchConfig = new CourseWideSearchConfig();
        this.courseWideSearchConfig.searchTerm = '';
        this.courseWideSearchConfig.filterToUnresolved = false;
        this.courseWideSearchConfig.filterToOwn = false;
        this.courseWideSearchConfig.filterToAnsweredOrReacted = false;
        this.courseWideSearchConfig.sortingOrder = SortDirection.ASCENDING;
    }

    initializeSidebarAccordions() {
        this.messagingEnabled = isMessagingEnabled(this.course);
        this.accordionConversationGroups = this.messagingEnabled
            ? { ...DEFAULT_CHANNEL_GROUPS, groupChats: { entityData: [] }, directMessages: { entityData: [] } }
            : DEFAULT_CHANNEL_GROUPS;
    }

    hideSearchTerm() {
        this.courseWideSearchTerm = '';
    }

    onSearch() {
        if (this.isMobile) {
            if (this.courseWideSearchTerm) {
                this.courseSidebarService.closeSidebar();
            } else {
                this.courseSidebarService.openSidebar();
            }
        }
        this.selectedSavedPostStatus = null;
        this.metisConversationService.setActiveConversation(undefined);
        this.activeConversation = undefined;
        this.updateQueryParameters();
        this.courseWideSearchConfig.searchTerm = this.courseWideSearchTerm;
        this.courseWideSearch?.onSearch();
    }

    prepareSidebarData() {
        this.metisConversationService.forceRefresh().subscribe({
            complete: () => {
                this.sidebarConversations = this.courseOverviewService.mapConversationsToSidebarCardElements(this.conversationsOfUser);
                this.accordionConversationGroups = this.courseOverviewService.groupConversationsByChannelType(this.conversationsOfUser, this.messagingEnabled);
                this.updateSidebarData();
            },
        });
    }

    updateSidebarData() {
        this.sidebarData = {
            groupByCategory: true,
            sidebarType: 'conversation',
            storageId: 'conversation',
            groupedData: this.accordionConversationGroups,
            ungroupedData: this.sidebarConversations,
            showAccordionLeadingIcon: true,
            messagingEnabled: isMessagingEnabled(this.course),
        };
    }

    onConversationSelected(conversationId: number | string) {
        this.closeSidebarOnMobile();
        this.focusPostId = undefined;
        this.openThreadOnFocus = false;
<<<<<<< HEAD
        conversationId = +conversationId;
        this.metisConversationService.setActiveConversation(conversationId);
=======
        if (typeof conversationId === 'string') {
            if (
                Object.values(SavedPostStatusMap)
                    .map((s) => s.toString())
                    .includes(conversationId)
            ) {
                this.selectedSavedPostStatus = Posting.mapToStatus(conversationId as SavedPostStatusMap);
                this.postInThread = undefined;
                this.metisConversationService.setActiveConversation(undefined);
                this.activeConversation = undefined;
                this.updateQueryParameters();
                this.metisService.resetCachedPosts();
                this.changeDetector.detectChanges();
            }
        } else {
            conversationId = +conversationId;
            this.selectedSavedPostStatus = null;
            this.metisConversationService.setActiveConversation(conversationId);
        }
>>>>>>> 4eaba4e5
    }

    toggleSidebar() {
        this.setIsCollapsed(!this.isCollapsed);
    }

    closeSidebarOnMobile() {
        if (this.isMobile) {
            this.courseSidebarService.closeSidebar();
        }
    }

    setIsCollapsed(value: boolean) {
        this.isCollapsed = value;
        this.courseOverviewService.setSidebarCollapseState('conversation', this.isCollapsed);
    }

    openCreateGroupChatDialog() {
        const modalRef: NgbModalRef = this.modalService.open(GroupChatCreateDialogComponent, defaultFirstLayerDialogOptions);
        modalRef.componentInstance.course = this.course;
        modalRef.componentInstance.initialize();
        from(modalRef.result)
            .pipe(
                catchError(() => EMPTY),
                takeUntil(this.ngUnsubscribe),
            )
            .subscribe((chatPartners: UserPublicInfoDTO[]) => {
                this.metisConversationService.createGroupChat(chatPartners?.map((partner) => partner.login!)).subscribe({
                    complete: () => {
                        this.prepareSidebarData();
                    },
                });
            });
    }

    openCreateOneToOneChatDialog() {
        const modalRef: NgbModalRef = this.modalService.open(OneToOneChatCreateDialogComponent, defaultFirstLayerDialogOptions);
        modalRef.componentInstance.course = this.course;
        modalRef.componentInstance.initialize();
        from(modalRef.result)
            .pipe(
                catchError(() => EMPTY),
                takeUntil(this.ngUnsubscribe),
            )
            .subscribe((chatPartner: UserPublicInfoDTO) => {
                if (chatPartner?.login) {
                    this.metisConversationService.createOneToOneChat(chatPartner.login).subscribe({
                        complete: () => {
                            this.prepareSidebarData();
                        },
                    });
                }
            });
    }

    openCreateChannelDialog() {
        const modalRef: NgbModalRef = this.modalService.open(ChannelsCreateDialogComponent, defaultSecondLayerDialogOptions);
        modalRef.componentInstance.course = this.course;
        modalRef.componentInstance.initialize();
        from(modalRef.result)
            .pipe(
                catchError(() => EMPTY),
                takeUntil(this.ngUnsubscribe),
            )
            .subscribe((channel: ChannelDTO) => {
                this.channelActions$.emit({ action: 'create', channel });
            });
    }

    openChannelOverviewDialog() {
        const subType = null;
        const modalRef: NgbModalRef = this.modalService.open(ChannelsOverviewDialogComponent, defaultFirstLayerDialogOptions);
        modalRef.componentInstance.course = this.course;
        modalRef.componentInstance.createChannelFn = subType === ChannelSubType.GENERAL ? this.metisConversationService.createChannel : undefined;
        modalRef.componentInstance.channelSubType = subType;
        modalRef.componentInstance.initialize();
        from(modalRef.result)
            .pipe(
                catchError(() => EMPTY),
                takeUntil(this.ngUnsubscribe),
            )
            .subscribe((result) => {
                const [newActiveConversation, isModificationPerformed] = result;
                if (isModificationPerformed) {
                    this.metisConversationService.forceRefresh(!newActiveConversation, true).subscribe({
                        complete: () => {
                            if (newActiveConversation) {
                                this.metisConversationService.setActiveConversation(newActiveConversation);
                                this.closeSidebarOnMobile();
                            }
                        },
                    });
                } else {
                    if (newActiveConversation) {
                        this.metisConversationService.setActiveConversation(newActiveConversation);
                        this.closeSidebarOnMobile();
                    }
                }
                this.prepareSidebarData();
            });
    }

    toggleChannelSearch() {
        this.channelSearchCollapsed = !this.channelSearchCollapsed;
    }

    @HostListener('document:keydown', ['$event'])
    handleSearchShortcut(event: KeyboardEvent) {
        if ((event.metaKey || event.ctrlKey) && event.key === 'k') {
            event.preventDefault();
            this.searchElement.nativeElement.focus();
        }
    }

    onTriggerNavigateToPost(post: Posting) {
        let id = (post as Post)?.conversation?.id;
        this.focusPostId = post.id;
        this.openThreadOnFocus = false;
        if (post.id === undefined) {
            return;
        } else if ((post as Post)?.conversation?.id === undefined) {
            this.openThreadOnFocus = true;
            id = (post as AnswerPost)?.post?.conversation?.id;
            this.focusPostId = (post as AnswerPost)?.post?.id;
        }

        this.metisConversationService.setActiveConversation(id);
        this.changeDetector.detectChanges();
    }
}<|MERGE_RESOLUTION|>--- conflicted
+++ resolved
@@ -39,12 +39,8 @@
 import { CourseSidebarService } from 'app/overview/course-sidebar.service';
 import { LayoutService } from 'app/shared/breakpoints/layout.service';
 import { CustomBreakpointNames } from 'app/shared/breakpoints/breakpoints.service';
-<<<<<<< HEAD
-import { Posting } from 'app/entities/metis/posting.model';
 import { AnswerPost } from 'app/entities/metis/answer-post.model';
-=======
 import { Posting, PostingType, SavedPostStatus, SavedPostStatusMap } from 'app/entities/metis/posting.model';
->>>>>>> 4eaba4e5
 
 const DEFAULT_CHANNEL_GROUPS: AccordionGroups = {
     favoriteChannels: { entityData: [] },
@@ -137,10 +133,7 @@
     isMobile = false;
     focusPostId: number | undefined = undefined;
     openThreadOnFocus = false;
-<<<<<<< HEAD
-=======
     selectedSavedPostStatus: null | SavedPostStatus = null;
->>>>>>> 4eaba4e5
 
     readonly CHANNEL_TYPE_SHOW_ADD_OPTION = CHANNEL_TYPE_SHOW_ADD_OPTION;
     readonly CHANNEL_TYPE_ICON = CHANNEL_TYPE_ICON;
@@ -301,12 +294,6 @@
             if (queryParams.openThreadOnFocus) {
                 this.openThreadOnFocus = queryParams.openThreadOnFocus;
             }
-            if (queryParams.focusPostId) {
-                this.focusPostId = Number(queryParams.focusPostId);
-            }
-            if (queryParams.openThreadOnFocus) {
-                this.openThreadOnFocus = queryParams.openThreadOnFocus;
-            }
             if (queryParams.messageId) {
                 this.postInThread = { id: Number(queryParams.messageId) } as Post;
 
@@ -445,10 +432,6 @@
         this.closeSidebarOnMobile();
         this.focusPostId = undefined;
         this.openThreadOnFocus = false;
-<<<<<<< HEAD
-        conversationId = +conversationId;
-        this.metisConversationService.setActiveConversation(conversationId);
-=======
         if (typeof conversationId === 'string') {
             if (
                 Object.values(SavedPostStatusMap)
@@ -468,7 +451,6 @@
             this.selectedSavedPostStatus = null;
             this.metisConversationService.setActiveConversation(conversationId);
         }
->>>>>>> 4eaba4e5
     }
 
     toggleSidebar() {
