import { Component, OnDestroy, OnInit, ViewChild, ViewEncapsulation } from '@angular/core';
import { ConversationDTO } from 'app/entities/metis/conversation/conversation.model';
import { Post } from 'app/entities/metis/post.model';
import { ActivatedRoute, Router } from '@angular/router';
import { NgbModal, NgbModalRef } from '@ng-bootstrap/ng-bootstrap';
import { EMPTY, Subject, from, take, takeUntil } from 'rxjs';
import { catchError } from 'rxjs/operators';
import { MetisConversationService } from 'app/shared/metis/metis-conversation.service';
import { ChannelSubType, getAsChannelDTO } from 'app/entities/metis/conversation/channel.model';
import { MetisService } from 'app/shared/metis/metis.service';
import { Course } from 'app/entities/course.model';
import { PageType, SortDirection } from 'app/shared/metis/metis.util';
import { faBan, faComment, faComments, faFile, faGraduationCap, faHeart, faList, faMessage } from '@fortawesome/free-solid-svg-icons';
import { faFilter, faPlus, faSearch, faTimes } from '@fortawesome/free-solid-svg-icons';
import { ButtonType } from 'app/shared/components/button.component';
import { CourseWideSearchComponent, CourseWideSearchConfig } from 'app/overview/course-conversations/course-wide-search/course-wide-search.component';
import { AccordionGroups, ChannelAccordionShowAdd, ChannelTypeIcons, CollapseState, SidebarCardElement, SidebarData } from 'app/types/sidebar';
import { CourseOverviewService } from 'app/overview/course-overview.service';
import { GroupChatCreateDialogComponent } from 'app/overview/course-conversations/dialogs/group-chat-create-dialog/group-chat-create-dialog.component';
import { defaultFirstLayerDialogOptions } from 'app/overview/course-conversations/other/conversation.util';
import { UserPublicInfoDTO } from 'app/core/user/user.model';
import { OneToOneChatCreateDialogComponent } from 'app/overview/course-conversations/dialogs/one-to-one-chat-create-dialog/one-to-one-chat-create-dialog.component';
import { ChannelsOverviewDialogComponent } from 'app/overview/course-conversations/dialogs/channels-overview-dialog/channels-overview-dialog.component';

const DEFAULT_CHANNEL_GROUPS: AccordionGroups = {
    favoriteChannels: { entityData: [] },
    generalChannels: { entityData: [] },
    exerciseChannels: { entityData: [] },
    lectureChannels: { entityData: [] },
    examChannels: { entityData: [] },
    groupChats: { entityData: [] },
    directMessages: { entityData: [] },
    hiddenChannels: { entityData: [] },
};

const CHANNEL_TYPE_SHOW_ADD_OPTION: ChannelAccordionShowAdd = {
    generalChannels: true,
    exerciseChannels: true,
    examChannels: true,
    groupChats: true,
    directMessages: true,
    favoriteChannels: false,
    lectureChannels: true,
    hiddenChannels: false,
};

const CHANNEL_TYPE_ICON: ChannelTypeIcons = {
    generalChannels: faMessage,
    exerciseChannels: faList,
    examChannels: faGraduationCap,
    groupChats: faComments,
    directMessages: faComment,
    favoriteChannels: faHeart,
    lectureChannels: faFile,
    hiddenChannels: faBan,
};

const DEFAULT_COLLAPSE_STATE: CollapseState = {
    generalChannels: false,
    exerciseChannels: true,
    examChannels: true,
    groupChats: true,
    directMessages: true,
    favoriteChannels: true,
    lectureChannels: true,
    hiddenChannels: true,
};

@Component({
    selector: 'jhi-course-conversations',
    templateUrl: './course-conversations.component.html',
    styleUrls: ['../course-overview.scss', './course-conversations.component.scss'],
    encapsulation: ViewEncapsulation.None,
    providers: [MetisService],
})
export class CourseConversationsComponent implements OnInit, OnDestroy {
    private ngUnsubscribe = new Subject<void>();
    course?: Course;
    isLoading = false;
    isServiceSetUp = false;
    postInThread?: Post;
    activeConversation?: ConversationDTO = undefined;
    conversationsOfUser: ConversationDTO[] = [];
    channelSearchCollapsed = false;

    conversationSelected = true;
    sidebarData: SidebarData;
    accordionConversationGroups: AccordionGroups = DEFAULT_CHANNEL_GROUPS;
    sidebarConversations: SidebarCardElement[] = [];
    isCollapsed = false;

    readonly CHANNEL_TYPE_SHOW_ADD_OPTION = CHANNEL_TYPE_SHOW_ADD_OPTION;
    readonly CHANNEL_TYPE_ICON = CHANNEL_TYPE_ICON;
    readonly DEFAULT_COLLAPSE_STATE = DEFAULT_COLLAPSE_STATE;

    // set undefined so nothing gets displayed until isCodeOfConductAccepted is loaded
    isCodeOfConductAccepted?: boolean;
    isCodeOfConductPresented = false;

    @ViewChild(CourseWideSearchComponent)
    courseWideSearch: CourseWideSearchComponent;

    courseWideSearchConfig: CourseWideSearchConfig;
    courseWideSearchTerm = '';
    readonly ButtonType = ButtonType;

    // Icons
    faPlus = faPlus;
    faTimes = faTimes;
    faFilter = faFilter;
    faSearch = faSearch;

    // MetisConversationService is created in course overview, so we can use it here
    constructor(
        private router: Router,
        private activatedRoute: ActivatedRoute,
        private metisConversationService: MetisConversationService,
        private metisService: MetisService,
        private courseOverviewService: CourseOverviewService,
        private modalService: NgbModal,
    ) {}

    getAsChannel = getAsChannelDTO;

    private subscribeToMetis() {
        this.metisService.posts.pipe(takeUntil(this.ngUnsubscribe)).subscribe((posts: Post[]) => {
            if (this.postInThread?.id && posts) {
                this.postInThread = posts.find((post) => post.id === this.postInThread?.id);
            }
        });
    }

    private setupMetis() {
        this.metisService.setPageType(PageType.OVERVIEW);
        this.metisService.setCourse(this.course!);
    }

    ngOnInit(): void {
        this.isLoading = true;
        this.isCollapsed = this.courseOverviewService.getSidebarCollapseStateFromStorage('conversation');
        this.metisConversationService.isServiceSetup$.pipe(takeUntil(this.ngUnsubscribe)).subscribe((isServiceSetUp: boolean) => {
            if (isServiceSetUp) {
                this.course = this.metisConversationService.course;
                this.initializeCourseWideSearchConfig();
                this.setupMetis();
                this.subscribeToMetis();
                this.subscribeToQueryParameter();
                // service is fully set up, now we can subscribe to the respective observables
                this.subscribeToActiveConversation();
                this.subscribeToIsCodeOfConductAccepted();
                this.subscribeToIsCodeOfConductPresented();
                this.subscribeToConversationsOfUser();
                this.subscribeToLoading();
                this.updateQueryParameters();
                this.prepareSidebarData();
                this.metisConversationService.checkIsCodeOfConductAccepted(this.course!);
                this.isServiceSetUp = true;
            }
        });
    }

    subscribeToQueryParameter() {
        this.activatedRoute.queryParams.pipe(take(1), takeUntil(this.ngUnsubscribe)).subscribe((queryParams) => {
            if (queryParams.conversationId) {
                this.metisConversationService.setActiveConversation(Number(queryParams.conversationId));
            }
            if (queryParams.messageId) {
                this.postInThread = { id: Number(queryParams.messageId) } as Post;
            } else {
                this.postInThread = undefined;
            }
        });
    }

    updateQueryParameters() {
        this.router.navigate([], {
            relativeTo: this.activatedRoute,
            queryParams: {
                conversationId: this.activeConversation?.id,
            },
            replaceUrl: true,
        });
    }

    ngOnDestroy() {
        this.ngUnsubscribe.next();
        this.ngUnsubscribe.complete();
    }

    private subscribeToActiveConversation() {
        this.metisConversationService.activeConversation$.pipe(takeUntil(this.ngUnsubscribe)).subscribe((conversation: ConversationDTO) => {
            this.activeConversation = conversation;
            this.updateQueryParameters();
        });
    }

    private subscribeToIsCodeOfConductAccepted() {
        this.metisConversationService.isCodeOfConductAccepted$.pipe(takeUntil(this.ngUnsubscribe)).subscribe((isCodeOfConductAccepted: boolean) => {
            this.isCodeOfConductAccepted = isCodeOfConductAccepted;
        });
    }

    private subscribeToIsCodeOfConductPresented() {
        this.metisConversationService.isCodeOfConductPresented$.pipe(takeUntil(this.ngUnsubscribe)).subscribe((isCodeOfConductPresented: boolean) => {
            this.isCodeOfConductPresented = isCodeOfConductPresented;
        });
    }

    private subscribeToConversationsOfUser() {
        this.metisConversationService.conversationsOfUser$.pipe(takeUntil(this.ngUnsubscribe)).subscribe((conversations: ConversationDTO[]) => {
            this.conversationsOfUser = conversations ?? [];
        });
    }

    private subscribeToLoading() {
        this.metisConversationService.isLoading$.pipe(takeUntil(this.ngUnsubscribe)).subscribe((isLoading: boolean) => {
            this.isLoading = isLoading;
        });
    }

    acceptCodeOfConduct() {
        if (this.course) {
            this.metisConversationService.acceptCodeOfConduct(this.course);
        }
    }

    initializeCourseWideSearchConfig() {
        this.courseWideSearchConfig = new CourseWideSearchConfig();
        this.courseWideSearchConfig.searchTerm = '';
        this.courseWideSearchConfig.filterToUnresolved = false;
        this.courseWideSearchConfig.filterToOwn = false;
        this.courseWideSearchConfig.filterToAnsweredOrReacted = false;
        this.courseWideSearchConfig.sortingOrder = SortDirection.ASCENDING;
    }

    onSearch() {
<<<<<<< HEAD
        this.metisConversationService.setActiveConversation(undefined);
=======
        this.activeConversation = undefined;
        this.updateQueryParameters();
>>>>>>> 1edba552
        this.courseWideSearchConfig.searchTerm = this.courseWideSearchTerm;
        this.courseWideSearch?.onSearch();
    }

    prepareSidebarData() {
        this.sidebarConversations = this.courseOverviewService.mapConversationsToSidebarCardElements(this.conversationsOfUser);
        this.accordionConversationGroups = this.courseOverviewService.groupConversationsByChannelType(this.conversationsOfUser);
        this.updateSidebarData();
    }

    updateSidebarData() {
        this.sidebarData = {
            groupByCategory: true,
            sidebarType: 'conversation',
            storageId: 'conversation',
            groupedData: this.accordionConversationGroups,
            ungroupedData: this.sidebarConversations,
            showAccordionAddOption: true,
            showAccordionLeadingIcon: true,
        };
    }

    onConversationSelected(conversationId: number) {
        this.metisConversationService.setActiveConversation(conversationId);
    }

    toggleSidebar() {
        this.isCollapsed = !this.isCollapsed;
        this.courseOverviewService.setSidebarCollapseState('conversation', this.isCollapsed);
    }

    onAccordionPlusButtonPressed(chatType: string) {
        if (chatType === 'groupChats') {
            this.openCreateGroupChatDialog();
        } else if (chatType === 'directMessages') {
            this.openCreateOneToOneChatDialog();
        } else {
            this.openChannelOverviewDialog(chatType);
        }
    }

    openCreateGroupChatDialog() {
        const modalRef: NgbModalRef = this.modalService.open(GroupChatCreateDialogComponent, defaultFirstLayerDialogOptions);
        modalRef.componentInstance.course = this.course;
        modalRef.componentInstance.initialize();
        from(modalRef.result)
            .pipe(
                catchError(() => EMPTY),
                takeUntil(this.ngUnsubscribe),
            )
            .subscribe((chatPartners: UserPublicInfoDTO[]) => {
                this.metisConversationService.createGroupChat(chatPartners?.map((partner) => partner.login!)).subscribe({
                    complete: () => {
                        this.metisConversationService.forceRefresh().subscribe({
                            complete: () => {},
                        });
                        this.prepareSidebarData();
                    },
                });
            });
    }

    openCreateOneToOneChatDialog() {
        const modalRef: NgbModalRef = this.modalService.open(OneToOneChatCreateDialogComponent, defaultFirstLayerDialogOptions);
        modalRef.componentInstance.course = this.course;
        modalRef.componentInstance.initialize();
        from(modalRef.result)
            .pipe(
                catchError(() => EMPTY),
                takeUntil(this.ngUnsubscribe),
            )
            .subscribe((chatPartner: UserPublicInfoDTO) => {
                if (chatPartner?.login) {
                    this.metisConversationService.createOneToOneChat(chatPartner.login).subscribe({
                        complete: () => {
                            this.metisConversationService.forceRefresh().subscribe({
                                complete: () => {},
                            });
                            this.prepareSidebarData();
                        },
                    });
                }
            });
    }

    openChannelOverviewDialog(groupKey: string) {
        const subType = this.getChannelSubType(groupKey);
        const modalRef: NgbModalRef = this.modalService.open(ChannelsOverviewDialogComponent, defaultFirstLayerDialogOptions);
        modalRef.componentInstance.course = this.course;
        modalRef.componentInstance.createChannelFn = subType === ChannelSubType.GENERAL ? this.metisConversationService.createChannel : undefined;
        modalRef.componentInstance.channelSubType = subType;
        modalRef.componentInstance.initialize();
        from(modalRef.result)
            .pipe(
                catchError(() => EMPTY),
                takeUntil(this.ngUnsubscribe),
            )
            .subscribe((result) => {
                const [newActiveConversation, isModificationPerformed] = result;
                if (isModificationPerformed) {
                    this.metisConversationService.forceRefresh(!newActiveConversation, true).subscribe({
                        complete: () => {
                            if (newActiveConversation) {
                                this.metisConversationService.setActiveConversation(newActiveConversation);
                            }
                        },
                    });
                } else {
                    if (newActiveConversation) {
                        this.metisConversationService.setActiveConversation(newActiveConversation);
                    }
                }
                this.prepareSidebarData();
            });
    }

    getChannelSubType(groupKey: string) {
        if (groupKey === 'exerciseChannels') {
            return ChannelSubType.EXERCISE;
        }
        if (groupKey === 'generalChannels') {
            return ChannelSubType.GENERAL;
        }
        if (groupKey === 'lectureChannels') {
            return ChannelSubType.LECTURE;
        }
        if (groupKey === 'examChannels') {
            return ChannelSubType.EXAM;
        }
        return ChannelSubType.GENERAL;
    }

    getConversationDTO(conversationId: number): ConversationDTO {
        return this.conversationsOfUser.find((conversation) => conversation.id === conversationId)!;
    }

    collapseChannelSearch() {
        this.channelSearchCollapsed = !this.channelSearchCollapsed;
    }
}<|MERGE_RESOLUTION|>--- conflicted
+++ resolved
@@ -234,12 +234,8 @@
     }
 
     onSearch() {
-<<<<<<< HEAD
         this.metisConversationService.setActiveConversation(undefined);
-=======
-        this.activeConversation = undefined;
         this.updateQueryParameters();
->>>>>>> 1edba552
         this.courseWideSearchConfig.searchTerm = this.courseWideSearchTerm;
         this.courseWideSearch?.onSearch();
     }
