<<<<<<< HEAD
import { Component, EventEmitter, HostBinding, Input, OnDestroy, OnInit, Output, inject } from '@angular/core';
import { faChalkboardTeacher, faEllipsis, faUser, faUserCheck, faUserGear } from '@fortawesome/free-solid-svg-icons';
=======
import { Component, EventEmitter, HostBinding, Input, OnDestroy, OnInit, Output } from '@angular/core';
import { faEllipsis, faUser, faUserCheck, faUserGear, faUserGraduate } from '@fortawesome/free-solid-svg-icons';
>>>>>>> 6549075f
import { User } from 'app/core/user/user.model';
import { ConversationDTO } from 'app/entities/metis/conversation/conversation.model';
import { AccountService } from 'app/core/auth/account.service';
import { NgbModal, NgbModalRef } from '@ng-bootstrap/ng-bootstrap';
import { EMPTY, Observable, Subject, from, takeUntil } from 'rxjs';
import { Course } from 'app/entities/course.model';
import { canGrantChannelModeratorRole, canRemoveUsersFromConversation, canRevokeChannelModeratorRole } from 'app/shared/metis/conversations/conversation-permissions.utils';
import { defaultSecondLayerDialogOptions, getUserLabel } from 'app/overview/course-conversations/other/conversation.util';
import { ConversationUserDTO } from 'app/entities/metis/conversation/conversation-user-dto.model';
import { IconProp } from '@fortawesome/fontawesome-svg-core';
import { getAsChannelDTO, isChannelDTO } from 'app/entities/metis/conversation/channel.model';
import { TranslateService } from '@ngx-translate/core';
import { GenericConfirmationDialogComponent } from 'app/overview/course-conversations/dialogs/generic-confirmation-dialog/generic-confirmation-dialog.component';
import { onError } from 'app/shared/util/global.utils';
import { ChannelService } from 'app/shared/metis/conversations/channel.service';
import { AlertService } from 'app/core/util/alert.service';
import { HttpErrorResponse, HttpResponse } from '@angular/common/http';
import { getAsGroupChatDTO, isGroupChatDTO } from 'app/entities/metis/conversation/group-chat.model';
import { GroupChatService } from 'app/shared/metis/conversations/group-chat.service';
import { catchError } from 'rxjs/operators';
import { getBackgroundColorHue } from 'app/utils/color.utils';
import { getInitialsFromString } from 'app/utils/text.utils';

@Component({
    // eslint-disable-next-line @angular-eslint/component-selector
    selector: '[jhi-conversation-member-row]',
    templateUrl: './conversation-member-row.component.html',
    styleUrls: ['./conversation-member-row.component.scss'],
})
export class ConversationMemberRowComponent implements OnInit, OnDestroy {
    private accountService = inject(AccountService);
    private modalService = inject(NgbModal);
    private translateService = inject(TranslateService);
    private channelService = inject(ChannelService);
    private groupChatService = inject(GroupChatService);
    private alertService = inject(AlertService);

    private ngUnsubscribe = new Subject<void>();

    @Input()
    activeConversation: ConversationDTO;

    @Input()
    course: Course;

    @Output()
    changePerformed: EventEmitter<void> = new EventEmitter<void>();

    @Input()
    conversationMember: ConversationUserDTO;

    idOfLoggedInUser: number;

    @HostBinding('class.active')
    isCurrentUser = false;

    isCreator = false;

    canBeRemovedFromConversation = false;

    canBeGrantedChannelModeratorRole = false;

    canBeRevokedChannelModeratorRole = false;

    userLabel: string;
    userImageUrl: string | undefined;
    userDefaultPictureHue: string;
    userInitials: string;
    // icons
    userIcon: IconProp = faUser;
    userTooltip = '';

    faEllipsis = faEllipsis;
    faUserGear = faUserGear;

    isChannel = isChannelDTO;

    canGrantChannelModeratorRole = canGrantChannelModeratorRole;
    canRevokeChannelModeratorRole = canRevokeChannelModeratorRole;
    canRemoveUsersFromConversation = canRemoveUsersFromConversation;

    ngOnInit(): void {
        if (this.conversationMember && this.activeConversation) {
            this.accountService.identity().then((loggedInUser: User) => {
                this.idOfLoggedInUser = loggedInUser.id!;
                if (this.conversationMember.id === this.idOfLoggedInUser) {
                    this.isCurrentUser = true;
                }
                if (this.conversationMember.id === this.activeConversation?.creator?.id) {
                    this.isCreator = true;
                }

                this.userImageUrl = this.conversationMember.imageUrl;
                this.userLabel = getUserLabel(this.conversationMember);
                this.userInitials = getInitialsFromString(this.conversationMember.name ?? 'NA');
                this.userDefaultPictureHue = getBackgroundColorHue(this.conversationMember.id ? this.conversationMember.id.toString() : 'default');
                this.setUserAuthorityIconAndTooltip();
                // the creator of a channel can not be removed from the channel
                this.canBeRemovedFromConversation = !this.isCurrentUser && this.canRemoveUsersFromConversation(this.activeConversation);
                if (isChannelDTO(this.activeConversation)) {
                    // the creator of a channel can not be removed from the channel
                    this.canBeRemovedFromConversation = this.canBeRemovedFromConversation && !this.isCreator && !this.activeConversation.isCourseWide;
                    this.canBeGrantedChannelModeratorRole = this.canGrantChannelModeratorRole(this.activeConversation) && !this.conversationMember.isChannelModerator;
                    // the creator of a channel cannot be revoked the channel moderator role
                    this.canBeRevokedChannelModeratorRole =
                        this.canRevokeChannelModeratorRole(this.activeConversation) && !this.isCreator && !!this.conversationMember.isChannelModerator;
                }
            });
        }
    }

    ngOnDestroy() {
        this.ngUnsubscribe.next();
        this.ngUnsubscribe.complete();
    }

    openGrantChannelModeratorRoleDialog(event: MouseEvent) {
        event.stopPropagation();
        const channel = getAsChannelDTO(this.activeConversation);
        if (!channel) {
            return;
        }
        const translationKeys = {
            titleKey: 'artemisApp.dialogs.grantChannelModerator.title',
            questionKey: 'artemisApp.dialogs.grantChannelModerator.question',
            descriptionKey: 'artemisApp.dialogs.grantChannelModerator.description',
            confirmButtonKey: 'artemisApp.dialogs.grantChannelModerator.confirmButton',
        };
        const translationParams = {
            channelName: channel.name!,
            userName: this.userLabel,
        };
        const confirmedCallback = () => this.channelService.grantChannelModeratorRole(this.course.id!, channel.id!, [this.conversationMember.login!]);
        this.openConfirmationDialog(translationKeys, translationParams, confirmedCallback);
    }

    openRevokeChannelModeratorRoleDialog(event: MouseEvent) {
        event.stopPropagation();
        const channel = getAsChannelDTO(this.activeConversation);
        if (!channel) {
            return;
        }
        const translationKeys = {
            titleKey: 'artemisApp.dialogs.revokeChannelModerator.title',
            questionKey: 'artemisApp.dialogs.revokeChannelModerator.question',
            descriptionKey: 'artemisApp.dialogs.revokeChannelModerator.description',
            confirmButtonKey: 'artemisApp.dialogs.revokeChannelModerator.confirmButton',
        };
        const translationParams = {
            channelName: channel.name!,
            userName: this.userLabel,
        };
        const confirmedCallback = () => this.channelService.revokeChannelModeratorRole(this.course.id!, channel.id!, [this.conversationMember.login!]);
        this.openConfirmationDialog(translationKeys, translationParams, confirmedCallback);
    }

    openRemoveFromChannelDialog(event: MouseEvent) {
        event.stopPropagation();
        const channel = getAsChannelDTO(this.activeConversation);
        if (!channel) {
            return;
        }
        let translationKeys: { titleKey: string; questionKey: string; descriptionKey: string; confirmButtonKey: string };
        if (channel.isPublic) {
            translationKeys = {
                titleKey: 'artemisApp.dialogs.removeUserPublicChannel.title',
                questionKey: 'artemisApp.dialogs.removeUserPublicChannel.question',
                descriptionKey: 'artemisApp.dialogs.removeUserPublicChannel.warning',
                confirmButtonKey: 'artemisApp.dialogs.removeUserPublicChannel.remove',
            };
        } else {
            translationKeys = {
                titleKey: 'artemisApp.dialogs.removeUserPrivateChannel.title',
                questionKey: 'artemisApp.dialogs.removeUserPrivateChannel.question',
                descriptionKey: 'artemisApp.dialogs.removeUserPrivateChannel.warning',
                confirmButtonKey: 'artemisApp.dialogs.removeUserPrivateChannel.remove',
            };
        }

        const translationParams = {
            userName: this.userLabel,
            channelName: channel.name!,
        };
        const confirmedCallback = () => this.channelService.deregisterUsersFromChannel(this.course.id!, this.activeConversation.id!, [this.conversationMember.login!]);
        this.openConfirmationDialog(translationKeys, translationParams, confirmedCallback);
    }

    openRemoveFromGroupChatDialog(event: MouseEvent) {
        event.stopPropagation();
        const groupChat = getAsGroupChatDTO(this.activeConversation);
        if (!groupChat) {
            return;
        }
        const translationKeys = {
            titleKey: 'artemisApp.dialogs.removeUserGroupChat.title',
            questionKey: 'artemisApp.dialogs.removeUserGroupChat.question',
            descriptionKey: 'artemisApp.dialogs.removeUserGroupChat.warning',
            confirmButtonKey: 'artemisApp.dialogs.removeUserGroupChat.remove',
        };
        const translationParams = {
            userName: this.userLabel,
        };
        const confirmedCallback = () => this.groupChatService.removeUsersFromGroupChat(this.course.id!, this.activeConversation.id!, [this.conversationMember.login!]);
        this.openConfirmationDialog(translationKeys, translationParams, confirmedCallback);
    }

    private openConfirmationDialog(
        translationKeys: { titleKey: string; questionKey: string; descriptionKey: string; confirmButtonKey: string },
        translationParams: { [key: string]: string },
        confirmedCallback: () => Observable<HttpResponse<void>>,
    ) {
        const modalRef: NgbModalRef = this.modalService.open(GenericConfirmationDialogComponent, defaultSecondLayerDialogOptions);
        modalRef.componentInstance.translationParameters = translationParams;
        modalRef.componentInstance.translationKeys = translationKeys;
        modalRef.componentInstance.canBeUndone = true;
        modalRef.componentInstance.isDangerousAction = true;
        modalRef.componentInstance.initialize();

        from(modalRef.result)
            .pipe(
                catchError(() => EMPTY),
                takeUntil(this.ngUnsubscribe),
            )
            .subscribe(() => {
                confirmedCallback()
                    .pipe(takeUntil(this.ngUnsubscribe))
                    .subscribe({
                        next: () => {
                            this.changePerformed.emit();
                        },
                        error: (errorResponse: HttpErrorResponse) => onError(this.alertService, errorResponse),
                    });
            });
    }

    openRemoveFromConversationDialog(event: MouseEvent) {
        if (isChannelDTO(this.activeConversation)) {
            this.openRemoveFromChannelDialog(event);
        } else if (isGroupChatDTO(this.activeConversation)) {
            this.openRemoveFromGroupChatDialog(event);
        } else {
            throw new Error('Unsupported conversation type');
        }
    }

    setUserAuthorityIconAndTooltip(): void {
        const toolTipTranslationPath = 'artemisApp.metis.userAuthorityTooltips.';
        // highest authority is displayed
        if (this.conversationMember.isInstructor) {
            this.userIcon = faUserGraduate;
            this.userTooltip = this.translateService.instant(toolTipTranslationPath + 'instructor');
        } else if (this.conversationMember.isEditor || this.conversationMember.isTeachingAssistant) {
            this.userIcon = faUserCheck;
            this.userTooltip = this.translateService.instant(toolTipTranslationPath + 'tutor');
        } else {
            this.userIcon = faUser;
            this.userTooltip = this.translateService.instant(toolTipTranslationPath + 'student');
        }
    }
}<|MERGE_RESOLUTION|>--- conflicted
+++ resolved
@@ -1,10 +1,5 @@
-<<<<<<< HEAD
 import { Component, EventEmitter, HostBinding, Input, OnDestroy, OnInit, Output, inject } from '@angular/core';
-import { faChalkboardTeacher, faEllipsis, faUser, faUserCheck, faUserGear } from '@fortawesome/free-solid-svg-icons';
-=======
-import { Component, EventEmitter, HostBinding, Input, OnDestroy, OnInit, Output } from '@angular/core';
 import { faEllipsis, faUser, faUserCheck, faUserGear, faUserGraduate } from '@fortawesome/free-solid-svg-icons';
->>>>>>> 6549075f
 import { User } from 'app/core/user/user.model';
 import { ConversationDTO } from 'app/entities/metis/conversation/conversation.model';
 import { AccountService } from 'app/core/auth/account.service';
@@ -44,35 +39,23 @@
 
     private ngUnsubscribe = new Subject<void>();
 
-    @Input()
-    activeConversation: ConversationDTO;
-
-    @Input()
-    course: Course;
-
-    @Output()
-    changePerformed: EventEmitter<void> = new EventEmitter<void>();
-
-    @Input()
-    conversationMember: ConversationUserDTO;
+    @Input() activeConversation: ConversationDTO;
+    @Input() course: Course;
+    @Input() conversationMember: ConversationUserDTO;
+    @Output() changePerformed: EventEmitter<void> = new EventEmitter<void>();
+
+    @HostBinding('class.active') isCurrentUser = false;
 
     idOfLoggedInUser: number;
-
-    @HostBinding('class.active')
-    isCurrentUser = false;
-
     isCreator = false;
-
     canBeRemovedFromConversation = false;
-
     canBeGrantedChannelModeratorRole = false;
-
     canBeRevokedChannelModeratorRole = false;
-
     userLabel: string;
     userImageUrl: string | undefined;
     userDefaultPictureHue: string;
     userInitials: string;
+
     // icons
     userIcon: IconProp = faUser;
     userTooltip = '';
