import { Component, Input } from '@angular/core';
import { ChannelFormData, ChannelType } from 'app/overview/course-conversations/dialogs/channels-create-dialog/channel-form/channel-form.component';
import { Course } from 'app/entities/course.model';
import { ChannelDTO } from 'app/entities/metis/conversation/channel.model';
import { AbstractDialogComponent } from 'app/overview/course-conversations/dialogs/abstract-dialog.component';

@Component({
    selector: 'jhi-channels-create-dialog',
    templateUrl: './channels-create-dialog.component.html',
})
export class ChannelsCreateDialogComponent extends AbstractDialogComponent {
    @Input()
    course: Course;

    initialize() {
        super.initialize(['course']);
    }

    channelToCreate: ChannelDTO = new ChannelDTO();
    isPublicChannel = true;
    isAnnouncementChannel = false;
    isCourseWideChannel = false;

    onChannelTypeChanged($event: ChannelType) {
        this.isPublicChannel = $event === 'PUBLIC';
    }

    onIsAnnouncementChannelChanged($event: boolean) {
        this.isAnnouncementChannel = $event;
    }

    onIsCourseWideChannelChanged($event: boolean) {
        this.isCourseWideChannel = $event;
    }

    onFormSubmitted($event: ChannelFormData) {
        this.createChannel($event);
    }

    createChannel(formData: ChannelFormData) {
        const { name, description, isPublic, isAnnouncementChannel, isCourseWideChannel } = formData;
        this.channelToCreate.name = name ? name.trim() : undefined;
        this.channelToCreate.description = description ? description.trim() : undefined;
<<<<<<< HEAD
        this.channelToCreate.isPublic = isPublic;
        this.channelToCreate.isAnnouncementChannel = isAnnouncementChannel;
        this.channelToCreate.isCourseWide = isCourseWideChannel;
=======
        this.channelToCreate.isPublic = isPublic ?? false;
        this.channelToCreate.isAnnouncementChannel = isAnnouncementChannel ?? false;
>>>>>>> 327857d0
        this.close(this.channelToCreate);
    }
}<|MERGE_RESOLUTION|>--- conflicted
+++ resolved
@@ -41,14 +41,9 @@
         const { name, description, isPublic, isAnnouncementChannel, isCourseWideChannel } = formData;
         this.channelToCreate.name = name ? name.trim() : undefined;
         this.channelToCreate.description = description ? description.trim() : undefined;
-<<<<<<< HEAD
-        this.channelToCreate.isPublic = isPublic;
-        this.channelToCreate.isAnnouncementChannel = isAnnouncementChannel;
-        this.channelToCreate.isCourseWide = isCourseWideChannel;
-=======
         this.channelToCreate.isPublic = isPublic ?? false;
         this.channelToCreate.isAnnouncementChannel = isAnnouncementChannel ?? false;
->>>>>>> 327857d0
+        this.channelToCreate.isCourseWide = isCourseWideChannel ?? false;
         this.close(this.channelToCreate);
     }
 }