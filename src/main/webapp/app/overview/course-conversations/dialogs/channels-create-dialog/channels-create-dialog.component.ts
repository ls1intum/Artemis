import { Component, Input } from '@angular/core';
import { ChannelFormData, ChannelType } from 'app/overview/course-conversations/dialogs/channels-create-dialog/channel-form/channel-form.component';
import { Course } from 'app/entities/course.model';
import { ChannelDTO } from 'app/entities/metis/conversation/channel.model';
import { AbstractDialogComponent } from 'app/overview/course-conversations/dialogs/abstract-dialog.component';
import { TranslateDirective } from 'app/shared/language/translate.directive';
import { ChannelFormComponent } from './channel-form/channel-form.component';
import { ArtemisTranslatePipe } from 'app/shared/pipes/artemis-translate.pipe';

@Component({
    selector: 'jhi-channels-create-dialog',
    templateUrl: './channels-create-dialog.component.html',
    imports: [TranslateDirective, ChannelFormComponent, ArtemisTranslatePipe],
})
export class ChannelsCreateDialogComponent extends AbstractDialogComponent {
    @Input() course: Course;

    initialize() {
        super.initialize(['course']);
    }

    channelToCreate: ChannelDTO = new ChannelDTO();
    isPublicChannel = true;
    isAnnouncementChannel = false;
<<<<<<< HEAD
    isCourseWideChannel = false;
=======
>>>>>>> 43d00896

    onChannelTypeChanged($event: ChannelType) {
        this.isPublicChannel = $event === 'PUBLIC';
    }

    onIsAnnouncementChannelChanged($event: boolean) {
        this.isAnnouncementChannel = $event;
    }

    onIsCourseWideChannelChanged($event: boolean) {
        this.isCourseWideChannel = $event;
    }

    onFormSubmitted($event: ChannelFormData) {
        this.createChannel($event);
    }

    createChannel(formData: ChannelFormData) {
        const { name, description, isPublic, isAnnouncementChannel, isCourseWideChannel } = formData;
        this.channelToCreate.name = name ? name.trim() : undefined;
        this.channelToCreate.description = description ? description.trim() : undefined;
        this.channelToCreate.isPublic = isPublic ?? false;
        this.channelToCreate.isAnnouncementChannel = isAnnouncementChannel ?? false;
        this.channelToCreate.isCourseWide = isCourseWideChannel ?? false;
        this.close(this.channelToCreate);
    }
}<|MERGE_RESOLUTION|>--- conflicted
+++ resolved
@@ -22,10 +22,7 @@
     channelToCreate: ChannelDTO = new ChannelDTO();
     isPublicChannel = true;
     isAnnouncementChannel = false;
-<<<<<<< HEAD
     isCourseWideChannel = false;
-=======
->>>>>>> 43d00896
 
     onChannelTypeChanged($event: ChannelType) {
         this.isPublicChannel = $event === 'PUBLIC';
