--- conflicted
+++ resolved
@@ -95,7 +95,6 @@
                 <!-- list of all top level posts -->
                 <!-- answers are opened in the thread sidebar -->
                 @for (post of posts; track postsTrackByFn($index, post)) {
-<<<<<<< HEAD
                     <div class="pt-2">
                         <jhi-posting-thread
                             #postingThread
@@ -105,25 +104,11 @@
                             [post]="post"
                             [showAnswers]="false"
                             [readOnlyMode]="!!getAsChannel(post.conversation)?.isArchived"
-                            [isCourseMessagesPage]="true"
                             [isCommunicationPage]="true"
+                            [showChannelReference]="true"
                             (openThread)="setPostForThread($event)"
                         />
                     </div>
-=======
-                    <jhi-posting-thread
-                        #postingThread
-                        [lastReadDate]="post.conversation?.lastMessageDate"
-                        [hasChannelModerationRights]="!!getAsChannel(post.conversation)?.hasChannelModerationRights"
-                        [id]="'item-' + post.id"
-                        [post]="post"
-                        [showAnswers]="false"
-                        [readOnlyMode]="!!getAsChannel(post.conversation)?.isArchived"
-                        [isCommunicationPage]="true"
-                        [showChannelReference]="true"
-                        (openThread)="setPostForThread($event)"
-                    />
->>>>>>> 257eefc2
                 }
             </div>
         </div>
