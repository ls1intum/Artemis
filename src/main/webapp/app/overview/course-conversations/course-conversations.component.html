--- conflicted
+++ resolved
@@ -12,71 +12,13 @@
         <jhi-button [btnType]="ButtonType.SECONDARY" [icon]="faTimes" (onClick)="courseWideSearchTerm = ''" />
         <jhi-button id="search-submit" class="ms-1" [icon]="faSearch" (onClick)="onSearch()" />
     </div>
-<<<<<<< HEAD
-    @if (formGroup && isCodeOfConductAccepted) {
-        <form [formGroup]="formGroup">
-            <!-- filter and sort controls -->
-            <div class="row mx-1 my-2 justify-content-start">
-                <!-- sort dropdown -->
-                <div class="col-12 col-sm-5 col-md-auto order-lg-2" style="margin-left: 80px">
-                    <div class="row align-items-baseline justify-content-center">
-                        <div class="col-auto p-0" jhiTranslate="artemisApp.metis.overview.sortedByDate"></div>
-                        <div class="col-auto p-0 clickable" role="button" (click)="onChangeSortDir()">
-                            <fa-icon
-                                [icon]="sortingOrder === SortDirection.ASCENDING ? faLongArrowAltUp : faLongArrowAltDown"
-                                [ngbTooltip]="
-                                    sortingOrder === SortDirection.ASCENDING
-                                        ? ('artemisApp.metis.overview.sortAscending' | artemisTranslate)
-                                        : ('artemisApp.metis.overview.sortDescending' | artemisTranslate)
-                                "
-                            />
-                        </div>
-                    </div>
-                </div>
-                <!-- attribute filter -->
-                <div class="col-12 col-md-auto order-lg-1 d-flex align-items-center">
-                    <div class="row selection-prefix justify-content-center">
-                        <div class="col-auto p-0">
-                            <fa-icon [icon]="faFilter" />
-                        </div>
-                        <div class="col-auto p-0 ps-2">
-                            <input
-                                class="form-check-input"
-                                type="checkbox"
-                                formControlName="filterToUnresolved"
-                                name="filterToUnresolved"
-                                id="filterToUnresolved"
-                                (change)="onSelectContext()"
-                            />
-                            <label for="filterToUnresolved" class="p-0" jhiTranslate="artemisApp.metis.overview.filterToUnresolved"></label>
-                        </div>
-                        <div class="col-auto p-0 ps-2">
-                            <input class="form-check-input" type="checkbox" formControlName="filterToOwn" name="filterToOwn" id="filterToOwn" (change)="onSelectContext()" />
-                            <label for="filterToOwn" class="p-0" jhiTranslate="artemisApp.metis.overview.filterToOwn"></label>
-                        </div>
-                        <div class="col-auto p-0 ps-2">
-                            <input
-                                class="form-check-input"
-                                type="checkbox"
-                                formControlName="filterToAnsweredOrReacted"
-                                name="filterToAnsweredOrReacted"
-                                id="filterToAnsweredOrReacted"
-                                (change)="onSelectContext()"
-                            />
-                            <label for="filterToAnsweredOrReacted" class="p-0" jhiTranslate="artemisApp.metis.overview.filterToAnsweredOrReacted"></label>
-                        </div>
-                    </div>
-                </div>
-            </div>
-        </form>
-    }
-=======
->>>>>>> 13b0d502
     <!-- only display after isCodeOfConductAccepted is loaded and set to false -->
     @if (course && isCodeOfConductAccepted === false) {
         <div class="module-bg px-3 py-3">
             <jhi-course-conversations-code-of-conduct [course]="course!" />
-            <button id="acceptCodeOfConductButton" class="btn btn-primary" type="button" (click)="acceptCodeOfConduct()" jhiTranslate="artemisApp.codeOfConduct.accept"></button>
+            <button id="acceptCodeOfConductButton" class="btn btn-primary" type="button" (click)="acceptCodeOfConduct()">
+                {{ 'artemisApp.codeOfConduct.accept' | artemisTranslate }}
+            </button>
         </div>
     }
     @if (isCodeOfConductAccepted && isServiceSetUp && course) {
