--- conflicted
+++ resolved
@@ -1,59 +1,3 @@
-<<<<<<< HEAD
-<div class="conversation-list-entry" *ngIf="conversation" [class.active]="isActiveConversation" [class.muted]="conversation.isMuted">
-    <div>
-        <span class="conversation-name">
-            <ng-container *ngIf="conversationAsChannel">
-                <jhi-channel-icon
-                    [isPublic]="conversationAsChannel.isPublic!"
-                    [isArchived]="conversationAsChannel.isArchived!"
-                    [isAnnouncementChannel]="conversationAsChannel.isAnnouncementChannel!"
-                ></jhi-channel-icon>
-            </ng-container>
-            <ng-container *ngIf="getAsGroupChat(conversation) as groupChatDto">
-                <jhi-group-chat-icon></jhi-group-chat-icon>
-            </ng-container>
-            {{ conversationService.getConversationName(conversation) }}
-        </span>
-        <span [hidden]="!isConversationUnread">
-            <span class="badge bg-info">
-                {{ conversation.unreadMessagesCount }}
-            </span>
-        </span>
-    </div>
-    <div class="interaction" (click)="$event.stopPropagation()">
-        <div ngbDropdown container="body" class="d-inline-block">
-            <button class="btn btn-sm btn-outline-secondary dropdown-toggle sidebar-button" type="button" ngbDropdownToggle>
-                <fa-icon [icon]="faEllipsis" size="sm"></fa-icon>
-            </button>
-            <div ngbDropdownMenu>
-                <a *ngIf="conversationAsChannel?.subTypeReferenceId" class="sub-type-reference" ngbDropdownItem [routerLink]="channelSubTypeReferenceRouterLink">
-                    {{ channelSubTypeReferenceTranslationKey | artemisTranslate }}
-                </a>
-                <button class="setting" ngbDropdownItem (click)="openConversationDetailDialog($event)" *ngIf="!isOneToOneChat(conversation)">
-                    {{ 'artemisApp.conversationsLayout.conversationSelectionSideBar.sideBarSection.settings' | artemisTranslate }}
-                </button>
-                <button class="favorite" ngbDropdownItem (click)="onFavoriteClicked($event)">
-                    {{
-                        conversation.isFavorite
-                            ? ('artemisApp.conversationsLayout.conversationSelectionSideBar.sideBarSection.unfavorite' | artemisTranslate)
-                            : ('artemisApp.conversationsLayout.conversationSelectionSideBar.sideBarSection.favorite' | artemisTranslate)
-                    }}
-                </button>
-                <button class="mute" ngbDropdownItem (click)="onMuteClicked($event)">
-                    {{
-                        conversation.isMuted
-                            ? ('artemisApp.conversationsLayout.conversationSelectionSideBar.sideBarSection.unmute' | artemisTranslate)
-                            : ('artemisApp.conversationsLayout.conversationSelectionSideBar.sideBarSection.mute' | artemisTranslate)
-                    }}
-                </button>
-                <button class="hide" ngbDropdownItem (click)="onHiddenClicked($event)">
-                    {{
-                        conversation.isHidden
-                            ? ('artemisApp.conversationsLayout.conversationSelectionSideBar.sideBarSection.show' | artemisTranslate)
-                            : ('artemisApp.conversationsLayout.conversationSelectionSideBar.sideBarSection.hide' | artemisTranslate)
-                    }}
-                </button>
-=======
 @if (conversation) {
     <div class="conversation-list-entry" [class.active]="isActiveConversation">
         <div>
@@ -107,7 +51,6 @@
                         }}
                     </button>
                 </div>
->>>>>>> e9d9e6a4
             </div>
         </div>
     </div>
