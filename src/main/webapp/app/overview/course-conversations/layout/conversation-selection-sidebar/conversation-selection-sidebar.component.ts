--- conflicted
+++ resolved
@@ -196,7 +196,6 @@
         });
     }
 
-<<<<<<< HEAD
     private messagingForConversationTypeEnabled(conversation: ConversationDto) {
         if (isChannelDto(conversation)) {
             return !!this.course?.courseCommunicationConfiguration!.channelMessagingEnabled;
@@ -209,30 +208,6 @@
         }
     }
 
-    collectSections() {
-        if (this.sidebarSections) {
-            this.collapseToggles = this.sidebarSections.toArray();
-        }
-    }
-
-    collapseAll() {
-        this.collapseToggles.forEach((section) => {
-            if (!section.isCollapsed) {
-                section.toggleCollapsed();
-            }
-        });
-    }
-
-    expandAll() {
-        this.collapseToggles.forEach((section) => {
-            if (section.isCollapsed) {
-                section.toggleCollapsed();
-            }
-        });
-    }
-
-=======
->>>>>>> e29d6e78
     ngAfterViewInit(): void {
         // allows the conversation sidebar to be resized towards the right-hand side
         interact('.expanded-conversations')
