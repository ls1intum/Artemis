@if (course) {
    <div class="selection-sidebar">
        <div [hidden]="collapsed" class="expanded-conversations">
            <div class="card">
                <!-- header -->
                <div
                    class="card-header d-flex bg-primary text-white"
                    [ngbTooltip]="'artemisApp.conversationsLayout.conversationSelectionSideBar.hide' | artemisTranslate"
                    (click)="collapsed = true"
                >
                    <h3 class="card-title">
                        <fa-icon [icon]="faConversation"></fa-icon>
                        <span class="ms-2">{{ 'artemisApp.conversationsLayout.conversationSelectionSideBar.header' | artemisTranslate }}</span>
                    </h3>
                    <div class="col-auto">
                        <fa-icon [icon]="faChevronLeft"></fa-icon>
                    </div>
                </div>
<<<<<<< HEAD
            </div>
            <!-- body -->
            <div class="card-body">
                <div class="input-group border-0" [class.filter-active]="!!searchTerm">
                    <input
                        (input)="onSearchQueryInput($event)"
                        class="form-control border-start-0 border-end-0 border-top-0"
                        id="searchQuery"
                        type="text"
                        [placeholder]="'artemisApp.conversationsLayout.conversationSelectionSideBar.filterConversationPlaceholder' | artemisTranslate"
                    />
                    <span class="input-group-text border-start-0 border-end-0 border-top-0">
                        <span [hidden]="!searchTerm">({{ numberOfConversationsPassingFilter }})</span>
                        <fa-icon [icon]="faFilter" size="xs"></fa-icon>
                    </span>
                </div>
                <div class="scrollbar wrapper-scroll-y">
                    <!-- Starred -->
                    <jhi-conversation-sidebar-section
                        [label]="'artemisApp.conversationsLayout.conversationSelectionSideBar.favorites' | artemisTranslate"
                        [headerKey]="'favorites'"
                        [conversations]="displayedStarredConversations"
                        [activeConversation]="activeConversation"
                        [course]="course"
                        (conversationSelected)="onConversationSelected($event)"
                        (settingsDidChange)="onSettingsDidChange()"
                        (conversationIsFavoriteDidChange)="updateConversations()"
                        (conversationIsHiddenDidChange)="updateConversations()"
                        (conversationIsMutedDidChange)="updateConversations()"
                    >
                    </jhi-conversation-sidebar-section>
                    <!-- Channels -->
                    <jhi-conversation-sidebar-section
                        [searchTerm]="searchTerm"
                        [label]="'artemisApp.conversationsLayout.conversationSelectionSideBar.generalChannels' | artemisTranslate"
                        [headerKey]="'channels'"
                        [conversations]="displayedGeneralChannels"
                        [hideIfEmpty]="false"
                        [activeConversation]="activeConversation"
                        [course]="course"
                        (conversationSelected)="onConversationSelected($event)"
                        (settingsDidChange)="onSettingsDidChange()"
                        (conversationIsFavoriteDidChange)="updateConversations()"
                        (conversationIsHiddenDidChange)="updateConversations()"
                        (conversationIsMutedDidChange)="updateConversations()"
                    >
                        <ng-template>
                            <div *ngIf="isMessagingEnabled" ngbDropdown container="body" class="d-inline-block">
                                <button id="channelButton" class="btn btn-sm btn-outline-secondary dropdown-toggle sidebar-button" type="button" ngbDropdownToggle>
                                    <fa-icon [icon]="faPlus" size="sm"></fa-icon>
                                </button>
                                <div ngbDropdownMenu>
                                    <button id="channelOverview" ngbDropdownItem (click)="openChannelOverviewDialog($event, channelSubType.GENERAL)">
                                        {{ 'artemisApp.conversationsLayout.conversationSelectionSideBar.browseChannels' | artemisTranslate }}
                                    </button>
                                    <button id="createChannel" ngbDropdownItem (click)="openCreateChannelDialog($event)" *ngIf="canCreateChannel(course)">
                                        {{ 'artemisApp.conversationsLayout.conversationSelectionSideBar.createChannel' | artemisTranslate }}
                                    </button>
                                </div>
                            </div>
                        </ng-template>
                    </jhi-conversation-sidebar-section>
                    <!-- Exercise Channels -->
                    <jhi-conversation-sidebar-section
                        [searchTerm]="searchTerm"
                        [label]="'artemisApp.conversationsLayout.conversationSelectionSideBar.exerciseChannels' | artemisTranslate"
                        [headerKey]="'exerciseChannels'"
                        [conversations]="displayedExerciseChannels"
                        [activeConversation]="activeConversation"
                        [course]="course"
                        (conversationSelected)="onConversationSelected($event)"
                        (settingsDidChange)="onSettingsDidChange()"
                        (conversationIsFavoriteDidChange)="updateConversations()"
                        (conversationIsHiddenDidChange)="updateConversations()"
                        (conversationIsMutedDidChange)="updateConversations()"
                    >
                        <ng-template>
                            <div *ngIf="isMessagingEnabled" ngbDropdown container="body" class="d-inline-block">
                                <button id="exerciseChannelButton" class="btn btn-sm btn-outline-secondary dropdown-toggle sidebar-button" type="button" ngbDropdownToggle>
                                    <fa-icon [icon]="faPlus" size="sm"></fa-icon>
                                </button>
                                <div ngbDropdownMenu>
                                    <button id="exerciseChannelOverview" ngbDropdownItem (click)="openChannelOverviewDialog($event, channelSubType.EXERCISE)">
                                        {{ 'artemisApp.conversationsLayout.conversationSelectionSideBar.browseChannels' | artemisTranslate }}
                                    </button>
                                </div>
                            </div>
                        </ng-template>
                    </jhi-conversation-sidebar-section>
                    <!-- Lecture Channels -->
                    <jhi-conversation-sidebar-section
                        [searchTerm]="searchTerm"
                        [label]="'artemisApp.conversationsLayout.conversationSelectionSideBar.lectureChannels' | artemisTranslate"
                        [headerKey]="'lectureChannels'"
                        [conversations]="displayedLectureChannels"
                        [activeConversation]="activeConversation"
                        [course]="course"
                        (conversationSelected)="onConversationSelected($event)"
                        (settingsDidChange)="onSettingsDidChange()"
                        (conversationIsFavoriteDidChange)="updateConversations()"
                        (conversationIsHiddenDidChange)="updateConversations()"
                        (conversationIsMutedDidChange)="updateConversations()"
                    >
                        <ng-template>
                            <div *ngIf="isMessagingEnabled" ngbDropdown container="body" class="d-inline-block">
                                <button id="lectureChannelButton" class="btn btn-sm btn-outline-secondary dropdown-toggle sidebar-button" type="button" ngbDropdownToggle>
                                    <fa-icon [icon]="faPlus" size="sm"></fa-icon>
                                </button>
                                <div ngbDropdownMenu>
                                    <button id="lectureChannelOverview" ngbDropdownItem (click)="openChannelOverviewDialog($event, channelSubType.LECTURE)">
                                        {{ 'artemisApp.conversationsLayout.conversationSelectionSideBar.browseChannels' | artemisTranslate }}
                                    </button>
                                </div>
                            </div>
                        </ng-template>
                    </jhi-conversation-sidebar-section>
                    <!-- Exam Channels -->
                    <jhi-conversation-sidebar-section
                        [searchTerm]="searchTerm"
                        [label]="'artemisApp.conversationsLayout.conversationSelectionSideBar.examChannels' | artemisTranslate"
                        [headerKey]="'examChannels'"
                        [conversations]="displayedExamChannels"
                        [activeConversation]="activeConversation"
                        [course]="course"
                        (conversationSelected)="onConversationSelected($event)"
                        (settingsDidChange)="onSettingsDidChange()"
                        (conversationIsFavoriteDidChange)="updateConversations()"
                        (conversationIsHiddenDidChange)="updateConversations()"
                        (conversationIsMutedDidChange)="updateConversations()"
                    >
                        <ng-template>
                            <div *ngIf="isMessagingEnabled" ngbDropdown container="body" class="d-inline-block">
                                <button id="examChannelButton" class="btn btn-sm btn-outline-secondary dropdown-toggle sidebar-button" type="button" ngbDropdownToggle>
                                    <fa-icon [icon]="faPlus" size="sm"></fa-icon>
                                </button>
                                <div ngbDropdownMenu>
                                    <button id="examChannelOverview" ngbDropdownItem (click)="openChannelOverviewDialog($event, channelSubType.EXAM)">
                                        {{ 'artemisApp.conversationsLayout.conversationSelectionSideBar.browseChannels' | artemisTranslate }}
                                    </button>
                                </div>
                            </div>
                        </ng-template>
                    </jhi-conversation-sidebar-section>
                    <!-- Group Chats -->
                    <jhi-conversation-sidebar-section
                        *ngIf="isMessagingEnabled"
                        [searchTerm]="searchTerm"
                        [label]="'artemisApp.conversationsLayout.conversationSelectionSideBar.groupChats' | artemisTranslate"
                        [headerKey]="'groupChats'"
                        [conversations]="displayedGroupChats"
                        [hideIfEmpty]="false"
                        [activeConversation]="activeConversation"
                        [course]="course"
                        (conversationSelected)="onConversationSelected($event)"
                        (settingsDidChange)="onSettingsDidChange()"
                        (conversationIsFavoriteDidChange)="updateConversations()"
                        (conversationIsHiddenDidChange)="updateConversations()"
                        (conversationIsMutedDidChange)="updateConversations()"
                    >
                        <ng-template>
                            <div class="d-inline-block">
                                <button id="createGroupChat" class="btn btn-sm btn-outline-secondary sidebar-button" type="button" (click)="openCreateGroupChatDialog($event)">
                                    <fa-icon [icon]="faPlus" size="sm"></fa-icon>
                                </button>
                            </div>
                        </ng-template>
                    </jhi-conversation-sidebar-section>
                    <!-- Direct Messages -->
                    <jhi-conversation-sidebar-section
                        *ngIf="isMessagingEnabled"
                        [searchTerm]="searchTerm"
                        [label]="'artemisApp.conversationsLayout.conversationSelectionSideBar.oneToOneChats' | artemisTranslate"
                        [headerKey]="'directMessages'"
                        [conversations]="displayedOneToOneChats"
                        [hideIfEmpty]="false"
                        [activeConversation]="activeConversation"
                        [course]="course"
                        (conversationSelected)="onConversationSelected($event)"
                        (settingsDidChange)="onSettingsDidChange()"
                        (conversationIsFavoriteDidChange)="updateConversations()"
                        (conversationIsHiddenDidChange)="updateConversations()"
                        (conversationIsMutedDidChange)="updateConversations()"
                    >
                        <ng-template>
                            <div class="d-inline-block">
                                <button id="createOneToOne" class="btn btn-sm btn-outline-secondary sidebar-button" type="button" (click)="openCreateOneToOneChatDialog($event)">
                                    <fa-icon [icon]="faPlus" size="sm"></fa-icon>
                                </button>
                            </div>
                        </ng-template>
                    </jhi-conversation-sidebar-section>
=======
                <!-- body -->
                <div class="card-body">
                    <div class="input-group border-0" [class.filter-active]="!!searchTerm">
                        <input
                            (input)="onSearchQueryInput($event)"
                            class="form-control border-start-0 border-end-0 border-top-0"
                            id="searchQuery"
                            type="text"
                            [placeholder]="'artemisApp.conversationsLayout.conversationSelectionSideBar.filterConversationPlaceholder' | artemisTranslate"
                        />
                        <span class="input-group-text border-start-0 border-end-0 border-top-0">
                            <span [hidden]="!searchTerm">({{ numberOfConversationsPassingFilter }})</span>
                            <fa-icon [icon]="faFilter" size="xs"></fa-icon>
                        </span>
                    </div>
                    <div class="scrollbar wrapper-scroll-y">
                        <!-- Starred -->
                        <jhi-conversation-sidebar-section
                            [label]="'artemisApp.conversationsLayout.conversationSelectionSideBar.favorites' | artemisTranslate"
                            [headerKey]="'favorites'"
                            [conversations]="displayedStarredConversations"
                            [activeConversation]="activeConversation"
                            (conversationSelected)="onConversationSelected($event)"
                            [course]="course"
                            (settingsChanged)="onSettingsChanged()"
                            (conversationHiddenStatusChange)="onConversationHiddenStatusChange()"
                            (conversationFavoriteStatusChange)="onConversationFavoriteStatusChange()"
                        >
                        </jhi-conversation-sidebar-section>
                        <!-- Channels -->
                        <jhi-conversation-sidebar-section
                            [searchTerm]="searchTerm"
                            [label]="'artemisApp.conversationsLayout.conversationSelectionSideBar.generalChannels' | artemisTranslate"
                            [headerKey]="'channels'"
                            [conversations]="displayedGeneralChannels"
                            [hideIfEmpty]="false"
                            [activeConversation]="activeConversation"
                            (conversationSelected)="onConversationSelected($event)"
                            (settingsChanged)="onSettingsChanged()"
                            (conversationHiddenStatusChange)="onConversationHiddenStatusChange()"
                            (conversationFavoriteStatusChange)="onConversationFavoriteStatusChange()"
                            [course]="course"
                        >
                            <ng-template>
                                @if (isMessagingEnabled) {
                                    <div ngbDropdown container="body" class="d-inline-block">
                                        <button id="channelButton" class="btn btn-sm btn-outline-secondary dropdown-toggle sidebar-button" type="button" ngbDropdownToggle>
                                            <fa-icon [icon]="faPlus" size="sm"></fa-icon>
                                        </button>
                                        <div ngbDropdownMenu>
                                            <button id="channelOverview" ngbDropdownItem (click)="openChannelOverviewDialog($event, channelSubType.GENERAL)">
                                                {{ 'artemisApp.conversationsLayout.conversationSelectionSideBar.browseChannels' | artemisTranslate }}
                                            </button>
                                            @if (canCreateChannel(course)) {
                                                <button id="createChannel" ngbDropdownItem (click)="openCreateChannelDialog($event)">
                                                    {{ 'artemisApp.conversationsLayout.conversationSelectionSideBar.createChannel' | artemisTranslate }}
                                                </button>
                                            }
                                        </div>
                                    </div>
                                }
                            </ng-template>
                        </jhi-conversation-sidebar-section>
                        <!-- Exercise Channels -->
                        <jhi-conversation-sidebar-section
                            [searchTerm]="searchTerm"
                            [label]="'artemisApp.conversationsLayout.conversationSelectionSideBar.exerciseChannels' | artemisTranslate"
                            [headerKey]="'exerciseChannels'"
                            [conversations]="displayedExerciseChannels"
                            [activeConversation]="activeConversation"
                            (conversationSelected)="onConversationSelected($event)"
                            (settingsChanged)="onSettingsChanged()"
                            (conversationHiddenStatusChange)="onConversationHiddenStatusChange()"
                            (conversationFavoriteStatusChange)="onConversationFavoriteStatusChange()"
                            [course]="course"
                        >
                            <ng-template>
                                @if (isMessagingEnabled) {
                                    <div ngbDropdown container="body" class="d-inline-block">
                                        <button id="exerciseChannelButton" class="btn btn-sm btn-outline-secondary dropdown-toggle sidebar-button" type="button" ngbDropdownToggle>
                                            <fa-icon [icon]="faPlus" size="sm"></fa-icon>
                                        </button>
                                        <div ngbDropdownMenu>
                                            <button id="exerciseChannelOverview" ngbDropdownItem (click)="openChannelOverviewDialog($event, channelSubType.EXERCISE)">
                                                {{ 'artemisApp.conversationsLayout.conversationSelectionSideBar.browseChannels' | artemisTranslate }}
                                            </button>
                                        </div>
                                    </div>
                                }
                            </ng-template>
                        </jhi-conversation-sidebar-section>
                        <!-- Lecture Channels -->
                        <jhi-conversation-sidebar-section
                            [searchTerm]="searchTerm"
                            [label]="'artemisApp.conversationsLayout.conversationSelectionSideBar.lectureChannels' | artemisTranslate"
                            [headerKey]="'lectureChannels'"
                            [conversations]="displayedLectureChannels"
                            [activeConversation]="activeConversation"
                            (conversationSelected)="onConversationSelected($event)"
                            (settingsChanged)="onSettingsChanged()"
                            (conversationHiddenStatusChange)="onConversationHiddenStatusChange()"
                            (conversationFavoriteStatusChange)="onConversationFavoriteStatusChange()"
                            [course]="course"
                        >
                            <ng-template>
                                @if (isMessagingEnabled) {
                                    <div ngbDropdown container="body" class="d-inline-block">
                                        <button id="lectureChannelButton" class="btn btn-sm btn-outline-secondary dropdown-toggle sidebar-button" type="button" ngbDropdownToggle>
                                            <fa-icon [icon]="faPlus" size="sm"></fa-icon>
                                        </button>
                                        <div ngbDropdownMenu>
                                            <button id="lectureChannelOverview" ngbDropdownItem (click)="openChannelOverviewDialog($event, channelSubType.LECTURE)">
                                                {{ 'artemisApp.conversationsLayout.conversationSelectionSideBar.browseChannels' | artemisTranslate }}
                                            </button>
                                        </div>
                                    </div>
                                }
                            </ng-template>
                        </jhi-conversation-sidebar-section>
                        <!-- Exam Channels -->
                        <jhi-conversation-sidebar-section
                            [searchTerm]="searchTerm"
                            [label]="'artemisApp.conversationsLayout.conversationSelectionSideBar.examChannels' | artemisTranslate"
                            [headerKey]="'examChannels'"
                            [conversations]="displayedExamChannels"
                            [activeConversation]="activeConversation"
                            (conversationSelected)="onConversationSelected($event)"
                            (settingsChanged)="onSettingsChanged()"
                            (conversationHiddenStatusChange)="onConversationHiddenStatusChange()"
                            (conversationFavoriteStatusChange)="onConversationFavoriteStatusChange()"
                            [course]="course"
                        >
                            <ng-template>
                                @if (isMessagingEnabled) {
                                    <div ngbDropdown container="body" class="d-inline-block">
                                        <button id="examChannelButton" class="btn btn-sm btn-outline-secondary dropdown-toggle sidebar-button" type="button" ngbDropdownToggle>
                                            <fa-icon [icon]="faPlus" size="sm"></fa-icon>
                                        </button>
                                        <div ngbDropdownMenu>
                                            <button id="examChannelOverview" ngbDropdownItem (click)="openChannelOverviewDialog($event, channelSubType.EXAM)">
                                                {{ 'artemisApp.conversationsLayout.conversationSelectionSideBar.browseChannels' | artemisTranslate }}
                                            </button>
                                        </div>
                                    </div>
                                }
                            </ng-template>
                        </jhi-conversation-sidebar-section>
                        <!-- Group Chats -->
                        @if (isMessagingEnabled) {
                            <jhi-conversation-sidebar-section
                                [searchTerm]="searchTerm"
                                [label]="'artemisApp.conversationsLayout.conversationSelectionSideBar.groupChats' | artemisTranslate"
                                [headerKey]="'groupChats'"
                                [conversations]="displayedGroupChats"
                                [hideIfEmpty]="false"
                                [activeConversation]="activeConversation"
                                (conversationSelected)="onConversationSelected($event)"
                                (settingsChanged)="onSettingsChanged()"
                                (conversationHiddenStatusChange)="onConversationHiddenStatusChange()"
                                (conversationFavoriteStatusChange)="onConversationFavoriteStatusChange()"
                                [course]="course"
                            >
                                <ng-template>
                                    <div class="d-inline-block">
                                        <button
                                            id="createGroupChat"
                                            class="btn btn-sm btn-outline-secondary sidebar-button"
                                            type="button"
                                            (click)="openCreateGroupChatDialog($event)"
                                        >
                                            <fa-icon [icon]="faPlus" size="sm"></fa-icon>
                                        </button>
                                    </div>
                                </ng-template>
                            </jhi-conversation-sidebar-section>
                        }
                        <!-- Direct Messages -->
                        @if (isMessagingEnabled) {
                            <jhi-conversation-sidebar-section
                                [searchTerm]="searchTerm"
                                [label]="'artemisApp.conversationsLayout.conversationSelectionSideBar.oneToOneChats' | artemisTranslate"
                                [headerKey]="'directMessages'"
                                [conversations]="displayedOneToOneChats"
                                [hideIfEmpty]="false"
                                [activeConversation]="activeConversation"
                                (conversationSelected)="onConversationSelected($event)"
                                (settingsChanged)="onSettingsChanged()"
                                (conversationHiddenStatusChange)="onConversationHiddenStatusChange()"
                                (conversationFavoriteStatusChange)="onConversationFavoriteStatusChange()"
                                [course]="course"
                            >
                                <ng-template>
                                    <div class="d-inline-block">
                                        <button
                                            id="createOneToOne"
                                            class="btn btn-sm btn-outline-secondary sidebar-button"
                                            type="button"
                                            (click)="openCreateOneToOneChatDialog($event)"
                                        >
                                            <fa-icon [icon]="faPlus" size="sm"></fa-icon>
                                        </button>
                                    </div>
                                </ng-template>
                            </jhi-conversation-sidebar-section>
                        }
                    </div>
>>>>>>> e9d9e6a4
                </div>
                <!-- footer -->
                @if (course.courseInformationSharingMessagingCodeOfConduct) {
                    <button class="btn btn-primary" type="button" (click)="openCodeOfConduct()">
                        {{ 'artemisApp.codeOfConduct.title' | artemisTranslate }}
                    </button>
                }
            </div>
            <div class="draggable-right">
                <fa-icon [icon]="faGripLinesVertical"></fa-icon>
            </div>
        </div>
        <!-- collapsed conversations -->
        <div
            [hidden]="!collapsed"
            class="collapsed-conversations bg-primary text-white"
            (click)="collapsed = false"
            [ngbTooltip]="'artemisApp.conversationsLayout.conversationSelectionSideBar.show' | artemisTranslate"
        >
            <fa-icon class="expand-conversations-icon" [icon]="faChevronRight"></fa-icon>
            <span jhiTranslate="artemisApp.conversationsLayout.conversationSelectionSideBar.header">Conversation</span>
            <fa-icon class="fa-rotate-270" [icon]="faConversation"></fa-icon>
            <fa-icon class="expand-conversations-icon" [icon]="faChevronRight"></fa-icon>
        </div>
    </div>
}<|MERGE_RESOLUTION|>--- conflicted
+++ resolved
@@ -16,199 +16,6 @@
                         <fa-icon [icon]="faChevronLeft"></fa-icon>
                     </div>
                 </div>
-<<<<<<< HEAD
-            </div>
-            <!-- body -->
-            <div class="card-body">
-                <div class="input-group border-0" [class.filter-active]="!!searchTerm">
-                    <input
-                        (input)="onSearchQueryInput($event)"
-                        class="form-control border-start-0 border-end-0 border-top-0"
-                        id="searchQuery"
-                        type="text"
-                        [placeholder]="'artemisApp.conversationsLayout.conversationSelectionSideBar.filterConversationPlaceholder' | artemisTranslate"
-                    />
-                    <span class="input-group-text border-start-0 border-end-0 border-top-0">
-                        <span [hidden]="!searchTerm">({{ numberOfConversationsPassingFilter }})</span>
-                        <fa-icon [icon]="faFilter" size="xs"></fa-icon>
-                    </span>
-                </div>
-                <div class="scrollbar wrapper-scroll-y">
-                    <!-- Starred -->
-                    <jhi-conversation-sidebar-section
-                        [label]="'artemisApp.conversationsLayout.conversationSelectionSideBar.favorites' | artemisTranslate"
-                        [headerKey]="'favorites'"
-                        [conversations]="displayedStarredConversations"
-                        [activeConversation]="activeConversation"
-                        [course]="course"
-                        (conversationSelected)="onConversationSelected($event)"
-                        (settingsDidChange)="onSettingsDidChange()"
-                        (conversationIsFavoriteDidChange)="updateConversations()"
-                        (conversationIsHiddenDidChange)="updateConversations()"
-                        (conversationIsMutedDidChange)="updateConversations()"
-                    >
-                    </jhi-conversation-sidebar-section>
-                    <!-- Channels -->
-                    <jhi-conversation-sidebar-section
-                        [searchTerm]="searchTerm"
-                        [label]="'artemisApp.conversationsLayout.conversationSelectionSideBar.generalChannels' | artemisTranslate"
-                        [headerKey]="'channels'"
-                        [conversations]="displayedGeneralChannels"
-                        [hideIfEmpty]="false"
-                        [activeConversation]="activeConversation"
-                        [course]="course"
-                        (conversationSelected)="onConversationSelected($event)"
-                        (settingsDidChange)="onSettingsDidChange()"
-                        (conversationIsFavoriteDidChange)="updateConversations()"
-                        (conversationIsHiddenDidChange)="updateConversations()"
-                        (conversationIsMutedDidChange)="updateConversations()"
-                    >
-                        <ng-template>
-                            <div *ngIf="isMessagingEnabled" ngbDropdown container="body" class="d-inline-block">
-                                <button id="channelButton" class="btn btn-sm btn-outline-secondary dropdown-toggle sidebar-button" type="button" ngbDropdownToggle>
-                                    <fa-icon [icon]="faPlus" size="sm"></fa-icon>
-                                </button>
-                                <div ngbDropdownMenu>
-                                    <button id="channelOverview" ngbDropdownItem (click)="openChannelOverviewDialog($event, channelSubType.GENERAL)">
-                                        {{ 'artemisApp.conversationsLayout.conversationSelectionSideBar.browseChannels' | artemisTranslate }}
-                                    </button>
-                                    <button id="createChannel" ngbDropdownItem (click)="openCreateChannelDialog($event)" *ngIf="canCreateChannel(course)">
-                                        {{ 'artemisApp.conversationsLayout.conversationSelectionSideBar.createChannel' | artemisTranslate }}
-                                    </button>
-                                </div>
-                            </div>
-                        </ng-template>
-                    </jhi-conversation-sidebar-section>
-                    <!-- Exercise Channels -->
-                    <jhi-conversation-sidebar-section
-                        [searchTerm]="searchTerm"
-                        [label]="'artemisApp.conversationsLayout.conversationSelectionSideBar.exerciseChannels' | artemisTranslate"
-                        [headerKey]="'exerciseChannels'"
-                        [conversations]="displayedExerciseChannels"
-                        [activeConversation]="activeConversation"
-                        [course]="course"
-                        (conversationSelected)="onConversationSelected($event)"
-                        (settingsDidChange)="onSettingsDidChange()"
-                        (conversationIsFavoriteDidChange)="updateConversations()"
-                        (conversationIsHiddenDidChange)="updateConversations()"
-                        (conversationIsMutedDidChange)="updateConversations()"
-                    >
-                        <ng-template>
-                            <div *ngIf="isMessagingEnabled" ngbDropdown container="body" class="d-inline-block">
-                                <button id="exerciseChannelButton" class="btn btn-sm btn-outline-secondary dropdown-toggle sidebar-button" type="button" ngbDropdownToggle>
-                                    <fa-icon [icon]="faPlus" size="sm"></fa-icon>
-                                </button>
-                                <div ngbDropdownMenu>
-                                    <button id="exerciseChannelOverview" ngbDropdownItem (click)="openChannelOverviewDialog($event, channelSubType.EXERCISE)">
-                                        {{ 'artemisApp.conversationsLayout.conversationSelectionSideBar.browseChannels' | artemisTranslate }}
-                                    </button>
-                                </div>
-                            </div>
-                        </ng-template>
-                    </jhi-conversation-sidebar-section>
-                    <!-- Lecture Channels -->
-                    <jhi-conversation-sidebar-section
-                        [searchTerm]="searchTerm"
-                        [label]="'artemisApp.conversationsLayout.conversationSelectionSideBar.lectureChannels' | artemisTranslate"
-                        [headerKey]="'lectureChannels'"
-                        [conversations]="displayedLectureChannels"
-                        [activeConversation]="activeConversation"
-                        [course]="course"
-                        (conversationSelected)="onConversationSelected($event)"
-                        (settingsDidChange)="onSettingsDidChange()"
-                        (conversationIsFavoriteDidChange)="updateConversations()"
-                        (conversationIsHiddenDidChange)="updateConversations()"
-                        (conversationIsMutedDidChange)="updateConversations()"
-                    >
-                        <ng-template>
-                            <div *ngIf="isMessagingEnabled" ngbDropdown container="body" class="d-inline-block">
-                                <button id="lectureChannelButton" class="btn btn-sm btn-outline-secondary dropdown-toggle sidebar-button" type="button" ngbDropdownToggle>
-                                    <fa-icon [icon]="faPlus" size="sm"></fa-icon>
-                                </button>
-                                <div ngbDropdownMenu>
-                                    <button id="lectureChannelOverview" ngbDropdownItem (click)="openChannelOverviewDialog($event, channelSubType.LECTURE)">
-                                        {{ 'artemisApp.conversationsLayout.conversationSelectionSideBar.browseChannels' | artemisTranslate }}
-                                    </button>
-                                </div>
-                            </div>
-                        </ng-template>
-                    </jhi-conversation-sidebar-section>
-                    <!-- Exam Channels -->
-                    <jhi-conversation-sidebar-section
-                        [searchTerm]="searchTerm"
-                        [label]="'artemisApp.conversationsLayout.conversationSelectionSideBar.examChannels' | artemisTranslate"
-                        [headerKey]="'examChannels'"
-                        [conversations]="displayedExamChannels"
-                        [activeConversation]="activeConversation"
-                        [course]="course"
-                        (conversationSelected)="onConversationSelected($event)"
-                        (settingsDidChange)="onSettingsDidChange()"
-                        (conversationIsFavoriteDidChange)="updateConversations()"
-                        (conversationIsHiddenDidChange)="updateConversations()"
-                        (conversationIsMutedDidChange)="updateConversations()"
-                    >
-                        <ng-template>
-                            <div *ngIf="isMessagingEnabled" ngbDropdown container="body" class="d-inline-block">
-                                <button id="examChannelButton" class="btn btn-sm btn-outline-secondary dropdown-toggle sidebar-button" type="button" ngbDropdownToggle>
-                                    <fa-icon [icon]="faPlus" size="sm"></fa-icon>
-                                </button>
-                                <div ngbDropdownMenu>
-                                    <button id="examChannelOverview" ngbDropdownItem (click)="openChannelOverviewDialog($event, channelSubType.EXAM)">
-                                        {{ 'artemisApp.conversationsLayout.conversationSelectionSideBar.browseChannels' | artemisTranslate }}
-                                    </button>
-                                </div>
-                            </div>
-                        </ng-template>
-                    </jhi-conversation-sidebar-section>
-                    <!-- Group Chats -->
-                    <jhi-conversation-sidebar-section
-                        *ngIf="isMessagingEnabled"
-                        [searchTerm]="searchTerm"
-                        [label]="'artemisApp.conversationsLayout.conversationSelectionSideBar.groupChats' | artemisTranslate"
-                        [headerKey]="'groupChats'"
-                        [conversations]="displayedGroupChats"
-                        [hideIfEmpty]="false"
-                        [activeConversation]="activeConversation"
-                        [course]="course"
-                        (conversationSelected)="onConversationSelected($event)"
-                        (settingsDidChange)="onSettingsDidChange()"
-                        (conversationIsFavoriteDidChange)="updateConversations()"
-                        (conversationIsHiddenDidChange)="updateConversations()"
-                        (conversationIsMutedDidChange)="updateConversations()"
-                    >
-                        <ng-template>
-                            <div class="d-inline-block">
-                                <button id="createGroupChat" class="btn btn-sm btn-outline-secondary sidebar-button" type="button" (click)="openCreateGroupChatDialog($event)">
-                                    <fa-icon [icon]="faPlus" size="sm"></fa-icon>
-                                </button>
-                            </div>
-                        </ng-template>
-                    </jhi-conversation-sidebar-section>
-                    <!-- Direct Messages -->
-                    <jhi-conversation-sidebar-section
-                        *ngIf="isMessagingEnabled"
-                        [searchTerm]="searchTerm"
-                        [label]="'artemisApp.conversationsLayout.conversationSelectionSideBar.oneToOneChats' | artemisTranslate"
-                        [headerKey]="'directMessages'"
-                        [conversations]="displayedOneToOneChats"
-                        [hideIfEmpty]="false"
-                        [activeConversation]="activeConversation"
-                        [course]="course"
-                        (conversationSelected)="onConversationSelected($event)"
-                        (settingsDidChange)="onSettingsDidChange()"
-                        (conversationIsFavoriteDidChange)="updateConversations()"
-                        (conversationIsHiddenDidChange)="updateConversations()"
-                        (conversationIsMutedDidChange)="updateConversations()"
-                    >
-                        <ng-template>
-                            <div class="d-inline-block">
-                                <button id="createOneToOne" class="btn btn-sm btn-outline-secondary sidebar-button" type="button" (click)="openCreateOneToOneChatDialog($event)">
-                                    <fa-icon [icon]="faPlus" size="sm"></fa-icon>
-                                </button>
-                            </div>
-                        </ng-template>
-                    </jhi-conversation-sidebar-section>
-=======
                 <!-- body -->
                 <div class="card-body">
                     <div class="input-group border-0" [class.filter-active]="!!searchTerm">
@@ -415,7 +222,6 @@
                             </jhi-conversation-sidebar-section>
                         }
                     </div>
->>>>>>> e9d9e6a4
                 </div>
                 <!-- footer -->
                 @if (course.courseInformationSharingMessagingCodeOfConduct) {
