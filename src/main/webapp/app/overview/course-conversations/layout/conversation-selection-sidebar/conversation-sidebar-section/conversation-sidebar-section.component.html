<div class="sidebar-section mb-2" [hidden]="hide()">
    <!-- Todo: Do not hide when popover is open-->
    <div class="section-header" (click)="toggleCollapsed()" [attr.aria-expanded]="!isCollapsed">
        <div>
            <fa-icon size="xs" [icon]="faChevronRight" [rotate]="!isCollapsed ? 90 : undefined"></fa-icon>
            <span class="fw-bold">{{ label }}</span>
            <span [hidden]="!anyConversationUnread">
                <fa-icon [icon]="faMessage" class="text-info"></fa-icon>
            </span>
        </div>
        @if (sectionButtons) {
            <div (click)="$event.stopPropagation()">
                <ng-template [ngTemplateOutlet]="sectionButtons" [ngTemplateOutletContext]="{}"></ng-template>
            </div>
        }
    </div>
    <div [(ngbCollapse)]="isCollapsed">
<<<<<<< HEAD
        <ul class="conversation-list" *ngIf="isConversationListVisible">
            <li
                *ngFor="let conversation of visibleConversations; trackBy: conversationsTrackByFn"
                [conversation]="conversation"
                [activeConversation]="activeConversation"
                [course]="course"
                jhi-conversation-sidebar-entry
                (click)="conversationSelected.emit(conversation)"
                (settingsDidChange)="settingsDidChange.emit()"
                (conversationIsFavoriteDidChange)="conversationIsFavoriteDidChange.emit()"
                (conversationIsHiddenDidChange)="conversationIsHiddenDidChange.emit()"
                (conversationIsMutedDidChange)="conversationIsMutedDidChange.emit()"
            ></li>
            <li
                *ngFor="let conversation of mutedConversations; trackBy: conversationsTrackByFn"
                [conversation]="conversation"
                [activeConversation]="activeConversation"
                [course]="course"
                jhi-conversation-sidebar-entry
                (click)="conversationSelected.emit(conversation)"
                (settingsDidChange)="settingsDidChange.emit()"
                (conversationIsFavoriteDidChange)="conversationIsFavoriteDidChange.emit()"
                (conversationIsHiddenDidChange)="conversationIsHiddenDidChange.emit()"
                (conversationIsMutedDidChange)="conversationIsMutedDidChange.emit()"
            ></li>
            <ng-container *ngIf="isHiddenConversationListVisible">
                <li (click)="isHiddenConversationListPresented = !isHiddenConversationListPresented" class="hidden-conversation-divider text-center">
                    {{ hiddenConversations.length }}
                    {{
                        isHiddenConversationListPresented
                            ? ('artemisApp.conversationsLayout.conversationSelectionSideBar.sideBarSection.shown' | artemisTranslate)
                            : ('artemisApp.conversationsLayout.conversationSelectionSideBar.sideBarSection.hidden' | artemisTranslate)
                    }}
                    <span [hidden]="!anyHiddenConversationUnread">
                        <fa-icon [icon]="faMessage" class="text-info"></fa-icon>
                    </span>
                </li>
                <ng-container *ngIf="isHiddenConversationListPresented">
=======
        @if (visibleConversations.length > 0 || hiddenConversations.length > 0) {
            <ul class="conversation-list">
                @for (conversation of visibleConversations; track conversationsTrackByFn($index, conversation)) {
>>>>>>> e9d9e6a4
                    <li
                        [conversation]="conversation"
                        [activeConversation]="activeConversation"
                        [course]="course"
                        jhi-conversation-sidebar-entry
                        (click)="conversationSelected.emit(conversation)"
                        (settingsDidChange)="settingsDidChange.emit()"
                        (conversationIsFavoriteDidChange)="conversationIsFavoriteDidChange.emit()"
                        (conversationIsHiddenDidChange)="conversationIsHiddenDidChange.emit()"
                        (conversationIsMutedDidChange)="conversationIsMutedDidChange.emit()"
                    ></li>
                }
                @if (hiddenConversations && hiddenConversations.length > 0) {
                    <li (click)="showHiddenConversations = !showHiddenConversations" class="hidden-conversation-divider text-center">
                        {{ hiddenConversations.length }}
                        {{
                            showHiddenConversations
                                ? ('artemisApp.conversationsLayout.conversationSelectionSideBar.sideBarSection.shown' | artemisTranslate)
                                : ('artemisApp.conversationsLayout.conversationSelectionSideBar.sideBarSection.hidden' | artemisTranslate)
                        }}
                        <span [hidden]="!anyHiddenConversationUnread">
                            <fa-icon [icon]="faMessage" class="text-info"></fa-icon>
                        </span>
                    </li>
                    @if (showHiddenConversations) {
                        @for (conversation of hiddenConversations; track conversationsTrackByFn($index, conversation)) {
                            <li
                                [conversation]="conversation"
                                [activeConversation]="activeConversation"
                                [course]="course"
                                jhi-conversation-sidebar-entry
                                (click)="conversationSelected.emit(conversation)"
                                (settingsChanged)="settingsChanged.emit()"
                                (conversationFavoriteStatusChange)="conversationFavoriteStatusChange.emit()"
                                (conversationHiddenStatusChange)="conversationHiddenStatusChange.emit()"
                            ></li>
                        }
                    }
                }
            </ul>
        }
    </div>
</div><|MERGE_RESOLUTION|>--- conflicted
+++ resolved
@@ -15,60 +15,18 @@
         }
     </div>
     <div [(ngbCollapse)]="isCollapsed">
-<<<<<<< HEAD
-        <ul class="conversation-list" *ngIf="isConversationListVisible">
-            <li
-                *ngFor="let conversation of visibleConversations; trackBy: conversationsTrackByFn"
-                [conversation]="conversation"
-                [activeConversation]="activeConversation"
-                [course]="course"
-                jhi-conversation-sidebar-entry
-                (click)="conversationSelected.emit(conversation)"
-                (settingsDidChange)="settingsDidChange.emit()"
-                (conversationIsFavoriteDidChange)="conversationIsFavoriteDidChange.emit()"
-                (conversationIsHiddenDidChange)="conversationIsHiddenDidChange.emit()"
-                (conversationIsMutedDidChange)="conversationIsMutedDidChange.emit()"
-            ></li>
-            <li
-                *ngFor="let conversation of mutedConversations; trackBy: conversationsTrackByFn"
-                [conversation]="conversation"
-                [activeConversation]="activeConversation"
-                [course]="course"
-                jhi-conversation-sidebar-entry
-                (click)="conversationSelected.emit(conversation)"
-                (settingsDidChange)="settingsDidChange.emit()"
-                (conversationIsFavoriteDidChange)="conversationIsFavoriteDidChange.emit()"
-                (conversationIsHiddenDidChange)="conversationIsHiddenDidChange.emit()"
-                (conversationIsMutedDidChange)="conversationIsMutedDidChange.emit()"
-            ></li>
-            <ng-container *ngIf="isHiddenConversationListVisible">
-                <li (click)="isHiddenConversationListPresented = !isHiddenConversationListPresented" class="hidden-conversation-divider text-center">
-                    {{ hiddenConversations.length }}
-                    {{
-                        isHiddenConversationListPresented
-                            ? ('artemisApp.conversationsLayout.conversationSelectionSideBar.sideBarSection.shown' | artemisTranslate)
-                            : ('artemisApp.conversationsLayout.conversationSelectionSideBar.sideBarSection.hidden' | artemisTranslate)
-                    }}
-                    <span [hidden]="!anyHiddenConversationUnread">
-                        <fa-icon [icon]="faMessage" class="text-info"></fa-icon>
-                    </span>
-                </li>
-                <ng-container *ngIf="isHiddenConversationListPresented">
-=======
         @if (visibleConversations.length > 0 || hiddenConversations.length > 0) {
             <ul class="conversation-list">
                 @for (conversation of visibleConversations; track conversationsTrackByFn($index, conversation)) {
->>>>>>> e9d9e6a4
                     <li
                         [conversation]="conversation"
                         [activeConversation]="activeConversation"
                         [course]="course"
                         jhi-conversation-sidebar-entry
                         (click)="conversationSelected.emit(conversation)"
-                        (settingsDidChange)="settingsDidChange.emit()"
-                        (conversationIsFavoriteDidChange)="conversationIsFavoriteDidChange.emit()"
-                        (conversationIsHiddenDidChange)="conversationIsHiddenDidChange.emit()"
-                        (conversationIsMutedDidChange)="conversationIsMutedDidChange.emit()"
+                        (settingsChanged)="settingsChanged.emit()"
+                        (conversationFavoriteStatusChange)="conversationFavoriteStatusChange.emit()"
+                        (conversationHiddenStatusChange)="conversationHiddenStatusChange.emit()"
                     ></li>
                 }
                 @if (hiddenConversations && hiddenConversations.length > 0) {
