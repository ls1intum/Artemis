@if (course) {
    <div class="row p-3 justify-content-center conversation-messages">
        <div class="justify-content-center">
            <div class="row justify-content-center p-0">
                <!-- search bar -->
                @if (!searchbarCollapsed) {
                    <div class="input-group ps-0" [class.search-active]="!!searchText">
                        <span class="input-group-text">
                            <fa-icon [icon]="faSearch" size="sm" />
                            <span [hidden]="true" id="inputLabel">{{ 'artemisApp.conversationsLayout.conversationMessages.searchLabel' | artemisTranslate }}</span>
                        </span>
                        <input
                            id="searchInput"
                            aria-labelledby="inputLabel"
                            aria-describedby="searchResult"
                            #searchInput
                            (input)="onSearchQueryInput($event)"
                            class="form-control"
                            type="text"
                            placeholder="{{ 'artemisApp.conversationsLayout.conversationMessages.searchBarPlaceholder' | artemisTranslate }}"
                        />
                        @if (!!searchText) {
                            <button
                                class="btn btn-outline-secondary border-end-0 border-start-0"
                                type="button"
                                (click)="clearSearchInput()"
                                aria-labelledby="clearSearchLabel"
                                id="clearSearchButton"
                            >
                                <span id="clearSearchLabel" [hidden]="true">{{ 'artemisApp.conversationsLayout.conversationMessages.clearSearch' | artemisTranslate }}</span>
                                <fa-icon [icon]="faTimes" size="xs" />
                            </button>
                        }
                        <span class="input-group-text" [hidden]="!searchText" id="searchResult">
                            @switch (totalNumberOfPosts) {
                                @case (0) {
                                    <span>{{ 'artemisApp.conversationsLayout.conversationMessages.searchResultsNone' | artemisTranslate }}</span>
                                }
                                @case (1) {
                                    <span>{{ 'artemisApp.conversationsLayout.conversationMessages.searchResultsSingle' | artemisTranslate }}</span>
                                }
                                @default {
                                    <span>
                                        {{ 'artemisApp.conversationsLayout.conversationMessages.searchResultsMultiple' | artemisTranslate: { count: totalNumberOfPosts } }}</span
                                    >
                                }
                            }
                        </span>
                    </div>
                }
            </div>
            <div class="row mt-3">
                <!-- loading messages -->
                @if (isFetchingPosts) {
                    <div class="envelope">
                        <fa-icon size="3x" [icon]="faCircleNotch" animation="spin" />
                    </div>
                }
                <!-- no message exist -->
                @if (!isFetchingPosts && (totalNumberOfPosts === 0 || !_activeConversation)) {
                    <div class="envelope">
                        <fa-icon size="5x" [icon]="faEnvelope" />
                    </div>
                }
                <!-- list of messages -->
                <div
                    id="scrollableDiv"
                    #container
                    class="body-bg"
                    [class]="totalNumberOfPosts !== 0 ? 'posting-infinite-scroll-container' : ''"
                    infinite-scroll
                    [scrollWindow]="false"
                    (scrolledUp)="fetchNextPage()"
                >
                    <!-- list of all top level posts -->
                    <!-- answers are opened in the thread sidebar -->
                    @for (post of posts; track postsTrackByFn($index, post)) {
<<<<<<< HEAD
                        <div class="pt-2">
                            <jhi-posting-thread
                                #postingThread
                                [lastReadDate]="_activeConversation?.lastReadDate"
                                [hasChannelModerationRights]="!!getAsChannel(_activeConversation)?.hasChannelModerationRights"
                                [id]="'item-' + post.id"
                                [post]="post"
                                [showAnswers]="false"
                                [readOnlyMode]="!!getAsChannel(_activeConversation)?.isArchived"
                                [isCourseMessagesPage]="true"
                                (openThread)="setPostForThread($event)"
                            />
                        </div>
=======
                        <jhi-posting-thread
                            #postingThread
                            [lastReadDate]="_activeConversation?.lastReadDate"
                            [hasChannelModerationRights]="!!getAsChannel(_activeConversation)?.hasChannelModerationRights"
                            [id]="'item-' + post.id"
                            [post]="post"
                            [showAnswers]="false"
                            [readOnlyMode]="!!getAsChannel(_activeConversation)?.isArchived"
                            [isCommunicationPage]="true"
                            (openThread)="setPostForThread($event)"
                        />
>>>>>>> 257eefc2
                    }
                </div>
                @if (_activeConversation && newPost && canCreateNewMessageInConversation(_activeConversation)) {
                    <div>
                        @if (getAsChannel(_activeConversation)?.isAnnouncementChannel) {
                            <div class="pt-2">
                                <button class="btn btn-md btn-primary" (click)="createEditModal.open()">
                                    {{ 'artemisApp.metis.newAnnouncement' | artemisTranslate }}
                                </button>
                                <jhi-post-create-edit-modal
                                    #createEditModal
                                    [posting]="newPost!"
                                    [isCommunicationPage]="true"
                                    (onCreate)="createEmptyPost(); scrollToBottomOfMessages()"
                                />
                            </div>
                        } @else {
                            <jhi-message-inline-input class="message-input" [posting]="newPost!" (onCreate)="createEmptyPost(); scrollToBottomOfMessages()" />
                        }
                    </div>
                }
            </div>
        </div>
    </div>
}<|MERGE_RESOLUTION|>--- conflicted
+++ resolved
@@ -75,7 +75,6 @@
                     <!-- list of all top level posts -->
                     <!-- answers are opened in the thread sidebar -->
                     @for (post of posts; track postsTrackByFn($index, post)) {
-<<<<<<< HEAD
                         <div class="pt-2">
                             <jhi-posting-thread
                                 #postingThread
@@ -85,23 +84,10 @@
                                 [post]="post"
                                 [showAnswers]="false"
                                 [readOnlyMode]="!!getAsChannel(_activeConversation)?.isArchived"
-                                [isCourseMessagesPage]="true"
+                                [isCommunicationPage]="true"
                                 (openThread)="setPostForThread($event)"
                             />
                         </div>
-=======
-                        <jhi-posting-thread
-                            #postingThread
-                            [lastReadDate]="_activeConversation?.lastReadDate"
-                            [hasChannelModerationRights]="!!getAsChannel(_activeConversation)?.hasChannelModerationRights"
-                            [id]="'item-' + post.id"
-                            [post]="post"
-                            [showAnswers]="false"
-                            [readOnlyMode]="!!getAsChannel(_activeConversation)?.isArchived"
-                            [isCommunicationPage]="true"
-                            (openThread)="setPostForThread($event)"
-                        />
->>>>>>> 257eefc2
                     }
                 </div>
                 @if (_activeConversation && newPost && canCreateNewMessageInConversation(_activeConversation)) {
