@if (course) {
    <div class="justify-content-center conversation-messages">
        <div class="justify-content-center px-3">
            <!-- search bar -->
            @if (!searchbarCollapsed) {
                <div class="input-group channel-search" [class.search-active]="!!searchText">
                    <span class="input-group-text">
                        <fa-icon [icon]="faSearch" size="sm" />
                        <span [hidden]="true" id="inputLabel" jhiTranslate="artemisApp.conversationsLayout.conversationMessages.searchLabel"></span>
                    </span>
                    <input
                        id="searchInput"
                        aria-labelledby="inputLabel"
                        aria-describedby="searchResult"
                        #searchInput
                        (input)="onSearchQueryInput($event)"
                        class="form-control"
                        type="text"
                        placeholder="{{ 'artemisApp.conversationsLayout.conversationMessages.searchBarPlaceholder' | artemisTranslate }}"
                    />
                    @if (!!searchText) {
                        <button
                            class="btn btn-outline-secondary border-end-0 border-start-0"
                            type="button"
                            (click)="clearSearchInput()"
                            aria-labelledby="clearSearchLabel"
                            id="clearSearchButton"
                        >
                            <span id="clearSearchLabel" [hidden]="true" jhiTranslate="artemisApp.conversationsLayout.conversationMessages.clearSearch"></span>
                            <fa-icon [icon]="faTimes" size="xs" />
                        </button>
                    }
                    <span class="input-group-text" [hidden]="!searchText" id="searchResult">
                        @switch (totalNumberOfPosts) {
                            @case (0) {
                                <span jhiTranslate="artemisApp.conversationsLayout.conversationMessages.searchResultsNone"></span>
                            }
                            @case (1) {
                                <span jhiTranslate="artemisApp.conversationsLayout.conversationMessages.searchResultsSingle"></span>
                            }
<<<<<<< HEAD
                        </div>
                    }

                    @if (_activeConversation && newPost && canCreateNewMessageInConversation(_activeConversation) && isMobile) {
                        <div class="px-3">
                            @if (getAsChannel(_activeConversation)?.isAnnouncementChannel) {
                                <div class="pt-2">
                                    <button class="btn btn-md btn-primary" (click)="createEditModal.open()" jhiTranslate="artemisApp.metis.newAnnouncement"></button>
                                    <jhi-post-create-edit-modal #createEditModal [posting]="newPost!" [isCommunicationPage]="true" (onCreate)="handleNewMessageCreated()" />
                                </div>
                            } @else {
                                <jhi-message-inline-input class="message-input" [posting]="newPost!" (onCreate)="handleNewMessageCreated()" [course]="course" />
=======
                            @default {
                                <span
                                    jhiTranslate="artemisApp.conversationsLayout.conversationMessages.searchResultsMultiple"
                                    [translateValues]="{ count: totalNumberOfPosts }"
                                ></span>
>>>>>>> 8b3c4edd
                            }
                        }
                    </span>
                </div>
            }
        </div>
        <div class="channel-content">
            <!-- loading messages -->
            @if (isFetchingPosts) {
                <div class="envelope">
                    <fa-icon size="3x" [icon]="faCircleNotch" animation="spin" />
                </div>
            }
            <!-- no message exist -->
            @if (!isFetchingPosts && (posts.length === 0 || !_activeConversation)) {
                <div class="envelope">
                    <fa-icon size="5x" [icon]="faEnvelope" />
                </div>
            }
            <!-- list of messages -->
            <div
                id="scrollableDiv"
                #container
                [ngClass]="{
                    'posting-infinite-scroll-container': posts.length !== 0,
                    'content-height-dev': contentHeightDev,
                    'is-fetching-posts': isFetchingPosts,
                    'hide-input-full': isHiddenInputFull,
                    'hide-input': isHiddenInputWithCallToAction,
                }"
                infinite-scroll
                class="conversation-messages-message-list position-relative"
                [scrollWindow]="false"
                (scrolledUp)="fetchNextPage()"
            >
                <!-- list of all top level posts -->
                <!-- answers are opened in the thread sidebar -->
                @for (group of groupedPosts; track postsGroupTrackByFn($index, group)) {
                    <div class="message-group">
                        @for (post of group.posts; track postsTrackByFn($index, post)) {
                            <div class="post-item">
                                <jhi-posting-thread
                                    #postingThread
                                    [lastReadDate]="_activeConversation?.lastReadDate"
                                    [hasChannelModerationRights]="!!getAsChannel(_activeConversation)?.hasChannelModerationRights"
                                    [id]="'item-' + post.id"
                                    [post]="post"
                                    [showAnswers]="false"
                                    [readOnlyMode]="!!getAsChannel(_activeConversation)?.isArchived"
                                    [isCommunicationPage]="true"
                                    (openThread)="setPostForThread($event)"
                                    [isConsecutive]="post.isConsecutive || false"
                                    [forwardedPosts]="post.forwardedPosts || []"
                                    [forwardedAnswerPosts]="post.forwardedAnswerPosts || []"
                                    (onNavigateToPost)="onTriggerNavigateToPost($event)"
                                />
                            </div>
                        }
                    </div>
                }

                @if (_activeConversation && newPost && canCreateNewMessageInConversation(_activeConversation) && isMobile) {
                    <div class="px-3">
                        @if (getAsChannel(_activeConversation)?.isAnnouncementChannel) {
                            <div class="pt-2">
                                <button class="btn btn-md btn-primary" (click)="createEditModal.open()" jhiTranslate="artemisApp.metis.newAnnouncement"></button>
                                <jhi-post-create-edit-modal #createEditModal [posting]="newPost!" [isCommunicationPage]="true" (onCreate)="handleNewMessageCreated()" />
                            </div>
                        } @else {
                            <jhi-message-inline-input class="message-input" [posting]="newPost!" (onCreate)="handleNewMessageCreated()" [course]="course" />
                        }
                    </div>
                }
            </div>
            @if (_activeConversation && newPost && canCreateNewMessageInConversation(_activeConversation) && !isMobile) {
                <div class="d-none d-sm-block px-3">
                    @if (getAsChannel(_activeConversation)?.isAnnouncementChannel) {
                        <div class="pt-2">
                            <button class="btn btn-md btn-primary" (click)="createEditModal.open()" jhiTranslate="artemisApp.metis.newAnnouncement"></button>
                            <jhi-post-create-edit-modal #createEditModal [posting]="newPost!" [isCommunicationPage]="true" (onCreate)="handleNewMessageCreated()" />
                        </div>
                    } @else {
                        <jhi-message-inline-input class="message-input" [posting]="newPost!" (onCreate)="handleNewMessageCreated()" />
                    }
                </div>
            }
        </div>
    </div>
}<|MERGE_RESOLUTION|>--- conflicted
+++ resolved
@@ -38,26 +38,11 @@
                             @case (1) {
                                 <span jhiTranslate="artemisApp.conversationsLayout.conversationMessages.searchResultsSingle"></span>
                             }
-<<<<<<< HEAD
-                        </div>
-                    }
-
-                    @if (_activeConversation && newPost && canCreateNewMessageInConversation(_activeConversation) && isMobile) {
-                        <div class="px-3">
-                            @if (getAsChannel(_activeConversation)?.isAnnouncementChannel) {
-                                <div class="pt-2">
-                                    <button class="btn btn-md btn-primary" (click)="createEditModal.open()" jhiTranslate="artemisApp.metis.newAnnouncement"></button>
-                                    <jhi-post-create-edit-modal #createEditModal [posting]="newPost!" [isCommunicationPage]="true" (onCreate)="handleNewMessageCreated()" />
-                                </div>
-                            } @else {
-                                <jhi-message-inline-input class="message-input" [posting]="newPost!" (onCreate)="handleNewMessageCreated()" [course]="course" />
-=======
                             @default {
                                 <span
                                     jhiTranslate="artemisApp.conversationsLayout.conversationMessages.searchResultsMultiple"
                                     [translateValues]="{ count: totalNumberOfPosts }"
                                 ></span>
->>>>>>> 8b3c4edd
                             }
                         }
                     </span>
