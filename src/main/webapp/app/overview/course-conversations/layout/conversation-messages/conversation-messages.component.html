--- conflicted
+++ resolved
@@ -3,49 +3,6 @@
         <div class="justify-content-center">
             <div class="row justify-content-center p-0">
                 <!-- search bar -->
-<<<<<<< HEAD
-                <div class="input-group ps-0" [class.search-active]="!!searchText">
-                    <span class="input-group-text">
-                        <fa-icon [icon]="faSearch" size="sm" />
-                        <span [hidden]="true" id="inputLabel" jhiTranslate="artemisApp.conversationsLayout.conversationMessages.searchLabel"></span>
-                    </span>
-                    <input
-                        id="searchInput"
-                        aria-labelledby="inputLabel"
-                        aria-describedby="searchResult"
-                        #searchInput
-                        (input)="onSearchQueryInput($event)"
-                        class="form-control"
-                        type="text"
-                        placeholder="{{ 'artemisApp.conversationsLayout.conversationMessages.searchBarPlaceholder' | artemisTranslate }}"
-                    />
-                    @if (!!searchText) {
-                        <button
-                            class="btn btn-outline-secondary border-end-0 border-start-0"
-                            type="button"
-                            (click)="clearSearchInput()"
-                            aria-labelledby="clearSearchLabel"
-                            id="clearSearchButton"
-                        >
-                            <span id="clearSearchLabel" [hidden]="true" jhiTranslate="artemisApp.conversationsLayout.conversationMessages.clearSearch"></span>
-                            <fa-icon [icon]="faTimes" size="xs" />
-                        </button>
-                    }
-                    <span class="input-group-text" [hidden]="!searchText" id="searchResult">
-                        @switch (totalNumberOfPosts) {
-                            @case (0) {
-                                <span jhiTranslate="artemisApp.conversationsLayout.conversationMessages.searchResultsNone"></span>
-                            }
-                            @case (1) {
-                                <span jhiTranslate="artemisApp.conversationsLayout.conversationMessages.searchResultsSingle"></span>
-                            }
-                            @default {
-                                <span
-                                    jhiTranslate="artemisApp.conversationsLayout.conversationMessages.searchResultsMultiple"
-                                    [translateValues]="{ count: totalNumberOfPosts }"
-                                ></span>
-                            }
-=======
                 @if (!searchbarCollapsed) {
                     <div class="input-group ps-0" [class.search-active]="!!searchText">
                         <span class="input-group-text">
@@ -73,7 +30,6 @@
                                 <span id="clearSearchLabel" [hidden]="true">{{ 'artemisApp.conversationsLayout.conversationMessages.clearSearch' | artemisTranslate }}</span>
                                 <fa-icon [icon]="faTimes" size="xs" />
                             </button>
->>>>>>> bf3df411
                         }
                         <span class="input-group-text" [hidden]="!searchText" id="searchResult">
                             @switch (totalNumberOfPosts) {
@@ -136,7 +92,9 @@
                     <div>
                         @if (getAsChannel(_activeConversation)?.isAnnouncementChannel) {
                             <div class="pt-2">
-                                <button class="btn btn-md btn-primary" (click)="createEditModal.open()" jhiTranslate="artemisApp.metis.newAnnouncement"></button>
+                                <button class="btn btn-md btn-primary" (click)="createEditModal.open()">
+                                    {{ 'artemisApp.metis.newAnnouncement' | artemisTranslate }}
+                                </button>
                                 <jhi-post-create-edit-modal
                                     #createEditModal
                                     [posting]="newPost!"
