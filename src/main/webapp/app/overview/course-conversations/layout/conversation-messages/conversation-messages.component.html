@if (course) {
    <div class="row p-3 justify-content-center conversation-messages">
        <div class="justify-content-center">
            <div class="row justify-content-center p-0">
                <!-- search bar -->
                @if (!searchbarCollapsed) {
                    <div class="input-group ps-0" [class.search-active]="!!searchText">
                        <span class="input-group-text">
                            <fa-icon [icon]="faSearch" size="sm" />
                            <span [hidden]="true" id="inputLabel">{{ 'artemisApp.conversationsLayout.conversationMessages.searchLabel' | artemisTranslate }}</span>
                        </span>
                        <input
                            id="searchInput"
                            aria-labelledby="inputLabel"
                            aria-describedby="searchResult"
                            #searchInput
                            (input)="onSearchQueryInput($event)"
                            class="form-control"
                            type="text"
                            placeholder="{{ 'artemisApp.conversationsLayout.conversationMessages.searchBarPlaceholder' | artemisTranslate }}"
                        />
                        @if (!!searchText) {
                            <button
                                class="btn btn-outline-secondary border-end-0 border-start-0"
                                type="button"
                                (click)="clearSearchInput()"
                                aria-labelledby="clearSearchLabel"
                                id="clearSearchButton"
                            >
                                <span id="clearSearchLabel" [hidden]="true">{{ 'artemisApp.conversationsLayout.conversationMessages.clearSearch' | artemisTranslate }}</span>
                                <fa-icon [icon]="faTimes" size="xs" />
                            </button>
                        }
                        <span class="input-group-text" [hidden]="!searchText" id="searchResult">
                            @switch (totalNumberOfPosts) {
                                @case (0) {
                                    <span>{{ 'artemisApp.conversationsLayout.conversationMessages.searchResultsNone' | artemisTranslate }}</span>
                                }
                                @case (1) {
                                    <span>{{ 'artemisApp.conversationsLayout.conversationMessages.searchResultsSingle' | artemisTranslate }}</span>
                                }
                                @default {
                                    <span>{{ 'artemisApp.conversationsLayout.conversationMessages.searchResultsMultiple' | artemisTranslate: { count: totalNumberOfPosts } }}</span>
                                }
                            }
                        </span>
                    </div>
                }
            </div>
            <div class="row mt-3">
                <!-- loading messages -->
                @if (isFetchingPosts) {
                    <div class="envelope">
                        <fa-icon size="3x" [icon]="faCircleNotch" animation="spin" />
                    </div>
                }
                <!-- no message exist -->
                @if (!isFetchingPosts && (posts.length === 0 || !_activeConversation)) {
                    <div class="envelope">
                        <fa-icon size="5x" [icon]="faEnvelope" />
                    </div>
                }
                <!-- list of messages -->
                <div
                    id="scrollableDiv"
                    #container
<<<<<<< HEAD
                    class="{{ posts.length !== 0 ? 'posting-infinite-scroll-container' : '' }}"
=======
                    class="body-bg"
                    [ngClass]="{ 'posting-infinite-scroll-container': totalNumberOfPosts !== 0 }"
>>>>>>> bf3df411
                    infinite-scroll
                    [scrollWindow]="false"
                    (scrolledUp)="fetchNextPage()"
                >
                    <!-- list of all top level posts -->
                    <!-- answers are opened in the thread sidebar -->
                    @for (post of posts; track postsTrackByFn($index, post)) {
                        <div class="pt-2">
                            <jhi-posting-thread
                                #postingThread
                                [lastReadDate]="_activeConversation?.lastReadDate"
                                [hasChannelModerationRights]="!!getAsChannel(_activeConversation)?.hasChannelModerationRights"
                                [id]="'item-' + post.id"
                                [post]="post"
                                [showAnswers]="false"
                                [readOnlyMode]="!!getAsChannel(_activeConversation)?.isArchived"
                                [isCommunicationPage]="true"
                                (openThread)="setPostForThread($event)"
                            />
                        </div>
                    }
                </div>
                @if (_activeConversation && newPost && canCreateNewMessageInConversation(_activeConversation)) {
                    <div>
                        @if (getAsChannel(_activeConversation)?.isAnnouncementChannel) {
                            <div class="pt-2">
                                <button class="btn btn-md btn-primary" (click)="createEditModal.open()">
                                    {{ 'artemisApp.metis.newAnnouncement' | artemisTranslate }}
                                </button>
                                <jhi-post-create-edit-modal
                                    #createEditModal
                                    [posting]="newPost!"
                                    [isCommunicationPage]="true"
                                    (onCreate)="createEmptyPost(); scrollToBottomOfMessages()"
                                />
                            </div>
                        } @else {
                            <jhi-message-inline-input class="message-input" [posting]="newPost!" (onCreate)="createEmptyPost(); scrollToBottomOfMessages()" />
                        }
                    </div>
                }
            </div>
        </div>
    </div>
}<|MERGE_RESOLUTION|>--- conflicted
+++ resolved
@@ -64,12 +64,8 @@
                 <div
                     id="scrollableDiv"
                     #container
-<<<<<<< HEAD
-                    class="{{ posts.length !== 0 ? 'posting-infinite-scroll-container' : '' }}"
-=======
                     class="body-bg"
-                    [ngClass]="{ 'posting-infinite-scroll-container': totalNumberOfPosts !== 0 }"
->>>>>>> bf3df411
+                    [ngClass]="{ 'posting-infinite-scroll-container': posts.length !== 0 }"
                     infinite-scroll
                     [scrollWindow]="false"
                     (scrolledUp)="fetchNextPage()"
