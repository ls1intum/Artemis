--- conflicted
+++ resolved
@@ -96,14 +96,10 @@
                                         [isCommunicationPage]="true"
                                         (openThread)="setPostForThread($event)"
                                         [isConsecutive]="post.isConsecutive || false"
-<<<<<<< HEAD
                                         [forwardedPosts]="post.forwardedPosts || []"
                                         [forwardedAnswerPosts]="post.forwardedAnswerPosts || []"
                                         (onNavigateToPost)="onTriggerNavigateToPost($event)"
-                                    ></jhi-posting-thread>
-=======
                                     />
->>>>>>> acb1220b
                                 </div>
                             }
                         </div>
