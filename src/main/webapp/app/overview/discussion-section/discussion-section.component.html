<!-- expanded posts -->
@if (course) {
    <div class="h-100">
        @if (!collapsed) {
            <div class="postings-container expanded-discussion">
                <div class="draggable-left">
                    <fa-icon [icon]="faGripLinesVertical" />
                </div>
                <div class="card mb-3">
                    <!-- header -->
                    <div class="card-header text-white" [ngbTooltip]="'artemisApp.metis.communication.hide' | artemisTranslate" (click)="collapsed = true">
                        <div class="row flex-grow-1">
                            <div class="col">
                                <h5 class="mb-0 fw-medium" jhiTranslate="artemisApp.metis.communication.label"></h5>
                            </div>
                            <div class="col-auto">
                                <fa-icon [icon]="faChevronRight" />
                            </div>
                        </div>
                    </div>
                    <!-- body -->
                    @if (noChannelAvailable) {
                        <div class="card-body" jhiTranslate="artemisApp.metis.channel.noChannel"></div>
                    } @else {
                        <div class="card-body pt-0">
                            @if (currentPost !== undefined) {
                                <div class="my-2">
                                    <fa-icon [icon]="faArrowLeft" (click)="resetCurrentPost()" class="back-button me-2 clickable" />
<<<<<<< HEAD
                                    <span class="back-instruction" jhiTranslate="artemisApp.metis.post.showAllPosts"></span>
                                    <jhi-posting-thread [post]="currentPost" [showAnswers]="true" [id]="'item-' + currentPost?.id" [isCommunicationPage]="isCommunicationPage" />
=======
                                    <span class="back-instruction">{{ 'artemisApp.metis.post.showAllPosts' | artemisTranslate }}</span>
                                    <jhi-posting-thread [post]="currentPost" [showAnswers]="true" [id]="'item-' + currentPost?.id" [showChannelReference]="false" />
>>>>>>> a75e8cfa
                                </div>
                            } @else {
                                <div class="row ps-0">
                                    <!-- search bar -->
                                    <div class="input-group px-0 my-2">
                                        <input
                                            id="search"
                                            name="searchText"
                                            [(ngModel)]="searchText"
                                            class="form-control"
                                            (keyup.enter)="onSelectContext()"
                                            placeholder="{{ 'artemisApp.metis.discussionSection.searchBarDefault' | artemisTranslate }}"
                                        />
                                        <jhi-button [btnType]="ButtonType.SECONDARY" [icon]="faTimes" (onClick)="searchText = ''; onSelectContext()" />
                                        <jhi-button id="search-submit" class="ms-1" [icon]="faSearch" (onClick)="onSelectContext()" />
                                    </div>
                                </div>
                                <form [formGroup]="formGroup">
                                    <!-- filter and sort controls -->
                                    <div class="row justify-content-between">
                                        <!-- filter -->
                                        <div class="col-auto">
                                            <div class="row">
                                                <!-- attribute filter -->
                                                <div class="col-auto px-0 selection-prefix d-flex flex-wrap">
                                                    <fa-icon class="pe-2" [icon]="faFilter" />
                                                    <div class="form-group pe-2">
                                                        <input
                                                            class="form-check-input"
                                                            type="checkbox"
                                                            formControlName="filterToUnresolved"
                                                            name="filterToUnresolved"
                                                            id="filterToUnresolved"
                                                            (change)="onSelectContext()"
                                                        />
                                                        <label for="filterToUnresolved" class="p-0" jhiTranslate="artemisApp.metis.overview.filterToUnresolved"></label>
                                                    </div>
                                                    <div class="form-group pe-2">
                                                        <input
                                                            class="form-check-input"
                                                            type="checkbox"
                                                            formControlName="filterToOwn"
                                                            name="filterToOwn"
                                                            id="filterToOwn"
                                                            (change)="onSelectContext()"
                                                        />
                                                        <label for="filterToOwn" class="p-0" jhiTranslate="artemisApp.metis.overview.filterToOwn"></label>
                                                    </div>
                                                    <div class="form-group pe-2">
                                                        <input
                                                            class="form-check-input"
                                                            type="checkbox"
                                                            formControlName="filterToAnsweredOrReacted"
                                                            name="filterToAnsweredOrReacted"
                                                            id="filterToAnsweredOrReacted"
                                                            (change)="onSelectContext()"
                                                        />
                                                        <label
                                                            for="filterToAnsweredOrReacted"
                                                            class="p-0"
                                                            jhiTranslate="artemisApp.metis.overview.filterToAnsweredOrReacted"
                                                        ></label>
                                                    </div>
                                                </div>
                                            </div>
                                        </div>
                                        <!-- sort dropdown -->
                                        <div class="col-auto ps-0">
                                            <div class="row align-items-baseline">
                                                <div class="col-auto pe-1">
                                                    <span jhiTranslate="artemisApp.metis.discussionSection.sortByDate"></span>
                                                </div>
                                                @if (!currentSortDirection) {
                                                    <div class="col-auto p-0 clickable" (click)="onChangeSortDir()">
                                                        <fa-icon
                                                            [icon]="faLongArrowRight"
                                                            [ngbTooltip]="'artemisApp.metis.discussionSection.defaultSortCriterion' | artemisTranslate"
                                                        />
                                                    </div>
                                                }
                                                @if (currentSortDirection) {
                                                    <div class="col-auto p-0 clickable" (click)="onChangeSortDir()">
                                                        <fa-icon
                                                            [icon]="currentSortDirection === SortDirection.ASCENDING ? faLongArrowAltUp : faLongArrowAltDown"
                                                            [ngbTooltip]="
                                                                currentSortDirection === SortDirection.ASCENDING
                                                                    ? ('artemisApp.metis.overview.sortAscending' | artemisTranslate)
                                                                    : ('artemisApp.metis.overview.sortDescending' | artemisTranslate)
                                                            "
                                                        />
                                                    </div>
                                                }
                                            </div>
                                        </div>
                                    </div>
                                </form>
                                <div class="bold-line row mt-1 mb-2"></div>
                                <div #itemsContainer class="items-container" infinite-scroll [scrollWindow]="false" (scrolledUp)="fetchNextPage()">
                                    @for (post of posts; track post.id) {
                                        <jhi-posting-thread
                                            #postingThread
                                            [id]="'item-' + post.id"
                                            class="item"
                                            [post]="post"
                                            [showAnswers]="posts.length === 1"
                                            [showChannelReference]="false"
                                            [isCommunicationPage]="false"
                                        />
                                    }
                                </div>
                            }
                            <!-- loading posts -->
                            @if (isLoading) {
                                <div class="post-result-information row mt-2">
                                    <div class="col-12" jhiTranslate="artemisApp.metis.discussionSection.loadingMessages"></div>
                                </div>
                            }
                            <!-- no posts -->
                            @if (!isLoading && posts.length === 0) {
                                <div class="post-result-information row mt-2">
                                    <div class="col-12" jhiTranslate="artemisApp.metis.discussionSection.noMessages"></div>
                                </div>
                            }
                            <!-- new post button -->
                            @if (createdPost && !isLoading && !channel.isArchived) {
                                <div class="row mt-2">
                                    <div class="col-12">
                                        <button id="new-post" class="btn btn-sm btn-primary" (click)="toggleSendMessage()">
                                            @if (!shouldSendMessage) {
                                                <fa-icon [icon]="faPlus" />
                                            }
                                            @if (shouldSendMessage) {
                                                <fa-icon [icon]="faTimes" />
                                            }
                                            @if (!shouldSendMessage) {
                                                <span class="d-none d-md-inline" jhiTranslate="artemisApp.metis.newMessage"></span>
                                            }
                                            @if (shouldSendMessage) {
                                                <span class="d-none d-md-inline" jhiTranslate="artemisApp.metis.collapseNewMessage"></span>
                                            }
                                        </button>
                                        @if (shouldSendMessage) {
                                            <jhi-message-inline-input class="message-input" [posting]="createdPost" (onCreate)="createEmptyPost()" />
                                        }
                                    </div>
                                </div>
                            }
                        </div>
                    }
                </div>
            </div>
        } @else {
            <div class="postings-container collapsed-discussion text-white" (click)="collapsed = false" [ngbTooltip]="'artemisApp.metis.communication.show' | artemisTranslate">
                <fa-icon class="expand-postings-icon" [icon]="faChevronLeft" />
                <span class="h5" jhiTranslate="artemisApp.metis.communication.label"></span>
                <fa-icon class="expand-postings-icon" [icon]="faChevronLeft" />
            </div>
        }
        <!-- collapsed posts -->
    </div>
}<|MERGE_RESOLUTION|>--- conflicted
+++ resolved
@@ -20,19 +20,16 @@
                     </div>
                     <!-- body -->
                     @if (noChannelAvailable) {
-                        <div class="card-body" jhiTranslate="artemisApp.metis.channel.noChannel"></div>
+                        <div class="card-body">
+                            {{ 'artemisApp.metis.channel.noChannel' | artemisTranslate }}
+                        </div>
                     } @else {
                         <div class="card-body pt-0">
                             @if (currentPost !== undefined) {
                                 <div class="my-2">
                                     <fa-icon [icon]="faArrowLeft" (click)="resetCurrentPost()" class="back-button me-2 clickable" />
-<<<<<<< HEAD
-                                    <span class="back-instruction" jhiTranslate="artemisApp.metis.post.showAllPosts"></span>
-                                    <jhi-posting-thread [post]="currentPost" [showAnswers]="true" [id]="'item-' + currentPost?.id" [isCommunicationPage]="isCommunicationPage" />
-=======
                                     <span class="back-instruction">{{ 'artemisApp.metis.post.showAllPosts' | artemisTranslate }}</span>
                                     <jhi-posting-thread [post]="currentPost" [showAnswers]="true" [id]="'item-' + currentPost?.id" [showChannelReference]="false" />
->>>>>>> a75e8cfa
                                 </div>
                             } @else {
                                 <div class="row ps-0">
@@ -68,7 +65,7 @@
                                                             id="filterToUnresolved"
                                                             (change)="onSelectContext()"
                                                         />
-                                                        <label for="filterToUnresolved" class="p-0" jhiTranslate="artemisApp.metis.overview.filterToUnresolved"></label>
+                                                        <label for="filterToUnresolved" class="p-0">{{ 'artemisApp.metis.overview.filterToUnresolved' | artemisTranslate }}</label>
                                                     </div>
                                                     <div class="form-group pe-2">
                                                         <input
@@ -79,7 +76,7 @@
                                                             id="filterToOwn"
                                                             (change)="onSelectContext()"
                                                         />
-                                                        <label for="filterToOwn" class="p-0" jhiTranslate="artemisApp.metis.overview.filterToOwn"></label>
+                                                        <label for="filterToOwn" class="p-0">{{ 'artemisApp.metis.overview.filterToOwn' | artemisTranslate }}</label>
                                                     </div>
                                                     <div class="form-group pe-2">
                                                         <input
@@ -90,11 +87,9 @@
                                                             id="filterToAnsweredOrReacted"
                                                             (change)="onSelectContext()"
                                                         />
-                                                        <label
-                                                            for="filterToAnsweredOrReacted"
-                                                            class="p-0"
-                                                            jhiTranslate="artemisApp.metis.overview.filterToAnsweredOrReacted"
-                                                        ></label>
+                                                        <label for="filterToAnsweredOrReacted" class="p-0">{{
+                                                            'artemisApp.metis.overview.filterToAnsweredOrReacted' | artemisTranslate
+                                                        }}</label>
                                                     </div>
                                                 </div>
                                             </div>
@@ -103,7 +98,7 @@
                                         <div class="col-auto ps-0">
                                             <div class="row align-items-baseline">
                                                 <div class="col-auto pe-1">
-                                                    <span jhiTranslate="artemisApp.metis.discussionSection.sortByDate"></span>
+                                                    <span>{{ 'artemisApp.metis.discussionSection.sortByDate' | artemisTranslate }}</span>
                                                 </div>
                                                 @if (!currentSortDirection) {
                                                     <div class="col-auto p-0 clickable" (click)="onChangeSortDir()">
@@ -147,13 +142,13 @@
                             <!-- loading posts -->
                             @if (isLoading) {
                                 <div class="post-result-information row mt-2">
-                                    <div class="col-12" jhiTranslate="artemisApp.metis.discussionSection.loadingMessages"></div>
+                                    <div class="col-12">{{ 'artemisApp.metis.discussionSection.loadingMessages' | artemisTranslate }}</div>
                                 </div>
                             }
                             <!-- no posts -->
                             @if (!isLoading && posts.length === 0) {
                                 <div class="post-result-information row mt-2">
-                                    <div class="col-12" jhiTranslate="artemisApp.metis.discussionSection.noMessages"></div>
+                                    <div class="col-12">{{ 'artemisApp.metis.discussionSection.noMessages' | artemisTranslate }}</div>
                                 </div>
                             }
                             <!-- new post button -->
@@ -168,10 +163,10 @@
                                                 <fa-icon [icon]="faTimes" />
                                             }
                                             @if (!shouldSendMessage) {
-                                                <span class="d-none d-md-inline" jhiTranslate="artemisApp.metis.newMessage"></span>
+                                                <span class="d-none d-md-inline">{{ 'artemisApp.metis.newMessage' | artemisTranslate }}</span>
                                             }
                                             @if (shouldSendMessage) {
-                                                <span class="d-none d-md-inline" jhiTranslate="artemisApp.metis.collapseNewMessage"></span>
+                                                <span class="d-none d-md-inline">{{ 'artemisApp.metis.collapseNewMessage' | artemisTranslate }}</span>
                                             }
                                         </button>
                                         @if (shouldSendMessage) {
