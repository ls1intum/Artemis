import { AfterViewInit, Component, Input, OnDestroy, OnInit, ViewChild } from '@angular/core';
import interact from 'interactjs';
import { Exercise } from 'app/entities/exercise.model';
import { Lecture } from 'app/entities/lecture.model';
import { DisplayPriority, PageType, SortDirection, VOTE_EMOJI_ID } from 'app/shared/metis/metis.util';
import { ActivatedRoute, Params, Router } from '@angular/router';
import { combineLatest, map } from 'rxjs';
import { MetisService } from 'app/shared/metis/metis.service';
import { Post } from 'app/entities/metis/post.model';
import { Reaction } from 'app/entities/metis/reaction.model';
import { PostCreateEditModalComponent } from 'app/shared/metis/posting-create-edit-modal/post-create-edit-modal/post-create-edit-modal.component';
import { CourseManagementService } from 'app/course/manage/course-management.service';
import { faArrowLeft, faChevronLeft, faChevronRight, faGripLinesVertical, faLongArrowRight } from '@fortawesome/free-solid-svg-icons';
import { CourseDiscussionDirective } from 'app/shared/metis/course-discussion.directive';
import { FormBuilder } from '@angular/forms';

@Component({
    selector: 'jhi-discussion-section',
    templateUrl: './discussion-section.component.html',
    styleUrls: ['./discussion-section.component.scss'],
    providers: [MetisService],
})
export class DiscussionSectionComponent extends CourseDiscussionDirective implements OnInit, AfterViewInit, OnDestroy {
    @Input() exercise?: Exercise;
    @Input() lecture?: Lecture;
    @ViewChild(PostCreateEditModalComponent) postCreateEditModal?: PostCreateEditModalComponent;
    collapsed = false;
    currentPostId?: number;
    currentPost?: Post;
    readonly pageType = PageType.PAGE_SECTION;

    // Icons
    faChevronRight = faChevronRight;
    faChevronLeft = faChevronLeft;
    faGripLinesVertical = faGripLinesVertical;
    faArrowLeft = faArrowLeft;
    faLongArrowRight = faLongArrowRight;

    constructor(
        protected metisService: MetisService,
        private activatedRoute: ActivatedRoute,
        private courseManagementService: CourseManagementService,
        private router: Router,
        private formBuilder: FormBuilder,
    ) {
        super(metisService);
    }

    /**
     * on initialization: initializes the metis service, fetches the posts for the exercise or lecture the discussion section is placed at,
     * creates the subscription to posts to stay updated on any changes of posts in this course
     */
    ngOnInit(): void {
        this.paramSubscription = combineLatest({
            params: this.activatedRoute.params,
            queryParams: this.activatedRoute.queryParams,
        }).subscribe((routeParams: { params: Params; queryParams: Params }) => {
<<<<<<< HEAD
            const { params, queryParams } = routeParams;
            const courseId = params.courseId;
            this.currentPostId = +queryParams.postId;
            this.courseManagementService.findOneForDashboard(courseId).subscribe((res: HttpResponse<Course>) => {
                if (res.body !== undefined) {
                    this.course = res.body!;
                    this.metisService.setCourse(this.course!);
                    this.metisService.setPageType(this.pageType);
                    this.metisService.getFilteredPosts({
                        exerciseIds: this.exercise?.id !== undefined ? [this.exercise.id] : undefined,
                        lectureIds: this.lecture?.id !== undefined ? [this.lecture.id] : undefined,
                    });
                    this.createEmptyPost();
                    this.resetFormGroup();
                }
=======
            this.currentPostId = +routeParams.queryParams.postId;
            this.course = this.exercise?.course ?? this.lecture?.course;
            this.metisService.setCourse(this.course);
            this.metisService.setPageType(this.pageType);
            this.metisService.getFilteredPosts({
                exerciseId: this.exercise?.id,
                lectureId: this.lecture?.id,
>>>>>>> 7682da33
            });
            this.createEmptyPost();
            this.resetFormGroup();
        });
        this.postsSubscription = this.metisService.posts.pipe(map((posts: Post[]) => posts.sort(this.sectionSortFn))).subscribe((posts: Post[]) => {
            this.posts = posts;
            this.isLoading = false;
            if (this.currentPostId && this.posts.length > 0) {
                this.currentPost = this.posts.find((post) => post.id === this.currentPostId);
            }
        });
    }

    /**
     * on leaving the page, the modal should be closed
     */
    ngOnDestroy(): void {
        super.onDestroy();
        this.postCreateEditModal?.modalRef?.close();
    }

    /**
     * on changing the sort direction via icon, the metis service is invoked to deliver the posts for the currently set context,
     * sorted on the backend
     */
    onChangeSortDir(): void {
        switch (this.currentSortDirection) {
            case undefined: {
                this.currentSortDirection = SortDirection.ASCENDING;
                break;
            }
            case SortDirection.ASCENDING: {
                this.currentSortDirection = SortDirection.DESCENDING;
                break;
            }
            default: {
                this.currentSortDirection = undefined;
                break;
            }
        }
        this.posts.sort(this.sectionSortFn);
    }

    /**
     * sorts posts by following criteria
     * 1. criterion: displayPriority is PINNED -> pinned posts come first
     * 2. criterion: displayPriority is ARCHIVED  -> archived posts come last
     * -- in between pinned and archived posts --
     * 3. criterion (optional): creationDate - if activated by user through the sort arrow -> most recent comes at the end (chronologically from top to bottom)
     * 4. criterion: if 3'rd criterion was not activated by the user, vote-emoji count -> posts with more vote-emoji counts comes first
     * 5. criterion: most recent posts comes at the end (chronologically from top to bottom)
     * @return Post[] sorted array of posts
     */
    sectionSortFn = (postA: Post, postB: Post): number => {
        // 1st criterion
        if (postA.displayPriority === DisplayPriority.PINNED && postB.displayPriority !== DisplayPriority.PINNED) {
            return -1;
        }
        if (postA.displayPriority !== DisplayPriority.PINNED && postB.displayPriority === DisplayPriority.PINNED) {
            return 1;
        }

        // 2nd criterion
        if (postA.displayPriority === DisplayPriority.ARCHIVED && postB.displayPriority !== DisplayPriority.ARCHIVED) {
            return 1;
        }
        if (postA.displayPriority !== DisplayPriority.ARCHIVED && postB.displayPriority === DisplayPriority.ARCHIVED) {
            return -1;
        }

        // 3rd criterion
        if (this.currentSortDirection) {
            const comparison = this.sortByDate(postA, postB, this.currentSortDirection);
            if (comparison !== 0) {
                return comparison;
            }
        }

        // 4th criterion
        const postAVoteEmojiCount = postA.reactions?.filter((reaction: Reaction) => reaction.emojiId === VOTE_EMOJI_ID).length ?? 0;
        const postBVoteEmojiCount = postB.reactions?.filter((reaction: Reaction) => reaction.emojiId === VOTE_EMOJI_ID).length ?? 0;
        if (postAVoteEmojiCount > postBVoteEmojiCount) {
            return -1;
        }
        if (postAVoteEmojiCount < postBVoteEmojiCount) {
            return 1;
        }

        // 5th criterion
        return this.sortByDate(postA, postB, SortDirection.ASCENDING);
    };

    /**
     * invoke metis service to create an empty default post that is needed on initialization of a modal to create a post,
     * this empty post has either exercise or lecture set as context, depending on if this component holds an exercise or a lecture reference
     */
    createEmptyPost(): void {
        this.createdPost = this.metisService.createEmptyPostForContext(undefined, this.exercise, this.lecture);
    }

    /**
     * defines a function that returns the post id as unique identifier,
     * by this means, Angular determines which post in the collection of posts has to be reloaded/destroyed on changes
     */
    postsTrackByFn = (index: number, post: Post): number => post.id!;

    /**
     * makes discussion section expandable by configuring 'interact'
     */
    ngAfterViewInit(): void {
        interact('.expanded-discussion')
            .resizable({
                edges: { left: '.draggable-left', right: false, bottom: false, top: false },
                modifiers: [
                    // Set maximum width
                    interact.modifiers!.restrictSize({
                        min: { width: 375, height: 0 },
                        max: { width: 600, height: 4000 },
                    }),
                ],
                inertia: true,
            })
            .on('resizestart', function (event: any) {
                event.target.classList.add('card-resizable');
            })
            .on('resizeend', function (event: any) {
                event.target.classList.remove('card-resizable');
            })
            .on('resizemove', function (event: any) {
                const target = event.target;
                target.style.width = event.rect.width + 'px';
            });
    }

    /**
     * sets the filter options after receiving user input
     */
    setFilterAndSort(): void {
        this.currentPostContextFilter = {
            courseId: undefined,
            exerciseIds: this.exercise?.id ? [this.exercise.id] : undefined,
            lectureIds: this.lecture?.id ? [this.lecture.id] : undefined,
            searchText: this.searchText,
            filterToUnresolved: this.formGroup.get('filterToUnresolved')?.value,
            filterToOwn: this.formGroup.get('filterToOwn')?.value,
            filterToAnsweredOrReacted: this.formGroup.get('filterToAnsweredOrReacted')?.value,
        };
    }

    resetCurrentPost() {
        this.currentPost = undefined;
        this.currentPostId = undefined;
        this.router.navigate([], {
            queryParams: {
                postId: this.currentPostId,
            },
            queryParamsHandling: 'merge',
        });
    }

    /**
     * by default, the form group fields are set to show all posts of the current exercise or lecture
     */
    resetFormGroup(): void {
        this.formGroup = this.formBuilder.group({
            exerciseId: this.exercise?.id,
            lectureId: this.lecture?.id,
            filterToUnresolved: false,
            filterToOwn: false,
            filterToAnsweredOrReacted: false,
        });
    }

    /**
     * helper method which returns the order which posts must be listed
     * @param postA     first post to compare
     * @param postB     second post to compare
     * @param sortDirection ascending or descending
     * @return number   the order which posts must be listed
     */
    sortByDate = (postA: Post, postB: Post, sortDirection: SortDirection): number => {
        if (Number(postA.creationDate) > Number(postB.creationDate)) {
            return sortDirection === SortDirection.DESCENDING ? -1 : 1;
        }
        if (Number(postA.creationDate) < Number(postB.creationDate)) {
            return sortDirection === SortDirection.DESCENDING ? 1 : -1;
        }
        return 0;
    };
}<|MERGE_RESOLUTION|>--- conflicted
+++ resolved
@@ -55,31 +55,13 @@
             params: this.activatedRoute.params,
             queryParams: this.activatedRoute.queryParams,
         }).subscribe((routeParams: { params: Params; queryParams: Params }) => {
-<<<<<<< HEAD
-            const { params, queryParams } = routeParams;
-            const courseId = params.courseId;
-            this.currentPostId = +queryParams.postId;
-            this.courseManagementService.findOneForDashboard(courseId).subscribe((res: HttpResponse<Course>) => {
-                if (res.body !== undefined) {
-                    this.course = res.body!;
-                    this.metisService.setCourse(this.course!);
-                    this.metisService.setPageType(this.pageType);
-                    this.metisService.getFilteredPosts({
-                        exerciseIds: this.exercise?.id !== undefined ? [this.exercise.id] : undefined,
-                        lectureIds: this.lecture?.id !== undefined ? [this.lecture.id] : undefined,
-                    });
-                    this.createEmptyPost();
-                    this.resetFormGroup();
-                }
-=======
             this.currentPostId = +routeParams.queryParams.postId;
             this.course = this.exercise?.course ?? this.lecture?.course;
             this.metisService.setCourse(this.course);
             this.metisService.setPageType(this.pageType);
             this.metisService.getFilteredPosts({
-                exerciseId: this.exercise?.id,
-                lectureId: this.lecture?.id,
->>>>>>> 7682da33
+                exerciseIds: this.exercise?.id !== undefined ? [this.exercise.id] : undefined,
+                lectureIds: this.lecture?.id !== undefined ? [this.lecture.id] : undefined,
             });
             this.createEmptyPost();
             this.resetFormGroup();
