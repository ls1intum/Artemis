--- conflicted
+++ resolved
@@ -3,10 +3,7 @@
 import { Exercise } from 'app/entities/exercise.model';
 import { Lecture } from 'app/entities/lecture.model';
 import { DisplayPriority, PageType, SortDirection, VOTE_EMOJI_ID } from 'app/shared/metis/metis.util';
-<<<<<<< HEAD
 import { Course, CourseInformationSharingConfiguration } from 'app/entities/course.model';
-=======
->>>>>>> b81dd9db
 import { ActivatedRoute, Params, Router } from '@angular/router';
 import { combineLatest, map } from 'rxjs';
 import { MetisService } from 'app/shared/metis/metis.service';
@@ -14,10 +11,7 @@
 import { Reaction } from 'app/entities/metis/reaction.model';
 import { PostCreateEditModalComponent } from 'app/shared/metis/posting-create-edit-modal/post-create-edit-modal/post-create-edit-modal.component';
 import { CourseManagementService } from 'app/course/manage/course-management.service';
-<<<<<<< HEAD
 import { HttpErrorResponse, HttpResponse } from '@angular/common/http';
-=======
->>>>>>> b81dd9db
 import { faArrowLeft, faChevronLeft, faChevronRight, faGripLinesVertical, faLongArrowRight } from '@fortawesome/free-solid-svg-icons';
 import { CourseDiscussionDirective } from 'app/shared/metis/course-discussion.directive';
 import { FormBuilder } from '@angular/forms';
@@ -71,29 +65,11 @@
             params: this.activatedRoute.params,
             queryParams: this.activatedRoute.queryParams,
         }).subscribe((routeParams: { params: Params; queryParams: Params }) => {
-<<<<<<< HEAD
-            const { params, queryParams } = routeParams;
-            const courseId = params.courseId;
-            this.currentPostId = +queryParams.postId;
-            this.courseManagementService.findOneForDashboard(courseId).subscribe((res: HttpResponse<Course>) => {
-                if (res.body !== undefined) {
-                    this.course = res.body!;
-                    this.metisService.setCourse(this.course!);
-                    this.metisService.setPageType(this.pageType);
-                    this.setChannel(courseId);
-                    this.createEmptyPost();
-                    this.resetFormGroup();
-                }
-=======
             this.currentPostId = +routeParams.queryParams.postId;
             this.course = this.exercise?.course ?? this.lecture?.course;
             this.metisService.setCourse(this.course);
             this.metisService.setPageType(this.pageType);
-            this.metisService.getFilteredPosts({
-                exerciseId: this.exercise?.id,
-                lectureId: this.lecture?.id,
->>>>>>> b81dd9db
-            });
+            this.setChannel(routeParams.params.courseId);
             this.createEmptyPost();
             this.resetFormGroup();
         });
