--- conflicted
+++ resolved
@@ -2,12 +2,7 @@
 import interact from 'interactjs';
 import { Exercise } from 'app/entities/exercise.model';
 import { Lecture } from 'app/entities/lecture.model';
-<<<<<<< HEAD
-import { DisplayPriority, PageType, SortDirection, VOTE_EMOJI_ID } from 'app/shared/metis/metis.util';
-=======
 import { DisplayPriority, PageType, PostSortCriterion, SortDirection, VOTE_EMOJI_ID } from 'app/shared/metis/metis.util';
-import { CourseInformationSharingConfiguration } from 'app/entities/course.model';
->>>>>>> bb5048f6
 import { ActivatedRoute, Params, Router } from '@angular/router';
 import { Subject, combineLatest, map, takeUntil } from 'rxjs';
 import { MetisService } from 'app/shared/metis/metis.service';
@@ -192,25 +187,10 @@
                         return;
                     }
 
-<<<<<<< HEAD
-                    const contextFilter = { conversationId: this.channel.id };
                     const channelDTO = new ChannelDTO();
                     channelDTO.isCourseWide = true;
                     channelDTO.id = this.channel.id;
-                    this.metisService.getFilteredPosts(contextFilter, true, channelDTO);
-=======
-                    if (this.channel?.id) {
-                        const channelDTO = new ChannelDTO();
-                        channelDTO.isCourseWide = true;
-                        this.metisService.getFilteredPosts(this.currentPostContextFilter, true, channelDTO);
-                    } else {
-                        const contextFilter = {
-                            exerciseIds: this.exercise?.id ? [this.exercise.id] : undefined,
-                            lectureIds: this.lecture?.id ? [this.lecture.id] : undefined,
-                        };
-                        this.metisService.getFilteredPosts(contextFilter);
-                    }
->>>>>>> bb5048f6
+                    this.metisService.getFilteredPosts(this.currentPostContextFilter, true, channelDTO);
 
                     this.createEmptyPost();
                     this.resetFormGroup();
