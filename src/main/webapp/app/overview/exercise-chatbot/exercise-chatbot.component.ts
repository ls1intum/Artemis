import { Component, OnDestroy } from '@angular/core';
import { faCommentDots } from '@fortawesome/free-solid-svg-icons';
import { MatDialog, MatDialogRef } from '@angular/material/dialog';
import { ChatbotPopupComponent } from './chatbot-popup/chatbot-popup.component';
import { ExerciseChatWidgetComponent } from 'app/overview/exercise-chatbot/exercise-chatwidget/exercise-chat-widget.component';
import { IrisMessageStore } from 'app/iris/message-store.service';
import { Overlay } from '@angular/cdk/overlay';

@Component({
    selector: 'jhi-exercise-chatbot',
    templateUrl: './exercise-chatbot.component.html',
    styleUrls: ['./exercise-chatbot.component.scss'],
})
export class ExerciseChatbotComponent implements OnDestroy {
    public chatAccepted = 'false';
    public buttonDisabled = false;
    dialogRef: MatDialogRef<ExerciseChatWidgetComponent> | null = null;
    chatOpen = false;
    // Icons
    faCommentDots = faCommentDots;

<<<<<<< HEAD
    constructor(private dialog: MatDialog, private overlay: Overlay, private messageStore: IrisMessageStore) {}
=======
    constructor(public dialog: MatDialog, private overlay: Overlay) {}
>>>>>>> b47b0b73

    ngOnDestroy() {
        if (this.dialogRef) {
            this.dialogRef.close();
        }
    }

    handleButtonClick() {
        if (this.chatOpen && this.dialogRef) {
            this.dialogRef!.close();
            this.chatOpen = false;
        } else if (this.chatAccepted === 'true') {
            this.openChat();
        } else {
            this.openDialog();
        }
    }

    openDialog() {
        const dialogRef = this.dialog.open(ChatbotPopupComponent, {});

        dialogRef.afterClosed().subscribe((result) => {
            this.chatAccepted = result;
            if (this.chatAccepted === 'true') {
                this.openChat();
            }
        });
    }

    openChat() {
        if (!this.buttonDisabled) {
            this.chatOpen = true;
            this.dialogRef = this.dialog.open(ExerciseChatWidgetComponent, {
                hasBackdrop: false,
                position: { bottom: '0px', right: '0px' },
                data: {
                    messageStore: this.messageStore,
                },
            });
            this.dialogRef.afterClosed().subscribe(() => {
                this.buttonDisabled = false;
                this.chatOpen = false;
            });
        }
        this.buttonDisabled = true;
    }
}<|MERGE_RESOLUTION|>--- conflicted
+++ resolved
@@ -19,11 +19,7 @@
     // Icons
     faCommentDots = faCommentDots;
 
-<<<<<<< HEAD
-    constructor(private dialog: MatDialog, private overlay: Overlay, private messageStore: IrisMessageStore) {}
-=======
-    constructor(public dialog: MatDialog, private overlay: Overlay) {}
->>>>>>> b47b0b73
+    constructor(public dialog: MatDialog, private overlay: Overlay, private messageStore: IrisMessageStore) {}
 
     ngOnDestroy() {
         if (this.dialogRef) {
