import { AfterViewInit, Component, OnDestroy, OnInit, TemplateRef, ViewChild } from '@angular/core';
import { Subject, finalize } from 'rxjs';
import { BarControlConfiguration } from 'app/overview/tab-bar/tab-bar';
import { Course } from 'app/entities/course.model';
import { CourseManagementService } from 'app/course/manage/course-management.service';
import { ActivatedRoute, Router } from '@angular/router';
import { TutorialGroup } from 'app/entities/tutorial-group/tutorial-group.model';
import { TutorialGroupsService } from 'app/course/tutorial-groups/services/tutorial-groups.service';
import { map, takeUntil } from 'rxjs/operators';
import { HttpErrorResponse, HttpResponse } from '@angular/common/http';
import { onError } from 'app/shared/util/global.utils';
import { AlertService } from 'app/core/util/alert.service';
import { TutorialGroupFreePeriod } from 'app/entities/tutorial-group/tutorial-group-free-day.model';
import { CourseStorageService } from 'app/course/manage/course-storage.service';

type filter = 'all' | 'registered';

@Component({
    selector: 'jhi-course-tutorial-groups',
    templateUrl: './course-tutorial-groups.component.html',
})
export class CourseTutorialGroupsComponent implements AfterViewInit, OnInit, OnDestroy {
    ngUnsubscribe = new Subject<void>();

    @ViewChild('controls', { static: false }) private controls: TemplateRef<any>;
    public readonly controlConfiguration: BarControlConfiguration = {
        subject: new Subject<TemplateRef<any>>(),
        useIndentation: true,
    };
    tutorialGroups: TutorialGroup[] = [];
    courseId: number;
    course: Course;
    isLoading = false;
    tutorialGroupFreeDays: TutorialGroupFreePeriod[] = [];

    selectedFilter: filter = 'registered';

    constructor(
        private router: Router,
        private courseStorageService: CourseStorageService,
        private courseManagementService: CourseManagementService,
        private tutorialGroupService: TutorialGroupsService,
        private activatedRoute: ActivatedRoute,
        private alertService: AlertService,
    ) {}

    ngOnDestroy(): void {
        this.ngUnsubscribe.next();
        this.ngUnsubscribe.complete();
    }

    get registeredTutorialGroups() {
        return this.tutorialGroups.filter((tutorialGroup) => tutorialGroup.isUserRegistered);
    }

    ngOnInit(): void {
        this.activatedRoute.parent?.parent?.paramMap.pipe(takeUntil(this.ngUnsubscribe)).subscribe((parentParams) => {
            this.courseId = Number(parentParams.get('courseId'));
            if (this.courseId) {
                this.setCourse();
                this.setTutorialGroups();
                this.subscribeToCourseUpdates();
            }
        });
        this.subscribeToQueryParameter();
        this.updateQueryParameters();
    }

    ngAfterViewInit(): void {
        this.renderTopBarControls();
    }

    subscribeToQueryParameter() {
        this.activatedRoute.queryParams.pipe(takeUntil(this.ngUnsubscribe)).subscribe((queryParams) => {
            if (queryParams.filter) {
                this.selectedFilter = queryParams.filter as filter;
            }
        });
    }

    subscribeToCourseUpdates() {
<<<<<<< HEAD
        this.courseStorageService.subscribeToCourseUpdates(this.courseId).subscribe((course) => {
            this.course = course;
            this.setFreeDays();
            this.setTutorialGroups();
        });
=======
        this.courseManagementService
            .getCourseUpdates(this.courseId)
            .pipe(takeUntil(this.ngUnsubscribe))
            .subscribe((course) => {
                this.course = course;
                this.setFreeDays();
                this.setTutorialGroups();
            });
>>>>>>> 22b9eec9
    }

    private setFreeDays() {
        if (this.course?.tutorialGroupsConfiguration?.tutorialGroupFreePeriods) {
            this.tutorialGroupFreeDays = this.course.tutorialGroupsConfiguration.tutorialGroupFreePeriods;
        } else {
            this.tutorialGroupFreeDays = [];
        }
    }

    setTutorialGroups() {
        const tutorialGroupsLoadedFromCache = this.loadTutorialGroupsFromCache();
        if (!tutorialGroupsLoadedFromCache) {
            this.loadTutorialGroupsFromServer();
        }
    }

    setCourse() {
        const courseLoadedFromCache = this.loadCourseFromCache();
        if (!courseLoadedFromCache) {
            this.loadCourseFromServer();
        }
    }

    loadCourseFromCache() {
        const cachedCourse = this.courseStorageService.getCourse(this.courseId);
        if (cachedCourse === undefined) {
            return false;
        } else {
            this.course = cachedCourse;
            this.setFreeDays();
            return true;
        }
    }

    loadTutorialGroupsFromCache(): boolean {
        const cachedTutorialGroups = this.courseStorageService.getCourse(this.courseId)?.tutorialGroups;
        if (cachedTutorialGroups === undefined) {
            return false;
        } else {
            this.tutorialGroups = cachedTutorialGroups;
            return true;
        }
    }

    updateCachedTutorialGroups() {
        const course = this.courseStorageService.getCourse(this.courseId);
        if (course) {
            course.tutorialGroups = this.tutorialGroups;
            this.courseStorageService.updateCourse(course);
        }
    }

    loadTutorialGroupsFromServer() {
        this.isLoading = true;
        this.tutorialGroupService
            .getAllForCourse(this.courseId)
            .pipe(
                map((res: HttpResponse<TutorialGroup[]>) => res.body),
                finalize(() => {
                    this.isLoading = false;
                }),
                takeUntil(this.ngUnsubscribe),
            )
            .subscribe({
                next: (tutorialGroups: TutorialGroup[]) => {
                    this.tutorialGroups = tutorialGroups ?? [];
                    this.updateCachedTutorialGroups();
                },
                error: (errorResponse: HttpErrorResponse) => onError(this.alertService, errorResponse),
            });
    }

    loadCourseFromServer() {
        this.isLoading = true;
        this.courseManagementService
            .find(this.courseId)
            .pipe(
                map((res: HttpResponse<Course>) => res.body),
                finalize(() => {
                    this.isLoading = false;
                }),
                takeUntil(this.ngUnsubscribe),
            )
            .subscribe({
                next: (course: Course) => {
                    this.course = course;
                    this.setFreeDays();
                },
                error: (errorResponse: HttpErrorResponse) => onError(this.alertService, errorResponse),
            });
    }

    renderTopBarControls() {
        if (this.controls) {
            this.controlConfiguration.subject!.next(this.controls);
        }
    }

    updateQueryParameters() {
        this.router.navigate([], {
            relativeTo: this.activatedRoute,
            queryParams: {
                filter: this.selectedFilter,
            },
            replaceUrl: true,
            queryParamsHandling: 'merge',
        });
    }

    onFilterChange(newFilter: filter) {
        this.selectedFilter = newFilter;
        this.updateQueryParameters();
    }
}<|MERGE_RESOLUTION|>--- conflicted
+++ resolved
@@ -79,22 +79,14 @@
     }
 
     subscribeToCourseUpdates() {
-<<<<<<< HEAD
-        this.courseStorageService.subscribeToCourseUpdates(this.courseId).subscribe((course) => {
-            this.course = course;
-            this.setFreeDays();
-            this.setTutorialGroups();
-        });
-=======
-        this.courseManagementService
-            .getCourseUpdates(this.courseId)
+        this.courseStorageService
+            .subscribeToCourseUpdates(this.courseId)
             .pipe(takeUntil(this.ngUnsubscribe))
             .subscribe((course) => {
                 this.course = course;
                 this.setFreeDays();
                 this.setTutorialGroups();
             });
->>>>>>> 22b9eec9
     }
 
     private setFreeDays() {
