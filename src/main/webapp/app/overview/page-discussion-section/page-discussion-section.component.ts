import { AfterViewInit, Component, Input, OnChanges, OnDestroy, OnInit, ViewChild } from '@angular/core';
import interact from 'interactjs';
import { Exercise } from 'app/entities/exercise.model';
import { Lecture } from 'app/entities/lecture.model';
import { DisplayPriority, PageType, VOTE_EMOJI_ID } from 'app/shared/metis/metis.util';
import { Course } from 'app/entities/course.model';
import { ActivatedRoute, Params, Router } from '@angular/router';
import { combineLatest, map, Subscription } from 'rxjs';
import { MetisService } from 'app/shared/metis/metis.service';
import { Post } from 'app/entities/metis/post.model';
import { Reaction } from 'app/entities/metis/reaction.model';
import { PostCreateEditModalComponent } from 'app/shared/metis/postings-create-edit-modal/post-create-edit-modal/post-create-edit-modal.component';
import { CourseManagementService } from 'app/course/manage/course-management.service';
import { HttpResponse } from '@angular/common/http';

@Component({
    selector: 'jhi-page-discussion-section',
    templateUrl: './page-discussion-section.component.html',
    styleUrls: ['./page-discussion-section.scss'],
    providers: [MetisService],
})
export class PageDiscussionSectionComponent implements OnInit, OnChanges, AfterViewInit, OnDestroy {
    @Input() exercise?: Exercise;
    @Input() lecture?: Lecture;
    @ViewChild(PostCreateEditModalComponent) postCreateEditModal?: PostCreateEditModalComponent;
    course?: Course;
    collapsed = false;
    createdPost: Post;
    posts: Post[];
    isLoading = true;
    currentPostId?: number;
    currentPost?: Post;
    readonly pageType = PageType.PAGE_SECTION;

    private postsSubscription: Subscription;
    private paramSubscription: Subscription;

    constructor(private metisService: MetisService, private activatedRoute: ActivatedRoute, private courseManagementService: CourseManagementService, private router: Router) {}

    /**
     * on initialization: initializes the metis service, fetches the posts for the exercise or lecture the discussion section is placed at,
     * creates the subscription to posts to stay updated on any changes of posts in this course
     */
    ngOnInit(): void {
        this.paramSubscription = combineLatest(this.activatedRoute.params, this.activatedRoute.queryParams, (params: Params, queryParams: Params) => ({
            params,
            queryParams,
        })).subscribe((routeParams: { params: Params; queryParams: Params }) => {
            const { params, queryParams } = routeParams;
            const courseId = params.courseId;
            this.currentPostId = +queryParams.postId;
            this.courseManagementService.findOneForDashboard(courseId).subscribe((res: HttpResponse<Course>) => {
                if (res.body !== undefined) {
                    this.course = res.body!;
                    this.metisService.setCourse(this.course!);
                    this.metisService.setPageType(this.pageType);
                    this.metisService.getFilteredPosts({
                        exerciseId: this.exercise?.id,
                        lectureId: this.lecture?.id,
                    });
                    this.createEmptyPost();
                }
            });
        });
        this.postsSubscription = this.metisService.posts.pipe(map((posts: Post[]) => posts.sort(this.sectionSortFn))).subscribe((posts: Post[]) => {
            this.posts = posts;
            this.isLoading = false;
            if (this.currentPostId && this.posts.length > 0) {
                this.currentPost = this.posts.find((post) => post.id === this.currentPostId);
            }
        });
    }

    /**
     * on changes: fetches the posts for the exercise or lecture the discussion section is placed at,
     * triggers the creation of an empty post
     */
    ngOnChanges(): void {
        this.createEmptyPost();
    }

    /**
     * on leaving the page, the modal should be closed, subscriptions unsubscribed
     */
    ngOnDestroy(): void {
        this.paramSubscription?.unsubscribe();
        this.postsSubscription?.unsubscribe();
        this.postCreateEditModal?.modalRef?.close();
    }

    /**
     * sorts posts by following criteria
     * 1. criterion: displayPriority is PINNED -> pinned posts come first
     * 2. criterion: displayPriority is ARCHIVED  -> archived posts come last
     * -- in between pinned and archived posts --
     * 3. criterion: vote-emoji count -> posts with more vote-emoji counts comes first
     * 4. criterion: creationDate -> most recent comes at the end (chronologically from top to bottom)
     * @return Post[] sorted array of posts
     */
    sectionSortFn(postA: Post, postB: Post): number {
        if (postA.displayPriority === DisplayPriority.PINNED && postB.displayPriority !== DisplayPriority.PINNED) {
            return -1;
        }
        if (postA.displayPriority !== DisplayPriority.PINNED && postB.displayPriority === DisplayPriority.PINNED) {
            return 1;
        }
        if (postA.displayPriority === DisplayPriority.ARCHIVED && postB.displayPriority !== DisplayPriority.ARCHIVED) {
            return 1;
        }
        if (postA.displayPriority !== DisplayPriority.ARCHIVED && postB.displayPriority === DisplayPriority.ARCHIVED) {
            return -1;
        }
        const postAVoteEmojiCount = postA.reactions?.filter((reaction: Reaction) => reaction.emojiId === VOTE_EMOJI_ID).length ?? 0;
        const postBVoteEmojiCount = postB.reactions?.filter((reaction: Reaction) => reaction.emojiId === VOTE_EMOJI_ID).length ?? 0;
        if (postAVoteEmojiCount > postBVoteEmojiCount) {
            return -1;
        }
        if (postAVoteEmojiCount < postBVoteEmojiCount) {
            return 1;
        }
        if (Number(postA.creationDate) > Number(postB.creationDate)) {
            return 1;
        }
        if (Number(postA.creationDate) < Number(postB.creationDate)) {
            return -1;
        }
        return 0;
    }

    /**
     * invoke metis service to create an empty default post that is needed on initialization of a modal to create a post,
     * this empty post has either exercise or lecture set as context, depending on if this component holds an exercise or a lecture reference
     */
    createEmptyPost(): void {
        this.createdPost = this.metisService.createEmptyPostForContext(undefined, this.exercise, this.lecture?.id);
    }

    /**
     * defines a function that returns the post id as unique identifier,
     * by this means, Angular determines which post in the collection of posts has to be reloaded/destroyed on changes
     */
    postsTrackByFn = (index: number, post: Post): number => post.id!;

    /**
     * makes discussion section expandable by configuring 'interact'
     */
    ngAfterViewInit(): void {
        interact('.expanded-discussion')
            .resizable({
                edges: { left: '.draggable-left', right: false, bottom: false, top: false },
                modifiers: [
                    // Set maximum width
                    interact.modifiers!.restrictSize({
<<<<<<< HEAD
                        min: { width: 390, height: 0 },
                        max: { width: 600, height: 4000 },
=======
                        min: { width: 25, height: 0 },
                        max: { width: 25, height: 100 },
>>>>>>> f9a028f0
                    }),
                ],
                inertia: true,
            })
            .on('resizestart', function (event: any) {
                event.target.classList.add('card-resizable');
            })
            .on('resizeend', function (event: any) {
                event.target.classList.remove('card-resizable');
            })
            .on('resizemove', function (event: any) {
                const target = event.target;
                target.style.width = event.rect.width + '%';
            });
    }

    resetCurrentPost() {
        this.currentPost = undefined;
        this.currentPostId = undefined;
        this.router.navigate([], {
            queryParams: {
                postId: this.currentPostId,
            },
            queryParamsHandling: 'merge',
        });
    }
}<|MERGE_RESOLUTION|>--- conflicted
+++ resolved
@@ -1,4 +1,4 @@
-import { AfterViewInit, Component, Input, OnChanges, OnDestroy, OnInit, ViewChild } from '@angular/core';
+import { AfterViewInit, Component, Input, OnDestroy, OnInit, ViewChild } from '@angular/core';
 import interact from 'interactjs';
 import { Exercise } from 'app/entities/exercise.model';
 import { Lecture } from 'app/entities/lecture.model';
@@ -19,7 +19,7 @@
     styleUrls: ['./page-discussion-section.scss'],
     providers: [MetisService],
 })
-export class PageDiscussionSectionComponent implements OnInit, OnChanges, AfterViewInit, OnDestroy {
+export class PageDiscussionSectionComponent implements OnInit, AfterViewInit, OnDestroy {
     @Input() exercise?: Exercise;
     @Input() lecture?: Lecture;
     @ViewChild(PostCreateEditModalComponent) postCreateEditModal?: PostCreateEditModalComponent;
@@ -69,14 +69,6 @@
                 this.currentPost = this.posts.find((post) => post.id === this.currentPostId);
             }
         });
-    }
-
-    /**
-     * on changes: fetches the posts for the exercise or lecture the discussion section is placed at,
-     * triggers the creation of an empty post
-     */
-    ngOnChanges(): void {
-        this.createEmptyPost();
     }
 
     /**
@@ -151,13 +143,8 @@
                 modifiers: [
                     // Set maximum width
                     interact.modifiers!.restrictSize({
-<<<<<<< HEAD
-                        min: { width: 390, height: 0 },
-                        max: { width: 600, height: 4000 },
-=======
                         min: { width: 25, height: 0 },
                         max: { width: 25, height: 100 },
->>>>>>> f9a028f0
                     }),
                 ],
                 inertia: true,
