@import 'src/main/webapp/content/scss/artemis-variables';
@import 'src/main/webapp/app/shared/metis/metis.component';

$background-color: #353d47;
$label-color: #6a737d;

.postings-container {
    display: flex;
    height: 100%;
    margin-left: auto;

    .back-instruction {
        font-size: 12px;
    }
}

.expanded-discussion {
<<<<<<< HEAD
    width: 360px;
=======
    width: 390px;
>>>>>>> 8defc9b9

    .draggable-left {
        display: flex;
        flex-direction: column;
        align-items: center;
        justify-content: center;
        min-width: 15px;
    }

    .card {
        width: inherit;
        min-width: 200px;

        .card-header {
            display: inline-flex;
            justify-content: space-between;
            align-items: center;
            background-color: $background-color;
            cursor: pointer;

            .card-title {
                display: flex;
            }

            .row > .col-auto:last-child {
                display: flex;
                flex-direction: column;
                justify-content: center;
            }
        }
    }
}

.collapsed-discussion {
    width: 38px;
    justify-content: space-between;
    flex-flow: column nowrap;
    background-color: $background-color;
    margin-left: auto;
    cursor: pointer;

    span {
        writing-mode: vertical-rl;
        margin: auto;
    }

    .expand-postings-icon {
        padding-top: 0.5rem;
        padding-bottom: 0.5rem;
        place-self: center;
    }
}

@media screen and (max-width: 992px) {
    .expanded-discussion {
        width: 94vw;

        .draggable-left {
            display: none;
        }
    }
}<|MERGE_RESOLUTION|>--- conflicted
+++ resolved
@@ -15,11 +15,7 @@
 }
 
 .expanded-discussion {
-<<<<<<< HEAD
-    width: 360px;
-=======
     width: 390px;
->>>>>>> 8defc9b9
 
     .draggable-left {
         display: flex;
