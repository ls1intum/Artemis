--- conflicted
+++ resolved
@@ -10,11 +10,7 @@
             </div>
             <div class="text-end mb-4 mt-4" style="width: unset">
                 <div *ngIf="nextRelevantExam.startDate">{{ 'artemisApp.exam.overview.start' | artemisTranslate : { start: nextRelevantExam.startDate | artemisDate } }}</div>
-<<<<<<< HEAD
-                <div *ngIf="nextRelevantExam.examMaxPoints">{{ 'artemisApp.exam.overview.maxPoints' | artemisTranslate : { points: nextRelevantExam.examMaxPoints } }}</div>
-=======
                 <div *ngIf="nextRelevantExam.maxPoints">{{ 'artemisApp.exam.overview.maxPoints' | artemisTranslate : { points: nextRelevantExam.maxPoints } }}</div>
->>>>>>> f089f06a
             </div>
         </div>
     </div>
