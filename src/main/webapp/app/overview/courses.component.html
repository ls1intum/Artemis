<div class="row mb-1" *ngIf="nextRelevantExercise">
    <div class="col">
        <h3>
<<<<<<< HEAD
            {{
                'artemisApp.studentDashboard.exerciseTitle'
                    | translate
                        : {
                              date: nextRelevantExercise.dueDate | artemisDate,
                              course: nextRelevantCourse.title
                          }
            }}
=======
            <span *ngIf="nextRelevantExercise.dueDate; else noDueDate">
                {{
                    'artemisApp.studentDashboard.exerciseTitleWithoutDueDate'
                        | translate: { date: nextRelevantExercise.dueDate | date: 'dd.MM.yy HH:mm', course: nextRelevantCourse.title }
                }}
            </span>
            <ng-template #noDueDate>
                {{ 'artemisApp.studentDashboard.exerciseTitleWithoutDueDate' | translate: { course: nextRelevantCourse.title } }}
            </ng-template>
>>>>>>> dd6bfbd8
        </h3>
    </div>
</div>
<div class="row mb-3" *ngIf="nextRelevantExercise">
    <div class="col-12 pl-4 pr-4">
        <jhi-course-exercise-row class="pb-1" [exercise]="nextRelevantExercise" [course]="nextRelevantCourse" [extendedLink]="true"></jhi-course-exercise-row>
    </div>
</div>
<div class="row mb-3 align-items-center">
    <div class="col-12 col-sm">
        <h3 jhiTranslate="artemisApp.studentDashboard.title">Your current courses</h3>
    </div>
    <jhi-course-registration-selector [courses]="courses" (courseRegistered)="loadAndFilterCourses()" class="col-12 col-sm-auto d-flex"></jhi-course-registration-selector>
</div>
<div class="row">
    <jhi-overview-course-card
        *ngFor="let course of courses"
        class="col-12 col-md-6 col-lg-4 col-xl-3 pr-2 pl-2 mb-2"
        [course]="course"
        [hasGuidedTour]="course === courseForGuidedTour"
    >
    </jhi-overview-course-card>
</div><|MERGE_RESOLUTION|>--- conflicted
+++ resolved
@@ -1,26 +1,15 @@
 <div class="row mb-1" *ngIf="nextRelevantExercise">
     <div class="col">
         <h3>
-<<<<<<< HEAD
-            {{
-                'artemisApp.studentDashboard.exerciseTitle'
-                    | translate
-                        : {
-                              date: nextRelevantExercise.dueDate | artemisDate,
-                              course: nextRelevantCourse.title
-                          }
-            }}
-=======
             <span *ngIf="nextRelevantExercise.dueDate; else noDueDate">
                 {{
                     'artemisApp.studentDashboard.exerciseTitleWithoutDueDate'
-                        | translate: { date: nextRelevantExercise.dueDate | date: 'dd.MM.yy HH:mm', course: nextRelevantCourse.title }
+                        | translate: { date: nextRelevantExercise.dueDate | date: artemisDate, course: nextRelevantCourse.title }
                 }}
             </span>
             <ng-template #noDueDate>
                 {{ 'artemisApp.studentDashboard.exerciseTitleWithoutDueDate' | translate: { course: nextRelevantCourse.title } }}
             </ng-template>
->>>>>>> dd6bfbd8
         </h3>
     </div>
 </div>
