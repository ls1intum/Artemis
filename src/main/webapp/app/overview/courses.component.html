--- conflicted
+++ resolved
@@ -55,8 +55,7 @@
     </div>
     <div class="row">
         @for (course of recentlyAccessedCourses; track course) {
-            <jhi-overview-course-card class="col-12 col-lg-6 col-xl-4 pe-2 ps-2 mb-3" [course]="course" [hasGuidedTour]="course === courseForGuidedTour">
-            </jhi-overview-course-card>
+            <jhi-overview-course-card class="col-12 col-lg-6 col-xl-4 pe-2 ps-2 mb-3" [course]="course" [hasGuidedTour]="course === courseForGuidedTour" />
         }
     </div>
     @if (regularCourses.length > 0) {
@@ -66,12 +65,7 @@
     }
 }
 <div class="row">
-<<<<<<< HEAD
-    @for (course of courses; track course) {
+    @for (course of regularCourses; track course) {
         <jhi-overview-course-card class="col-12 col-lg-6 col-xl-4 pe-2 ps-2 mb-3" [course]="course" [hasGuidedTour]="course === courseForGuidedTour" />
-=======
-    @for (course of regularCourses; track course) {
-        <jhi-overview-course-card class="col-12 col-lg-6 col-xl-4 pe-2 ps-2 mb-3" [course]="course" [hasGuidedTour]="course === courseForGuidedTour"> </jhi-overview-course-card>
->>>>>>> 00ab52a8
     }
 </div>