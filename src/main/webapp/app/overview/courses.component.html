--- conflicted
+++ resolved
@@ -42,20 +42,6 @@
                 <h4 class="col m-3 fw-medium" jhiTranslate="artemisApp.studentDashboard.otherCourses"></h4>
             </div>
         }
-<<<<<<< HEAD
-    </div>
-}
-<!-- <div class="d-flex justify-content-center mt-3 gap-1">
-    <span jhiTranslate="artemisApp.studentDashboard.oldCourses"></span>
-    <a [routerLink]="['/courses/archive']" jhiTranslate="artemisApp.studentDashboard.here"></a>
-</div> -->
-<div class="d-flex justify-content-center mt-3">
-    <div>
-        {{ 'artemisApp.studentDashboard.oldCourses' | artemisTranslate }}
-        <a [routerLink]="['/courses/archive']"> {{ 'artemisApp.studentDashboard.here' | artemisTranslate }}</a>
-    </div>
-</div>
-=======
     }
     @if (coursesLoaded && !regularCourses.length && !recentlyAccessedCourses.length) {
         <div class="mt-5 mb-5 d-flex flex-column gap-3">
@@ -73,7 +59,13 @@
     }
 </div>
 
+<div class="d-flex justify-content-center mt-3">
+    <div>
+        {{ 'artemisApp.studentDashboard.oldCourses' | artemisTranslate }}
+        <a [routerLink]="['/courses/archive']"> {{ 'artemisApp.studentDashboard.here' | artemisTranslate }}</a>
+    </div>
+</div>
+
 <ng-template #courseCardTemplate let-course>
     <jhi-overview-course-card class="col-2 px-2 pb-3 d-flex justify-content-center" [course]="course" [hasGuidedTour]="course === courseForGuidedTour" />
-</ng-template>
->>>>>>> 937d675b
+</ng-template>