@if (nextRelevantExam && nextRelevantCourseForExam) {
    <div class="module-bg p-3 rounded-3 mb-3">
        <h3 class="col mb-3 fw-medium" jhiTranslate="artemisApp.studentDashboard.examTitle" [translateValues]="{ course: nextRelevantCourseForExam.title }"></h3>
        <div class="mb-3">
            <div class="d-flex justify-content-between align-items-center exam-container px-3" (click)="openExam()">
                <div class="mb-4 mt-4 d-flex" style="width: unset">
                    <fa-icon [icon]="faPenAlt" size="2x" />
                    <h4 class="ms-2 fw-medium">{{ nextRelevantExam.title }}</h4>
                </div>
                <div class="text-end mb-4 mt-4" style="width: unset">
                    @if (nextRelevantExam.startDate) {
                        <div jhiTranslate="artemisApp.exam.overview.start" [translateValues]="{ start: nextRelevantExam.startDate | artemisDate }"></div>
                    }
                    @if (nextRelevantExam.examMaxPoints) {
                        <div jhiTranslate="artemisApp.exam.overview.maxPoints" [translateValues]="{ points: nextRelevantExam.examMaxPoints }"></div>
                    }
                </div>
            </div>
        </div>
    </div>
}
<div class="module-bg rounded-3">
    <div class="d-flex justify-content-between module-bg p-3 rounded-3 align-items-center">
<<<<<<< HEAD
        <h3 class="fw-medium mb-0">{{ 'artemisApp.studentDashboard.title' | artemisTranslate }} ({{ regularCourses.length + recentlyAccessedCourses.length }})</h3>
        <div class="d-flex justfiy-content-between gap-3 align-items-center ms-1">
            <div class="text-primary d-inline-flex">
                <a (click)="isSortAscending ? onSort(false) : onSort(true)" class="d-inline-flex align-items-center">
                    @if (isSortAscending) {
                        <fa-icon [icon]="faArrowDownAZ" />
                    } @else {
                        <fa-icon [icon]="faArrowUpAZ" />
                    }
                    <span class="d-none d-md-inline ms-1" jhiTranslate="artemisApp.studentDashboard.sort"></span>
                </a>
            </div>
            <jhi-search-filter (newSearchEvent)="setSearchValue($event)" class="my-0" />
            @if (regularCourses.length) {
                <div class="col-sm-auto d-flex">
                    <a class="btn btn-primary" [routerLink]="['/courses/enroll']">
                        <fa-icon [icon]="faDoorOpen" />
                        <span class="d-none d-md-inline ms-1" jhiTranslate="artemisApp.studentDashboard.enroll.title"></span>
                    </a>
                </div>
            }
        </div>
=======
        <h3 class="fw-medium mb-0" jhiTranslate="artemisApp.studentDashboard.title"></h3>
        @if (regularCourses.length) {
            <div class="col-sm-auto d-flex">
                <a class="btn btn-primary" [routerLink]="['/courses/enroll']" jhiTranslate="artemisApp.studentDashboard.enroll.title"></a>
            </div>
        }
>>>>>>> 25f1274f
    </div>
    @if (recentlyAccessedCourses.length) {
        <div class="row">
            <h4 class="col m-3 fw-medium" jhiTranslate="artemisApp.studentDashboard.recentlyAccessed"></h4>
        </div>
<<<<<<< HEAD
        <div class="row mx-2">
            @for (course of recentlyAccessedCourses | searchFilter: ['title'] : searchCourseText; track course) {
                <ng-template *ngTemplateOutlet="courseCardTemplate; context: { $implicit: course }" />
            }
=======
        <div class="container-fluid">
            <div class="course-grid justify-content-center align-items-center">
                @for (course of recentlyAccessedCourses; track course) {
                    <div class="course-card-wrapper">
                        <ng-template *ngTemplateOutlet="courseCardTemplate; context: { $implicit: course }" />
                    </div>
                }
            </div>
>>>>>>> 25f1274f
        </div>
        @if (regularCourses.length) {
            <div class="row">
                <h4 class="col m-3 fw-medium" jhiTranslate="artemisApp.studentDashboard.otherCourses"></h4>
            </div>
        }
    }
    @if (coursesLoaded && !regularCourses.length && !recentlyAccessedCourses.length) {
        <div class="mt-5 mb-5 d-flex flex-column gap-3">
            <h4 class="text-secondary text-center" jhiTranslate="artemisApp.studentDashboard.noCourses"></h4>
            <div class="col-sm-auto d-flex justify-content-center">
                <a class="btn btn-primary" [routerLink]="['/courses/enroll']" jhiTranslate="artemisApp.studentDashboard.enroll.title"></a>
            </div>
        </div>
    } @else {
<<<<<<< HEAD
        <div class="row mx-2">
            @for (course of regularCourses | searchFilter: ['title'] : searchCourseText; track course) {
                <ng-template *ngTemplateOutlet="courseCardTemplate; context: { $implicit: course }" />
            }
=======
        <div class="container-fluid">
            <div class="course-grid pb-3 justify-content-center align-items-center">
                @for (course of regularCourses; track course) {
                    <div class="course-card-wrapper">
                        <ng-template *ngTemplateOutlet="courseCardTemplate; context: { $implicit: course }" />
                    </div>
                }
            </div>
>>>>>>> 25f1274f
        </div>
    }
</div>

<ng-template #courseCardTemplate let-course>
<<<<<<< HEAD
    <jhi-overview-course-card class="col-2 px-2 pb-3 d-flex justify-content-center" [course]="course" [hasGuidedTour]="course === courseForGuidedTour" />
=======
    <jhi-overview-course-card [course]="course" [hasGuidedTour]="course === courseForGuidedTour" />
>>>>>>> 25f1274f
</ng-template><|MERGE_RESOLUTION|>--- conflicted
+++ resolved
@@ -19,9 +19,8 @@
         </div>
     </div>
 }
-<div class="module-bg rounded-3">
+<div class="module-bg rounded-3 pb-3">
     <div class="d-flex justify-content-between module-bg p-3 rounded-3 align-items-center">
-<<<<<<< HEAD
         <h3 class="fw-medium mb-0">{{ 'artemisApp.studentDashboard.title' | artemisTranslate }} ({{ regularCourses.length + recentlyAccessedCourses.length }})</h3>
         <div class="d-flex justfiy-content-between gap-3 align-items-center ms-1">
             <div class="text-primary d-inline-flex">
@@ -44,35 +43,12 @@
                 </div>
             }
         </div>
-=======
-        <h3 class="fw-medium mb-0" jhiTranslate="artemisApp.studentDashboard.title"></h3>
-        @if (regularCourses.length) {
-            <div class="col-sm-auto d-flex">
-                <a class="btn btn-primary" [routerLink]="['/courses/enroll']" jhiTranslate="artemisApp.studentDashboard.enroll.title"></a>
-            </div>
-        }
->>>>>>> 25f1274f
     </div>
     @if (recentlyAccessedCourses.length) {
         <div class="row">
             <h4 class="col m-3 fw-medium" jhiTranslate="artemisApp.studentDashboard.recentlyAccessed"></h4>
         </div>
-<<<<<<< HEAD
-        <div class="row mx-2">
-            @for (course of recentlyAccessedCourses | searchFilter: ['title'] : searchCourseText; track course) {
-                <ng-template *ngTemplateOutlet="courseCardTemplate; context: { $implicit: course }" />
-            }
-=======
-        <div class="container-fluid">
-            <div class="course-grid justify-content-center align-items-center">
-                @for (course of recentlyAccessedCourses; track course) {
-                    <div class="course-card-wrapper">
-                        <ng-template *ngTemplateOutlet="courseCardTemplate; context: { $implicit: course }" />
-                    </div>
-                }
-            </div>
->>>>>>> 25f1274f
-        </div>
+        <ng-template *ngTemplateOutlet="courseCardTemplate; context: { $implicit: recentlyAccessedCourses }" />
         @if (regularCourses.length) {
             <div class="row">
                 <h4 class="col m-3 fw-medium" jhiTranslate="artemisApp.studentDashboard.otherCourses"></h4>
@@ -87,29 +63,26 @@
             </div>
         </div>
     } @else {
-<<<<<<< HEAD
-        <div class="row mx-2">
-            @for (course of regularCourses | searchFilter: ['title'] : searchCourseText; track course) {
-                <ng-template *ngTemplateOutlet="courseCardTemplate; context: { $implicit: course }" />
-            }
-=======
+        <ng-template *ngTemplateOutlet="courseCardTemplate; context: { $implicit: regularCourses }" />
+    }
+</div>
+
+<ng-template #courseCardTemplate let-courses>
+    @if ((courses | searchFilter: ['title'] : searchCourseText).length > 0) {
         <div class="container-fluid">
-            <div class="course-grid pb-3 justify-content-center align-items-center">
-                @for (course of regularCourses; track course) {
+            <div class="course-grid justify-content-center align-items-center">
+                @for (course of courses | searchFilter: ['title'] : searchCourseText; track course) {
                     <div class="course-card-wrapper">
-                        <ng-template *ngTemplateOutlet="courseCardTemplate; context: { $implicit: course }" />
+                        <jhi-overview-course-card [course]="course" [hasGuidedTour]="course === courseForGuidedTour" />
                     </div>
                 }
             </div>
->>>>>>> 25f1274f
         </div>
+    } @else {
+        @if (coursesLoaded) {
+            <div class="d-flex justify-content-center">
+                <span class="text-secondary" jhiTranslate="artemisApp.studentDashboard.noCoursesFound"></span>
+            </div>
+        }
     }
-</div>
-
-<ng-template #courseCardTemplate let-course>
-<<<<<<< HEAD
-    <jhi-overview-course-card class="col-2 px-2 pb-3 d-flex justify-content-center" [course]="course" [hasGuidedTour]="course === courseForGuidedTour" />
-=======
-    <jhi-overview-course-card [course]="course" [hasGuidedTour]="course === courseForGuidedTour" />
->>>>>>> 25f1274f
 </ng-template>