import { Component, ElementRef, OnDestroy, OnInit, QueryList, ViewChildren } from '@angular/core';
import { CourseStorageService } from 'app/course/manage/course-storage.service';
<<<<<<< HEAD
import { Subscription, forkJoin } from 'rxjs';
import { ActivatedRoute } from '@angular/router';
=======
import { Subscription } from 'rxjs';
import { ActivatedRoute, Router } from '@angular/router';
>>>>>>> 1412887f
import { Course } from 'app/entities/course.model';
import { Competency } from 'app/entities/competency.model';
import { onError } from 'app/shared/util/global.utils';
import { CompetencyService } from 'app/course/competencies/competency.service';
import { HttpErrorResponse } from '@angular/common/http';
import { AlertService } from 'app/core/util/alert.service';
import { FeatureToggle } from 'app/shared/feature-toggle/feature-toggle.service';
<<<<<<< HEAD
import { CourseDashboardService } from 'app/overview/course-dashboard/course-dashboard.service';
import { ExerciseMetrics } from 'app/entities/student-metrics.model';
import { ExerciseLateness } from 'app/overview/course-dashboard/course-exercise-lateness/course-exercise-lateness.component';
import { ExercisePerformance } from 'app/overview/course-dashboard/course-exercise-performance/course-exercise-performance.component';
import { round } from 'app/shared/util/utils';
=======
import { ICompetencyAccordionToggleEvent } from 'app/shared/competency/interfaces/competency-accordion-toggle-event.interface';
import dayjs from 'dayjs/esm';
>>>>>>> 1412887f

@Component({
    selector: 'jhi-course-dashboard',
    templateUrl: './course-dashboard.component.html',
    styleUrls: ['./course-dashboard.component.scss'],
})
export class CourseDashboardComponent implements OnInit, OnDestroy {
    courseId: number;
    exerciseId: number;
    points: number = 0;
    maxPoints: number = 0;
    isLoadingMetrics = false;
    isLoadingCompetencies = false;

    hasExercises = false;
    exerciseLateness?: ExerciseLateness[];
    exercisePerformance?: ExercisePerformance[];

    public competencies: Competency[] = [];
    public openedAccordionIndex: number | null = null;
    private subscriptions: Subscription[] = [];

    private paramSubscription?: Subscription;
    private courseUpdatesSubscription?: Subscription;
<<<<<<< HEAD
    private metricsSubscription?: Subscription;
=======

>>>>>>> 1412887f
    public course?: Course;

    protected readonly FeatureToggle = FeatureToggle;
    protected readonly round = round;

    @ViewChildren('competencyAccordionElement', { read: ElementRef }) competencyAccordions: QueryList<ElementRef>;

    constructor(
        private courseStorageService: CourseStorageService,
        private alertService: AlertService,
        private route: ActivatedRoute,
        private router: Router,
        private competencyService: CompetencyService,
        private courseDashboardService: CourseDashboardService,
    ) {}

    ngOnInit(): void {
        this.paramSubscription = this.route.parent?.parent?.params.subscribe((params) => {
            this.courseId = parseInt(params['courseId'], 10);
        });
        this.setCourse(this.courseStorageService.getCourse(this.courseId));

        this.courseUpdatesSubscription = this.courseStorageService.subscribeToCourseUpdates(this.courseId).subscribe((course: Course) => {
            this.setCourse(course);
        });
    }

    ngOnDestroy(): void {
        this.paramSubscription?.unsubscribe();
        this.courseUpdatesSubscription?.unsubscribe();
<<<<<<< HEAD
        this.metricsSubscription?.unsubscribe();
=======
        this.subscriptions.forEach((subscription) => subscription.unsubscribe());
>>>>>>> 1412887f
    }

    /**
     * Loads all prerequisites and competencies for the course
     */
    loadCompetencies() {
<<<<<<< HEAD
        this.isLoadingCompetencies = true;
        forkJoin([this.competencyService.getAllForCourse(this.courseId), this.competencyService.getAllPrerequisitesForCourse(this.courseId)]).subscribe({
            next: ([competencies, prerequisites]) => {
                this.competencies = competencies.body!;
                this.prerequisites = prerequisites.body!;
                // Also update the course, so we do not need to fetch again next time
                if (this.course) {
                    this.course.competencies = this.competencies;
                    this.course.prerequisites = this.prerequisites;
                }
                this.isLoadingCompetencies = false;
            },
            error: (errorResponse: HttpErrorResponse) => {
                onError(this.alertService, errorResponse);
                this.isLoadingCompetencies = false;
            },
        });
    }

    /**
     * Loads the metrics for the course
     */
    loadMetrics() {
        if (this.metricsSubscription) {
            this.metricsSubscription.unsubscribe();
        }

        this.isLoadingMetrics = true;
        this.metricsSubscription = this.courseDashboardService.getCourseMetricsForUser(this.courseId).subscribe({
            next: (response) => {
                if (response.body && response.body.exerciseMetrics) {
                    const exerciseMetrics = response.body.exerciseMetrics;
                    const sortedExerciseIds = Object.values(exerciseMetrics.exerciseInformation)
                        .sort((a, b) => new Date(a.due).getTime() - new Date(b.start).getTime())
                        .map((exercise) => exercise.id);

                    this.hasExercises = sortedExerciseIds.length > 0;
                    this.setOverallPerformance(exerciseMetrics);
                    this.setExercisePerformance(sortedExerciseIds, exerciseMetrics);
                    this.setExerciseLateness(sortedExerciseIds, exerciseMetrics);
                }
                this.isLoadingMetrics = false;
            },
            error: (errorResponse: HttpErrorResponse) => {
                onError(this.alertService, errorResponse);
                this.isLoadingMetrics = false;
            },
        });
    }

    /**
     * This method sets the overall performance, i.e. the points and max points.
     *
     * @param {ExerciseMetrics} exerciseMetrics - An object containing metrics related to exercises.
     */
    private setOverallPerformance(exerciseMetrics: ExerciseMetrics) {
        this.points = Object.values(exerciseMetrics.exerciseInformation).reduce(
            (sum, exercise) => sum + ((exerciseMetrics.score?.[exercise.id] || 0) / 100) * exercise.maxPoints,
            0,
        );
        this.maxPoints = Object.values(exerciseMetrics.exerciseInformation).reduce((sum, exercise) => sum + exercise.maxPoints, 0);
    }

    /**
     * This method sets the exercise performance data for the course dashboard from the given exercise metrics.
     *
     * @param {number[]} sortedExerciseIds - An array of exercise IDs sorted in a specific order.
     * @param {ExerciseMetrics} exerciseMetrics - An object containing metrics related to exercises.
     */
    private setExercisePerformance(sortedExerciseIds: number[], exerciseMetrics: ExerciseMetrics) {
        this.exercisePerformance = sortedExerciseIds.map((exerciseId) => {
            const exerciseInformation = exerciseMetrics.exerciseInformation[exerciseId];
            return {
                exerciseId: exerciseId,
                title: exerciseInformation.title,
                shortName: exerciseInformation.shortName,
                score: exerciseMetrics.score?.[exerciseId],
                averageScore: exerciseMetrics.averageScore?.[exerciseId],
            };
        });
    }

    /**
     * This method sets the exercise lateness data for the course dashboard from the given exercise metrics.
     *
     * @param {number[]} sortedExerciseIds - An array of exercise IDs sorted in a specific order.
     * @param {ExerciseMetrics} exerciseMetrics - An object containing metrics related to exercises.
     */
    private setExerciseLateness(sortedExerciseIds: number[], exerciseMetrics: ExerciseMetrics) {
        this.exerciseLateness = sortedExerciseIds.map((exerciseId) => {
            const exerciseInformation = exerciseMetrics.exerciseInformation[exerciseId];
            return {
                exerciseId: exerciseId,
                title: exerciseInformation.title,
                shortName: exerciseInformation.shortName,
                relativeLatestSubmission: exerciseMetrics.latestSubmission?.[exerciseId],
                relativeAverageLatestSubmission: exerciseMetrics.averageLatestSubmission?.[exerciseId],
            };
        });
=======
        this.isLoading = true;
        this.subscriptions.push(
            this.competencyService.getAllForCourseStudentDashboard(this.courseId).subscribe({
                next: (response) => {
                    this.competencies = response.body!;
                    this.isLoading = false;
                    // scroll to the current competency
                    const scrollIndex = this.currentCompetencyIndex !== -1 ? this.currentCompetencyIndex : 0;
                    setTimeout(() => {
                        this.scrollToAccordion(scrollIndex);
                    }, 0);
                },
                error: (error: HttpErrorResponse) => {
                    onError(this.alertService, error);
                    this.isLoading = false;
                },
            }),
        );
    }

    get currentCompetencyIndex() {
        return this.competencies.findIndex((competency) => dayjs().isBefore(competency.softDueDate));
    }

    private scrollToAccordion(index: number) {
        const accordionsArray = this.competencyAccordions.toArray();
        if (index !== -1 && accordionsArray[index]) {
            accordionsArray[index].nativeElement.scrollIntoView({ behavior: 'smooth' });
        }
>>>>>>> 1412887f
    }

    private setCourse(course?: Course) {
        this.course = course;
<<<<<<< HEAD
        // Note: this component is only shown if there are at least 1 competencies or at least 1 prerequisites, so if they do not exist, we load the data from the server
=======
        // Note: this component is only shown if there is at least 1 competency or at least 1 prerequisite, so if they do not exist, we load the data from the server
>>>>>>> 1412887f
        if (this.course && ((this.course.competencies && this.course.competencies.length > 0) || (this.course.prerequisites && this.course.prerequisites.length > 0))) {
            this.competencies = this.course.competencies || [];
        } else {
            this.loadCompetencies();
        }
<<<<<<< HEAD

        if (this.course) {
            this.loadMetrics();
        }
=======
    }
    handleToggle(event: ICompetencyAccordionToggleEvent) {
        this.openedAccordionIndex = event.opened ? event.index : null;
    }
    get learningPathsEnabled() {
        return this.course?.learningPathsEnabled || false;
    }

    protected readonly FeatureToggle = FeatureToggle;

    navigateToLearningPaths() {
        this.router.navigate(['courses', this.courseId, 'learning-path']);
>>>>>>> 1412887f
    }
}<|MERGE_RESOLUTION|>--- conflicted
+++ resolved
@@ -1,12 +1,7 @@
 import { Component, ElementRef, OnDestroy, OnInit, QueryList, ViewChildren } from '@angular/core';
 import { CourseStorageService } from 'app/course/manage/course-storage.service';
-<<<<<<< HEAD
-import { Subscription, forkJoin } from 'rxjs';
-import { ActivatedRoute } from '@angular/router';
-=======
 import { Subscription } from 'rxjs';
 import { ActivatedRoute, Router } from '@angular/router';
->>>>>>> 1412887f
 import { Course } from 'app/entities/course.model';
 import { Competency } from 'app/entities/competency.model';
 import { onError } from 'app/shared/util/global.utils';
@@ -14,16 +9,13 @@
 import { HttpErrorResponse } from '@angular/common/http';
 import { AlertService } from 'app/core/util/alert.service';
 import { FeatureToggle } from 'app/shared/feature-toggle/feature-toggle.service';
-<<<<<<< HEAD
 import { CourseDashboardService } from 'app/overview/course-dashboard/course-dashboard.service';
 import { ExerciseMetrics } from 'app/entities/student-metrics.model';
 import { ExerciseLateness } from 'app/overview/course-dashboard/course-exercise-lateness/course-exercise-lateness.component';
 import { ExercisePerformance } from 'app/overview/course-dashboard/course-exercise-performance/course-exercise-performance.component';
 import { round } from 'app/shared/util/utils';
-=======
 import { ICompetencyAccordionToggleEvent } from 'app/shared/competency/interfaces/competency-accordion-toggle-event.interface';
 import dayjs from 'dayjs/esm';
->>>>>>> 1412887f
 
 @Component({
     selector: 'jhi-course-dashboard',
@@ -48,11 +40,7 @@
 
     private paramSubscription?: Subscription;
     private courseUpdatesSubscription?: Subscription;
-<<<<<<< HEAD
     private metricsSubscription?: Subscription;
-=======
-
->>>>>>> 1412887f
     public course?: Course;
 
     protected readonly FeatureToggle = FeatureToggle;
@@ -83,35 +71,32 @@
     ngOnDestroy(): void {
         this.paramSubscription?.unsubscribe();
         this.courseUpdatesSubscription?.unsubscribe();
-<<<<<<< HEAD
         this.metricsSubscription?.unsubscribe();
-=======
         this.subscriptions.forEach((subscription) => subscription.unsubscribe());
->>>>>>> 1412887f
     }
 
     /**
      * Loads all prerequisites and competencies for the course
      */
     loadCompetencies() {
-<<<<<<< HEAD
         this.isLoadingCompetencies = true;
-        forkJoin([this.competencyService.getAllForCourse(this.courseId), this.competencyService.getAllPrerequisitesForCourse(this.courseId)]).subscribe({
-            next: ([competencies, prerequisites]) => {
-                this.competencies = competencies.body!;
-                this.prerequisites = prerequisites.body!;
-                // Also update the course, so we do not need to fetch again next time
-                if (this.course) {
-                    this.course.competencies = this.competencies;
-                    this.course.prerequisites = this.prerequisites;
-                }
-                this.isLoadingCompetencies = false;
-            },
-            error: (errorResponse: HttpErrorResponse) => {
-                onError(this.alertService, errorResponse);
-                this.isLoadingCompetencies = false;
-            },
-        });
+        this.subscriptions.push(
+            this.competencyService.getAllForCourseStudentDashboard(this.courseId).subscribe({
+                next: (response) => {
+                    this.competencies = response.body!;
+                    this.isLoadingCompetencies = false;
+                    // scroll to the current competency
+                    const scrollIndex = this.currentCompetencyIndex !== -1 ? this.currentCompetencyIndex : 0;
+                    setTimeout(() => {
+                        this.scrollToAccordion(scrollIndex);
+                    }, 0);
+                },
+                error: (error: HttpErrorResponse) => {
+                    onError(this.alertService, error);
+                    this.isLoadingCompetencies = false;
+                },
+            }),
+        );
     }
 
     /**
@@ -194,25 +179,6 @@
                 relativeAverageLatestSubmission: exerciseMetrics.averageLatestSubmission?.[exerciseId],
             };
         });
-=======
-        this.isLoading = true;
-        this.subscriptions.push(
-            this.competencyService.getAllForCourseStudentDashboard(this.courseId).subscribe({
-                next: (response) => {
-                    this.competencies = response.body!;
-                    this.isLoading = false;
-                    // scroll to the current competency
-                    const scrollIndex = this.currentCompetencyIndex !== -1 ? this.currentCompetencyIndex : 0;
-                    setTimeout(() => {
-                        this.scrollToAccordion(scrollIndex);
-                    }, 0);
-                },
-                error: (error: HttpErrorResponse) => {
-                    onError(this.alertService, error);
-                    this.isLoading = false;
-                },
-            }),
-        );
     }
 
     get currentCompetencyIndex() {
@@ -224,39 +190,30 @@
         if (index !== -1 && accordionsArray[index]) {
             accordionsArray[index].nativeElement.scrollIntoView({ behavior: 'smooth' });
         }
->>>>>>> 1412887f
     }
 
     private setCourse(course?: Course) {
         this.course = course;
-<<<<<<< HEAD
         // Note: this component is only shown if there are at least 1 competencies or at least 1 prerequisites, so if they do not exist, we load the data from the server
-=======
-        // Note: this component is only shown if there is at least 1 competency or at least 1 prerequisite, so if they do not exist, we load the data from the server
->>>>>>> 1412887f
         if (this.course && ((this.course.competencies && this.course.competencies.length > 0) || (this.course.prerequisites && this.course.prerequisites.length > 0))) {
             this.competencies = this.course.competencies || [];
         } else {
             this.loadCompetencies();
         }
-<<<<<<< HEAD
-
         if (this.course) {
             this.loadMetrics();
         }
-=======
-    }
+    }
+
     handleToggle(event: ICompetencyAccordionToggleEvent) {
         this.openedAccordionIndex = event.opened ? event.index : null;
     }
+
     get learningPathsEnabled() {
         return this.course?.learningPathsEnabled || false;
     }
 
-    protected readonly FeatureToggle = FeatureToggle;
-
     navigateToLearningPaths() {
         this.router.navigate(['courses', this.courseId, 'learning-path']);
->>>>>>> 1412887f
     }
 }