--- conflicted
+++ resolved
@@ -30,11 +30,8 @@
     hasCompetencies = false;
     exerciseLateness?: ExerciseLateness[];
     exercisePerformance?: ExercisePerformance[];
-<<<<<<< HEAD
     irisEnabled = false;
-=======
     studentMetrics?: StudentMetrics;
->>>>>>> 17576ede
 
     private paramSubscription?: Subscription;
     private courseUpdatesSubscription?: Subscription;
