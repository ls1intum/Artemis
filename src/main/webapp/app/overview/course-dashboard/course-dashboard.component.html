--- conflicted
+++ resolved
@@ -1,9 +1,9 @@
-<<<<<<< HEAD
 <div class="row justify-content-center m-4 gap-4">
+    <!-- Exercise Statistics -->
     @if (!isLoadingMetrics && hasExercises) {
         @if (points > 0 || maxPoints > 0) {
             <div class="d-sm-flex gap-3 align-items-baseline">
-                <h4 jhiTranslate="artemisApp.courseStudentDashboard.overallPerformance.title"></h4>
+                <h3 jhiTranslate="artemisApp.courseStudentDashboard.overallPerformance.title"></h3>
                 <div class="flex-grow-1">
                     <ngb-progressbar type="success overflow-visible" [value]="points" [max]="maxPoints" height="1.75rem">
                         <span class="fs-5 mx-2">{{ points }} / {{ maxPoints }} ({{ round((points / maxPoints) * 1000) / 10 }}%)</span>
@@ -15,22 +15,12 @@
         <jhi-course-exercise-lateness [exerciseLateness]="exerciseLateness || []" />
     } @else {
         <div jhiTranslate="artemisApp.courseStudentDashboard.noMetrics"></div>
-=======
-<div class="col-sm col align-items-center">
-    <!--
-        Currently work in progress.
-        TODO: A page with two columns.
-            - Left part: Iris Course Chat
-            - Right part: Statistics and competencies.
-     -->
-    <div class="row justify-content-center w-100">
-        <h1 [style]="{ 'text-align': 'center' }">Work in progress</h1>
-    </div>
-
+    }
+    <!-- Competencies -->
     <div class="competency-accordion-container row justify-content-center align-items-center w-100">
         @if (competencies.length > 0) {
             <div class="competency-accordion-header">
-                <h2 jhiTranslate="artemisApp.studentAnalyticsDashboard.competencyAccordion.title"></h2>
+                <h3 jhiTranslate="artemisApp.studentAnalyticsDashboard.competencyAccordion.title"></h3>
             </div>
             <div class="competency-accordion-body" [ngClass]="this.openedAccordionIndex !== null ? 'competency-accordion-body-open' : 'competency-accordion-body-collapsed'">
                 @for (competency of competencies; track competency.id; let i = $index) {
@@ -52,6 +42,6 @@
         <div class="competency-accordion-container row justify-content-center w-100" [jhiFeatureToggleHide]="FeatureToggle.LearningPaths">
             <button class="btn btn-primary mt-2" (click)="navigateToLearningPaths()" jhiTranslate="artemisApp.studentAnalyticsDashboard.button.showLearningPath"></button>
         </div>
->>>>>>> 1412887f
     }
-</div>+</div>
+<!--<div class="col-sm col align-items-center"></div>-->