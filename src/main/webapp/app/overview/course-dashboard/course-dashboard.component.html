--- conflicted
+++ resolved
@@ -1,26 +1,13 @@
-<<<<<<< HEAD
 @if (irisEnabled) {
     <div class="chat-container">
         <jhi-course-chatbot [courseId]="courseId" />
     </div>
 }
 <div class="stats-container">
-    @if (!isLoading && hasExercises) {
-        @if (points > 0 || maxPoints > 0) {
-            <div class="d-sm-flex gap-3 align-items-baseline">
-                <h4 jhiTranslate="artemisApp.courseStudentDashboard.overallPerformance.title"></h4>
-                <div class="flex-grow-1">
-                    <ngb-progressbar type="success overflow-visible" [value]="points" [max]="maxPoints" height="1.75rem">
-                        <span class="fs-5 mx-2">{{ points }} / {{ maxPoints }} ({{ round((points / maxPoints) * 1000) / 10 }}%)</span>
-                    </ngb-progressbar>
-                </div>
-=======
-<div class="row justify-content-center m-4 gap-4">
     @if (isLoading) {
         <div class="d-flex justify-content-center">
             <div class="spinner-border" role="status">
                 <span class="sr-only">{{ 'loading' | artemisTranslate }}</span>
->>>>>>> b5c770d2
             </div>
         </div>
     } @else {
