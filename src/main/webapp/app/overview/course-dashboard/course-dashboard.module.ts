--- conflicted
+++ resolved
@@ -7,17 +7,14 @@
 import { RouterModule, Routes } from '@angular/router';
 import { UserRouteAccessService } from 'app/core/auth/user-route-access-service';
 import { Authority } from 'app/shared/constants/authority.constants';
-<<<<<<< HEAD
 import { CourseExercisePerformanceComponent } from 'app/overview/course-dashboard/course-exercise-performance/course-exercise-performance.component';
 import { CourseExerciseLatenessComponent } from 'app/overview/course-dashboard/course-exercise-lateness/course-exercise-lateness.component';
 import { ArtemisDataTableModule } from 'app/shared/data-table/data-table.module';
 import { ArtemisSharedComponentModule } from 'app/shared/components/shared-component.module';
 import { NgxDatatableModule } from '@flaviosantoro92/ngx-datatable';
 import { LineChartModule } from '@swimlane/ngx-charts';
-=======
 import { ArtemisCompetenciesModule } from 'app/course/competencies/competency.module';
 import { FeatureToggleModule } from 'app/shared/feature-toggle/feature-toggle.module';
->>>>>>> 1412887f
 
 const routes: Routes = [
     {
@@ -35,20 +32,18 @@
 @NgModule({
     declarations: [CourseDashboardComponent, CourseExercisePerformanceComponent, CourseExerciseLatenessComponent],
     exports: [CourseDashboardComponent],
-<<<<<<< HEAD
     imports: [
         CommonModule,
         RouterModule.forChild(routes),
         NgbModule,
         ArtemisSharedModule,
         FontAwesomeModule,
+        ArtemisCompetenciesModule,
         ArtemisDataTableModule,
         NgxDatatableModule,
         ArtemisSharedComponentModule,
+        FeatureToggleModule,
         LineChartModule,
     ],
-=======
-    imports: [CommonModule, RouterModule.forChild(routes), ArtemisSharedModule, FontAwesomeModule, ArtemisCompetenciesModule, FeatureToggleModule],
->>>>>>> 1412887f
 })
 export class CourseDashboardModule {}