--- conflicted
+++ resolved
@@ -13,13 +13,10 @@
 import { ArtemisSharedComponentModule } from 'app/shared/components/shared-component.module';
 import { NgxDatatableModule } from '@flaviosantoro92/ngx-datatable';
 import { LineChartModule } from '@swimlane/ngx-charts';
-<<<<<<< HEAD
+import { FeatureToggleModule } from 'app/shared/feature-toggle/feature-toggle.module';
+import { ArtemisCompetenciesModule } from 'app/course/competencies/competency.module';
 import { RatingModule } from 'app/exercises/shared/rating/rating.module';
 import { JudgementOfLearningRatingComponent } from 'app/overview/course-dashboard/judgement-of-learning-rating/judgement-of-learning-rating.component';
-=======
-import { FeatureToggleModule } from 'app/shared/feature-toggle/feature-toggle.module';
-import { ArtemisCompetenciesModule } from 'app/course/competencies/competency.module';
->>>>>>> 4a0c42e9
 
 const routes: Routes = [
     {
@@ -47,13 +44,10 @@
         NgxDatatableModule,
         ArtemisSharedComponentModule,
         LineChartModule,
-<<<<<<< HEAD
         RatingModule,
         JudgementOfLearningRatingComponent,
-=======
         FeatureToggleModule,
         ArtemisCompetenciesModule,
->>>>>>> 4a0c42e9
     ],
 })
 export class CourseDashboardModule {}