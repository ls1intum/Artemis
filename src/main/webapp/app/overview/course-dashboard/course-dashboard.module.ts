--- conflicted
+++ resolved
@@ -7,7 +7,7 @@
 import { RouterModule, Routes } from '@angular/router';
 import { UserRouteAccessService } from 'app/core/auth/user-route-access-service';
 import { Authority } from 'app/shared/constants/authority.constants';
-<<<<<<< HEAD
+import { IrisModule } from 'app/iris/iris.module';
 import { CourseExercisePerformanceComponent } from 'app/overview/course-dashboard/course-exercise-performance/course-exercise-performance.component';
 import { CourseExerciseLatenessComponent } from 'app/overview/course-dashboard/course-exercise-lateness/course-exercise-lateness.component';
 import { ArtemisDataTableModule } from 'app/shared/data-table/data-table.module';
@@ -16,9 +16,6 @@
 import { LineChartModule } from '@swimlane/ngx-charts';
 import { ArtemisCompetenciesModule } from 'app/course/competencies/competency.module';
 import { FeatureToggleModule } from 'app/shared/feature-toggle/feature-toggle.module';
-=======
-import { IrisModule } from 'app/iris/iris.module';
->>>>>>> 3df892c2
 
 const routes: Routes = [
     {
@@ -36,7 +33,6 @@
 @NgModule({
     declarations: [CourseDashboardComponent, CourseExercisePerformanceComponent, CourseExerciseLatenessComponent],
     exports: [CourseDashboardComponent],
-<<<<<<< HEAD
     imports: [
         CommonModule,
         RouterModule.forChild(routes),
@@ -49,9 +45,7 @@
         ArtemisSharedComponentModule,
         FeatureToggleModule,
         LineChartModule,
+        IrisModule,
     ],
-=======
-    imports: [CommonModule, RouterModule.forChild(routes), ArtemisSharedModule, FontAwesomeModule, IrisModule],
->>>>>>> 3df892c2
 })
 export class CourseDashboardModule {}