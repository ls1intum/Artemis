--- conflicted
+++ resolved
@@ -23,14 +23,6 @@
 import { RatingModule } from 'app/exercises/shared/rating/rating.module';
 import { ArtemisExerciseButtonsModule } from 'app/overview/exercise-details/exercise-buttons.module';
 import { ArtemisCourseExerciseRowModule } from 'app/overview/course-exercises/course-exercise-row.module';
-<<<<<<< HEAD
-import { CourseExerciseDetailsModule } from 'app/overview/exercise-details/course-exercise-details.module';
-import { ArtemisExerciseScoresChartModule } from 'app/overview/visualizations/exercise-scores-chart.module';
-import { CourseDiscussionComponent } from 'app/overview/course-discussion/course-discussion.component';
-import { MetisModule } from 'app/shared/metis/metis.module';
-import { NgxChartsModule } from '@swimlane/ngx-charts';
-=======
->>>>>>> 4fdeb4d5
 
 @NgModule({
     imports: [
@@ -49,13 +41,6 @@
         ArtemisComplaintsModule,
         FeatureToggleModule,
         RatingModule,
-<<<<<<< HEAD
-        ArtemisLearningGoalsModule,
-        MetisModule,
-        CourseExerciseDetailsModule, // Important: at the moment, we cannot lazy load this module, because otherwise the LTI integration won't work any more
-        NgxChartsModule,
-=======
->>>>>>> 4fdeb4d5
     ],
     declarations: [
         CoursesComponent,
