import { NgModule } from '@angular/core';
import { ChartsModule } from 'ng2-charts';
import { ClipboardModule } from 'ngx-clipboard';
import { MomentModule } from 'ngx-moment';
import { ArtemisSharedModule } from 'app/shared/shared.module';
import { ArtemisSidePanelModule } from 'app/shared/side-panel/side-panel.module';
import { CourseLectureRowComponent } from 'app/overview/course-lectures/course-lecture-row.component';
import { OrionModule } from 'app/shared/orion/orion.module';
import { FeatureToggleModule } from 'app/shared/feature-toggle/feature-toggle.module';
import { ProgrammingExerciseUtilsModule } from 'app/exercises/programming/shared/utils/programming-exercise-utils.module';
import { ProgrammingExerciseStudentIdeActionsComponent } from 'app/overview/exercise-details/programming-exercise-student-ide-actions.component';
import { CourseCardComponent } from 'app/overview/course-card.component';
import { CourseStatisticsComponent } from 'app/overview/course-statistics/course-statistics.component';
import { ExerciseActionButtonComponent } from 'app/overview/exercise-details/exercise-action-button.component';
import { CourseOverviewComponent } from 'app/overview/course-overview.component';
import { CourseExerciseDetailsComponent } from 'app/overview/exercise-details/course-exercise-details.component';
import { CourseLectureDetailsComponent } from 'app/overview/course-lectures/course-lecture-details.component';
import { CourseExercisesComponent } from 'app/overview/course-exercises/course-exercises.component';
import { ArtemisHeaderExercisePageWithDetailsModule } from 'app/exercises/shared/exercise-headers/exercise-headers.module';
import { ArtemisResultModule } from 'app/exercises/shared/result/result.module';
import { CoursesComponent } from 'app/overview/courses.component';
import { ArtemisComplaintsModule } from 'app/complaints/complaints.module';
import { CourseLecturesComponent } from 'app/overview/course-lectures/course-lectures.component';
import { ExerciseDetailsStudentActionsComponent } from 'app/overview/exercise-details/exercise-details-student-actions.component';
import { CourseExerciseRowComponent } from 'app/overview/course-exercises/course-exercise-row.component';
import { ArtemisProgrammingExerciseInstructionsRenderModule } from 'app/exercises/programming/shared/instructions-render/programming-exercise-instructions-render.module';
import { CourseRegistrationSelectorComponent } from 'app/overview/course-registration-selector/course-registration-selector.component';
import { ArtemisSharedComponentModule } from 'app/shared/components/shared-component.module';
import { ArtemisCoursesRoutingModule } from 'app/overview/courses-routing.module';
import { ArtemisTeamModule } from 'app/exercises/shared/team/team.module';
import { CourseExamsComponent } from 'app/overview/course-exams/course-exams.component';
import { CourseExamDetailComponent } from 'app/overview/course-exams/course-exam-detail/course-exam-detail.component';
import { ExerciseUnitComponent } from './course-lectures/exercise-unit/exercise-unit.component';
import { AttachmentUnitComponent } from './course-lectures/attachment-unit/attachment-unit.component';
import { VideoUnitComponent } from './course-lectures/video-unit/video-unit.component';
import { ArtemisSharedPipesModule } from 'app/shared/pipes/shared-pipes.module';
import { TextUnitComponent } from './course-lectures/text-unit/text-unit.component';
import { ArtemisMarkdownEditorModule } from 'app/shared/markdown-editor/markdown-editor.module';
<<<<<<< HEAD
import { CourseLearningGoalsComponent } from './course-learning-goals/course-learning-goals.component';
import { ArtemisLearningGoalsModule } from 'app/course/learning-goals/learning-goal.module';
=======
import { RatingModule } from 'app/exercises/shared/rating/rating.module';
>>>>>>> 617ba9b0

@NgModule({
    imports: [
        ArtemisMarkdownEditorModule,
        ArtemisSharedModule,
        ArtemisSharedComponentModule,
        ChartsModule,
        ClipboardModule,
        MomentModule,
        ArtemisSharedPipesModule,
        ArtemisResultModule,
        ArtemisSidePanelModule,
        ArtemisCoursesRoutingModule,
        ArtemisHeaderExercisePageWithDetailsModule,
        OrionModule,
        ArtemisComplaintsModule,
        FeatureToggleModule,
        ProgrammingExerciseUtilsModule,
        ArtemisProgrammingExerciseInstructionsRenderModule,
        ArtemisTeamModule,
<<<<<<< HEAD
        ArtemisLearningGoalsModule,
=======
        RatingModule,
>>>>>>> 617ba9b0
    ],
    declarations: [
        CoursesComponent,
        CourseOverviewComponent,
        CourseRegistrationSelectorComponent,
        CourseCardComponent,
        CourseStatisticsComponent,
        CourseExerciseRowComponent,
        CourseExercisesComponent,
        CourseExerciseDetailsComponent,
        CourseLecturesComponent,
        CourseLectureRowComponent,
        CourseLectureDetailsComponent,
        ExerciseActionButtonComponent,
        ExerciseDetailsStudentActionsComponent,
        ProgrammingExerciseStudentIdeActionsComponent,
        CourseExamsComponent,
        CourseExamDetailComponent,
        ExerciseUnitComponent,
        AttachmentUnitComponent,
        VideoUnitComponent,
        TextUnitComponent,
        CourseLearningGoalsComponent,
    ],
    exports: [ExerciseActionButtonComponent, ExerciseDetailsStudentActionsComponent, ExerciseUnitComponent, AttachmentUnitComponent, VideoUnitComponent, TextUnitComponent],
})
export class ArtemisCoursesModule {}<|MERGE_RESOLUTION|>--- conflicted
+++ resolved
@@ -36,12 +36,9 @@
 import { ArtemisSharedPipesModule } from 'app/shared/pipes/shared-pipes.module';
 import { TextUnitComponent } from './course-lectures/text-unit/text-unit.component';
 import { ArtemisMarkdownEditorModule } from 'app/shared/markdown-editor/markdown-editor.module';
-<<<<<<< HEAD
+import { RatingModule } from 'app/exercises/shared/rating/rating.module';
 import { CourseLearningGoalsComponent } from './course-learning-goals/course-learning-goals.component';
 import { ArtemisLearningGoalsModule } from 'app/course/learning-goals/learning-goal.module';
-=======
-import { RatingModule } from 'app/exercises/shared/rating/rating.module';
->>>>>>> 617ba9b0
 
 @NgModule({
     imports: [
@@ -62,11 +59,8 @@
         ProgrammingExerciseUtilsModule,
         ArtemisProgrammingExerciseInstructionsRenderModule,
         ArtemisTeamModule,
-<<<<<<< HEAD
+        RatingModule,
         ArtemisLearningGoalsModule,
-=======
-        RatingModule,
->>>>>>> 617ba9b0
     ],
     declarations: [
         CoursesComponent,
