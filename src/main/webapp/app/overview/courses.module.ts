--- conflicted
+++ resolved
@@ -30,14 +30,11 @@
 import { ArtemisTeamModule } from 'app/exercises/shared/team/team.module';
 import { CourseExamsComponent } from 'app/overview/course-exams/course-exams.component';
 import { CourseExamDetailComponent } from 'app/overview/course-exams/course-exam-detail/course-exam-detail.component';
-<<<<<<< HEAD
 import { ExerciseUnitComponent } from './course-lectures/exercise-unit/exercise-unit.component';
 import { AttachmentUnitComponent } from './course-lectures/attachment-unit/attachment-unit.component';
 import { VideoUnitComponent } from './course-lectures/video-unit/video-unit.component';
 import { ArtemisSharedPipesModule } from 'app/shared/pipes/shared-pipes.module';
-=======
 import { AchievementsComponent } from './achievements.component';
->>>>>>> 963d3190
 
 @NgModule({
     imports: [
@@ -75,13 +72,10 @@
         ProgrammingExerciseStudentIdeActionsComponent,
         CourseExamsComponent,
         CourseExamDetailComponent,
-<<<<<<< HEAD
         ExerciseUnitComponent,
         AttachmentUnitComponent,
         VideoUnitComponent,
-=======
         AchievementsComponent,
->>>>>>> 963d3190
     ],
     exports: [ExerciseActionButtonComponent, ExerciseDetailsStudentActionsComponent, ExerciseUnitComponent, AttachmentUnitComponent, VideoUnitComponent],
 })
