import { NgModule } from '@angular/core';
import { ChartsModule } from 'ng2-charts';
import { ClipboardModule } from 'ngx-clipboard';
import { MomentModule } from 'ngx-moment';
import { ArtemisSharedModule } from 'app/shared/shared.module';
import { ArtemisSidePanelModule } from 'app/shared/side-panel/side-panel.module';
import { CourseLectureRowComponent } from 'app/overview/course-lectures/course-lecture-row.component';
import { OrionModule } from 'app/shared/orion/orion.module';
import { FeatureToggleModule } from 'app/shared/feature-toggle/feature-toggle.module';
import { ProgrammingExerciseUtilsModule } from 'app/exercises/programming/shared/utils/programming-exercise-utils.module';
import { ProgrammingExerciseStudentIdeActionsComponent } from 'app/overview/exercise-details/programming-exercise-student-ide-actions.component';
import { CourseCardComponent } from 'app/overview/course-card.component';
import { CourseStatisticsComponent } from 'app/overview/course-statistics/course-statistics.component';
import { ExerciseActionButtonComponent } from 'app/overview/exercise-details/exercise-action-button.component';
import { CourseOverviewComponent } from 'app/overview/course-overview.component';
import { CourseExerciseDetailsComponent } from 'app/overview/exercise-details/course-exercise-details.component';
import { CourseLectureDetailsComponent } from 'app/overview/course-lectures/course-lecture-details.component';
import { CourseExercisesComponent } from 'app/overview/course-exercises/course-exercises.component';
import { ArtemisHeaderExercisePageWithDetailsModule } from 'app/exercises/shared/exercise-headers/exercise-headers.module';
import { ArtemisResultModule } from 'app/exercises/shared/result/result.module';
import { CoursesComponent } from 'app/overview/courses.component';
import { ArtemisComplaintsModule } from 'app/complaints/complaints.module';
import { CourseLecturesComponent } from 'app/overview/course-lectures/course-lectures.component';
import { ExerciseDetailsStudentActionsComponent } from 'app/overview/exercise-details/exercise-details-student-actions.component';
import { CourseExerciseRowComponent } from 'app/overview/course-exercises/course-exercise-row.component';
import { ArtemisProgrammingExerciseInstructionsRenderModule } from 'app/exercises/programming/shared/instructions-render/programming-exercise-instructions-render.module';
import { CourseRegistrationSelectorComponent } from 'app/overview/course-registration-selector/course-registration-selector.component';
import { ArtemisSharedComponentModule } from 'app/shared/components/shared-component.module';
import { ArtemisCoursesRoutingModule } from 'app/overview/courses-routing.module';
import { ArtemisTeamModule } from 'app/exercises/shared/team/team.module';
import { CourseExamsComponent } from 'app/overview/course-exams/course-exams.component';
import { CourseExamDetailComponent } from 'app/overview/course-exams/course-exam-detail/course-exam-detail.component';
import { ExerciseUnitComponent } from './course-lectures/exercise-unit/exercise-unit.component';
import { AttachmentUnitComponent } from './course-lectures/attachment-unit/attachment-unit.component';
import { VideoUnitComponent } from './course-lectures/video-unit/video-unit.component';
import { ArtemisSharedPipesModule } from 'app/shared/pipes/shared-pipes.module';
<<<<<<< HEAD
import { AchievementsComponent } from './achievements.component';
=======
import { TextUnitComponent } from './course-lectures/text-unit/text-unit.component';
import { ArtemisMarkdownEditorModule } from 'app/shared/markdown-editor/markdown-editor.module';
>>>>>>> b6563238

@NgModule({
    imports: [
        ArtemisMarkdownEditorModule,
        ArtemisSharedModule,
        ArtemisSharedComponentModule,
        ChartsModule,
        ClipboardModule,
        MomentModule,
        ArtemisSharedPipesModule,
        ArtemisResultModule,
        ArtemisSidePanelModule,
        ArtemisCoursesRoutingModule,
        ArtemisHeaderExercisePageWithDetailsModule,
        OrionModule,
        ArtemisComplaintsModule,
        FeatureToggleModule,
        ProgrammingExerciseUtilsModule,
        ArtemisProgrammingExerciseInstructionsRenderModule,
        ArtemisTeamModule,
    ],
    declarations: [
        CoursesComponent,
        CourseOverviewComponent,
        CourseRegistrationSelectorComponent,
        CourseCardComponent,
        CourseStatisticsComponent,
        CourseExerciseRowComponent,
        CourseExercisesComponent,
        CourseExerciseDetailsComponent,
        CourseLecturesComponent,
        CourseLectureRowComponent,
        CourseLectureDetailsComponent,
        ExerciseActionButtonComponent,
        ExerciseDetailsStudentActionsComponent,
        ProgrammingExerciseStudentIdeActionsComponent,
        CourseExamsComponent,
        CourseExamDetailComponent,
        ExerciseUnitComponent,
        AttachmentUnitComponent,
        VideoUnitComponent,
<<<<<<< HEAD
        AchievementsComponent,
=======
        TextUnitComponent,
>>>>>>> b6563238
    ],
    exports: [ExerciseActionButtonComponent, ExerciseDetailsStudentActionsComponent, ExerciseUnitComponent, AttachmentUnitComponent, VideoUnitComponent, TextUnitComponent],
})
export class ArtemisCoursesModule {}<|MERGE_RESOLUTION|>--- conflicted
+++ resolved
@@ -34,12 +34,9 @@
 import { AttachmentUnitComponent } from './course-lectures/attachment-unit/attachment-unit.component';
 import { VideoUnitComponent } from './course-lectures/video-unit/video-unit.component';
 import { ArtemisSharedPipesModule } from 'app/shared/pipes/shared-pipes.module';
-<<<<<<< HEAD
 import { AchievementsComponent } from './achievements.component';
-=======
 import { TextUnitComponent } from './course-lectures/text-unit/text-unit.component';
 import { ArtemisMarkdownEditorModule } from 'app/shared/markdown-editor/markdown-editor.module';
->>>>>>> b6563238
 
 @NgModule({
     imports: [
@@ -81,11 +78,8 @@
         ExerciseUnitComponent,
         AttachmentUnitComponent,
         VideoUnitComponent,
-<<<<<<< HEAD
+        TextUnitComponent,
         AchievementsComponent,
-=======
-        TextUnitComponent,
->>>>>>> b6563238
     ],
     exports: [ExerciseActionButtonComponent, ExerciseDetailsStudentActionsComponent, ExerciseUnitComponent, AttachmentUnitComponent, VideoUnitComponent, TextUnitComponent],
 })
