--- conflicted
+++ resolved
@@ -37,15 +37,8 @@
         NgxChartsModule,
         PieChartModule,
         ArtemisSidebarModule,
-<<<<<<< HEAD
-=======
+        CourseCardComponent,
         SearchFilterComponent,
-    ],
-    declarations: [
-        CoursesComponent,
-        CourseOverviewComponent,
->>>>>>> 753f4978
-        CourseCardComponent,
     ],
     declarations: [CoursesComponent, CourseOverviewComponent, CourseExercisesComponent, CourseLecturesComponent, CourseLectureRowComponent, CourseUnenrollmentModalComponent],
 })
