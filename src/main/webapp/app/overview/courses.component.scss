.exam-container {
    cursor: pointer;
    transition: box-shadow 0.1s linear;
    border: 1px solid var(--overview-blue-border-color);
    background-color: var(--overview-light-background-color);
    border-radius: 3px;
}
.exam-container:hover {
    box-shadow: 0 2px 4px 0 #3e8acc;
}

.liveQuiz-modal {
    display: block;
    opacity: 1;
}

<<<<<<< HEAD
/** 
* Column width adjustments derived from course card width sizes
* Ensures that no cards will appear on top of each other 
*/
@media screen and (max-width: 2550px) {
    .col-2 {
        width: 20% !important;
    }
}

@media screen and (max-width: 2000px) {
    .col-2 {
        width: 25% !important;
    }
}

@media screen and (max-width: 1650px) {
    .col-2 {
        width: 33.33% !important;
    }
}

@media screen and (max-width: 1172px) {
    .col-2 {
        width: 50% !important;
    }
}

@media screen and (max-width: 819px) {
    .col-2 {
        width: 100% !important;
    }
=======
.course-grid {
    display: grid;
    // cards can shrink to 350px
    grid-template-columns: repeat(auto-fill, minmax(350px, 1fr));
    grid-gap: 1rem;
    justify-items: center;
    // for 4 or less cards, we let each card shrink to 325px to display more cards in smaller screens, 1751px is the breakpoint for 4 cards
    @media screen and (max-width: 1751px) {
        grid-template-columns: repeat(auto-fill, minmax(325px, 1fr));
    }
}

.course-card-wrapper {
    width: 100%;
    max-width: 400px;
}

.container-fluid {
    // ensure that horizontal spacing in container is consistent
    --bs-gutter-x: 2rem;
>>>>>>> 25f1274f
}<|MERGE_RESOLUTION|>--- conflicted
+++ resolved
@@ -14,40 +14,6 @@
     opacity: 1;
 }
 
-<<<<<<< HEAD
-/** 
-* Column width adjustments derived from course card width sizes
-* Ensures that no cards will appear on top of each other 
-*/
-@media screen and (max-width: 2550px) {
-    .col-2 {
-        width: 20% !important;
-    }
-}
-
-@media screen and (max-width: 2000px) {
-    .col-2 {
-        width: 25% !important;
-    }
-}
-
-@media screen and (max-width: 1650px) {
-    .col-2 {
-        width: 33.33% !important;
-    }
-}
-
-@media screen and (max-width: 1172px) {
-    .col-2 {
-        width: 50% !important;
-    }
-}
-
-@media screen and (max-width: 819px) {
-    .col-2 {
-        width: 100% !important;
-    }
-=======
 .course-grid {
     display: grid;
     // cards can shrink to 350px
@@ -68,5 +34,4 @@
 .container-fluid {
     // ensure that horizontal spacing in container is consistent
     --bs-gutter-x: 2rem;
->>>>>>> 25f1274f
 }