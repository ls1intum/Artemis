--- conflicted
+++ resolved
@@ -9,11 +9,8 @@
 import { TeamComponent } from 'app/exercises/shared/team/team.component';
 import { NgModule } from '@angular/core';
 import { Authority } from 'app/shared/constants/authority.constants';
-<<<<<<< HEAD
 import { PlagiarismCasesReviewComponent } from 'app/course/plagiarism-cases/plagiarism-cases-review.component';
-=======
 import { GradingKeyOverviewComponent } from 'app/grading-system/grading-key-overview/grading-key-overview.component';
->>>>>>> 0986a426
 
 const routes: Routes = [
     {
@@ -78,19 +75,20 @@
         ],
     },
     {
-<<<<<<< HEAD
         path: 'courses/:courseId/plagiarism/:plagiarismComparisonId',
         component: PlagiarismCasesReviewComponent,
         data: {
             authorities: [Authority.USER],
             pageTitle: 'artemisApp.plagiarism.cases.plagiarism-review',
-=======
+        },
+        canActivate: [UserRouteAccessService],
+    },
+    {
         path: 'courses/:courseId/statistics/grading-key',
         component: GradingKeyOverviewComponent,
         data: {
             authorities: [Authority.USER],
             pageTitle: 'artemisApp.gradingSystem.title',
->>>>>>> 0986a426
         },
         canActivate: [UserRouteAccessService],
     },
