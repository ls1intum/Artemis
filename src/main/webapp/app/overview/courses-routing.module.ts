import { RouterModule, Routes } from '@angular/router';
import { CoursesComponent } from 'app/overview/courses.component';
import { UserRouteAccessService } from 'app/core/auth/user-route-access-service';
import { CourseLecturesComponent } from 'app/overview/course-lectures/course-lectures.component';
import { NgModule } from '@angular/core';
import { Authority } from 'app/shared/constants/authority.constants';
import { CourseExercisesComponent } from 'app/overview/course-exercises/course-exercises.component';
import { CourseOverviewComponent } from './course-overview.component';
import { CourseTutorialGroupsComponent } from './course-tutorial-groups/course-tutorial-groups.component';
import { CourseTutorialGroupDetailComponent } from './tutorial-group-details/course-tutorial-group-detail/course-tutorial-group-detail.component';

const routes: Routes = [
    {
        path: '',
        component: CoursesComponent,
        data: {
            authorities: [Authority.USER],
            pageTitle: 'overview.title',
        },
        canActivate: [UserRouteAccessService],
    },
    {
        path: 'enroll',
        loadChildren: () => import('./course-registration/course-registration.module').then((m) => m.CourseRegistrationModule),
    },
    // /courses/:courseId/register is special,
    // because we won't have access to the course object before the user is registered,
    // so we need to load it outside the normal course routing
    {
        path: ':courseId/register',
        loadChildren: () => import('./course-registration/course-registration-detail/course-registration-detail.module').then((m) => m.CourseRegistrationDetailModule),
    },
    {
        path: ':courseId',
        component: CourseOverviewComponent,
        data: {
            authorities: [Authority.USER],
            pageTitle: 'overview.course',
        },
        canActivate: [UserRouteAccessService],
        children: [
            {
                path: 'exercises',
                component: CourseExercisesComponent,
                data: {
                    authorities: [Authority.USER],
                    pageTitle: 'overview.exercises',
                    hasSidebar: true,
                    showRefreshButton: true,
                },
                canActivate: [UserRouteAccessService],

                children: [
                    {
                        path: ':exerciseId',
                        data: {
                            authorities: [Authority.USER],
                            pageTitle: 'overview.exercises',
                            hasSidebar: true,
                            showRefreshButton: true,
                        },
                        canActivate: [UserRouteAccessService],
                        loadChildren: () => import('../overview/exercise-details/course-exercise-details.module').then((m) => m.CourseExerciseDetailsModule),
                    },
                ],
            },
            {
                path: 'exercises/text-exercises/:exerciseId',
                data: {
                    authorities: [Authority.USER],
                    pageTitle: 'overview.textExercise',
                },
                loadChildren: () => import('../exercises/text/participate/text-participation.module').then((m) => m.ArtemisTextParticipationModule),
            },
            {
                path: 'exercises/programming-exercises/:exerciseId/code-editor',
                data: {
                    authorities: [Authority.USER],
                    pageTitle: 'overview.programmingExercise',
                },
                loadChildren: () => import('../exercises/programming/participate/programming-participation.module').then((m) => m.ArtemisProgrammingParticipationModule),
            },
            {
                path: 'exercises/:exerciseId/repository',
                data: {
                    authorities: [Authority.USER],
                    pageTitle: 'overview.repository',
                },
                loadChildren: () => import('../exercises/programming/participate/programming-repository.module').then((m) => m.ArtemisProgrammingRepositoryModule),
            },
            {
                path: 'exercises/modeling-exercises/:exerciseId',
                data: {
                    authorities: [Authority.USER],
                    pageTitle: 'overview.modelingExercise',
                },
                loadChildren: () => import('../exercises/modeling/participate/modeling-participation.module').then((m) => m.ArtemisModelingParticipationModule),
            },
            {
                path: 'exercises/quiz-exercises/:exerciseId',
                data: {
                    authorities: [Authority.USER],
                    pageTitle: 'overview.quizExercise',
                },
                loadChildren: () => import('../exercises/quiz/participate/quiz-participation.module').then((m) => m.ArtemisQuizParticipationModule),
            },
            {
                path: 'exercises/file-upload-exercises/:exerciseId',
                data: {
                    authorities: [Authority.USER],
                    pageTitle: 'overview.fileUploadExercise',
                },
                loadChildren: () => import('../exercises/file-upload/participate/file-upload-participation.module').then((m) => m.ArtemisFileUploadParticipationModule),
            },

            {
                path: 'lectures',
                component: CourseLecturesComponent,
                data: {
                    authorities: [Authority.USER],
                    pageTitle: 'overview.lectures',
                    hasSidebar: true,
                    showRefreshButton: true,
                },
                canActivate: [UserRouteAccessService],
                children: [
                    {
                        path: ':lectureId',
                        data: {
                            authorities: [Authority.USER],
                            pageTitle: 'overview.lectures',
                            hasSidebar: true,
                            showRefreshButton: true,
                        },
                        canActivate: [UserRouteAccessService],
                        loadChildren: () => import('../overview/course-lectures/course-lecture-details.module').then((m) => m.ArtemisCourseLectureDetailsModule),
                    },
                ],
            },
            {
                path: 'statistics',
                loadChildren: () => import('./course-statistics/course-statistics.module').then((m) => m.CourseStatisticsModule),
                data: {
                    authorities: [Authority.USER],
                    pageTitle: 'overview.statistics',
                    showRefreshButton: true,
                },
            },
            {
                path: 'competencies',
                data: {
                    authorities: [Authority.USER],
                    pageTitle: 'overview.competencies',
                    showRefreshButton: true,
                },
                children: [
                    {
                        path: '',
                        loadChildren: () => import('./course-competencies/course-competencies.module').then((m) => m.CourseCompetenciesModule),
                    },
                    {
                        path: ':competencyId',
                        loadChildren: () => import('../overview/course-competencies/course-competencies-details.module').then((m) => m.ArtemisCourseCompetenciesDetailsModule),
                    },
                ],
            },
            {
                path: 'learning-path',
                loadChildren: () => import('app/course/learning-paths/learning-paths.module').then((m) => m.ArtemisLearningPathsModule),
                data: {
                    authorities: [Authority.USER],
                    pageTitle: 'overview.learningPath',
                    showRefreshButton: true,
                },
            },
            {
                path: 'discussion',
                loadChildren: () => import('./course-discussion/course-discussion.module').then((m) => m.CourseDiscussionModule),
                data: {
                    authorities: [Authority.USER],
                    pageTitle: 'overview.communication',
                    showRefreshButton: true,
                },
            },
            {
                path: 'messages',
                loadChildren: () => import('./course-conversations/course-conversations.module').then((m) => m.CourseConversationsModule),
                data: {
                    authorities: [Authority.USER],
                    pageTitle: 'overview.messages',
<<<<<<< HEAD
                    hasSidebar: true,
=======
                    showRefreshButton: true,
>>>>>>> 5d703c7f
                },
            },
            {
                path: 'tutorial-groups',
                component: CourseTutorialGroupsComponent,
                data: {
                    authorities: [Authority.USER],
                    pageTitle: 'overview.tutorialGroups',
                    hasSidebar: true,
                    showRefreshButton: true,
                },
                canActivate: [UserRouteAccessService],
                children: [
                    {
                        path: ':tutorialGroupId',
                        component: CourseTutorialGroupDetailComponent,
                        data: {
                            authorities: [Authority.USER],
                            pageTitle: 'overview.tutorialGroups',
                            hasSidebar: true,
                            showRefreshButton: true,
                        },
                        canActivate: [UserRouteAccessService],
                        loadChildren: () => import('../overview/tutorial-group-details/course-tutorial-group-details.module').then((m) => m.CourseTutorialGroupDetailsModule),
                    },
                ],
            },
            {
                path: 'exams',
                loadChildren: () => import('./course-exams/course-exams.module').then((m) => m.CourseExamsModule),
                data: {
                    authorities: [Authority.USER],
                    pageTitle: 'overview.exams',
                    showRefreshButton: true,
                },
            },
            {
                path: 'plagiarism-cases',
                loadChildren: () => import('../course/plagiarism-cases/student-view/plagiarism-cases-student-view.module').then((m) => m.ArtemisPlagiarismCasesStudentViewModule),
                data: {
                    authorities: [Authority.USER],
                    pageTitle: 'overview.plagiarismCases',
                },
            },
            {
                path: '',
                redirectTo: 'exercises',
                pathMatch: 'full',
            },
        ],
    },
];

@NgModule({
    imports: [RouterModule.forChild(routes)],
    exports: [RouterModule],
})
export class ArtemisCoursesRoutingModule {}<|MERGE_RESOLUTION|>--- conflicted
+++ resolved
@@ -188,11 +188,8 @@
                 data: {
                     authorities: [Authority.USER],
                     pageTitle: 'overview.messages',
-<<<<<<< HEAD
-                    hasSidebar: true,
-=======
-                    showRefreshButton: true,
->>>>>>> 5d703c7f
+                    hasSidebar: true,
+                    showRefreshButton: true,
                 },
             },
             {
