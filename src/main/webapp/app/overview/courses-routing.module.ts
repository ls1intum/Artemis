--- conflicted
+++ resolved
@@ -7,6 +7,7 @@
 import { NgModule } from '@angular/core';
 import { Authority } from 'app/shared/constants/authority.constants';
 import { CourseExercisesComponent } from 'app/overview/course-exercises/course-exercises.component';
+import { GradingKeyOverviewComponent } from 'app/grading-system/grading-key-overview/grading-key-overview.component';
 
 const routes: Routes = [
     {
@@ -78,7 +79,6 @@
         ],
     },
     {
-<<<<<<< HEAD
         path: 'courses/:courseId/statistics/grading-key',
         component: GradingKeyOverviewComponent,
         data: {
@@ -86,10 +86,6 @@
             pageTitle: 'artemisApp.gradingSystem.title',
         },
         canActivate: [UserRouteAccessService],
-=======
-        path: 'courses/:courseId/plagiarism',
-        loadChildren: () => import('app/course/plagiarism-cases/plagiarism-cases.module').then((m) => m.PlagiarismCasesModule),
->>>>>>> ef4fef05
     },
 ];
 
