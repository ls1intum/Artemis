import { RouterModule, Routes } from '@angular/router';
import { CoursesComponent } from 'app/overview/courses.component';
import { UserRouteAccessService } from 'app/core/auth/user-route-access-service';
import { CourseLecturesComponent } from 'app/overview/course-lectures/course-lectures.component';
import { NgModule } from '@angular/core';
import { Authority } from 'app/shared/constants/authority.constants';
import { CourseExercisesComponent } from 'app/overview/course-exercises/course-exercises.component';
import { CourseOverviewComponent } from './course-overview.component';
import { CourseExamsComponent } from './course-exams/course-exams.component';
import { CourseTutorialGroupsComponent } from './course-tutorial-groups/course-tutorial-groups.component';
<<<<<<< HEAD
import { ExamParticipationComponent } from 'app/exam/participate/exam-participation.component';
=======
import { CourseTutorialGroupDetailComponent } from './tutorial-group-details/course-tutorial-group-detail/course-tutorial-group-detail.component';
>>>>>>> 5d703c7f

const routes: Routes = [
    {
        path: '',
        component: CoursesComponent,
        data: {
            authorities: [Authority.USER],
            pageTitle: 'overview.title',
        },
        canActivate: [UserRouteAccessService],
    },
    {
        path: 'enroll',
        loadChildren: () => import('./course-registration/course-registration.module').then((m) => m.CourseRegistrationModule),
    },
    // /courses/:courseId/register is special,
    // because we won't have access to the course object before the user is registered,
    // so we need to load it outside the normal course routing
    {
        path: ':courseId/register',
        loadChildren: () => import('./course-registration/course-registration-detail/course-registration-detail.module').then((m) => m.CourseRegistrationDetailModule),
    },
    {
        path: ':courseId',
        component: CourseOverviewComponent,
        data: {
            authorities: [Authority.USER],
            pageTitle: 'overview.course',
        },
        canActivate: [UserRouteAccessService],
        children: [
            {
                path: 'exercises',
                component: CourseExercisesComponent,
                data: {
                    authorities: [Authority.USER],
                    pageTitle: 'overview.exercises',
                    hasSidebar: true,
                    showRefreshButton: true,
                },
                canActivate: [UserRouteAccessService],

                children: [
                    {
                        path: ':exerciseId',
                        data: {
                            authorities: [Authority.USER],
                            pageTitle: 'overview.exercises',
                            hasSidebar: true,
                            showRefreshButton: true,
                        },
                        canActivate: [UserRouteAccessService],
                        loadChildren: () => import('../overview/exercise-details/course-exercise-details.module').then((m) => m.CourseExerciseDetailsModule),
                    },
                ],
            },
            {
                path: 'exercises/text-exercises/:exerciseId',
                data: {
                    authorities: [Authority.USER],
                    pageTitle: 'overview.textExercise',
                },
                loadChildren: () => import('../exercises/text/participate/text-participation.module').then((m) => m.ArtemisTextParticipationModule),
            },
            {
                path: 'exercises/programming-exercises/:exerciseId/code-editor',
                data: {
                    authorities: [Authority.USER],
                    pageTitle: 'overview.programmingExercise',
                },
                loadChildren: () => import('../exercises/programming/participate/programming-participation.module').then((m) => m.ArtemisProgrammingParticipationModule),
            },
            {
                path: 'exercises/:exerciseId/repository',
                data: {
                    authorities: [Authority.USER],
                    pageTitle: 'overview.repository',
                },
                loadChildren: () => import('../exercises/programming/participate/programming-repository.module').then((m) => m.ArtemisProgrammingRepositoryModule),
            },
            {
                path: 'exercises/modeling-exercises/:exerciseId',
                data: {
                    authorities: [Authority.USER],
                    pageTitle: 'overview.modelingExercise',
                },
                loadChildren: () => import('../exercises/modeling/participate/modeling-participation.module').then((m) => m.ArtemisModelingParticipationModule),
            },
            {
                path: 'exercises/quiz-exercises/:exerciseId',
                data: {
                    authorities: [Authority.USER],
                    pageTitle: 'overview.quizExercise',
                },
                loadChildren: () => import('../exercises/quiz/participate/quiz-participation.module').then((m) => m.ArtemisQuizParticipationModule),
            },
            {
                path: 'exercises/file-upload-exercises/:exerciseId',
                data: {
                    authorities: [Authority.USER],
                    pageTitle: 'overview.fileUploadExercise',
                },
                loadChildren: () => import('../exercises/file-upload/participate/file-upload-participation.module').then((m) => m.ArtemisFileUploadParticipationModule),
            },

            {
                path: 'lectures',
                component: CourseLecturesComponent,
                data: {
                    authorities: [Authority.USER],
                    pageTitle: 'overview.lectures',
                    hasSidebar: true,
                    showRefreshButton: true,
                },
                canActivate: [UserRouteAccessService],
                children: [
                    {
                        path: ':lectureId',
                        data: {
                            authorities: [Authority.USER],
                            pageTitle: 'overview.lectures',
                            hasSidebar: true,
                            showRefreshButton: true,
                        },
                        canActivate: [UserRouteAccessService],
                        loadChildren: () => import('../overview/course-lectures/course-lecture-details.module').then((m) => m.ArtemisCourseLectureDetailsModule),
                    },
                ],
            },
            {
                path: 'statistics',
                loadChildren: () => import('./course-statistics/course-statistics.module').then((m) => m.CourseStatisticsModule),
                data: {
                    authorities: [Authority.USER],
                    pageTitle: 'overview.statistics',
                    showRefreshButton: true,
                },
            },
            {
                path: 'competencies',
                data: {
                    authorities: [Authority.USER],
                    pageTitle: 'overview.competencies',
                    showRefreshButton: true,
                },
                children: [
                    {
                        path: '',
                        loadChildren: () => import('./course-competencies/course-competencies.module').then((m) => m.CourseCompetenciesModule),
                    },
                    {
                        path: ':competencyId',
                        loadChildren: () => import('../overview/course-competencies/course-competencies-details.module').then((m) => m.ArtemisCourseCompetenciesDetailsModule),
                    },
                ],
            },
            {
                path: 'learning-path',
                loadChildren: () => import('app/course/learning-paths/learning-paths.module').then((m) => m.ArtemisLearningPathsModule),
                data: {
                    authorities: [Authority.USER],
                    pageTitle: 'overview.learningPath',
                    showRefreshButton: true,
                },
            },
            {
                path: 'discussion',
                loadChildren: () => import('./course-discussion/course-discussion.module').then((m) => m.CourseDiscussionModule),
                data: {
                    authorities: [Authority.USER],
                    pageTitle: 'overview.communication',
                    showRefreshButton: true,
                },
            },
            {
                path: 'messages',
                loadChildren: () => import('./course-conversations/course-conversations.module').then((m) => m.CourseConversationsModule),
                data: {
                    authorities: [Authority.USER],
                    pageTitle: 'overview.messages',
                    showRefreshButton: true,
                },
            },
            {
                path: 'tutorial-groups',
                component: CourseTutorialGroupsComponent,
                data: {
                    authorities: [Authority.USER],
                    pageTitle: 'overview.tutorialGroups',
                    hasSidebar: true,
                    showRefreshButton: true,
                },
                canActivate: [UserRouteAccessService],
                children: [
                    {
                        path: ':tutorialGroupId',
                        component: CourseTutorialGroupDetailComponent,
                        data: {
                            authorities: [Authority.USER],
                            pageTitle: 'overview.tutorialGroups',
                            hasSidebar: true,
                            showRefreshButton: true,
                        },
                        canActivate: [UserRouteAccessService],
                        loadChildren: () => import('../overview/tutorial-group-details/course-tutorial-group-details.module').then((m) => m.CourseTutorialGroupDetailsModule),
                    },
                ],
            },
            {
                path: 'exams',
                component: CourseExamsComponent,
                data: {
                    authorities: [Authority.USER],
                    pageTitle: 'overview.exams',
<<<<<<< HEAD
                    hasSidebar: true,
                },
                canActivate: [UserRouteAccessService],
            },
            {
                path: 'exams/:examId',
                component: CourseExamsComponent,
                data: {
                    authorities: [Authority.USER],
                    pageTitle: 'overview.exams',
                    hasSidebar: true,
=======
                    showRefreshButton: true,
>>>>>>> 5d703c7f
                },
                canActivate: [UserRouteAccessService],
                loadChildren: () => import('../exam/participate/exam-cover/exam-participation-cover.module').then((m) => m.ArtemisExamParticipationCoverModule),
            },
            {
                path: 'exams/:examId/participation',
                component: ExamParticipationComponent,
                data: {
                    authorities: [Authority.USER],
                    pageTitle: 'overview.exams',
                },
                canActivate: [UserRouteAccessService],
                loadChildren: () => import('../exam/participate/exam-participation.module').then((m) => m.ArtemisExamParticipationModule),
            },
            {
                path: 'plagiarism-cases',
                loadChildren: () => import('../course/plagiarism-cases/student-view/plagiarism-cases-student-view.module').then((m) => m.ArtemisPlagiarismCasesStudentViewModule),
                data: {
                    authorities: [Authority.USER],
                    pageTitle: 'overview.plagiarismCases',
                },
            },
            {
                path: '',
                redirectTo: 'exercises',
                pathMatch: 'full',
            },
        ],
    },
];

@NgModule({
    imports: [RouterModule.forChild(routes)],
    exports: [RouterModule],
})
export class ArtemisCoursesRoutingModule {}<|MERGE_RESOLUTION|>--- conflicted
+++ resolved
@@ -8,11 +8,8 @@
 import { CourseOverviewComponent } from './course-overview.component';
 import { CourseExamsComponent } from './course-exams/course-exams.component';
 import { CourseTutorialGroupsComponent } from './course-tutorial-groups/course-tutorial-groups.component';
-<<<<<<< HEAD
 import { ExamParticipationComponent } from 'app/exam/participate/exam-participation.component';
-=======
 import { CourseTutorialGroupDetailComponent } from './tutorial-group-details/course-tutorial-group-detail/course-tutorial-group-detail.component';
->>>>>>> 5d703c7f
 
 const routes: Routes = [
     {
@@ -227,7 +224,6 @@
                 data: {
                     authorities: [Authority.USER],
                     pageTitle: 'overview.exams',
-<<<<<<< HEAD
                     hasSidebar: true,
                 },
                 canActivate: [UserRouteAccessService],
@@ -239,9 +235,6 @@
                     authorities: [Authority.USER],
                     pageTitle: 'overview.exams',
                     hasSidebar: true,
-=======
-                    showRefreshButton: true,
->>>>>>> 5d703c7f
                 },
                 canActivate: [UserRouteAccessService],
                 loadChildren: () => import('../exam/participate/exam-cover/exam-participation-cover.module').then((m) => m.ArtemisExamParticipationCoverModule),
@@ -252,6 +245,7 @@
                 data: {
                     authorities: [Authority.USER],
                     pageTitle: 'overview.exams',
+                    showRefreshButton: true,
                 },
                 canActivate: [UserRouteAccessService],
                 loadChildren: () => import('../exam/participate/exam-participation.module').then((m) => m.ArtemisExamParticipationModule),
