--- conflicted
+++ resolved
@@ -4,11 +4,7 @@
 import { AlertService } from 'app/core/util/alert.service';
 import { onError } from 'app/shared/util/global.utils';
 import { HttpErrorResponse } from '@angular/common/http';
-<<<<<<< HEAD
-import { Competency, CompetencyJol } from 'app/entities/competency.model';
-=======
 import { Competency, CompetencyJol, getMastery } from 'app/entities/competency.model';
->>>>>>> a8d23ed4
 import { Subscription, forkJoin, of } from 'rxjs';
 import { Course } from 'app/entities/course.model';
 import { faAngleDown, faAngleUp } from '@fortawesome/free-solid-svg-icons';
