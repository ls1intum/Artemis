import { Component, Input, OnDestroy, OnInit } from '@angular/core';
import { CompetencyService } from 'app/course/competencies/competency.service';
import { ActivatedRoute } from '@angular/router';
import { AlertService } from 'app/core/util/alert.service';
import { onError } from 'app/shared/util/global.utils';
import { HttpErrorResponse } from '@angular/common/http';
import { Competency } from 'app/entities/competency.model';
import { Subscription, forkJoin } from 'rxjs';
import { Course } from 'app/entities/course.model';
import { faAngleDown, faAngleUp } from '@fortawesome/free-solid-svg-icons';
import { CourseStorageService } from 'app/course/manage/course-storage.service';
import { FeatureToggle, FeatureToggleService } from 'app/shared/feature-toggle/feature-toggle.service';

@Component({
    selector: 'jhi-course-competencies',
    templateUrl: './course-competencies.component.html',
    styleUrls: ['../course-overview.scss'],
})
export class CourseCompetenciesComponent implements OnInit, OnDestroy {
    @Input()
    courseId: number;

    isLoading = false;
    course?: Course;
    competencies: Competency[] = [];
    prerequisites: Competency[] = [];
<<<<<<< HEAD
    judgementOfLearningMap: { [key: number]: number } = {};
=======
    parentParamSubscription: Subscription;
>>>>>>> 21ead1e8

    isCollapsed = true;
    faAngleDown = faAngleDown;
    faAngleUp = faAngleUp;

    private dashboardFeatureToggleActiveSubscription: Subscription;
    dashboardFeatureActive = false;

    constructor(
        private featureToggleService: FeatureToggleService,
        private activatedRoute: ActivatedRoute,
        private alertService: AlertService,
        private courseStorageService: CourseStorageService,
        private competencyService: CompetencyService,
    ) {}

    ngOnInit(): void {
        const courseIdParams$ = this.activatedRoute.parent?.parent?.parent?.params;
        if (courseIdParams$) {
            this.parentParamSubscription = courseIdParams$.subscribe((params) => {
                this.courseId = Number(params.courseId);
            });
        }

        this.setCourse(this.courseStorageService.getCourse(this.courseId));

        this.dashboardFeatureToggleActiveSubscription = this.featureToggleService.getFeatureToggleActive(FeatureToggle.StudentCourseAnalyticsDashboard).subscribe((active) => {
            this.dashboardFeatureActive = active;
        });
    }

    ngOnDestroy(): void {
        if (this.dashboardFeatureToggleActiveSubscription) {
            this.dashboardFeatureToggleActiveSubscription.unsubscribe();
        }
    }

    private setCourse(course?: Course) {
        this.course = course;
        // Note: this component is only shown if there are at least 1 competencies or at least 1 prerequisites, so if they do not exist, we load the data from the server
        if (this.course && ((this.course.competencies && this.course.competencies.length > 0) || (this.course.prerequisites && this.course.prerequisites.length > 0))) {
            this.competencies = this.course.competencies || [];
            this.prerequisites = this.course.prerequisites || [];
            this.judgementOfLearningMap = this.course.judgementOfLearningMap || {};
        } else {
            this.loadData();
        }
    }

    get countCompetencies() {
        return this.competencies.length;
    }

    get countMasteredCompetencies() {
        return this.competencies.filter((competency) => {
            if (competency.userProgress?.length && competency.masteryThreshold) {
                return competency.userProgress.first()!.progress == 100 && competency.userProgress.first()!.confidence! >= competency.masteryThreshold!;
            }
            return false;
        }).length;
    }

    get countPrerequisites() {
        return this.prerequisites.length;
    }

    get judgementOfLearningEnabled() {
        return (this.course?.studentCourseAnalyticsDashboardEnabled ?? false) && this.dashboardFeatureActive;
    }

    /**
     * Loads all prerequisites and competencies for the course
     */
    loadData() {
        this.isLoading = true;
        forkJoin([
            this.competencyService.getAllForCourse(this.courseId),
            this.competencyService.getAllPrerequisitesForCourse(this.courseId),
            this.competencyService.getJoLAllForCourse(this.courseId),
        ]).subscribe({
            next: ([competencies, prerequisites, judgementOfLearningMap]) => {
                this.competencies = competencies.body!;
                this.prerequisites = prerequisites.body!;
                this.judgementOfLearningMap = judgementOfLearningMap.body!;

                // Also update the course, so we do not need to fetch again next time
                if (this.course) {
                    this.course.competencies = this.competencies;
                    this.course.prerequisites = this.prerequisites;
                    this.course.judgementOfLearningMap = this.judgementOfLearningMap;
                }
                this.isLoading = false;
            },
            error: (errorResponse: HttpErrorResponse) => onError(this.alertService, errorResponse),
        });
    }

    /**
     * Calculates a unique identity for each competency card shown in the component
     * @param index The index in the list
     * @param competency The competency of the current iteration
     */
    identify(index: number, competency: Competency) {
        return `${index}-${competency.id}`;
    }

    ngOnDestroy(): void {
        this.parentParamSubscription?.unsubscribe();
    }
}<|MERGE_RESOLUTION|>--- conflicted
+++ resolved
@@ -24,11 +24,8 @@
     course?: Course;
     competencies: Competency[] = [];
     prerequisites: Competency[] = [];
-<<<<<<< HEAD
+    parentParamSubscription: Subscription;
     judgementOfLearningMap: { [key: number]: number } = {};
-=======
-    parentParamSubscription: Subscription;
->>>>>>> 21ead1e8
 
     isCollapsed = true;
     faAngleDown = faAngleDown;
