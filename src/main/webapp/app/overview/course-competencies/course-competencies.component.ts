--- conflicted
+++ resolved
@@ -26,10 +26,7 @@
     prerequisites: Competency[] = [];
     parentParamSubscription: Subscription;
     judgementOfLearningMap: { [key: number]: CompetencyJol } = {};
-<<<<<<< HEAD
     promptForJolRatingMap: { [key: number]: boolean } = {};
-=======
->>>>>>> a8492185
 
     isCollapsed = true;
     faAngleDown = faAngleDown;
@@ -73,7 +70,6 @@
             this.competencies = this.course.competencies || [];
             this.prerequisites = this.course.prerequisites || [];
             this.judgementOfLearningMap = this.course.judgementOfLearningMap || {};
-            this.promptForJolRatingMap = this.course.promptForJolRatingMap || {};
         } else {
             this.loadData();
         }
