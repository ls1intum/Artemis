--- conflicted
+++ resolved
@@ -38,22 +38,13 @@
         }
     </div>
     <div class="col-12 col-lg-3 offset-lg-1">
-        <h3 class="mt-3" jhiTranslate="artemisApp.competency.table.panelHeader"></h3>
+        <h3 class="mt-3">{{ 'artemisApp.competency.table.panelHeader' | artemisTranslate }}</h3>
         <span class="badge bg-dark">{{ countMasteredCompetencies }} / {{ countCompetencies }}</span> {{ 'artemisApp.competency.mastered' | artemisTranslate }}
         <dl class="mt-3">
-<<<<<<< HEAD
-            <dt jhiTranslate="artemisApp.competency.progress"></dt>
-            <dd jhiTranslate="artemisApp.competency.progressDescription"></dd>
-            <dt jhiTranslate="artemisApp.competency.confidence"></dt>
-            <dd jhiTranslate="artemisApp.competency.confidenceDescription"></dd>
-            <dt jhiTranslate="artemisApp.competency.mastery"></dt>
-            <dd jhiTranslate="artemisApp.competency.masteryDescription"></dd>
-=======
             <dt>{{ 'artemisApp.competency.progress' | artemisTranslate }}</dt>
             <dd>{{ 'artemisApp.competency.progressDescription' | artemisTranslate }}</dd>
             <dt>{{ 'artemisApp.competency.mastery' | artemisTranslate }}</dt>
             <dd>{{ 'artemisApp.competency.masteryDescription' | artemisTranslate }}</dd>
->>>>>>> 13b0d502
         </dl>
     </div>
 </div>