<ng-container *ngIf="realExamsOfCourse.length > 0">
    <h2 class="my-2" jhiTranslate="artemisApp.exam.overview.realExamsHeading">Exams</h2>
    <div class="row d-flex align-items-start">
        <ng-container *ngFor="let exam of realExamsOfCourse">
            <jhi-course-exam-detail
                [exam]="exam"
                [course]="course!"
<<<<<<< HEAD
                class="card col-12 col-md-4 col-lg-4 col-xl-3 m-2 border-success hover-green"
=======
                class="card clickable col-12 col-md-4 col-lg-4 col-xl-3 m-2 border-success hover-effect"
>>>>>>> 0d4bbc39
                id="exam-{{ exam.id }}"
            ></jhi-course-exam-detail>
        </ng-container>
    </div>
    <hr />
</ng-container>
<!-- Section test exams. Should not be displayed, if no test exams exist -->
<ng-container *ngIf="testExamsOfCourse.length > 0">
    <h2 jhiTranslate="artemisApp.exam.overview.testExamsHeading">Test Exams</h2>
    <div class="row">
        <ng-container *ngFor="let exam of testExamsOfCourse">
            <div class="row d-flex align-items-start">
                <div class="card col-12 col-md-4 col-lg-4 col-xl-3 m-2 border-primary hover-effect">
                    <jhi-course-exam-detail
                        [exam]="exam"
                        [course]="course!"
                        [maxAttemptsReached]="getStudentExamForExamIdOrderedByIdReverse(exam!.id!).length > 0"
                        id="exam-{{ exam.id }}"
                    >
                    </jhi-course-exam-detail>
                </div>
                <!-- List of cards representing the individual attempts per Student and test exam. Ordered by Id in reverse (latest StudentExam at the top) -->
                <div class="col-12 col-md-4 col-lg-4 col-xl-3">
                    <ng-container *ngFor="let studentExam of getStudentExamForExamIdOrderedByIdReverse(exam!.id!); let i = index; let cnt = count">
                        <div class="row align-items-start" *ngIf="i < 4 || expandAttemptsMap.get(exam!.id!)">
                            <jhi-course-exam-attempt-review-detail
                                [index]="cnt - i"
                                [exam]="exam!"
                                [courseId]="course!.id!"
                                [studentExam]="studentExam"
                                [latestExam]="i === 0"
                                [class]="'card m-2 border-primary'"
                            ></jhi-course-exam-attempt-review-detail>
                        </div>
                        <!-- Control Labels to expand / collapse the list of attempts -->
                        <div class="control-label" *ngIf="i === 4 && !expandAttemptsMap.get(exam!.id!)" (click)="changeExpandAttemptList(exam!.id!)">
                            <fa-icon class="pe-3" [icon]="faAngleDown"></fa-icon>
                            <span class="pe-2">{{ 'artemisApp.exam.overview.testExam.showMoreAttempts' | artemisTranslate }}</span>
                            <hr />
                        </div>
                        <div class="control-label" *ngIf="i === cnt - 1 && cnt > 4 && expandAttemptsMap.get(exam!.id!)" (click)="changeExpandAttemptList(exam.id!)">
                            <fa-icon class="pe-3" [icon]="faAngleUp"></fa-icon>
                            <span class="pe-2"> {{ 'artemisApp.exam.overview.testExam.showLessAttempts' | artemisTranslate }}</span>
                            <hr />
                        </div>
                        <hr *ngIf="i === cnt - 1 && cnt <= 4" />
                    </ng-container>
                </div>
            </div>
        </ng-container>
    </div>
</ng-container><|MERGE_RESOLUTION|>--- conflicted
+++ resolved
@@ -5,11 +5,7 @@
             <jhi-course-exam-detail
                 [exam]="exam"
                 [course]="course!"
-<<<<<<< HEAD
-                class="card col-12 col-md-4 col-lg-4 col-xl-3 m-2 border-success hover-green"
-=======
-                class="card clickable col-12 col-md-4 col-lg-4 col-xl-3 m-2 border-success hover-effect"
->>>>>>> 0d4bbc39
+                class="card col-12 col-md-4 col-lg-4 col-xl-3 m-2 border-success hover-effect"
                 id="exam-{{ exam.id }}"
             ></jhi-course-exam-detail>
         </ng-container>
