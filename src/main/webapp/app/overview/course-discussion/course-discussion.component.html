@if (course && isCommunicationEnabled) {
    <div class="container mt-3">
        <div class="input-group">
            <!-- search bar -->
            <input
                name="searchText"
                id="search"
                [(ngModel)]="searchText"
                class="form-control"
                (keyup.enter)="onSelectContext()"
                placeholder="{{ 'artemisApp.metis.overview.searchBarDefault' | artemisTranslate }}"
            />
            <jhi-button [btnType]="ButtonType.SECONDARY" [icon]="faTimes" (onClick)="searchText = ''; onSelectContext()"></jhi-button>
            <jhi-button id="search-submit" class="ms-1" [icon]="faSearch" (onClick)="onSelectContext()"></jhi-button>
            <jhi-documentation-button [type]="documentationType" class="information-button"></jhi-documentation-button>
        </div>
        <form [formGroup]="formGroup">
            <!-- filter and sort controls -->
            <div class="row mx-1 my-2 justify-content-between">
                <!-- context filter -->
                <div class="col-12 col-sm-7 col-md-auto order-lg-1">
                    <div class="row align-items-baseline justify-content-center">
                        <div class="col-auto p-0 pe-2 selection-prefix">
                            <span>{{ 'artemisApp.metis.overview.postContextFilter' | artemisTranslate }}</span>
                        </div>
                        <div class="col-auto p-0">
                            <mat-select
                                formControlName="context"
                                id="filter-context"
                                class="form-select course-discussion-select"
                                panelClass="mat-select-panel"
                                [compareWith]="compareContextFilterOptionFn"
                                (selectionChange)="onSelectContext()"
                                name="context"
                                placeholder="{{ 'artemisApp.metis.overview.courseFilterExplanation' | artemisTranslate: { title: course.title } }}"
                                multiple
                            >
                                @if (formGroup.get('context')?.value?.length) {
<<<<<<< HEAD
                                    <mat-select-trigger>
                                        {{ formGroup.get('context')?.value?.[0].title }}
                                        @if ((formGroup.get('context')?.value?.length || 0) > 1) {
                                            <span>
                                                (+{{ (formGroup.get('context')?.value?.length || 0) - 1 }}
                                                {{
                                                    formGroup.get('context')?.value?.length === 2
                                                        ? ('artemisApp.metis.overview.one_extra_context' | artemisTranslate)
                                                        : ('artemisApp.metis.overview.multiple_extra_contexts' | artemisTranslate)
                                                }})
                                            </span>
                                        }
                                    </mat-select-trigger>
                                }
                                @for (subType of availableChannelSubtypes; track subType) {
                                    <mat-optgroup [label]="'artemisApp.metis.overview.filterOptGroups.' + subType | artemisTranslate">
                                        @for (channel of categorizedChannels[subType]; track channel) {
                                            <mat-option [value]="{ conversationId: channel.id, title: channel.name }" class="context-option">
                                                <span class="context-option-text">{{ channel.name }}</span>
                                            </mat-option>
                                        }
=======
                                    <ng-container>
                                        <mat-select-trigger>
                                            {{ formGroup.get('context')?.value?.[0].title }}
                                            @if ((formGroup.get('context')?.value?.length || 0) > 1) {
                                                <span>
                                                    (+{{ (formGroup.get('context')?.value?.length || 0) - 1 }}
                                                    {{
                                                        formGroup.get('context')?.value?.length === 2
                                                            ? ('artemisApp.metis.overview.one_extra_context' | artemisTranslate)
                                                            : ('artemisApp.metis.overview.multiple_extra_contexts' | artemisTranslate)
                                                    }})
                                                </span>
                                            }
                                        </mat-select-trigger>
                                    </ng-container>
                                }
                                @for (subType of availableChannelSubtypes; track subType) {
                                    <mat-optgroup [label]="'artemisApp.metis.overview.filterOptGroups.' + subType | artemisTranslate">
                                        <ng-container>
                                            @for (channel of categorizedChannels[subType]; track channel) {
                                                <mat-option ng-container [value]="{ conversationId: channel.id, title: channel.name }" class="context-option">
                                                    <span class="context-option-text">{{ channel.name }}</span>
                                                </mat-option>
                                            }
                                        </ng-container>
>>>>>>> dd1769c7
                                    </mat-optgroup>
                                }
                            </mat-select>
                        </div>
                    </div>
                </div>
                <!-- sort dropdown -->
                <div class="col-12 col-sm-5 col-md-auto order-lg-3">
                    <div class="row align-items-baseline justify-content-center">
                        <div class="col-auto p-0 pe-2 selection-prefix">
                            <span>{{ 'artemisApp.metis.overview.sortPostsBy' | artemisTranslate }}</span>
                        </div>
                        <div class="col-auto p-0">
                            <select
                                formControlName="sortBy"
                                class="form-select course-discussion-select"
                                [compareWith]="comparePostSortOptionFn"
                                (change)="onSelectContext()"
                                name="sortBy"
                            >
                                @for (sortByOption of SortBy | keyvalue; track sortByOption) {
                                    <option [ngValue]="sortByOption.value">
                                        {{ 'artemisApp.metis.overview.' + sortByOption.value | artemisTranslate }}
                                    </option>
                                }
                            </select>
                        </div>
                        <div class="col-auto p-0 clickable" role="button" (click)="onChangeSortDir()">
                            <fa-icon
                                [icon]="currentSortDirection === SortDirection.ASCENDING ? faLongArrowAltUp : faLongArrowAltDown"
                                [ngbTooltip]="
                                    currentSortDirection === SortDirection.ASCENDING
                                        ? ('artemisApp.metis.overview.sortAscending' | artemisTranslate)
                                        : ('artemisApp.metis.overview.sortDescending' | artemisTranslate)
                                "
                            >
                            </fa-icon>
                        </div>
                    </div>
                </div>
                <!-- attribute filter -->
                <div class="col-12 col-md-auto order-lg-2">
                    <div class="row selection-prefix justify-content-center">
                        <div class="col-auto p-0">
                            <fa-icon [icon]="faFilter"></fa-icon>
                        </div>
                        <div class="col-auto p-0 ps-2">
                            <input
                                class="form-check-input"
                                type="checkbox"
                                formControlName="filterToUnresolved"
                                name="filterToUnresolved"
                                id="filterToUnresolved"
                                (change)="onSelectContext()"
                            />
                            <label for="filterToUnresolved" class="p-0">{{ 'artemisApp.metis.overview.filterToUnresolved' | artemisTranslate }}</label>
                        </div>
                        <div class="col-auto p-0 ps-2">
                            <input class="form-check-input" type="checkbox" formControlName="filterToOwn" name="filterToOwn" id="filterToOwn" (change)="onSelectContext()" />
                            <label for="filterToOwn" class="p-0">{{ 'artemisApp.metis.overview.filterToOwn' | artemisTranslate }}</label>
                        </div>
                        <div class="col-auto p-0 ps-2">
                            <input
                                class="form-check-input"
                                type="checkbox"
                                formControlName="filterToAnsweredOrReacted"
                                name="filterToAnsweredOrReacted"
                                id="filterToAnsweredOrReacted"
                                (change)="onSelectContext()"
                            />
                            <label for="filterToAnsweredOrReacted" class="p-0">{{ 'artemisApp.metis.overview.filterToAnsweredOrReacted' | artemisTranslate }}</label>
                        </div>
                    </div>
                </div>
            </div>
        </form>
        <div class="bold-line mt-1 mb-2"></div>
        <div class="row">
            <!-- loading posts -->
            @if (isLoading) {
                <div class="col-12 post-result-information">
                    {{ 'artemisApp.metis.loadingPosts' | artemisTranslate }}
                </div>
            }
            <!-- information on loaded posts -->
            @if (!isLoading) {
                <div class="ms-2 col-12 post-result-information">
                    {{ totalItems === 0 ? ('artemisApp.metis.noPosts' | artemisTranslate) : ('artemisApp.metis.postNumberInformation' | artemisTranslate: { number: totalItems }) }}
                </div>
            }
            <!-- list of posts -->
            <div class="col-12">
                <jhi-virtual-scroll
                    #virtualScrollContainer
                    [scrollPaddingTop]="325"
                    [items]="posts"
                    [minItemHeight]="126.7"
                    [collapsableHtmlClassNames]="['.answer-post', '.new-reply-inline-input']"
                    [endOfListReachedItemThreshold]="5"
                    [(forceReload)]="forceReload"
                    (onEndOfOriginalItemsReached)="fetchNextPage()"
                >
                    @for (post of virtualScrollContainer.domTreeItems; track postsTrackByFn($index, post)) {
                        <jhi-posting-thread [id]="'item-' + post.id" class="item" [post]="post" [showAnswers]="posts.length === 1" [isCommunicationPage]="true">
                        </jhi-posting-thread>
                    }
                    <!-- spinner while loading posts -->
                    <div class="text-center">
                        @if (isLoading) {
                            <div class="spinner-border mt-3" role="status"></div>
                        }
                    </div>
                </jhi-virtual-scroll>
            </div>
        </div>
    </div>
}<|MERGE_RESOLUTION|>--- conflicted
+++ resolved
@@ -36,29 +36,6 @@
                                 multiple
                             >
                                 @if (formGroup.get('context')?.value?.length) {
-<<<<<<< HEAD
-                                    <mat-select-trigger>
-                                        {{ formGroup.get('context')?.value?.[0].title }}
-                                        @if ((formGroup.get('context')?.value?.length || 0) > 1) {
-                                            <span>
-                                                (+{{ (formGroup.get('context')?.value?.length || 0) - 1 }}
-                                                {{
-                                                    formGroup.get('context')?.value?.length === 2
-                                                        ? ('artemisApp.metis.overview.one_extra_context' | artemisTranslate)
-                                                        : ('artemisApp.metis.overview.multiple_extra_contexts' | artemisTranslate)
-                                                }})
-                                            </span>
-                                        }
-                                    </mat-select-trigger>
-                                }
-                                @for (subType of availableChannelSubtypes; track subType) {
-                                    <mat-optgroup [label]="'artemisApp.metis.overview.filterOptGroups.' + subType | artemisTranslate">
-                                        @for (channel of categorizedChannels[subType]; track channel) {
-                                            <mat-option [value]="{ conversationId: channel.id, title: channel.name }" class="context-option">
-                                                <span class="context-option-text">{{ channel.name }}</span>
-                                            </mat-option>
-                                        }
-=======
                                     <ng-container>
                                         <mat-select-trigger>
                                             {{ formGroup.get('context')?.value?.[0].title }}
@@ -84,7 +61,6 @@
                                                 </mat-option>
                                             }
                                         </ng-container>
->>>>>>> dd1769c7
                                     </mat-optgroup>
                                 }
                             </mat-select>
