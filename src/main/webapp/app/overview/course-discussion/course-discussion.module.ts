import { MetisModule } from 'app/shared/metis/metis.module';
import { ArtemisSharedModule } from 'app/shared/shared.module';
import { CourseDiscussionComponent } from 'app/overview/course-discussion/course-discussion.component';
import { NgModule } from '@angular/core';
import { RouterModule, Routes } from '@angular/router';
import { ArtemisSharedComponentModule } from 'app/shared/components/shared-component.module';
<<<<<<< HEAD
import { Authority } from 'app/shared/constants/authority.constants';
=======
import { VirtualScrollModule } from 'app/shared/virtual-scroll/virtual-scroll.module';
>>>>>>> 563ccd16

const routes: Routes = [
    {
        path: '',
        pathMatch: 'full',
        data: {
            pageTitle: 'artemisApp.metis.communication.label',
            authorities: [Authority.USER],
        },
        component: CourseDiscussionComponent,
    },
];

@NgModule({
    imports: [RouterModule.forChild(routes), MetisModule, ArtemisSharedModule, ArtemisSharedComponentModule, VirtualScrollModule],
    declarations: [CourseDiscussionComponent],
    exports: [CourseDiscussionComponent],
})
export class CourseDiscussionModule {}<|MERGE_RESOLUTION|>--- conflicted
+++ resolved
@@ -4,11 +4,8 @@
 import { NgModule } from '@angular/core';
 import { RouterModule, Routes } from '@angular/router';
 import { ArtemisSharedComponentModule } from 'app/shared/components/shared-component.module';
-<<<<<<< HEAD
+import { VirtualScrollModule } from 'app/shared/virtual-scroll/virtual-scroll.module';
 import { Authority } from 'app/shared/constants/authority.constants';
-=======
-import { VirtualScrollModule } from 'app/shared/virtual-scroll/virtual-scroll.module';
->>>>>>> 563ccd16
 
 const routes: Routes = [
     {
