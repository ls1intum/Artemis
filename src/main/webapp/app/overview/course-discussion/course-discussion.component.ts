--- conflicted
+++ resolved
@@ -1,257 +1,21 @@
-import { Component } from '@angular/core';
+import { Component, OnDestroy, OnInit } from '@angular/core';
+import { ActivatedRoute, Params } from '@angular/router';
+import { CourseWideContext, PageType, PostContextFilter, PostSortCriterion, SortDirection } from 'app/shared/metis/metis.util';
+import { combineLatest, Subscription } from 'rxjs';
+import { Course } from 'app/entities/course.model';
+import { Exercise } from 'app/entities/exercise.model';
+import { Lecture } from 'app/entities/lecture.model';
+import { MetisService } from 'app/shared/metis/metis.service';
+import { Post } from 'app/entities/metis/post.model';
+import { FormBuilder, FormGroup } from '@angular/forms';
+import { ButtonType } from 'app/shared/components/button.component';
+import { HttpResponse } from '@angular/common/http';
+import { CourseManagementService } from 'app/course/manage/course-management.service';
+import { faFilter, faLongArrowAltDown, faLongArrowAltUp, faPlus, faSearch, faTimes } from '@fortawesome/free-solid-svg-icons';
+import { ITEMS_PER_PAGE } from 'app/shared/constants/pagination.constants';
 
 @Component({
     selector: 'jhi-course-discussion',
     templateUrl: './course-discussion.component.html',
 })
-<<<<<<< HEAD
-export class CourseDiscussionComponent {}
-=======
-export class CourseDiscussionComponent implements OnInit, OnDestroy {
-    entitiesPerPageTranslation = 'organizationManagement.userSearch.usersPerPage';
-    showAllEntitiesTranslation = 'organizationManagement.userSearch.showAllUsers';
-
-    course?: Course;
-    exercises?: Exercise[];
-    lectures?: Lecture[];
-    currentPostContextFilter: PostContextFilter;
-    currentSortCriterion = PostSortCriterion.CREATION_DATE;
-    currentSortDirection = SortDirection.DESCENDING;
-    searchText?: string;
-    formGroup: FormGroup;
-    createdPost: Post;
-    posts: Post[];
-    isLoading = true;
-    totalItems = 0;
-    pagingEnabled = true;
-    itemsPerPage = ITEMS_PER_PAGE;
-    page = 1;
-    readonly CourseWideContext = CourseWideContext;
-    readonly SortBy = PostSortCriterion;
-    readonly SortDirection = SortDirection;
-    readonly PageType = PageType;
-    readonly ButtonType = ButtonType;
-    readonly pageType = PageType.OVERVIEW;
-
-    private postsSubscription: Subscription;
-    private paramSubscription: Subscription;
-    private totalItemsSubscription: Subscription;
-
-    // Icons
-    faPlus = faPlus;
-    faTimes = faTimes;
-    faFilter = faFilter;
-    faSearch = faSearch;
-    faLongArrowAltUp = faLongArrowAltUp;
-    faLongArrowAltDown = faLongArrowAltDown;
-
-    constructor(
-        protected metisService: MetisService,
-        private activatedRoute: ActivatedRoute,
-        private courseManagementService: CourseManagementService,
-        private formBuilder: FormBuilder,
-    ) {}
-
-    /**
-     * on initialization: initializes the metis service, fetches the posts for the course, resets all user inputs and selects the defaults,
-     * creates the subscription to posts to stay updated on any changes of posts in this course
-     */
-    ngOnInit(): void {
-        this.paramSubscription = combineLatest({
-            params: this.activatedRoute.parent!.parent!.params,
-            queryParams: this.activatedRoute.parent!.parent!.queryParams,
-        }).subscribe((routeParams: { params: Params; queryParams: Params }) => {
-            const { params, queryParams } = routeParams;
-            const courseId = params.courseId;
-            this.searchText = queryParams.searchText;
-            this.courseManagementService.findOneForDashboard(courseId).subscribe((res: HttpResponse<Course>) => {
-                if (res.body !== undefined) {
-                    this.course = res.body!;
-                    if (this.course?.lectures) {
-                        this.lectures = this.course.lectures.sort(this.overviewContextSortFn);
-                    }
-                    if (this.course?.exercises) {
-                        this.exercises = this.course.exercises.sort(this.overviewContextSortFn);
-                    }
-                    this.metisService.setCourse(this.course!);
-                    this.metisService.setPageType(this.pageType);
-                    this.metisService.getFilteredPosts({
-                        courseId: this.course!.id,
-                        searchText: this.searchText ? this.searchText : undefined,
-                        postSortCriterion: this.currentSortCriterion,
-                        sortingOrder: this.currentSortDirection,
-                        pagingEnabled: this.pagingEnabled,
-                        page: this.page - 1,
-                        pageSize: this.itemsPerPage,
-                    });
-                    this.resetCurrentFilter();
-                    this.createEmptyPost();
-                    this.resetFormGroup();
-                }
-            });
-        });
-        this.postsSubscription = this.metisService.posts.pipe().subscribe((posts: Post[]) => {
-            this.posts = posts;
-            this.isLoading = false;
-        });
-        this.totalItemsSubscription = this.metisService.totalItems.pipe().subscribe((totalItems: number) => {
-            this.totalItems = totalItems;
-        });
-    }
-
-    /**
-     * by default, the form group fields are set to show all posts in a course by descending creation date
-     */
-    resetFormGroup(): void {
-        this.formGroup = this.formBuilder.group({
-            context: [this.currentPostContextFilter],
-            sortBy: [PostSortCriterion.CREATION_DATE],
-            filterToUnresolved: false,
-            filterToOwn: false,
-            filterToAnsweredOrReacted: false,
-        });
-    }
-
-    ngOnDestroy(): void {
-        this.paramSubscription?.unsubscribe();
-        this.postsSubscription?.unsubscribe();
-        this.totalItemsSubscription?.unsubscribe();
-    }
-
-    /**
-     *  metis service is invoked to deliver another page of posts, filtered and sorted on the backend
-     */
-    private onSelectPage(): void {
-        this.setFilterAndSort();
-        this.metisService.getFilteredPosts(this.currentPostContextFilter, false);
-    }
-
-    /**
-     * on changing any filter, the metis service is invoked to deliver the first page of posts for the
-     * currently set context, filtered and sorted on the backend
-     */
-    onSelectContext(): void {
-        this.page = 1;
-        this.setFilterAndSort();
-        this.metisService.getFilteredPosts(this.currentPostContextFilter);
-    }
-
-    /**
-     * on changing the sort direction via icon, the metis service is invoked to deliver the posts for the currently set context,
-     * sorted on the backend
-     */
-    onChangeSortDir(): void {
-        // flip sort direction
-        this.currentSortDirection = this.currentSortDirection === SortDirection.DESCENDING ? SortDirection.ASCENDING : SortDirection.DESCENDING;
-        this.onSelectContext();
-    }
-
-    /**
-     * required for distinguishing different select options for the context selector,
-     * Angular needs to be able to identify the currently selected option
-     */
-    compareContextFilterOptionFn(option1: PostContextFilter, option2: PostContextFilter) {
-        if (option1.exerciseId && option2.exerciseId) {
-            return option1.exerciseId === option2.exerciseId;
-        } else if (option1.lectureId && option2.lectureId) {
-            return option1.lectureId === option2.lectureId;
-        } else if (option1.courseWideContext && option2.courseWideContext) {
-            return option1.courseWideContext === option2.courseWideContext;
-        } else if (option1.courseId && option2.courseId) {
-            return option1.courseId === option2.courseId;
-        }
-        return false;
-    }
-
-    /**
-     * required for distinguishing different select options for the sort selector (sortBy, and sortDirection),
-     * Angular needs to be able to identify the currently selected option
-     */
-    comparePostSortOptionFn(option1: PostSortCriterion | SortDirection, option2: PostSortCriterion | SortDirection) {
-        return option1 === option2;
-    }
-
-    /**
-     * sort context (lecture, exercise) by title
-     **/
-    private overviewContextSortFn = (contextA: Lecture | Exercise, contextB: Lecture | Exercise): number => {
-        const titleA = contextA.title!.toUpperCase(); // ignore capitalization
-        const titleB = contextB.title!.toUpperCase(); // ignore capitalization
-        if (titleA < titleB) {
-            return -1;
-        }
-        if (titleA > titleB) {
-            return 1;
-        }
-        return 0;
-    };
-
-    /**
-     * invoke metis service to create an empty default post that is needed on initialization of a modal to create a post,
-     * this empty post has a default course-wide context as well as the course set as context
-     **/
-    createEmptyPost(): void {
-        this.createdPost = this.metisService.createEmptyPostForContext(
-            this.currentPostContextFilter.courseWideContext,
-            this.exercises?.find((exercise) => exercise.id === this.currentPostContextFilter.exerciseId),
-            this.lectures?.find((lecture) => lecture.id === this.currentPostContextFilter.lectureId),
-        );
-    }
-
-    /**
-     * defines a function that returns the post id as unique identifier,
-     * by this means, Angular determines which post in the collection of posts has to be reloaded/destroyed on changes
-     */
-    postsTrackByFn = (index: number, post: Post): number => post.id!;
-
-    /**
-     * sets the filter and sort options after receiving user input
-     */
-    private setFilterAndSort(): void {
-        this.currentPostContextFilter = {
-            courseId: undefined,
-            courseWideContext: undefined,
-            exerciseId: undefined,
-            lectureId: undefined,
-            ...this.formGroup.get('context')?.value,
-            searchText: this.searchText,
-            pagingEnabled: this.pagingEnabled,
-            page: this.page - 1,
-            pageSize: this.itemsPerPage,
-            filterToUnresolved: this.formGroup.get('filterToUnresolved')?.value,
-            filterToOwn: this.formGroup.get('filterToOwn')?.value,
-            filterToAnsweredOrReacted: this.formGroup.get('filterToAnsweredOrReacted')?.value,
-            postSortCriterion: this.formGroup.get('sortBy')?.value,
-            sortingOrder: this.currentSortDirection,
-        };
-    }
-
-    /**
-     * sets the current filter for context (default: course) and content (default: undefined)
-     */
-    private resetCurrentFilter(): void {
-        this.currentPostContextFilter = {
-            courseId: this.course!.id,
-            courseWideContext: undefined,
-            exerciseId: undefined,
-            lectureId: undefined,
-            searchText: undefined,
-            filterToUnresolved: false,
-            filterToOwn: false,
-            filterToAnsweredOrReacted: false,
-            postSortCriterion: PostSortCriterion.CREATION_DATE,
-            sortingOrder: SortDirection.DESCENDING,
-        };
-    }
-
-    /**
-     * fetches next page of posts when user scrolls to the end of posts
-     */
-    fetchNextPage() {
-        if (this.posts.length < this.totalItems) {
-            this.page += 1;
-            this.onSelectPage();
-        }
-    }
-}
->>>>>>> a6a3ba1a
+export class CourseDiscussionComponent {}