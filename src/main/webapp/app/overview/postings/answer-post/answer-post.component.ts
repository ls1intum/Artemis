import { Component, EventEmitter, Input, OnInit, Output } from '@angular/core';
import { ActivatedRoute } from '@angular/router';
import { User } from 'app/core/user/user.model';
import { AnswerPost } from 'app/entities/metis/answer-post.model';
import { PostingService } from 'app/overview/postings/posting.service';

export interface AnswerPostAction {
    name: AnswerPostActionName;
    answerPost: AnswerPost;
}

export enum AnswerPostActionName {
    DELETE,
    ADD,
    APPROVE,
}

@Component({
    selector: 'jhi-answer-post',
    templateUrl: './answer-post.component.html',
    styleUrls: ['../postings.scss'],
})
export class AnswerPostComponent implements OnInit {
    @Input() answerPost: AnswerPost;
    @Input() user: User;
    @Input() isAtLeastTutorInCourse: boolean;
    @Output() interactAnswer = new EventEmitter<AnswerPostAction>();
<<<<<<< HEAD
    answerPostEditContent?: string;
=======
    content?: string;
>>>>>>> b13bfc99
    isLoading = false;
    isEditMode: boolean;
    courseId: number;

    // Only allow certain html tags and attributes
<<<<<<< HEAD
    allowedHtmlTags: string[] = ['a', 'b', 'strong', 'i', 'em', 'mark', 'small', 'del', 'ins', 'sub', 'sup', 'p', 'ins', 'blockquote', 'pre', 'code', 'span'];
=======
    allowedHtmlTags: string[] = ['a', 'b', 'strong', 'i', 'em', 'mark', 'small', 'del', 'ins', 'sub', 'sup', 'p', 'blockquote', 'pre', 'code', 'span', 'li', 'ul', 'ol'];
>>>>>>> b13bfc99
    allowedHtmlAttributes: string[] = ['href', 'class', 'id'];

    constructor(private postingService: PostingService, private route: ActivatedRoute) {}

    /**
     * Sets the text of the answerPost as the editor text
     */
    ngOnInit(): void {
<<<<<<< HEAD
        this.answerPostEditContent = this.answerPost.content;
=======
        this.content = this.answerPost.content;
>>>>>>> b13bfc99
        this.courseId = Number(this.route.snapshot.paramMap.get('courseId'));
    }

    /**
     * Takes a answerPost and determines if the user is the author of it
     * @param {AnswerPost} answerPost
     * @returns {boolean}
     */
    isAuthorOfAnswerPost(answerPost: AnswerPost): boolean {
        return this.user ? answerPost.author!.id === this.user.id : false;
    }

    /**
     * Deletes this answerPost
     */
    deleteAnswerPost(): void {
        this.postingService.delete(this.courseId, this.answerPost.id!).subscribe(() => {
            this.interactAnswer.emit({
                name: AnswerPostActionName.DELETE,
                answerPost: this.answerPost,
            });
        });
    }

    /**
     * Updates the text of the selected answerPost
     */
    saveAnswerPost(): void {
        this.isLoading = true;
<<<<<<< HEAD
        this.answerPost.content = this.answerPostEditContent;
        this.postingService.update(this.courseId, this.answerPost).subscribe({
=======
        this.answerPost.content = this.content;
        this.answerPostService.update(this.courseId, this.answerPost).subscribe({
>>>>>>> b13bfc99
            next: () => {
                this.isEditMode = false;
            },
            complete: () => {
                this.isLoading = false;
            },
        });
    }

    /**
     * Toggles the tutorApproved field for this answerPost
     */
    toggleAnswerPostTutorApproved(): void {
        this.answerPost.tutorApproved = !this.answerPost.tutorApproved;
        this.postingService.update(this.courseId, this.answerPost).subscribe(() => {
            this.interactAnswer.emit({
                name: AnswerPostActionName.APPROVE,
                answerPost: this.answerPost,
            });
        });
    }

    /**
     * toggles the edit Mode
     * set the editor text to the answer text
     */
    toggleEditMode(): void {
        this.isEditMode = !this.isEditMode;
<<<<<<< HEAD
        this.answerPostEditContent = this.answerPost.content;
=======
        this.content = this.answerPost.content;
>>>>>>> b13bfc99
    }
}<|MERGE_RESOLUTION|>--- conflicted
+++ resolved
@@ -25,21 +25,13 @@
     @Input() user: User;
     @Input() isAtLeastTutorInCourse: boolean;
     @Output() interactAnswer = new EventEmitter<AnswerPostAction>();
-<<<<<<< HEAD
-    answerPostEditContent?: string;
-=======
     content?: string;
->>>>>>> b13bfc99
     isLoading = false;
     isEditMode: boolean;
     courseId: number;
 
     // Only allow certain html tags and attributes
-<<<<<<< HEAD
-    allowedHtmlTags: string[] = ['a', 'b', 'strong', 'i', 'em', 'mark', 'small', 'del', 'ins', 'sub', 'sup', 'p', 'ins', 'blockquote', 'pre', 'code', 'span'];
-=======
     allowedHtmlTags: string[] = ['a', 'b', 'strong', 'i', 'em', 'mark', 'small', 'del', 'ins', 'sub', 'sup', 'p', 'blockquote', 'pre', 'code', 'span', 'li', 'ul', 'ol'];
->>>>>>> b13bfc99
     allowedHtmlAttributes: string[] = ['href', 'class', 'id'];
 
     constructor(private postingService: PostingService, private route: ActivatedRoute) {}
@@ -48,11 +40,7 @@
      * Sets the text of the answerPost as the editor text
      */
     ngOnInit(): void {
-<<<<<<< HEAD
-        this.answerPostEditContent = this.answerPost.content;
-=======
         this.content = this.answerPost.content;
->>>>>>> b13bfc99
         this.courseId = Number(this.route.snapshot.paramMap.get('courseId'));
     }
 
@@ -82,13 +70,8 @@
      */
     saveAnswerPost(): void {
         this.isLoading = true;
-<<<<<<< HEAD
-        this.answerPost.content = this.answerPostEditContent;
+        this.answerPost.content = this.content;
         this.postingService.update(this.courseId, this.answerPost).subscribe({
-=======
-        this.answerPost.content = this.content;
-        this.answerPostService.update(this.courseId, this.answerPost).subscribe({
->>>>>>> b13bfc99
             next: () => {
                 this.isEditMode = false;
             },
@@ -117,10 +100,6 @@
      */
     toggleEditMode(): void {
         this.isEditMode = !this.isEditMode;
-<<<<<<< HEAD
-        this.answerPostEditContent = this.answerPost.content;
-=======
         this.content = this.answerPost.content;
->>>>>>> b13bfc99
     }
 }