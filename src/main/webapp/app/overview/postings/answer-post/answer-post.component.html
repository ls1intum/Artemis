<div class="row mb-0.5 py-1 px-2 mx-1 mb-2 answer-post" [class.answer-approved]="answerPost.tutorApproved">
    <div class="col-12">
        <!-- answer-post not in edit mode -->
        <ng-container *ngIf="!isEditMode">
            <jhi-postings-header (editModeChange)="toggleEditMode()"></jhi-postings-header>

            <div class="row">
                <div
                    class="col mt-1 posting-content markdown-preview"
                    [innerHTML]="answerPost.content ? (answerPost.content | htmlForMarkdown: []:allowedHtmlTags:allowedHtmlAttributes) : ''"
                    [ngbTooltip]="answerPost.tutorApproved ? ('artemisApp.metis.sidebar.approvedLabel' | artemisTranslate) : ''"
                ></div>
            </div>
        </ng-container>
        <!-- answer-post in edit mode -->
        <ng-container *ngIf="isEditMode">
            <div class="row mb-2">
                <div class="col-12">
                    <div class="row">
                        <div class="col-auto px-0">
                            <fa-icon [icon]="'comments'" class="labels"></fa-icon>
                        </div>
                        <div class="col-auto">
                            <span class="text-black-50 posting-subtitle"> {{ answerPost.author!.name }} • {{ answerPost.creationDate | artemisDate: 'short' }} </span>
                        </div>
                    </div>
                </div>
<<<<<<< HEAD
                <jhi-postings-markdown-editor [(content)]="answerPostEditContent"></jhi-postings-markdown-editor>
=======
                <jhi-postings-markdown-editor [(content)]="content"></jhi-postings-markdown-editor>
>>>>>>> b13bfc99
                <div class="col-12 mt-1 d-flex">
                    <button class="btn btn-sm me-1 btn-outline-secondary" (click)="toggleEditMode()">
                        {{ 'artemisApp.metis.sidebar.cancel' | artemisTranslate }}
                    </button>
                    <button
                        jhi-postings-button
                        [buttonLoading]="isLoading"
<<<<<<< HEAD
                        [disabled]="!answerPostEditContent || answerPostEditContent.length === 0"
=======
                        [disabled]="!content || content.length === 0"
>>>>>>> b13bfc99
                        [buttonLabel]="'artemisApp.metis.sidebar.saveAnswer' | artemisTranslate"
                        class="btn btn-sm btn-outline-secondary"
                        (click)="saveAnswerPost()"
                    ></button>
                </div>
            </div>
        </ng-container>
    </div>
</div><|MERGE_RESOLUTION|>--- conflicted
+++ resolved
@@ -25,11 +25,7 @@
                         </div>
                     </div>
                 </div>
-<<<<<<< HEAD
-                <jhi-postings-markdown-editor [(content)]="answerPostEditContent"></jhi-postings-markdown-editor>
-=======
                 <jhi-postings-markdown-editor [(content)]="content"></jhi-postings-markdown-editor>
->>>>>>> b13bfc99
                 <div class="col-12 mt-1 d-flex">
                     <button class="btn btn-sm me-1 btn-outline-secondary" (click)="toggleEditMode()">
                         {{ 'artemisApp.metis.sidebar.cancel' | artemisTranslate }}
@@ -37,11 +33,7 @@
                     <button
                         jhi-postings-button
                         [buttonLoading]="isLoading"
-<<<<<<< HEAD
-                        [disabled]="!answerPostEditContent || answerPostEditContent.length === 0"
-=======
                         [disabled]="!content || content.length === 0"
->>>>>>> b13bfc99
                         [buttonLabel]="'artemisApp.metis.sidebar.saveAnswer' | artemisTranslate"
                         class="btn btn-sm btn-outline-secondary"
                         (click)="saveAnswerPost()"
