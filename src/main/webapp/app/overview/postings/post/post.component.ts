--- conflicted
+++ resolved
@@ -26,22 +26,14 @@
     @Input() user: User;
     @Input() isAtLeastTutorInCourse: boolean;
     @Output() interactPost = new EventEmitter<PostAction>();
-<<<<<<< HEAD
-    postEditContent?: string;
+    content?: string;
     maxPostContentLength = 1000;
-=======
-    content?: string;
->>>>>>> b13bfc99
     isEditMode: boolean;
     isLoading = false;
     courseId: number;
 
     // Only allow certain html tags and attributes
-<<<<<<< HEAD
-    allowedHtmlTags: string[] = ['a', 'b', 'strong', 'i', 'em', 'mark', 'small', 'del', 'ins', 'sub', 'sup', 'p', 'ins', 'blockquote', 'pre', 'code', 'span'];
-=======
     allowedHtmlTags: string[] = ['a', 'b', 'strong', 'i', 'em', 'mark', 'small', 'del', 'ins', 'sub', 'sup', 'p', 'blockquote', 'pre', 'code', 'span', 'li', 'ul', 'ol'];
->>>>>>> b13bfc99
     allowedHtmlAttributes: string[] = ['href', 'class', 'id'];
 
     constructor(private postingService: PostingService, private route: ActivatedRoute) {}
@@ -52,11 +44,7 @@
      */
     ngOnInit(): void {
         this.courseId = Number(this.route.snapshot.paramMap.get('courseId'));
-<<<<<<< HEAD
-        this.postEditContent = this.post.content;
-=======
         this.content = this.post.content;
->>>>>>> b13bfc99
     }
 
     /**
@@ -74,13 +62,8 @@
      */
     savePost(): void {
         this.isLoading = true;
-<<<<<<< HEAD
-        this.post.content = this.postEditContent;
+        this.post.content = this.content;
         this.postingService.update(this.courseId, this.post).subscribe({
-=======
-        this.post.content = this.content;
-        this.postService.update(this.courseId, this.post).subscribe({
->>>>>>> b13bfc99
             next: () => {
                 this.isEditMode = false;
             },
@@ -96,11 +79,7 @@
      */
     toggleEditMode(): void {
         this.isEditMode = !this.isEditMode;
-<<<<<<< HEAD
-        this.postEditContent = this.post.content;
-=======
         this.content = this.post.content;
->>>>>>> b13bfc99
     }
 
     /**
