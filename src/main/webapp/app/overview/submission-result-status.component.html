--- conflicted
+++ resolved
@@ -21,17 +21,10 @@
             <span class="text-body-secondary" *ngIf="exercise.teamMode && exercise.studentAssignedTeamIdComputed && !exercise.studentAssignedTeamId">{{
                 'artemisApp.courseOverview.exerciseList.userNotAssignedToTeam' | artemisTranslate
             }}</span>
-<<<<<<< HEAD
-            <span class="text-muted" *ngIf="uninitialized">{{ 'artemisApp.courseOverview.exerciseList.userNotStartedExercise' | artemisTranslate }}</span>
-            <span class="text-muted" *ngIf="exerciseMissedDueDate">{{ 'artemisApp.courseOverview.exerciseList.exerciseMissedDueDate' | artemisTranslate }}</span>
-            <span class="text-muted" *ngIf="notSubmitted">{{ 'artemisApp.courseOverview.exerciseList.exerciseNotSubmitted' | artemisTranslate }}</span>
-            <span class="text-muted" *ngIf="studentParticipation?.initializationState === InitializationState.FINISHED">{{
-=======
             <span class="text-body-secondary" *ngIf="uninitialized">{{ 'artemisApp.courseOverview.exerciseList.userNotStartedExercise' | artemisTranslate }}</span>
-            <span class="text-body-secondary" *ngIf="exerciseMissedDeadline">{{ 'artemisApp.courseOverview.exerciseList.exerciseMissedDeadline' | artemisTranslate }}</span>
+            <span class="text-body-secondary" *ngIf="exerciseMissedDueDate">{{ 'artemisApp.courseOverview.exerciseList.exerciseMissedDueDate' | artemisTranslate }}</span>
             <span class="text-body-secondary" *ngIf="notSubmitted">{{ 'artemisApp.courseOverview.exerciseList.exerciseNotSubmitted' | artemisTranslate }}</span>
             <span class="text-body-secondary" *ngIf="studentParticipation?.initializationState === InitializationState.FINISHED">{{
->>>>>>> bfe94cc9
                 'artemisApp.courseOverview.exerciseList.userSubmitted' | artemisTranslate
             }}</span>
             <span class="text-body-secondary" *ngIf="studentParticipation?.initializationState === InitializationState.INITIALIZED && exercise.type === ExerciseType.QUIZ">{{
@@ -44,17 +37,10 @@
             <span class="text-body-secondary" *ngIf="exercise.teamMode && exercise.studentAssignedTeamIdComputed && !exercise.studentAssignedTeamId">{{
                 'artemisApp.courseOverview.exerciseList.userNotAssignedToTeamShort' | artemisTranslate
             }}</span>
-<<<<<<< HEAD
-            <span class="text-muted" *ngIf="uninitialized">{{ 'artemisApp.courseOverview.exerciseList.userNotStartedExerciseShort' | artemisTranslate }}</span>
-            <span class="text-muted" *ngIf="exerciseMissedDueDate">{{ 'artemisApp.courseOverview.exerciseList.exerciseMissedDueDateShort' | artemisTranslate }}</span>
-            <span class="text-muted" *ngIf="notSubmitted">{{ 'artemisApp.courseOverview.exerciseList.exerciseNotSubmittedShort' | artemisTranslate }}</span>
-            <span class="text-muted" *ngIf="studentParticipation?.initializationState === InitializationState.FINISHED">{{
-=======
             <span class="text-body-secondary" *ngIf="uninitialized">{{ 'artemisApp.courseOverview.exerciseList.userNotStartedExerciseShort' | artemisTranslate }}</span>
-            <span class="text-body-secondary" *ngIf="exerciseMissedDeadline">{{ 'artemisApp.courseOverview.exerciseList.exerciseMissedDeadlineShort' | artemisTranslate }}</span>
+            <span class="text-body-secondary" *ngIf="exerciseMissedDueDate">{{ 'artemisApp.courseOverview.exerciseList.exerciseMissedDueDateShort' | artemisTranslate }}</span>
             <span class="text-body-secondary" *ngIf="notSubmitted">{{ 'artemisApp.courseOverview.exerciseList.exerciseNotSubmittedShort' | artemisTranslate }}</span>
             <span class="text-body-secondary" *ngIf="studentParticipation?.initializationState === InitializationState.FINISHED">{{
->>>>>>> bfe94cc9
                 'artemisApp.courseOverview.exerciseList.userSubmittedShort' | artemisTranslate
             }}</span>
             <span class="text-body-secondary" *ngIf="studentParticipation?.initializationState === InitializationState.INITIALIZED && exercise.type === ExerciseType.QUIZ">{{
