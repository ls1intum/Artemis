<ng-template #controls>
    <div class="d-flex row course-overview-controls justify-content-end">
        <div class="col" aria-label="Filter Dropdown" ngbDropdown>
            <button class="btn" [class.btn-secondary]="!numberOfAppliedFilters" [class.btn-success]="!!numberOfAppliedFilters" ngbDropdownToggle id="filter-dropdown-button">
                <fa-icon [icon]="faFilter"></fa-icon>
                <span>{{ 'artemisApp.courseOverview.exerciseList.filter' | artemisTranslate : { num: numberOfAppliedFilters } }}</span>
            </button>
            <ul ngbDropdownMenu class="checkbox-menu text-nowrap pe-2" aria-labelledby="filter-dropdown-button">
                <li class="mb-1">
                    <b class="ms-2">{{ 'artemisApp.courseOverview.statistics.includeStandardCategories' | artemisTranslate }}</b>
                </li>
                <li>
                    <input class="ms-2 form-check-input" (change)="toggleNotIncludedInScoreExercises()" [checked]="currentlyHidingNotIncludedInScoreExercises" type="checkbox" />
                    <span class="ms-2" jhiTranslate="artemisApp.courseOverview.statistics.hideNotIncludedInScoreExercises">Hide Optional</span>
                </li>
                <li class="mt-1 mb-1">
                    <b class="ms-2">{{ 'artemisApp.courseOverview.statistics.includeIndividualCategories' | artemisTranslate }}</b>
                </li>
                <li>
                    <label class="mb-1">
                        <input class="ms-2 form-check-input" (change)="toggleAllCategories()" [checked]="categoryFilter.allCategoriesSelected" type="checkbox" />
                        <b class="ms-2">{{ 'artemisApp.courseOverview.statistics.includeAllCategories' | artemisTranslate }}</b>
                    </label>
                </li>
                <li *ngIf="categoryFilter.exercisesWithoutCategoriesPresent">
                    <label>
                        <input class="ms-2 form-check-input" (change)="toggleExercisesWithNoCategory()" [checked]="categoryFilter.includeExercisesWithNoCategory" type="checkbox" />
                        <span class="ms-2">{{ 'artemisApp.courseOverview.statistics.exercisesWithNoCategories' | artemisTranslate }}</span>
                    </label>
                </li>
                <li *ngFor="let category of categoryFilter.exerciseCategories">
                    <label>
                        <input class="ms-2 form-check-input" (change)="toggleCategory(category)" [checked]="categoryFilter.getCurrentFilterState(category)" type="checkbox" />
                        <span class="ms-2">{{ category }}</span>
                    </label>
                </li>
            </ul>
        </div>
    </div>
</ng-template>

<div *ngIf="course">
    <div class="row" *ngIf="course.exercises && course.exercises.length > 0; else noStatistics">
        <div class="statistic-summary">
            <div class="d-flex align-items-center">
                <h2>{{ 'artemisApp.courseOverview.statistics.totalScore' | artemisTranslate }}</h2>
                <jhi-documentation-button [type]="documentationType"></jhi-documentation-button>
            </div>
            <div class="row d-flex justify-content-center align-items-start">
                <div class="chart-container col-md-6" #doughnutref>
                    <div class="chart-text">
                        <h2 class="text-center">{{ currentRelativeScore }} %</h2>
                        <h4 class="text-center">{{ overallPoints }} / {{ reachablePoints }} Pts</h4>
                    </div>
                    <ngx-charts-pie-chart [view]="[350, 350]" [results]="ngxDoughnutData" [scheme]="ngxDoughnutColor" [doughnut]="true">
                        <ng-template #tooltipTemplate let-model="model">
                            <span>{{ model.name | artemisTranslate }}: {{ model.value }}</span>
                        </ng-template>
                    </ngx-charts-pie-chart>
                </div>
                <div class="col-md-3 d-flex flex-column align-self-end color-legend-container">
                    <div class="color-legend-entry" *ngFor="let exerciseType of ngxDoughnutData">
                        <div class="color-indicator" [style.background]="exerciseType.color"></div>
                        <h5 class="fw-bolder">{{ exerciseType.name | artemisTranslate }}</h5>
                    </div>
                </div>
                <div class="col-md-3">
                    <h5 class="fw-bolder" id="absolute-course-score">
                        {{ 'artemisApp.courseOverview.statistics.yourPoints' | artemisTranslate : { number: overallPoints } }}
                    </h5>
                    <h5 class="fw-bolder" id="reachable-course-score">
                        <span>
                            {{ 'artemisApp.courseOverview.statistics.reachablePoints' | artemisTranslate : { number: reachablePoints, relative: currentRelativeScore } }}
                        </span>
                        <fa-icon
                            id="reachable-help"
                            class="me-1"
                            [icon]="faQuestionCircle"
                            ngbTooltip="{{ 'artemisApp.courseOverview.statistics.reachableHelp' | artemisTranslate }}"
                        ></fa-icon>
                    </h5>
                    <h5 class="mb-4 statistics-legend" id="max-course-score">
                        <span>
                            {{ 'artemisApp.courseOverview.statistics.totalPoints' | artemisTranslate : { number: overallMaxPoints, relative: totalRelativeScore } }}
                        </span>
                        <fa-icon
                            id="total-help"
                            class="me-1"
                            [icon]="faQuestionCircle"
                            ngbTooltip="{{ 'artemisApp.courseOverview.statistics.totalHelp' | artemisTranslate }}"
                        ></fa-icon>
                    </h5>
                    <div *ngIf="gradingScaleExists" class="mb-5">
                        <h5 *ngIf="!isBonus" class="fw-bolder">{{ 'artemisApp.courseOverview.statistics.grade' | artemisTranslate }}: {{ gradeDTO?.gradeName }}</h5>
                        <h5 *ngIf="isBonus" class="fw-bolder">{{ 'artemisApp.courseOverview.statistics.bonus' | artemisTranslate }}: {{ gradeDTO?.gradeName }}</h5>
                        <h6>
                            {{ 'artemisApp.courseOverview.statistics.gradeInfo' | artemisTranslate }}
                            <fa-icon
                                id="reachable-help"
                                class="me-1"
                                [icon]="faQuestionCircle"
                                ngbTooltip="{{
                                    isBonus
                                        ? ('artemisApp.courseOverview.statistics.bonusHelp' | artemisTranslate)
                                        : ('artemisApp.courseOverview.statistics.gradeHelp' | artemisTranslate)
                                }}"
                            ></fa-icon>
                        </h6>
                        <div class="mt-3">
                            <a class="btn btn-primary" [routerLink]="['grading-key']" [queryParams]="{ grade: gradeDTO?.gradeName }">
                                <fa-icon [icon]="faClipboard"></fa-icon>
                                <span>
                                    {{
                                        isBonus
                                            ? ('artemisApp.exam.examSummary.gradeKeyButtonBonus' | artemisTranslate)
                                            : ('artemisApp.exam.examSummary.gradeKeyButton' | artemisTranslate)
                                    }}
                                </span>
                            </a>
                        </div>
                    </div>
                    <div *ngIf="course.presentationScore ?? 0 > 0">
                        <h3>{{ 'artemisApp.courseOverview.statistics.totalPresentationScore' | artemisTranslate : { number: overallPresentationScore } }}</h3>
                        <h3>{{ 'artemisApp.courseOverview.statistics.presentationScoreBonus' | artemisTranslate : { number: course.presentationScore } }}</h3>
                    </div>
                    <!-- TODO: Add translations -->
                    <div *ngIf="reachablePresentationPoints ?? 0 > 0">
                        <h5 class="fw-bolder">Your total presentation points: {{ overallPresentationScore }}</h5>
                        <h5 class="fw-bolder">Reachable presentation points: {{ reachablePresentationPoints }}</h5>
                    </div>
                </div>
            </div>
            <hr />
        </div>
        <jhi-exercise-scores-chart class="col-12" [filteredExerciseIDs]="filteredExerciseIDs"></jhi-exercise-scores-chart>
        <hr />
        <div class="col-12 mb-3">
            <h2>{{ 'artemisApp.courseOverview.statistics.pointsPerExercise' | artemisTranslate }}</h2>
            <div class="row mt-3 d-flex justify-content-end" *ngFor="let exerciseGroup of ngxExerciseGroups | keyvalue" id="{{ exerciseGroup.value[0].type }}-wrapper">
                <div class="col-12 mb-1 d-flex align-items-center">
                    <h4>
                        {{ 'artemisApp.courseOverview.statistics.exerciseCount' | artemisTranslate : { number: exerciseGroup.value.length, type: exerciseGroup.key } }}
                    </h4>
                </div>
                <div #containerRef class="col-12 col-md-8">
                    <ngx-charts-bar-horizontal-stacked
                        [view]="[containerRef.offsetWidth, exerciseGroup.value[0].height]"
                        [scheme]="ngxBarColor"
                        [results]="exerciseGroup.value"
                        [xAxis]="true"
                        [yAxis]="true"
                        [xScaleMax]="exerciseGroup.value[0].xScaleMax"
                        [barPadding]="barPadding"
                        [maxXAxisTickLength]="15"
                        (select)="onSelect($event)"
                    >
                        <!-- This template is managing the tooltip content depending of the bar that is selected by the user and the properties of the corresponding exercise-->
                        <ng-template #tooltipTemplate let-model="model">
                            <div *ngIf="[barChartTitle.INCLUDED, barChartTitle.BONUS, barChartTitle.NOT_INCLUDED, barChartTitle.NO_DUE_DATE].includes(model.name)">
                                <span *ngIf="!model.isProgrammingExercise">
                                    {{
                                        'artemisApp.courseOverview.statistics.exerciseAchievedScore'
                                            | artemisTranslate : { points: model.absoluteValue, percentage: roundScoreSpecifiedByCourseSettings(model.value, course) }
                                    }}
                                </span>
                                <span *ngIf="model.isProgrammingExercise">
                                    {{
                                        'artemisApp.courseOverview.statistics.programmingExercisePassedTests'
                                            | artemisTranslate : { tests: model.absoluteValue, percentage: roundScoreSpecifiedByCourseSettings(model.value, course) }
                                    }}
                                </span>
                                <span *ngIf="model.name === barChartTitle.BONUS">
                                    <span>| {{ 'artemisApp.courseOverview.statistics.bonusPointTooltip' | artemisTranslate }}</span>
                                </span>
                                <span *ngIf="model.name === barChartTitle.NOT_INCLUDED">
                                    <span>| {{ 'artemisApp.courseOverview.statistics.notIncludedTooltip' | artemisTranslate }}</span>
                                </span>
                            </div>
                            <div [ngSwitch]="model.name">
                                <div *ngSwitchCase="barChartTitle.MISSED">
                                    <span *ngIf="!model.afterDueDate && !model.notParticipated && !model.isProgrammingExercise">
                                        {{
                                            'artemisApp.courseOverview.statistics.exerciseMissedScore'
                                                | artemisTranslate : { points: model.absoluteValue, percentage: roundScoreSpecifiedByCourseSettings(model.value, course) }
                                        }}
                                    </span>
                                    <span *ngIf="model.notParticipated">
                                        {{ 'artemisApp.courseOverview.statistics.exerciseNotParticipated' | artemisTranslate : { exercise: model.exerciseTitle } }}
                                    </span>
                                    <span *ngIf="model.afterDueDate">
                                        {{ 'artemisApp.courseOverview.statistics.exerciseParticipatedAfterDueDate' | artemisTranslate : { exercise: model.exerciseTitle } }}
                                    </span>
                                    <span *ngIf="model.isProgrammingExercise && !model.notParticipated">
                                        {{
                                            'artemisApp.courseOverview.statistics.programmingExerciseFailedTests'
                                                | artemisTranslate : { tests: model.absoluteValue, percentage: roundScoreSpecifiedByCourseSettings(model.value, course) }
                                        }}
                                    </span>
                                </div>
                                <div *ngSwitchCase="barChartTitle.NOT_GRADED">
                                    <span> {{ 'artemisApp.courseOverview.statistics.exerciseNotGraded' | artemisTranslate : { exercise: model.exerciseTitle } }}</span>
                                </div>
                            </div>
                        </ng-template>
                    </ngx-charts-bar-horizontal-stacked>
                </div>
                <div class="col-12 col-md-3 align-self-top mt-2" *ngIf="exerciseGroup.value && exerciseGroup.value.length > 0">
                    <h5 class="fw-bolder" id="absolute-score">
                        {{ 'artemisApp.courseOverview.statistics.yourPoints' | artemisTranslate : { number: exerciseGroup.value[0].absoluteScore } }}
                    </h5>
                    <h5 class="fw-bolder" id="reachable-score">
                        <span>
                            {{
                                'artemisApp.courseOverview.statistics.reachablePoints'
                                    | artemisTranslate : { number: exerciseGroup.value[0].reachablePoints, relative: exerciseGroup.value[0].currentRelativeScore }
                            }}
                        </span>
                        <fa-icon
                            id="reachable-help"
                            class="me-1"
                            [icon]="faQuestionCircle"
                            ngbTooltip="{{ 'artemisApp.courseOverview.statistics.reachableHelpExerciseGroup' | artemisTranslate }}"
                        ></fa-icon>
                    </h5>
                    <h5 class="fw-bolder" id="max-score">
                        <span>
                            {{
                                'artemisApp.courseOverview.statistics.totalPoints'
                                    | artemisTranslate : { number: exerciseGroup.value[0].overallMaxPoints, relative: exerciseGroup.value[0].relativeScore }
                            }}
                        </span>
                        <fa-icon
                            id="total-help"
                            class="me-1"
                            [icon]="faQuestionCircle"
                            ngbTooltip="{{ 'artemisApp.courseOverview.statistics.totalHelpExerciseGroup' | artemisTranslate }}"
                        ></fa-icon>
                    </h5>
<<<<<<< HEAD
                    <h5 *ngIf="exerciseGroup[0].presentationScoreEnabled && (course.presentationScore ?? 0 > 0)" class="fw-bolder" id="presentation-score">
                        {{ 'artemisApp.courseOverview.statistics.presentationScore' | artemisTranslate : { number: exerciseGroup[0].presentationScore } }}
=======
                    <h5 *ngIf="exerciseGroup.value[0].presentationScoreEnabled && course.presentationScore !== 0" class="fw-bolder" id="presentation-score">
                        {{ 'artemisApp.courseOverview.statistics.presentationScore' | artemisTranslate : { number: exerciseGroup.value[0].presentationScore } }}
>>>>>>> e2da821f
                    </h5>
                </div>
            </div>
        </div>
    </div>
    <ng-template #noStatistics>
        <div class="row">
            <div class="col mt-3">
                {{ 'artemisApp.courseOverview.statistics.noStatistics' | artemisTranslate }}
            </div>
        </div>
    </ng-template>
</div><|MERGE_RESOLUTION|>--- conflicted
+++ resolved
@@ -236,13 +236,8 @@
                             ngbTooltip="{{ 'artemisApp.courseOverview.statistics.totalHelpExerciseGroup' | artemisTranslate }}"
                         ></fa-icon>
                     </h5>
-<<<<<<< HEAD
-                    <h5 *ngIf="exerciseGroup[0].presentationScoreEnabled && (course.presentationScore ?? 0 > 0)" class="fw-bolder" id="presentation-score">
-                        {{ 'artemisApp.courseOverview.statistics.presentationScore' | artemisTranslate : { number: exerciseGroup[0].presentationScore } }}
-=======
                     <h5 *ngIf="exerciseGroup.value[0].presentationScoreEnabled && course.presentationScore !== 0" class="fw-bolder" id="presentation-score">
                         {{ 'artemisApp.courseOverview.statistics.presentationScore' | artemisTranslate : { number: exerciseGroup.value[0].presentationScore } }}
->>>>>>> e2da821f
                     </h5>
                 </div>
             </div>
