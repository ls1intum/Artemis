<div *ngIf="course">
<<<<<<< HEAD
    <div class="row" *ngIf="course.exercises && course.exercises.length > 0 && ngxExerciseGroups.length > 0; else noStatistics">
=======
    <div class="row" *ngIf="course.exercises && course.exercises.length > 0 && groupedExercises.length > 0; else noStatistics">
        <div class="col-8 mt-3 position-relative">
            <div class="course-overview-controls">
                <label class="d-flex align-items-center mb-0 me-2">
                    <input type="checkbox" [checked]="currentlyHidingNotIncludedInScoreExercises" (change)="toggleNotIncludedInScoreExercises()" />
                    <span class="ms-2" jhiTranslate="artemisApp.courseOverview.statistics.hideNotIncludedInScoreExercises">Hide Optional</span>
                </label>
            </div>
        </div>
        <!-- Make sure that the doughnut chart does not move to the right of the screen by occupying the last 4 col spaces-->
        <div class="col-4"></div>

>>>>>>> 999694ff
        <div class="co-12 col-md-4 statistic-summary">
            <h2 class="text-center">{{ 'artemisApp.courseOverview.statistics.totalScore' | artemisTranslate }}</h2>
            <div class="chart-container">
                <div class="chart-text">
                    <h2 class="text-center">{{ currentRelativeScore }} %</h2>
                    <h4 class="text-center">{{ overallPoints }} / {{ reachablePoints }} Pts</h4>
                </div>
                <ngx-charts-pie-chart [view]="[250, 250]" [results]="ngxDoughnutData" [scheme]="ngxDoughnutColor" [doughnut]="true">
                    <ng-template #tooltipTemplate let-model="model">
                        <span>{{ 'artemisApp.courseOverview.statistics.' + model.name | artemisTranslate }}: {{ model.value }}</span>
                    </ng-template>
                </ngx-charts-pie-chart>
            </div>
            <h4 class="text-center" id="absolute-course-score">{{ 'artemisApp.courseOverview.statistics.yourPoints' | artemisTranslate: { number: overallPoints } }}</h4>
            <h4 class="text-center" id="reachable-course-score">
                <span>
                    {{ 'artemisApp.courseOverview.statistics.reachablePoints' | artemisTranslate: { number: reachablePoints, relative: currentRelativeScore } }}
                </span>
                <fa-icon
                    id="reachable-help"
                    class="me-1"
                    [icon]="'question-circle'"
                    ngbTooltip="{{ 'artemisApp.courseOverview.statistics.reachableHelp' | artemisTranslate }}"
                ></fa-icon>
            </h4>
            <h4 class="text-center mb-4" id="max-course-score">
                <span>
                    {{ 'artemisApp.courseOverview.statistics.totalPoints' | artemisTranslate: { number: overallMaxPoints, relative: totalRelativeScore } }}
                </span>
                <fa-icon id="total-help" class="me-1" [icon]="'question-circle'" ngbTooltip="{{ 'artemisApp.courseOverview.statistics.totalHelp' | artemisTranslate }}"></fa-icon>
            </h4>
            <div *ngIf="gradingScaleExists" class="mb-5">
                <h4 *ngIf="!isBonus" class="text-center">{{ 'artemisApp.courseOverview.statistics.grade' | artemisTranslate }}: {{ gradeDTO?.gradeName }}</h4>
                <h4 *ngIf="isBonus" class="text-center">{{ 'artemisApp.courseOverview.statistics.bonus' | artemisTranslate }}: {{ gradeDTO?.gradeName }}</h4>
                <h6 class="text-center">
                    {{ 'artemisApp.courseOverview.statistics.gradeInfo' | artemisTranslate }}
                    <fa-icon
                        id="reachable-help"
                        class="me-1"
                        [icon]="'question-circle'"
                        ngbTooltip="{{
                            isBonus ? ('artemisApp.courseOverview.statistics.bonusHelp' | artemisTranslate) : ('artemisApp.courseOverview.statistics.gradeHelp' | artemisTranslate)
                        }}"
                    ></fa-icon>
                </h6>
                <div class="text-center mt-3">
                    <a class="btn btn-primary" [routerLink]="['grading-key']" [queryParams]="{ grade: gradeDTO?.gradeName }">
                        <fa-icon [icon]="'clipboard'"></fa-icon>
                        <span
                            >&nbsp;{{
                                isBonus ? ('artemisApp.exam.examSummary.gradeKeyButtonBonus' | artemisTranslate) : ('artemisApp.exam.examSummary.gradeKeyButton' | artemisTranslate)
                            }}</span
                        >
                    </a>
                </div>
            </div>
            <div *ngIf="course.presentationScore !== 0">
                <h2 class="text-center">{{ 'artemisApp.courseOverview.statistics.totalPresentationScore' | artemisTranslate: { number: overallPresentationScore } }}</h2>
                <h2 class="text-center">{{ 'artemisApp.courseOverview.statistics.presentationScoreBonus' | artemisTranslate: { number: course.presentationScore } }}</h2>
            </div>
        </div>
        <div class="col-12 col-md-8">
            <div class="row mt-3" *ngFor="let exerciseGroup of ngxExerciseGroups" id="{{ exerciseGroup[0].type }}-wrapper">
                <div class="col-12 mb-1 d-flex align-items-center">
                    <div class="color-indicator" [style.background]="exerciseTitles[exerciseGroup[0].type].color"></div>
                    <h2>
                        {{
                            'artemisApp.courseOverview.statistics.exerciseCount'
                                | artemisTranslate: { number: exerciseGroup.length, type: exerciseTitles[exerciseGroup[0].type].name }
                        }}
                    </h2>
                </div>
                <div #containerRef class="col-12 col-md-8">
                    <ngx-charts-bar-horizontal-stacked
                        [view]="[containerRef.offsetWidth, 250]"
                        [scheme]="ngxBarColor"
                        [results]="exerciseGroup"
                        [xAxis]="true"
                        [yAxis]="true"
                        [xScaleMax]="exerciseGroup[0].xScaleMax"
                        [barPadding]="exerciseGroup[0].barPadding"
                    >
                        <!-- This template is managing the tooltip content depending of the bar that is selected by the user and the properties of the corresponding exercise-->
                        <ng-template #tooltipTemplate let-model="model">
                            <div *ngIf="['Achieved (included)', 'Achieved bonus', 'Achieved (not included)', 'No due date'].includes(model.name)">
                                <span *ngIf="!model.isProgrammingExercise">
                                    {{
                                        'artemisApp.courseOverview.statistics.exerciseAchievedScore'
                                            | artemisTranslate: { points: model.absoluteValue, percentage: roundScoreSpecifiedByCourseSettings(model.value, course) }
                                    }}
                                </span>
                                <span *ngIf="model.isProgrammingExercise">
                                    {{
                                        'artemisApp.courseOverview.statistics.programmingExercisePassedTests'
                                            | artemisTranslate: { tests: model.absoluteValue, percentage: roundScoreSpecifiedByCourseSettings(model.value, course) }
                                    }}
                                </span>
                                <span *ngIf="model.name === 'Achieved bonus'">
                                    <span>| {{ 'artemisApp.courseOverview.statistics.bonusPointTooltip' | artemisTranslate }}</span>
                                </span>
                                <span *ngIf="model.name === 'Achieved (not included)'">
                                    <span>| {{ 'artemisApp.courseOverview.statistics.notIncludedTooltip' | artemisTranslate }}</span>
                                </span>
                            </div>
                            <div [ngSwitch]="model.name">
                                <div *ngSwitchCase="'Missed points'">
                                    <span *ngIf="!model.afterDueDate && !model.notParticipated && !model.isProgrammingExercise">
                                        {{
                                            'artemisApp.courseOverview.statistics.exerciseMissedScore'
                                                | artemisTranslate: { points: model.absoluteValue, percentage: roundScoreSpecifiedByCourseSettings(model.value, course) }
                                        }}
                                    </span>
                                    <span *ngIf="model.notParticipated">
                                        {{ 'artemisApp.courseOverview.statistics.exerciseNotParticipated' | artemisTranslate: { exercise: model.exerciseTitle } }}
                                    </span>
                                    <span *ngIf="model.afterDueDate">
                                        {{ 'artemisApp.courseOverview.statistics.exerciseParticipatedAfterDueDate' | artemisTranslate: { exercise: model.exerciseTitle } }}
                                    </span>
                                    <span *ngIf="model.isProgrammingExercise && !model.notParticipated">
                                        {{
                                            'artemisApp.courseOverview.statistics.programmingExerciseFailedTests'
                                                | artemisTranslate: { tests: model.absoluteValue, percentage: roundScoreSpecifiedByCourseSettings(model.value, course) }
                                        }}
                                    </span>
                                </div>
                                <div *ngSwitchCase="'Not graded'">
                                    <span> {{ 'artemisApp.courseOverview.statistics.exerciseNotGraded' | artemisTranslate: { exercise: model.exerciseTitle } }}</span>
                                </div>
                            </div>
                        </ng-template>
                    </ngx-charts-bar-horizontal-stacked>
                </div>
                <div class="col-12 col-md-4 align-self-center" *ngIf="exerciseGroup">
                    <h4 id="absolute-score">{{ 'artemisApp.courseOverview.statistics.yourPoints' | artemisTranslate: { number: exerciseGroup[0].absoluteScore } }}</h4>
                    <h4 id="reachable-score">
                        <span>
                            {{
                                'artemisApp.courseOverview.statistics.reachablePoints'
                                    | artemisTranslate: { number: exerciseGroup[0].reachableScore, relative: exerciseGroup[0].currentRelativeScore }
                            }}
                        </span>
                        <fa-icon
                            id="reachable-help"
                            class="me-1"
                            [icon]="'question-circle'"
                            ngbTooltip="{{ 'artemisApp.courseOverview.statistics.reachableHelpExerciseGroup' | artemisTranslate }}"
                        ></fa-icon>
                    </h4>
                    <h4 id="max-score">
                        <span>
                            {{
                                'artemisApp.courseOverview.statistics.totalPoints'
                                    | artemisTranslate: { number: exerciseGroup[0].overallMaxPoints, relative: exerciseGroup[0].relativeScore }
                            }}
                        </span>
                        <fa-icon
                            id="total-help"
                            class="me-1"
                            [icon]="'question-circle'"
                            ngbTooltip="{{ 'artemisApp.courseOverview.statistics.totalHelpExerciseGroup' | artemisTranslate }}"
                        ></fa-icon>
                    </h4>
                    <h4 *ngIf="exerciseGroup[0].presentationScoreEnabled && course.presentationScore !== 0" id="presentation-score">
                        {{ 'artemisApp.courseOverview.statistics.presentationScore' | artemisTranslate: { number: exerciseGroup[0].presentationScore } }}
                    </h4>
                </div>
            </div>
        </div>
    </div>
    <hr />
    <jhi-course-learning-goals [courseId]="courseId"></jhi-course-learning-goals>
    <hr />
    <jhi-exercise-scores-chart [filteredExerciseIDs]="filteredExerciseIDs"></jhi-exercise-scores-chart>
    <ng-template #noStatistics>
        <div class="row">
            <div class="col mt-3">
                {{ 'artemisApp.courseOverview.statistics.noStatistics' | artemisTranslate }}
            </div>
        </div>
    </ng-template>
</div><|MERGE_RESOLUTION|>--- conflicted
+++ resolved
@@ -1,8 +1,5 @@
 <div *ngIf="course">
-<<<<<<< HEAD
     <div class="row" *ngIf="course.exercises && course.exercises.length > 0 && ngxExerciseGroups.length > 0; else noStatistics">
-=======
-    <div class="row" *ngIf="course.exercises && course.exercises.length > 0 && groupedExercises.length > 0; else noStatistics">
         <div class="col-8 mt-3 position-relative">
             <div class="course-overview-controls">
                 <label class="d-flex align-items-center mb-0 me-2">
@@ -14,7 +11,6 @@
         <!-- Make sure that the doughnut chart does not move to the right of the screen by occupying the last 4 col spaces-->
         <div class="col-4"></div>
 
->>>>>>> 999694ff
         <div class="co-12 col-md-4 statistic-summary">
             <h2 class="text-center">{{ 'artemisApp.courseOverview.statistics.totalScore' | artemisTranslate }}</h2>
             <div class="chart-container">
