import { Component, OnDestroy, OnInit } from '@angular/core';
import { ActivatedRoute } from '@angular/router';
import { Subscription } from 'rxjs';
import { TranslateService } from '@ngx-translate/core';
import { sortBy } from 'lodash-es';
import { Course } from 'app/entities/course.model';
import { CourseManagementService } from 'app/course/manage/course-management.service';
import dayjs from 'dayjs';
import { Exercise, ExerciseType, IncludedInOverallScore } from 'app/entities/exercise.model';
import {
    ABSOLUTE_SCORE,
    CourseScoreCalculationService,
    CURRENT_RELATIVE_SCORE,
    MAX_POINTS,
    PRESENTATION_SCORE,
    REACHABLE_POINTS,
    RELATIVE_SCORE,
} from 'app/overview/course-score-calculation.service';
import { InitializationState } from 'app/entities/participation/participation.model';
import { roundScoreSpecifiedByCourseSettings } from 'app/shared/util/utils';
import { GradeType } from 'app/entities/grading-scale.model';
import { GradingSystemService } from 'app/grading-system/grading-system.service';
import { GradeDTO } from 'app/entities/grade-step.model';
import { Color, ScaleType } from '@swimlane/ngx-charts';

const QUIZ_EXERCISE_COLOR = '#17a2b8';
const PROGRAMMING_EXERCISE_COLOR = '#fd7e14';
const MODELING_EXERCISE_COLOR = '#6610f2';
const TEXT_EXERCISE_COLOR = '#B00B6B';
const FILE_UPLOAD_EXERCISE_COLOR = '#2D9C88';

export interface CourseStatisticsDataSet {
    data: Array<number>;
    backgroundColor: Array<any>;
}

type ExerciseTypeMap = {
    [type in ExerciseType]: number;
};

@Component({
    selector: 'jhi-course-statistics',
    templateUrl: './course-statistics.component.html',
    styleUrls: ['../course-overview.scss'],
})
export class CourseStatisticsComponent implements OnInit, OnDestroy {
    readonly QUIZ = ExerciseType.QUIZ;

    courseId: number;
    private courseExercises: Exercise[];
    private paramSubscription?: Subscription;
    private courseUpdatesSubscription: Subscription;
    private translateSubscription: Subscription;
    course?: Course;

<<<<<<< HEAD
=======
    // TODO: improve the types here and use maps instead of java script objects, also avoid the use of 'any'

>>>>>>> 4fdeb4d5
    // overall points
    overallPoints = 0;
    overallPointsPerExercise: ExerciseTypeMap;

    // relative score
    totalRelativeScore = 0;
    relativeScoresPerExercise: ExerciseTypeMap;

    // max points
    overallMaxPoints = 0;
    overallMaxPointsPerExercise: ExerciseTypeMap;

    // reachable points
    reachablePoints = 0;
    reachablePointsPerExercise: ExerciseTypeMap;

    // current relative score
    currentRelativeScore = 0;
    currentRelativeScoresPerExercise: ExerciseTypeMap;

    // presentation score
    overallPresentationScore = 0;
    presentationScoresPerExercise: ExerciseTypeMap;

    doughnutChartColors: string[] = [PROGRAMMING_EXERCISE_COLOR, QUIZ_EXERCISE_COLOR, MODELING_EXERCISE_COLOR, TEXT_EXERCISE_COLOR, FILE_UPLOAD_EXERCISE_COLOR, 'red'];

    public exerciseTitles: object = {
        quiz: {
            name: this.translateService.instant('artemisApp.course.quizExercises'),
            color: QUIZ_EXERCISE_COLOR,
        },
        modeling: {
            name: this.translateService.instant('artemisApp.course.modelingExercises'),
            color: MODELING_EXERCISE_COLOR,
        },
        programming: {
            name: this.translateService.instant('artemisApp.course.programmingExercises'),
            color: PROGRAMMING_EXERCISE_COLOR,
        },
        text: {
            name: this.translateService.instant('artemisApp.course.textExercises'),
            color: TEXT_EXERCISE_COLOR,
        },
        'file-upload': {
            name: this.translateService.instant('artemisApp.course.fileUploadExercises'),
            color: FILE_UPLOAD_EXERCISE_COLOR,
        },
    };

    // ngx-charts
    ngxDoughnutData: any[] = [];

    // Labels for the different parts in Your overall points chart
    programmingPointLabel = this.translateService.instant('artemisApp.courseOverview.statistics.programmingPointLabel');
    quizPointLabel = this.translateService.instant('artemisApp.courseOverview.statistics.quizPointLabel');
    modelingPointLabel = this.translateService.instant('artemisApp.courseOverview.statistics.modelingPointLabel');
    textPointLabel = this.translateService.instant('artemisApp.courseOverview.statistics.textPointLabel');
    fileUploadPointLabel = this.translateService.instant('artemisApp.courseOverview.statistics.fileUploadPointLabel');
    missingPointsLabel = this.translateService.instant('artemisApp.courseOverview.statistics.missingPointsLabel');

    ngxDoughnutColor = {
        name: 'Your overall points color',
        selectable: true,
        group: ScaleType.Ordinal,
        domain: this.doughnutChartColors, // colors: orange, turquoise, violet, bordeaux, green, red
    } as Color;

    // arrays representing each exercise group
    ngxModelingExercises: any[] = [];
    ngxProgrammingExercises: any[] = [];
    ngxQuizExercises: any[] = [];
    ngxFileUploadExercises: any[] = [];
    ngxTextExercises: any[] = [];

    // flags determining for each exercise group if at least one exercise has presentation score enabled
    quizPresentationScoreEnabled = false;
    programmingPresentationScoreEnabled = false;
    modelingPresentationScoreEnabled = false;
    textPresentationScoreEnabled = false;
    fileUploadPresentationScoreEnabled = false;

    ngxBarColor = {
        name: 'Score per exercise group',
        selectable: true,
        group: ScaleType.Ordinal,
        domain: ['#32cd32', '#e5e5e5', '#ffd700', '#87ceeb', '#fa8072'], // colors: green, grey, yellow, lightblue, red
    } as Color;

    // this is necessary as binding in the html template would kill the performance
    bindDoughnutFormatting = this.valueDoughnutFormatting.bind(this);
    readonly roundScoreSpecifiedByCourseSettings = roundScoreSpecifiedByCourseSettings;

    // array containing every non-empty exercise group
    ngxExerciseGroups: any[] = [];

    gradingScaleExists = false;
    isBonus = false;
    gradeDTO?: GradeDTO;

    constructor(
        private courseService: CourseManagementService,
        private courseCalculationService: CourseScoreCalculationService,
        private translateService: TranslateService,
        private route: ActivatedRoute,
        private gradingSystemService: GradingSystemService,
    ) {}

    ngOnInit() {
        // Note: due to lazy loading and router outlet, we use parent 2x here
        this.paramSubscription = this.route.parent?.parent?.params.subscribe((params) => {
            this.courseId = parseInt(params['courseId'], 10);
        });

        this.course = this.courseCalculationService.getCourse(this.courseId);
        this.onCourseLoad();

        this.courseUpdatesSubscription = this.courseService.getCourseUpdates(this.courseId).subscribe((course: Course) => {
            this.courseCalculationService.updateCourse(course);
            this.course = this.courseCalculationService.getCourse(this.courseId);
            this.onCourseLoad();
        });

        this.translateSubscription = this.translateService.onLangChange.subscribe(() => {
            this.exerciseTitles = {
                quiz: {
                    name: this.translateService.instant('artemisApp.course.quizExercises'),
                    color: QUIZ_EXERCISE_COLOR,
                },
                modeling: {
                    name: this.translateService.instant('artemisApp.course.modelingExercises'),
                    color: MODELING_EXERCISE_COLOR,
                },
                programming: {
                    name: this.translateService.instant('artemisApp.course.programmingExercises'),
                    color: PROGRAMMING_EXERCISE_COLOR,
                },
                text: {
                    name: this.translateService.instant('artemisApp.course.textExercises'),
                    color: TEXT_EXERCISE_COLOR,
                },
                'file-upload': {
                    name: this.translateService.instant('artemisApp.course.fileUploadExercises'),
                    color: FILE_UPLOAD_EXERCISE_COLOR,
                },
            };
            this.groupExercisesByType();
            this.ngxExerciseGroups = [...this.ngxExerciseGroups];
        });

        this.calculateCourseGrade();
    }

    ngOnDestroy() {
        this.translateSubscription.unsubscribe();
        this.courseUpdatesSubscription.unsubscribe();
        this.paramSubscription?.unsubscribe();
    }

    private calculateCourseGrade(): void {
        this.gradingSystemService.matchPercentageToGradeStep(this.totalRelativeScore, this.courseId).subscribe((gradeDTO) => {
            if (gradeDTO) {
                this.gradingScaleExists = true;
                this.gradeDTO = gradeDTO;
                this.isBonus = gradeDTO.gradeType === GradeType.BONUS;
            }
        });
    }

<<<<<<< HEAD
    private onCourseLoad(): void {
        this.courseExercises = this.course!.exercises!;
        this.calculateMaxPoints();
        this.calculateReachablePoints();
        this.calculateAbsoluteScores();
        this.calculateRelativeScores();
        this.calculatePresentationScores();
        this.calculateCurrentRelativeScores();
        this.groupExercisesByType();
    }

    /**
     * Sorts the exercises of a course into their corresponding exercise groups and creates dedicated objects that
     * can be processed by ngx-charts in order to visualize the students score for each exercise
     * @private
     */
    private groupExercisesByType(): void {
        let exercises = this.course!.exercises;
=======
    private onCourseLoad() {
        if (this.course?.exercises) {
            this.courseExercises = this.course.exercises;
            this.calculateMaxPoints();
            this.calculateReachablePoints();
            this.calculateAbsoluteScores();
            this.calculateRelativeScores();
            this.calculatePresentationScores();
            this.calculateCurrentRelativeScores();
            this.groupExercisesByType();
        }
    }

    groupExercisesByType() {
        if (!this.course?.exercises) {
            return;
        }
        let exercises = this.course.exercises;
        const groupedExercises: any[] = [];
>>>>>>> 4fdeb4d5
        const exerciseTypes: string[] = [];
        this.ngxExerciseGroups = [];
        // adding several years to be sure that exercises without due date are sorted at the end. this is necessary for the order inside the statistic charts
        exercises = sortBy(exercises, [(exercise: Exercise) => (exercise.dueDate || dayjs().add(5, 'year')).valueOf()]);
        exercises.forEach((exercise) => {
            if (!exercise.dueDate || exercise.dueDate.isBefore(dayjs()) || exercise.type === ExerciseType.PROGRAMMING) {
                const index = exerciseTypes.indexOf(exercise.type!);
                if (index === -1) {
                    exerciseTypes.push(exercise.type!);
                }
                const series = CourseStatisticsComponent.generateDefaultSeries();

                if (!exercise.studentParticipations || exercise.studentParticipations.length === 0) {
                    series[4].value = 100;
                    series[4].afterDueDate = false;
                    series[4].notParticipated = true;
                    series[4].exerciseTitle = exercise.title;
                    this.pushToData(exercise, series);
                } else {
                    exercise.studentParticipations.forEach((participation) => {
                        if (participation.results && participation.results.length > 0) {
                            const participationResult = this.courseCalculationService.getResultForParticipation(participation, exercise.dueDate!);
                            if (participationResult && participationResult.rated) {
                                const roundedParticipationScore = roundScoreSpecifiedByCourseSettings(participationResult.score!, this.course);
                                const cappedParticipationScore = roundedParticipationScore >= 100 ? 100 : roundedParticipationScore;
                                const missedScore = 100 - cappedParticipationScore;
                                const replaced = participationResult.resultString!.replace(',', '.');
                                const split = replaced.split(' ');
                                const missedPoints = parseFloat(split[2]) - parseFloat(split[0]) > 0 ? parseFloat(split[2]) - parseFloat(split[0]) : 0;
                                series[4].value = missedScore;
                                series[4].absoluteValue = missedPoints;
                                series[4].afterDueDate = false;
                                series[4].notParticipated = false;

                                switch (exercise.includedInOverallScore) {
                                    case IncludedInOverallScore.INCLUDED_COMPLETELY:
                                        series[0].value = roundedParticipationScore;
                                        series[0].absoluteValue = parseFloat(split[0]);
                                        break;
                                    case IncludedInOverallScore.NOT_INCLUDED:
                                        series[1].value = roundedParticipationScore;
                                        series[1].absoluteValue = parseFloat(split[0]);
                                        break;
                                    case IncludedInOverallScore.INCLUDED_AS_BONUS:
                                        series[2].value = roundedParticipationScore;
                                        series[2].absoluteValue = parseFloat(split[0]);
                                        break;
                                }
                                this.pushToData(exercise, series);
                            }
                        } else {
                            if (
                                participation.initializationState === InitializationState.FINISHED &&
                                (!exercise.dueDate || participation.initializationDate!.isBefore(exercise.dueDate!))
                            ) {
                                series[3].value = 100;
                                series[3].exerciseTitle = exercise.title;
                                this.pushToData(exercise, series);
                            } else {
                                series[4].value = 100;
                                series[4].afterDueDate = true;
                                series[4].exerciseTitle = exercise.title;
                                this.pushToData(exercise, series);
                            }
                        }
                    });
                }
            }
        });
        const allGroups = [this.ngxProgrammingExercises, this.ngxQuizExercises, this.ngxModelingExercises, this.ngxTextExercises, this.ngxFileUploadExercises];
        const allTypes = [ExerciseType.PROGRAMMING, ExerciseType.QUIZ, ExerciseType.MODELING, ExerciseType.TEXT, ExerciseType.FILE_UPLOAD];
        this.pushExerciseGroupsToData(allGroups, allTypes);
    }

    /**
     * Generates array containing default configuration for every possible part in one stacked bar
     * @private
     */
    private static generateDefaultSeries(): any[] {
        return [
            { name: 'Achieved (included)', value: 0, absoluteValue: 0 },
            { name: 'Achieved (not included)', value: 0, absoluteValue: 0 },
            { name: 'Achieved bonus', value: 0, absoluteValue: 0 },
            { name: 'Not graded', value: 0, exerciseTitle: '' },
            { name: 'Missed points', value: 0, absoluteValue: 0, afterDueDate: false, notParticipated: false, exerciseTitle: '' },
        ];
    }

    /**
     * Calculates absolute score for each exercise group in the course and adds it to the doughnut chart
     * @private
     */
    private calculateAbsoluteScores(): void {
        const quizzesTotalScore = this.calculateScoreTypeForExerciseType(ExerciseType.QUIZ, ABSOLUTE_SCORE);
        const programmingExerciseTotalScore = this.calculateScoreTypeForExerciseType(ExerciseType.PROGRAMMING, ABSOLUTE_SCORE);
        const modelingExerciseTotalScore = this.calculateScoreTypeForExerciseType(ExerciseType.MODELING, ABSOLUTE_SCORE);
        const textExerciseTotalScore = this.calculateScoreTypeForExerciseType(ExerciseType.TEXT, ABSOLUTE_SCORE);
        const fileUploadExerciseTotalScore = this.calculateScoreTypeForExerciseType(ExerciseType.FILE_UPLOAD, ABSOLUTE_SCORE);
        this.overallPoints = this.calculateTotalScoreForTheCourse(ABSOLUTE_SCORE);
        let totalMissedPoints = this.reachablePoints - this.overallPoints;
        if (totalMissedPoints < 0) {
            totalMissedPoints = 0;
        }
        const absoluteScores = {} as ExerciseTypeMap;
        absoluteScores[ExerciseType.QUIZ] = quizzesTotalScore;
        absoluteScores[ExerciseType.PROGRAMMING] = programmingExerciseTotalScore;
        absoluteScores[ExerciseType.MODELING] = modelingExerciseTotalScore;
        absoluteScores[ExerciseType.TEXT] = textExerciseTotalScore;
        absoluteScores[ExerciseType.FILE_UPLOAD] = fileUploadExerciseTotalScore;
        this.overallPointsPerExercise = absoluteScores;
        this.ngxDoughnutData.push({ name: this.programmingPointLabel, value: programmingExerciseTotalScore });
        this.ngxDoughnutData.push({ name: this.quizPointLabel, value: quizzesTotalScore });
        this.ngxDoughnutData.push({ name: this.modelingPointLabel, value: modelingExerciseTotalScore });
        this.ngxDoughnutData.push({ name: this.textPointLabel, value: textExerciseTotalScore });
        this.ngxDoughnutData.push({ name: this.fileUploadPointLabel, value: fileUploadExerciseTotalScore });
        this.ngxDoughnutData.push({ name: this.missingPointsLabel, value: totalMissedPoints });
        this.ngxDoughnutData = [...this.ngxDoughnutData];
    }

    /**
     * Calculates the maximum of points for the course
     * @private
     */
    private calculateMaxPoints(): void {
        const quizzesTotalMaxPoints = this.calculateScoreTypeForExerciseType(ExerciseType.QUIZ, MAX_POINTS);
        const programmingExerciseTotalMaxPoints = this.calculateScoreTypeForExerciseType(ExerciseType.PROGRAMMING, MAX_POINTS);
        const modelingExerciseTotalMaxPoints = this.calculateScoreTypeForExerciseType(ExerciseType.MODELING, MAX_POINTS);
        const textExerciseTotalMaxPoints = this.calculateScoreTypeForExerciseType(ExerciseType.TEXT, MAX_POINTS);
        const fileUploadExerciseTotalMaxPoints = this.calculateScoreTypeForExerciseType(ExerciseType.FILE_UPLOAD, MAX_POINTS);
        const overallMaxPoints = {} as ExerciseTypeMap;
        overallMaxPoints[ExerciseType.QUIZ] = quizzesTotalMaxPoints;
        overallMaxPoints[ExerciseType.PROGRAMMING] = programmingExerciseTotalMaxPoints;
        overallMaxPoints[ExerciseType.MODELING] = modelingExerciseTotalMaxPoints;
        overallMaxPoints[ExerciseType.TEXT] = textExerciseTotalMaxPoints;
        overallMaxPoints[ExerciseType.FILE_UPLOAD] = fileUploadExerciseTotalMaxPoints;
        this.overallMaxPointsPerExercise = overallMaxPoints;
        this.overallMaxPoints = this.calculateTotalScoreForTheCourse(MAX_POINTS);
    }

    /**
     * Calculates the relative score for each exercise group in the course
     * @private
     */
    private calculateRelativeScores(): void {
        const quizzesRelativeScore = this.calculateScoreTypeForExerciseType(ExerciseType.QUIZ, RELATIVE_SCORE);
        const programmingExerciseRelativeScore = this.calculateScoreTypeForExerciseType(ExerciseType.PROGRAMMING, RELATIVE_SCORE);
        const modelingExerciseRelativeScore = this.calculateScoreTypeForExerciseType(ExerciseType.MODELING, RELATIVE_SCORE);
        const textExerciseRelativeScore = this.calculateScoreTypeForExerciseType(ExerciseType.TEXT, RELATIVE_SCORE);
        const fileUploadExerciseRelativeScore = this.calculateScoreTypeForExerciseType(ExerciseType.FILE_UPLOAD, RELATIVE_SCORE);
        const relativeScores = {} as ExerciseTypeMap;
        relativeScores[ExerciseType.QUIZ] = quizzesRelativeScore;
        relativeScores[ExerciseType.PROGRAMMING] = programmingExerciseRelativeScore;
        relativeScores[ExerciseType.MODELING] = modelingExerciseRelativeScore;
        relativeScores[ExerciseType.TEXT] = textExerciseRelativeScore;
        relativeScores[ExerciseType.FILE_UPLOAD] = fileUploadExerciseRelativeScore;
        this.relativeScoresPerExercise = relativeScores;
        this.totalRelativeScore = this.calculateTotalScoreForTheCourse(RELATIVE_SCORE);
    }

    /**
     * Calculates the reachable points for the course
     * @private
     */
    private calculateReachablePoints(): void {
        const quizzesReachablePoints = this.calculateScoreTypeForExerciseType(ExerciseType.QUIZ, REACHABLE_POINTS);
        const programmingExercisesReachablePoints = this.calculateScoreTypeForExerciseType(ExerciseType.PROGRAMMING, REACHABLE_POINTS);
        const modelingExercisesReachablePoints = this.calculateScoreTypeForExerciseType(ExerciseType.MODELING, REACHABLE_POINTS);
        const textExercisesReachablePoints = this.calculateScoreTypeForExerciseType(ExerciseType.TEXT, REACHABLE_POINTS);
        const fileUploadExercisesReachablePoints = this.calculateScoreTypeForExerciseType(ExerciseType.FILE_UPLOAD, REACHABLE_POINTS);
        const reachablePoints = {} as ExerciseTypeMap;
        reachablePoints[ExerciseType.QUIZ] = quizzesReachablePoints;
        reachablePoints[ExerciseType.PROGRAMMING] = programmingExercisesReachablePoints;
        reachablePoints[ExerciseType.MODELING] = modelingExercisesReachablePoints;
        reachablePoints[ExerciseType.TEXT] = textExercisesReachablePoints;
        reachablePoints[ExerciseType.FILE_UPLOAD] = fileUploadExercisesReachablePoints;
        this.reachablePointsPerExercise = reachablePoints;
        this.reachablePoints = this.calculateTotalScoreForTheCourse(REACHABLE_POINTS);
    }

    /**
     * Calculates the current relative score for the course
     * @private
     */
    private calculateCurrentRelativeScores(): void {
        const quizzesCurrentRelativeScore = this.calculateScoreTypeForExerciseType(ExerciseType.QUIZ, CURRENT_RELATIVE_SCORE);
        const programmingExerciseCurrentRelativeScore = this.calculateScoreTypeForExerciseType(ExerciseType.PROGRAMMING, CURRENT_RELATIVE_SCORE);
        const modelingExerciseCurrentRelativeScore = this.calculateScoreTypeForExerciseType(ExerciseType.MODELING, CURRENT_RELATIVE_SCORE);
        const textExerciseCurrentRelativeScore = this.calculateScoreTypeForExerciseType(ExerciseType.TEXT, CURRENT_RELATIVE_SCORE);
        const fileUploadExerciseCurrentRelativeScore = this.calculateScoreTypeForExerciseType(ExerciseType.FILE_UPLOAD, CURRENT_RELATIVE_SCORE);
        const currentRelativeScores = {} as ExerciseTypeMap;
        currentRelativeScores[ExerciseType.QUIZ] = quizzesCurrentRelativeScore;
        currentRelativeScores[ExerciseType.PROGRAMMING] = programmingExerciseCurrentRelativeScore;
        currentRelativeScores[ExerciseType.MODELING] = modelingExerciseCurrentRelativeScore;
        currentRelativeScores[ExerciseType.TEXT] = textExerciseCurrentRelativeScore;
        currentRelativeScores[ExerciseType.FILE_UPLOAD] = fileUploadExerciseCurrentRelativeScore;
        this.currentRelativeScoresPerExercise = currentRelativeScores;
        this.currentRelativeScore = this.calculateTotalScoreForTheCourse(CURRENT_RELATIVE_SCORE);
    }

    /**
     * Calculates the presentation score for the course
     * @private
     */
    private calculatePresentationScores(): void {
        const programmingExercisePresentationScore = this.calculateScoreTypeForExerciseType(ExerciseType.PROGRAMMING, PRESENTATION_SCORE);
        const modelingExercisePresentationScore = this.calculateScoreTypeForExerciseType(ExerciseType.MODELING, PRESENTATION_SCORE);
        const textExercisePresentationScore = this.calculateScoreTypeForExerciseType(ExerciseType.TEXT, PRESENTATION_SCORE);
        const fileUploadExercisePresentationScore = this.calculateScoreTypeForExerciseType(ExerciseType.FILE_UPLOAD, PRESENTATION_SCORE);
        // TODO: use a proper type here, e.g. a map
        const presentationScores = {} as ExerciseTypeMap;
        presentationScores[ExerciseType.QUIZ] = 0;
        presentationScores[ExerciseType.PROGRAMMING] = programmingExercisePresentationScore;
        presentationScores[ExerciseType.MODELING] = modelingExercisePresentationScore;
        presentationScores[ExerciseType.TEXT] = textExercisePresentationScore;
        presentationScores[ExerciseType.FILE_UPLOAD] = fileUploadExercisePresentationScore;
        this.presentationScoresPerExercise = presentationScores;
        this.overallPresentationScore = this.calculateTotalScoreForTheCourse(PRESENTATION_SCORE);
    }

    /**
     * Calculates the total score for every exercise in the course satisfying the filter function
     * @param filterFunction the filter the exercises have to satisfy
     * @private
     */
    private calculateScores(filterFunction: (courseExercise: Exercise) => boolean): Map<string, number> {
        let courseExercises = this.courseExercises;
        if (filterFunction) {
            courseExercises = courseExercises.filter(filterFunction);
        }
        return this.courseCalculationService.calculateTotalScores(courseExercises, this.course!);
    }

    /**
     * Calculates an arbitrary score type for an arbitrary exercise type
     * @param exerciseType the exercise type for which the score should be calculates. Must be an element of {Programming, Modeling, Quiz, Text, File upload}
     * @param scoreType the score type that should be calculated. Element of {Absolute score, Max points,Current relative score,Presentation score,Reachable points,Relative score}
     * @private
     */
    private calculateScoreTypeForExerciseType(exerciseType: ExerciseType, scoreType: string): number {
        if (exerciseType != undefined && scoreType != undefined) {
            const filterFunction = (courseExercise: Exercise) => courseExercise.type === exerciseType;
            const scores = this.calculateScores(filterFunction);
            return scores.get(scoreType)!;
        } else {
            return NaN;
        }
    }

    /**
     * Calculates a score type for the whole course
     * @param scoreType the score type that should be calculated. Element of {Absolute score, Max points,Current relative score,Presentation score,Reachable points,Relative score}
     * @private
     */
    private calculateTotalScoreForTheCourse(scoreType: string): number {
        const scores = this.courseCalculationService.calculateTotalScores(this.courseExercises, this.course!);
        return scores.get(scoreType)!;
    }

    /**
     * Modifies the tooltip content of the doughnut chart
     * so that it displays {Quiz,Programming, Modeling, Text, File Upload, Missing} Points: the corresponding points
     * @param value the default tooltip content
     */
    valueDoughnutFormatting(value: any): string {
        return value.data.name + ': ' + value.value;
    }

    /**
     * Depending on the type of the exercise, it adds a new object containing
     * the different scores of the correspnding exercise group of the chart
     * @param exercise an arbitrary exercise of a course
     * @param series an array of dedicated objects containing the students performance in this exercise that is visualized by the chart
     * @private
     */
    private pushToData(exercise: Exercise, series: any): void {
        switch (exercise.type!) {
            case ExerciseType.MODELING:
                this.ngxModelingExercises.push({
                    name: exercise.title,
                    series,
                });
                this.modelingPresentationScoreEnabled = this.modelingPresentationScoreEnabled || exercise.presentationScoreEnabled!;
                break;
            case ExerciseType.PROGRAMMING:
                series.forEach((part: any) => {
                    part.tooltipType = true;
                });
                this.ngxProgrammingExercises.push({
                    name: exercise.title,
                    series,
                });
                this.programmingPresentationScoreEnabled = this.programmingPresentationScoreEnabled || exercise.presentationScoreEnabled!;
                break;
            case ExerciseType.QUIZ:
                this.ngxQuizExercises.push({
                    name: exercise.title,
                    series,
                });
                this.quizPresentationScoreEnabled = this.quizPresentationScoreEnabled || exercise.presentationScoreEnabled!;
                break;
            case ExerciseType.FILE_UPLOAD:
                this.ngxFileUploadExercises.push({
                    name: exercise.title,
                    series,
                });
                this.fileUploadPresentationScoreEnabled = this.fileUploadPresentationScoreEnabled || exercise.presentationScoreEnabled!;
                break;
            case ExerciseType.TEXT:
                this.ngxTextExercises.push({
                    name: exercise.title,
                    series,
                });
                this.textPresentationScoreEnabled = this.textPresentationScoreEnabled || exercise.presentationScoreEnabled!;
                break;
        }
    }

    /**
     * Adds some meta data to every non-empty exercise group and pushes it to ngxExerciseGroups
     * @param exerciseGroups array containing the exercise groups
     * @param types array containing all possible exercise types (programming, modeling, quiz, text, file upload)
     * @private
     */
    private pushExerciseGroupsToData(exerciseGroups: any[], types: ExerciseType[]): void {
        exerciseGroups.forEach((exerciseGroup, index) => {
            if (exerciseGroup.length > 0) {
                exerciseGroup[0] = {
                    name: exerciseGroup[0].name,
                    series: exerciseGroup[0].series,
                    type: types[index],
                    absoluteScore: this.overallPointsPerExercise[types[index]],
                    relativeScore: this.relativeScoresPerExercise[types[index]],
                    reachableScore: this.reachablePointsPerExercise[types[index]],
                    currentRelativeScore: this.currentRelativeScoresPerExercise[types[index]],
                    overallMaxPoints: this.overallMaxPointsPerExercise[types[index]],
                    presentationScore: this.presentationScoresPerExercise[types[index]],
                    presentationScoreEnabled: false,
                    barPadding: this.setBarPadding(exerciseGroup.length),
                };
                switch (types[index]) {
                    case ExerciseType.MODELING:
                        exerciseGroup[0].presentationScoreEnabled = this.modelingPresentationScoreEnabled;
                        break;
                    case ExerciseType.PROGRAMMING:
                        exerciseGroup[0].presentationScoreEnabled = this.programmingPresentationScoreEnabled;
                        break;
                    case ExerciseType.QUIZ:
                        exerciseGroup[0].presentationScoreEnabled = this.quizPresentationScoreEnabled;
                        break;
                    case ExerciseType.FILE_UPLOAD:
                        exerciseGroup[0].presentationScoreEnabled = this.fileUploadPresentationScoreEnabled;
                        break;
                    case ExerciseType.TEXT:
                        exerciseGroup[0].presentationScoreEnabled = this.textPresentationScoreEnabled;
                        break;
                }
                this.ngxExerciseGroups.push(exerciseGroup);
            }
        });
    }

    /**
     * Calculates the bar padding dependent of the amount of exercises in one exercise group
     * ngx-charts only allows setting an absolute value for the bar padding in px, which leads to unpleasant
     * proportions in the bar charts for sufficiently large exercise groups
     * @param groupSize the amount of exercises in a specific group
     */
    setBarPadding(groupSize: number): number {
        return groupSize < 10 ? 8 : groupSize < 15 ? 4 : 2;
    }
}<|MERGE_RESOLUTION|>--- conflicted
+++ resolved
@@ -53,11 +53,6 @@
     private translateSubscription: Subscription;
     course?: Course;
 
-<<<<<<< HEAD
-=======
-    // TODO: improve the types here and use maps instead of java script objects, also avoid the use of 'any'
-
->>>>>>> 4fdeb4d5
     // overall points
     overallPoints = 0;
     overallPointsPerExercise: ExerciseTypeMap;
@@ -226,27 +221,7 @@
         });
     }
 
-<<<<<<< HEAD
     private onCourseLoad(): void {
-        this.courseExercises = this.course!.exercises!;
-        this.calculateMaxPoints();
-        this.calculateReachablePoints();
-        this.calculateAbsoluteScores();
-        this.calculateRelativeScores();
-        this.calculatePresentationScores();
-        this.calculateCurrentRelativeScores();
-        this.groupExercisesByType();
-    }
-
-    /**
-     * Sorts the exercises of a course into their corresponding exercise groups and creates dedicated objects that
-     * can be processed by ngx-charts in order to visualize the students score for each exercise
-     * @private
-     */
-    private groupExercisesByType(): void {
-        let exercises = this.course!.exercises;
-=======
-    private onCourseLoad() {
         if (this.course?.exercises) {
             this.courseExercises = this.course.exercises;
             this.calculateMaxPoints();
@@ -259,13 +234,16 @@
         }
     }
 
-    groupExercisesByType() {
+    /**
+     * Sorts the exercises of a course into their corresponding exercise groups and creates dedicated objects that
+     * can be processed by ngx-charts in order to visualize the students score for each exercise
+     * @private
+     */
+    groupExercisesByType(): void {
         if (!this.course?.exercises) {
             return;
         }
         let exercises = this.course.exercises;
-        const groupedExercises: any[] = [];
->>>>>>> 4fdeb4d5
         const exerciseTypes: string[] = [];
         this.ngxExerciseGroups = [];
         // adding several years to be sure that exercises without due date are sorted at the end. this is necessary for the order inside the statistic charts
