import { Component, OnInit, OnDestroy } from '@angular/core';
import { ActivatedRoute } from '@angular/router';
import { Subscription } from 'rxjs/Subscription';
import { HttpResponse } from '@angular/common/http';
import { LangChangeEvent, TranslateService } from '@ngx-translate/core';

import { ABSOLUTE_SCORE, MAX_SCORE, RELATIVE_SCORE, PRESENTATION_SCORE, Course, CourseService, CourseScoreCalculationService } from 'app/entities/course';
import { Exercise, ExerciseType } from 'app/entities/exercise';

import { Result } from 'app/entities/result';
import * as moment from 'moment';

const QUIZ_EXERCISE_COLOR = '#17a2b8';
const PROGRAMMING_EXERCISE_COLOR = '#fd7e14';
const MODELING_EXERCISE_COLOR = '#6610f2';
const TEXT_EXERCISE_COLOR = '#B00B6B';
const FILE_UPLOAD_EXERCISE_COLOR = '#2D9C88';

export interface CourseStatisticsDataSet {
    data: Array<number>;
    backgroundColor: Array<any>;
}

@Component({
    selector: 'jhi-course-statistics',
    templateUrl: './course-statistics.component.html',
    styleUrls: ['../course-overview.scss'],
})
export class CourseStatisticsComponent implements OnInit, OnDestroy {
    private courseId: number;
    private courseExercises: Exercise[];
    private paramSubscription: Subscription;
    private translationSubscription: Subscription;
    course: Course | null;

    // absolute score
    totalScore = 0;
    absoluteScores = {};

    // relative score
    totalRelativeScore = 0;
    relativeScores = {};

    // max score
    totalMaxScore = 0;
    totalMaxScores = {};

    // presentation score
    totalPresentationScore = 0;
    presentationScores = {};

    groupedExercises: Exercise[][] = [];
    doughnutChartColors = [QUIZ_EXERCISE_COLOR, PROGRAMMING_EXERCISE_COLOR, MODELING_EXERCISE_COLOR, TEXT_EXERCISE_COLOR, FILE_UPLOAD_EXERCISE_COLOR, 'rgba(0, 0, 0, 0.5)'];

    public doughnutChartLabels: string[] = ['Quiz Points', 'Programming Points', 'Modeling Points', 'Text Points', 'File Upload Points', 'Missing Points'];
    public exerciseTitles: object = {
        quiz: {
            name: this.translateService.instant('artemisApp.course.quizExercises'),
            color: QUIZ_EXERCISE_COLOR,
        },
        modeling: {
            name: this.translateService.instant('artemisApp.course.modelingExercises'),
            color: MODELING_EXERCISE_COLOR,
        },
        programming: {
            name: this.translateService.instant('artemisApp.course.programmingExercises'),
            color: PROGRAMMING_EXERCISE_COLOR,
        },
        text: {
            name: this.translateService.instant('artemisApp.course.textExercises'),
            color: TEXT_EXERCISE_COLOR,
        },
        'file-upload': {
            name: this.translateService.instant('artemisApp.course.fileUploadExercises'),
            color: FILE_UPLOAD_EXERCISE_COLOR,
        },
    };

    public doughnutChartData: CourseStatisticsDataSet[] = [
        {
            data: [0, 0, 0, 0, 0, 0],
            backgroundColor: this.doughnutChartColors,
        },
    ];

    chartColors = [
        {
            // green
            backgroundColor: 'rgba(40, 167, 69, 0.8)',
            hoverBackgroundColor: 'rgba(40, 167, 69, 1)',
            borderColor: 'rgba(40, 167, 69, 1)',
            pointBackgroundColor: 'rgba(40, 167, 69, 1)',
            pointBorderColor: '#fff',
            pointHoverBackgroundColor: '#fff',
            pointHoverBorderColor: 'rgba(40, 167, 69, 1)',
        },
        {
            // red
            backgroundColor: 'rgba(220, 53, 69, 0.8)',
            hoverBackgroundColor: 'rgba(220, 53, 69, 1)',
            borderColor: 'rgba(220, 53, 69, 1)',
            pointBackgroundColor: 'rgba(220, 53, 69, 1)',
            pointBorderColor: '#fff',
            pointHoverBackgroundColor: '#fff',
            pointHoverBorderColor: 'rgba(220, 53, 69, 1)',
        },
        {
            // blue
            backgroundColor: 'rgba(62, 138, 204, 0.8)',
            hoverBackgroundColor: 'rgba(62, 138, 204, 1)',
            borderColor: 'rgba(62, 138, 204, 1)',
            pointBackgroundColor: 'rgba(62, 138, 204, 1)',
            pointBorderColor: '#fff',
            pointHoverBackgroundColor: '#fff',
            pointHoverBorderColor: 'rgba(62, 138, 204, 1)',
        },
    ];
    public barChartOptions: any = {
        scaleShowVerticalLines: false,
        maintainAspectRatio: false,
        responsive: true,
        scales: {
            xAxes: [
                {
                    stacked: true,
                    ticks: {
                        autoSkip: false,
                        maxRotation: 0,
                        minRotation: 0,
                    },
                    gridLines: {
                        display: false,
                    },
                },
            ],
            yAxes: [
                {
                    stacked: true,
                },
            ],
        },
        tooltips: {
            backgroundColor: 'rgba(0, 0, 0, 1)',
            width: 120,
            callbacks: {
                label: (tooltipItem: any, data: any) => {
                    return data.datasets[tooltipItem.datasetIndex].tooltips[tooltipItem.index];
                },
                afterLabel: (tooltipItem: any, data: any) => {
                    return data.datasets[tooltipItem.datasetIndex].footer[tooltipItem.index];
                },
            },
        },
    };
    public barChartType = 'horizontalBar';

    public doughnutChartType = 'doughnut';
    public totalScoreOptions: object = {
        cutoutPercentage: 75,
        scaleShowVerticalLines: false,
        responsive: false,
        tooltips: {
            backgroundColor: 'rgba(0, 0, 0, 1)',
        },
    };

    constructor(
        private courseService: CourseService,
        private courseCalculationService: CourseScoreCalculationService,
        private courseServer: CourseService,
        private translateService: TranslateService,
        private route: ActivatedRoute,
    ) {}

    ngOnInit() {
        this.paramSubscription = this.route.parent!.params.subscribe(params => {
            this.courseId = parseInt(params['courseId'], 10);
        });

        this.course = this.courseCalculationService.getCourse(this.courseId);

        if (this.course === undefined) {
            this.courseService.findAll().subscribe((res: HttpResponse<Course[]>) => {
                this.courseCalculationService.setCourses(res.body!);
                this.course = this.courseCalculationService.getCourse(this.courseId);
                this.courseExercises = this.course!.exercises;
                this.calculateMaxScores();
                this.calculateAbsoluteScores();
                this.calculateRelativeScores();
                this.calculatePresentationScores();
                this.groupExercisesByType();
            });
        } else {
            this.courseExercises = this.course!.exercises;
            this.calculateMaxScores();
            this.calculateAbsoluteScores();
            this.calculateRelativeScores();
            this.calculatePresentationScores();
            this.groupExercisesByType();
        }

        this.translationSubscription = this.translateService.onLangChange.subscribe((event: LangChangeEvent) => {
            this.exerciseTitles = {
                quiz: {
                    name: this.translateService.instant('artemisApp.course.quizExercises'),
                    color: QUIZ_EXERCISE_COLOR,
                },
                modeling: {
                    name: this.translateService.instant('artemisApp.course.modelingExercises'),
                    color: MODELING_EXERCISE_COLOR,
                },
                programming: {
                    name: this.translateService.instant('artemisApp.course.programmingExercises'),
                    color: PROGRAMMING_EXERCISE_COLOR,
                },
                text: {
                    name: this.translateService.instant('artemisApp.course.textExercises'),
                    color: TEXT_EXERCISE_COLOR,
                },
                'file-upload': {
                    name: this.translateService.instant('artemisApp.course.fileUploadExercises'),
                    color: FILE_UPLOAD_EXERCISE_COLOR,
                },
            };
            this.groupExercisesByType();
        });
    }

    ngOnDestroy() {
        if (this.paramSubscription) {
            this.paramSubscription.unsubscribe();
        }
        if (this.translationSubscription) {
            this.translationSubscription.unsubscribe();
        }
    }

    groupExercisesByType() {
        const exercises = this.course!.exercises;
        const groupedExercises: any[] = [];
        const exerciseTypes: string[] = [];
        exercises.forEach(exercise => {
<<<<<<< HEAD
            if (!exercise.dueDate || exercise.dueDate.isBefore(moment())) {
                let index = exerciseTypes.indexOf(exercise.type);
                if (index === -1) {
                    index = exerciseTypes.length;
                    exerciseTypes.push(exercise.type);
                }
                if (!groupedExercises[index]) {
                    groupedExercises[index] = {
                        type: exercise.type,
                        relativeScore: 0,
                        totalMaxScore: 0,
                        absoluteScore: 0,
                        presentationScore: 0,
                        names: [],
                        scores: { data: [], label: 'Score', tooltips: [], footer: [] },
                        missedScores: { data: [], label: 'Missed score', tooltips: [], footer: [] },
                        notGraded: { data: [], label: 'Not graded', tooltips: [], footer: [] },
                    };
                }

                exercise.participations.forEach(participation => {
                    if (participation.results && participation.results.length > 0) {
                        const participationResult = this.courseCalculationService.getResultForParticipation(participation, exercise.dueDate);
                        if (participationResult) {
                            const participationScore = participationResult.score;
                            const missedScore = 100 - participationScore;
                            groupedExercises[index].scores.data.push(participationScore);
                            groupedExercises[index].missedScores.data.push(missedScore);
                            groupedExercises[index].notGraded.data.push(0);
                            groupedExercises[index].notGraded.tooltips.push(null);
                            groupedExercises[index].names.push(exercise.title);
                            groupedExercises[index].scores.footer.push(null);
                            groupedExercises[index].missedScores.footer.push(null);
                            groupedExercises[index].notGraded.footer.push(null);
                            if (this.absoluteResult(participationResult) !== null) {
                                groupedExercises[index].scores.tooltips.push(
                                    this.translateService.instant('artemisApp.courseOverview.statistics.exerciseAchievedScore', {
                                        points: this.absoluteResult(participationResult),
                                        percentage: participationScore,
                                    }),
                                );
                                if (exercise.maxScore) {
                                    groupedExercises[index].missedScores.tooltips.push(
                                        this.translateService.instant('artemisApp.courseOverview.statistics.exerciseMissedScore', {
                                            points: exercise.maxScore - this.absoluteResult(participationResult),
                                            percentage: missedScore,
                                        }),
                                    );
                                }
                            } else {
                                if (participationScore > 50) {
                                    groupedExercises[index].scores.tooltips.push(`${participationResult.resultString} (${participationScore}%)`);
                                } else {
                                    groupedExercises[index].missedScores.tooltips.push(`${participationResult.resultString} (${participationScore}%)`);
                                }
                            }
=======
            let index = exerciseTypes.indexOf(exercise.type);
            if (index === -1) {
                index = exerciseTypes.length;
                exerciseTypes.push(exercise.type);
            }
            if (!groupedExercises[index]) {
                groupedExercises[index] = {
                    type: exercise.type,
                    relativeScore: 0,
                    totalMaxScore: 0,
                    absoluteScore: 0,
                    presentationScore: 0,
                    names: [],
                    scores: { data: [], label: 'Score', tooltips: [] },
                    missedScores: { data: [], label: 'Missed score', tooltips: [] },
                };
            }
            exercise.participations.forEach(participation => {
                const participationResult = this.courseCalculationService.getResultForParticipation(participation, exercise.dueDate!);
                if (participationResult) {
                    const participationScore = participationResult.score;
                    const missedScore = 100 - participationScore;
                    groupedExercises[index].scores.data.push(participationScore);
                    groupedExercises[index].missedScores.data.push(missedScore);
                    groupedExercises[index].names.push(exercise.title);
                    if (this.absoluteResult(participationResult) !== null) {
                        groupedExercises[index].scores.tooltips.push(`Achieved Score: ${this.absoluteResult(participationResult)} points (${participationScore}%)`);
                        if (exercise.maxScore) {
                            groupedExercises[index].missedScores.tooltips.push(
                                `Missed Score: ${exercise.maxScore - this.absoluteResult(participationResult)!} points (${missedScore}%)`,
                            );
>>>>>>> f4c9f639
                        }
                    } else {
                        if (participation.initializationDate.isBefore(exercise.dueDate)) {
                            groupedExercises[index] = this.createPlaceholderChartElement(groupedExercises[index], exercise.title, 'exerciseNotGraded', true);
                        } else {
                            groupedExercises[index] = this.createPlaceholderChartElement(groupedExercises[index], exercise.title, 'exerciseParticipatedAfterDueDate', false);
                        }
                    }
                });
                if (!exercise.participations || exercise.participations.length === 0) {
                    groupedExercises[index] = this.createPlaceholderChartElement(groupedExercises[index], exercise.title, 'exerciseNotParticipated', false);
                }
                groupedExercises[index].relativeScore = this.relativeScores[exercise.type];
                groupedExercises[index].totalMaxScore = this.totalMaxScores[exercise.type];
                groupedExercises[index].absoluteScore = this.absoluteScores[exercise.type];
                groupedExercises[index].presentationScore = this.presentationScores[exercise.type];
                groupedExercises[index].values = [groupedExercises[index].scores, groupedExercises[index].missedScores, groupedExercises[index].notGraded];
            }
        });
        this.groupedExercises = groupedExercises;
    }

<<<<<<< HEAD
    createPlaceholderChartElement(chartElement: any, exerciseTitle: string, tooltipMessage: string, isNotGraded: boolean) {
        const tooltip = this.translateService.instant(`artemisApp.courseOverview.statistics.${tooltipMessage}`, { exercise: exerciseTitle });
        chartElement.notGraded.data.push(isNotGraded ? 100 : 0);
        chartElement.scores.data.push(0);
        chartElement.missedScores.data.push(isNotGraded ? 0 : 100);
        chartElement.names.push(exerciseTitle);
        chartElement.notGraded.tooltips.push(isNotGraded ? tooltip : null);
        chartElement.scores.tooltips.push(null);
        chartElement.missedScores.tooltips.push(isNotGraded ? null : tooltip);
        chartElement.scores.footer.push(null);
        chartElement.missedScores.footer.push(
            tooltipMessage === 'exerciseParticipatedAfterDueDate' ? this.translateService.instant(`artemisApp.courseOverview.statistics.noPointsForExercise`) : null,
        );
        chartElement.notGraded.footer.push(null);
        return chartElement;
    }

    absoluteResult(result: Result): number {
=======
    absoluteResult(result: Result): number | null {
>>>>>>> f4c9f639
        if (!result.resultString) {
            return 0;
        }
        if (result.resultString && result.resultString.indexOf('failed') !== -1) {
            return null;
        }
        if (result.resultString.indexOf('of') === -1) {
            if (result.resultString.indexOf('points') === -1) {
                return 0;
            }
            return parseInt(result.resultString.slice(0, result.resultString.indexOf('points')), 10);
        }
        return parseInt(result.resultString.slice(0, result.resultString.indexOf('of')), 10);
    }

    calculateAbsoluteScores(): void {
        const quizzesTotalScore = this.calculateScoreTypeForExerciseType(ExerciseType.QUIZ, ABSOLUTE_SCORE);
        const programmingExerciseTotalScore = this.calculateScoreTypeForExerciseType(ExerciseType.PROGRAMMING, ABSOLUTE_SCORE);
        const modelingExerciseTotalScore = this.calculateScoreTypeForExerciseType(ExerciseType.MODELING, ABSOLUTE_SCORE);
        const textExerciseTotalScore = this.calculateScoreTypeForExerciseType(ExerciseType.TEXT, ABSOLUTE_SCORE);
        const fileUploadExerciseTotalScore = this.calculateScoreTypeForExerciseType(ExerciseType.FILE_UPLOAD, ABSOLUTE_SCORE);
        this.totalScore = this.calculateTotalScoreForTheCourse(ABSOLUTE_SCORE);
        const totalMissedPoints = this.totalMaxScore - this.totalScore;
        const absoluteScores = {};
        absoluteScores[ExerciseType.QUIZ] = quizzesTotalScore;
        absoluteScores[ExerciseType.PROGRAMMING] = programmingExerciseTotalScore;
        absoluteScores[ExerciseType.MODELING] = modelingExerciseTotalScore;
        absoluteScores[ExerciseType.TEXT] = textExerciseTotalScore;
        absoluteScores[ExerciseType.FILE_UPLOAD] = fileUploadExerciseTotalScore;
        this.absoluteScores = absoluteScores;
        this.doughnutChartData[0].data = [
            quizzesTotalScore,
            programmingExerciseTotalScore,
            modelingExerciseTotalScore,
            textExerciseTotalScore,
            fileUploadExerciseTotalScore,
            totalMissedPoints,
        ];
    }

    calculateMaxScores() {
        const quizzesTotalMaxScore = this.calculateScoreTypeForExerciseType(ExerciseType.QUIZ, MAX_SCORE);
        const programmingExerciseTotalMaxScore = this.calculateScoreTypeForExerciseType(ExerciseType.PROGRAMMING, MAX_SCORE);
        const modelingExerciseTotalMaxScore = this.calculateScoreTypeForExerciseType(ExerciseType.MODELING, MAX_SCORE);
        const textExerciseTotalMaxScore = this.calculateScoreTypeForExerciseType(ExerciseType.TEXT, MAX_SCORE);
        const fileUploadExerciseTotalMaxScore = this.calculateScoreTypeForExerciseType(ExerciseType.FILE_UPLOAD, MAX_SCORE);
        const totalMaxScores = {};
        totalMaxScores[ExerciseType.QUIZ] = quizzesTotalMaxScore;
        totalMaxScores[ExerciseType.PROGRAMMING] = programmingExerciseTotalMaxScore;
        totalMaxScores[ExerciseType.MODELING] = modelingExerciseTotalMaxScore;
        totalMaxScores[ExerciseType.TEXT] = textExerciseTotalMaxScore;
        totalMaxScores[ExerciseType.FILE_UPLOAD] = fileUploadExerciseTotalMaxScore;
        this.totalMaxScores = totalMaxScores;
        this.totalMaxScore = this.calculateTotalScoreForTheCourse('maxScore');
    }

    calculateRelativeScores(): void {
        const quizzesRelativeScore = this.calculateScoreTypeForExerciseType(ExerciseType.QUIZ, RELATIVE_SCORE);
        const programmingExerciseRelativeScore = this.calculateScoreTypeForExerciseType(ExerciseType.PROGRAMMING, RELATIVE_SCORE);
        const modelingExerciseRelativeScore = this.calculateScoreTypeForExerciseType(ExerciseType.MODELING, RELATIVE_SCORE);
        const textExerciseRelativeScore = this.calculateScoreTypeForExerciseType(ExerciseType.TEXT, RELATIVE_SCORE);
        const fileUploadExerciseRelativeScore = this.calculateScoreTypeForExerciseType(ExerciseType.FILE_UPLOAD, RELATIVE_SCORE);
        const relativeScores = {};
        relativeScores[ExerciseType.QUIZ] = quizzesRelativeScore;
        relativeScores[ExerciseType.PROGRAMMING] = programmingExerciseRelativeScore;
        relativeScores[ExerciseType.MODELING] = modelingExerciseRelativeScore;
        relativeScores[ExerciseType.TEXT] = textExerciseRelativeScore;
        relativeScores[ExerciseType.FILE_UPLOAD] = fileUploadExerciseRelativeScore;
        this.relativeScores = relativeScores;
        this.totalRelativeScore = this.calculateTotalScoreForTheCourse(RELATIVE_SCORE);
    }

    calculatePresentationScores(): void {
        const quizzesPresentationScore = this.calculateScoreTypeForExerciseType(ExerciseType.QUIZ, PRESENTATION_SCORE);
        const programmingExercisePresentationScore = this.calculateScoreTypeForExerciseType(ExerciseType.PROGRAMMING, PRESENTATION_SCORE);
        const modelingExercisePresentationScore = this.calculateScoreTypeForExerciseType(ExerciseType.MODELING, PRESENTATION_SCORE);
        const textExercisePresentationScore = this.calculateScoreTypeForExerciseType(ExerciseType.TEXT, PRESENTATION_SCORE);
        const fileUploadExercisePresentationScore = this.calculateScoreTypeForExerciseType(ExerciseType.FILE_UPLOAD, PRESENTATION_SCORE);
        const presentationScores = {};
        presentationScores[ExerciseType.QUIZ] = quizzesPresentationScore;
        presentationScores[ExerciseType.PROGRAMMING] = programmingExercisePresentationScore;
        presentationScores[ExerciseType.MODELING] = modelingExercisePresentationScore;
        presentationScores[ExerciseType.TEXT] = textExercisePresentationScore;
        presentationScores[ExerciseType.FILE_UPLOAD] = fileUploadExercisePresentationScore;
        this.presentationScores = presentationScores;
        this.totalPresentationScore = this.calculateTotalScoreForTheCourse(PRESENTATION_SCORE);
    }

    calculateScores(filterFunction: (courseExercise: Exercise) => boolean) {
        let courseExercises = this.courseExercises;
        if (filterFunction) {
            courseExercises = courseExercises.filter(filterFunction);
        }
        return this.courseCalculationService.calculateTotalScores(courseExercises);
    }

    calculateScoreTypeForExerciseType(exerciseType: ExerciseType, scoreType: string): number {
        if (exerciseType !== undefined && scoreType !== undefined) {
            const filterFunction = (courseExercise: Exercise) => courseExercise.type === exerciseType;
            const scores = this.calculateScores(filterFunction);
            return scores.get(scoreType)!;
        } else {
            return NaN;
        }
    }

    calculateTotalScoreForTheCourse(scoreType: string): number {
        const scores = this.courseCalculationService.calculateTotalScores(this.courseExercises);
        return scores.get(scoreType)!;
    }
}<|MERGE_RESOLUTION|>--- conflicted
+++ resolved
@@ -240,7 +240,6 @@
         const groupedExercises: any[] = [];
         const exerciseTypes: string[] = [];
         exercises.forEach(exercise => {
-<<<<<<< HEAD
             if (!exercise.dueDate || exercise.dueDate.isBefore(moment())) {
                 let index = exerciseTypes.indexOf(exercise.type);
                 if (index === -1) {
@@ -297,39 +296,6 @@
                                     groupedExercises[index].missedScores.tooltips.push(`${participationResult.resultString} (${participationScore}%)`);
                                 }
                             }
-=======
-            let index = exerciseTypes.indexOf(exercise.type);
-            if (index === -1) {
-                index = exerciseTypes.length;
-                exerciseTypes.push(exercise.type);
-            }
-            if (!groupedExercises[index]) {
-                groupedExercises[index] = {
-                    type: exercise.type,
-                    relativeScore: 0,
-                    totalMaxScore: 0,
-                    absoluteScore: 0,
-                    presentationScore: 0,
-                    names: [],
-                    scores: { data: [], label: 'Score', tooltips: [] },
-                    missedScores: { data: [], label: 'Missed score', tooltips: [] },
-                };
-            }
-            exercise.participations.forEach(participation => {
-                const participationResult = this.courseCalculationService.getResultForParticipation(participation, exercise.dueDate!);
-                if (participationResult) {
-                    const participationScore = participationResult.score;
-                    const missedScore = 100 - participationScore;
-                    groupedExercises[index].scores.data.push(participationScore);
-                    groupedExercises[index].missedScores.data.push(missedScore);
-                    groupedExercises[index].names.push(exercise.title);
-                    if (this.absoluteResult(participationResult) !== null) {
-                        groupedExercises[index].scores.tooltips.push(`Achieved Score: ${this.absoluteResult(participationResult)} points (${participationScore}%)`);
-                        if (exercise.maxScore) {
-                            groupedExercises[index].missedScores.tooltips.push(
-                                `Missed Score: ${exercise.maxScore - this.absoluteResult(participationResult)!} points (${missedScore}%)`,
-                            );
->>>>>>> f4c9f639
                         }
                     } else {
                         if (participation.initializationDate.isBefore(exercise.dueDate)) {
@@ -352,7 +318,6 @@
         this.groupedExercises = groupedExercises;
     }
 
-<<<<<<< HEAD
     createPlaceholderChartElement(chartElement: any, exerciseTitle: string, tooltipMessage: string, isNotGraded: boolean) {
         const tooltip = this.translateService.instant(`artemisApp.courseOverview.statistics.${tooltipMessage}`, { exercise: exerciseTitle });
         chartElement.notGraded.data.push(isNotGraded ? 100 : 0);
@@ -371,9 +336,6 @@
     }
 
     absoluteResult(result: Result): number {
-=======
-    absoluteResult(result: Result): number | null {
->>>>>>> f4c9f639
         if (!result.resultString) {
             return 0;
         }
