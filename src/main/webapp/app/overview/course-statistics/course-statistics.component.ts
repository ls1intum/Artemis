--- conflicted
+++ resolved
@@ -51,15 +51,12 @@
     private translateSubscription: Subscription;
     course?: Course;
 
-<<<<<<< HEAD
-=======
     private courseExercisesNotIncludedInScore: Exercise[];
     currentlyHidingNotIncludedInScoreExercises = true;
     filteredExerciseIDs: number[];
 
     // TODO: improve the types here and use maps instead of java script objects, also avoid the use of 'any'
 
->>>>>>> 999694ff
     // overall points
     overallPoints = 0;
     overallPointsPerExercise: ExerciseTypeMap;
@@ -203,12 +200,8 @@
                     color: FILE_UPLOAD_EXERCISE_COLOR,
                 },
             };
-<<<<<<< HEAD
-            this.groupExercisesByType();
+            this.groupExercisesByType(this.courseExercises);
             this.ngxExerciseGroups = [...this.ngxExerciseGroups];
-=======
-            this.groupExercisesByType(this.courseExercises);
->>>>>>> 999694ff
         });
 
         this.calculateCourseGrade();
@@ -244,23 +237,27 @@
         }
     }
 
-<<<<<<< HEAD
-    /**
-     * Sorts the exercises of a course into their corresponding exercise groups and creates dedicated objects that
+    /**
+     * Sorts exercises into their corresponding exercise groups and creates dedicated objects that
      * can be processed by ngx-charts in order to visualize the students score for each exercise
-     * @private
-     */
-    private groupExercisesByType(): void {
-        if (!this.course?.exercises) {
-            return;
-        }
-        let exercises = this.course.exercises;
-=======
-    groupExercisesByType(exercises: Exercise[]) {
-        const groupedExercises: any[] = [];
->>>>>>> 999694ff
+     * @param exercises the exercises that should be grouped
+     * @private
+     */
+    private groupExercisesByType(exercises: Exercise[]): void {
         const exerciseTypes: string[] = [];
         this.ngxExerciseGroups = [];
+        // this reset is now necessary because of the filtering option that triggers the grouping again.
+        this.ngxModelingExercises = [];
+        this.ngxProgrammingExercises = [];
+        this.ngxQuizExercises = [];
+        this.ngxFileUploadExercises = [];
+        this.ngxTextExercises = [];
+
+        this.quizPresentationScoreEnabled = false;
+        this.programmingPresentationScoreEnabled = false;
+        this.modelingPresentationScoreEnabled = false;
+        this.textPresentationScoreEnabled = false;
+        this.fileUploadPresentationScoreEnabled = false;
         // adding several years to be sure that exercises without due date are sorted at the end. this is necessary for the order inside the statistic charts
         exercises = sortBy(exercises, [(exercise: Exercise) => (exercise.dueDate || dayjs().add(5, 'year')).valueOf()]);
         exercises.forEach((exercise) => {
@@ -320,7 +317,19 @@
         this.pushExerciseGroupsToData(allGroups, allTypes);
     }
 
-<<<<<<< HEAD
+    toggleNotIncludedInScoreExercises() {
+        if (this.currentlyHidingNotIncludedInScoreExercises) {
+            this.courseExercises = this.courseExercises.concat(this.courseExercisesNotIncludedInScore);
+            this.filteredExerciseIDs = [];
+        } else {
+            this.courseExercises = this.courseExercises.filter((exercise) => !this.courseExercisesNotIncludedInScore.includes(exercise));
+            this.filteredExerciseIDs = this.courseExercisesNotIncludedInScore.map((exercise) => exercise.id!);
+        }
+        this.currentlyHidingNotIncludedInScoreExercises = !this.currentlyHidingNotIncludedInScoreExercises;
+
+        this.groupExercisesByType(this.courseExercises);
+    }
+
     /**
      * Generates array containing default configuration for every possible part in one stacked bar
      * @private
@@ -335,144 +344,6 @@
             { name: 'Not graded', value: 0, exerciseTitle: '' },
             { name: 'Missed points', value: 0, absoluteValue: 0, afterDueDate: false, notParticipated: false, exerciseTitle: '' },
         ];
-=======
-    toggleNotIncludedInScoreExercises() {
-        if (this.currentlyHidingNotIncludedInScoreExercises) {
-            this.courseExercises = this.courseExercises.concat(this.courseExercisesNotIncludedInScore);
-            this.filteredExerciseIDs = [];
-        } else {
-            this.courseExercises = this.courseExercises.filter((exercise) => !this.courseExercisesNotIncludedInScore.includes(exercise));
-            this.filteredExerciseIDs = this.courseExercisesNotIncludedInScore.map((exercise) => exercise.id!);
-        }
-        this.currentlyHidingNotIncludedInScoreExercises = !this.currentlyHidingNotIncludedInScoreExercises;
-
-        this.groupExercisesByType(this.courseExercises);
-    }
-
-    getScoreColor(includedInOverallScore: IncludedInOverallScore): string {
-        switch (includedInOverallScore) {
-            case IncludedInOverallScore.INCLUDED_COMPLETELY:
-                return 'limeGreen';
-            case IncludedInOverallScore.NOT_INCLUDED:
-                return 'lightGray';
-            case IncludedInOverallScore.INCLUDED_AS_BONUS:
-                return 'gold';
-        }
-    }
-
-    createPlaceholderChartElement(chartElement: any, exerciseTitle: string, tooltipMessage: string, isNotGraded: boolean) {
-        const tooltip = this.translateService.instant(`artemisApp.courseOverview.statistics.${tooltipMessage}`, { exercise: exerciseTitle });
-        chartElement.notGraded.data.push(isNotGraded ? 100 : 0);
-        chartElement.scores.data.push(0);
-        chartElement.missedScores.data.push(isNotGraded ? 0 : 100);
-        chartElement.names.push(exerciseTitle);
-        chartElement.notGraded.tooltips.push(isNotGraded ? tooltip : null);
-        chartElement.scores.tooltips.push(null);
-        chartElement.missedScores.tooltips.push(isNotGraded ? null : tooltip);
-        chartElement.scores.footer.push(null);
-        chartElement.missedScores.footer.push(
-            tooltipMessage === 'exerciseParticipatedAfterDueDate' ? this.translateService.instant(`artemisApp.courseOverview.statistics.noPointsForExercise`) : null,
-        );
-        chartElement.notGraded.footer.push(null);
-        return chartElement;
-    }
-
-    generateTooltipExtension(includedInOverallScore: IncludedInOverallScore): string {
-        switch (includedInOverallScore) {
-            case IncludedInOverallScore.INCLUDED_AS_BONUS:
-                return ' | ' + this.translateService.instant('artemisApp.courseOverview.statistics.bonusPointTooltip');
-            case IncludedInOverallScore.NOT_INCLUDED:
-                return ' | ' + this.translateService.instant('artemisApp.courseOverview.statistics.notIncludedTooltip');
-            default:
-                return '';
-        }
-    }
-
-    generateTooltip(result: Result, groupedExercise: any, includedInOverallScore: IncludedInOverallScore): void {
-        if (!result.resultString) {
-            groupedExercise.scores.tooltips.push(
-                this.translateService.instant('artemisApp.courseOverview.statistics.exerciseAchievedScore', {
-                    points: 0,
-                    percentage: 0,
-                }) + this.generateTooltipExtension(includedInOverallScore),
-            );
-            groupedExercise.missedScores.tooltips.push(
-                this.translateService.instant('artemisApp.courseOverview.statistics.exerciseMissedScore', {
-                    points: '',
-                    percentage: 100,
-                }),
-            );
-            return;
-        }
-
-        const replaced = result.resultString.replace(',', '.');
-        const split = replaced.split(' ');
-
-        const missedPoints = parseFloat(split[2]) - parseFloat(split[0]) > 0 ? parseFloat(split[2]) - parseFloat(split[0]) : 0;
-        // This score is used to cap bonus points, so that we not have negative values for the missedScores
-        const roundedScore = roundScoreSpecifiedByCourseSettings(result.score!, this.course);
-        const score = roundedScore >= 100 ? 100 : roundedScore;
-        // custom result strings
-        if (!replaced.includes('passed') && !replaced.includes('points')) {
-            if (roundedScore! >= 50) {
-                groupedExercise.scores.tooltips.push(`${result.resultString} (${roundedScore}%)` + this.generateTooltipExtension(includedInOverallScore));
-                groupedExercise.missedScores.tooltips.push(`(${100 - score}%)`);
-            } else {
-                groupedExercise.scores.tooltips.push(`(${roundedScore}%)` + this.generateTooltipExtension(includedInOverallScore));
-                groupedExercise.missedScores.tooltips.push(`${result.resultString} (${100 - score}%)`);
-            }
-
-            return;
-        }
-
-        // exercise results strings are mostly 'x points' or 'x of y points'
-        if (replaced.includes('points')) {
-            if (split.length === 2) {
-                groupedExercise.scores.tooltips.push(
-                    this.translateService.instant('artemisApp.courseOverview.statistics.exerciseAchievedScore', {
-                        points: parseFloat(split[0]),
-                        percentage: roundedScore,
-                    }) + this.generateTooltipExtension(includedInOverallScore),
-                );
-                groupedExercise.missedScores.tooltips.push(
-                    this.translateService.instant('artemisApp.courseOverview.statistics.exerciseMissedScore', {
-                        points: '',
-                        percentage: 100 - score,
-                    }),
-                );
-                return;
-            }
-            if (split.length === 4) {
-                groupedExercise.scores.tooltips.push(
-                    this.translateService.instant('artemisApp.courseOverview.statistics.exerciseAchievedScore', {
-                        points: parseFloat(split[0]),
-                        percentage: roundedScore,
-                    }) + this.generateTooltipExtension(includedInOverallScore),
-                );
-                groupedExercise.missedScores.tooltips.push(
-                    this.translateService.instant('artemisApp.courseOverview.statistics.exerciseMissedScore', {
-                        points: missedPoints,
-                        percentage: 100 - score,
-                    }),
-                );
-                return;
-            }
-        }
-
-        // programming exercise result strings are mostly 'x passed' or 'x of y passed'
-        if (replaced.includes('passed')) {
-            if (split.length === 2) {
-                groupedExercise.scores.tooltips.push(parseFloat(split[0]) + ' tests passed (' + roundedScore + '%).' + this.generateTooltipExtension(includedInOverallScore));
-                groupedExercise.missedScores.tooltips.push('(' + (100 - score) + '%)');
-                return;
-            }
-            if (split.length === 4) {
-                groupedExercise.scores.tooltips.push(parseFloat(split[0]) + ' tests passed (' + roundedScore + '%).' + this.generateTooltipExtension(includedInOverallScore));
-                groupedExercise.missedScores.tooltips.push(missedPoints + ' tests failed (' + (100 - score) + '%).');
-                return;
-            }
-        }
->>>>>>> 999694ff
     }
 
     /**
@@ -648,7 +519,12 @@
         return scores.get(scoreType)!;
     }
 
-<<<<<<< HEAD
+    calculateAndFilterNotIncludedInScore() {
+        this.courseExercisesNotIncludedInScore = this.courseExercises.filter((exercise) => exercise.includedInOverallScore === IncludedInOverallScore.NOT_INCLUDED);
+        this.courseExercises = this.courseExercises.filter((exercise) => !this.courseExercisesNotIncludedInScore.includes(exercise));
+        this.filteredExerciseIDs = this.courseExercisesNotIncludedInScore.map((exercise) => exercise.id!);
+    }
+
     /**
      * Depending on the type of the exercise, it adds a new object containing
      * the different scores of the correspnding exercise group of the chart
@@ -799,11 +675,5 @@
             xScaleMax = xScaleMax > maxScore ? xScaleMax : Math.ceil(maxScore);
         });
         return xScaleMax;
-=======
-    calculateAndFilterNotIncludedInScore() {
-        this.courseExercisesNotIncludedInScore = this.courseExercises.filter((exercise) => exercise.includedInOverallScore === IncludedInOverallScore.NOT_INCLUDED);
-        this.courseExercises = this.courseExercises.filter((exercise) => !this.courseExercisesNotIncludedInScore.includes(exercise));
-        this.filteredExerciseIDs = this.courseExercisesNotIncludedInScore.map((exercise) => exercise.id!);
->>>>>>> 999694ff
     }
 }