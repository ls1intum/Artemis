--- conflicted
+++ resolved
@@ -16,13 +16,9 @@
 import { Color, ScaleType } from '@swimlane/ngx-charts';
 import { faClipboard, faFilter, faQuestionCircle } from '@fortawesome/free-solid-svg-icons';
 import { BarControlConfiguration, BarControlConfigurationProvider } from 'app/overview/course-overview.component';
-<<<<<<< HEAD
 import { getGraphColorForTheme, GraphColors } from 'app/entities/statistics.model';
 import { ThemeService } from 'app/core/theme/theme.service';
-=======
-import { GraphColors } from 'app/entities/statistics.model';
 import { ArtemisNavigationUtilService } from 'app/utils/navigation.utils';
->>>>>>> 9ff9e649
 
 const QUIZ_EXERCISE_COLOR = '#17a2b8';
 const PROGRAMMING_EXERCISE_COLOR = '#fd7e14';
@@ -190,12 +186,8 @@
         private translateService: TranslateService,
         private route: ActivatedRoute,
         private gradingSystemService: GradingSystemService,
-<<<<<<< HEAD
-        private router: Router,
+        private navigationUtilService: ArtemisNavigationUtilService,
         private themeService: ThemeService,
-=======
-        private navigationUtilService: ArtemisNavigationUtilService,
->>>>>>> 9ff9e649
     ) {}
 
     ngOnInit() {
