import { AfterViewInit, Component, OnDestroy, OnInit, TemplateRef, ViewChild } from '@angular/core';
import { ActivatedRoute } from '@angular/router';
import { Subject, Subscription } from 'rxjs';
import { TranslateService } from '@ngx-translate/core';
import { sortBy } from 'lodash-es';
import { Course } from 'app/entities/course.model';
import { CourseManagementService } from 'app/course/manage/course-management.service';
import dayjs from 'dayjs/esm';
import { Exercise, ExerciseType, IncludedInOverallScore } from 'app/entities/exercise.model';
import { CourseScoreCalculationService, ScoreType } from 'app/overview/course-score-calculation.service';
import { InitializationState } from 'app/entities/participation/participation.model';
import { roundValueSpecifiedByCourseSettings } from 'app/shared/util/utils';
import { GradeType } from 'app/entities/grading-scale.model';
import { GradingSystemService } from 'app/grading-system/grading-system.service';
import { GradeDTO } from 'app/entities/grade-step.model';
import { Color, LegendPosition, ScaleType } from '@swimlane/ngx-charts';
import { faClipboard, faFilter, faQuestionCircle } from '@fortawesome/free-solid-svg-icons';
import { GraphColors } from 'app/entities/statistics.model';
import { NgxChartsSingleSeriesDataEntry } from 'app/shared/chart/ngx-charts-datatypes';
import { ArtemisNavigationUtilService } from 'app/utils/navigation.utils';
<<<<<<< HEAD
import { ChartCategoryFilter } from 'app/shared/chart/chart-category-filter';
=======
import { BarControlConfiguration, BarControlConfigurationProvider } from 'app/overview/tab-bar/tab-bar';
>>>>>>> ca313d1f

const QUIZ_EXERCISE_COLOR = '#17a2b8';
const PROGRAMMING_EXERCISE_COLOR = '#fd7e14';
const MODELING_EXERCISE_COLOR = '#6610f2';
const TEXT_EXERCISE_COLOR = '#B00B6B';
const FILE_UPLOAD_EXERCISE_COLOR = '#2D9C88';

type ExerciseTypeMap = {
    [type in ExerciseType]: number;
};

interface YourOverallPointsEntry extends NgxChartsSingleSeriesDataEntry {
    color: string;
}

enum ChartBarTitle {
    NO_DUE_DATE = 'No due date',
    INCLUDED = 'Achieved (included)',
    NOT_INCLUDED = 'Achieved (not included)',
    BONUS = 'Achieved bonus',
    NOT_GRADED = 'Not graded',
    MISSED = 'Missed points',
}

@Component({
    selector: 'jhi-course-statistics',
    templateUrl: './course-statistics.component.html',
    styleUrls: ['../course-overview.scss'],
})
export class CourseStatisticsComponent implements OnInit, OnDestroy, AfterViewInit, BarControlConfigurationProvider {
    courseId: number;
    private courseExercises: Exercise[];
    private paramSubscription?: Subscription;
    private courseUpdatesSubscription: Subscription;
    private translateSubscription: Subscription;
    course?: Course;
    numberOfAppliedFilters: number;

    private courseExercisesNotIncludedInScore: Exercise[];
    private courseExercisesFilteredByCategories: Exercise[];
    currentlyHidingNotIncludedInScoreExercises: boolean;
    filteredExerciseIDs: number[];

    // Icons
    faFilter = faFilter;

    // TODO: improve the types here and use maps instead of java script objects, also avoid the use of 'any'

    // overall points
    overallPoints = 0;
    overallPointsPerExercise: ExerciseTypeMap;

    // relative score
    totalRelativeScore = 0;
    relativeScoresPerExercise: ExerciseTypeMap;

    // max points
    overallMaxPoints = 0;
    overallMaxPointsPerExercise: ExerciseTypeMap;

    // reachable points
    reachablePoints = 0;
    reachablePointsPerExercise: ExerciseTypeMap;

    // current relative score
    currentRelativeScore = 0;
    currentRelativeScoresPerExercise: ExerciseTypeMap;

    // presentation score
    overallPresentationScore = 0;
    presentationScoresPerExercise: ExerciseTypeMap;

    doughnutChartColors: string[] = [PROGRAMMING_EXERCISE_COLOR, QUIZ_EXERCISE_COLOR, MODELING_EXERCISE_COLOR, TEXT_EXERCISE_COLOR, FILE_UPLOAD_EXERCISE_COLOR, GraphColors.RED];

    public exerciseTitles: object = {
        quiz: {
            name: this.translateService.instant('artemisApp.course.quizExercises'),
            color: QUIZ_EXERCISE_COLOR,
        },
        modeling: {
            name: this.translateService.instant('artemisApp.course.modelingExercises'),
            color: MODELING_EXERCISE_COLOR,
        },
        programming: {
            name: this.translateService.instant('artemisApp.course.programmingExercises'),
            color: PROGRAMMING_EXERCISE_COLOR,
        },
        text: {
            name: this.translateService.instant('artemisApp.course.textExercises'),
            color: TEXT_EXERCISE_COLOR,
        },
        'file-upload': {
            name: this.translateService.instant('artemisApp.course.fileUploadExercises'),
            color: FILE_UPLOAD_EXERCISE_COLOR,
        },
    };

    // ngx-charts
    ngxDoughnutData: YourOverallPointsEntry[] = [];

    // Labels for the different parts in Your overall points chart
    programmingPointLabel = 'programmingPointLabel';
    quizPointLabel = 'quizPointLabel';
    modelingPointLabel = 'modelingPointLabel';
    textPointLabel = 'textPointLabel';
    fileUploadPointLabel = 'fileUploadPointLabel';
    missingPointsLabel = 'missingPointsLabel';
    labels = [this.programmingPointLabel, this.quizPointLabel, this.modelingPointLabel, this.textPointLabel, this.fileUploadPointLabel, this.missingPointsLabel];

    ngxDoughnutColor = {
        name: 'Your overall points color',
        selectable: true,
        group: ScaleType.Ordinal,
        domain: [], // colors: orange, turquoise, violet, bordeaux, green, red
    } as Color;

    // arrays representing each exercise group
    ngxModelingExercises: any[] = [];
    ngxProgrammingExercises: any[] = [];
    ngxQuizExercises: any[] = [];
    ngxFileUploadExercises: any[] = [];
    ngxTextExercises: any[] = [];

    // flags determining for each exercise group if at least one exercise has presentation score enabled
    quizPresentationScoreEnabled = false;
    programmingPresentationScoreEnabled = false;
    modelingPresentationScoreEnabled = false;
    textPresentationScoreEnabled = false;
    fileUploadPresentationScoreEnabled = false;

    ngxBarColor = {
        name: 'Score per exercise group',
        selectable: true,
        group: ScaleType.Ordinal,
        domain: [GraphColors.LIGHT_GREY, GraphColors.GREEN, GraphColors.LIGHT_GREY, GraphColors.YELLOW, GraphColors.BLUE, GraphColors.RED],
    } as Color;

    readonly roundScoreSpecifiedByCourseSettings = roundValueSpecifiedByCourseSettings;
    readonly legendPosition = LegendPosition;
    readonly barChartTitle = ChartBarTitle;
    readonly chartHeight = 25;
    readonly barPadding = 4;
    readonly defaultSize = 50; // additional space for the x-axis and its labels
    readonly filter = this.categoryFilter;

    // array containing every non-empty exercise group
    ngxExerciseGroups: any[] = [];

    gradingScaleExists = false;
    isBonus = false;
    gradeDTO?: GradeDTO;

    // Icons
    faQuestionCircle = faQuestionCircle;
    faClipboard = faClipboard;

    // The extracted controls template from our template to be rendered in the top bar of "CourseOverviewComponent"
    @ViewChild('controls', { static: false }) private controls: TemplateRef<any>;
    // Provides the control configuration to be read and used by "CourseOverviewComponent"
    public readonly controlConfiguration: BarControlConfiguration = {
        subject: new Subject<TemplateRef<any>>(),
        useIndentation: false,
    };

    constructor(
        private courseService: CourseManagementService,
        private courseCalculationService: CourseScoreCalculationService,
        private translateService: TranslateService,
        private route: ActivatedRoute,
        private gradingSystemService: GradingSystemService,
        private navigationUtilService: ArtemisNavigationUtilService,
        private categoryFilter: ChartCategoryFilter,
    ) {}

    ngOnInit() {
        // Note: due to lazy loading and router outlet, we use parent 2x here
        this.paramSubscription = this.route.parent?.parent?.params.subscribe((params) => {
            this.courseId = parseInt(params['courseId'], 10);
        });

        this.course = this.courseCalculationService.getCourse(this.courseId);
        this.onCourseLoad();

        this.courseUpdatesSubscription = this.courseService.getCourseUpdates(this.courseId).subscribe((course: Course) => {
            this.courseCalculationService.updateCourse(course);
            this.course = this.courseCalculationService.getCourse(this.courseId);
            this.onCourseLoad();
        });

        this.translateSubscription = this.translateService.onLangChange.subscribe(() => {
            this.exerciseTitles = {
                quiz: {
                    name: this.translateService.instant('artemisApp.course.quizExercises'),
                    color: QUIZ_EXERCISE_COLOR,
                },
                modeling: {
                    name: this.translateService.instant('artemisApp.course.modelingExercises'),
                    color: MODELING_EXERCISE_COLOR,
                },
                programming: {
                    name: this.translateService.instant('artemisApp.course.programmingExercises'),
                    color: PROGRAMMING_EXERCISE_COLOR,
                },
                text: {
                    name: this.translateService.instant('artemisApp.course.textExercises'),
                    color: TEXT_EXERCISE_COLOR,
                },
                'file-upload': {
                    name: this.translateService.instant('artemisApp.course.fileUploadExercises'),
                    color: FILE_UPLOAD_EXERCISE_COLOR,
                },
            };
            this.groupExercisesByType(this.courseExercises);
            this.ngxExerciseGroups = [...this.ngxExerciseGroups];
        });

        this.calculateCourseGrade();
    }

    ngAfterViewInit() {
        // Send our controls template to parent so it will be rendered in the top bar
        if (this.controls) {
            this.controlConfiguration.subject!.next(this.controls);
        }
    }

    ngOnDestroy() {
        this.translateSubscription.unsubscribe();
        this.courseUpdatesSubscription.unsubscribe();
        this.paramSubscription?.unsubscribe();
    }

    private calculateCourseGrade(): void {
        this.gradingSystemService.matchPercentageToGradeStep(this.totalRelativeScore, this.courseId).subscribe((gradeDTO) => {
            if (gradeDTO) {
                this.gradingScaleExists = true;
                this.gradeDTO = gradeDTO;
                this.isBonus = gradeDTO.gradeType === GradeType.BONUS;
            }
        });
    }

    private onCourseLoad(): void {
        if (this.course?.exercises) {
            this.courseExercises = this.course.exercises;
            this.calculateAndFilterNotIncludedInScore();
            this.calculateMaxPoints();
            this.calculateReachablePoints();
            this.calculateAbsoluteScores();
            this.calculateRelativeScores();
            this.calculatePresentationScores();
            this.calculateCurrentRelativeScores();
            this.groupExercisesByType(this.courseExercises);
        }
    }

    /**
     * Sorts exercises into their corresponding exercise groups and creates dedicated objects that
     * can be processed by ngx-charts in order to visualize the students score for each exercise
     * @param exercises the exercises that should be grouped
     * @private
     */
    private groupExercisesByType(exercises: Exercise[]): void {
        const exerciseTypes: string[] = [];
        this.ngxExerciseGroups = [];
        // this reset is now necessary because of the filtering option that triggers the grouping again.
        this.ngxModelingExercises = [];
        this.ngxProgrammingExercises = [];
        this.ngxQuizExercises = [];
        this.ngxFileUploadExercises = [];
        this.ngxTextExercises = [];

        this.quizPresentationScoreEnabled = false;
        this.programmingPresentationScoreEnabled = false;
        this.modelingPresentationScoreEnabled = false;
        this.textPresentationScoreEnabled = false;
        this.fileUploadPresentationScoreEnabled = false;
        // adding several years to be sure that exercises without due date are sorted at the end. this is necessary for the order inside the statistic charts
        exercises = sortBy(exercises, [(exercise: Exercise) => (exercise.dueDate || dayjs().add(5, 'year')).valueOf()]);
        exercises.forEach((exercise) => {
            if (!exercise.dueDate || exercise.dueDate.isBefore(dayjs()) || exercise.type === ExerciseType.PROGRAMMING) {
                const index = exerciseTypes.indexOf(exercise.type!);
                if (index === -1) {
                    exerciseTypes.push(exercise.type!);
                }
                const series = CourseStatisticsComponent.generateDefaultSeries();

                if (!exercise.studentParticipations || exercise.studentParticipations.length === 0) {
                    series[5].value = 100;
                    series[5].afterDueDate = false;
                    series[5].notParticipated = true;
                    series[5].exerciseTitle = exercise.title;
                    series[5].exerciseId = exercise.id;
                    this.pushToData(exercise, series);
                } else {
                    exercise.studentParticipations.forEach((participation) => {
                        if (participation.results && participation.results.length > 0) {
                            const participationResult = this.courseCalculationService.getResultForParticipation(participation, exercise.dueDate!);
                            if (participationResult && participationResult.rated) {
                                const roundedParticipationScore = roundValueSpecifiedByCourseSettings(participationResult.score!, this.course);
                                const cappedParticipationScore = Math.min(roundedParticipationScore, 100);
                                const missedScore = 100 - cappedParticipationScore;
                                const replaced = participationResult.resultString!.replace(',', '.');
                                const split = replaced.split(' ');
                                const missedPoints = Math.max(parseFloat(split[2]) - parseFloat(split[0]), 0);
                                series[5].value = missedScore;
                                series[5].absoluteValue = missedPoints;
                                series[5].afterDueDate = false;
                                series[5].notParticipated = false;
                                series[5].exerciseId = exercise.id;

                                this.identifyBar(exercise, series, roundedParticipationScore, parseFloat(split[0]));
                                this.pushToData(exercise, series);
                            }
                        } else {
                            if (
                                participation.initializationState === InitializationState.FINISHED &&
                                (!exercise.dueDate || participation.initializationDate!.isBefore(exercise.dueDate!))
                            ) {
                                series[4].value = 100;
                                series[4].exerciseTitle = exercise.title;
                                series[4].exerciseId = exercise.id;
                                this.pushToData(exercise, series);
                            } else {
                                series[5].value = 100;
                                // If the user only presses "start exercise", there is still no participation
                                if (participation.initializationState === InitializationState.INITIALIZED) {
                                    series[5].afterDueDate = false;
                                    series[5].notParticipated = true;
                                } else {
                                    series[5].afterDueDate = true;
                                }
                                series[5].exerciseTitle = exercise.title;
                                series[5].exerciseId = exercise.id;
                                this.pushToData(exercise, series);
                            }
                        }
                    });
                }
            }
        });
        const allGroups = [this.ngxProgrammingExercises, this.ngxQuizExercises, this.ngxModelingExercises, this.ngxTextExercises, this.ngxFileUploadExercises];
        const allTypes = [ExerciseType.PROGRAMMING, ExerciseType.QUIZ, ExerciseType.MODELING, ExerciseType.TEXT, ExerciseType.FILE_UPLOAD];
        this.pushExerciseGroupsToData(allGroups, allTypes);
    }

    toggleNotIncludedInScoreExercises() {
        if (this.currentlyHidingNotIncludedInScoreExercises) {
            this.courseExercises = this.courseExercises.concat(this.courseExercisesNotIncludedInScore);
            this.filteredExerciseIDs = [];
        } else {
            this.courseExercises = this.courseExercises.filter((exercise) => !this.courseExercisesNotIncludedInScore.includes(exercise));
            this.filteredExerciseIDs = this.courseExercisesNotIncludedInScore.map((exercise) => exercise.id!);
        }
        this.currentlyHidingNotIncludedInScoreExercises = !this.currentlyHidingNotIncludedInScoreExercises;
        this.categoryFilter.setupCategoryFilter(this.courseExercises);

        this.groupExercisesByType(this.courseExercises);
    }

    /**
     * Generates array containing default configuration for every possible part in one stacked bar
     * @private
     * @returns dedicated object that is requested by ngx-charts in order to visualize one bar in the horizontal bar chart
     */
    private static generateDefaultSeries(): any[] {
        return [
            { name: ChartBarTitle.NO_DUE_DATE, value: 0, absoluteValue: 0, exerciseId: 0 },
            { name: ChartBarTitle.INCLUDED, value: 0, absoluteValue: 0, exerciseId: 0 },
            { name: ChartBarTitle.NOT_INCLUDED, value: 0, absoluteValue: 0, exerciseId: 0 },
            { name: ChartBarTitle.BONUS, value: 0, absoluteValue: 0, exerciseId: 0 },
            { name: ChartBarTitle.NOT_GRADED, value: 0, exerciseTitle: '', exerciseId: 0 },
            { name: ChartBarTitle.MISSED, value: 0, absoluteValue: 0, afterDueDate: false, notParticipated: false, exerciseTitle: '', exerciseId: 0 },
        ];
    }

    /**
     * Calculates absolute score for each exercise group in the course and adds it to the doughnut chart
     * @private
     */
    private calculateAbsoluteScores(): void {
        const quizzesTotalScore = this.calculateScoreTypeForExerciseType(ExerciseType.QUIZ, ScoreType.ABSOLUTE_SCORE);
        const programmingExerciseTotalScore = this.calculateScoreTypeForExerciseType(ExerciseType.PROGRAMMING, ScoreType.ABSOLUTE_SCORE);
        const modelingExerciseTotalScore = this.calculateScoreTypeForExerciseType(ExerciseType.MODELING, ScoreType.ABSOLUTE_SCORE);
        const textExerciseTotalScore = this.calculateScoreTypeForExerciseType(ExerciseType.TEXT, ScoreType.ABSOLUTE_SCORE);
        const fileUploadExerciseTotalScore = this.calculateScoreTypeForExerciseType(ExerciseType.FILE_UPLOAD, ScoreType.ABSOLUTE_SCORE);
        this.overallPoints = this.calculateTotalScoreForTheCourse(ScoreType.ABSOLUTE_SCORE);
        let totalMissedPoints = this.reachablePoints - this.overallPoints;
        if (totalMissedPoints < 0) {
            totalMissedPoints = 0;
        }
        const scores = [programmingExerciseTotalScore, quizzesTotalScore, modelingExerciseTotalScore, textExerciseTotalScore, fileUploadExerciseTotalScore, totalMissedPoints];
        const absoluteScores = {} as ExerciseTypeMap;
        absoluteScores[ExerciseType.QUIZ] = quizzesTotalScore;
        absoluteScores[ExerciseType.PROGRAMMING] = programmingExerciseTotalScore;
        absoluteScores[ExerciseType.MODELING] = modelingExerciseTotalScore;
        absoluteScores[ExerciseType.TEXT] = textExerciseTotalScore;
        absoluteScores[ExerciseType.FILE_UPLOAD] = fileUploadExerciseTotalScore;
        this.overallPointsPerExercise = absoluteScores;
        scores.forEach((score, index) => {
            if (score > 0) {
                this.ngxDoughnutData.push({
                    name: 'artemisApp.courseOverview.statistics.' + this.labels[index],
                    value: score,
                    color: this.doughnutChartColors[index],
                });
                this.ngxDoughnutColor.domain.push(this.doughnutChartColors[index]);
            }
        });

        this.ngxDoughnutData = [...this.ngxDoughnutData];
    }

    /**
     * Calculates the maximum of points for the course
     * @private
     */
    private calculateMaxPoints(): void {
        const quizzesTotalMaxPoints = this.calculateScoreTypeForExerciseType(ExerciseType.QUIZ, ScoreType.MAX_POINTS);
        const programmingExerciseTotalMaxPoints = this.calculateScoreTypeForExerciseType(ExerciseType.PROGRAMMING, ScoreType.MAX_POINTS);
        const modelingExerciseTotalMaxPoints = this.calculateScoreTypeForExerciseType(ExerciseType.MODELING, ScoreType.MAX_POINTS);
        const textExerciseTotalMaxPoints = this.calculateScoreTypeForExerciseType(ExerciseType.TEXT, ScoreType.MAX_POINTS);
        const fileUploadExerciseTotalMaxPoints = this.calculateScoreTypeForExerciseType(ExerciseType.FILE_UPLOAD, ScoreType.MAX_POINTS);
        const overallMaxPoints = {} as ExerciseTypeMap;
        overallMaxPoints[ExerciseType.QUIZ] = quizzesTotalMaxPoints;
        overallMaxPoints[ExerciseType.PROGRAMMING] = programmingExerciseTotalMaxPoints;
        overallMaxPoints[ExerciseType.MODELING] = modelingExerciseTotalMaxPoints;
        overallMaxPoints[ExerciseType.TEXT] = textExerciseTotalMaxPoints;
        overallMaxPoints[ExerciseType.FILE_UPLOAD] = fileUploadExerciseTotalMaxPoints;
        this.overallMaxPointsPerExercise = overallMaxPoints;
        this.overallMaxPoints = this.calculateTotalScoreForTheCourse(ScoreType.MAX_POINTS);
    }

    /**
     * Calculates the relative score for each exercise group in the course
     * @private
     */
    private calculateRelativeScores(): void {
        const quizzesRelativeScore = this.calculateScoreTypeForExerciseType(ExerciseType.QUIZ, ScoreType.RELATIVE_SCORE);
        const programmingExerciseRelativeScore = this.calculateScoreTypeForExerciseType(ExerciseType.PROGRAMMING, ScoreType.RELATIVE_SCORE);
        const modelingExerciseRelativeScore = this.calculateScoreTypeForExerciseType(ExerciseType.MODELING, ScoreType.RELATIVE_SCORE);
        const textExerciseRelativeScore = this.calculateScoreTypeForExerciseType(ExerciseType.TEXT, ScoreType.RELATIVE_SCORE);
        const fileUploadExerciseRelativeScore = this.calculateScoreTypeForExerciseType(ExerciseType.FILE_UPLOAD, ScoreType.RELATIVE_SCORE);
        const relativeScores = {} as ExerciseTypeMap;
        relativeScores[ExerciseType.QUIZ] = quizzesRelativeScore;
        relativeScores[ExerciseType.PROGRAMMING] = programmingExerciseRelativeScore;
        relativeScores[ExerciseType.MODELING] = modelingExerciseRelativeScore;
        relativeScores[ExerciseType.TEXT] = textExerciseRelativeScore;
        relativeScores[ExerciseType.FILE_UPLOAD] = fileUploadExerciseRelativeScore;
        this.relativeScoresPerExercise = relativeScores;
        this.totalRelativeScore = this.calculateTotalScoreForTheCourse(ScoreType.RELATIVE_SCORE);
    }

    /**
     * Calculates the reachable points for the course
     * @private
     */
    private calculateReachablePoints(): void {
        const quizzesReachablePoints = this.calculateScoreTypeForExerciseType(ExerciseType.QUIZ, ScoreType.REACHABLE_POINTS);
        const programmingExercisesReachablePoints = this.calculateScoreTypeForExerciseType(ExerciseType.PROGRAMMING, ScoreType.REACHABLE_POINTS);
        const modelingExercisesReachablePoints = this.calculateScoreTypeForExerciseType(ExerciseType.MODELING, ScoreType.REACHABLE_POINTS);
        const textExercisesReachablePoints = this.calculateScoreTypeForExerciseType(ExerciseType.TEXT, ScoreType.REACHABLE_POINTS);
        const fileUploadExercisesReachablePoints = this.calculateScoreTypeForExerciseType(ExerciseType.FILE_UPLOAD, ScoreType.REACHABLE_POINTS);
        const reachablePoints = {} as ExerciseTypeMap;
        reachablePoints[ExerciseType.QUIZ] = quizzesReachablePoints;
        reachablePoints[ExerciseType.PROGRAMMING] = programmingExercisesReachablePoints;
        reachablePoints[ExerciseType.MODELING] = modelingExercisesReachablePoints;
        reachablePoints[ExerciseType.TEXT] = textExercisesReachablePoints;
        reachablePoints[ExerciseType.FILE_UPLOAD] = fileUploadExercisesReachablePoints;
        this.reachablePointsPerExercise = reachablePoints;
        this.reachablePoints = this.calculateTotalScoreForTheCourse(ScoreType.REACHABLE_POINTS);
    }

    /**
     * Calculates the current relative score for the course
     * @private
     */
    private calculateCurrentRelativeScores(): void {
        const quizzesCurrentRelativeScore = this.calculateScoreTypeForExerciseType(ExerciseType.QUIZ, ScoreType.CURRENT_RELATIVE_SCORE);
        const programmingExerciseCurrentRelativeScore = this.calculateScoreTypeForExerciseType(ExerciseType.PROGRAMMING, ScoreType.CURRENT_RELATIVE_SCORE);
        const modelingExerciseCurrentRelativeScore = this.calculateScoreTypeForExerciseType(ExerciseType.MODELING, ScoreType.CURRENT_RELATIVE_SCORE);
        const textExerciseCurrentRelativeScore = this.calculateScoreTypeForExerciseType(ExerciseType.TEXT, ScoreType.CURRENT_RELATIVE_SCORE);
        const fileUploadExerciseCurrentRelativeScore = this.calculateScoreTypeForExerciseType(ExerciseType.FILE_UPLOAD, ScoreType.CURRENT_RELATIVE_SCORE);
        const currentRelativeScores = {} as ExerciseTypeMap;
        currentRelativeScores[ExerciseType.QUIZ] = quizzesCurrentRelativeScore;
        currentRelativeScores[ExerciseType.PROGRAMMING] = programmingExerciseCurrentRelativeScore;
        currentRelativeScores[ExerciseType.MODELING] = modelingExerciseCurrentRelativeScore;
        currentRelativeScores[ExerciseType.TEXT] = textExerciseCurrentRelativeScore;
        currentRelativeScores[ExerciseType.FILE_UPLOAD] = fileUploadExerciseCurrentRelativeScore;
        this.currentRelativeScoresPerExercise = currentRelativeScores;
        this.currentRelativeScore = this.calculateTotalScoreForTheCourse(ScoreType.CURRENT_RELATIVE_SCORE);
    }

    /**
     * Calculates the presentation score for the course
     * @private
     */
    private calculatePresentationScores(): void {
        const programmingExercisePresentationScore = this.calculateScoreTypeForExerciseType(ExerciseType.PROGRAMMING, ScoreType.PRESENTATION_SCORE);
        const modelingExercisePresentationScore = this.calculateScoreTypeForExerciseType(ExerciseType.MODELING, ScoreType.PRESENTATION_SCORE);
        const textExercisePresentationScore = this.calculateScoreTypeForExerciseType(ExerciseType.TEXT, ScoreType.PRESENTATION_SCORE);
        const fileUploadExercisePresentationScore = this.calculateScoreTypeForExerciseType(ExerciseType.FILE_UPLOAD, ScoreType.PRESENTATION_SCORE);
        // TODO: use a proper type here, e.g. a map
        const presentationScores = {} as ExerciseTypeMap;
        presentationScores[ExerciseType.QUIZ] = 0;
        presentationScores[ExerciseType.PROGRAMMING] = programmingExercisePresentationScore;
        presentationScores[ExerciseType.MODELING] = modelingExercisePresentationScore;
        presentationScores[ExerciseType.TEXT] = textExercisePresentationScore;
        presentationScores[ExerciseType.FILE_UPLOAD] = fileUploadExercisePresentationScore;
        this.presentationScoresPerExercise = presentationScores;
        this.overallPresentationScore = this.calculateTotalScoreForTheCourse(ScoreType.PRESENTATION_SCORE);
    }

    /**
     * Calculates the total score for every exercise in the course satisfying the filter function
     * @param filterFunction the filter the exercises have to satisfy
     * @returns map containing score for every score type
     * @private
     */
    private calculateScores(filterFunction: (courseExercise: Exercise) => boolean): Map<string, number> {
        let courseExercises = this.courseExercises;
        if (filterFunction) {
            courseExercises = courseExercises.filter(filterFunction);
        }
        return this.courseCalculationService.calculateTotalScores(courseExercises, this.course!);
    }

    /**
     * Calculates an arbitrary score type for an arbitrary exercise type
     * @param exerciseType the exercise type for which the score should be calculated. Must be an element of {Programming, Modeling, Quiz, Text, File upload}
     * @param scoreType the score type that should be calculated. Element of {Absolute score, Max points,Current relative score,Presentation score,Reachable points,Relative score}
     * @returns requested score value
     * @private
     */
    private calculateScoreTypeForExerciseType(exerciseType: ExerciseType, scoreType: ScoreType): number {
        if (exerciseType != undefined && scoreType != undefined) {
            const filterFunction = (courseExercise: Exercise) => courseExercise.type === exerciseType;
            const scores = this.calculateScores(filterFunction);
            return scores.get(scoreType)!;
        } else {
            return NaN;
        }
    }

    /**
     * Calculates a score type for the whole course
     * @param scoreType the score type that should be calculated. Element of {Absolute score, Max points,Current relative score,Presentation score,Reachable points,Relative score}
     * @returns requested score type value
     * @private
     */
    private calculateTotalScoreForTheCourse(scoreType: ScoreType): number {
        const scores = this.courseCalculationService.calculateTotalScores(this.courseExercises, this.course!);
        return scores.get(scoreType)!;
    }

    calculateAndFilterNotIncludedInScore() {
        this.currentlyHidingNotIncludedInScoreExercises = true;
        this.courseExercisesNotIncludedInScore = this.courseExercises.filter((exercise) => exercise.includedInOverallScore === IncludedInOverallScore.NOT_INCLUDED);
        this.courseExercises = this.courseExercises.filter((exercise) => !this.courseExercisesNotIncludedInScore.includes(exercise));
        this.courseExercisesFilteredByCategories = this.courseExercises;
        this.filteredExerciseIDs = this.courseExercisesNotIncludedInScore.map((exercise) => exercise.id!);
        this.categoryFilter.setupCategoryFilter(this.courseExercises);
        this.calculateNumberOfAppliedFilters();
    }

    /**
     * Depending on the type of the exercise, it adds a new object containing
     * the different scores of the corresponding exercise group of the chart
     * @param exercise an arbitrary exercise of a course
     * @param series an array of dedicated objects containing the students' performance in this exercise that is visualized by the chart
     * @private
     */
    private pushToData(exercise: Exercise, series: any[]): void {
        switch (exercise.type!) {
            case ExerciseType.MODELING:
                this.ngxModelingExercises.push({
                    name: exercise.title,
                    series,
                });
                this.modelingPresentationScoreEnabled = this.modelingPresentationScoreEnabled || exercise.presentationScoreEnabled!;
                break;
            case ExerciseType.PROGRAMMING:
                series.forEach((part: any) => {
                    part.isProgrammingExercise = true;
                });
                this.ngxProgrammingExercises.push({
                    name: exercise.title,
                    series,
                });
                this.programmingPresentationScoreEnabled = this.programmingPresentationScoreEnabled || exercise.presentationScoreEnabled!;
                break;
            case ExerciseType.QUIZ:
                this.ngxQuizExercises.push({
                    name: exercise.title,
                    series,
                });
                this.quizPresentationScoreEnabled = this.quizPresentationScoreEnabled || exercise.presentationScoreEnabled!;
                break;
            case ExerciseType.FILE_UPLOAD:
                this.ngxFileUploadExercises.push({
                    name: exercise.title,
                    series,
                });
                this.fileUploadPresentationScoreEnabled = this.fileUploadPresentationScoreEnabled || exercise.presentationScoreEnabled!;
                break;
            case ExerciseType.TEXT:
                this.ngxTextExercises.push({
                    name: exercise.title,
                    series,
                });
                this.textPresentationScoreEnabled = this.textPresentationScoreEnabled || exercise.presentationScoreEnabled!;
                break;
        }
    }

    /**
     * Adds some metadata to every non-empty exercise group and pushes it to ngxExerciseGroups
     * @param exerciseGroups array containing the exercise groups
     * @param types array containing all possible exercise types (programming, modeling, quiz, text, file upload)
     * @private
     */
    private pushExerciseGroupsToData(exerciseGroups: any[], types: ExerciseType[]): void {
        exerciseGroups.forEach((exerciseGroup, index) => {
            if (exerciseGroup.length > 0) {
                exerciseGroup[0] = {
                    name: exerciseGroup[0].name,
                    series: exerciseGroup[0].series,
                    type: types[index],
                    absoluteScore: this.overallPointsPerExercise[types[index]],
                    relativeScore: this.relativeScoresPerExercise[types[index]],
                    reachableScore: this.reachablePointsPerExercise[types[index]],
                    currentRelativeScore: this.currentRelativeScoresPerExercise[types[index]],
                    overallMaxPoints: this.overallMaxPointsPerExercise[types[index]],
                    presentationScore: this.presentationScoresPerExercise[types[index]],
                    presentationScoreEnabled: false,
                    xScaleMax: this.setXScaleMax(exerciseGroup),
                    height: this.calculateChartHeight(exerciseGroup.length),
                };
                switch (types[index]) {
                    case ExerciseType.MODELING:
                        exerciseGroup[0].presentationScoreEnabled = this.modelingPresentationScoreEnabled;
                        break;
                    case ExerciseType.PROGRAMMING:
                        exerciseGroup[0].presentationScoreEnabled = this.programmingPresentationScoreEnabled;
                        break;
                    case ExerciseType.QUIZ:
                        exerciseGroup[0].presentationScoreEnabled = this.quizPresentationScoreEnabled;
                        break;
                    case ExerciseType.FILE_UPLOAD:
                        exerciseGroup[0].presentationScoreEnabled = this.fileUploadPresentationScoreEnabled;
                        break;
                    case ExerciseType.TEXT:
                        exerciseGroup[0].presentationScoreEnabled = this.textPresentationScoreEnabled;
                        break;
                }
                this.ngxExerciseGroups.push(exerciseGroup);
            }
        });
    }

    /**
     * Depending on if the exercise has a due date and how its score is included,
     * adds the student score to the corresponding bar.
     * @param exercise the exercise of interest which has to be displayed by the chart
     * @param series the series the students score gets pushed to
     * @param roundedParticipationScore the students relative score
     * @param split the students absolute score
     * @private
     */
    private identifyBar(exercise: Exercise, series: any[], roundedParticipationScore: number, split: number): void {
        // the bar on index 0 is only rendered if the exercise has no due date
        let index = 0;
        if (exercise.dueDate) {
            const scoreTypes = [IncludedInOverallScore.INCLUDED_COMPLETELY, IncludedInOverallScore.NOT_INCLUDED, IncludedInOverallScore.INCLUDED_AS_BONUS];
            // we shift the index by 1, because index 0 is accessed if the exercise has no due date and this case is not represented in scoreTypes
            index = scoreTypes.indexOf(exercise.includedInOverallScore!) + 1;
        }
        series[index].value = roundedParticipationScore;
        series[index].absoluteValue = split;
        series[index].exerciseId = exercise.id;
    }

    /**
     * Sets the maximum scale on the x-axis if there are exercises with > 100%
     * @param exerciseGroup the exercise group
     * @private
     * @returns maximum value visible on xAxis
     */
    private setXScaleMax(exerciseGroup: any[]): number {
        let xScaleMax = 100;
        exerciseGroup.forEach((exercise: any) => {
            const maxScore = Math.max(exercise.series[0].value, exercise.series[1].value, exercise.series[2].value, exercise.series[3].value);
            xScaleMax = xScaleMax > maxScore ? xScaleMax : Math.ceil(maxScore);
        });
        return xScaleMax;
    }

    /**
     * Handles the event fired if the user clicks on an arbitrary bar in the vertical bar charts.
     * Delegates the user to the corresponding exercise detail page in a new tab
     * @param event the event that is fired by ngx-charts
     */
    onSelect(event: any) {
        this.navigationUtilService.routeInNewTab(['courses', this.course!.id!, 'exercises', event.exerciseId]);
    }
    /**
     * Handles the selection or deselection of a specific category and configures the filter accordingly
     * @param category the category that is selected or deselected
     */
    toggleCategory(category: string) {
        const isIncluded = this.categoryFilter.getCurrentFilterState(category)!;
        this.courseExercisesFilteredByCategories = this.categoryFilter.toggleCategory(this.courseExercises, category) as Exercise[];
        this.calculateNumberOfAppliedFilters();
        this.groupExercisesByType(this.courseExercisesFilteredByCategories);
        this.filterExerciseIDsForCategorySelection(!isIncluded!);
    }

    /**
     * Handles the use case when the user selects or deselects the option "select all categories"
     */
    toggleAllCategories(): void {
        this.courseExercisesFilteredByCategories = this.categoryFilter.toggleAllCategories(this.courseExercises) as Exercise[];
        this.calculateNumberOfAppliedFilters();
        this.groupExercisesByType(this.courseExercisesFilteredByCategories);
        this.filterExerciseIDsForCategorySelection(this.categoryFilter.includeExercisesWithNoCategory);
    }
    /**
     * handles the selection and deselection of "exercises with no categories" filter option
     */
    toggleExercisesWithNoCategory(): void {
        this.courseExercisesFilteredByCategories = this.categoryFilter.toggleExercisesWithNoCategory(this.courseExercises) as Exercise[];
        this.calculateNumberOfAppliedFilters();
        this.groupExercisesByType(this.courseExercisesFilteredByCategories);
        this.filterExerciseIDsForCategorySelection(this.categoryFilter.includeExercisesWithNoCategory);
    }

    /**
     * Auxiliary method that updates the filtered exercise IDs. These are necessary in order to update the performance in exercises chart below
     * @param included indicates whether the updated filter is now selected or deselected and updates the filtered exercise IDs accordingly
     * @private
     */
    private filterExerciseIDsForCategorySelection(included: boolean): void {
        if (!included) {
            const newlyFilteredIDs = this.courseExercises
                .filter((exercise) => !this.courseExercisesFilteredByCategories.includes(exercise))
                .map((exercise) => exercise.id!)
                .filter((id) => !this.filteredExerciseIDs.includes(id));
            this.filteredExerciseIDs = this.filteredExerciseIDs.concat(newlyFilteredIDs);
        } else {
            this.filteredExerciseIDs = this.filteredExerciseIDs.filter((id) => !this.courseExercisesFilteredByCategories.find((exercise) => exercise.id === id));
        }
    }

    private calculateNumberOfAppliedFilters(): void {
        this.numberOfAppliedFilters = this.categoryFilter.numberOfActiveFilters + (this.currentlyHidingNotIncludedInScoreExercises ? 1 : 0);
    }

    /**
     * Determines and returns the height of the whole chart depending of the amount of its entries
     * @param chartEntries the amount of chart entries
     * @private
     */
    private calculateChartHeight(chartEntries: number): number {
        /*
        Each chart bar should have a height of 45px
        Furthermore we have to take the bar padding between the bars into account
        Finally, we need to add space for the x-axis and its ticks
         */
        return chartEntries * this.chartHeight + this.barPadding * (chartEntries - 1) + this.defaultSize;
    }
}<|MERGE_RESOLUTION|>--- conflicted
+++ resolved
@@ -18,11 +18,8 @@
 import { GraphColors } from 'app/entities/statistics.model';
 import { NgxChartsSingleSeriesDataEntry } from 'app/shared/chart/ngx-charts-datatypes';
 import { ArtemisNavigationUtilService } from 'app/utils/navigation.utils';
-<<<<<<< HEAD
+import { BarControlConfiguration, BarControlConfigurationProvider } from 'app/overview/tab-bar/tab-bar';
 import { ChartCategoryFilter } from 'app/shared/chart/chart-category-filter';
-=======
-import { BarControlConfiguration, BarControlConfigurationProvider } from 'app/overview/tab-bar/tab-bar';
->>>>>>> ca313d1f
 
 const QUIZ_EXERCISE_COLOR = '#17a2b8';
 const PROGRAMMING_EXERCISE_COLOR = '#fd7e14';
@@ -728,6 +725,7 @@
     onSelect(event: any) {
         this.navigationUtilService.routeInNewTab(['courses', this.course!.id!, 'exercises', event.exerciseId]);
     }
+
     /**
      * Handles the selection or deselection of a specific category and configures the filter accordingly
      * @param category the category that is selected or deselected
@@ -749,6 +747,7 @@
         this.groupExercisesByType(this.courseExercisesFilteredByCategories);
         this.filterExerciseIDsForCategorySelection(this.categoryFilter.includeExercisesWithNoCategory);
     }
+
     /**
      * handles the selection and deselection of "exercises with no categories" filter option
      */
