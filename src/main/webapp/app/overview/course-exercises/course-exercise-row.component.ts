import { Component, HostBinding, Input, OnInit, OnDestroy } from '@angular/core';
import { Exercise, ExerciseCategory, ExerciseService, ExerciseType, ParticipationStatus, getIcon, getIconTooltip } from 'app/entities/exercise';
import { JhiAlertService } from 'ng-jhipster';
import { QuizExercise } from 'app/entities/quiz-exercise';
import { InitializationState, Participation, ParticipationService, ParticipationWebsocketService } from 'app/entities/participation';
import * as moment from 'moment';
import { Subscription } from 'rxjs/Subscription';

import { Moment } from 'moment';
import { Course } from 'app/entities/course';
import { AccountService, WindowRef } from 'app/core';
import { ActivatedRoute, Router } from '@angular/router';
import { HttpClient } from '@angular/common/http';
import { ProgrammingExercise } from 'app/entities/programming-exercise';

@Component({
    selector: 'jhi-course-exercise-row',
    templateUrl: './course-exercise-row.component.html',
    styleUrls: ['./course-exercise-row.scss'],
})
export class CourseExerciseRowComponent implements OnInit, OnDestroy {
    readonly QUIZ = ExerciseType.QUIZ;
    readonly PROGRAMMING = ExerciseType.PROGRAMMING;
    readonly MODELING = ExerciseType.MODELING;
    readonly TEXT = ExerciseType.TEXT;
    readonly FILE_UPLOAD = ExerciseType.FILE_UPLOAD;
    @HostBinding('class') classes = 'exercise-row';
    @Input() exercise: Exercise;
    @Input() course: Course;
    @Input() extendedLink = false;

    getIcon = getIcon;
    getIconTooltip = getIconTooltip;
    public exerciseCategories: ExerciseCategory[];
    isAfterAssessmentDueDate: boolean;

    participationUpdateListener: Subscription;

    constructor(
        private accountService: AccountService,
        private jhiAlertService: JhiAlertService,
        private $window: WindowRef,
        private participationService: ParticipationService,
        private exerciseService: ExerciseService,
        private httpClient: HttpClient,
        private router: Router,
        private route: ActivatedRoute,
        private participationWebsocketService: ParticipationWebsocketService,
    ) {}

    ngOnInit() {
        const cachedParticipations = this.participationWebsocketService.getAllParticipationsForExercise(this.exercise.id);
        if (cachedParticipations && cachedParticipations.length > 0) {
            this.exercise.participations = cachedParticipations;
        }
        this.participationWebsocketService.addExerciseForNewParticipation(this.exercise.id);
        this.participationUpdateListener = this.participationWebsocketService.subscribeForParticipationChanges().subscribe((changedParticipation: Participation) => {
            if (changedParticipation && this.exercise && changedParticipation.exercise.id === this.exercise.id) {
                this.exercise.participations =
                    this.exercise.participations && this.exercise.participations.length > 0
                        ? this.exercise.participations.map(el => {
                              return el.id === changedParticipation.id ? changedParticipation : el;
                          })
                        : [changedParticipation];
                this.participationStatus(this.exercise);
            }
        });
        this.exercise.participationStatus = this.participationStatus(this.exercise);
        if (this.exercise.participations.length > 0) {
            this.exercise.participations[0].exercise = this.exercise;
        }
        this.exercise.isAtLeastTutor = this.accountService.isAtLeastTutorInCourse(this.course);
        this.exercise.isAtLeastInstructor = this.accountService.isAtLeastInstructorInCourse(this.course);
        this.isAfterAssessmentDueDate = !this.exercise.assessmentDueDate || moment().isAfter(this.exercise.assessmentDueDate);
        if (this.exercise.type === ExerciseType.QUIZ) {
            const quizExercise = this.exercise as QuizExercise;
            quizExercise.isActiveQuiz = this.isActiveQuiz(this.exercise);

            quizExercise.isPracticeModeAvailable = quizExercise.isPlannedToStart && quizExercise.isOpenForPractice && moment(this.exercise.dueDate!).isBefore(moment());
            this.exercise = quizExercise;
        }
        this.exerciseCategories = this.exerciseService.convertExerciseCategoriesFromServer(this.exercise);
    }

<<<<<<< HEAD
    getUrgentClass(date: Moment | null): string | null {
=======
    ngOnDestroy() {
        if (this.participationUpdateListener) {
            this.participationUpdateListener.unsubscribe();
        }
    }

    getUrgentClass(date: Moment): string {
>>>>>>> 51fcce74
        if (!date) {
            return null;
        }
        const remainingDays = date.diff(moment(), 'days');
        if (0 <= remainingDays && remainingDays < 7) {
            return 'text-danger';
        } else {
            return null;
        }
    }

    asProgrammingExercise(exercise: Exercise): ProgrammingExercise {
        return exercise as ProgrammingExercise;
    }

    asQuizExercise(exercise: Exercise): QuizExercise {
        return exercise as QuizExercise;
    }

    isActiveQuiz(exercise: Exercise) {
        return (
            exercise.participationStatus === ParticipationStatus.QUIZ_UNINITIALIZED ||
            exercise.participationStatus === ParticipationStatus.QUIZ_ACTIVE ||
            exercise.participationStatus === ParticipationStatus.QUIZ_SUBMITTED
        );
    }

    participationStatus(exercise: Exercise): ParticipationStatus {
        if (exercise.type === ExerciseType.QUIZ) {
            const quizExercise = exercise as QuizExercise;
            if ((!quizExercise.isPlannedToStart || moment(quizExercise.releaseDate!).isAfter(moment())) && quizExercise.visibleToStudents) {
                return ParticipationStatus.QUIZ_NOT_STARTED;
            } else if (!this.hasParticipations(exercise) && (!quizExercise.isPlannedToStart || moment(quizExercise.dueDate!).isAfter(moment())) && quizExercise.visibleToStudents) {
                return ParticipationStatus.QUIZ_UNINITIALIZED;
            } else if (!this.hasParticipations(exercise)) {
                return ParticipationStatus.QUIZ_NOT_PARTICIPATED;
            } else if (exercise.participations[0].initializationState === InitializationState.INITIALIZED && moment(exercise.dueDate!).isAfter(moment())) {
                return ParticipationStatus.QUIZ_ACTIVE;
            } else if (exercise.participations[0].initializationState === InitializationState.FINISHED && moment(exercise.dueDate!).isAfter(moment())) {
                return ParticipationStatus.QUIZ_SUBMITTED;
            } else {
                if (!this.hasResults(exercise.participations[0])) {
                    return ParticipationStatus.QUIZ_NOT_PARTICIPATED;
                }
                return ParticipationStatus.QUIZ_FINISHED;
            }
        } else if ((exercise.type === ExerciseType.MODELING || exercise.type === ExerciseType.TEXT) && this.hasParticipations(exercise)) {
            const participation = exercise.participations[0];
            if (participation.initializationState === InitializationState.INITIALIZED || participation.initializationState === InitializationState.FINISHED) {
                return exercise.type === ExerciseType.MODELING ? ParticipationStatus.MODELING_EXERCISE : ParticipationStatus.TEXT_EXERCISE;
            }
        }

        if (!this.hasParticipations(exercise)) {
            return ParticipationStatus.UNINITIALIZED;
        } else if (exercise.participations[0].initializationState === InitializationState.INITIALIZED) {
            return ParticipationStatus.INITIALIZED;
        }
        return ParticipationStatus.INACTIVE;
    }

    hasParticipations(exercise: Exercise): boolean {
        return exercise.participations && exercise.participations.length > 0;
    }

    hasResults(participation: Participation): boolean {
        return participation.results && participation.results.length > 0;
    }

    showDetails(event: any) {
        const isClickOnAction = event.target.closest('jhi-exercise-details-student-actions') && event.target.closest('.btn');
        const isClickResult = event.target.closest('jhi-result') && event.target.closest('.result');
        if (!isClickOnAction && !isClickResult) {
            if (this.extendedLink) {
                this.router.navigate(['overview', this.course.id, 'exercises', this.exercise.id]);
            } else {
                this.router.navigate([this.exercise.id], { relativeTo: this.route });
            }
        }
    }
}<|MERGE_RESOLUTION|>--- conflicted
+++ resolved
@@ -82,17 +82,13 @@
         this.exerciseCategories = this.exerciseService.convertExerciseCategoriesFromServer(this.exercise);
     }
 
-<<<<<<< HEAD
-    getUrgentClass(date: Moment | null): string | null {
-=======
     ngOnDestroy() {
         if (this.participationUpdateListener) {
             this.participationUpdateListener.unsubscribe();
         }
     }
 
-    getUrgentClass(date: Moment): string {
->>>>>>> 51fcce74
+    getUrgentClass(date: Moment | null): string | null {
         if (!date) {
             return null;
         }
