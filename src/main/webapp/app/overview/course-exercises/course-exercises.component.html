--- conflicted
+++ resolved
@@ -19,22 +19,12 @@
             </div>
             <div class="exercise-row-container mb-3" *ngIf="nextRelevantExercise">
                 <h3 class="text-primary">
-<<<<<<< HEAD
-                    {{
-                        'artemisApp.courseOverview.exerciseList.currentExerciseGroupHeader'
-                            | translate
-                                : {
-                                      date: nextRelevantExercise.dueDate | artemisDate
-                                  }
-                    }}
-=======
                     <span *ngIf="nextRelevantExercise.dueDate; else noDueDate">
-                        {{ 'artemisApp.courseOverview.exerciseList.currentExerciseGroupHeader' | translate: { date: nextRelevantExercise.dueDate | date: 'dd.MM.yy HH:mm' } }}
+                        {{ 'artemisApp.courseOverview.exerciseList.currentExerciseGroupHeader' | translate: { date: nextRelevantExercise.dueDate | artemisDate } }}
                     </span>
                     <ng-template #noDueDate>
                         {{ 'artemisApp.courseOverview.exerciseList.currentExerciseGroupHeaderWithoutDueDate' | translate }}
                     </ng-template>
->>>>>>> dd6bfbd8
                 </h3>
                 <jhi-course-exercise-row
                     class="pb-1"
