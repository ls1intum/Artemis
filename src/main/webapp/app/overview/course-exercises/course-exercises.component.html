<div class="row">
    <div class="col-12 col-md-8">
        <div class="mt-3 position-relative" *ngIf="course">
            <div class="exercise-controls d-none d-sm-block" *ngIf="course.exercises.length > 0">
                <div ngbDropdown placement="bottom-right" class="d-inline-block">
                    <button class="btn btn-outline-primary" id="dropdownBasic1" ngbDropdownToggle>
                        {{"arTeMiSApp.courseOverview.exerciseList.sortExercises" | translate}}
                    </button>
                    <div ngbDropdownMenu aria-labelledby="dropdownBasic1">
                        <button class="dropdown-item" (click)="groupExercises(DUE_DATE_DESC)">
                            <fa-icon [icon]="'sort-amount-up'"></fa-icon>
                            {{"arTeMiSApp.courseOverview.exerciseList.newFirst" | translate}}
                        </button>
                        <button class="dropdown-item" (click)="groupExercises(DUE_DATE_ASC)">
                            <fa-icon [icon]="'sort-amount-down'"></fa-icon>
                            {{"arTeMiSApp.courseOverview.exerciseList.oldFirst" | translate}}
                        </button>
                    </div>
                </div>
            </div>
            <div class="exercise-row-container mb-3" *ngFor="let weekKey of weeklyIndexKeys">
                <div class="control-label" [ngClass]="{'text-primary': weeklyExercisesGrouped[weekKey].isCurrentWeek}"
                    (click)="weeklyExercisesGrouped[weekKey].isCollapsed = !weeklyExercisesGrouped[weekKey].isCollapsed">
                    <fa-icon class="pr-3" [icon]="weeklyExercisesGrouped[weekKey].isCollapsed ? 'angle-down' : 'angle-up'"></fa-icon>
                    <span [innerHtml]="weeklyExercisesGrouped[weekKey].label"></span>
                    <span class="ml-2" jhiTranslate="arTeMiSApp.courseOverview.exerciseList.exerciseGroupHeader"
                        [translateValues]="{total: weeklyExercisesGrouped[weekKey].exercises.length}">
                        Exercises: {{weeklyExercisesGrouped[weekKey].exercises.length}}
                    </span>
                </div>
                <div *ngIf="!weeklyExercisesGrouped[weekKey].isCollapsed">
                    <jhi-course-exercise-row class="pb-1" [exercise]="exercise" [course]="course" *ngFor="let exercise of weeklyExercisesGrouped[weekKey].exercises"></jhi-course-exercise-row>
                </div>
                <div class="collapsed"></div>
            </div>
            <div *ngIf="course.exercises.length === 0">
                <div class="row">
                    <div class="col">
                        {{"arTeMiSApp.courseOverview.exerciseList.noExercises" | translate}}
                    </div>
                </div>
            </div>
        </div>
    </div>
<<<<<<< HEAD
    <div class="col-12 col-md-4 course-information">
        <jhi-side-panel [panelHeader]="('arTeMiSApp.courseOverview.exerciseList.details.courseInformation' | translate)">
            <div class="row mb-1">
                <div class="col-8">{{"arTeMiSApp.courseOverview.exerciseList.details.totalExercises" | translate}}</div>
                <div class="col-4">{{course.exercises.length}}</div>
            </div>
            <div class="row mb-1" *ngFor="let exerciseCount of exerciseCountMap | keyvalue">
                <div class="col-8">{{"arTeMiSApp.courseOverview.exerciseList.details." + exerciseCount.key + "Total" | translate}}</div>
                <div class="col-4">{{exerciseCount.value}}</div>
            </div>
            <div class="row mb-1" *ngIf="course.startDate">
                <div class="col-8">{{"arTeMiSApp.courseOverview.exerciseList.details.startDate" | translate}}</div>
                <div class="col-4">{{course.startDate | date:'dd/MM/yy'}}</div>
            </div>
            <div class="row" *ngIf="course.endDate">
                <div class="col-8">{{"arTeMiSApp.courseOverview.exerciseList.details.endDate" | translate}}</div>
                <div class="col-4">{{course.endDate | date:'dd/MM/yy'}}</div>
=======
    <div class="exercise-row-container mb-3" *ngIf="nextRelevantExercise">
        <h3 class="text-primary">
            {{"arTeMiSApp.courseOverview.exerciseList.currentExerciseGroupHeader" | translate:{
            date: (nextRelevantExercise.dueDate | date:'dd/MM/yy HH:MM')
        } }}
        </h3>
        <jhi-course-exercise-row
            class="pb-1"
            [exercise]="nextRelevantExercise"
            [course]="course"></jhi-course-exercise-row>
        <div class="collapsed"></div>
    </div>

    <div class="exercise-row-container mb-3" *ngFor="let weekKey of weeklyIndexKeys">
        <div class="control-label" [ngClass]="weeklyExercisesGrouped[weekKey].isCurrentWeek ? 'text-primary': ''"
             (click)="weeklyExercisesGrouped[weekKey].isCollapsed = !weeklyExercisesGrouped[weekKey].isCollapsed">
            <fa-icon class="pr-3"
                     [icon]="weeklyExercisesGrouped[weekKey].isCollapsed ? 'angle-down' : 'angle-up'"></fa-icon>
            <span [innerHtml]="weeklyExercisesGrouped[weekKey].label"></span>
            <span
                class="ml-2"
                jhiTranslate="arTeMiSApp.courseOverview.exerciseList.exerciseGroupHeader"
                [translateValues]="{total: weeklyExercisesGrouped[weekKey].exercises.length}">
                Exercises: {{weeklyExercisesGrouped[weekKey].exercises.length}}
            </span>
        </div>
        <div *ngIf="!weeklyExercisesGrouped[weekKey].isCollapsed">
            <jhi-course-exercise-row
                class="pb-1"
                [exercise]="exercise"
                [course]="course"
                *ngFor="let exercise of weeklyExercisesGrouped[weekKey].exercises"></jhi-course-exercise-row>
        </div>
        <div class="collapsed"></div>
    </div>
    <div *ngIf="course.exercises.length === 0">
        <div class="row">
            <div class="col">
                {{"arTeMiSApp.courseOverview.exerciseList.noExercises" | translate}}
>>>>>>> 6c2737a9
            </div>
        </jhi-side-panel>
        <div class="exercise-panel mt-3">
            <jhi-side-panel [panelHeader]="('arTeMiSApp.courseOverview.exerciseList.details.upcomingDeadlines' | translate)">
                <div class="row mb-1 align-items-center" *ngFor="let exercise of upcomingExercises" [routerLink]="[exercise.id]">
                    <div class="col-5">{{exercise.dueDate | date:'dd/MM/yy HH:mm'}}</div>
                    <div class="col-5">{{exercise.title}}</div>
                    <div class="col-2 icon">
                        <fa-icon icon="play-circle"></fa-icon>
                    </div>
                </div>
                <div class="row mb-1 align-items-center" *ngIf="upcomingExercises.length === 0">
                    <div class="col">{{"arTeMiSApp.courseOverview.exerciseList.details.noUpcomingExercises" | translate}}</div>
                </div>
            </jhi-side-panel>
        </div>
    </div>
</div>
</div><|MERGE_RESOLUTION|>--- conflicted
+++ resolved
@@ -17,6 +17,15 @@
                         </button>
                     </div>
                 </div>
+            </div>
+            <div class="exercise-row-container mb-3" *ngIf="nextRelevantExercise">
+                <h3 class="text-primary">
+                    {{"arTeMiSApp.courseOverview.exerciseList.currentExerciseGroupHeader" | translate:{
+                    date: (nextRelevantExercise.dueDate | date:'dd/MM/yy HH:MM')
+                } }}
+                </h3>
+                <jhi-course-exercise-row class="pb-1" [exercise]="nextRelevantExercise" [course]="course"></jhi-course-exercise-row>
+                <div class="collapsed"></div>
             </div>
             <div class="exercise-row-container mb-3" *ngFor="let weekKey of weeklyIndexKeys">
                 <div class="control-label" [ngClass]="{'text-primary': weeklyExercisesGrouped[weekKey].isCurrentWeek}"
@@ -42,7 +51,6 @@
             </div>
         </div>
     </div>
-<<<<<<< HEAD
     <div class="col-12 col-md-4 course-information">
         <jhi-side-panel [panelHeader]="('arTeMiSApp.courseOverview.exerciseList.details.courseInformation' | translate)">
             <div class="row mb-1">
@@ -60,47 +68,6 @@
             <div class="row" *ngIf="course.endDate">
                 <div class="col-8">{{"arTeMiSApp.courseOverview.exerciseList.details.endDate" | translate}}</div>
                 <div class="col-4">{{course.endDate | date:'dd/MM/yy'}}</div>
-=======
-    <div class="exercise-row-container mb-3" *ngIf="nextRelevantExercise">
-        <h3 class="text-primary">
-            {{"arTeMiSApp.courseOverview.exerciseList.currentExerciseGroupHeader" | translate:{
-            date: (nextRelevantExercise.dueDate | date:'dd/MM/yy HH:MM')
-        } }}
-        </h3>
-        <jhi-course-exercise-row
-            class="pb-1"
-            [exercise]="nextRelevantExercise"
-            [course]="course"></jhi-course-exercise-row>
-        <div class="collapsed"></div>
-    </div>
-
-    <div class="exercise-row-container mb-3" *ngFor="let weekKey of weeklyIndexKeys">
-        <div class="control-label" [ngClass]="weeklyExercisesGrouped[weekKey].isCurrentWeek ? 'text-primary': ''"
-             (click)="weeklyExercisesGrouped[weekKey].isCollapsed = !weeklyExercisesGrouped[weekKey].isCollapsed">
-            <fa-icon class="pr-3"
-                     [icon]="weeklyExercisesGrouped[weekKey].isCollapsed ? 'angle-down' : 'angle-up'"></fa-icon>
-            <span [innerHtml]="weeklyExercisesGrouped[weekKey].label"></span>
-            <span
-                class="ml-2"
-                jhiTranslate="arTeMiSApp.courseOverview.exerciseList.exerciseGroupHeader"
-                [translateValues]="{total: weeklyExercisesGrouped[weekKey].exercises.length}">
-                Exercises: {{weeklyExercisesGrouped[weekKey].exercises.length}}
-            </span>
-        </div>
-        <div *ngIf="!weeklyExercisesGrouped[weekKey].isCollapsed">
-            <jhi-course-exercise-row
-                class="pb-1"
-                [exercise]="exercise"
-                [course]="course"
-                *ngFor="let exercise of weeklyExercisesGrouped[weekKey].exercises"></jhi-course-exercise-row>
-        </div>
-        <div class="collapsed"></div>
-    </div>
-    <div *ngIf="course.exercises.length === 0">
-        <div class="row">
-            <div class="col">
-                {{"arTeMiSApp.courseOverview.exerciseList.noExercises" | translate}}
->>>>>>> 6c2737a9
             </div>
         </jhi-side-panel>
         <div class="exercise-panel mt-3">
