<ng-template #controls>
    <div class="course-overview-controls" *ngIf="course && course!.exercises && course!.exercises.length > 0">
        <div class="d-flex align-items-center">
            <div class="me-2" aria-label="Filter Dropdown" ngbDropdown>
                <button class="btn" [ngClass]="{ 'btn-secondary': activeFilters.size === 0, 'btn-success': activeFilters.size > 0 }" ngbDropdownToggle id="filter-dropdown-button">
                    <fa-icon [icon]="faFilter"></fa-icon>
                    <span class="d-s-none d-md-inline">{{ 'artemisApp.courseOverview.exerciseList.filter' | artemisTranslate: { num: activeFilters.size } }}</span>
                </button>
                <ul ngbDropdownMenu class="checkbox-menu text-nowrap pe-2" aria-labelledby="filter-dropdown-button">
                    <li *ngIf="course.isAtLeastTutor">
                        <label>
                            <input class="ms-2" (change)="toggleFilters([filterType.UNRELEASED])" [checked]="activeFilters.has(filterType.UNRELEASED)" type="checkbox" />
                            <span class="ms-2" jhiTranslate="artemisApp.courseOverview.exerciseList.unreleased">Hide unreleased</span>
                        </label>
                    </li>
                    <li>
                        <label>
                            <input class="ms-2" (change)="toggleFilters([filterType.OVERDUE])" [checked]="activeFilters.has(filterType.OVERDUE)" type="checkbox" />
                            <span class="ms-2" jhiTranslate="artemisApp.courseOverview.exerciseList.overdue">Hide overdue</span>
                        </label>
                    </li>
                    <li>
                        <label>
                            <input class="ms-2" (change)="toggleFilters([filterType.NEEDS_WORK])" [checked]="activeFilters.has(filterType.NEEDS_WORK)" type="checkbox" />
                            <span class="ms-2" jhiTranslate="artemisApp.courseOverview.exerciseList.fullScore">Hide full score</span>
                        </label>
                    </li>
                    <li>
                        <label>
                            <input class="ms-2" (change)="toggleFilters([filterType.OPTIONAL])" [checked]="activeFilters.has(filterType.OPTIONAL)" type="checkbox" />
                            <span class="ms-2" jhiTranslate="artemisApp.courseOverview.exerciseList.optional">Hide optional</span>
                        </label>
                    </li>
                </ul>
            </div>
            <div aria-label="Button group with nested dropdown" class="btn-group" role="group">
                <button id="flip" (click)="flipOrder()" class="btn btn-primary">
                    <fa-icon [icon]="sortingOrder === ASC ? faSortNumericUp : faSortNumericDown"></fa-icon>
                    <span class="ms-1">{{ 'artemisApp.courseOverview.exerciseList.' + (sortingOrder === ASC ? 'oldFirst' : 'newFirst') | artemisTranslate }}</span>
                </button>
                <div aria-label="Button group with nested dropdown" class="btn-group" ngbDropdown role="group">
                    <button class="btn btn-primary dropdown-toggle" ngbDropdownToggle type="button"></button>
                    <div class="dropdown-menu" ngbDropdownMenu>
                        <a
                            id="dueDateSorting"
                            (click)="setSortingAttribute(DUE_DATE)"
                            class="dropdown-item {{ sortingAttribute === DUE_DATE ? 'active' : '' }}"
                            jhiTranslate="artemisApp.courseOverview.exerciseList.dueDate"
                            >Due date</a
                        >
                        <a
                            (click)="setSortingAttribute(RELEASE_DATE)"
                            class="dropdown-item {{ sortingAttribute === RELEASE_DATE ? 'active' : '' }}"
                            jhiTranslate="artemisApp.courseOverview.exerciseList.releaseDate"
                            >Release date</a
                        >
                    </div>
                </div>
            </div>
<<<<<<< HEAD
            <div class="exercise-row-container mb-3" *ngIf="nextRelevantExercise && isVisibleToStudents(nextRelevantExercise.exercise)">
=======
        </div>
    </div>
</ng-template>

<div class="row">
    <div class="col-12 col-lg-8">
        <div class="mt-3 position-relative" *ngIf="course">
            <div class="exercise-row-container mb-3" *ngIf="nextRelevantExercise && isVisibleToStudents(nextRelevantExercise)">
>>>>>>> 6ccbfc0f
                <h3 class="text-primary">
                    <span *ngIf="nextRelevantExercise.dueDate; else noDueDate">
                        {{ 'artemisApp.courseOverview.exerciseList.currentExerciseGroupHeader' | artemisTranslate: { date: nextRelevantExercise.dueDate | artemisDate } }}
                    </span>
                    <ng-template #noDueDate>
                        {{ 'artemisApp.courseOverview.exerciseList.currentExerciseGroupHeaderWithoutDueDate' | artemisTranslate }}
                    </ng-template>
                </h3>
                <jhi-course-exercise-row
                    class="pb-1"
                    id="next-course-exercise-row"
                    [exercise]="nextRelevantExercise.exercise"
                    [course]="course"
                    [hasGuidedTour]="nextRelevantExercise.exercise === exerciseForGuidedTour"
                ></jhi-course-exercise-row>
                <div class="collapsed"></div>
            </div>
            <div class="guided-tour exercise-row-container mb-3" *ngFor="let weekKey of weeklyIndexKeys">
                <div
                    class="control-label"
                    [ngClass]="{ 'text-primary': weeklyExercisesGrouped[weekKey] ? weeklyExercisesGrouped[weekKey].isCurrentWeek : false }"
                    (click)="weeklyExercisesGrouped[weekKey].isCollapsed = !weeklyExercisesGrouped[weekKey].isCollapsed"
                >
                    <fa-icon class="pe-3" [icon]="weeklyExercisesGrouped[weekKey].isCollapsed ? faAngleDown : faAngleUp"></fa-icon>
                    <span *ngIf="weeklyExercisesGrouped[weekKey].start && weeklyExercisesGrouped[weekKey].end">
                        <strong>{{ weeklyExercisesGrouped[weekKey].start | artemisDate: 'long-date' }}</strong> -
                        <strong>{{ weeklyExercisesGrouped[weekKey].end | artemisDate: 'long-date' }}</strong>
                    </span>
                    <span *ngIf="!weeklyExercisesGrouped[weekKey].start || !weeklyExercisesGrouped[weekKey].end">
                        {{ 'artemisApp.courseOverview.exerciseList.noDateAssociated' | artemisTranslate }}
                    </span>
                    <span
                        class="ms-2"
                        jhiTranslate="artemisApp.courseOverview.exerciseList.exerciseGroupHeader"
                        [translateValues]="{ total: weeklyExercisesGrouped[weekKey].exercises.length }"
                    >
                        Exercises: {{ weeklyExercisesGrouped[weekKey].exercises.length }}
                    </span>
                </div>
                <div *ngIf="!weeklyExercisesGrouped[weekKey].isCollapsed">
                    <jhi-course-exercise-row
                        class="pb-1"
                        [exercise]="exercise"
                        [course]="course"
                        [hasGuidedTour]="exercise === exerciseForGuidedTour"
                        *ngFor="let exercise of weeklyExercisesGrouped[weekKey].exercises"
                    ></jhi-course-exercise-row>
                </div>
                <div class="collapsed"></div>
            </div>
            <div *ngIf="course?.exercises && course!.exercises!.length === 0">
                <div class="row">
                    <div class="col">
                        {{ 'artemisApp.courseOverview.exerciseList.noExercises' | artemisTranslate }}
                    </div>
                </div>
            </div>
        </div>
    </div>
    <div class="col-12 col-md-4 guided-tour course-information">
        <jhi-side-panel [panelHeader]="'artemisApp.courseOverview.exerciseList.details.courseInformation' | artemisTranslate">
            <div class="row mb-1">
                <div class="col-8">{{ 'artemisApp.courseOverview.exerciseList.details.totalExercises' | artemisTranslate }}</div>
                <div class="col-4" style="text-align: end">{{ numberOfExercises }}</div>
            </div>
            <div class="row mb-1" *ngFor="let exerciseCount of exerciseCountMap | keyvalue">
                <div class="col-8">{{ 'artemisApp.courseOverview.exerciseList.details.' + exerciseCount.key + 'Total' | artemisTranslate }}</div>
                <div class="col-4" style="text-align: end">{{ exerciseCount.value }}</div>
            </div>
            <div class="row mb-1" *ngIf="course?.startDate">
                <div class="col-8">{{ 'artemisApp.courseOverview.exerciseList.details.startDate' | artemisTranslate }}</div>
                <div class="col-4" style="text-align: end">{{ course?.startDate | artemisDate }}</div>
            </div>
            <div class="row" *ngIf="course?.endDate">
                <div class="col-8">{{ 'artemisApp.courseOverview.exerciseList.details.endDate' | artemisTranslate }}</div>
                <div class="col-4" style="text-align: end">{{ course?.endDate | artemisDate }}</div>
            </div>
        </jhi-side-panel>
        <div class="guided-tour exercise-panel mt-3">
            <jhi-side-panel [panelHeader]="'artemisApp.courseOverview.exerciseList.details.upcomingDeadlines' | artemisTranslate">
                <div class="row mb-1 has-exercises align-items-center" *ngFor="let exercise of upcomingExercises" [routerLink]="[exercise.exercise.id]">
                    <div class="col-5">{{ exercise.dueDate | artemisDate }}</div>
                    <div class="col-5">{{ exercise.exercise.title }}</div>
                    <div class="col-2 icon">
                        <fa-icon [icon]="faPlayCircle"></fa-icon>
                    </div>
                </div>
                <div class="row mb-1 align-items-center" *ngIf="upcomingExercises.length === 0">
                    <div class="col">{{ 'artemisApp.courseOverview.exerciseList.details.noUpcomingExercises' | artemisTranslate }}</div>
                </div>
            </jhi-side-panel>
        </div>
    </div>
</div><|MERGE_RESOLUTION|>--- conflicted
+++ resolved
@@ -57,9 +57,6 @@
                     </div>
                 </div>
             </div>
-<<<<<<< HEAD
-            <div class="exercise-row-container mb-3" *ngIf="nextRelevantExercise && isVisibleToStudents(nextRelevantExercise.exercise)">
-=======
         </div>
     </div>
 </ng-template>
@@ -67,8 +64,7 @@
 <div class="row">
     <div class="col-12 col-lg-8">
         <div class="mt-3 position-relative" *ngIf="course">
-            <div class="exercise-row-container mb-3" *ngIf="nextRelevantExercise && isVisibleToStudents(nextRelevantExercise)">
->>>>>>> 6ccbfc0f
+            <div class="exercise-row-container mb-3" *ngIf="nextRelevantExercise && isVisibleToStudents(nextRelevantExercise.exercise)">
                 <h3 class="text-primary">
                     <span *ngIf="nextRelevantExercise.dueDate; else noDueDate">
                         {{ 'artemisApp.courseOverview.exerciseList.currentExerciseGroupHeader' | artemisTranslate: { date: nextRelevantExercise.dueDate | artemisDate } }}
