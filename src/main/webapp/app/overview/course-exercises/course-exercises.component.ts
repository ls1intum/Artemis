import { Component, OnChanges, OnDestroy, OnInit } from '@angular/core';
import { Course } from 'app/entities/course.model';
import { CourseManagementService } from 'app/course/manage/course-management.service';
import { ActivatedRoute } from '@angular/router';
import { Subscription } from 'rxjs';
import { TranslateService } from '@ngx-translate/core';
import dayjs from 'dayjs';
import { AccountService } from 'app/core/auth/account.service';
import { flatten, maxBy, sum } from 'lodash-es';
import { GuidedTourService } from 'app/guided-tour/guided-tour.service';
import { courseExerciseOverviewTour } from 'app/guided-tour/tours/course-exercise-overview-tour';
import { isOrion } from 'app/shared/orion/orion';
import { ProgrammingSubmissionService } from 'app/exercises/programming/participate/programming-submission.service';
import { LocalStorageService } from 'ngx-webstorage';
import { CourseScoreCalculationService } from 'app/overview/course-score-calculation.service';
import { Exercise, ExerciseType, IncludedInOverallScore } from 'app/entities/exercise.model';
import { ExerciseService } from 'app/exercises/shared/exercise/exercise.service';
import { QuizExercise } from 'app/entities/quiz/quiz-exercise.model';
import { hasExerciseDueDatePassed } from 'app/exercises/shared/exercise/exercise.utils';

export enum ExerciseFilter {
    OVERDUE = 'OVERDUE',
    NEEDS_WORK = 'NEEDS_WORK',
    UNRELEASED = 'UNRELEASED',
    OPTIONAL = 'OPTIONAL',
}

export enum ExerciseSortingOrder {
    ASC = 1,
    DESC = -1,
}

enum SortFilterStorageKey {
    FILTER = 'artemis.course.exercises.filter',
    ORDER = 'artemis.course.exercises.order',
    ATTRIBUTE = 'artemis.course.exercises.attribute',
}

export enum SortingAttribute {
    DUE_DATE = 0,
    RELEASE_DATE = 1,
}

@Component({
    selector: 'jhi-course-exercises',
    templateUrl: './course-exercises.component.html',
    styleUrls: ['../course-overview.scss'],
})
export class CourseExercisesComponent implements OnInit, OnChanges, OnDestroy {
    private courseId: number;
    private paramSubscription: Subscription;
    private courseUpdatesSubscription: Subscription;
    private translateSubscription: Subscription;
    public course?: Course;
    public weeklyIndexKeys: string[];
    public weeklyExercisesGrouped: object;
    public upcomingExercises: Exercise[] = [];
    public exerciseCountMap: Map<string, number>;

    readonly ASC = ExerciseSortingOrder.ASC;
    readonly DESC = ExerciseSortingOrder.DESC;
    readonly DUE_DATE = SortingAttribute.DUE_DATE;
    readonly RELEASE_DATE = SortingAttribute.RELEASE_DATE;
    readonly filterType = ExerciseFilter;
    sortingOrder: ExerciseSortingOrder;
    activeFilters: Set<ExerciseFilter>;
    numberOfExercises: number;
    exerciseForGuidedTour?: Exercise;
    nextRelevantExercise?: Exercise;
    sortingAttribute: SortingAttribute;

    constructor(
        private courseService: CourseManagementService,
        private courseCalculationService: CourseScoreCalculationService,
        private courseServer: CourseManagementService,
        private translateService: TranslateService,
        private exerciseService: ExerciseService,
        private accountService: AccountService,
        private route: ActivatedRoute,
        private guidedTourService: GuidedTourService,
        private programmingSubmissionService: ProgrammingSubmissionService,
        private localStorage: LocalStorageService,
    ) {}

    ngOnInit() {
        this.exerciseCountMap = new Map<string, number>();
        this.numberOfExercises = 0;
        const filters = this.localStorage.retrieve(SortFilterStorageKey.FILTER);
        const filtersInStorage = filters
            ? filters
                  .split(',')
                  .map((filter: string) => ExerciseFilter[filter])
                  .filter(Boolean)
            : [];
        this.activeFilters = new Set(filtersInStorage);
        this.loadOrderAndAttributeForSorting();
        this.paramSubscription = this.route.parent!.params.subscribe((params) => {
            this.courseId = parseInt(params['courseId'], 10);
        });

        this.course = this.courseCalculationService.getCourse(this.courseId);
        this.onCourseLoad();

        this.courseUpdatesSubscription = this.courseService.getCourseUpdates(this.courseId).subscribe((course: Course) => {
            this.courseCalculationService.updateCourse(course);
            this.course = this.courseCalculationService.getCourse(this.courseId);
            this.onCourseLoad();
        });

        this.translateSubscription = this.translateService.onLangChange.subscribe(() => {
            this.applyFiltersAndOrder();
        });

        this.exerciseForGuidedTour = this.guidedTourService.enableTourForCourseExerciseComponent(this.course, courseExerciseOverviewTour, true);
        this.nextRelevantExercise = this.exerciseService.getNextExerciseForHours(this.course?.exercises);
    }

    setSortingAttribute(attribute: SortingAttribute) {
        this.sortingAttribute = attribute;
        this.localStorage.store(SortFilterStorageKey.ATTRIBUTE, this.sortingAttribute.toString());
        this.applyFiltersAndOrder();
    }

    ngOnChanges() {
        this.nextRelevantExercise = this.exerciseService.getNextExerciseForHours(this.course?.exercises);
    }

    ngOnDestroy(): void {
        this.translateSubscription.unsubscribe();
        this.courseUpdatesSubscription.unsubscribe();
        this.paramSubscription.unsubscribe();
    }

    private onCourseLoad() {
        this.programmingSubmissionService.initializeCacheForStudent(this.course!.exercises, true);
        this.applyFiltersAndOrder();
    }

    private calcNumberOfExercises() {
        this.numberOfExercises = sum(Array.from(this.exerciseCountMap.values()));
    }

    /**
     * Reorders all displayed exercises
     */
    flipOrder() {
        this.sortingOrder = this.sortingOrder === this.ASC ? this.DESC : this.ASC;
        this.localStorage.store(SortFilterStorageKey.ORDER, this.sortingOrder.toString());
        this.applyFiltersAndOrder();
    }

    /**
     * Filters all displayed exercises by applying the selected activeFilters
     * @param filters The filters which should be applied
     */
    toggleFilters(filters: ExerciseFilter[]) {
        filters.forEach((filter) => (this.activeFilters.has(filter) ? this.activeFilters.delete(filter) : this.activeFilters.add(filter)));
        this.localStorage.store(SortFilterStorageKey.FILTER, Array.from(this.activeFilters).join(','));
        this.applyFiltersAndOrder();
    }

    /**
     * Checks whether an exercise is visible to students or not
     * @param exercise The exercise which should be checked
     */
    isVisibleToStudents(exercise: Exercise): boolean | undefined {
        return !this.activeFilters.has(ExerciseFilter.UNRELEASED) || (exercise as QuizExercise)?.visibleToStudents;
    }

    /**
     * Checks if the given exercise still needs work, i.e. wasn't even started yet or is not graded with 100%
     * @param exercise The exercise which should get checked
     */
    private needsWork(exercise: Exercise): boolean {
        const latestResult = maxBy(flatten(exercise.studentParticipations?.map((participation) => participation.results)), 'completionDate');
        return !latestResult || !latestResult.score || latestResult.score < 100;
    }

    /**
     * Applies all selected activeFilters and orders and groups the user's exercises
     */
    private applyFiltersAndOrder() {
        const needsWorkFilterActive = this.activeFilters.has(ExerciseFilter.NEEDS_WORK);
        const overdueFilterActive = this.activeFilters.has(ExerciseFilter.OVERDUE);
        const unreleasedFilterActive = this.activeFilters.has(ExerciseFilter.UNRELEASED);
<<<<<<< HEAD
        const filtered = this.course?.exercises?.filter((exercise) => {
            const participation = exercise.studentParticipations && exercise.studentParticipations.length > 0 ? exercise.studentParticipations[0] : undefined;
            return (
=======
        const optionalFilterActive = this.activeFilters.has(ExerciseFilter.OPTIONAL);
        const filtered = this.course?.exercises?.filter(
            (exercise) =>
>>>>>>> 45351ed6
                (!needsWorkFilterActive || this.needsWork(exercise)) &&
                (!exercise.dueDate || !overdueFilterActive || !hasExerciseDueDatePassed(exercise, participation)) &&
                (!exercise.releaseDate || !unreleasedFilterActive || (exercise as QuizExercise)?.visibleToStudents) &&
<<<<<<< HEAD
                (!isOrion || exercise.type === ExerciseType.PROGRAMMING)
            );
        });
=======
                (!optionalFilterActive || exercise.includedInOverallScore !== IncludedInOverallScore.NOT_INCLUDED) &&
                (!isOrion || exercise.type === ExerciseType.PROGRAMMING),
        );
>>>>>>> 45351ed6
        this.groupExercises(filtered);
    }

    private getSortingAttributeFromExercise(): (exercise: Exercise) => dayjs.Dayjs | undefined {
        return this.sortingAttribute === this.DUE_DATE ? (exercise) => exercise.dueDate : (exercise) => exercise.releaseDate;
    }

    private loadOrderAndAttributeForSorting() {
        const orderInStorage = this.localStorage.retrieve(SortFilterStorageKey.ORDER);
        const parsedOrderInStorage = Object.keys(ExerciseSortingOrder).find((exerciseOrder) => exerciseOrder === orderInStorage);
        this.sortingOrder = parsedOrderInStorage ? (+parsedOrderInStorage as ExerciseSortingOrder) : ExerciseSortingOrder.ASC;

        const attributeInStorage = this.localStorage.retrieve(SortFilterStorageKey.ATTRIBUTE);
        const parsedAttributeInStorage = Object.keys(SortingAttribute).find((exerciseOrder) => exerciseOrder === attributeInStorage);
        this.sortingAttribute = parsedAttributeInStorage ? (+parsedAttributeInStorage as SortingAttribute) : SortingAttribute.DUE_DATE;
    }

    private increaseExerciseCounter(exercise: Exercise) {
        if (!this.exerciseCountMap.has(exercise.type!)) {
            this.exerciseCountMap.set(exercise.type!, 1);
        } else {
            let exerciseCount = this.exerciseCountMap.get(exercise.type!)!;
            this.exerciseCountMap.set(exercise.type!, ++exerciseCount);
        }
    }

    private updateUpcomingExercises(upcomingExercises: Exercise[]) {
        const sortedExercises = this.sortExercises((exercise) => exercise.dueDate, upcomingExercises) || [];
        if (upcomingExercises.length <= 5) {
            this.upcomingExercises = sortedExercises;
        } else {
            // sort after selected date and take the first 5 elements
            this.upcomingExercises = sortedExercises.slice(0, 5);
        }
    }

    private groupExercises(exercises?: Exercise[]) {
        // set all values to 0
        this.exerciseCountMap = new Map<string, number>();
        this.weeklyExercisesGrouped = {};
        this.weeklyIndexKeys = [];
        const groupedExercises = {};
        const indexKeys: string[] = [];
        const sortedExercises = this.sortExercises(this.getSortingAttributeFromExercise(), exercises) || [];
        const notAssociatedExercises: Exercise[] = [];
        const upcomingExercises: Exercise[] = [];
        sortedExercises.forEach((exercise) => {
            const dateValue = this.getSortingAttributeFromExercise()(exercise);
            this.increaseExerciseCounter(exercise);
            if (!dateValue) {
                notAssociatedExercises.push(exercise);
                return;
            }
            const dateIndex = dateValue ? dayjs(dateValue).startOf('week').format('YYYY-MM-DD') : 'NoDate';
            if (!groupedExercises[dateIndex]) {
                indexKeys.push(dateIndex);
                groupedExercises[dateIndex] = {
                    start: dayjs(dateValue).startOf('week'),
                    end: dayjs(dateValue).endOf('week'),
                    isCollapsed: dateValue.isBefore(dayjs(), 'week'),
                    isCurrentWeek: dateValue.isSame(dayjs(), 'week'),
                    exercises: [],
                };
            }
            groupedExercises[dateIndex].exercises.push(exercise);
            if (exercise.dueDate && !dayjs().isAfter(dateValue, 'day')) {
                upcomingExercises.push(exercise);
            }
        });
        this.updateUpcomingExercises(upcomingExercises);
        if (notAssociatedExercises.length > 0) {
            this.weeklyExercisesGrouped = {
                ...groupedExercises,
                noDate: {
                    label: this.translateService.instant('artemisApp.courseOverview.exerciseList.noExerciseDate'),
                    isCollapsed: false,
                    isCurrentWeek: false,
                    exercises: notAssociatedExercises,
                },
            };
            this.weeklyIndexKeys = [...indexKeys, 'noDate'];
        } else {
            this.weeklyExercisesGrouped = groupedExercises;
            this.weeklyIndexKeys = indexKeys;
        }
        this.calcNumberOfExercises();
    }

    private sortExercises(byAttribute: (exercise: Exercise) => dayjs.Dayjs | undefined, exercises?: Exercise[]) {
        return exercises?.sort((a, b) => {
            const sortingAttributeA = byAttribute(a);
            const sortingAttributeB = byAttribute(b);
            const aValue = sortingAttributeA ? sortingAttributeA.second(0).millisecond(0).valueOf() : dayjs().valueOf();
            const bValue = sortingAttributeB ? sortingAttributeB.second(0).millisecond(0).valueOf() : dayjs().valueOf();
            const titleSortValue = a.title && b.title ? a.title.localeCompare(b.title) : 0;
            return this.sortingOrder.valueOf() * (aValue - bValue === 0 ? titleSortValue : aValue - bValue);
        });
    }
}<|MERGE_RESOLUTION|>--- conflicted
+++ resolved
@@ -183,27 +183,17 @@
         const needsWorkFilterActive = this.activeFilters.has(ExerciseFilter.NEEDS_WORK);
         const overdueFilterActive = this.activeFilters.has(ExerciseFilter.OVERDUE);
         const unreleasedFilterActive = this.activeFilters.has(ExerciseFilter.UNRELEASED);
-<<<<<<< HEAD
+        const optionalFilterActive = this.activeFilters.has(ExerciseFilter.OPTIONAL);
         const filtered = this.course?.exercises?.filter((exercise) => {
             const participation = exercise.studentParticipations && exercise.studentParticipations.length > 0 ? exercise.studentParticipations[0] : undefined;
             return (
-=======
-        const optionalFilterActive = this.activeFilters.has(ExerciseFilter.OPTIONAL);
-        const filtered = this.course?.exercises?.filter(
-            (exercise) =>
->>>>>>> 45351ed6
                 (!needsWorkFilterActive || this.needsWork(exercise)) &&
-                (!exercise.dueDate || !overdueFilterActive || !hasExerciseDueDatePassed(exercise, participation)) &&
+                (!exercise.dueDate || !overdueFilterActive || hasExerciseDueDatePassed(exercise, participation)) &&
                 (!exercise.releaseDate || !unreleasedFilterActive || (exercise as QuizExercise)?.visibleToStudents) &&
-<<<<<<< HEAD
+                (!optionalFilterActive || exercise.includedInOverallScore !== IncludedInOverallScore.NOT_INCLUDED) &&
                 (!isOrion || exercise.type === ExerciseType.PROGRAMMING)
             );
         });
-=======
-                (!optionalFilterActive || exercise.includedInOverallScore !== IncludedInOverallScore.NOT_INCLUDED) &&
-                (!isOrion || exercise.type === ExerciseType.PROGRAMMING),
-        );
->>>>>>> 45351ed6
         this.groupExercises(filtered);
     }
 
