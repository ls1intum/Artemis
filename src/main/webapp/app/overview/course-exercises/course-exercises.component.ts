import { Component, OnDestroy, OnInit } from '@angular/core';
import { Course, CourseService } from 'app/entities/course';
import { ActivatedRoute } from '@angular/router';
import { Subscription } from 'rxjs/Subscription';
import { TranslateService } from '@ngx-translate/core';
import { HttpResponse } from '@angular/common/http';
import * as moment from 'moment';
import { Exercise, ExerciseService, ExerciseType } from 'app/entities/exercise';
import { AccountService } from 'app/core/auth/account.service';
import { sum } from 'lodash';
import { GuidedTourService } from 'app/guided-tour/guided-tour.service';
import { courseExerciseOverviewTour } from 'app/guided-tour/tours/course-exercise-overview-tour';
import { compareExerciseShortName } from 'app/guided-tour/guided-tour.utils';
import { CourseScoreCalculationService } from 'app/overview';
import { isIntelliJ } from 'app/intellij/intellij';
<<<<<<< HEAD
import { LocalStorageService } from 'ngx-webstorage';
=======
import { ProgrammingSubmissionService } from 'app/programming-submission';
>>>>>>> c6b08267

enum ExerciseFilter {
    OVERDUE = 'OVERDUE',
    NEEDS_WORK = 'NEEDS_WORK',
}

enum ExerciseSortingOrder {
    DUE_DATE_ASC = 1,
    DUE_DATE_DESC = -1,
}

enum SortFilterStorageKey {
    FILTER = 'artemis.course.exercises.filter',
    ORDER = 'artemis.course.exercises.order',
}

@Component({
    selector: 'jhi-course-exercises',
    templateUrl: './course-exercises.component.html',
    styleUrls: ['../course-overview.scss'],
})
export class CourseExercisesComponent implements OnInit, OnDestroy {
    private courseId: number;
    private paramSubscription: Subscription;
    private translateSubscription: Subscription;
    public course: Course | null;
    public weeklyIndexKeys: string[];
    public weeklyExercisesGrouped: object;
    public upcomingExercises: Exercise[] = [];
    public exerciseCountMap: Map<string, number>;
    public guidedTourExercise: Exercise | null;

    readonly ASC = ExerciseSortingOrder.DUE_DATE_ASC;
    readonly DESC = ExerciseSortingOrder.DUE_DATE_DESC;
    readonly filterType = ExerciseFilter;
    sortingOrder: ExerciseSortingOrder;
    activeFilters: Set<ExerciseFilter>;
    numberOfExercises: number;

    readonly compareExerciseShortName = compareExerciseShortName;

    constructor(
        private courseService: CourseService,
        private courseCalculationService: CourseScoreCalculationService,
        private courseServer: CourseService,
        private translateService: TranslateService,
        private exerciseService: ExerciseService,
        private accountService: AccountService,
        private route: ActivatedRoute,
        private guidedTourService: GuidedTourService,
<<<<<<< HEAD
        private localStorage: LocalStorageService,
=======
        private programmingSubmissionService: ProgrammingSubmissionService,
>>>>>>> c6b08267
    ) {}

    ngOnInit() {
        this.exerciseCountMap = new Map<string, number>();
        this.numberOfExercises = 0;
        const filters = this.localStorage.retrieve(SortFilterStorageKey.FILTER);
        const filtersInStorage = filters
            ? filters
                  .split(',')
                  .map((filter: string) => ExerciseFilter[filter])
                  .filter(Boolean)
            : [];
        this.activeFilters = new Set(filtersInStorage);
        const orderInStorage = this.localStorage.retrieve(SortFilterStorageKey.ORDER);
        const parsedOrderInStorage = Object.keys(ExerciseSortingOrder).find(exerciseOrder => exerciseOrder === orderInStorage);
        this.sortingOrder = parsedOrderInStorage ? (+parsedOrderInStorage as ExerciseSortingOrder) : ExerciseSortingOrder.DUE_DATE_ASC;
        this.paramSubscription = this.route.parent!.params.subscribe(params => {
            this.courseId = parseInt(params['courseId'], 10);
        });

        this.course = this.courseCalculationService.getCourse(this.courseId);
        if (this.course == null) {
            this.courseService.findAll().subscribe((res: HttpResponse<Course[]>) => {
                this.courseCalculationService.setCourses(res.body!);
                this.course = this.courseCalculationService.getCourse(this.courseId);
                this.programmingSubmissionService.initializeCacheForStudent(this.course!.exercises, true);
            });
        }
        this.programmingSubmissionService.initializeCacheForStudent(this.course!.exercises, true);

        this.applyFiltersAndOrder();

        this.translateSubscription = this.translateService.onLangChange.subscribe(() => {
            this.applyFiltersAndOrder();
        });

        this.guidedTourExercise = this.guidedTourService.enableTourForCourseExerciseComponent(this.course, courseExerciseOverviewTour);
    }

    ngOnDestroy(): void {
        this.translateSubscription.unsubscribe();
        this.paramSubscription.unsubscribe();
    }

    private calcNumberOfExercises() {
        this.numberOfExercises = sum(Array.from(this.exerciseCountMap.values()));
    }

    /**
     * Reorders all displayed exercises
     */
    flipOrder() {
        this.sortingOrder = this.sortingOrder === this.ASC ? this.DESC : this.ASC;
        this.localStorage.store(SortFilterStorageKey.ORDER, this.sortingOrder.toString());
        this.applyFiltersAndOrder();
    }

    /**
     * Filters all displayed exercises by applying the selected activeFilters
     * @param filters The filters which should be applied
     * @param active Should the activeFilters be active or inactive
     */
    toggleFilters(filters: ExerciseFilter[]) {
        filters.forEach(filter => (this.activeFilters.has(filter) ? this.activeFilters.delete(filter) : this.activeFilters.add(filter)));
        this.localStorage.store(SortFilterStorageKey.FILTER, Array.from(this.activeFilters).join(','));
        this.applyFiltersAndOrder();
    }

    /**
     * Checks if the given exercise still needs work, i.e. is not graded with 100%, or wasn't even started, yet.
     * @param exercise The exercise which should get checked
     */
    private needsWork(exercise: Exercise): boolean {
        const notFullPoints = exercise.studentParticipations.some(participation => participation.results && participation.results.some(result => result.score !== 100));
        const notStartedYet = exercise.studentParticipations.every(participation => !participation.results.length);
        return notFullPoints || notStartedYet;
    }

    /**
     * Applies all selected activeFilters and orders and groups the user's exercises
     */
    private applyFiltersAndOrder() {
        const needsWorkFilterActive = this.activeFilters.has(ExerciseFilter.NEEDS_WORK);
        const overdueFilterActive = this.activeFilters.has(ExerciseFilter.OVERDUE);
        const filtered = this.course!.exercises.filter(
            exercise =>
                (!needsWorkFilterActive || this.needsWork(exercise)) &&
                (!exercise.dueDate || !overdueFilterActive || exercise.dueDate.isAfter(moment(new Date()))) &&
                (!isIntelliJ || exercise.type === ExerciseType.PROGRAMMING),
        );
        this.groupExercises(filtered);
    }

    private groupExercises(exercises: Exercise[]) {
        // set all values to 0
        this.exerciseCountMap = new Map<string, number>();
        this.weeklyExercisesGrouped = {};
        this.weeklyIndexKeys = [];
        const groupedExercises = {};
        const indexKeys: string[] = [];
        const sortedExercises = this.sortExercises(exercises);
        const notAssociatedExercises: Exercise[] = [];
        const upcomingExercises: Exercise[] = [];
        sortedExercises.forEach(exercise => {
            const dateValue = exercise.dueDate;
            this.increaseExerciseCounter(exercise);
            if (!dateValue) {
                notAssociatedExercises.push(exercise);
                return;
            }
            const dateIndex = dateValue
                ? moment(dateValue)
                      .startOf('week')
                      .format('YYYY-MM-DD')
                : 'NoDate';
            if (!groupedExercises[dateIndex]) {
                indexKeys.push(dateIndex);
                if (dateValue) {
                    groupedExercises[dateIndex] = {
                        label: `<b>${moment(dateValue)
                            .startOf('week')
                            .format('DD/MM/YYYY')}</b> - <b>${moment(dateValue)
                            .endOf('week')
                            .format('DD/MM/YYYY')}</b>`,
                        isCollapsed: dateValue.isBefore(moment(), 'week'),
                        isCurrentWeek: dateValue.isSame(moment(), 'week'),
                        exercises: [],
                    };
                } else {
                    groupedExercises[dateIndex] = {
                        label: `No date associated`,
                        isCollapsed: false,
                        isCurrentWeek: false,
                        exercises: [],
                    };
                }
            }
            groupedExercises[dateIndex].exercises.push(exercise);
            if (exercise.dueDate && moment().isSameOrBefore(exercise.dueDate, 'day')) {
                upcomingExercises.push(exercise);
            }
        });
        this.updateUpcomingExercises(upcomingExercises);
        if (notAssociatedExercises.length > 0) {
            this.weeklyExercisesGrouped = {
                ...groupedExercises,
                noDate: {
                    label: this.translateService.instant('artemisApp.courseOverview.exerciseList.noExerciseDate'),
                    isCollapsed: false,
                    isCurrentWeek: false,
                    exercises: notAssociatedExercises,
                },
            };
            this.weeklyIndexKeys = [...indexKeys, 'noDate'];
        } else {
            this.weeklyExercisesGrouped = groupedExercises;
            this.weeklyIndexKeys = indexKeys;
        }
        this.calcNumberOfExercises();
    }

    private sortExercises(exercises: Exercise[]) {
        return exercises.sort((a, b) => {
            const aValue = a.dueDate ? a.dueDate.valueOf() : moment().valueOf();
            const bValue = b.dueDate ? b.dueDate.valueOf() : moment().valueOf();

            return this.sortingOrder.valueOf() * (aValue - bValue);
        });
    }

    private increaseExerciseCounter(exercise: Exercise) {
        if (!this.exerciseCountMap.has(exercise.type)) {
            this.exerciseCountMap.set(exercise.type, 1);
        } else {
            let exerciseCount = this.exerciseCountMap.get(exercise.type)!;
            this.exerciseCountMap.set(exercise.type, ++exerciseCount);
        }
    }

    private updateUpcomingExercises(upcomingExercises: Exercise[]) {
        if (upcomingExercises.length < 5) {
            this.upcomingExercises = this.sortExercises(upcomingExercises);
        } else {
            const numberOfExercises = upcomingExercises.length;
            upcomingExercises = upcomingExercises.slice(numberOfExercises - 5, numberOfExercises);
            this.upcomingExercises = this.sortExercises(upcomingExercises);
        }
    }

    get nextRelevantExercise(): Exercise {
        return this.exerciseService.getNextExerciseForHours(this.course!.exercises);
    }
}<|MERGE_RESOLUTION|>--- conflicted
+++ resolved
@@ -13,11 +13,8 @@
 import { compareExerciseShortName } from 'app/guided-tour/guided-tour.utils';
 import { CourseScoreCalculationService } from 'app/overview';
 import { isIntelliJ } from 'app/intellij/intellij';
-<<<<<<< HEAD
+import { ProgrammingSubmissionService } from 'app/programming-submission';
 import { LocalStorageService } from 'ngx-webstorage';
-=======
-import { ProgrammingSubmissionService } from 'app/programming-submission';
->>>>>>> c6b08267
 
 enum ExerciseFilter {
     OVERDUE = 'OVERDUE',
@@ -68,11 +65,8 @@
         private accountService: AccountService,
         private route: ActivatedRoute,
         private guidedTourService: GuidedTourService,
-<<<<<<< HEAD
+        private programmingSubmissionService: ProgrammingSubmissionService,
         private localStorage: LocalStorageService,
-=======
-        private programmingSubmissionService: ProgrammingSubmissionService,
->>>>>>> c6b08267
     ) {}
 
     ngOnInit() {
