import { Component, OnDestroy, OnInit, inject } from '@angular/core';
import { Course } from 'app/entities/course.model';
import { ActivatedRoute, Router } from '@angular/router';
import { Subscription } from 'rxjs';
import { GuidedTourService } from 'app/guided-tour/guided-tour.service';
import { courseExerciseOverviewTour } from 'app/guided-tour/tours/course-exercise-overview-tour';
import { ProgrammingSubmissionService } from 'app/exercises/programming/participate/programming-submission.service';
import { Exercise } from 'app/entities/exercise.model';
import { CourseStorageService } from 'app/course/manage/course-storage.service';
import { AccordionGroups, CollapseState, SidebarCardElement, SidebarData } from 'app/types/sidebar';
import { CourseOverviewService } from '../course-overview.service';
import { LtiService } from 'app/shared/service/lti.service';

const DEFAULT_UNIT_GROUPS: AccordionGroups = {
    future: { entityData: [] },
    current: { entityData: [] },
    dueSoon: { entityData: [] },
    past: { entityData: [] },
    noDate: { entityData: [] },
};

const DEFAULT_COLLAPSE_STATE: CollapseState = {
    future: true,
    current: false,
    dueSoon: false,
    past: true,
    noDate: true,
};

@Component({
    selector: 'jhi-course-exercises',
    templateUrl: './course-exercises.component.html',
    styleUrls: ['../course-overview.scss'],
})
export class CourseExercisesComponent implements OnInit, OnDestroy {
    private courseStorageService = inject(CourseStorageService);
    private route = inject(ActivatedRoute);
    private guidedTourService = inject(GuidedTourService);
    private programmingSubmissionService = inject(ProgrammingSubmissionService);
    private router = inject(Router);
    private courseOverviewService = inject(CourseOverviewService);

    private parentParamSubscription: Subscription;
    private courseUpdatesSubscription: Subscription;
    private ltiSubscription: Subscription;

    course?: Course;
    courseId: number;
    sortedExercises?: Exercise[];
    exerciseForGuidedTour?: Exercise;

    exerciseSelected: boolean = true;
    accordionExerciseGroups: AccordionGroups = DEFAULT_UNIT_GROUPS;
    sidebarData: SidebarData;
    sidebarExercises: SidebarCardElement[] = [];
    isCollapsed: boolean = false;
    readonly DEFAULT_COLLAPSE_STATE = DEFAULT_COLLAPSE_STATE;
    isLti: boolean = false;

<<<<<<< HEAD
=======
    constructor(
        private courseStorageService: CourseStorageService,
        private route: ActivatedRoute,
        private guidedTourService: GuidedTourService,
        private programmingSubmissionService: ProgrammingSubmissionService,
        private router: Router,
        private courseOverviewService: CourseOverviewService,
        private ltiService: LtiService,
    ) {}

>>>>>>> 6549075f
    ngOnInit() {
        this.isCollapsed = this.courseOverviewService.getSidebarCollapseStateFromStorage('exercise');
        this.parentParamSubscription = this.route.parent!.params.subscribe((params) => {
            this.courseId = Number(params.courseId);
        });

        this.course = this.courseStorageService.getCourse(this.courseId);
        this.onCourseLoad();
        this.prepareSidebarData();

        this.courseUpdatesSubscription = this.courseStorageService.subscribeToCourseUpdates(this.courseId).subscribe((course: Course) => {
            this.course = course;
            this.prepareSidebarData();
            this.onCourseLoad();
        });

        this.exerciseForGuidedTour = this.guidedTourService.enableTourForCourseExerciseComponent(this.course, courseExerciseOverviewTour, true);

        this.ltiSubscription = this.ltiService.isLti$.subscribe((isLti) => {
            this.isLti = isLti;
        });

        // If no exercise is selected navigate to the lastSelected or upcoming exercise
        this.navigateToExercise();
    }

    navigateToExercise() {
        const upcomingExercise = this.courseOverviewService.getUpcomingExercise(this.course?.exercises);
        const lastSelectedExercise = this.getLastSelectedExercise();
        let exerciseId = this.route.firstChild?.snapshot?.params.exerciseId;
        if (!exerciseId) {
            // Get the exerciseId from the URL
            const url = this.router.url;
            const urlParts = url.split('/');
            const indexOfExercise = urlParts.indexOf('exercises');
            if (indexOfExercise !== -1 && urlParts.length === indexOfExercise + 2) {
                exerciseId = urlParts[indexOfExercise + 1];
            }
        }

        if (!exerciseId && lastSelectedExercise) {
            this.router.navigate([lastSelectedExercise], { relativeTo: this.route, replaceUrl: true });
        } else if (!exerciseId && upcomingExercise) {
            this.router.navigate([upcomingExercise.id], { relativeTo: this.route, replaceUrl: true });
        } else {
            this.exerciseSelected = exerciseId ? true : false;
        }
    }

    toggleSidebar() {
        this.isCollapsed = !this.isCollapsed;
        this.courseOverviewService.setSidebarCollapseState('exercise', this.isCollapsed);
    }

    getLastSelectedExercise(): string | null {
        return sessionStorage.getItem('sidebar.lastSelectedItem.exercise.byCourse.' + this.courseId);
    }

    prepareSidebarData() {
        if (!this.course?.exercises) {
            return;
        }
        this.sortedExercises = this.courseOverviewService.sortExercises(this.course.exercises);
        this.sidebarExercises = this.courseOverviewService.mapExercisesToSidebarCardElements(this.sortedExercises);
        this.accordionExerciseGroups = this.courseOverviewService.groupExercisesByDueDate(this.sortedExercises);
        this.updateSidebarData();
    }

    updateSidebarData() {
        this.sidebarData = {
            groupByCategory: true,
            sidebarType: 'exercise',
            storageId: 'exercise',
            groupedData: this.accordionExerciseGroups,
            ungroupedData: this.sidebarExercises,
        };
    }

    private onCourseLoad() {
        this.programmingSubmissionService.initializeCacheForStudent(this.course?.exercises, true);
    }
    onSubRouteDeactivate() {
        if (this.route.firstChild) {
            return;
        }
        this.navigateToExercise();
    }

    ngOnDestroy(): void {
        this.courseUpdatesSubscription?.unsubscribe();
        this.parentParamSubscription?.unsubscribe();
        this.ltiSubscription?.unsubscribe();
    }
}<|MERGE_RESOLUTION|>--- conflicted
+++ resolved
@@ -39,6 +39,7 @@
     private programmingSubmissionService = inject(ProgrammingSubmissionService);
     private router = inject(Router);
     private courseOverviewService = inject(CourseOverviewService);
+    private ltiService = inject(LtiService);
 
     private parentParamSubscription: Subscription;
     private courseUpdatesSubscription: Subscription;
@@ -57,19 +58,6 @@
     readonly DEFAULT_COLLAPSE_STATE = DEFAULT_COLLAPSE_STATE;
     isLti: boolean = false;
 
-<<<<<<< HEAD
-=======
-    constructor(
-        private courseStorageService: CourseStorageService,
-        private route: ActivatedRoute,
-        private guidedTourService: GuidedTourService,
-        private programmingSubmissionService: ProgrammingSubmissionService,
-        private router: Router,
-        private courseOverviewService: CourseOverviewService,
-        private ltiService: LtiService,
-    ) {}
-
->>>>>>> 6549075f
     ngOnInit() {
         this.isCollapsed = this.courseOverviewService.getSidebarCollapseStateFromStorage('exercise');
         this.parentParamSubscription = this.route.parent!.params.subscribe((params) => {
@@ -115,7 +103,7 @@
         } else if (!exerciseId && upcomingExercise) {
             this.router.navigate([upcomingExercise.id], { relativeTo: this.route, replaceUrl: true });
         } else {
-            this.exerciseSelected = exerciseId ? true : false;
+            this.exerciseSelected = !!exerciseId;
         }
     }
 
