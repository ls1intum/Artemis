--- conflicted
+++ resolved
@@ -129,17 +129,14 @@
         this.paramSubscription.unsubscribe();
     }
 
-<<<<<<< HEAD
-    /**
-     * calculate the number of exercises
-     */
-=======
     private onCourseLoad() {
         this.programmingSubmissionService.initializeCacheForStudent(this.course!.exercises, true);
         this.applyFiltersAndOrder();
     }
 
->>>>>>> dd6bfbd8
+    /**
+     * calculate the number of exercises
+     */
     private calcNumberOfExercises() {
         this.numberOfExercises = sum(Array.from(this.exerciseCountMap.values()));
     }
