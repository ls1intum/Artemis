import { Component, OnDestroy, OnInit } from '@angular/core';
import { Course, CourseScoreCalculationService, CourseService } from 'app/entities/course';
import { ActivatedRoute } from '@angular/router';
import { Subscription } from 'rxjs/Subscription';
import { LangChangeEvent, TranslateService } from '@ngx-translate/core';
import { HttpResponse } from '@angular/common/http';
import * as moment from 'moment';
import { Exercise, ExerciseService } from 'app/entities/exercise';

@Component({
    selector: 'jhi-course-exercises',
    templateUrl: './course-exercises.component.html',
    styleUrls: ['../course-overview.scss']
})
export class CourseExercisesComponent implements OnInit, OnDestroy {
    public readonly DUE_DATE_ASC = 1;
    public readonly DUE_DATE_DESC = -1;
    private courseId: number;
    private paramSubscription: Subscription;
    private translateSubscription: Subscription;
    public course: Course;
    public weeklyIndexKeys: string[];
    public weeklyExercisesGrouped: object;

    public upcomingExercises: Exercise[];

    public exerciseCountMap: Map<string, number>;

    constructor(
        private courseService: CourseService,
        private courseCalculationService: CourseScoreCalculationService,
        private courseServer: CourseService,
        private translateService: TranslateService,
        private exerciseService: ExerciseService,
        private route: ActivatedRoute) {
    }

    ngOnInit() {
        this.exerciseCountMap = new Map<string, number>();
        this.paramSubscription = this.route.parent.params.subscribe(params => {
            this.courseId = parseInt(params['courseId'], 10);
        });

        this.course = this.courseCalculationService.getCourse(this.courseId);
        if (this.course === undefined) {
            this.courseService.findAll().subscribe((res: HttpResponse<Course[]>) => {
                this.courseCalculationService.setCourses(res.body);
                this.course = this.courseCalculationService.getCourse(this.courseId);
            });
        }
        this.groupExercises(this.DUE_DATE_DESC);

        this.translateSubscription = this.translateService.onLangChange.subscribe((event: LangChangeEvent) => {
            this.groupExercises(this.DUE_DATE_DESC);

        });

    }

    ngOnDestroy(): void {
        this.translateSubscription.unsubscribe();
        this.paramSubscription.unsubscribe();
    }

    public groupExercises(selectedOrder: number): void {
        this.weeklyExercisesGrouped = {};
        this.weeklyIndexKeys = [];
        const groupedExercises = {};
        const indexKeys: string[] = [];
        const courseExercises = [...this.course.exercises];
        const sortedExercises = this.sortExercises(courseExercises, selectedOrder);
        const notAssociatedExercises: Exercise[] = [];
        const upcomingExercises: Exercise[] = [];
        sortedExercises.forEach(exercise => {
            const dateValue = exercise.dueDate ? exercise.dueDate : exercise.releaseDate;
            this.increaseExerciseCounter(exercise);
            if (!dateValue) {
                notAssociatedExercises.push(exercise);
                return;
            }
            const dateIndex = dateValue ? moment(dateValue).startOf('week').format('YYYY-MM-DD') : 'NoDate';
            if (!groupedExercises[dateIndex]) {
                indexKeys.push(dateIndex);
                if (dateValue) {
                    groupedExercises[dateIndex] = {
                        label: `<b>${moment(dateValue).startOf('week').format('DD/MM/YYYY')}</b> - <b>${moment(dateValue).endOf('week').format('DD/MM/YYYY')}</b>`,
                        isCollapsed: dateValue.isBefore(moment(), 'week'),
                        isCurrentWeek: dateValue.isSame(moment(), 'week'),
                        exercises: []
                    };
                } else {
                    groupedExercises[dateIndex] = {
                        label: `No date associated`,
                        isCollapsed: false,
                        isCurrentWeek: false,
                        exercises: []
                    };
                }
            }
            groupedExercises[dateIndex].exercises.push(exercise);
            if (exercise.dueDate && moment().isSameOrBefore(exercise.dueDate, 'day')) {
                upcomingExercises.push(exercise);
            }
        });
        this.updateUpcomingExercises(upcomingExercises);
        this.weeklyExercisesGrouped = {
            ...groupedExercises,
            'noDate': {
                label: this.translateService.instant('arTeMiSApp.courseOverview.exerciseList.noExerciseDate'),
                isCollapsed: false,
                isCurrentWeek: false,
                exercises: notAssociatedExercises
            }
        };
        this.weeklyIndexKeys = [...indexKeys, 'noDate'];
    }

    private sortExercises(exercises: Exercise[], selectedOrder: number) {
        return exercises.sort((a, b) => {
            const aValue = a.dueDate ? a.dueDate.valueOf() : a.releaseDate ? a.releaseDate.valueOf() : moment().valueOf();
            const bValue = b.dueDate ? b.dueDate.valueOf() : a.releaseDate ? a.releaseDate.valueOf() : moment().valueOf();

            return selectedOrder * (aValue - bValue);
        });
    }

<<<<<<< HEAD
    private increaseExerciseCounter(exercise: Exercise) {
        if(!this.exerciseCountMap.has(exercise.type)) {
            this.exerciseCountMap.set(exercise.type, 1);
        } else {
            let exerciseCount = this.exerciseCountMap.get(exercise.type);
            this.exerciseCountMap.set(exercise.type, ++exerciseCount);
        }
    }

    private updateUpcomingExercises(upcomingExercises: Exercise[]) {
        if (upcomingExercises.length < 5) {
            this.upcomingExercises = this.sortExercises(upcomingExercises, this.DUE_DATE_ASC);
        } else {
            const numberOfExercises = upcomingExercises.length;
            upcomingExercises = upcomingExercises.slice(numberOfExercises - 5, numberOfExercises);
            this.upcomingExercises = this.sortExercises(upcomingExercises, this.DUE_DATE_ASC);
        }
=======
    get nextRelevantExercise(): Exercise {
        return this.exerciseService.getNextExerciseForHours(this.course.exercises);
>>>>>>> 6c2737a9
    }

}<|MERGE_RESOLUTION|>--- conflicted
+++ resolved
@@ -124,9 +124,8 @@
         });
     }
 
-<<<<<<< HEAD
     private increaseExerciseCounter(exercise: Exercise) {
-        if(!this.exerciseCountMap.has(exercise.type)) {
+        if (!this.exerciseCountMap.has(exercise.type)) {
             this.exerciseCountMap.set(exercise.type, 1);
         } else {
             let exerciseCount = this.exerciseCountMap.get(exercise.type);
@@ -142,10 +141,10 @@
             upcomingExercises = upcomingExercises.slice(numberOfExercises - 5, numberOfExercises);
             this.upcomingExercises = this.sortExercises(upcomingExercises, this.DUE_DATE_ASC);
         }
-=======
+    }
+
     get nextRelevantExercise(): Exercise {
         return this.exerciseService.getNextExerciseForHours(this.course.exercises);
->>>>>>> 6c2737a9
     }
 
 }