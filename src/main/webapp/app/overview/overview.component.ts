import { Component, OnInit } from '@angular/core';
import { Course, CourseService } from 'app/entities/course';
import { HttpResponse } from '@angular/common/http';
import { JhiAlertService } from 'ng-jhipster';
import { Exercise, ExerciseService } from 'app/entities/exercise';
import { AccountService } from 'app/core';
import { GuidedTourService } from 'app/guided-tour/guided-tour.service';
import { courseOverviewTour } from 'app/guided-tour/tours/course-overview-tour';
<<<<<<< HEAD
import { compareCourseShortName } from 'app/guided-tour/guided-tour.utils';
=======
import { CourseScoreCalculationService } from 'app/overview';
>>>>>>> 760b785a

@Component({
    selector: 'jhi-overview',
    templateUrl: './overview.component.html',
    styles: [],
})
export class OverviewComponent implements OnInit {
    public courses: Course[];
    public nextRelevantCourse: Course;
    public guidedTourCourse: Course | null;

    readonly compareCourseShortName = compareCourseShortName;

    constructor(
        private courseService: CourseService,
        private exerciseService: ExerciseService,
        private jhiAlertService: JhiAlertService,
        private accountService: AccountService,
        private courseScoreCalculationService: CourseScoreCalculationService,
        private guidedTourService: GuidedTourService,
    ) {}

    loadAndFilterCourses() {
        this.courseService.findAll().subscribe(
            (res: HttpResponse<Course[]>) => {
                this.courses = res.body!;
                this.courseScoreCalculationService.setCourses(this.courses);
                this.guidedTourCourse = this.guidedTourService.enableTourForCourseOverview(this.courses, courseOverviewTour);
            },
            (response: string) => this.onError(response),
        );
    }

    ngOnInit(): void {
        this.loadAndFilterCourses();
    }

    private onError(error: string) {
        this.jhiAlertService.error('error.unexpectedError', { error }, undefined);
    }

    get nextRelevantExercise(): Exercise | null {
        let relevantExercise: Exercise | null = null;
        if (this.courses) {
            this.courses.forEach(course => {
                const relevantExerciseForCourse = this.exerciseService.getNextExerciseForHours(course.exercises);
                if (relevantExerciseForCourse) {
                    if (!relevantExercise) {
                        relevantExercise = relevantExerciseForCourse;
                        this.nextRelevantCourse = course;
                    } else if (relevantExerciseForCourse.dueDate!.isBefore(relevantExercise.dueDate!)) {
                        relevantExercise = relevantExerciseForCourse;
                        this.nextRelevantCourse = course;
                    }
                }
            });
        }
        return relevantExercise;
    }
}<|MERGE_RESOLUTION|>--- conflicted
+++ resolved
@@ -6,11 +6,8 @@
 import { AccountService } from 'app/core';
 import { GuidedTourService } from 'app/guided-tour/guided-tour.service';
 import { courseOverviewTour } from 'app/guided-tour/tours/course-overview-tour';
-<<<<<<< HEAD
 import { compareCourseShortName } from 'app/guided-tour/guided-tour.utils';
-=======
 import { CourseScoreCalculationService } from 'app/overview';
->>>>>>> 760b785a
 
 @Component({
     selector: 'jhi-overview',
