--- conflicted
+++ resolved
@@ -33,11 +33,7 @@
             (res: HttpResponse<Course[]>) => {
                 this.courses = res.body!;
                 this.courseScoreCalculationService.setCourses(this.courses);
-<<<<<<< HEAD
-                this.guidedTourCourse = this.guidedTourService.enableTourForCourse(this.courses, courseOverviewTour);
-=======
                 this.courseForGuidedTour = this.guidedTourService.enableTourForCourseOverview(this.courses, courseOverviewTour);
->>>>>>> c459d657
             },
             (response: string) => this.onError(response),
         );
