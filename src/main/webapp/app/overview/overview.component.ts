--- conflicted
+++ resolved
@@ -4,13 +4,9 @@
 import { JhiAlertService } from 'ng-jhipster';
 import { LocalStorageService } from 'ngx-webstorage';
 import { Exercise, ExerciseService } from 'app/entities/exercise';
-<<<<<<< HEAD
 import { AccountService, UserService } from 'app/core';
 import { CUSTOM_STUDENT_LOGIN_KEY } from 'app/app.constants';
-=======
-import { AccountService } from 'app/core';
 import { TUM_USERNAME_REGEX } from 'app/app.constants';
->>>>>>> fcb28e6e
 
 @Component({
     selector: 'jhi-overview',
