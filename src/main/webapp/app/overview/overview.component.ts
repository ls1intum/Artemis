--- conflicted
+++ resolved
@@ -4,10 +4,7 @@
 import { JhiAlertService } from 'ng-jhipster';
 import { Exercise, ExerciseService } from 'app/entities/exercise';
 import { AccountService } from 'app/core';
-<<<<<<< HEAD
-=======
 import { TUM_USERNAME_REGEX } from 'app/app.constants';
->>>>>>> 8fd90ce1
 
 @Component({
     selector: 'jhi-overview',
