--- conflicted
+++ resolved
@@ -1,13 +1,8 @@
 import { Component, computed, inject, signal } from '@angular/core';
 import { ActivatedRoute, Router } from '@angular/router';
-<<<<<<< HEAD
 import { HttpErrorResponse, HttpResponse } from '@angular/common/http';
-import { Subscription, combineLatest, of } from 'rxjs';
 import { AlertService, AlertType } from 'app/shared/service/alert.service';
 import { QuizQuestion, QuizQuestionType } from 'app/quiz/shared/entities/quiz-question.model';
-=======
-import { QuizQuestionType } from 'app/quiz/shared/entities/quiz-question.model';
->>>>>>> c021e075
 import { CoursePracticeQuizService } from 'app/quiz/overview/service/course-practice-quiz.service';
 import { MultipleChoiceQuestionComponent } from 'app/quiz/shared/questions/multiple-choice-question/multiple-choice-question.component';
 import { ShortAnswerQuestionComponent } from 'app/quiz/shared/questions/short-answer-question/short-answer-question.component';
@@ -16,7 +11,8 @@
 import { DragAndDropMapping } from 'app/quiz/shared/entities/drag-and-drop-mapping.model';
 import { ShortAnswerSubmittedText } from 'app/quiz/shared/entities/short-answer-submitted-text.model';
 import { ButtonComponent } from 'app/shared/components/buttons/button/button.component';
-<<<<<<< HEAD
+import { toSignal } from '@angular/core/rxjs-interop';
+import { EMPTY } from 'rxjs';
 import { QuizSubmission } from 'app/quiz/shared/entities/quiz-submission.model';
 import { MultipleChoiceSubmittedAnswer } from 'app/quiz/shared/entities/multiple-choice-submitted-answer.model';
 import { QuizParticipationService } from 'app/quiz/overview/service/quiz-participation.service';
@@ -24,10 +20,6 @@
 import { DragAndDropSubmittedAnswer } from 'app/quiz/shared/entities/drag-and-drop-submitted-answer.model';
 import { ShortAnswerSubmittedAnswer } from 'app/quiz/shared/entities/short-answer-submitted-answer.model';
 import { round } from 'app/shared/util/utils';
-=======
-import { toSignal } from '@angular/core/rxjs-interop';
-import { EMPTY } from 'rxjs';
->>>>>>> c021e075
 
 @Component({
     selector: 'jhi-course-practice-quiz',
@@ -42,14 +34,17 @@
     private route = inject(ActivatedRoute);
     private router = inject(Router);
     private quizService = inject(CoursePracticeQuizService);
-<<<<<<< HEAD
-    private subscription: Subscription;
+
+    currentIndex = signal(0);
     private quizParticipationService = inject(QuizParticipationService);
     private alertService = inject(AlertService);
 
-    courseId: number;
-    currentIndex = 0;
-    currentQuestion: QuizQuestion;
+    // Reactive chain for loading quiz questions based on the current route
+    paramsSignal = toSignal(this.route.parent?.params ?? EMPTY);
+    courseId = computed(() => this.paramsSignal()?.['courseId']);
+    questionsSignal = toSignal(this.quizService.getQuizQuestions(this.courseId()) ?? EMPTY, { initialValue: [] });
+    questions = computed(() => this.questionsSignal());
+
     submission = new QuizSubmission();
     isSubmitting = false;
     result: Result;
@@ -58,88 +53,41 @@
     submitted = false;
     quizId = 18;
     questionScores: { [id: number]: number } = {};
-=======
-
-    currentIndex = signal(0);
-
-    // Reactive chain for loading quiz questions based on the current route
-    paramsSignal = toSignal(this.route.parent?.params ?? EMPTY);
-    courseId = computed(() => this.paramsSignal()?.['courseId']);
-    questionsSignal = toSignal(this.quizService.getQuizQuestions(this.courseId()) ?? EMPTY, { initialValue: [] });
-    questions = computed(() => this.questionsSignal());
-
->>>>>>> c021e075
     selectedAnswerOptions = new Map<number, AnswerOption[]>();
     dragAndDropMappings = new Map<number, DragAndDropMapping[]>();
     shortAnswerSubmittedTexts = new Map<number, ShortAnswerSubmittedText[]>();
 
-<<<<<<< HEAD
-    ngOnInit(): void {
-        this.subscription = combineLatest([this.route.parent?.params ?? of({ courseId: undefined, course: undefined })]).subscribe(([params]) => {
-            this.courseId = params['courseId'];
-            this.loadQuestions(this.courseId);
-        });
-    }
-
-    ngOnDestroy(): void {
-        if (this.subscription) {
-            this.subscription.unsubscribe();
-=======
     /**
      * checks if the current question is the last question
      */
     isLastQuestion = computed(() => {
         if (this.questions().length === 0) {
             return true;
->>>>>>> c021e075
         }
         return this.currentIndex() === this.questions().length - 1;
     });
 
     /**
-<<<<<<< HEAD
+     * gets the current question
+     */
+    currentQuestion = computed(() => {
+        if (this.questions().length === 0) {
+            return undefined;
+        }
+        return this.questions()[this.currentIndex()];
+    });
+
+    /**
      * increments the current question index or navigates to the course practice page if the last question is reached
      */
     nextQuestion(): void {
-        this.submitted = false;
-        if (this.isLastQuestion) {
+        if (this.isLastQuestion()) {
+            this.submitted = false;
             this.navigateToPractice();
         } else {
-            this.currentIndex++;
-            this.currentQuestion = this.questions[this.currentIndex];
-            this.initQuestion(this.currentQuestion);
-        }
-    }
-
-    /**
-     * checks if the current question is the last question
-     */
-    get isLastQuestion(): boolean {
-        if (this.questions.length === 0) {
-            return true;
-        }
-        return this.currentIndex === this.questions.length - 1;
-    }
-
-    /**
-     * loads the quiz questions for the given course
-     * @param courseId
-     */
-    loadQuestions(courseId: number): void {
-        this.quizService.getQuizQuestions(courseId).subscribe((questions) => {
-            this.startQuiz(questions);
-        });
-    }
-
-    /**
-     * Initializes the quiz with the given questions
-     * @param questions
-     */
-    startQuiz(questions: QuizQuestion[]): void {
-        this.questions = questions;
-        this.currentIndex = 0;
-        this.currentQuestion = this.questions[this.currentIndex];
-        this.initQuestion(this.currentQuestion);
+            this.currentIndex.set(this.currentIndex() + 1);
+            this.initQuestion(this.currentQuestion()!);
+        }
     }
 
     /**
@@ -172,8 +120,8 @@
 
     applySelection() {
         this.submission.submittedAnswers = [];
-        const questionId = this.currentQuestion.id!;
-        const question = this.questions.find((q) => q.id === questionId);
+        const questionId = this.currentQuestion()!.id!;
+        const question = this.questions().find((q) => q.id === questionId);
 
         if (!question) {
             return;
@@ -211,7 +159,7 @@
         this.applySelection();
         this.isSubmitting = true;
         this.submitted = true;
-        this.quizParticipationService.submitForPractice(this.submission, this.currentQuestion.exerciseId!).subscribe({
+        this.quizParticipationService.submitForPractice(this.submission, this.currentQuestion()!.exerciseId!).subscribe({
             next: (response: HttpResponse<Result>) => {
                 this.onSubmitSuccess(response.body!);
             },
@@ -255,7 +203,7 @@
 
         if (this.questions) {
             // iterate through all questions of this quiz
-            this.questions.forEach((question) => {
+            this.questions().forEach((question) => {
                 // find the submitted answer that belongs to this question, only when submitted answers already exist
                 const submittedAnswer = this.submission.submittedAnswers?.find((answer) => {
                     return answer.quizQuestion!.id === question.id;
@@ -297,25 +245,6 @@
                 // limit decimal places
                 this.questionScores[submittedAnswer.quizQuestion!.id!] = round(submittedAnswer.scoreInPoints!);
             }, this);
-=======
-     * gets the current question
-     */
-    currentQuestion = computed(() => {
-        if (this.questions().length === 0) {
-            return undefined;
-        }
-        return this.questions()[this.currentIndex()];
-    });
-
-    /**
-     * increments the current question index or navigates to the course practice page if the last question is reached
-     */
-    nextQuestion(): void {
-        if (this.isLastQuestion()) {
-            this.navigateToPractice();
-        } else {
-            this.currentIndex.set(this.currentIndex() + 1);
->>>>>>> c021e075
         }
     }
 
