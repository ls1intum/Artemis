--- conflicted
+++ resolved
@@ -8,7 +8,6 @@
 import { provideHttpClientTesting } from '@angular/common/http/testing';
 import { TranslateService } from '@ngx-translate/core';
 import { CoursePracticeQuizService } from 'app/quiz/overview/service/course-practice-quiz.service';
-<<<<<<< HEAD
 import { MockSyncStorage } from 'src/test/javascript/spec/helpers/mocks/service/mock-sync-storage.service';
 import { MockTranslateService } from 'src/test/javascript/spec/helpers/mocks/service/mock-translate.service';
 import { SessionStorageService } from 'ngx-webstorage';
@@ -20,13 +19,11 @@
 import { DragAndDropSubmittedAnswer } from '../../shared/entities/drag-and-drop-submitted-answer.model';
 import { ShortAnswerSubmittedAnswer } from '../../shared/entities/short-answer-submitted-answer.model';
 import * as Utils from 'app/shared/util/utils';
-=======
 import { DragAndDropQuestion } from 'app/quiz/shared/entities/drag-and-drop-question.model';
 import { MockInstance } from 'ng-mocks';
 import { DragAndDropQuestionComponent } from 'app/quiz/shared/questions/drag-and-drop-question/drag-and-drop-question.component';
 import { SecuredImageComponent } from 'app/shared/image/secured-image.component';
 import { signal } from '@angular/core';
->>>>>>> 059c4b27
 
 const question1: QuizQuestion = {
     id: 1,
@@ -84,11 +81,8 @@
             ]);
         quizService = TestBed.inject(CoursePracticeQuizService);
         jest.spyOn(quizService, 'getQuizQuestions').mockReturnValue(of([question1, question2, question3]));
-<<<<<<< HEAD
         jest.spyOn(TestBed.inject(CourseManagementService), 'find').mockReturnValue(of(new HttpResponse({ body: course })));
-=======
         MockInstance(DragAndDropQuestionComponent, 'secureImageComponent', signal({} as SecuredImageComponent));
->>>>>>> 059c4b27
 
         fixture = TestBed.createComponent(CoursePracticeQuizComponent);
         component = fixture.componentInstance;
