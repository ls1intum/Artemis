--- conflicted
+++ resolved
@@ -1,10 +1,6 @@
-<<<<<<< HEAD
+import { BreakpointObserver, Breakpoints } from '@angular/cdk/layout';
 import { Component, ElementRef, OnDestroy, OnInit, effect, inject, viewChild, viewChildren } from '@angular/core';
-=======
-import { BreakpointObserver, Breakpoints } from '@angular/cdk/layout';
-import { Component, OnDestroy, OnInit, inject, viewChildren } from '@angular/core';
 import { toSignal } from '@angular/core/rxjs-interop';
->>>>>>> 395329d9
 import dayjs from 'dayjs/esm';
 import { HttpErrorResponse, HttpResponse } from '@angular/common/http';
 import { Subscription, combineLatest, map, of, take } from 'rxjs';
@@ -163,10 +159,11 @@
         this.justSaved = false;
     }, 2000);
 
-<<<<<<< HEAD
+    // Icons
+    protected readonly faSync = faSync;
+    protected readonly faCircleNotch = faCircleNotch;
+
     constructor() {
-        smoothscroll.polyfill();
-
         effect(() => {
             if (this.quizHeader() && this.stepWizard()) {
                 const headerHeight = this.quizHeader()!.nativeElement.offsetHeight;
@@ -174,11 +171,6 @@
             }
         });
     }
-=======
-    // Icons
-    protected readonly faSync = faSync;
-    protected readonly faCircleNotch = faCircleNotch;
->>>>>>> 395329d9
 
     ngOnInit() {
         // set correct mode
