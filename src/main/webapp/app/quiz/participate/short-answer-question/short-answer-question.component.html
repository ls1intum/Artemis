--- conflicted
+++ resolved
@@ -16,12 +16,18 @@
         <div *ngFor="let textPart of textParts; let i = index" style="display: flex; max-width: 100%;flex-wrap: wrap;">
             <div class="short-answer-question-display"  *ngFor="let element of textPart; let j = index">
                 <div *ngIf="!shortAnswerQuestionUtil.isInputField(element)" style="display: inline-flex" [innerHTML]="element"></div>
-                <div *ngIf="shortAnswerQuestionUtil.isInputField(element) && !showingSampleSolution" style="position: relative; display: inline-block">
+                <div *ngIf="shortAnswerQuestionUtil.isInputField(element) && !showingSampleSolution && !shortAnswerQuestionUtil.getSpot(shortAnswerQuestionUtil.getSpotNr(element), question).invalid" 
+                    style="position: relative; display: inline-block">
                     <input class="short-answer-question-input" disabled
                            [style.background]="getBackgroundColourForInputField(element)"
                            value="{{getSubmittedTextForSpot(element) !== undefined ? getSubmittedTextForSpot(element).text : ''}}"
                            size="{{getSubmittedTextForSpot(element) !== undefined ? getSubmittedTextForSpot(element).text.length + 2 : 5}}">
                 </div>
+                <div *ngIf="shortAnswerQuestionUtil.getSpot(shortAnswerQuestionUtil.getSpotNr(element), question).invalid" class="short-answer-question-display" [ngbTooltip]="('arTeMiSApp.shortAnswerSpot.invalidSpot' | translate)">
+                        <input class="short-answer-question-input" style="background: grey" disabled 
+                           value="{{getSubmittedTextForSpot(element) !== undefined ? getSubmittedTextForSpot(element).text : ''}}"
+                           size="{{getSubmittedTextForSpot(element) !== undefined ? getSubmittedTextForSpot(element).text.length + 2 : 5}}">
+                    </div>
                 <div *ngIf="shortAnswerQuestionUtil.isInputField(element) && showingSampleSolution" style="position: relative; display: inline-block">
                     <input class="short-answer-question-input" disabled
                            [style.background]="'lightgreen'"
@@ -31,30 +37,6 @@
             </div>
         </div>
     </div>
-<<<<<<< HEAD
-=======
-    <div *ngIf="showResult && !showingSampleSolution">
-        <div class="short-answer-question-display" *ngFor="let textPart of textBeforeSpots; let i = index">
-            {{textPart}}
-            <input class="short-answer-question-input" *ngIf="!question.spots[i].invalid && submittedTexts[i] !== undefined && submittedTexts[i].isCorrect" style="background: lightgreen" disabled value="{{submittedTexts[i].text}}" size="{{submittedTexts[i].text.length + 2}}">
-            <input class="short-answer-question-input" *ngIf="!question.spots[i].invalid && submittedTexts[i] !== undefined && !submittedTexts[i].isCorrect" style="background: red" disabled value="{{submittedTexts[i].text}}" size="{{submittedTexts[i].text.length + 2}}">
-            <input class="short-answer-question-input" *ngIf="!question.spots[i].invalid && submittedTexts[i] === undefined" style="background: red" disabled >
-            <div *ngIf="question.spots[i].invalid" class="short-answer-question-display" [ngbTooltip]="('arTeMiSApp.shortAnswerSpot.invalidSpot' | translate)">
-                <input class="short-answer-question-input" style="background: grey" disabled value="{{submittedTexts[i].text}}" size="{{submittedTexts[i].text.length + 2}}">
-            </div>
-        </div>
-        <span>{{textAfterSpots}}</span>
-    </div>
-
-    <div *ngIf="showResult && showingSampleSolution">
-        <div class="short-answer-question-display" *ngFor="let textPart of textBeforeSpots; let i = index">
-            {{textPart}}
-            <input class="short-answer-question-input" style="background: lightgreen" disabled value="{{sampleSolutions[i] !== undefined ? sampleSolutions[i].text : ''}}" size="{{sampleSolutions[i] !== undefined ? sampleSolutions[i].text.length + 2 : 5}}">
-        </div>
-        <span>{{textAfterSpots}}</span>
-    </div>
-
->>>>>>> b550e6ee
     <span style="color:red;" *ngIf="question.invalid" jhiTranslate="arTeMiSApp.quizQuestion.invalidText"></span>
     <div class="hint" *ngIf="question.hint || (question.explanation && showResult)">
         <ng-template #renderedHint>
