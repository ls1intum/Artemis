--- conflicted
+++ resolved
@@ -11,14 +11,9 @@
 </div>
 <div class="quiz-content container" *ngIf="quizExercise">
     <div *ngFor="let question of quizExercise.questions; let i = index">
-<<<<<<< HEAD
         <jhi-multiple-choice-question id="question{{i}}" *ngIf="question.type === MULTIPLE_CHOICE" [question]="question" [(selectedAnswerOptions)]="selectedAnswerOptions[question.id]" [fnOnSelection]="onSelectionChanged.bind(this)" [clickDisabled]="submission.submitted || remainingTimeSeconds < 0" [showResult]="showingResult" [forceSampleSolution]="mode === 'solution'" [questionIndex]="i + 1" [score]="questionScores[question.id]"></jhi-multiple-choice-question>
         <jhi-drag-and-drop-question id="question{{i}}"  *ngIf="question.type === DRAG_AND_DROP" [question]="question" [(mappings)]="dragAndDropMappings[question.id]" [fnOnMappingUpdate]="onSelectionChanged.bind(this)" [clickDisabled]="submission.submitted || remainingTimeSeconds < 0" [showResult]="showingResult" [forceSampleSolution]="mode === 'solution'" [questionIndex]="i + 1" [score]="questionScores[question.id]"></jhi-drag-and-drop-question>
-=======
-        <jhi-multiple-choice-question *ngIf="question.type === MULTIPLE_CHOICE" [question]="question" [(selectedAnswerOptions)]="selectedAnswerOptions[question.id]" [fnOnSelection]="onSelectionChanged.bind(this)" [clickDisabled]="submission.submitted || remainingTimeSeconds < 0" [showResult]="showingResult" [forceSampleSolution]="mode === 'solution'" [questionIndex]="i + 1" [score]="questionScores[question.id]"></jhi-multiple-choice-question>
-        <jhi-drag-and-drop-question *ngIf="question.type === DRAG_AND_DROP" [question]="question" [(mappings)]="dragAndDropMappings[question.id]" [fnOnMappingUpdate]="onSelectionChanged.bind(this)" [clickDisabled]="submission.submitted || remainingTimeSeconds < 0" [showResult]="showingResult" [forceSampleSolution]="mode === 'solution'" [questionIndex]="i + 1" [score]="questionScores[question.id]"></jhi-drag-and-drop-question>
-        <jhi-short-answer-question *ngIf="question.type === SHORT_ANSWER" [question]="question" [(submittedTexts)]="shortAnswerSubmittedTexts[question.id]" [fnOnSubmittedTextUpdate]="onSelectionChanged.bind(this)" [clickDisabled]="submission.submitted || remainingTimeSeconds < 0" [showResult]="showingResult" [forceSampleSolution]="mode === 'solution'" [questionIndex]="i + 1" [score]="questionScores[question.id]"></jhi-short-answer-question>
->>>>>>> 9b995961
+        <jhi-short-answer-question id="question{{i}}" *ngIf="question.type === SHORT_ANSWER" [question]="question" [(submittedTexts)]="shortAnswerSubmittedTexts[question.id]" [fnOnSubmittedTextUpdate]="onSelectionChanged.bind(this)" [clickDisabled]="submission.submitted || remainingTimeSeconds < 0" [showResult]="showingResult" [forceSampleSolution]="mode === 'solution'" [questionIndex]="i + 1" [score]="questionScores[question.id]"></jhi-short-answer-question>
     </div>
 </div>
 <div class="quiz-footer" *ngIf="quizExercise">
@@ -29,10 +24,11 @@
                     <div *ngFor="let question of quizExercise.questions; let i = index" class="stepwizardquiz-step">
                         <div data-toggle="tooltip" data-placement="bottom"
                              class="btn btn-light btn-circle stepwizardquiz-circle default-question"
-                             [ngClass]="{'changed-question': selectedAnswerOptions[question.id]?.length || dragAndDropMappings[question.id]?.length }"
+                             [ngClass]="{'changed-question': selectedAnswerOptions[question.id]?.length || dragAndDropMappings[question.id]?.length || shortAnswerSubmittedTexts[question.id]?.length }"
                              (click)="navigateToQuestion(i)">
                             <i class="fa" *ngIf="question.type === DRAG_AND_DROP">DAD</i>
                             <i class="fa" *ngIf="question.type === MULTIPLE_CHOICE">MC</i>
+                            <i class="fa" *ngIf="question.type === SHORT_ANSWER">SA</i>
                             </div>
                         </div>
                     </div>
