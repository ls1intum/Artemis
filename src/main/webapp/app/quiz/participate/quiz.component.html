--- conflicted
+++ resolved
@@ -76,11 +76,7 @@
             <div *ngIf="mode === 'solution'">
                 <span jhiTranslate="arTeMiSApp.quizExercise.solution"></span>
             </div>
-<<<<<<< HEAD
-            <button *ngIf="!submission.submitted && !showingResult" [disabled]=" isSubmitting || waitingForQuizStart || remainingTimeSeconds < 0" class="btn btn-success btn-lg" jhiTranslate="entity.action.submit" (click)="onSubmit()"></button>
-=======
             <button id="submit-quiz" *ngIf="!submission.submitted && !showingResult" [disabled]="isSubmitting || waitingForQuizStart || remainingTimeSeconds < 0" class="btn btn-success btn-lg" jhiTranslate="entity.action.submit" (click)="onSubmit()"></button>
->>>>>>> b76dd8eb
             <button *ngIf="submission.submitted && !showingResult" disabled class="btn btn-success btn-lg" jhiTranslate="arTeMiSApp.quizExercise.submitted"></button>
         </div>
     </div>
