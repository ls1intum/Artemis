<<<<<<< HEAD
import { Component, OnDestroy, OnInit, ViewChildren, QueryList} from '@angular/core';
=======
import { Component, OnDestroy, OnInit, QueryList, ViewChildren } from '@angular/core';
>>>>>>> 473749b7
import { JhiWebsocketService } from '../../core';
import * as moment from 'moment';
import * as _ from 'lodash';
import { QuizExercise, QuizExerciseService } from '../../entities/quiz-exercise';
import { HttpErrorResponse, HttpResponse } from '@angular/common/http';
import { Subscription } from 'rxjs/Subscription';
import { ActivatedRoute } from '@angular/router';
import { JhiAlertService } from 'ng-jhipster';
import { QuizSubmission, QuizSubmissionService } from '../../entities/quiz-submission';
import { Participation, ParticipationService } from '../../entities/participation';
import { Result } from '../../entities/result';
import { DragAndDropQuestion } from '../../entities/drag-and-drop-question';
import { MultipleChoiceQuestion } from '../../entities/multiple-choice-question';
import { ShortAnswerQuestion } from '../../entities/short-answer-question';
import { MultipleChoiceSubmittedAnswer } from '../../entities/multiple-choice-submitted-answer';
import { DragAndDropSubmittedAnswer } from '../../entities/drag-and-drop-submitted-answer';
import { ShortAnswerSubmittedAnswer } from '../../entities/short-answer-submitted-answer';
import { QuestionType } from '../../entities/question';
import { MultipleChoiceQuestionComponent } from 'app/quiz/participate/multiple-choice-question/multiple-choice-question.component';
import { DragAndDropQuestionComponent } from 'app/quiz/participate/drag-and-drop-question/drag-and-drop-question.component';
import { ShortAnswerQuestionComponent } from 'app/quiz/participate/short-answer-question/short-answer-question.component';
import { DragAndDropMapping } from 'app/entities/drag-and-drop-mapping';
import { AnswerOption } from 'app/entities/answer-option';
import { ShortAnswerSubmittedText } from 'app/entities/short-answer-submitted-text';
import * as smoothscroll from 'smoothscroll-polyfill';

@Component({
    selector: 'jhi-quiz',
    templateUrl: './quiz.component.html',
    providers: [ParticipationService]
})
export class QuizComponent implements OnInit, OnDestroy {
    // make constants available to html for comparison
    readonly DRAG_AND_DROP = QuestionType.DRAG_AND_DROP;
    readonly MULTIPLE_CHOICE = QuestionType.MULTIPLE_CHOICE;
    readonly SHORT_ANSWER = QuestionType.SHORT_ANSWER;

    @ViewChildren(MultipleChoiceQuestionComponent)
    mcQuestionComponents: QueryList<MultipleChoiceQuestionComponent>;

    @ViewChildren(DragAndDropQuestionComponent)
    dndQuestionComponents: QueryList<DragAndDropQuestionComponent>;

    @ViewChildren(ShortAnswerQuestionComponent)
    shortAnswerQuestionComponents: QueryList<ShortAnswerQuestionComponent>;

    private subscription: Subscription;
    private subscriptionData: Subscription;

    timeDifference = 0;
    outstandingWebsocketResponses = 0;

    runningTimeouts = new Array<any>(); // actually the function type setTimeout(): (handler: any, timeout?: any, ...args: any[]): number

    isSubmitting = false;
    isSaving = false;
    lastSavedTimeText = 'never';
    justSaved = false;
    waitingForQuizStart = false;

    remainingTimeText = '?';
    remainingTimeSeconds = 0;
    timeUntilStart = '0';
    disconnected = true;
    unsavedChanges = false;

    sendWebsocket: (submission: QuizSubmission) => void;
    showingResult = false;
    userScore: number;

    mode: string;
    submission = new QuizSubmission();
    quizExercise: QuizExercise;
    totalScore: number;
    selectedAnswerOptions = new Map<number, AnswerOption[]>();
    dragAndDropMappings = new Map<number, DragAndDropMapping[]>();
    shortAnswerSubmittedTexts = new Map<number, ShortAnswerSubmittedText[]>();
    result: Result;
    questionScores = {};
    quizId: number;
    interval: any;

    /**
     * Websocket channels
     */
    submissionChannel: string;
    participationChannel: string;
    quizExerciseChannel: string;
    onConnected: () => void;
    onDisconnected: () => void;

    /**
     * debounced function to reset 'justSubmitted', so that time since last submission is displayed again when no submission has been made for at least 2 seconds
     * @type {Function}
     */
    timeoutJustSaved = _.debounce(() => {
        this.justSaved = false;
    }, 2000);

    constructor(
        private jhiWebsocketService: JhiWebsocketService,
        private quizExerciseService: QuizExerciseService,
        private participationService: ParticipationService,
        private route: ActivatedRoute,
        private jhiAlertService: JhiAlertService,
        private quizSubmissionService: QuizSubmissionService
    ) {
        smoothscroll.polyfill();
    }

    ngOnInit() {
        // set correct mode
        this.subscriptionData = this.route.data.subscribe(data => {
            this.mode = data.mode;
            this.subscription = this.route.params.subscribe(params => {
                this.quizId = params['id'];
                // init according to mode
                switch (this.mode) {
                    case 'practice':
                        this.initPracticeMode();
                        break;
                    case 'preview':
                        this.initPreview();
                        break;
                    case 'solution':
                        this.initShowSolution();
                        break;
                    case 'default':
                        this.init();
                        break;
                }
            });
        });
        // update displayed times in UI regularly
        this.interval = setInterval(() => {
            this.updateDisplayedTimes();
        }, 100);
    }

    ngOnDestroy() {
        clearInterval(this.interval);
        /**
         * unsubscribe from all subscribed websocket channels when page is closed
         */
        this.runningTimeouts.forEach(function(timeout) {
            clearTimeout(timeout);
        });

        // disable automatic websocket reconnect
        this.jhiWebsocketService.disableReconnect();

        if (this.submissionChannel) {
            this.jhiWebsocketService.unsubscribe('/user' + this.submissionChannel);
        }
        if (this.participationChannel) {
            this.jhiWebsocketService.unsubscribe(this.participationChannel);
        }
        if (this.quizExerciseChannel) {
            this.jhiWebsocketService.unsubscribe(this.quizExerciseChannel);
        }
        if (this.onConnected) {
            this.jhiWebsocketService.unbind('connect', this.onConnected);
        }
        if (this.onDisconnected) {
            this.jhiWebsocketService.unbind('disconnect', this.onDisconnected);
        }
        this.subscription.unsubscribe();
        this.subscriptionData.unsubscribe();
    }

    /**
     * loads latest submission from server and sets up socket connection
     */
    init() {
        // listen to connect / disconnect events
        this.onConnected = () => {
            this.disconnected = false;
            if (this.unsavedChanges && this.sendWebsocket) {
                this.sendWebsocket(this.submission);
            }
        };
        this.jhiWebsocketService.bind('connect', () => {
            this.onConnected();
        });
        this.onDisconnected = () => {
            this.disconnected = true;
            if (this.outstandingWebsocketResponses > 0) {
                this.outstandingWebsocketResponses = 0;
                this.isSaving = false;
                this.unsavedChanges = true;
            }
        };
        this.jhiWebsocketService.bind('disconnect', () => {
            this.onDisconnected();
        });

        this.subscribeToWebsocketChannels();

        // load the quiz (and existing submission if quiz has started)
        this.participationService.findParticipation(1, this.quizId).subscribe(
            (response: HttpResponse<Participation>) => {
                this.applyParticipationFull(response.body);
            },
            (res: HttpErrorResponse) => this.onError(res)
        );
    }

    private onError(error: HttpErrorResponse) {
        this.jhiAlertService.error(error.message);
    }

    /**
     * loads quizExercise and starts practice mode
     */
    initPracticeMode() {
        this.quizExerciseService.findForStudent(this.quizId).subscribe(
            (res: HttpResponse<QuizExercise>) => {
                if (res.body.isOpenForPractice) {
                    this.startQuizPreviewOrPractice(res.body);
                } else {
                    alert('Error: This quiz is not open for practice!');
                }
            },
            (res: HttpErrorResponse) => this.onError(res)
        );
    }

    /**
     * loads quiz exercise and starts preview mode
     */
    initPreview() {
        this.quizExerciseService.find(this.quizId).subscribe(
            (res: HttpResponse<QuizExercise>) => {
                this.startQuizPreviewOrPractice(res.body);
            },
            (res: HttpErrorResponse) => this.onError(res)
        );
    }

    initShowSolution() {
        this.quizExerciseService.find(this.quizId).subscribe(
            (res: HttpResponse<QuizExercise>) => {
                this.quizExercise = res.body;
                this.initQuiz();
                this.showingResult = true;
            },
            (res: HttpErrorResponse) => this.onError(res)
        );
    }

    /**
     * Start the given quiz in practice or preview mode
     *
     * @param quizExercise {object} the quizExercise to start
     */
    startQuizPreviewOrPractice(quizExercise: QuizExercise) {
        // init quiz
        this.quizExercise = quizExercise;
        this.initQuiz();

        // randomize order
        this.randomizeOrder(this.quizExercise);

        // init empty submission
        this.submission = new QuizSubmission();

        // adjust end date
        this.quizExercise.adjustedDueDate = moment().add(this.quizExercise.duration, 'seconds');

        // auto submit when time is up
        this.runningTimeouts.push(
            setTimeout(() => {
                this.onSubmit();
            }, quizExercise.duration * 1000)
        );
    }

    /**
     * subscribe to any outstanding websocket channels
     */
    subscribeToWebsocketChannels() {
        if (!this.submissionChannel) {
            this.submissionChannel = '/topic/quizExercise/' + this.quizId + '/submission';

            // submission channel => react to new submissions
            this.jhiWebsocketService.subscribe('/user' + this.submissionChannel);
            this.jhiWebsocketService.receive('/user' + this.submissionChannel).subscribe(
                submission => {
                    this.onSaveSuccess(submission);
                },
                error => {
                    this.onSubmitError(error);
                }
            );

            // save answers (submissions) through websocket
            this.sendWebsocket = (submission: QuizSubmission) => {
                this.outstandingWebsocketResponses++;
                this.jhiWebsocketService.send(this.submissionChannel, submission);
            };
        }

        if (!this.participationChannel) {
            this.participationChannel = '/user/topic/quizExercise/' + this.quizId + '/participation';

            // participation channel => react to new results
            this.jhiWebsocketService.subscribe(this.participationChannel);
            this.jhiWebsocketService.receive(this.participationChannel).subscribe(
                payload => {
                    if (this.waitingForQuizStart) {
                        // only apply completely if quiz hasn't started to prevent jumping ui during participation
                        this.applyParticipationFull(payload);
                    } else {
                        // update quizExercise and results / submission
                        this.applyParticipationAfterStart(payload);
                    }
                },
                error => {}
            );
        }

        if (!this.quizExerciseChannel) {
            this.quizExerciseChannel = '/topic/quizExercise/' + this.quizId;

            // quizExercise channel => react to changes made to quizExercise (e.g. start date)
            this.jhiWebsocketService.subscribe(this.quizExerciseChannel);
            this.jhiWebsocketService.receive(this.quizExerciseChannel).subscribe(
                payload => {
                    if (this.waitingForQuizStart) {
                        this.applyQuizFull(payload);
                    }
                },
                error => {}
            );
        }
    }

    /**
     * updates all displayed (relative) times in the UI
     */
    updateDisplayedTimes() {
        // update remaining time
        if (this.quizExercise && this.quizExercise.adjustedDueDate) {
            const endDate = this.quizExercise.adjustedDueDate;
            if (endDate.isAfter(moment())) {
                // quiz is still running => calculate remaining seconds and generate text based on that
                this.remainingTimeSeconds = endDate.diff(moment(), 'seconds');
                this.remainingTimeText = this.relativeTimeText(this.remainingTimeSeconds);
            } else {
                // quiz is over => set remaining seconds to negative, to deactivate 'Submit' button
                this.remainingTimeSeconds = -1;
                this.remainingTimeText = 'Quiz has ended!';
            }
        } else {
            // remaining time is unknown => Set remaining seconds to 0, to keep 'Submit' button enabled
            this.remainingTimeSeconds = 0;
            this.remainingTimeText = '?';
        }

        // update submission time
        if (this.submission && this.submission.adjustedSubmissionDate) {
            // exact value is not important => use default relative time from moment for better readability and less distraction
            this.lastSavedTimeText = moment(this.submission.adjustedSubmissionDate).fromNow();
        }

        // update time until start
        if (this.quizExercise && this.quizExercise.adjustedReleaseDate) {
            if (this.quizExercise.adjustedReleaseDate.isAfter(moment())) {
                this.timeUntilStart = this.relativeTimeText(this.quizExercise.adjustedReleaseDate.diff(moment(), 'seconds'));
            } else {
                this.timeUntilStart = 'Now';
            }
        } else {
            this.timeUntilStart = '';
        }
    }

    /**
     * Express the given timespan as humanized text
     *
     * @param remainingTimeSeconds {number} the amount of seconds to display
     * @return {string} humanized text for the given amount of seconds
     */
    relativeTimeText(remainingTimeSeconds: number) {
        if (remainingTimeSeconds > 210) {
            return Math.ceil(remainingTimeSeconds / 60) + ' min';
        } else if (remainingTimeSeconds > 59) {
            return Math.floor(remainingTimeSeconds / 60) + ' min ' + (remainingTimeSeconds % 60) + ' s';
        } else {
            return remainingTimeSeconds + ' s';
        }
    }

    /**
     * Initialize the selections / mappings for each question with an empty array
     */
    initQuiz() {
        // calculate score
        this.totalScore = this.quizExercise.questions
            ? this.quizExercise.questions.reduce(function(score, question) {
                  return score + question.score;
              }, 0)
            : 0;

        // prepare selection arrays for each question
        this.selectedAnswerOptions = new Map<number, AnswerOption[]>();
        this.dragAndDropMappings = new Map<number, DragAndDropMapping[]>();
        this.shortAnswerSubmittedTexts = new Map<number, ShortAnswerSubmittedText[]>();

        if (this.quizExercise.questions) {
            this.quizExercise.questions.forEach(question => {
                if (question.type === QuestionType.MULTIPLE_CHOICE) {
                    // add the array of selected options to the dictionary (add an empty array, if there is no submittedAnswer for this question)
                    this.selectedAnswerOptions[question.id] = [];
                } else if (question.type === QuestionType.DRAG_AND_DROP) {
                    // add the array of mappings to the dictionary (add an empty array, if there is no submittedAnswer for this question)
                    this.dragAndDropMappings[question.id] = [];
                } else if (question.type === QuestionType.SHORT_ANSWER) {
                    // add the array of submitted texts to the dictionary (add an empty array, if there is no submittedAnswer for this question)
                    this.shortAnswerSubmittedTexts[question.id] = [];
                } else {
                    console.error('Unknown question type: ' + question);
                }
            }, this);
        }
    }

    /**
     * applies the data from the model to the UI (reverse of applySelection):
     *
     * Sets the checkmarks (selected answers) for all questions according to the submission data
     * this needs to be done when we get new submission data, e.g. through the websocket connection
     */
    applySubmission() {
        // create dictionaries (key: questionID, value: Array of selected answerOptions / mappings)
        // for the submittedAnswers to hand the selected options / mappings in individual arrays to the question components
        this.selectedAnswerOptions = new Map<number, AnswerOption[]>();
        this.dragAndDropMappings = new Map<number, DragAndDropMapping[]>();
        this.shortAnswerSubmittedTexts = new Map<number, ShortAnswerSubmittedText[]>();

        if (this.quizExercise.questions) {
            // iterate through all questions of this quiz
            this.quizExercise.questions.forEach(question => {
                // find the submitted answer that belongs to this question, only when submitted answers already exist
                const submittedAnswer = this.submission.submittedAnswers
                    ? this.submission.submittedAnswers.find(answer => {
                          return answer.question.id === question.id;
                      })
                    : null;

                if (question.type === QuestionType.MULTIPLE_CHOICE) {
                    // add the array of selected options to the dictionary (add an empty array, if there is no submittedAnswer for this question)
                    this.selectedAnswerOptions[question.id] = submittedAnswer
                        ? (submittedAnswer as MultipleChoiceSubmittedAnswer).selectedOptions
                        : [];
                } else if (question.type === QuestionType.DRAG_AND_DROP) {
                    // add the array of mappings to the dictionary (add an empty array, if there is no submittedAnswer for this question)
                    this.dragAndDropMappings[question.id] = submittedAnswer ? (submittedAnswer as DragAndDropSubmittedAnswer).mappings : [];
                } else if (question.type === QuestionType.SHORT_ANSWER) {
                    // add the array of submitted texts to the dictionary (add an empty array, if there is no submittedAnswer for this question)
                    this.shortAnswerSubmittedTexts[question.id] = submittedAnswer
                        ? (submittedAnswer as ShortAnswerSubmittedAnswer).submittedTexts
                        : [];
                } else {
                    console.error('Unknown question type: ' + question);
                }
            }, this);
        }
    }

    /**
     * updates the model according to UI state (reverse of applySubmission):
     *
     * Creates the submission from the user's selection
     * this needs to be done when we want to send the submission
     * either for saving (through websocket)
     * or for submitting (through REST call)
     */
    applySelection() {
        // convert the selection dictionary (key: questionID, value: Array of selected answerOptions / mappings)
        // into an array of submittedAnswer objects and save it as the submittedAnswers of the submission
        this.submission.submittedAnswers = [];

        // for multiple-choice questions
        Object.keys(this.selectedAnswerOptions).forEach(questionID => {
            // find the question object for the given question id
            const question = this.quizExercise.questions.find(function(selectedQuestion) {
                return selectedQuestion.id === Number(questionID);
            });
            if (!question) {
                console.error('question not found for ID: ' + questionID);
                return;
            }
            // generate the submittedAnswer object
            const mcSubmittedAnswer = new MultipleChoiceSubmittedAnswer();
            mcSubmittedAnswer.question = question;
            mcSubmittedAnswer.selectedOptions = this.selectedAnswerOptions[questionID];
            this.submission.submittedAnswers.push(mcSubmittedAnswer);
        }, this);

        // for drag-and-drop questions
        Object.keys(this.dragAndDropMappings).forEach(questionID => {
            // find the question object for the given question id
            const question = this.quizExercise.questions.find(function(localQuestion) {
                return localQuestion.id === Number(questionID);
            });
            if (!question) {
                console.error('question not found for ID: ' + questionID);
                return;
            }
            // generate the submittedAnswer object
            const dndSubmittedAnswer = new DragAndDropSubmittedAnswer();
            dndSubmittedAnswer.question = question;
            dndSubmittedAnswer.mappings = this.dragAndDropMappings[questionID];
            this.submission.submittedAnswers.push(dndSubmittedAnswer);
        }, this);
        // for short-answer questions
        Object.keys(this.shortAnswerSubmittedTexts).forEach(questionID => {
            // find the question object for the given question id
            const question = this.quizExercise.questions.find(function(localQuestion) {
                return localQuestion.id === Number(questionID);
            });
            if (!question) {
                console.error('question not found for ID: ' + questionID);
                return;
            }
            // generate the submittedAnswer object
            const shortAnswerSubmittedAnswer = new ShortAnswerSubmittedAnswer();
            shortAnswerSubmittedAnswer.question = question;
            shortAnswerSubmittedAnswer.submittedTexts = this.shortAnswerSubmittedTexts[questionID];
            this.submission.submittedAnswers.push(shortAnswerSubmittedAnswer);
        }, this);
    }

    /**
     * Apply the data of the participation, replacing all old data
     */
    applyParticipationFull(participation: Participation) {
        this.applyQuizFull(participation.exercise as QuizExercise);

        // apply submission if it exists
        if (participation.results.length) {
            this.submission = participation.results[0].submission as QuizSubmission;

            // update submission time
            this.updateSubmissionTime();

            // show submission answers in UI
            this.applySubmission();

            if (participation.results[0].resultString && this.quizExercise.ended) {
                // quiz has ended and results are available
                this.showResult(participation.results);
            }
        } else {
            this.submission = new QuizSubmission();
        }
    }

    /**
     * apply the data of the quiz, replacing all old data and enabling reconnect if necessary
     * @param quizExercise
     */
    applyQuizFull(quizExercise: QuizExercise) {
        this.quizExercise = quizExercise;
        this.initQuiz();

        // check if quiz has started
        if (this.quizExercise.started) {
            // quiz has started
            this.waitingForQuizStart = false;

            // update timeDifference
            this.quizExercise.adjustedDueDate = moment().add(this.quizExercise.remainingTime, 'seconds');
            this.timeDifference = moment(this.quizExercise.dueDate).diff(this.quizExercise.adjustedDueDate, 'seconds');

            // check if quiz hasn't ended
            if (!this.quizExercise.ended) {
                // enable automatic websocket reconnect
                this.jhiWebsocketService.enableReconnect();

                // apply randomized order where necessary
                this.randomizeOrder(this.quizExercise);

                // alert user 5 seconds after quiz has ended (in case websocket didn't work)
                this.runningTimeouts.push(
                    setTimeout(() => {
                        if (this.disconnected && !this.showingResult) {
                            alert('Loading results failed. Please wait a few seconds and refresh the page manually.');
                        }
                    }, (this.quizExercise.remainingTime + 5) * 1000)
                );
            }
        } else {
            // quiz hasn't started yet
            this.waitingForQuizStart = true;

            // enable automatic websocket reconnect
            this.jhiWebsocketService.enableReconnect();

            if (this.quizExercise.isPlannedToStart) {
                // synchronize time with server
                this.quizExercise.releaseDate = moment(this.quizExercise.releaseDate);
                this.quizExercise.adjustedReleaseDate = moment().add(this.quizExercise.timeUntilPlannedStart, 'seconds');
            }
        }
    }

    /*
     * This method only handles the update of the quiz after the quiz has ended
     */
    applyParticipationAfterStart(participation: Participation) {
        const quizExercise = participation.exercise as QuizExercise;
        if (participation.results.length && participation.results[0].resultString && quizExercise.ended) {
            // quiz has ended and results are available
            this.submission = participation.results[0].submission as QuizSubmission;

            // update submission time
            this.updateSubmissionTime();
            this.transferInformationToQuizExercise(quizExercise);
            this.applySubmission();
            this.showResult(participation.results);
        }
    }

    /**
     * Transfer additional information (explanations, correct answers) from
     * the given full quiz exercise to quizExercise.
     * This method is typically invoked after the quiz has ended and makes sure that the (random) order of the quiz
     * questions and answer options for the particular user is respected
     *
     * @param fullQuizExerciseFromServer {object} the quizExercise containing additional information
     */
    transferInformationToQuizExercise(fullQuizExerciseFromServer: QuizExercise) {
        this.quizExercise.questions.forEach(function(clientQuestion) {
            // find updated question
            const fullQuestionFromServer = fullQuizExerciseFromServer.questions.find(function(fullQuestion) {
                return clientQuestion.id === fullQuestion.id;
            });
            if (fullQuestionFromServer) {
                clientQuestion.explanation = fullQuestionFromServer.explanation;

                if (clientQuestion.type === QuestionType.MULTIPLE_CHOICE) {
                    const mcClientQuestion = clientQuestion as MultipleChoiceQuestion;
                    const mcFullQuestionFromServer = fullQuestionFromServer as MultipleChoiceQuestion;

                    mcClientQuestion.answerOptions.forEach(function(clientAnswerOption) {
                        // find updated answerOption
                        const fullAnswerOptionFromServer = mcFullQuestionFromServer.answerOptions.find(function(option) {
                            return clientAnswerOption.id === option.id;
                        });
                        if (fullAnswerOptionFromServer) {
                            clientAnswerOption.explanation = fullAnswerOptionFromServer.explanation;
                            clientAnswerOption.isCorrect = fullAnswerOptionFromServer.isCorrect;
                        }
                    });
                } else if (clientQuestion.type === QuestionType.DRAG_AND_DROP) {
                    const dndClientQuestion = clientQuestion as DragAndDropQuestion;
                    const dndFullQuestionFromServer = fullQuestionFromServer as DragAndDropQuestion;

                    dndClientQuestion.correctMappings = dndFullQuestionFromServer.correctMappings;
                } else if (clientQuestion.type === QuestionType.SHORT_ANSWER) {
                    const shortAnswerClientQuestion = clientQuestion as ShortAnswerQuestion;
                    const shortAnswerFullQuestionFromServer = fullQuestionFromServer as ShortAnswerQuestion;
                    shortAnswerClientQuestion.correctMappings = shortAnswerFullQuestionFromServer.correctMappings;
                } else {
                    console.log('Unknown question type ' + clientQuestion);
                }
            }
        }, this);

        // make sure that a possible explanation is updated correctly in all sub components
        this.mcQuestionComponents.forEach(function(mcQuestionComponent) {
            mcQuestionComponent.watchCollection();
        });
        this.dndQuestionComponents.forEach(function(dndQuestionComponent) {
            dndQuestionComponent.watchCollection();
        });
        this.shortAnswerQuestionComponents.forEach(function(shortAnswerQuestionComponent) {
            shortAnswerQuestionComponent.watchCollection();
        });
    }

    /**
     * Display results of quiz
     * @param results
     */
    showResult(results: Result[]) {
        this.result = results[0];
        if (this.result) {
            this.showingResult = true;

            // disable automatic websocket reconnect
            this.jhiWebsocketService.disableReconnect();

            // assign user score (limit decimal places to 2)
            this.userScore = this.submission.scoreInPoints ? Math.round(this.submission.scoreInPoints * 100) / 100 : 0;

            // create dictionary with scores for each question
            this.questionScores = {};
            this.submission.submittedAnswers.forEach(submittedAnswer => {
                // limit decimal places to 2
                this.questionScores[submittedAnswer.question.id] = Math.round(submittedAnswer.scoreInPoints * 100) / 100;
            }, this);
        }
    }

    /**
     * Randomize the order of the questions
     * (and answerOptions or dragItems within each question)
     * if randomizeOrder is true
     *
     * @param quizExercise {object} the quizExercise to randomize elements in
     */
    randomizeOrder(quizExercise: QuizExercise) {
        if (quizExercise.questions) {
            // shuffle questions
            if (quizExercise.randomizeQuestionOrder) {
                this.shuffle(quizExercise.questions);
            }

            // shuffle answerOptions / dragItems within questions
            quizExercise.questions.forEach(question => {
                if (question.randomizeOrder) {
                    if (question.type === QuestionType.MULTIPLE_CHOICE) {
                        this.shuffle((question as MultipleChoiceQuestion).answerOptions);
                    } else if (question.type === QuestionType.DRAG_AND_DROP) {
                        this.shuffle((question as DragAndDropQuestion).dragItems);
                    } else if (question.type === QuestionType.SHORT_ANSWER) {
                    } else {
                        console.log('Unknown question type: ' + question);
                    }
                }
            }, this);
        }
    }

    /**
     * Shuffles array in place.
     * @param {Array} items An array containing the items.
     */
    shuffle<T>(items: T[]) {
        for (let i = items.length - 1; i > 0; i--) {
            const pickedIndex = Math.floor(Math.random() * (i + 1));
            const picked = items[pickedIndex];
            items[pickedIndex] = items[i];
            items[i] = picked;
        }
    }

    /**
     * Callback method to be triggered when the user (de-)selects answers
     */
    onSelectionChanged() {
        this.applySelection();
        if (this.sendWebsocket) {
            if (!this.disconnected) {
                this.isSaving = true;
                this.sendWebsocket(this.submission);
            } else {
                this.unsavedChanges = true;
            }
        }
    }

    /**
     * update the value for adjustedSubmissionDate in submission
     */
    updateSubmissionTime() {
        if (this.submission.submissionDate) {
            this.submission.adjustedSubmissionDate = moment(this.submission.submissionDate)
                .subtract(this.timeDifference, 'seconds')
                .toDate();
            if (Math.abs(moment(this.submission.adjustedSubmissionDate).diff(moment(), 'seconds')) < 2) {
                this.justSaved = true;
                this.timeoutJustSaved();
            }
        }
    }

    /**
     * Callback function for handling quiz submission after saving submission to server
     * @param quizSubmission The quiz submission data from the server
     */
    onSaveSuccess(quizSubmission: QuizSubmission) {
        if (!quizSubmission) {
            // TODO: Include reason why saving failed
            alert('Saving Answers failed.');
            this.unsavedChanges = true;
            this.isSubmitting = false;
            if (this.outstandingWebsocketResponses > 0) {
                this.outstandingWebsocketResponses--;
            }
            if (this.outstandingWebsocketResponses === 0) {
                this.isSaving = false;
            }
            return;
        }
        if (quizSubmission.submitted) {
            this.outstandingWebsocketResponses = 0;
            this.isSaving = false;
            this.unsavedChanges = false;
            this.isSubmitting = false;
            this.submission = quizSubmission;
            this.updateSubmissionTime();
            this.applySubmission();
        } else if (this.outstandingWebsocketResponses === 0) {
            this.isSaving = false;
            this.unsavedChanges = false;
            this.submission = quizSubmission;
            this.updateSubmissionTime();
            this.applySubmission();
        } else {
            this.outstandingWebsocketResponses--;
            if (this.outstandingWebsocketResponses === 0) {
                this.isSaving = false;
                this.unsavedChanges = false;
                if (quizSubmission) {
                    this.submission.submissionDate = quizSubmission.submissionDate;
                    this.updateSubmissionTime();
                }
            }
        }
    }

    /**
     * Checks if the student has interacted with each question of the quiz
     * For a Multiple Choice Questions it checks if an answer option was selected
     * For a Drag and Drop Questions it checks if at least one mapping has been made
     * For a Short Answer Questions it checks if at least one field has been clicked in 
     * Goes trough selectedAnswerOptions and dragAndDropMappings
     */
    checkForAnsweredQuestions(): boolean {
        for (let question of this.quizExercise.questions) {
            if (question.type === QuestionType.MULTIPLE_CHOICE) {
                if (this.selectedAnswerOptions[question.id] == 0) {
                    return false;
                    break
                }
            } else if (question.type === QuestionType.DRAG_AND_DROP) {
                    if (this.dragAndDropMappings[question.id] == 0) {
                        return false;
                        break
                    }
                } else if (question.type === QuestionType.SHORT_ANSWER) {
                    if (this.shortAnswerSubmittedTexts[question.id] == 0) {
                    return false;
                    break
                }
            }
        }
            return true
    }


    /**
     * This function is called when the user clicks the 'Submit' button
     */
    onSubmit() {
        this.applySelection();
        let confirmSubmit = true;

        if (this.remainingTimeSeconds > 1 && (this.checkForAnsweredQuestions() == false)) {
            confirmSubmit = window.confirm('Are you sure you want to submit? You have not answered all questions and you still have some time left!');
        }
        if (confirmSubmit) {
            this.isSubmitting = true;
            switch (this.mode) {
                case 'practice':
                    if (!this.submission.id) {
                        this.quizSubmissionService.submitForPractice(this.submission, 1, this.quizId).subscribe(
                            (response: HttpResponse<Result>) => {
                                this.onSubmitPracticeOrPreviewSuccess(response.body);
                            },
                            (response: HttpErrorResponse) => this.onSubmitError(response.message)
                        );
                    }
                    break;
                case 'preview':
                    if (!this.submission.id) {
                        this.quizSubmissionService.submitForPreview(this.submission, 1, this.quizId).subscribe(
                            (response: HttpResponse<Result>) => {
                                this.onSubmitPracticeOrPreviewSuccess(response.body);
                            },
                            (response: HttpErrorResponse) => this.onSubmitError(response.message)
                        );
                    }
                    break;
                case 'default':
                    if (this.disconnected || !this.submissionChannel) {
                        alert(
                            "Cannot Submit while disconnected. Don't worry, answers that were saved" +
                            'while you were still connected will be submitted automatically when the quiz ends.'
                        );
                        this.isSubmitting = false;
                        return;
                    }
                    // copy submission and send it through websocket with 'submitted = true'
                    const quizSubmission = new QuizSubmission();
                    quizSubmission.submittedAnswers = this.submission.submittedAnswers;
                    quizSubmission.submitted = true;
                    this.jhiWebsocketService.send(this.submissionChannel, quizSubmission);
                    break;
            }
        }
    }

    /**
     * Callback function for handling response after submitting for practice or preview
     * @param response
     */
    onSubmitPracticeOrPreviewSuccess(result: Result) {
        this.isSubmitting = false;
        this.submission = result.submission as QuizSubmission;
        this.applySubmission();
        this.showResult([result]);
    }

    /**
     * Callback function for handling error when submitting
     * @param error
     */
    onSubmitError(error: string) {
        console.error(error);
        alert(
            'Submitting was not possible. Please try again later. If your answers have been saved, you can also wait until the quiz has finished.'
        );
        this.isSubmitting = false;
    }

    /**
     * By clicking on the bubble of the progress navigation towards the corresponding question of the quiz is triggered
     */
    navigateToQuestion(questionIndex: number): void {
        document.getElementById('question' + questionIndex).scrollIntoView({
            behavior: 'smooth'
        });
    }
}<|MERGE_RESOLUTION|>--- conflicted
+++ resolved
@@ -1,8 +1,4 @@
-<<<<<<< HEAD
-import { Component, OnDestroy, OnInit, ViewChildren, QueryList} from '@angular/core';
-=======
 import { Component, OnDestroy, OnInit, QueryList, ViewChildren } from '@angular/core';
->>>>>>> 473749b7
 import { JhiWebsocketService } from '../../core';
 import * as moment from 'moment';
 import * as _ from 'lodash';
