--- conflicted
+++ resolved
@@ -785,53 +785,7 @@
     onSubmit() {
         this.applySelection();
         this.isSubmitting = true;
-<<<<<<< HEAD
-
-        let confirmSubmit = true;
-
-        if (this.remainingTimeSeconds > 0) {
-            confirmSubmit = window.confirm('Are you sure you want to submit? You still have some time left!');
-        }
-
-        if (confirmSubmit) {
-            switch (this.mode) {
-                case 'practice':
-                    if (!this.submission.id) {
-                        this.quizSubmissionService.submitForPractice(this.submission, 1, this.id).subscribe(
-                            (response: HttpResponse<Result>) => {
-                                this.onSubmitPracticeOrPreviewSuccess(response.body);
-                            },
-                            (response: HttpErrorResponse) => this.onSubmitError(response.message)
-                        );
-                    }
-                    break;
-                case 'preview':
-                    if (!this.submission.id) {
-                        this.quizSubmissionService.submitForPreview(this.submission, 1, this.id).subscribe(
-                            (response: HttpResponse<Result>) => {
-                                this.onSubmitPracticeOrPreviewSuccess(response.body);
-                            },
-                            (response: HttpErrorResponse) => this.onSubmitError(response.message)
-                        );
-                    }
-                    break;
-                case 'default':
-                    if (this.disconnected || !this.submissionChannel) {
-                        alert(
-                            "Cannot Submit while disconnected. Don't worry, answers that were saved" +
-                                'while you were still connected will be submitted automatically when the quiz ends.'
-                        );
-                        this.isSubmitting = false;
-                        return;
-                    }
-                    // copy submission and send it through websocket with 'submitted = true'
-                    const quizSubmission = new QuizSubmission();
-                    quizSubmission.submittedAnswers = this.submission.submittedAnswers;
-                    quizSubmission.submitted = true;
-                    this.jhiWebsocketService.send(this.submissionChannel, quizSubmission);
-                    break;
-            }
-=======
+
         switch (this.mode) {
             case 'practice':
                 if (!this.submission.id) {
@@ -868,7 +822,6 @@
                 quizSubmission.submitted = true;
                 this.jhiWebsocketService.send(this.submissionChannel, quizSubmission);
                 break;
->>>>>>> c0fbcf89
         }
     }
 
