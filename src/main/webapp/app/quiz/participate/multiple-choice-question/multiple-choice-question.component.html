<div class="mc-question markdown-preview" [ngClass]="{disabled: clickDisabled && !showResult, result: showResult && !forceSampleSolution, incorrect: (score || 0) < question.score && !forceSampleSolution}">
    <h4 class="question-title-display"><span>{{questionIndex}})</span> {{question.title}}</h4>
<<<<<<< HEAD
    <p [innerHTML]="rendered.text"></p><span style="color:red;" *ngIf="question.invalid" jhiTranslate="arTeMiSApp.quizQuestion.invalidText"></span>
    <h6>{{'arTeMiSApp.quizQuestion.allOptions' | translate}}</h6>
=======
    <p [innerHTML]="rendered.text "></p><span style="color:red;" *ngIf="question.invalid" jhiTranslate="arTeMiSApp.quizQuestion.invalidText"></span>
    <h6>Please choose all correct answer options</h6>
>>>>>>> 2c78fc3d
    <div class="hint" *ngIf="question.hint || (question.explanation && showResult)">
        <ng-template #renderedHint>
            <div [innerHTML]="rendered.hint"></div>
        </ng-template>
        <span class="label label-info" [ngbPopover]="renderedHint" placement="right" triggers="mouseenter:mouseleave" *ngIf="question.hint">
            <fa-icon [icon]="['far', 'question-circle']"></fa-icon>
            <span jhiTranslate="arTeMiSApp.quizQuestion.hint"></span>
        </span> <br>
        <ng-template #renderedExplanation>
            <div [innerHTML]="rendered.explanation"></div>
        </ng-template>
        <span class="label label-primary" [ngbPopover]="renderedExplanation" placement="right" triggers="mouseenter:mouseleave" *ngIf="question.explanation && showResult">
            <fa-icon icon="exclamation-circle"></fa-icon>
            <span jhiTranslate="arTeMiSApp.quizQuestion.explanation"></span>
        </span>
    </div>
    <div class="question-score" *ngIf="!showResult || forceSampleSolution">
        <span jhiTranslate="arTeMiSApp.quizQuestion.score" class="colon-suffix"></span>
        <span>{{question.score}}</span>
    </div>
    <div class="question-score result" *ngIf="showResult && !forceSampleSolution" [ngClass]="{incorrect: (score || 0) < question.score}">
        <span jhiTranslate="arTeMiSApp.quizQuestion.yourScore" class="colon-suffix"></span>
        <span class="show-explanation">{{score || 0}}/{{question.score}}</span>
        <span class="show-explanation">
            <jhi-quiz-scoring-infostudent-modal [score]="score" [question]="question"
                                                [multipleChoiceMapping]="selectedAnswerOptions"
                                                [questionIndex]="questionIndex"></jhi-quiz-scoring-infostudent-modal>
        </span>
    </div>
    <div class="answer-options" *ngIf="!showResult">
        <div *ngFor="let answerOption of question.answerOptions; let i = index" id="answer-option-{{i}}" class="answer-option" [ngClass]="{'click-disabled': clickDisabled}" (click)="toggleSelection(answerOption)">
            <div class="content">
                <div class="text" [innerHTML]="rendered.answerOptions[i].text "></div>
                <div class="hint">
                    <ng-template #renderedAnswerOptionsHint>
                        <div [innerHTML]="rendered.answerOptions[i].hint "></div>
                    </ng-template>
                    <span class="label label-info" [ngbPopover]="renderedAnswerOptionsHint" placement="top" triggers="mouseenter:mouseleave" *ngIf="answerOption.hint">
                        <fa-icon [icon]="['far', 'question-circle']"></fa-icon>
                        <span jhiTranslate="arTeMiSApp.quizQuestion.hint"></span>
                    </span>
                </div>
            </div>
            <div class="selection">
                <fa-icon [icon]="['far', 'check-square']" size="2x" *ngIf="isAnswerOptionSelected(answerOption)"></fa-icon>
                <fa-icon [icon]="['far', 'square']" size="2x" *ngIf="!isAnswerOptionSelected(answerOption)"></fa-icon>
            </div>
        </div>
    </div>
    <table class="answer-options-result" *ngIf="showResult">
        <tr>
            <th class="content">{{'arTeMiSApp.multipleChoiceQuestion.answer' | translate}}</th>
            <th class="solution">{{'arTeMiSApp.multipleChoiceQuestion.solution' | translate}}</th>
            <th class="result-symbol" *ngIf="!forceSampleSolution"></th>
            <th class="selection" *ngIf="!forceSampleSolution">{{'arTeMiSApp.multipleChoiceQuestion.you' | translate}}</th>
        </tr>
        <tr class="answer-option" *ngFor="let answerOption of question.answerOptions; let i = index">
            <td class="content">
                <div class="text" [innerHTML]="rendered.answerOptions[i].text "></div>
                <div class="hint">
                    <ng-template #renderedAnswerOptionsHint2>
                        <div [innerHTML]="rendered.answerOptions[i].hint "></div>
                    </ng-template>
                    <span class="label label-info" [ngbPopover]="renderedAnswerOptionsHint2" placement="top" triggers="mouseenter:mouseleave" *ngIf="answerOption.hint">
                        <fa-icon [icon]="['far', 'question-circle']"></fa-icon>
                        <span jhiTranslate="arTeMiSApp.quizQuestion.hint"></span>
                    </span>
                    <ng-template #renderedAnswerOptionsExplanation>
                        <div [innerHTML]="rendered.answerOptions[i].explanation "></div>
                    </ng-template>
                    <span class="label label-primary" [ngbPopover]="renderedAnswerOptionsExplanation" placement="top" triggers="mouseenter:mouseleave" *ngIf="answerOption.explanation">
                        <fa-icon icon="exclamation-circle"></fa-icon>
                        <span jhiTranslate="arTeMiSApp.quizQuestion.explanation"></span>
                    </span>
                </div>
            </td>
            <td class="solution">
                <span id="answer-option-{{i}}-correct" *ngIf="!answerOption.invalid && !question.invalid && answerOption.isCorrect" class="correct">{{'arTeMiSApp.multipleChoiceQuestion.correct' | translate}}</span>
                <span id="answer-option-{{i}}-wrong" *ngIf="!answerOption.invalid && !question.invalid && !answerOption.isCorrect" class="wrong">{{'arTeMiSApp.multipleChoiceQuestion.wrong' | translate}}</span>
                <span id="answer-option-{{i}}-invalid" *ngIf="answerOption.invalid || question.invalid" class="wrong" jhiTranslate="arTeMiSApp.quizQuestion.invalid"></span>
                <fa-icon ngbTooltip="{{'arTeMiSApp.multipleChoiceQuestion.invalid' | translate}}"
                           placement="top"
                           style="color:black;"
                           icon="question-circle"
                           *ngIf="answerOption.invalid || question.invalid"></fa-icon>
            </td>
            <td class="result-symbol" *ngIf="!forceSampleSolution">
                <fa-icon size="2x" icon="exclamation-triangle" class="warning" *ngIf="!question.invalid && !answerOption.invalid && ((isAnswerOptionSelected(answerOption) && !answerOption.isCorrect) || (!isAnswerOptionSelected(answerOption) && answerOption.isCorrect )) "></fa-icon>
            </td>
            <td class="selection" *ngIf="!forceSampleSolution">
                <fa-icon [icon]="['far', 'check-square']" size="2x" *ngIf="isAnswerOptionSelected(answerOption)"></fa-icon>
                <fa-icon [icon]="['far', 'square']" size="2x" *ngIf="!isAnswerOptionSelected(answerOption)"></fa-icon>
            </td>
        </tr>
    </table>
</div><|MERGE_RESOLUTION|>--- conflicted
+++ resolved
@@ -1,12 +1,7 @@
 <div class="mc-question markdown-preview" [ngClass]="{disabled: clickDisabled && !showResult, result: showResult && !forceSampleSolution, incorrect: (score || 0) < question.score && !forceSampleSolution}">
     <h4 class="question-title-display"><span>{{questionIndex}})</span> {{question.title}}</h4>
-<<<<<<< HEAD
     <p [innerHTML]="rendered.text"></p><span style="color:red;" *ngIf="question.invalid" jhiTranslate="arTeMiSApp.quizQuestion.invalidText"></span>
     <h6>{{'arTeMiSApp.quizQuestion.allOptions' | translate}}</h6>
-=======
-    <p [innerHTML]="rendered.text "></p><span style="color:red;" *ngIf="question.invalid" jhiTranslate="arTeMiSApp.quizQuestion.invalidText"></span>
-    <h6>Please choose all correct answer options</h6>
->>>>>>> 2c78fc3d
     <div class="hint" *ngIf="question.hint || (question.explanation && showResult)">
         <ng-template #renderedHint>
             <div [innerHTML]="rendered.hint"></div>
