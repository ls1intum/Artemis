<div
    class="mc-question markdown-preview"
    [ngClass]="{ disabled: clickDisabled && !showResult, result: showResult && !forceSampleSolution, incorrect: (score || 0) < question.score && !forceSampleSolution }"
>
    <h4 class="question-title-display">
        <span>{{ questionIndex }})</span> {{ question.title }}
    </h4>
    <p [innerHTML]="rendered.text"></p>
    <span style="color:red;" *ngIf="question.invalid" jhiTranslate="arTeMiSApp.quizQuestion.invalidText"></span>
    <h6>{{ 'arTeMiSApp.quizQuestion.allOptions' | translate }}</h6>
    <div class="hint" *ngIf="question.hint || (question.explanation && showResult)">
        <ng-template #renderedHint>
            <div [innerHTML]="rendered.hint"></div>
        </ng-template>
        <span class="label label-info" [ngbPopover]="renderedHint" placement="right" triggers="mouseenter:mouseleave" *ngIf="question.hint">
            <fa-icon [icon]="['far', 'question-circle']"></fa-icon>
            <span jhiTranslate="arTeMiSApp.quizQuestion.hint"></span>
        </span>
        <br />
        <ng-template #renderedExplanation>
            <div [innerHTML]="rendered.explanation"></div>
        </ng-template>
        <span class="label label-primary" [ngbPopover]="renderedExplanation" placement="right" triggers="mouseenter:mouseleave" *ngIf="question.explanation && showResult">
            <fa-icon icon="exclamation-circle"></fa-icon>
            <span jhiTranslate="arTeMiSApp.quizQuestion.explanation"></span>
        </span>
    </div>
    <div class="question-score" *ngIf="!showResult || forceSampleSolution">
        <span jhiTranslate="arTeMiSApp.quizQuestion.score" class="colon-suffix"></span>
        <span>{{ question.score }}</span>
    </div>
    <div class="question-score result" *ngIf="showResult && !forceSampleSolution" [ngClass]="{ incorrect: (score || 0) < question.score }">
        <span jhiTranslate="arTeMiSApp.quizQuestion.yourScore" class="colon-suffix"></span>
        <span class="show-explanation">{{ score || 0 }}/{{ question.score }}</span>
        <span class="show-explanation">
            <jhi-quiz-scoring-infostudent-modal
                [score]="score"
                [question]="question"
                [multipleChoiceMapping]="selectedAnswerOptions"
                [questionIndex]="questionIndex"
            ></jhi-quiz-scoring-infostudent-modal>
        </span>
    </div>
    <div class="answer-options" *ngIf="!showResult">
        <div
            *ngFor="let answerOption of question.answerOptions!; let i = index"
            id="answer-option-{{ i }}"
            class="answer-option"
            [ngClass]="{ 'click-disabled': clickDisabled }"
            (click)="toggleSelection(answerOption)"
        >
            <div class="content">
                <div class="text" [innerHTML]="rendered.answerOptions[i].text"></div>
                <div class="hint">
                    <ng-template #renderedAnswerOptionsHint>
                        <div [innerHTML]="rendered.answerOptions[i].hint"></div>
                    </ng-template>
                    <span class="label label-info" [ngbPopover]="renderedAnswerOptionsHint" placement="top" triggers="mouseenter:mouseleave" *ngIf="answerOption.hint">
                        <fa-icon [icon]="['far', 'question-circle']"></fa-icon>
                        <span jhiTranslate="arTeMiSApp.quizQuestion.hint"></span>
                    </span>
                </div>
            </div>
            <div class="selection">
                <fa-icon [icon]="['far', 'check-square']" size="2x" *ngIf="isAnswerOptionSelected(answerOption)"></fa-icon>
                <fa-icon [icon]="['far', 'square']" size="2x" *ngIf="!isAnswerOptionSelected(answerOption)"></fa-icon>
            </div>
        </div>
    </div>
    <table class="answer-options-result" *ngIf="showResult">
        <tr>
            <th class="content">{{ 'arTeMiSApp.multipleChoiceQuestion.answer' | translate }}</th>
            <th class="solution">{{ 'arTeMiSApp.multipleChoiceQuestion.solution' | translate }}</th>
            <th class="result-symbol" *ngIf="!forceSampleSolution"></th>
            <th class="selection" *ngIf="!forceSampleSolution">{{ 'arTeMiSApp.multipleChoiceQuestion.you' | translate }}</th>
        </tr>
<<<<<<< HEAD
        <tr class="answer-option" *ngFor="let answerOption of question.answerOptions!; let i = index" id="answer-option-{{i}}">
=======
        <tr class="answer-option" *ngFor="let answerOption of question.answerOptions; let i = index" id="answer-option-{{ i }}">
>>>>>>> b6c0237a
            <td class="content">
                <div class="text" [innerHTML]="rendered.answerOptions![i].text"></div>
                <div class="hint">
                    <ng-template #renderedAnswerOptionsHint2>
                        <div [innerHTML]="rendered.answerOptions![i].hint"></div>
                    </ng-template>
                    <span class="label label-info" [ngbPopover]="renderedAnswerOptionsHint2" placement="top" triggers="mouseenter:mouseleave" *ngIf="answerOption.hint">
                        <fa-icon [icon]="['far', 'question-circle']"></fa-icon>
                        <span jhiTranslate="arTeMiSApp.quizQuestion.hint"></span>
                    </span>
                    <ng-template #renderedAnswerOptionsExplanation>
                        <div [innerHTML]="rendered.answerOptions![i].explanation"></div>
                    </ng-template>
                    <span
                        class="label label-primary"
                        [ngbPopover]="renderedAnswerOptionsExplanation"
                        placement="top"
                        triggers="mouseenter:mouseleave"
                        *ngIf="answerOption.explanation"
                    >
                        <fa-icon icon="exclamation-circle"></fa-icon>
                        <span jhiTranslate="arTeMiSApp.quizQuestion.explanation"></span>
                    </span>
                </div>
            </td>
            <td class="solution">
                <span id="answer-option-{{ i }}-correct" *ngIf="!answerOption.invalid && !question.invalid && answerOption.isCorrect" class="correct">{{
                    'arTeMiSApp.multipleChoiceQuestion.correct' | translate
                }}</span>
                <span id="answer-option-{{ i }}-wrong" *ngIf="!answerOption.invalid && !question.invalid && !answerOption.isCorrect" class="wrong">{{
                    'arTeMiSApp.multipleChoiceQuestion.wrong' | translate
                }}</span>
                <span id="answer-option-{{ i }}-invalid" *ngIf="answerOption.invalid || question.invalid" class="wrong" jhiTranslate="arTeMiSApp.quizQuestion.invalid"></span>
                <fa-icon
                    ngbTooltip="{{ 'arTeMiSApp.multipleChoiceQuestion.invalid' | translate }}"
                    placement="top"
                    style="color:black;"
                    icon="question-circle"
                    *ngIf="answerOption.invalid || question.invalid"
                ></fa-icon>
            </td>
            <td class="result-symbol" *ngIf="!forceSampleSolution">
                <fa-icon
                    size="2x"
                    icon="exclamation-triangle"
                    class="warning"
                    *ngIf="
                        !question.invalid &&
                        !answerOption.invalid &&
                        ((isAnswerOptionSelected(answerOption) && !answerOption.isCorrect) || (!isAnswerOptionSelected(answerOption) && answerOption.isCorrect))
                    "
                ></fa-icon>
            </td>
            <td class="selection" *ngIf="!forceSampleSolution">
                <fa-icon [icon]="['far', 'check-square']" size="2x" *ngIf="isAnswerOptionSelected(answerOption)"></fa-icon>
                <fa-icon [icon]="['far', 'square']" size="2x" *ngIf="!isAnswerOptionSelected(answerOption)"></fa-icon>
            </td>
        </tr>
    </table>
</div><|MERGE_RESOLUTION|>--- conflicted
+++ resolved
@@ -43,7 +43,7 @@
     </div>
     <div class="answer-options" *ngIf="!showResult">
         <div
-            *ngFor="let answerOption of question.answerOptions!; let i = index"
+            *ngFor="let answerOption of question.answerOptions; let i = index"
             id="answer-option-{{ i }}"
             class="answer-option"
             [ngClass]="{ 'click-disabled': clickDisabled }"
@@ -74,23 +74,19 @@
             <th class="result-symbol" *ngIf="!forceSampleSolution"></th>
             <th class="selection" *ngIf="!forceSampleSolution">{{ 'arTeMiSApp.multipleChoiceQuestion.you' | translate }}</th>
         </tr>
-<<<<<<< HEAD
-        <tr class="answer-option" *ngFor="let answerOption of question.answerOptions!; let i = index" id="answer-option-{{i}}">
-=======
         <tr class="answer-option" *ngFor="let answerOption of question.answerOptions; let i = index" id="answer-option-{{ i }}">
->>>>>>> b6c0237a
             <td class="content">
-                <div class="text" [innerHTML]="rendered.answerOptions![i].text"></div>
+                <div class="text" [innerHTML]="rendered.answerOptions[i].text"></div>
                 <div class="hint">
                     <ng-template #renderedAnswerOptionsHint2>
-                        <div [innerHTML]="rendered.answerOptions![i].hint"></div>
+                        <div [innerHTML]="rendered.answerOptions[i].hint"></div>
                     </ng-template>
                     <span class="label label-info" [ngbPopover]="renderedAnswerOptionsHint2" placement="top" triggers="mouseenter:mouseleave" *ngIf="answerOption.hint">
                         <fa-icon [icon]="['far', 'question-circle']"></fa-icon>
                         <span jhiTranslate="arTeMiSApp.quizQuestion.hint"></span>
                     </span>
                     <ng-template #renderedAnswerOptionsExplanation>
-                        <div [innerHTML]="rendered.answerOptions![i].explanation"></div>
+                        <div [innerHTML]="rendered.answerOptions[i].explanation"></div>
                     </ng-template>
                     <span
                         class="label label-primary"
