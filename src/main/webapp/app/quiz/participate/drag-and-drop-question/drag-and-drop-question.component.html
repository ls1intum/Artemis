--- conflicted
+++ resolved
@@ -1,14 +1,4 @@
-<<<<<<< HEAD
-<div class="dnd-question markdown-preview" [ngClass]="{disabled: clickDisabled && !showResult, result: showResult && !forceSampleSolution, incorrect: (score || 0) < question.score && !forceSampleSolution}">
-    <h4 class="question-title-display"><span>{{questionIndex}})</span> {{question.title}}</h4>
-    <p [innerHTML]="rendered.text"></p><span style="color:red;" *ngIf="question.invalid" jhiTranslate="arTeMiSApp.quizQuestion.invalidText"></span>
-    <div class="hint" *ngIf="question.hint || (question.explanation && showResult)">
-        <ng-template #renderedHint>
-            <div [innerHTML]="rendered.hint"></div>
-        </ng-template>
-        <span class="label label-info" [ngbPopover]="renderedHint" placement="right" triggers="mouseenter:mouseleave" *ngIf="question.hint">
-=======
-<div class="dnd-question"
+<div class="dnd-question markdown-preview"
      [ngClass]="{disabled: clickDisabled && !showResult, result: showResult && !forceSampleSolution, incorrect: (score || 0) < question.score && !forceSampleSolution}">
     <div [hidden]="loadingState === 'success'">
         <h2 *ngIf="loadingState !== 'error'">
@@ -35,7 +25,6 @@
             </ng-template>
             <span class="label label-info" [ngbPopover]="renderedHint" placement="right"
                   triggers="mouseenter:mouseleave" *ngIf="question.hint">
->>>>>>> 5bcca1db
             <fa-icon [icon]="['far', 'question-circle']"></fa-icon>
             <span jhiTranslate="arTeMiSApp.quizQuestion.hint"></span>
         </span><br>
