<<<<<<< HEAD
import { Component, OnInit, ViewEncapsulation, input } from '@angular/core';
import isMobile from 'ismobilejs-es5';
=======
import { BreakpointObserver, Breakpoints } from '@angular/cdk/layout';
import { Component, Input, ViewEncapsulation, inject } from '@angular/core';
import { toSignal } from '@angular/core/rxjs-interop';
>>>>>>> 913106e4
import { DragItem } from 'app/quiz/shared/entities/drag-item.model';
import { NgClass, NgStyle } from '@angular/common';
import { CdkDrag, CdkDragPlaceholder, CdkDragPreview } from '@angular/cdk/drag-drop';
import { ImageComponent } from 'app/shared/image/image.component';
import { FitTextDirective } from 'app/quiz/shared/fit-text/fit-text.directive';
import { TranslateDirective } from 'app/shared/language/translate.directive';
import { addPublicFilePrefix } from 'app/app.constants';
import { map } from 'rxjs';

@Component({
    selector: 'jhi-drag-item',
    templateUrl: './drag-item.component.html',
    styleUrls: ['./drag-item.component.scss'],
    encapsulation: ViewEncapsulation.None,
    imports: [NgClass, NgStyle, CdkDrag, ImageComponent, CdkDragPlaceholder, FitTextDirective, CdkDragPreview, TranslateDirective],
})
<<<<<<< HEAD
export class DragItemComponent implements OnInit {
    minWidth = input<string>();
    dragItem = input.required<DragItem>();
    clickDisabled = input<boolean>();
    invalid = input<boolean>();
    filePreviewPaths = input<Map<string, string>>(new Map<string, string>());
    isMobile = false;

    /**
     * Initializes device information and whether the device is a mobile device
     */
    ngOnInit(): void {
        this.isMobile = isMobile(window.navigator.userAgent).any;
    }
=======
export class DragItemComponent {
    private breakpointObserver = inject(BreakpointObserver);
    readonly isMobile = toSignal(this.breakpointObserver.observe([Breakpoints.Handset]).pipe(map((result) => result.matches)), { initialValue: false });

    @Input() minWidth: string;
    @Input() dragItem: DragItem;
    @Input() clickDisabled: boolean;
    @Input() invalid: boolean;
    @Input() filePreviewPaths: Map<string, string> = new Map<string, string>();
>>>>>>> 913106e4

    protected readonly addPublicFilePrefix = addPublicFilePrefix;
}<|MERGE_RESOLUTION|>--- conflicted
+++ resolved
@@ -1,11 +1,6 @@
-<<<<<<< HEAD
-import { Component, OnInit, ViewEncapsulation, input } from '@angular/core';
-import isMobile from 'ismobilejs-es5';
-=======
 import { BreakpointObserver, Breakpoints } from '@angular/cdk/layout';
-import { Component, Input, ViewEncapsulation, inject } from '@angular/core';
+import { Component, ViewEncapsulation, inject, input } from '@angular/core';
 import { toSignal } from '@angular/core/rxjs-interop';
->>>>>>> 913106e4
 import { DragItem } from 'app/quiz/shared/entities/drag-item.model';
 import { NgClass, NgStyle } from '@angular/common';
 import { CdkDrag, CdkDragPlaceholder, CdkDragPreview } from '@angular/cdk/drag-drop';
@@ -22,32 +17,15 @@
     encapsulation: ViewEncapsulation.None,
     imports: [NgClass, NgStyle, CdkDrag, ImageComponent, CdkDragPlaceholder, FitTextDirective, CdkDragPreview, TranslateDirective],
 })
-<<<<<<< HEAD
-export class DragItemComponent implements OnInit {
+export class DragItemComponent {
+    private breakpointObserver = inject(BreakpointObserver);
+    readonly isMobile = toSignal(this.breakpointObserver.observe([Breakpoints.Handset]).pipe(map((result) => result.matches)), { initialValue: false });
+
     minWidth = input<string>();
     dragItem = input.required<DragItem>();
     clickDisabled = input<boolean>();
     invalid = input<boolean>();
     filePreviewPaths = input<Map<string, string>>(new Map<string, string>());
-    isMobile = false;
-
-    /**
-     * Initializes device information and whether the device is a mobile device
-     */
-    ngOnInit(): void {
-        this.isMobile = isMobile(window.navigator.userAgent).any;
-    }
-=======
-export class DragItemComponent {
-    private breakpointObserver = inject(BreakpointObserver);
-    readonly isMobile = toSignal(this.breakpointObserver.observe([Breakpoints.Handset]).pipe(map((result) => result.matches)), { initialValue: false });
-
-    @Input() minWidth: string;
-    @Input() dragItem: DragItem;
-    @Input() clickDisabled: boolean;
-    @Input() invalid: boolean;
-    @Input() filePreviewPaths: Map<string, string> = new Map<string, string>();
->>>>>>> 913106e4
 
     protected readonly addPublicFilePrefix = addPublicFilePrefix;
 }