<<<<<<< HEAD
<div class="drag-item" ngClass="{'no-click': clickDisabled}" [ngStyle]="{ 'min-width': minWidth() }">
    @if (dragItem() && dragItem().pictureFilePath) {
        <div class="drag-item-picture" [cdkDragDisabled]="clickDisabled()" [cdkDragData]="dragItem()" cdkDrag>
            @if (dragItem().pictureFilePath) {
                <jhi-image [src]="addPublicFilePrefix(filePreviewPaths().get(dragItem().pictureFilePath!) || dragItem().pictureFilePath!)!" [mobileDragAndDrop]="isMobile" />
=======
<div class="drag-item" ngClass="{'no-click': clickDisabled}" [ngStyle]="{ 'min-width': minWidth }">
    @if (dragItem && dragItem.pictureFilePath) {
        <div class="drag-item-picture" [cdkDragDisabled]="clickDisabled" [cdkDragData]="dragItem" cdkDrag>
            @if (dragItem.pictureFilePath) {
                <jhi-image [src]="addPublicFilePrefix(filePreviewPaths.get(dragItem.pictureFilePath!) || dragItem.pictureFilePath!)!" [mobileDragAndDrop]="isMobile()" />
>>>>>>> 913106e4
            }
            <div *cdkDragPlaceholder></div>
        </div>
    }
    @if (dragItem() && !dragItem().pictureFilePath) {
        <div class="drag-item-text">
            <div [fitText]="true" [activateOnResize]="true" [maxFontSize]="17" [minFontSize]="15" [delay]="150">
                <div class="drag-box" [cdkDragDisabled]="clickDisabled()" [cdkDragData]="dragItem()" cdkDrag>
                    <span>{{ dragItem().text }}</span>
                    <div *cdkDragPlaceholder></div>
                    <div *cdkDragPreview matchSize>
                        <div style="border: 1px solid #000; background: white; color: black; padding: 4px; overflow: hidden; text-overflow: ellipsis">{{ dragItem().text }}</div>
                    </div>
                </div>
            </div>
        </div>
    }
    @if (invalid()) {
        <div class="invalid">
            <span jhiTranslate="artemisApp.showStatistic.invalid"></span>
        </div>
    }
</div><|MERGE_RESOLUTION|>--- conflicted
+++ resolved
@@ -1,16 +1,8 @@
-<<<<<<< HEAD
 <div class="drag-item" ngClass="{'no-click': clickDisabled}" [ngStyle]="{ 'min-width': minWidth() }">
     @if (dragItem() && dragItem().pictureFilePath) {
         <div class="drag-item-picture" [cdkDragDisabled]="clickDisabled()" [cdkDragData]="dragItem()" cdkDrag>
             @if (dragItem().pictureFilePath) {
-                <jhi-image [src]="addPublicFilePrefix(filePreviewPaths().get(dragItem().pictureFilePath!) || dragItem().pictureFilePath!)!" [mobileDragAndDrop]="isMobile" />
-=======
-<div class="drag-item" ngClass="{'no-click': clickDisabled}" [ngStyle]="{ 'min-width': minWidth }">
-    @if (dragItem && dragItem.pictureFilePath) {
-        <div class="drag-item-picture" [cdkDragDisabled]="clickDisabled" [cdkDragData]="dragItem" cdkDrag>
-            @if (dragItem.pictureFilePath) {
-                <jhi-image [src]="addPublicFilePrefix(filePreviewPaths.get(dragItem.pictureFilePath!) || dragItem.pictureFilePath!)!" [mobileDragAndDrop]="isMobile()" />
->>>>>>> 913106e4
+                <jhi-image [src]="addPublicFilePrefix(filePreviewPaths().get(dragItem().pictureFilePath!) || dragItem().pictureFilePath!)!" [mobileDragAndDrop]="isMobile()" />
             }
             <div *cdkDragPlaceholder></div>
         </div>
