<div
    class="dnd-question markdown-preview"
    [ngClass]="{
        disabled: clickDisabled() && !showResult(),
        result: showResult() && !forceSampleSolution(),
        incorrect: (score() || 0) < question().points! && !forceSampleSolution(),
    }"
>
    <div [hidden]="loadingState === 'success'">
        @if (loadingState !== 'error') {
            <h2>
                <span style="color: grey"><fa-icon [icon]="faSpinner" animation="spin" />&nbsp;<span jhiTranslate="artemisApp.quizQuestion.loading"></span></span>
            </h2>
        }
        @if (loadingState === 'error') {
            <div>
                <h2>
                    <span style="color: grey"><fa-icon [icon]="faExclamationCircle" />&nbsp;<span jhiTranslate="artemisApp.quizQuestion.failed"></span></span>
                </h2>
                <p>
                    <button class="btn btn-default" (click)="secureImageComponent().retryLoadImage()" jhiTranslate="artemisApp.quizQuestion.retry"></button>
                </p>
            </div>
        }
    </div>
    <div [hidden]="loadingState !== 'success'">
        <h4 class="question-title-display">
            <span>{{ questionIndex() }})</span> {{ dragAndDropQuestion().title }}
        </h4>
        <p [innerHTML]="renderedQuestion.text"></p>
        @if (dragAndDropQuestion().invalid) {
            <span style="color: red" jhiTranslate="artemisApp.quizQuestion.invalidText"></span>
        }
        @if (dragAndDropQuestion().hint || (dragAndDropQuestion().explanation && showResult())) {
            <div class="hint">
                @if (dragAndDropQuestion().hint) {
                    <span class="label label-info" [ngbPopover]="renderedHint" triggers="mouseenter:mouseleave">
                        <fa-icon [icon]="faQuestionCircle" />
                        <span jhiTranslate="artemisApp.quizQuestion.hint"></span>
                    </span>
                }
                <ng-template #renderedHint>
                    <div [innerHTML]="renderedQuestion.hint"></div>
                </ng-template>
                <br />
                @if (dragAndDropQuestion().explanation && showResult()) {
                    <span class="label label-primary" [ngbPopover]="renderedExplanation" triggers="mouseenter:mouseleave">
                        <fa-icon [icon]="faExclamationCircle" />
                        <span jhiTranslate="artemisApp.quizQuestion.explanation"></span>
                    </span>
                }
                <ng-template #renderedExplanation>
                    <div [innerHTML]="renderedQuestion.explanation"></div>
                </ng-template>
            </div>
        }
        @if (!showResult() || forceSampleSolution()) {
            <div class="question-score">
                <span jhiTranslate="artemisApp.quizQuestion.score" class="colon-suffix"></span>
                <span>{{ dragAndDropQuestion().points }}</span>
            </div>
        }
        @if (showResult() && !forceSampleSolution()) {
            <div class="question-score result" [ngClass]="{ incorrect: (score() || 0) < dragAndDropQuestion().points! }">
                <span jhiTranslate="artemisApp.quizQuestion.yourScore" class="colon-suffix"></span>
                <span class="show-explanation">{{ score() || 0 }}/{{ dragAndDropQuestion().points }}</span>
                <span class="show-explanation">
                    <jhi-quiz-scoring-infostudent-modal
                        [score]="score()"
                        [question]="question()"
                        [dragAndDropMapping]="mappings()"
                        [correctlyMappedDragAndDropItems]="correctAnswer"
                        [incorrectlyMappedDragAndDropItems]="incorrectLocationMappings"
                        [mappedLocations]="mappedLocations"
                        [questionIndex]="questionIndex()"
                    />
                </span>
            </div>
        }
        @if (showResult()) {
            <div class="dnd-instructions">
                @if (showingSampleSolution) {
                    <span jhiTranslate="artemisApp.dragAndDropQuestion.showingSampleSolution"></span>
                }
                @if (!showingSampleSolution) {
                    <span jhiTranslate="artemisApp.dragAndDropQuestion.showingYourAnswer"></span>
                }
                @if (showResult() && !forceSampleSolution()) {
                    <div>
                        @if (!showingSampleSolution) {
                            <div class="btn btn-outline-primary" (click)="showSampleSolution()" jhiTranslate="artemisApp.quizQuestion.showSampleSolution"></div>
                        }
                        @if (showingSampleSolution) {
                            <div class="btn btn-outline-primary" (click)="hideSampleSolution()" jhiTranslate="artemisApp.quizQuestion.hideSampleSolution"></div>
                        }
                    </div>
                }
            </div>
        }
        <div cdkDropListGroup class="drag-and-drop-area">
            <div class="background-area">
<<<<<<< HEAD
                @if (dragAndDropQuestion().backgroundFilePath) {
                    <jhi-secured-image
                        [src]="addPublicFilePrefix(filePreviewPaths().get(dragAndDropQuestion().backgroundFilePath!) || dragAndDropQuestion().backgroundFilePath!)!"
                        (endLoadingProcess)="changeLoading($event)"
=======
                @if (question.backgroundFilePath) {
                    <jhi-image
                        [src]="addPublicFilePrefix(filePreviewPaths.get(question.backgroundFilePath!) || question.backgroundFilePath!)!"
                        (loadingStatus)="changeLoading($event)"
>>>>>>> fe0ab9fa
                    />
                }
                <div class="click-layer">
                    @if (!showResult()) {
                        <div>
                            @for (dropLocation of dragAndDropQuestion().dropLocations; track dropLocation) {
                                <div
                                    id="drop-location"
                                    class="drop-location"
                                    [ngClass]="dropAllowed ? 'drop-allowed' : ''"
                                    [ngStyle]="{
                                        top: dropLocation.posY! / 2 + '%',
                                        left: dropLocation.posX! / 2 + '%',
                                        width: dropLocation.width! / 2 + '%',
                                        height: dropLocation.height! / 2 + '%',
                                    }"
                                    (cdkDropListDropped)="onDragDrop(dropLocation, $event)"
                                    (onDragEnter)="preventDefault($event)"
                                    (onDragOver)="preventDefault($event)"
                                    (onDragLeave)="preventDefault($event)"
                                    cdkDropList
                                    [cdkDropListAutoScrollStep]="60"
                                >
                                    @if (dragItemForDropLocation(dropLocation)) {
                                        <jhi-drag-item
                                            (dragenter)="drag()"
                                            (dragend)="drop()"
                                            [dragItem]="dragItemForDropLocation(dropLocation)!"
                                            [clickDisabled]="clickDisabled()"
                                            [minWidth]="100 + '%'"
                                            [filePreviewPaths]="filePreviewPaths()"
                                        />
                                    }
                                </div>
                            }
                        </div>
                    }
                    @if (showResult() && !showingSampleSolution && dragAndDropQuestion().dropLocations) {
                        <div>
                            @for (dropLocation of dragAndDropQuestion().dropLocations; track dropLocation) {
                                <div>
                                    <div
                                        class="drop-location results"
                                        [ngClass]="{
                                            incorrect:
                                                isLocationCorrect(dropLocation) === MappingResult.MAPPED_INCORRECT &&
                                                !dropLocation.invalid &&
                                                !invalidDragItemForDropLocation(dropLocation) &&
                                                !dragAndDropQuestion().invalid,
                                        }"
                                        [ngStyle]="{
                                            top: dropLocation.posY! / 2 + '%',
                                            left: dropLocation.posX! / 2 + '%',
                                            width: dropLocation.width! / 2 + '%',
                                            height: dropLocation.height! / 2 + '%',
                                        }"
                                    >
                                        @if (
                                            isLocationCorrect(dropLocation) === MappingResult.MAPPED_INCORRECT &&
                                            !dropLocation.invalid &&
                                            !invalidDragItemForDropLocation(dropLocation) &&
                                            !dragAndDropQuestion().invalid
                                        ) {
                                            <div class="result-symbol">
                                                <fa-icon [icon]="faExclamationTriangle" size="2x" class="warning" />
                                            </div>
                                        }
                                        <div class="invalid">
                                            @if (dropLocation.invalid && !invalidDragItemForDropLocation(dropLocation) && !dragAndDropQuestion().invalid) {
                                                <span jhiTranslate="artemisApp.dragAndDropQuestion.invalid.dropLocation"></span>
                                            }
                                            @if (!dropLocation.invalid && invalidDragItemForDropLocation(dropLocation) && !dragAndDropQuestion().invalid) {
                                                <span jhiTranslate="artemisApp.dragAndDropQuestion.invalid.dragItem"></span>
                                            }
                                            @if ((dropLocation.invalid && invalidDragItemForDropLocation(dropLocation)) || dragAndDropQuestion().invalid) {
                                                <span jhiTranslate="artemisApp.quizQuestion.invalid"></span>
                                            }
                                            @if (dropLocation.invalid || dragAndDropQuestion().invalid || invalidDragItemForDropLocation(dropLocation)) {
                                                <fa-icon
                                                    ngbTooltip="Invalid Drop Locations and invalid Drag Items will be assessed as correct."
                                                    style="color: black"
                                                    [icon]="faQuestionCircle"
                                                />
                                            }
                                        </div>
                                        @if (dragItemForDropLocation(dropLocation)) {
                                            <jhi-drag-item
                                                [dragItem]="dragItemForDropLocation(dropLocation)!"
                                                [clickDisabled]="true"
                                                [minWidth]="100 + '%'"
                                                [filePreviewPaths]="filePreviewPaths()"
                                            />
                                        }
                                        @if (!dragItemForDropLocation(dropLocation)) {
                                            <div class="drag-item no-click">
                                                <div></div>
                                            </div>
                                        }
                                    </div>
                                </div>
                            }
                        </div>
                    }
                    @if (showResult() && showingSampleSolution) {
                        <div>
                            @for (dropLocation of dragAndDropQuestion().dropLocations; track dropLocation) {
                                <div>
                                    <div
                                        class="drop-location sampleSolution"
                                        [ngClass]="{
                                            incorrect:
                                                isLocationCorrect(dropLocation) === MappingResult.MAPPED_INCORRECT &&
                                                !dropLocation.invalid &&
                                                !invalidDragItemForDropLocation(dropLocation) &&
                                                !dragAndDropQuestion().invalid,
                                        }"
                                        [ngStyle]="{
                                            top: dropLocation.posY! / 2 + '%',
                                            left: dropLocation.posX! / 2 + '%',
                                            width: dropLocation.width! / 2 + '%',
                                            height: dropLocation.height! / 2 + '%',
                                        }"
                                    >
                                        @if (
                                            isLocationCorrect(dropLocation) === MappingResult.MAPPED_INCORRECT &&
                                            !dropLocation.invalid &&
                                            !invalidDragItemForDropLocation(dropLocation) &&
                                            !dragAndDropQuestion().invalid &&
                                            !forceSampleSolution()
                                        ) {
                                            <div class="result-symbol">
                                                <fa-icon [icon]="faExclamationTriangle" size="2x" class="warning" />
                                            </div>
                                        }
                                        <div class="invalid">
                                            @if (dropLocation.invalid && !invalidDragItemForDropLocation(dropLocation) && !dragAndDropQuestion().invalid) {
                                                <span jhiTranslate="artemisApp.dragAndDropQuestion.invalid.dropLocation"></span>
                                            }
                                            @if ((dropLocation.invalid && invalidDragItemForDropLocation(dropLocation)) || dragAndDropQuestion().invalid) {
                                                <span jhiTranslate="artemisApp.quizQuestion.invalid"></span>
                                            }
                                            @if (dropLocation.invalid || dragAndDropQuestion().invalid) {
                                                <fa-icon
                                                    ngbTooltip="Invalid Drop Locations and invalid Drag Items will be assessed as correct."
                                                    style="color: black"
                                                    [icon]="faQuestionCircle"
                                                />
                                            }
                                        </div>
                                        @if (dropLocation && correctDragItemForDropLocation(dropLocation) && !dropLocation.invalid && !dragAndDropQuestion().invalid) {
                                            <jhi-drag-item
                                                [dragItem]="correctDragItemForDropLocation(dropLocation)!"
                                                [clickDisabled]="true"
                                                [minWidth]="100 + '%'"
                                                [filePreviewPaths]="filePreviewPaths()"
                                            />
                                        }
                                        @if (!dropLocation || !correctDragItemForDropLocation(dropLocation)) {
                                            <div class="drag-item no-click">
                                                <div></div>
                                            </div>
                                        }
                                    </div>
                                </div>
                            }
                        </div>
                    }
                </div>
            </div>
            <div class="drag-and-drop-items">
                @if (!showResult()) {
                    <div class="dnd-instructions">
                        <span jhiTranslate="artemisApp.dragAndDropQuestion.studentInstructions"></span>
                    </div>
                }
                @if (showResult()) {
                    <div></div>
                }
                @if (!showResult()) {
                    <div
                        class="drag-items"
                        id="drag-items"
                        [ngClass]="dropAllowed ? 'drop-allowed' : ''"
                        (cdkDropListDropped)="onDragDrop(undefined, $event)"
                        (onDragEnter)="preventDefault($event)"
                        (onDragOver)="preventDefault($event)"
                        (onDragLeave)="preventDefault($event)"
                        cdkDropList
                        [cdkDropListAutoScrollStep]="60"
                    >
                        @for (dragItem of getUnassignedDragItems(); track dragItem; let i = $index) {
                            <jhi-drag-item
                                id="drag-item-{{ i }}"
                                (dragenter)="drag()"
                                (dragend)="drop()"
                                [dragItem]="dragItem"
                                [clickDisabled]="clickDisabled()"
                                [minWidth]="'160'"
                                [filePreviewPaths]="filePreviewPaths()"
                            />
                        }
                    </div>
                }
            </div>
        </div>
    </div>
</div><|MERGE_RESOLUTION|>--- conflicted
+++ resolved
@@ -99,18 +99,10 @@
         }
         <div cdkDropListGroup class="drag-and-drop-area">
             <div class="background-area">
-<<<<<<< HEAD
                 @if (dragAndDropQuestion().backgroundFilePath) {
                     <jhi-secured-image
                         [src]="addPublicFilePrefix(filePreviewPaths().get(dragAndDropQuestion().backgroundFilePath!) || dragAndDropQuestion().backgroundFilePath!)!"
                         (endLoadingProcess)="changeLoading($event)"
-=======
-                @if (question.backgroundFilePath) {
-                    <jhi-image
-                        [src]="addPublicFilePrefix(filePreviewPaths.get(question.backgroundFilePath!) || question.backgroundFilePath!)!"
-                        (loadingStatus)="changeLoading($event)"
->>>>>>> fe0ab9fa
-                    />
                 }
                 <div class="click-layer">
                     @if (!showResult()) {
