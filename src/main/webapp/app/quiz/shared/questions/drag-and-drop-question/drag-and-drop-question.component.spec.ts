import { ComponentFixture, TestBed } from '@angular/core/testing';
import { ProfileService } from 'app/core/layouts/profiles/shared/profile.service';
import { DragAndDropMapping } from 'app/quiz/shared/entities/drag-and-drop-mapping.model';
import { DragAndDropQuestion } from 'app/quiz/shared/entities/drag-and-drop-question.model';
import { DragItem } from 'app/quiz/shared/entities/drag-item.model';
import { DropLocation } from 'app/quiz/shared/entities/drop-location.model';
import { DragAndDropQuestionUtil } from 'app/quiz/shared/service/drag-and-drop-question-util.service';
import { DragAndDropQuestionComponent } from 'app/quiz/shared/questions/drag-and-drop-question/drag-and-drop-question.component';
import { DragItemComponent } from 'app/quiz/shared/questions/drag-and-drop-question/drag-item/drag-item.component';
import { QuizScoringInfoStudentModalComponent } from 'app/quiz/shared/questions/quiz-scoring-infostudent-modal/quiz-scoring-info-student-modal.component';
import { ArtemisMarkdownService } from 'app/shared/service/markdown.service';
import { ArtemisTranslatePipe } from 'app/shared/pipes/artemis-translate.pipe';
import { MockComponent, MockPipe, MockProvider } from 'ng-mocks';
import { CdkDragDrop, DragDropModule } from '@angular/cdk/drag-drop';
import { FitTextDirective } from 'app/quiz/shared/fit-text/fit-text.directive';
import { MockProfileService } from 'src/test/javascript/spec/helpers/mocks/service/mock-profile.service';
import { FontAwesomeModule } from '@fortawesome/angular-fontawesome';
import { ImageComponent } from '../../../../shared/image/image.component';

describe('DragAndDropQuestionComponent', () => {
    let fixture: ComponentFixture<DragAndDropQuestionComponent>;
    let comp: DragAndDropQuestionComponent;
    let markdownService: ArtemisMarkdownService;
    let dragAndDropQuestionUtil: DragAndDropQuestionUtil;
    const reset = () => {
        const question = new DragAndDropQuestion();
        question.id = 1;
        question.backgroundFilePath = '';
        fixture.componentRef.setInput('question', question);
    };

    beforeEach(() => {
        TestBed.configureTestingModule({
            imports: [DragDropModule, FitTextDirective, FontAwesomeModule],
            declarations: [
                DragAndDropQuestionComponent,
                MockPipe(ArtemisTranslatePipe),
                MockComponent(ImageComponent),
                MockComponent(QuizScoringInfoStudentModalComponent),
                DragItemComponent,
            ],
            providers: [MockProvider(DragAndDropQuestionUtil), { provide: ProfileService, useClass: MockProfileService }],
        })
            .compileComponents()
            .then(() => {
                fixture = TestBed.createComponent(DragAndDropQuestionComponent);
                comp = fixture.componentInstance;
                reset();
                markdownService = TestBed.inject(ArtemisMarkdownService);
                dragAndDropQuestionUtil = fixture.debugElement.injector.get(DragAndDropQuestionUtil);
            });
    });

    afterEach(() => {
        jest.restoreAllMocks();
    });

    it('should update html when question changes', () => {
        const question = new DragAndDropQuestion();
        question.text = 'Test text';
        question.hint = 'Test hint';
        question.explanation = 'Test explanation';
        const markdownSpy = jest.spyOn(markdownService, 'safeHtmlForMarkdown').mockImplementation((arg) => `${arg}markdown`);
<<<<<<< HEAD
        fixture.componentRef.setInput('question', question);
        fixture.detectChanges();
=======
        jest.spyOn(comp, 'hideSampleSolution');
        comp.question = question;
>>>>>>> 913106e4
        expect(markdownSpy).toHaveBeenCalledWith(question.text);
        expect(markdownSpy).toHaveBeenCalledWith(question.text);
        expect(markdownSpy).toHaveBeenCalledWith(question.text);
        expect(comp.renderedQuestion).toBeDefined();
        expect(comp.renderedQuestion.text).toBe(`${question.text}markdown`);
        expect(comp.renderedQuestion.hint).toBe(`${question.hint}markdown`);
        expect(comp.renderedQuestion.explanation).toBe(`${question.explanation}markdown`);
        expect(comp.hideSampleSolution).toHaveBeenCalledOnce();
        expect(comp.showingSampleSolution).toBeFalsy();
    });

    it('should count correct mappings as zero if no correct mappings', () => {
        const { dropLocation } = getDropLocationMappingAndItem();
        comp.dragAndDropQuestion().dropLocations = [dropLocation];
        comp.ngOnChanges();
        expect(comp.correctAnswer).toBe(0);
    });

    it('should count correct mappings on changes', () => {
        const { dropLocation: dropLocation1, mapping: correctMapping1 } = getDropLocationMappingAndItem();
        const { dropLocation: dropLocation2, mapping: correctMapping2 } = getDropLocationMappingAndItem();
        const { dropLocation: dropLocation3, mapping: correctMapping3 } = getDropLocationMappingAndItem();
        const { mapping: correctMapping4 } = getDropLocationMappingAndItem();
        const { dropLocation: dropLocation5 } = getDropLocationMappingAndItem();
        comp.dragAndDropQuestion().dropLocations = [dropLocation1, dropLocation2, dropLocation3];
        // Mappings do not have any of drop locations so no selected item
        comp.mappings.set([correctMapping4]);
        comp.dragAndDropQuestion().correctMappings = [correctMapping1, correctMapping2, correctMapping4];
        comp.ngOnChanges();
        /*
         *   without selected items it should not set correct answers to drop locations without valid drag item
         *   as they are excluded from the score calculation as well
         */
        expect(comp.correctAnswer).toBe(0);

        // if there is a selected item should count drop locations that have the selected items drag item
        // dropLocation1 and dropLocation3 is selected
        // dropLocation1 is both correct and selected
        // dropLocation2 is correct but not selected
        // dropLocation3 is not correct but selected
        // dropLocation4 is not one of the drop locations
        // dropLocation5 is neither correct nor selected
        // Hence 1 because of dropLocation1 (dropLocation5 must be excluded)
        comp.mappings.set([correctMapping1, correctMapping3]);
        comp.dragAndDropQuestion().dropLocations = [dropLocation1, dropLocation2, dropLocation3, dropLocation5];
        comp.ngOnChanges();
        expect(comp.correctAnswer).toBe(1);
    });

    it('should return correct drag item for drop location', () => {
        const { dropLocation, mapping, dragItem } = getDropLocationMappingAndItem();
        const { dropLocation: falseDropLocation } = getDropLocationMappingAndItem();
        comp.sampleSolutionMappings = [mapping];
        expect(comp.correctDragItemForDropLocation(dropLocation)).toEqual(dragItem);
        expect(comp.correctDragItemForDropLocation(falseDropLocation)).toBeUndefined();
    });

    it('should show sample solution if force sample solution is set to true', () => {
        const { mapping } = getDropLocationMappingAndItem();
        const mappings = [mapping];
        const solveSpy = jest.spyOn(dragAndDropQuestionUtil, 'solve').mockReturnValue(mappings);
        comp.mappings.set(mappings);
        fixture.componentRef.setInput('forceSampleSolution', true);
        fixture.detectChanges();
        expect(comp.forceSampleSolution()).toBeTrue();
        expect(solveSpy).toHaveBeenCalledWith(comp.question(), mappings);
        expect(comp.sampleSolutionMappings).toEqual(mappings);
        expect(comp.showingSampleSolution).toBeTrue();
    });

    it('should hide sample solutions', () => {
        comp.showingSampleSolution = true;
        comp.hideSampleSolution();
        expect(comp.showingSampleSolution).toBeFalse();
    });

    it('should return unassigned drag items', () => {
        const { mapping: mapping1, dragItem: dragItem1 } = getDropLocationMappingAndItem();
        const { dragItem: dragItem2 } = getDropLocationMappingAndItem();
        comp.mappings.set([mapping1]);
        comp.dragAndDropQuestion().dragItems = [dragItem1, dragItem2];
        expect(comp.getUnassignedDragItems()).toEqual([dragItem2]);
    });

    it('should return invalid dragItem for location', () => {
        const { dropLocation: dropLocation1, mapping: mapping1 } = getDropLocationMappingAndItem();
        const { dropLocation: dropLocation2, mapping: mapping2, dragItem: dragItem2 } = getDropLocationMappingAndItem();
        comp.mappings.set([mapping1, mapping2]);
        expect(comp.invalidDragItemForDropLocation(dropLocation1)).toBeFalse();
        dragItem2.invalid = true;
        expect(comp.invalidDragItemForDropLocation(dropLocation2)).toBeTrue();
    });

    it('should return no drag item if there is no mapping', () => {
        const { dropLocation } = getDropLocationMappingAndItem();
        expect(comp.dragItemForDropLocation(dropLocation)).toBeUndefined();
    });

    it('should remove existing mappings when there is no drop location', () => {
        const { mapping, dragItem } = getDropLocationMappingAndItem();
        const { mapping: mapping1 } = getDropLocationMappingAndItem();
        const { mapping: mapping2 } = getDropLocationMappingAndItem();
        checkDragDrop(undefined, dragItem, [mapping, mapping1], [mapping1], 1);

        // should not call update if mappings did not change
        checkDragDrop(undefined, dragItem, [mapping1, mapping2], [mapping1, mapping2], 0);
    });

    it('should not do anything if given dropLocation and dragEvent dragData is mapped', () => {
        const { dropLocation, mapping, dragItem } = getDropLocationMappingAndItem();
        checkDragDrop(dropLocation, dragItem, [mapping], [mapping], 0);
    });

    it('should map dragItem to new drop location', () => {
        const { dropLocation, mapping, dragItem } = getDropLocationMappingAndItem();
        const { dropLocation: dropLocation1, mapping: mapping1, dragItem: dragItem1 } = getDropLocationMappingAndItem();
        const { mapping: mapping2 } = getDropLocationMappingAndItem();
        const newMappings = [mapping2, new DragAndDropMapping(dragItem1, dropLocation), new DragAndDropMapping(dragItem, dropLocation1)];
        checkDragDrop(dropLocation, dragItem1, [mapping, mapping1, mapping2], newMappings, 1);
    });

    const checkDragDrop = (
        dropLocation: DropLocation | undefined,
        dragItem: DragItem,
        mappings: DragAndDropMapping[],
        expectedMappings: DragAndDropMapping[],
        callCount: number,
    ) => {
        comp.mappings.set(mappings);
        const event = { item: { data: dragItem } } as CdkDragDrop<DragItem, DragItem>;
        const onMappingUpdate = jest.fn();
        fixture.componentRef.setInput('onMappingUpdate', onMappingUpdate);
        comp.onDragDrop(dropLocation, event);
        expect(comp.mappings()).toEqual(expectedMappings);
        expect(onMappingUpdate.mock.calls).toHaveLength(callCount);
    };

    it('should change loading with given value', () => {
        comp.changeLoading('loading');
        expect(comp.loadingState).toBe('loading');
    });

    it('should set drop allowed to true when dragged', () => {
        comp.dropAllowed = false;
        comp.drag();
        expect(comp.dropAllowed).toBeTrue();
    });

    const getDropLocationMappingAndItem = () => {
        const dropLocation = new DropLocation();
        const dragItem = new DragItem();
        const mapping = new DragAndDropMapping(dragItem, dropLocation);
        return { dropLocation, mapping, dragItem };
    };
});<|MERGE_RESOLUTION|>--- conflicted
+++ resolved
@@ -61,13 +61,9 @@
         question.hint = 'Test hint';
         question.explanation = 'Test explanation';
         const markdownSpy = jest.spyOn(markdownService, 'safeHtmlForMarkdown').mockImplementation((arg) => `${arg}markdown`);
-<<<<<<< HEAD
         fixture.componentRef.setInput('question', question);
         fixture.detectChanges();
-=======
         jest.spyOn(comp, 'hideSampleSolution');
-        comp.question = question;
->>>>>>> 913106e4
         expect(markdownSpy).toHaveBeenCalledWith(question.text);
         expect(markdownSpy).toHaveBeenCalledWith(question.text);
         expect(markdownSpy).toHaveBeenCalledWith(question.text);
