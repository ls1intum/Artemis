--- conflicted
+++ resolved
@@ -76,18 +76,6 @@
     question = input.required<QuizQuestion>();
     dragAndDropQuestion = computed(() => this.question() as DragAndDropQuestion);
 
-<<<<<<< HEAD
-=======
-    @Input()
-    set question(question) {
-        this._question = question;
-        this.hideSampleSolution();
-        this.watchCollection();
-    }
-    get question() {
-        return this._question;
-    }
->>>>>>> 913106e4
     // TODO: Map vs. Array --> consistency
     mappings = model<DragAndDropMapping[]>([]);
     clickDisabled = input<boolean>(false);
@@ -119,6 +107,7 @@
         effect(() => {
             const currentQuestion = this.dragAndDropQuestion();
             if (currentQuestion) {
+                this.hideSampleSolution();
                 this.watchCollection();
             }
         });
