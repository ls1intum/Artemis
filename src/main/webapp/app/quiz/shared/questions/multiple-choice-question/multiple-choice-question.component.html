<div
    class="mc-question markdown-preview"
    [ngClass]="{
<<<<<<< HEAD
        disabled: clickDisabled() && !showResult(),
        result: showResult() && !forceSampleSolution(),
        incorrect: (score() || 0) < question().points! && !forceSampleSolution(),
=======
        disabled: clickDisabled && !showResult,
        result: showResult && !forceSampleSolution,
        incorrect: (score || 0) < question.points! && !forceSampleSolution,
        'question-highlight': question.isHighlighted,
>>>>>>> 6b53b178
    }"
>
    <h4 class="question-title-display">
        <span>{{ questionIndex() }})</span> {{ question().title }}
    </h4>
    <p [innerHTML]="renderedQuestion.text"></p>
    @if (question().invalid) {
        <span style="color: red" jhiTranslate="artemisApp.quizQuestion.invalidText"></span>
    }
    @if (!isSingleChoice) {
        <h6 jhiTranslate="artemisApp.quizQuestion.allOptions"></h6>
    } @else {
        <h6 jhiTranslate="artemisApp.quizQuestion.singleOption"></h6>
    }
    @if (question().hint || (question().explanation && showResult())) {
        <div class="hint">
            <ng-template #renderedHint>
                <div [innerHTML]="renderedQuestion.hint"></div>
            </ng-template>
            @if (question().hint) {
                <span class="label label-info" [ngbPopover]="renderedHint" triggers="mouseenter:mouseleave">
                    <fa-icon [icon]="faQuestionCircle" />
                    <span jhiTranslate="artemisApp.quizQuestion.hint"></span>
                </span>
            }
            <br />
            <ng-template #renderedExplanation>
                <div [innerHTML]="renderedQuestion.explanation"></div>
            </ng-template>
            @if (question().explanation && showResult()) {
                <span class="label label-primary" [ngbPopover]="renderedExplanation" placement="right auto" triggers="mouseenter:mouseleave">
                    <fa-icon [icon]="faExclamationCircle" />
                    <span jhiTranslate="artemisApp.quizQuestion.explanation"></span>
                </span>
            }
        </div>
    }
    @if (!showResult() || forceSampleSolution()) {
        <div class="question-score">
            <span jhiTranslate="artemisApp.quizQuestion.score" class="colon-suffix"></span>
            <span>{{ question().points }}</span>
        </div>
    }
    @if (showResult() && !forceSampleSolution()) {
        <div class="question-score result" [ngClass]="{ incorrect: (score() || 0) < question().points! }">
            <span jhiTranslate="artemisApp.quizQuestion.yourScore" class="colon-suffix"></span>
            <span class="show-explanation">{{ score() || 0 }}/{{ question().points }}</span>
            <span class="show-explanation">
                <jhi-quiz-scoring-infostudent-modal
                    [score]="score()"
                    [question]="question()"
                    [multipleChoiceMapping]="selectedAnswerOptions()"
                    [questionIndex]="questionIndex()"
                    [multipleChoiceSubmittedResult]="submittedResult()!"
                    [quizQuestions]="quizQuestions()"
                />
            </span>
        </div>
    }
    @if (!showResult()) {
        <div class="answer-options">
            @for (answerOption of question().answerOptions; track answerOption; let i = $index) {
                <div
                    id="answer-option-{{ i }}"
                    class="answer-option"
                    [ngClass]="{ 'click-disabled': clickDisabled(), selected: isAnswerOptionSelected(answerOption) }"
                    (click)="toggleSelection(answerOption)"
                >
                    <div class="content">
                        <div class="text" [innerHTML]="renderedQuestion.renderedSubElements[i]?.text ?? ''"></div>
                        <div class="hint">
                            <ng-template #renderedAnswerOptionsHint>
                                <div [innerHTML]="renderedQuestion.renderedSubElements[i]?.hint ?? ''"></div>
                            </ng-template>
                            @if (answerOption.hint) {
                                <span class="label label-info" [ngbPopover]="renderedAnswerOptionsHint" triggers="mouseenter:mouseleave">
                                    <fa-icon [icon]="faQuestionCircle" />
                                    <span jhiTranslate="artemisApp.quizQuestion.hint"></span>
                                </span>
                            }
                        </div>
                    </div>
                    <div class="selection" id="mc-answer-selection-{{ i }}">
                        @if (isAnswerOptionSelected(answerOption)) {
                            <fa-icon [icon]="question().singleChoice ? faDotCircle : faCheckSquare" size="2x" />
                        }
                        @if (!isAnswerOptionSelected(answerOption)) {
                            <fa-icon [icon]="question().singleChoice ? faCircle : faSquare" size="2x" />
                        }
                    </div>
                </div>
            }
        </div>
    }
    @if (showResult()) {
        <table class="answer-options-result">
            <tr>
                <th class="content" jhiTranslate="artemisApp.multipleChoiceQuestion.answer"></th>
                <th class="solution" jhiTranslate="artemisApp.multipleChoiceQuestion.solution"></th>
                @if (!forceSampleSolution()) {
                    <th class="result-symbol"></th>
                }
                @if (!forceSampleSolution()) {
                    <th class="selection" jhiTranslate="artemisApp.multipleChoiceQuestion.you"></th>
                }
            </tr>
            @for (answerOption of question().answerOptions; track answerOption; let i = $index) {
                <tr class="answer-option" id="answer-option-{{ i }}">
                    <td class="content">
                        <div class="text" [innerHTML]="renderedQuestion.renderedSubElements![i].text"></div>
                        <div class="hint">
                            <ng-template #renderedAnswerOptionsHint2>
                                <div [innerHTML]="renderedQuestion.renderedSubElements![i].hint"></div>
                            </ng-template>
                            @if (answerOption.hint) {
                                <span class="label label-info" [ngbPopover]="renderedAnswerOptionsHint2" triggers="mouseenter:mouseleave">
                                    <fa-icon [icon]="faQuestionCircle" />
                                    <span jhiTranslate="artemisApp.quizQuestion.hint"></span>
                                </span>
                            }
                            <ng-template #renderedAnswerOptionsExplanation>
                                <div [innerHTML]="renderedQuestion.renderedSubElements![i].explanation"></div>
                            </ng-template>
                            @if (answerOption.explanation) {
                                <span class="label label-primary" [ngbPopover]="renderedAnswerOptionsExplanation" triggers="mouseenter:mouseleave">
                                    <fa-icon [icon]="faExclamationCircle" />
                                    <span jhiTranslate="artemisApp.quizQuestion.explanation"></span>
                                </span>
                            }
                        </div>
                    </td>
                    <td class="solution">
                        @if (!answerOption.invalid && !question().invalid && answerOption.isCorrect) {
                            <span id="answer-option-{{ i }}-correct" class="correct" jhiTranslate="artemisApp.multipleChoiceQuestion.correct"></span>
                        }
                        @if (!answerOption.invalid && !question().invalid && !answerOption.isCorrect) {
                            <span id="answer-option-{{ i }}-wrong" class="wrong" jhiTranslate="artemisApp.multipleChoiceQuestion.wrong"></span>
                        }
                        @if (answerOption.invalid || question().invalid) {
                            <span id="answer-option-{{ i }}-invalid" class="wrong" jhiTranslate="artemisApp.quizQuestion.invalid"></span>
                        }
                        @if (answerOption.invalid || question().invalid) {
                            <fa-icon ngbTooltip="{{ 'artemisApp.multipleChoiceQuestion.invalid' | artemisTranslate }}" style="color: black" [icon]="faQuestionCircle" />
                        }
                    </td>
                    @if (!forceSampleSolution()) {
                        <td class="result-symbol">
                            @if (
                                !question().invalid &&
                                !answerOption.invalid &&
                                ((isAnswerOptionSelected(answerOption) && !answerOption.isCorrect) || (!isAnswerOptionSelected(answerOption) && answerOption.isCorrect))
                            ) {
                                <fa-icon size="2x" [icon]="faExclamationTriangle" class="warning" />
                            }
                        </td>
                    }
                    @if (!forceSampleSolution()) {
                        <td class="selection">
                            @if (isAnswerOptionSelected(answerOption)) {
                                <fa-icon [icon]="question().singleChoice ? faDotCircle : faCheckSquare" size="2x" />
                            }
                            @if (!isAnswerOptionSelected(answerOption)) {
                                <fa-icon [icon]="question().singleChoice ? faCircle : faSquare" size="2x" />
                            }
                        </td>
                    }
                </tr>
            }
        </table>
    }
</div><|MERGE_RESOLUTION|>--- conflicted
+++ resolved
@@ -1,16 +1,10 @@
 <div
     class="mc-question markdown-preview"
     [ngClass]="{
-<<<<<<< HEAD
         disabled: clickDisabled() && !showResult(),
         result: showResult() && !forceSampleSolution(),
         incorrect: (score() || 0) < question().points! && !forceSampleSolution(),
-=======
-        disabled: clickDisabled && !showResult,
-        result: showResult && !forceSampleSolution,
-        incorrect: (score || 0) < question.points! && !forceSampleSolution,
         'question-highlight': question.isHighlighted,
->>>>>>> 6b53b178
     }"
 >
     <h4 class="question-title-display">
