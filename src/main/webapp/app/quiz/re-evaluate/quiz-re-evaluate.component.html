--- conflicted
+++ resolved
@@ -1,10 +1,6 @@
 <div class="container" *ngIf="quizExercise">
     <h1>
-<<<<<<< HEAD
-        <span jhiTranslate="arTeMiSApp.quizExercise.re-evaluate.title" [translateValues]="{ param: quizExercise.course?.title }"> </span>
-=======
-        <span jhiTranslate="artemisApp.quizExercise.re-evaluate.title" [translateValues]="{ param: quizExercise.course.title }"> </span>
->>>>>>> 6c9b4670
+        <span jhiTranslate="artemisApp.quizExercise.re-evaluate.title" [translateValues]="{ param: quizExercise.course?.title }"> </span>
     </h1>
     <hr />
 
