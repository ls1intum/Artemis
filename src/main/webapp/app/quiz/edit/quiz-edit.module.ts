import { CUSTOM_ELEMENTS_SCHEMA, NgModule } from '@angular/core';

import { ArTEMiSSharedModule } from '../../shared';
import { JhiAlertService } from 'ng-jhipster';
import { RepositoryService } from '../../entities/repository/repository.service';
import { HomeComponent } from '../../home';
import { JhiMainComponent } from '../../layouts';
import { QuizComponent } from '../participate/quiz.component';
import { QuizExerciseComponent } from '../../entities/quiz-exercise';
import { EditMultipleChoiceQuestionComponent } from './multiple-choice-question/edit-multiple-choice-question.component';
import { EditDragAndDropQuestionComponent } from './drag-and-drop-question/edit-drag-and-drop-question.component';
import { EditShortAnswerQuestionComponent } from './short-answer-question/edit-short-answer-question.component';
import { AngularFittextModule } from 'angular-fittext';
import { AceEditorModule } from 'ng2-ace-editor';
import { ArTEMiSMarkdownEditorModule } from 'app/markdown-editor/markdown-editor.module';
import { DndModule } from 'ng2-dnd';
import { ArTEMiSQuizModule } from '../participate';
import { QuizScoringInfoModalComponent } from './quiz-scoring-info-modal/quiz-scoring-info-modal.component';

@NgModule({
<<<<<<< HEAD
    imports: [
        ArTEMiSSharedModule,
        DndModule.forRoot(),
        AngularFittextModule,
        AceEditorModule,
        ArTEMiSQuizModule,
        ArTEMiSMarkdownEditorModule
    ],
    declarations: [EditMultipleChoiceQuestionComponent, EditDragAndDropQuestionComponent, QuizScoringInfoModalComponent],
=======
    imports: [ArTEMiSSharedModule, DndModule.forRoot(), AngularFittextModule, AceEditorModule, ArTEMiSQuizModule],
    declarations: [
        EditMultipleChoiceQuestionComponent,
        EditDragAndDropQuestionComponent,
        QuizScoringInfoModalComponent,
        EditShortAnswerQuestionComponent
    ],
>>>>>>> ab5fe14a
    entryComponents: [
        HomeComponent,
        QuizComponent,
        QuizExerciseComponent,
        JhiMainComponent,
        EditMultipleChoiceQuestionComponent,
        EditDragAndDropQuestionComponent,
        EditShortAnswerQuestionComponent
    ],
    providers: [RepositoryService, JhiAlertService],
    exports: [EditMultipleChoiceQuestionComponent, EditDragAndDropQuestionComponent, EditShortAnswerQuestionComponent],
    schemas: [CUSTOM_ELEMENTS_SCHEMA]
})
export class ArTEMiSQuizEditModule {}<|MERGE_RESOLUTION|>--- conflicted
+++ resolved
@@ -18,7 +18,7 @@
 import { QuizScoringInfoModalComponent } from './quiz-scoring-info-modal/quiz-scoring-info-modal.component';
 
 @NgModule({
-<<<<<<< HEAD
+
     imports: [
         ArTEMiSSharedModule,
         DndModule.forRoot(),
@@ -27,16 +27,7 @@
         ArTEMiSQuizModule,
         ArTEMiSMarkdownEditorModule
     ],
-    declarations: [EditMultipleChoiceQuestionComponent, EditDragAndDropQuestionComponent, QuizScoringInfoModalComponent],
-=======
-    imports: [ArTEMiSSharedModule, DndModule.forRoot(), AngularFittextModule, AceEditorModule, ArTEMiSQuizModule],
-    declarations: [
-        EditMultipleChoiceQuestionComponent,
-        EditDragAndDropQuestionComponent,
-        QuizScoringInfoModalComponent,
-        EditShortAnswerQuestionComponent
-    ],
->>>>>>> ab5fe14a
+    declarations: [EditMultipleChoiceQuestionComponent, EditDragAndDropQuestionComponent, QuizScoringInfoModalComponent, EditShortAnswerQuestionComponent],
     entryComponents: [
         HomeComponent,
         QuizComponent,
