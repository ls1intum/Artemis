--- conflicted
+++ resolved
@@ -17,7 +17,6 @@
 import { QuizScoringInfoModalComponent } from './quiz-scoring-info-modal/quiz-scoring-info-modal.component';
 
 @NgModule({
-<<<<<<< HEAD
     imports: [
         ArTEMiSSharedModule,
         DndModule.forRoot(),
@@ -26,11 +25,7 @@
         ArTEMiSQuizModule,
         ArTEMiSMarkdownEditorModule
     ],
-    declarations: [EditMultipleChoiceQuestionComponent, EditDragAndDropQuestionComponent],
-=======
-    imports: [ArTEMiSSharedModule, DndModule.forRoot(), AngularFittextModule, AceEditorModule, ArTEMiSQuizModule],
     declarations: [EditMultipleChoiceQuestionComponent, EditDragAndDropQuestionComponent, QuizScoringInfoModalComponent],
->>>>>>> 2d03245a
     entryComponents: [
         HomeComponent,
         QuizComponent,
