--- conflicted
+++ resolved
@@ -1,4 +1,4 @@
-<ng-template #scoringtype let-c="close" let-d="dismiss">
+<ng-template #info let-c="close" let-d="dismiss">
     <div class="modal-header">
         <h4 class="modal-title">Scoring Types </h4>
         <button type="button" class="close" aria-label="Close" (click)="d()"><span aria-hidden="true">&times;</span></button>
@@ -20,8 +20,4 @@
         <button type="button" class="btn btn-outline" (click)="c()">Close</button>
     </div>
 </ng-template>
-<<<<<<< HEAD
-<div><button class="btn" (click)="open(scoringtype)"><i class="fa fa-question-circle-o"></i></button></div>
-=======
 <div><button class="btn" (click)="open(info)"><fa-icon [icon]="['far', 'question-circle']"></fa-icon></button></div>
->>>>>>> ab5fe14a
