--- conflicted
+++ resolved
@@ -64,14 +64,9 @@
 
     constructor(
         private artemisMarkdown: ArtemisMarkdown,
-<<<<<<< HEAD
         public shortAnswerQuestionUtil: ShortAnswerQuestionUtil,
-        private modalService: NgbModal
-=======
-        private shortAnswerQuestionUtil: ShortAnswerQuestionUtil,
         private modalService: NgbModal,
         private changeDetector: ChangeDetectorRef
->>>>>>> b550e6ee
     ) {}
 
     ngOnInit(): void {
@@ -425,7 +420,7 @@
 
         // split text before first option tag
         const questionText = editor.getValue().split(/\[-option /g)[0].trim();
-<<<<<<< HEAD
+
 
         // split on every whitespace. !!!only exception: [-spot 1] is not split!!!
         console.log("questionTExt");
@@ -444,12 +439,8 @@
         console.log(textOfSelectedRow.substring(endOfRange));
         console.log("neue textParts mit einsatz neuem spot");
         console.log(this.textParts);
-=======
-        // split on every whitespace. !!!only exception: [-spot 1] is not split!!! for more details see description in ngOnInit.
-        const textForEachLine = questionText.split(/\n+/g);
-        this.textParts = textForEachLine.map((t: String) => t.split(/\s+(?![^[]]*])/g));
-        this.textParts[selectedTextRowColumn[0]][selectedTextRowColumn[1]] = '[-spot ' + this.numberOfSpot + ']';
->>>>>>> b550e6ee
+
+
         // recreation of text from array
         this.question.text = this.textParts.map(textPart => textPart.join(' ')).join('\n');
 
@@ -626,16 +617,10 @@
      * @desc Toggles the preview in the template
      */
     togglePreview(): void {
-<<<<<<< HEAD
        this.showVisualMode = !this.showVisualMode;
        this.textParts = this.shortAnswerQuestionUtil.divideQuestionTextIntoTextParts(this.question.text);
        this.textParts = this.shortAnswerQuestionUtil.transformTextPartsIntoHTML(this.textParts, this.artemisMarkdown);
-=======
-       this.showPreview = !this.showPreview;
-       // split on every whitespace. !!!only exception: [-spot 1] is not split!!! for more details see description in ngOnInit.
-       const textForEachLine = this.question.text.split(/\n+/g);
-       this.textParts = textForEachLine.map(t => t.split(/\s+(?![^[]]*])/g));
->>>>>>> b550e6ee
+
        this.questionEditor.getEditor().setValue(this.generateMarkdown());
        this.questionEditor.getEditor().clearSelection();
     }
