import { AfterViewInit, Component, ElementRef, EventEmitter, Input, OnChanges, OnInit, Output, SimpleChanges, ViewChild, ChangeDetectorRef } from '@angular/core';
import { ShortAnswerQuestion } from '../../../entities/short-answer-question';
import { ShortAnswerSpot } from '../../../entities/short-answer-spot';
import { ShortAnswerSolution } from '../../../entities/short-answer-solution';
import { ShortAnswerMapping } from '../../../entities/short-answer-mapping';
import { ArtemisMarkdown } from '../../../components/util/markdown.service';
import { AceEditorComponent } from 'ng2-ace-editor';
import 'brace/theme/chrome';
import 'brace/mode/markdown';
import { ShortAnswerQuestionUtil } from 'app/components/util/short-answer-question-util.service';
import { NgbModal } from '@ng-bootstrap/ng-bootstrap';
import * as TempID from 'app/quiz/edit/temp-id';
import { EditQuizQuestion } from 'app/quiz/edit/edit-quiz-question.interface';

@Component({
    selector: 'jhi-edit-short-answer-question',
    templateUrl: './edit-short-answer-question.component.html',
    providers: [ArtemisMarkdown]
})
export class EditShortAnswerQuestionComponent implements OnInit, OnChanges, AfterViewInit, EditQuizQuestion {
    @ViewChild('questionEditor')
    private questionEditor: AceEditorComponent;
    @ViewChild('clickLayer')
    private clickLayer: ElementRef;

    @Input()
    question: ShortAnswerQuestion;
    @Input()
    questionIndex: number;
    @Input()
    reEvaluationInProgress: boolean;

    @Output()
    questionUpdated = new EventEmitter();
    @Output()
    questionDeleted = new EventEmitter();
    /** Question move up and down are used for re-evaluate **/
    @Output()
    questionMoveUp = new EventEmitter();
    @Output()
    questionMoveDown = new EventEmitter();

    /** Ace Editor configuration constants **/
    questionEditorText = '';
    questionEditorMode = 'markdown';
    questionEditorAutoUpdate = true;
    showPreview: boolean;

    /** Status boolean for collapse status **/
    isQuestionCollapsed: boolean;

    /** Variables needed for the setup of editorText **/
    // equals the highest spotNr
    numberOfSpot = 1;
    // defines the first gap between text and solutions when
    firstPressed = 1;
    // has all solution options with their mapping (each spotNr)
    optionsWithID: string [] = [];

    /** For visual mode **/
    textParts: String [][];

    backupQuestion: ShortAnswerQuestion;

    constructor(
        private artemisMarkdown: ArtemisMarkdown,
        private shortAnswerQuestionUtil: ShortAnswerQuestionUtil,
        private modalService: NgbModal,
        private changeDetector: ChangeDetectorRef
    ) {}

    ngOnInit(): void {
        /** Create question backup for resets. We convert it first to JSON and then back to make sure we get a real copy of the object **/
        this.backupQuestion = JSON.parse(JSON.stringify(this.question));

        /** We create now the structure on how to display the text of the question
         * 1. The question text is split at every new line. The first element of the array would be then the first line of the question text.
         * 2. Now each line of the question text will be divided into each word (we used whitespace as separator).
         * Note: As the spot tag ( e.g. [-spot 1] ) has in between a whitespace we use regex to not take whitespaces as a separator in between
         * these [ ] brackets.
         * **/
        const textForEachLine = this.question.text.split(/\n+/g);
        this.textParts = textForEachLine.map(t => t.split(/\s+(?![^[]]*])/g));

        /** Assign status booleans and strings **/
        this.showPreview = false;
        this.isQuestionCollapsed = false;
    }

    /**
     * @function ngOnChanges
     * @desc Watch for any changes to the question model and notify listener
     * @param changes {SimpleChanges}
     */
    ngOnChanges(changes: SimpleChanges): void {
        /** Check if previousValue wasn't null to avoid firing at component initialization **/
        if (changes.question && changes.question.previousValue != null) {
            this.questionUpdated.emit();
        }
    }

    /**
     * @function ngAfterViewInit
     * @desc Setup the question editor
     */
    ngAfterViewInit(): void {
        if (!this.reEvaluationInProgress) {
            requestAnimationFrame(this.setupQuestionEditor.bind(this));
        }
    }

    /**
     * @function setupQuestionEditor
     * @desc Set up Question text editor
     */
    setupQuestionEditor(): void {
        // Sets the counter to the highest spotNr and generates solution options with their mapping (each spotNr)
        this.numberOfSpot = this.question.spots.length + 1;

        // Default editor settings for inline markup editor
        this.questionEditor.setTheme('chrome');
        this.questionEditor.getEditor().renderer.setShowGutter(false);
        this.questionEditor.getEditor().renderer.setPadding(10);
        this.questionEditor.getEditor().renderer.setScrollMargin(8, 8);
        this.questionEditor.getEditor().setHighlightActiveLine(false);
        this.questionEditor.getEditor().setShowPrintMargin(false);

        // Generate markdown from question and show result in editor
        this.questionEditorText = this.generateMarkdown();
        this.questionEditor.getEditor().clearSelection();

        // Register the onBlur listener
        this.questionEditor.getEditor().on(
            'blur',
            () => {
                // Parse the markdown in the editor and update question accordingly
                this.parseMarkdown(this.questionEditorText);
                this.questionUpdated.emit();
            },
            this
        );
        this.changeDetector.detectChanges();
    }

    /**
     * @function setOptionsWithID
     * @desc Set up of all solution option with their mapping (spotNr)
     */
    setOptionsWithID() {
        this.optionsWithID = [];
        for (const solution of this.question.solutions) {
            let spotsForSolution: ShortAnswerSpot[] = [];
            let option = '[-option ';
            let firstSolution = true;
            spotsForSolution = this.shortAnswerQuestionUtil.getAllSpotsForSolutions(this.question.correctMappings, solution);

            for (const spotForSolution of spotsForSolution) {
                if (spotForSolution === undefined) {
                    break;
                }
                if (firstSolution) {
                    option += this.question.spots.filter(spot => this.shortAnswerQuestionUtil.isSameSpot(spot, spotForSolution))[0].spotNr;
                    firstSolution = false;
                } else {
                    option += ',' + this.question.spots.filter(spot => this.shortAnswerQuestionUtil.isSameSpot(spot, spotForSolution))[0].spotNr;
                }
            }
            option += ']';
            this.optionsWithID.push(option);
        }
    }

    /**
     * @function generateMarkdown
     * @desc Generate the markdown text for this question
     * 1. First the question text, hint, and explanation are added using ArtemisMarkdown
     * 2. After an empty line, the solutions are added
     * 3. For each solution: text is added using ArtemisMarkdown
     */
    generateMarkdown(): string {
        this.setOptionsWithID();
        const markdownText =
            this.artemisMarkdown.generateTextHintExplanation(this.question) +
            '\n\n\n' +
            this.question.solutions
                .map((solution, index) => this.optionsWithID[index] + ' ' + solution.text.trim())
                .join('\n');
        return markdownText;
    }

    /**
     * @function parseMarkdown
     * @param text {string} the markdown text to parse
     * @desc Parse the markdown and apply the result to the question's data
     * The markdown rules are as follows:
     *
     * 1. Text is split at [-option
     *    => The first part (any text before the first [-option ) is the question text
     * 2. The questionText is split further at [-spot to determine all spots and spotNr.
     * 3. The question text is split into text, hint, and explanation using ArtemisMarkdown
     * 4. For every solution (Parts after each "[-option " and "]":
     *    4.a) Same treatment as the question text for text, hint, and explanation
     *    4.b) Is used to create the mappings
     *
     * Note: Existing IDs for solutions and spots are reused in the original order.
     */
    parseMarkdown(text: string): void {
        // First split up by "[-option " tag and seperate first part of the split as text and second part as solutionParts
        const questionParts = text.split(/\[-option /g);
        const questionText = questionParts[0];

        // Split into spots to generated this structure: {"1","2","3"}
        const spotParts = questionText
            .split(/\[-spot/g)
            .map(splitText => splitText.split(/\]/g))
            .slice(1)
            .map(sliceText => sliceText[0]);

        // Split new created Array by "]" to generate this structure: {"1,2", " SolutionText"}
        const solutionParts = questionParts.map(questionPart => questionPart.split(/\]/g)).slice(1);

        // Split question into main text, hint and explanation
        this.artemisMarkdown.parseTextHintExplanation(questionText, this.question);

        // Extract existing solutions IDs
        const existingSolutionIDs = this.question.solutions.filter(solution => solution.id != null).map(solution => solution.id);
        this.question.solutions = [];
        this.question.correctMappings = [];

        // Extract existing spot IDs
        const existingSpotIDs = this.question.spots.filter(spot => spot.id != null).map(spot => spot.id);
        this.question.spots = [];

        // setup spots
        for (const spotID of spotParts) {
            const spot = new ShortAnswerSpot();
            spot.tempID = TempID.generate();
            spot.width = 15;

            // Assign existing ID if available
            if (this.question.spots.length < existingSpotIDs.length) {
                spot.id = existingSpotIDs[this.question.spots.length];
            }
            spot.spotNr = +spotID.trim();
            this.question.spots.push(spot);
        }

        // Work on solution
        for (const solutionText of solutionParts) {
            // Find the box (text in-between the parts)
            const solution = new ShortAnswerSolution();
            solution.tempID = TempID.generate();
            solution.text = solutionText[1].trim();

            // Assign existing ID if available
            if (this.question.solutions.length < existingSolutionIDs.length) {
                solution.id = existingSolutionIDs[this.question.solutions.length];
            }
            this.question.solutions.push(solution);

            // create mapping according to this structure: {spot(s), solution} -> {"1,2", " SolutionText"}
            this.createMapping(solutionText, solution);
        }
    }

    /**
     * This function creates the mapping. It differentiates 2 cases one solution To one spot (case 1) and
     * one solution to many spots (default)
     */
    createMapping(solutionText: string[], solution: ShortAnswerSolution) {
        switch (solutionText[0].trim().length) {
            case 1: {
                const spotForMapping = this.question.spots.filter(spot => spot.spotNr === +solutionText[0])[0];
                this.question.correctMappings.push(new ShortAnswerMapping(spotForMapping, solution));
                break;
            }
            default: {
                const spotsID = solutionText[0].split(',');
                for (const spotID of spotsID) {
                    const spotForMapping = this.question.spots.filter(spot => spot.spotNr === +spotID[0])[0];
                    this.question.correctMappings.push(new ShortAnswerMapping(spotForMapping, solution));
                }
                break;
            }
        }
    }

    /**
     * This function opens the modal for the help dialog.
     */
    open(content: any) {
        this.modalService.open(content, { size: 'lg' });
    }

    /**
     * @function addHintAtCursor
     * @desc Add the markdown for a hint at the current cursor location
     */
    addHintAtCursor(): void {
        this.artemisMarkdown.addHintAtCursor(this.questionEditor.getEditor());
    }

    /**
     * @function addExplanationAtCursor
     * @desc Add the markdown for an explanation at the current cursor location
     */
    addExplanationAtCursor(): void {
        this.artemisMarkdown.addExplanationAtCursor(this.questionEditor.getEditor());
    }

    /**
     * @function addSpotAtCursor
     * @desc Add the markdown for a spot at the current cursor location and
     * an option connected to the spot below the last visible row
     */
    addSpotAtCursor(): void {
        const editor = this.questionEditor.getEditor();
        const optionText = editor.getCopyText();
        const addedText = '[-spot ' + this.numberOfSpot + ']';
        editor.focus();
        editor.insert(addedText);
        editor.moveCursorTo(editor.getLastVisibleRow() + this.numberOfSpot, Number.POSITIVE_INFINITY);
        this.addOptionToSpot(editor, this.numberOfSpot, optionText, this.firstPressed);

        this.numberOfSpot++;
        this.firstPressed++;
    }

    /**
     * add the markdown for a solution option below the last visible row, which is connected to a spot in the given editor
     *
     * @param editor {object} the editor into which the solution option markdown will be inserted
     */
    addOptionToSpot(editor: any, numberOfSpot: number, optionText: string, firstPressed: number) {
        let addedText: string;
        if (numberOfSpot === 1 && firstPressed === 1) {
            addedText = '\n\n\n[-option ' + numberOfSpot + '] ' + optionText;
        } else {
            addedText = '\n[-option ' + numberOfSpot + '] ' + optionText;
        }
        editor.focus();
        editor.clearSelection();
        editor.insert(addedText);
    }

    /**
     * @function addOption
     * @desc Add the markdown for a solution option below the last visible row
     */
    addOption(): void {
        const editor = this.questionEditor.getEditor();
        let addedText: string;
        if (this.firstPressed === 1) {
            addedText = '\n\n\n[-option #] Please enter here one answer option and do not forget to replace # with a number';
        } else {
            addedText = '\n[-option #] Please enter here one answer option and do not forget to replace # with a number';
        }
        editor.clearSelection();
        editor.moveCursorTo(editor.getLastVisibleRow(), Number.POSITIVE_INFINITY);
        editor.insert(addedText);
        const range = editor.selection.getRange();
        range.setStart(range.start.row, 12);
        editor.selection.setRange(range);

        this.firstPressed++;
    }

    /**
     * For Visual Mode
     */

    /**
     * @function addSpotAtCursorVisualMode
     * @desc Add a input field on the current selected location and add the solution option accordingly
     */
    addSpotAtCursorVisualMode(): void {
        // check if selection is on the correct div
        const wrapperDiv = document.getElementById('test');
        const child = window.getSelection().baseNode;

        if (!wrapperDiv.contains(child)) {
            return;
        }

        const editor = this.questionEditor.getEditor();
        // ID 'element-row-column' is divided into array of [row, column]
        const selectedTextRowColumn = window.getSelection().focusNode.parentElement.id.split('-').slice(1);
        const markedText = this.textParts[selectedTextRowColumn[0]][selectedTextRowColumn[1]];

        // split text before first option tag
        const questionText = editor.getValue().split(/\[-option /g)[0].trim();
        // split on every whitespace. !!!only exception: [-spot 1] is not split!!! for more details see description in ngOnInit.
        const textForEachLine = questionText.split(/\n+/g);
        this.textParts = textForEachLine.map((t: String) => t.split(/\s+(?![^[]]*])/g));
        this.textParts[selectedTextRowColumn[0]][selectedTextRowColumn[1]] = '[-spot ' + this.numberOfSpot + ']';
        // recreation of text from array
        this.question.text = this.textParts.map(textPart => textPart.join(' ')).join('\n');
        editor.setValue(this.generateMarkdown());

        editor.moveCursorTo(editor.getLastVisibleRow() + this.numberOfSpot, Number.POSITIVE_INFINITY);
        this.addOptionToSpot(editor, this.numberOfSpot, markedText, this.firstPressed);
        this.parseMarkdown(editor.getValue());

        this.numberOfSpot++;
        this.firstPressed++;

        this.questionUpdated.emit();
    }

    /**
     * checks if text is an input field (check for spot tag)
     * @param text
     */
    isInputField(text: string): boolean {
        return !(text.search(/\[-spot/g) === -1);
    }

    /**
     * gets just the spot number
     * @param text
     */
    getSpotNr(text: string): number {
        return +text.split(/\[-spot/g).join('').split(']').join('').trim();
    }

    /**
     * gets the spot for a specific spotNr
     * @param spotNr
     */
    getSpot(spotNr: number): ShortAnswerSpot  {
        return this.question.spots.filter(spot => spot.spotNr === spotNr)[0];
    }

    /**
     * @function addTextSolution
     * @desc Add an empty Text solution to the question
     */
    addTextSolution(): void {
        // Add solution to question
        if (!this.question.solutions) {
            this.question.solutions = [];
        }
        const solution = new ShortAnswerSolution();
        solution.tempID = TempID.generate();
        solution.text = 'Please enter here your text';
        this.question.solutions.push(solution);
        this.questionEditorText = this.generateMarkdown();
        this.questionUpdated.emit();
    }

    /**
     * @function deleteSolution
     * @desc Delete the solution from the question
     * @param solutionToDelete {object} the solution that should be deleted
     */
    deleteSolution(solutionToDelete: ShortAnswerSolution): void {
        this.question.solutions = this.question.solutions.filter(solution => solution !== solutionToDelete);
        this.deleteMappingsForSolution(solutionToDelete);
        this.questionEditorText = this.generateMarkdown();
    }

    /**
     * @function onDragDrop
     * @desc React to a solution being dropped on a spot
     * @param spot {object} the spot involved
     * @param dragEvent {object} the solution involved (may be a copy at this point)
     */
    onDragDrop(spot: ShortAnswerSpot, dragEvent: any): void {

        let dragItem = dragEvent.dragData;
        // Replace dragItem with original (because it may be a copy)
        dragItem = this.question.solutions.find(originalDragItem =>
            dragItem.id ? originalDragItem.id === dragItem.id : originalDragItem.tempID === dragItem.tempID
        );

        if (!dragItem) {
            // Drag item was not found in question => do nothing
            return;
        }

        if (!this.question.correctMappings) {
            this.question.correctMappings = [];
        }

        // Check if this mapping already exists
        if (
            !this.question.correctMappings.some(
                existingMapping =>
                    this.shortAnswerQuestionUtil.isSameSpot(existingMapping.spot, spot) &&
                    this.shortAnswerQuestionUtil.isSameSolution(existingMapping.solution, dragItem)
            )
        ) {
            this.deleteMapping(this.getMappingsForSolution(dragItem).filter(mapping => mapping.spot === undefined)[0]);
            // Mapping doesn't exit yet => add this mapping
            const saMapping = new ShortAnswerMapping(spot, dragItem);
            this.question.correctMappings.push(saMapping);

            // Notify parent of changes
            this.questionUpdated.emit();
        }
        this.questionEditorText = this.generateMarkdown();
    }

    /**
     * @function getMappingIndex
     * @desc Get the mapping index for the given mapping
     * @param mapping {object} the mapping we want to get an index for
     * @return {number} the index of the mapping (starting with 1), or 0 if unassigned
     */
    getMappingIndex(mapping: ShortAnswerMapping): number {
        const visitedSpots: ShortAnswerSpot[] = [];
        // Save reference to this due to nested some calls
        const that = this;
        if (
            this.question.correctMappings.some(function(correctMapping) {
                if (
                    !visitedSpots.some((spot: ShortAnswerSpot) => {
                        return that.shortAnswerQuestionUtil.isSameSpot(spot, correctMapping.spot);
                    })
                ) {
                    visitedSpots.push(correctMapping.spot);
                }
                return that.shortAnswerQuestionUtil.isSameSpot(correctMapping.spot, mapping.spot);
            })
        ) {
            return visitedSpots.length;
        } else {
            return 0;
        }
    }

    /**
     * @function getMappingsForSolution
     * @desc Get all mappings that involve the given solution
     * @param solution {object} the solution for which we want to get all mappings
     * @return {Array} all mappings that belong to the given solution
     */
    getMappingsForSolution(solution: ShortAnswerSolution): ShortAnswerMapping[] {
        if (!this.question.correctMappings) {
            this.question.correctMappings = [];
        }
        return (
            this.question.correctMappings
                .filter(mapping => this.shortAnswerQuestionUtil.isSameSolution(mapping.solution, solution))
                /** Moved the sorting from the template to the function call*/
                .sort((m1, m2) => this.getMappingIndex(m1) - this.getMappingIndex(m2))
        );
    }

    /**
     * @function deleteMappingsForSolution
     * @desc Delete all mappings for the given solution
     * @param solution {object} the solution for which we want to delete all mappings
     */
    deleteMappingsForSolution(solution: ShortAnswerSolution): void {
        if (!this.question.correctMappings) {
            this.question.correctMappings = [];
        }
        this.question.correctMappings = this.question.correctMappings.filter(
            mapping => !this.shortAnswerQuestionUtil.isSameSolution(mapping.solution, solution)
        );
    }

    /**
     * @function deleteMapping
     * @desc Delete the given mapping from the question
     * @param mappingToDelete {object} the mapping to delete
     */
    deleteMapping(mappingToDelete: ShortAnswerMapping): void {
        if (!this.question.correctMappings) {
            this.question.correctMappings = [];
        }
        this.question.correctMappings = this.question.correctMappings.filter(mapping => mapping !== mappingToDelete);
        this.questionEditorText = this.generateMarkdown();
    }

    /**
     * @function deleteQuestion
     * @desc Delete this question from the quiz
     */
    deleteQuestion(): void {
        this.questionDeleted.emit();
    }

    /**
     * @function togglePreview
     * @desc Toggles the preview in the template
     */
    togglePreview(): void {
       this.showPreview = !this.showPreview;
       // split on every whitespace. !!!only exception: [-spot 1] is not split!!! for more details see description in ngOnInit.
       const textForEachLine = this.question.text.split(/\n+/g);
       this.textParts = textForEachLine.map(t => t.split(/\s+(?![^[]]*])/g));
       this.questionEditor.getEditor().setValue(this.generateMarkdown());
       this.questionEditor.getEditor().clearSelection();
    }

    /**
<<<<<<< HEAD
     * @function prepareForSave
     * @desc reset the question and calls the parsing method of the markdown editor
     */
    prepareForSave(): void {
=======
     * For Re-evaluate
     */

    /**
     * @function moveUp
     * @desc Move this question one position up so that it is visible further up in the UI
     */
    moveUp() {
        this.questionMoveUp.emit();
    }

    /**
     * @function moveDown
     * @desc Move this question one position down so that it is visible further down in the UI
     */
    moveDown() {
        this.questionMoveDown.emit();
    }

    /**
     * @function
     * @desc Resets the question title by using the title of the backupQuestion (which has the original title of the question)
     */
    resetQuestionTitle() {
        this.question.title = this.backupQuestion.title;
    }

    /**
     * @function resetQuestionText
     * @desc Resets the question text by using the text of the backupQuestion (which has the original text of the question)
     */
    resetQuestionText() {
        this.question.text = this.backupQuestion.text;
        this.question.spots = JSON.parse(JSON.stringify(this.backupQuestion.spots));
        // split on every whitespace. !!!only exception: [-spot 1] is not split!!! for more details see description in ngOnInit.
        const textForEachLine = this.question.text.split(/\n+/g);
        this.textParts = textForEachLine.map(t => t.split(/\s+(?![^[]]*])/g));
        this.question.explanation = this.backupQuestion.explanation;
        this.question.hint = this.backupQuestion.hint;
    }

    /**
     * @function resetQuestion
     * @desc Resets the whole question by using the backupQuestion (which is the original question)
     */
    resetQuestion() {
        this.resetQuestionTitle();
        this.question.invalid = this.backupQuestion.invalid;
        this.question.randomizeOrder = this.backupQuestion.randomizeOrder;
        this.question.scoringType = this.backupQuestion.scoringType;
        this.question.solutions = JSON.parse(JSON.stringify(this.backupQuestion.solutions));
        this.question.correctMappings = JSON.parse(JSON.stringify(this.backupQuestion.correctMappings));
        this.question.spots = JSON.parse(JSON.stringify(this.backupQuestion.spots));
        this.resetQuestionText();
    }

    /**
     * @function resetSpot
     * @desc Resets the spot by using the spot of the backupQuestion (which has the original spot of the question)
     * @param spot {spot} the spot, which will be reset
     */
    resetSpot(spot: ShortAnswerSpot): void {
        // Find matching spot in backupQuestion
        const backupSpot = this.backupQuestion.spots.find(currentSpot => currentSpot.id === spot.id);
        // Find current index of our spot
        const spotIndex = this.question.spots.indexOf(spot);
        // Remove current spot at given index and insert the backup at the same position
        this.question.spots.splice(spotIndex, 1);
        this.question.spots.splice(spotIndex, 0, backupSpot);
    }

    /**
     * @function deleteSpot
     * @desc Delete the given spot by filtering every spot except the spot to be delete
     * @param spotToDelete {object} the spot to delete
     */
    deleteSpot(spotToDelete: ShortAnswerSpot): void {
        this.question.spots = this.question.spots.filter(spot => spot !== spotToDelete);
        this.deleteMappingsForSpot(spotToDelete);

        // split on every whitespace. !!!only exception: [-spot 1] is not split!!! for more details see description in ngOnInit.
        const textForEachLine = this.question.text.split(/\n+/g);
        this.textParts = textForEachLine.map(t => t.split(/\s+(?![^[]]*])/g));

        this.textParts = this.textParts.map(part => part.filter(text => text !== '[-spot ' + spotToDelete.spotNr + ']'));

        this.question.text = this.textParts.map(textPart => textPart.join(' ')).join('\n');
    }

    /**
     * @function deleteMappingsForSpot
     * @desc Delete all mappings for the given spot by filtering all mappings which do not include the spot
     * @param spot {object} the spot for which we want to delete all mappings
     */
    deleteMappingsForSpot(spot: ShortAnswerSpot): void {
        if (!this.question.correctMappings) {
            this.question.correctMappings = [];
        }
        this.question.correctMappings = this.question.correctMappings.filter(
            mapping => !this.shortAnswerQuestionUtil.isSameSpot(mapping.spot, spot)
        );
    }

    /**
     * @function setQuestionText
     * @desc sets the new text as question.text and updates the UI (through textParts)
     * @param id
     */
    setQuestionText(id: string): void {
        const rowColumn: string [] = id.split('-').slice(1);
        this.textParts[rowColumn[0]][rowColumn[1]] = (<HTMLInputElement>document.getElementById(id)).value;
        this.question.text = this.textParts.map(textPart => textPart.join(' ')).join('\n');
        // split on every whitespace. !!!only exception: [-spot 1] is not split!!! for more details see description in ngOnInit.
        const textForEachLine = this.question.text.split(/\n+/g);
        this.textParts = textForEachLine.map(t => t.split(/\s+(?![^[]]*])/g));
>>>>>>> 11622ecf
    }
}<|MERGE_RESOLUTION|>--- conflicted
+++ resolved
@@ -596,12 +596,6 @@
     }
 
     /**
-<<<<<<< HEAD
-     * @function prepareForSave
-     * @desc reset the question and calls the parsing method of the markdown editor
-     */
-    prepareForSave(): void {
-=======
      * For Re-evaluate
      */
 
@@ -717,6 +711,12 @@
         // split on every whitespace. !!!only exception: [-spot 1] is not split!!! for more details see description in ngOnInit.
         const textForEachLine = this.question.text.split(/\n+/g);
         this.textParts = textForEachLine.map(t => t.split(/\s+(?![^[]]*])/g));
->>>>>>> 11622ecf
+    }
+
+    /**
+     * @function prepareForSave
+     * @desc reset the question and calls the parsing method of the markdown editor
+     */
+    prepareForSave(): void {
     }
 }