<div class="edit-sa-question">
    <div class="question-options card-header question-card-header" *ngIf="!reEvaluationInProgress">
        <button
            class="btn btn-light question-collapse"
            (click)= "isQuestionCollapsed = !isQuestionCollapsed"
            [attr.aria-expanded]="!isQuestionCollapsed"
            [attr.aria-controls]="'collapseQuestion' + questionIndex">
            <fa-icon size="3x" [icon]="isQuestionCollapsed ? 'angle-right' : 'angle-down'"></fa-icon>
        </button>
        <div class="form-group question-title col-lg-9 col-md-7 col-sm-12 col-xs-12">
            <input id="short-answer-question-title" class="form-control" [(ngModel)]="question.title" (ngModelChange)="questionUpdated.emit()" placeholder="Question Title"/>
        </div>
        <div class="form-group col-lg-2 col-md-3 col-sm-7 col-xs-8">
            <span jhiTranslate="arTeMiSApp.quizQuestion.score" class="colon-suffix"></span>
            <input class="form-control" title="score" type="number" min="0" max="9999" [(ngModel)]="question.score" (ngModelChange)="questionUpdated.emit()"/>
        </div>
        <div class="col-lg-1 col-md-2 col-sm-4 col-xs-4"><h3><span class="badge badge-success align-text-top">SA</span></h3></div>
    </div>

    <div class="card-body question-card-body" [ngbCollapse]="isQuestionCollapsed" id="collapseQuestion{{questionIndex}}">
        <div class="row" *ngIf="reEvaluationInProgress">
            <div class="col-md-10 text-left">
                <div class="input-group">
                    <input class="form-control" [(ngModel)]="question.title" placeholder="Question Title"
                           style="height: 33px"/>
                    <span class="input-group-btn">
                        <button class="btn btn-outline-secondary" type="button" (click)="resetQuestionTitle()">
                            <fa-icon icon="undo"></fa-icon>
                        </button>
                    </span>
                </div>
            </div>
            <div class="col-md-2 text-right">
                <div class="form-group">
                    <div class="re-evaluate-button" (click)="moveUp()">
                        <fa-icon icon="chevron-up" size="2x"></fa-icon>
                    </div>
                    <div class="re-evaluate-button" (click)="moveDown()">
                        <fa-icon icon="chevron-down" size="2x"></fa-icon>
                    </div>
                    <div class="re-evaluate-button"(click)="resetQuestion()">
                        <fa-icon icon="undo" size="2x"></fa-icon>
                    </div>
                    <div class="re-evaluate-button" (click)="deleteQuestion()">
                        <fa-icon icon="trash" size="2x"></fa-icon>
                    </div>
                </div>
            </div>
        </div>
        <div class="question-options">
            <div class="form-group">
                <span jhiTranslate="arTeMiSApp.quizQuestion.scoringType" class="colon-suffix no-flex-shrink"></span>
                <select class="form-control" [(ngModel)]="question.scoringType" (ngModelChange)="questionUpdated.emit()" title="scoring type">
                    <option value="ALL_OR_NOTHING">{{'arTeMiSApp.quizExercise.scoringType.all_or_nothing' | translate}}</option>
                    <option value="PROPORTIONAL_WITH_PENALTY">{{'arTeMiSApp.quizExercise.scoringType.proportional_with_penalty' | translate}}</option>
                </select>
                <jhi-quiz-scoring-info-modal></jhi-quiz-scoring-info-modal>
            </div>
            <div class="form-group">
                <div class="form-check custom-control custom-checkbox"></div>
            </div>
            <div class="form-group" *ngIf="!reEvaluationInProgress">
                <div class="delete-button" (click)="deleteQuestion()">
                    <fa-icon icon="trash" size="2x"></fa-icon>
                </div>
            </div>
            <ng-container *ngIf="reEvaluationInProgress">
                <button
                    class="btn btn-outline-secondary"
                    [hidden]="question.invalid"
                    (click)="question.invalid = true"
                    jhiTranslate="arTeMiSApp.quizExercise.re-evaluate.setQuestionInvalid">
                </button>
                <button
                    class="btn btn-outline-secondary"
                    [hidden]="!question.invalid"
                    [disabled]="question.invalid"
                    jhiTranslate="arTeMiSApp.quizExercise.re-evaluate.questionIsInvalid">
                </button>
            </ng-container>
        </div>
<<<<<<< HEAD
        <div class="markupEditorArea" [hidden]="showVisualMode">
            <div class="toolbar">
=======
        <div class="markupEditorArea" [hidden]="showPreview">
            <div class="toolbar" *ngIf="!reEvaluationInProgress">
>>>>>>> b550e6ee
                <div class="btn-group">
                   <!-- <div class="btn btn-outline-secondary" jhiTranslate="arTeMiSApp.shortAnswerQuestion.editor.addHint" (click)="addHintAtCursor()"></div>
                    <div class="btn btn-outline-secondary" jhiTranslate="arTeMiSApp.shortAnswerQuestion.editor.addExplanation" (click)="addExplanationAtCursor()"></div>-->
                    <div class="btn btn-outline-secondary" jhiTranslate="arTeMiSApp.shortAnswerQuestion.editor.addSpot" (click)="addSpotAtCursor()"></div>
                    <div class="btn btn-outline-secondary" jhiTranslate="arTeMiSApp.shortAnswerQuestion.editor.addOption" (click)="addOption()"></div>
                </div>
            </div>
            <div class="question-content" *ngIf="!reEvaluationInProgress">
                <ace-editor #questionEditor
                            [(text)]="questionEditorText"
                            [mode]="questionEditorMode"
                            [autoUpdateContent]="questionEditorAutoUpdate"
                            (textChange)="questionUpdated.emit()"
                            style="min-height: 200px; width:100%; overflow: auto;"
                            class="form-control">
                </ace-editor>
            </div>
        </div>
<<<<<<< HEAD
        <div class="edit-sa-question" style="padding:20px" *ngIf="!reEvaluationInProgress && showVisualMode">
=======
        <div class="edit-sa-question" style="padding:20px" *ngIf="showPreview || reEvaluationInProgress">
>>>>>>> b550e6ee
            <h4 jhiTranslate="arTeMiSApp.shortAnswerQuestion.editor.visualModeHeadline"></h4>
            <span *ngIf="!reEvaluationInProgress"  jhiTranslate="arTeMiSApp.shortAnswerQuestion.editor.visualModeExplanation"></span>
            <hr/>
<<<<<<< HEAD
            <div class="btn btn-outline-secondary" jhiTranslate="arTeMiSApp.shortAnswerQuestion.editor.addSpot" (click)="addSpotAtCursorVisualMode()"></div>
            <hr/>
            <div id="test" class="sa-question" >
                <div style="display: flex;max-width: 100%;flex-wrap: wrap;" *ngFor="let textPart of textParts; let i = index">
                    <div class="short-answer-question-display" *ngFor="let element of textPart; let j = index">
                        <div *ngIf="!shortAnswerQuestionUtil.isInputField(element)" id="element-{{i}}-{{j}}"
                             style="display: inline-flex" [innerHTML]="element"></div>
                        <div *ngIf="shortAnswerQuestionUtil.isInputField(element)" style="position: relative; display: inline-block">
                            <input dnd-droppable
                                   (onDropSuccess)="onDragDrop(shortAnswerQuestionUtil.getSpot(shortAnswerQuestionUtil.getSpotNr(element), question), $event)"
                                   class="short-answer-question-input" disabled type="text">
                            <div [ngClass]="'mapping-number mapping-color-'
                            + shortAnswerQuestionUtil.getSpot(shortAnswerQuestionUtil.getSpotNr(element), question).spotNr % 8">
                                {{shortAnswerQuestionUtil.getSpotNr(element)}}
=======
            <div *ngIf="!reEvaluationInProgress" class="btn btn-outline-secondary" jhiTranslate="arTeMiSApp.shortAnswerQuestion.editor.addSpot" (click)="addSpotAtCursorVisualMode()"></div>
            <hr *ngIf="!reEvaluationInProgress" />
            <div style="display: flex">
                <div id="test" class="sa-question" >
                    <div *ngFor="let textPart of textParts; let i = index">
                        <div class="short-answer-question-display" style="white-space: normal;" *ngFor="let element of textPart; let j = index">
                            <span *ngIf="!isInputField(element) && !reEvaluationInProgress" id="element-{{i}}-{{j}}">{{element}}</span>
                            <input *ngIf="!isInputField(element) && reEvaluationInProgress" id="element-{{i}}-{{j}}-textInput" class="short-answer-question-input" value="{{element}}" size="{{element.length +1}}" type="text" (change)="setQuestionText('element-' + i + '-' + j + '-textInput')">
                            <div *ngIf="isInputField(element)" style="position: relative; display: inline-block">
                                <input dnd-droppable (onDropSuccess)="onDragDrop(getSpot(getSpotNr(element)), $event)" class="short-answer-question-input" disabled type="text">


                                <div style="position: absolute;top: -8px;right: -4px;display: inline-flex;" *ngIf="reEvaluationInProgress">
                                    <div class="re-evaluate-button" title="Set invalid"
                                         *ngIf="!getSpot(getSpotNr(element)).invalid" (click)="getSpot(getSpotNr(element)).invalid = true">
                                        <fa-icon icon="ban" size="lg"></fa-icon>
                                    </div>
                                    <div class="re-evaluate-button" title="Reset" (click)="resetSpot(getSpot(getSpotNr(element)))">
                                        <fa-icon icon="undo" size="lg"></fa-icon>
                                    </div>
                                    <div [ngClass]="reEvaluationInProgress ? 're-evaluate-button' : 'delete-button'"
                                         title="Delete" (click)="deleteSpot(getSpot(getSpotNr(element)))">
                                        <fa-icon icon="trash" size="lg"></fa-icon>
                                    </div>
                                </div>
                                <div [ngClass]="'mapping-number mapping-color-' + getSpot(getSpotNr(element)).spotNr % 8">
                                    {{getSpotNr(element)}}
                                </div>
>>>>>>> b550e6ee
                            </div>
                           <!-- <span>&nbsp;</span>  -->
                        </div>
                    </div>
                </div>
                <span *ngIf="reEvaluationInProgress" class="input-group-btn" style="vertical-align: top">
                    <button class="btn btn-outline-secondary btn-lg" type="button" (click)="resetQuestionText()">
                        <fa-icon icon="undo"></fa-icon>
                    </button>
                </span>
            </div>

            <hr/>
            <div *ngIf="!question.solutions || !question.solutions.length" class="instructions">
                <span jhiTranslate="arTeMiSApp.dragAndDropQuestion.addDragItemsInstructions"></span>
            </div>
            <div *ngIf="question.solutions && question.solutions.length" class="instructions">
                <span jhiTranslate="arTeMiSApp.dragAndDropQuestion.addMappingsInstructions"></span>
            </div>
            <div class="drag-items" *ngIf="question.solutions && question.solutions.length">
                <div class="drag-item" *ngFor="let solution of question.solutions" dnd-draggable [dragEnabled]="true" [dragData]="solution">
                    <div>
                        <textarea [(ngModel)]="solution.text" (ngModelChange)="questionUpdated.emit()"></textarea>
                    </div>
                    <div class="delete-button" title="Delete" (click)="deleteSolution(solution)">
                        <fa-icon icon="trash" size="lg"></fa-icon>
                    </div>
                    <div class="drag-handle drag-handle-wrapper" title="Move">
                        <fa-icon icon="bars" class="drag-handle" size="lg"></fa-icon>
                    </div>
                    <div class="mapping-numbers-wrapper">
                        <div *ngFor="let mapping of getMappingsForSolution(solution)">
                            <div *ngIf="mapping.spot !== undefined" [ngClass]="'mapping-number mapping-color-' + (mapping.spot.spotNr % 8)">
                                {{mapping.spot.spotNr}}
                                <div class="unlink-mapping" (click)="deleteMapping(mapping)">
                                    <fa-icon icon="unlink" size="lg"></fa-icon>
                                </div>
                            </div>
                        </div>
                    </div>
                </div>
            </div>
            <div class="question-options row d-flex justify-content-start">
                <ng-container>
                    <div class="question-options">
                        <div class="col">
                            <button class="btn btn-outline-secondary" (click)="addTextSolution()">
                                <i class="fa fa-plus"></i>
                                <span jhiTranslate="arTeMiSApp.dragAndDropQuestion.addDragItemText"></span>
                            </button>
                        </div>
                    </div>
                </ng-container>
            </div>
        </div>
        <hr/>
<<<<<<< HEAD
        <div *ngIf="!showVisualMode" class="toolbar">
=======
        <div *ngIf="!showPreview && !reEvaluationInProgress" class="toolbar">
>>>>>>> b550e6ee
            <div class="btn-group">
                <div class="btn btn-outline-secondary active" jhiTranslate="arTeMiSApp.shortAnswerQuestion.editor.text"></div>
                <div class="btn btn-outline-secondary" jhiTranslate="arTeMiSApp.shortAnswerQuestion.editor.visual" (click)="togglePreview()"></div>
            </div>
        </div>
<<<<<<< HEAD
        <div *ngIf="showVisualMode" class="toolbar">
=======
        <div *ngIf="showPreview && !reEvaluationInProgress" class="toolbar">
>>>>>>> b550e6ee
            <div class="btn-group">
                <div class="btn btn-outline-secondary" jhiTranslate="arTeMiSApp.shortAnswerQuestion.editor.text" (click)="togglePreview()"></div>
                <div class="btn btn-outline-secondary active" jhiTranslate="arTeMiSApp.shortAnswerQuestion.editor.visual"></div>
            </div>
        </div>
    </div>
 </div>
<|MERGE_RESOLUTION|>--- conflicted
+++ resolved
@@ -79,13 +79,8 @@
                 </button>
             </ng-container>
         </div>
-<<<<<<< HEAD
         <div class="markupEditorArea" [hidden]="showVisualMode">
-            <div class="toolbar">
-=======
-        <div class="markupEditorArea" [hidden]="showPreview">
             <div class="toolbar" *ngIf="!reEvaluationInProgress">
->>>>>>> b550e6ee
                 <div class="btn-group">
                    <!-- <div class="btn btn-outline-secondary" jhiTranslate="arTeMiSApp.shortAnswerQuestion.editor.addHint" (click)="addHintAtCursor()"></div>
                     <div class="btn btn-outline-secondary" jhiTranslate="arTeMiSApp.shortAnswerQuestion.editor.addExplanation" (click)="addExplanationAtCursor()"></div>-->
@@ -104,61 +99,40 @@
                 </ace-editor>
             </div>
         </div>
-<<<<<<< HEAD
-        <div class="edit-sa-question" style="padding:20px" *ngIf="!reEvaluationInProgress && showVisualMode">
-=======
         <div class="edit-sa-question" style="padding:20px" *ngIf="showPreview || reEvaluationInProgress">
->>>>>>> b550e6ee
             <h4 jhiTranslate="arTeMiSApp.shortAnswerQuestion.editor.visualModeHeadline"></h4>
             <span *ngIf="!reEvaluationInProgress"  jhiTranslate="arTeMiSApp.shortAnswerQuestion.editor.visualModeExplanation"></span>
             <hr/>
-<<<<<<< HEAD
-            <div class="btn btn-outline-secondary" jhiTranslate="arTeMiSApp.shortAnswerQuestion.editor.addSpot" (click)="addSpotAtCursorVisualMode()"></div>
-            <hr/>
-            <div id="test" class="sa-question" >
-                <div style="display: flex;max-width: 100%;flex-wrap: wrap;" *ngFor="let textPart of textParts; let i = index">
-                    <div class="short-answer-question-display" *ngFor="let element of textPart; let j = index">
-                        <div *ngIf="!shortAnswerQuestionUtil.isInputField(element)" id="element-{{i}}-{{j}}"
-                             style="display: inline-flex" [innerHTML]="element"></div>
-                        <div *ngIf="shortAnswerQuestionUtil.isInputField(element)" style="position: relative; display: inline-block">
-                            <input dnd-droppable
-                                   (onDropSuccess)="onDragDrop(shortAnswerQuestionUtil.getSpot(shortAnswerQuestionUtil.getSpotNr(element), question), $event)"
-                                   class="short-answer-question-input" disabled type="text">
-                            <div [ngClass]="'mapping-number mapping-color-'
-                            + shortAnswerQuestionUtil.getSpot(shortAnswerQuestionUtil.getSpotNr(element), question).spotNr % 8">
-                                {{shortAnswerQuestionUtil.getSpotNr(element)}}
-=======
             <div *ngIf="!reEvaluationInProgress" class="btn btn-outline-secondary" jhiTranslate="arTeMiSApp.shortAnswerQuestion.editor.addSpot" (click)="addSpotAtCursorVisualMode()"></div>
             <hr *ngIf="!reEvaluationInProgress" />
             <div style="display: flex">
                 <div id="test" class="sa-question" >
-                    <div *ngFor="let textPart of textParts; let i = index">
-                        <div class="short-answer-question-display" style="white-space: normal;" *ngFor="let element of textPart; let j = index">
-                            <span *ngIf="!isInputField(element) && !reEvaluationInProgress" id="element-{{i}}-{{j}}">{{element}}</span>
-                            <input *ngIf="!isInputField(element) && reEvaluationInProgress" id="element-{{i}}-{{j}}-textInput" class="short-answer-question-input" value="{{element}}" size="{{element.length +1}}" type="text" (change)="setQuestionText('element-' + i + '-' + j + '-textInput')">
-                            <div *ngIf="isInputField(element)" style="position: relative; display: inline-block">
-                                <input dnd-droppable (onDropSuccess)="onDragDrop(getSpot(getSpotNr(element)), $event)" class="short-answer-question-input" disabled type="text">
-
-
+                    <div style="display: flex;max-width: 100%;flex-wrap: wrap;" *ngFor="let textPart of textParts; let i = index">
+                        <div class="short-answer-question-display" *ngFor="let element of textPart; let j = index">
+                            <div *ngIf="!shortAnswerQuestionUtil.isInputField(element) && !reEvaluationInProgress" id="element-{{i}}-{{j}}"
+                                style="display: inline-flex" [innerHTML]="element"></div>
+                            <input *ngIf="!shortAnswerQuestionUtil.isInputField(element) && reEvaluationInProgress" id="element-{{i}}-{{j}}-textInput" class="short-answer-question-input" value="{{element}}" size="{{element.length +1}}" type="text" (change)="setQuestionText('element-' + i + '-' + j + '-textInput')">    
+                            <div *ngIf="shortAnswerQuestionUtil.isInputField(element)" style="position: relative; display: inline-block">
+                            <input dnd-droppable
+                                   (onDropSuccess)="onDragDrop(shortAnswerQuestionUtil.getSpot(shortAnswerQuestionUtil.getSpotNr(element), question), $event)"
+                                   class="short-answer-question-input" disabled type="text">
                                 <div style="position: absolute;top: -8px;right: -4px;display: inline-flex;" *ngIf="reEvaluationInProgress">
                                     <div class="re-evaluate-button" title="Set invalid"
-                                         *ngIf="!getSpot(getSpotNr(element)).invalid" (click)="getSpot(getSpotNr(element)).invalid = true">
+                                         *ngIf="!shortAnswerQuestionUtil.getSpot(shortAnswerQuestionUtil.getSpotNr(element), question).invalid" (click)="shortAnswerQuestionUtil.getSpot(shortAnswerQuestionUtil.getSpotNr(element), question).invalid = true">
                                         <fa-icon icon="ban" size="lg"></fa-icon>
                                     </div>
-                                    <div class="re-evaluate-button" title="Reset" (click)="resetSpot(getSpot(getSpotNr(element)))">
+                                    <div class="re-evaluate-button" title="Reset" (click)="resetSpot(shortAnswerQuestionUtil.getSpot(shortAnswerQuestionUtil.getSpotNr(element), question))">
                                         <fa-icon icon="undo" size="lg"></fa-icon>
                                     </div>
                                     <div [ngClass]="reEvaluationInProgress ? 're-evaluate-button' : 'delete-button'"
-                                         title="Delete" (click)="deleteSpot(getSpot(getSpotNr(element)))">
+                                         title="Delete" (click)="deleteSpot(shortAnswerQuestionUtil.getSpot(shortAnswerQuestionUtil.getSpotNr(element), question))">
                                         <fa-icon icon="trash" size="lg"></fa-icon>
                                     </div>
                                 </div>
-                                <div [ngClass]="'mapping-number mapping-color-' + getSpot(getSpotNr(element)).spotNr % 8">
-                                    {{getSpotNr(element)}}
+                                <div [ngClass]="'mapping-number mapping-color-' + shortAnswerQuestionUtil.getSpot(shortAnswerQuestionUtil.getSpotNr(element), question).spotNr % 8">
+                                    {{shortAnswerQuestionUtil.getSpotNr(element)}}
                                 </div>
->>>>>>> b550e6ee
                             </div>
-                           <!-- <span>&nbsp;</span>  -->
                         </div>
                     </div>
                 </div>
@@ -168,7 +142,6 @@
                     </button>
                 </span>
             </div>
-
             <hr/>
             <div *ngIf="!question.solutions || !question.solutions.length" class="instructions">
                 <span jhiTranslate="arTeMiSApp.dragAndDropQuestion.addDragItemsInstructions"></span>
@@ -213,21 +186,13 @@
             </div>
         </div>
         <hr/>
-<<<<<<< HEAD
-        <div *ngIf="!showVisualMode" class="toolbar">
-=======
-        <div *ngIf="!showPreview && !reEvaluationInProgress" class="toolbar">
->>>>>>> b550e6ee
+        <div *ngIf="!showVisualMode && !reEvaluationInProgress" class="toolbar">
             <div class="btn-group">
                 <div class="btn btn-outline-secondary active" jhiTranslate="arTeMiSApp.shortAnswerQuestion.editor.text"></div>
                 <div class="btn btn-outline-secondary" jhiTranslate="arTeMiSApp.shortAnswerQuestion.editor.visual" (click)="togglePreview()"></div>
             </div>
         </div>
-<<<<<<< HEAD
-        <div *ngIf="showVisualMode" class="toolbar">
-=======
-        <div *ngIf="showPreview && !reEvaluationInProgress" class="toolbar">
->>>>>>> b550e6ee
+        <div *ngIf="showVisualMode && !reEvaluationInProgress" class="toolbar">
             <div class="btn-group">
                 <div class="btn btn-outline-secondary" jhiTranslate="arTeMiSApp.shortAnswerQuestion.editor.text" (click)="togglePreview()"></div>
                 <div class="btn btn-outline-secondary active" jhiTranslate="arTeMiSApp.shortAnswerQuestion.editor.visual"></div>
