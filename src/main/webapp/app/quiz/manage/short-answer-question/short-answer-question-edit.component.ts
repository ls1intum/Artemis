import {
    AfterViewInit,
    ChangeDetectorRef,
    Component,
    ElementRef,
    EventEmitter,
    OnChanges,
    OnInit,
    Output,
    SimpleChanges,
    ViewEncapsulation,
    computed,
    inject,
    input,
    model,
    viewChild,
} from '@angular/core';
import { ShortAnswerQuestionUtil } from 'app/quiz/shared/service/short-answer-question-util.service';
import { NgbCollapse, NgbModal, NgbTooltip } from '@ng-bootstrap/ng-bootstrap';
import { ShortAnswerQuestion } from 'app/quiz/shared/entities/short-answer-question.model';
import { ShortAnswerMapping } from 'app/quiz/shared/entities/short-answer-mapping.model';
import { QuizQuestionEdit } from 'app/quiz/manage/interfaces/quiz-question-edit.interface';
import { ShortAnswerSpot } from 'app/quiz/shared/entities/short-answer-spot.model';
import { ShortAnswerSolution } from 'app/quiz/shared/entities/short-answer-solution.model';
import { cloneDeep } from 'lodash-es';
import { QuizQuestion } from 'app/quiz/shared/entities/quiz-question.model';
import { markdownForHtml } from 'app/shared/util/markdown.conversion.util';
import { generateExerciseHintExplanation, parseExerciseHintExplanation } from 'app/shared/util/markdown.util';
import { faAngleDown, faAngleRight, faBan, faBars, faChevronDown, faChevronUp, faTrash, faUndo, faUnlink } from '@fortawesome/free-solid-svg-icons';
import { MAX_QUIZ_QUESTION_POINTS, MAX_QUIZ_SHORT_ANSWER_TEXT_LENGTH } from 'app/shared/constants/input.constants';
import { MarkdownEditorHeight, MarkdownEditorMonacoComponent } from 'app/shared/markdown-editor/monaco/markdown-editor-monaco.component';
import { BoldAction } from 'app/shared/monaco-editor/model/actions/bold.action';
import { ItalicAction } from 'app/shared/monaco-editor/model/actions/italic.action';
import { UnderlineAction } from 'app/shared/monaco-editor/model/actions/underline.action';
import { CodeAction } from 'app/shared/monaco-editor/model/actions/code.action';
import { UrlAction } from 'app/shared/monaco-editor/model/actions/url.action';
import { OrderedListAction } from 'app/shared/monaco-editor/model/actions/ordered-list.action';
import { BulletedListAction } from 'app/shared/monaco-editor/model/actions/bulleted-list.action';
import { StrikethroughAction } from 'app/shared/monaco-editor/model/actions/strikethrough.action';
import { InsertShortAnswerSpotAction } from 'app/shared/monaco-editor/model/actions/quiz/insert-short-answer-spot.action';
import { TextEditorAction } from 'app/shared/monaco-editor/model/actions/text-editor-action.model';
import { InsertShortAnswerOptionAction } from 'app/shared/monaco-editor/model/actions/quiz/insert-short-answer-option.action';
import { SHORT_ANSWER_QUIZ_QUESTION_EDITOR_OPTIONS } from 'app/shared/monaco-editor/monaco-editor-option.helper';
import { FaIconComponent } from '@fortawesome/angular-fontawesome';
import { FormsModule } from '@angular/forms';
import { TranslateDirective } from 'app/shared/language/translate.directive';
import { QuizScoringInfoModalComponent } from '../quiz-scoring-info-modal/quiz-scoring-info-modal.component';
import { MatchPercentageInfoModalComponent } from '../match-percentage-info-modal/match-percentage-info-modal.component';
import { CdkDrag, CdkDragPlaceholder, CdkDragPreview, CdkDropList, CdkDropListGroup } from '@angular/cdk/drag-drop';
import { NgClass } from '@angular/common';
import { ArtemisTranslatePipe } from 'app/shared/pipes/artemis-translate.pipe';

@Component({
    selector: 'jhi-short-answer-question-edit',
    templateUrl: './short-answer-question-edit.component.html',
    styleUrls: ['./short-answer-question-edit.component.scss', '../exercise/quiz-exercise.scss', '../../../quiz/shared/quiz.scss'],
    encapsulation: ViewEncapsulation.None,
    imports: [
        FaIconComponent,
        FormsModule,
        TranslateDirective,
        NgbTooltip,
        NgbCollapse,
        QuizScoringInfoModalComponent,
        MatchPercentageInfoModalComponent,
        MarkdownEditorMonacoComponent,
        CdkDropListGroup,
        CdkDropList,
        NgClass,
        CdkDrag,
        CdkDragPlaceholder,
        CdkDragPreview,
        ArtemisTranslatePipe,
    ],
})
export class ShortAnswerQuestionEditComponent implements OnInit, OnChanges, AfterViewInit, QuizQuestionEdit {
    shortAnswerQuestionUtil = inject(ShortAnswerQuestionUtil);
    private modalService = inject(NgbModal);
    private changeDetector = inject(ChangeDetectorRef);

    private readonly questionEditor = viewChild.required<MarkdownEditorMonacoComponent>('questionEditor');
    readonly questionElement = viewChild.required<ElementRef>('question');

    markdownActions: TextEditorAction[];
    insertShortAnswerOptionAction = new InsertShortAnswerOptionAction();
    insertShortAnswerSpotAction = new InsertShortAnswerSpotAction(this.insertShortAnswerOptionAction);

    question = model<QuizQuestion>(undefined!);
    shortAnswerQuestion = computed(() => this.question() as ShortAnswerQuestion);

    questionIndex = input<number>(undefined!);
    reEvaluationInProgress = model<boolean>(false);

    @Output() questionUpdated = new EventEmitter();
    @Output() questionDeleted = new EventEmitter();
    /** Question move up and down are used for re-evaluate **/
    @Output() questionMoveUp = new EventEmitter();
    @Output() questionMoveDown = new EventEmitter();

    readonly MAX_CHARACTER_COUNT = MAX_QUIZ_SHORT_ANSWER_TEXT_LENGTH;

    questionEditorText = '';
    showVisualMode: boolean;

    /** Status boolean for collapse status **/
    isQuestionCollapsed: boolean;

    /** Variables needed for the setup of editorText **/
    // equals the highest spotNr
    numberOfSpot = 1;
    // has all solution options with their mapping (each spotNr)
    optionsWithID: string[] = [];

    /** For visual mode **/
    textParts: (string | undefined)[][];

    backupQuestion: ShortAnswerQuestion;

    // Icons
    faBan = faBan;
    faTrash = faTrash;
    faUndo = faUndo;
    faChevronUp = faChevronUp;
    faChevronDown = faChevronDown;
    faBars = faBars;
    faUnlink = faUnlink;
    faAngleRight = faAngleRight;
    faAngleDown = faAngleDown;

    protected readonly MAX_POINTS = MAX_QUIZ_QUESTION_POINTS;
    protected readonly MarkdownEditorHeight = MarkdownEditorHeight;

    ngOnInit(): void {
        this.markdownActions = [
            new BoldAction(),
            new ItalicAction(),
            new UnderlineAction(),
            new StrikethroughAction(),
            new CodeAction(),
            new UrlAction(),
            new BulletedListAction(),
            new OrderedListAction(),
            this.insertShortAnswerSpotAction,
            this.insertShortAnswerOptionAction,
        ];

        // create deepcopy
        this.backupQuestion = cloneDeep(this.shortAnswerQuestion());

        /** We create now the structure on how to display the text of the question
         * 1. The question text is split at every new line. The first element of the array would be then the first line of the question text.
         * 2. Now each line of the question text will be divided into each word (we use whitespace and the borders of spots as separator, see regex).
         */
        this.textParts = this.parseQuestionTextIntoTextBlocks(this.shortAnswerQuestion().text!);

        /** Assign status booleans and strings **/
        this.showVisualMode = false;
        this.isQuestionCollapsed = false;
    }

    /**
     * @function ngOnChanges
     * @desc Watch for any changes to the question model and notify listener
     * @param changes {SimpleChanges}
     */
    ngOnChanges(changes: SimpleChanges): void {
        /** Check if previousValue wasn't null to avoid firing at component initialization **/
        if (changes.question && changes.question.previousValue) {
            this.questionUpdated.emit();
        }
    }

    /**
     * @function ngAfterViewInit
     * @desc Setup the question editor
     */
    ngAfterViewInit(): void {
        if (!this.reEvaluationInProgress) {
            requestAnimationFrame(this.setupQuestionEditor.bind(this));
        }
    }

    /**
     * Parses the text taken as parameter into text blocks
     * @param text the text which should be parsed
     */
    private parseQuestionTextIntoTextBlocks(text: string): string[][] {
        const returnValue: string[][] = [];
        const lineText = text.split(/\n+/g);
        lineText.forEach((line) => {
            const textParts = this.shortAnswerQuestionUtil.divideQuestionTextIntoTextParts(line)[0];
            let parsedLine: string[] = [];
            textParts.forEach((block) => {
                if (block.includes('[-spot ', 0)) {
                    parsedLine.push(block);
                } else {
                    let blockSplit = block.split(/\s+/g);
                    blockSplit = blockSplit.filter((ele) => ele !== '');
                    if (blockSplit.length > 0) {
                        parsedLine = parsedLine.concat(blockSplit);
                    }
                }
            });
            // add indentation
            if (parsedLine.length > 0) {
                const indentation = this.shortAnswerQuestionUtil.getIndentation(line);
                parsedLine[0] = indentation.concat(parsedLine[0]);
            }
            returnValue.push(parsedLine);
        });
        return returnValue;
    }

    /**
     * @function setupQuestionEditor
     * @desc Set up Question text editor
     */
    setupQuestionEditor(): void {
        // Sets the counter to the highest spotNr and generates solution options with their mapping (each spotNr)
        this.numberOfSpot = this.shortAnswerQuestion().spots!.length + 1;
        this.questionEditor().applyOptionPreset(SHORT_ANSWER_QUIZ_QUESTION_EDITOR_OPTIONS);
        // Generate markdown from question and show result in editor
        this.questionEditorText = this.generateMarkdown();
        this.changeDetector.detectChanges();
        this.parseMarkdown(this.questionEditorText);
        this.questionUpdated.emit();
    }

    /**
     * @function setOptionsWithID
     * @desc Set up of all solution option with their mapping (spotNr)
     */
    setOptionsWithID() {
        this.optionsWithID = [];
        this.shortAnswerQuestion().solutions!.forEach((solution) => {
            let option = '[-option ';
            let firstSolution = true;
            const spotsForSolution = this.shortAnswerQuestionUtil.getAllSpotsForSolutions(this.shortAnswerQuestion().correctMappings, solution);
            spotsForSolution!.forEach((spotForSolution) => {
                if (!spotForSolution) {
                    return;
                }
                if (firstSolution) {
                    option += this.shortAnswerQuestion().spots?.filter((spot) => this.shortAnswerQuestionUtil.isSameSpot(spot, spotForSolution))[0].spotNr;
                    firstSolution = false;
                } else {
                    option += ',' + this.shortAnswerQuestion().spots?.filter((spot) => this.shortAnswerQuestionUtil.isSameSpot(spot, spotForSolution))[0].spotNr;
                }
            });
            option += option === '[-option ' ? '#]' : ']';
            this.optionsWithID.push(option);
        });
    }

    /**
     * @function generateMarkdown
     * @desc Generate the markdown text for this question
     * 1. First the question text, hint, and explanation are added using ArtemisMarkdown
     * 2. After an empty line, the solutions are added
     * 3. For each solution: text is added using ArtemisMarkdown
     */
    generateMarkdown(): string {
        this.setOptionsWithID();
        let markdownText = generateExerciseHintExplanation(this.shortAnswerQuestion());

        if (this.shortAnswerQuestion().solutions?.length) {
            markdownText +=
                '\n\n\n' +
                this.shortAnswerQuestion()
                    .solutions!.map((solution, index) => this.optionsWithID[index] + ' ' + solution.text!.trim())
                    .join('\n');
        }
        return markdownText;
    }

    /**
     * @function parseMarkdown
     * @param text {string} the Markdown text to parse
     * @desc Parse the markdown and apply the result to the question's data
     * The markdown rules are as follows:
     *
     * 1. Text is split at [-option
     *    => The first part (any text before the first [-option ) is the question text
     * 2. The questionText is split further at [-spot to determine all spots and spotNr.
     * 3. The question text is split into text, hint, and explanation using ArtemisMarkdown
     * 4. For every solution (Parts after each "[-option " and "]":
     *    4.a) Same treatment as the question text for text, hint, and explanation
     *    4.b) Is used to create the mappings
     *
     * Note: Existing IDs for solutions and spots are reused in the original order.
     */
    parseMarkdown(text: string): void {
        // First split up by "[-option " tag and separate first part of the split as text and second part as solutionParts
        const questionParts = text.split(/\[-option /g);
        const questionText = questionParts[0];

        // Split into spots to generate this structure: {"1","2","3"}
        const spotParts = questionText
            .split(/\[-spot/g)
            .map((splitText) => splitText.split(/\]/g))
            .slice(1)
            .map((sliceText) => sliceText[0]);

        // Split new created Array by "]" to generate this structure: {"1,2", " SolutionText"}
        const solutionParts = questionParts.map((questionPart) => questionPart.split(/\]/g)).slice(1);

        // Split question into main text, hint and explanation
        parseExerciseHintExplanation(questionText, this.shortAnswerQuestion());

        // Extract existing solutions IDs
        const existingSolutionIDs = this.shortAnswerQuestion()
            .solutions!.filter((solution) => solution.id !== undefined)
            .map((solution) => solution.id);
        this.shortAnswerQuestion().solutions = [];
        this.shortAnswerQuestion().correctMappings = [];

        // Extract existing spot IDs
        const existingSpotIDs = this.shortAnswerQuestion()
            .spots!.filter((spot) => spot.id !== undefined)
            .map((spot) => spot.id);
        this.shortAnswerQuestion().spots = [];

        // setup spots
        for (const spotID of spotParts) {
            const spot = new ShortAnswerSpot();
            spot.width = 15;

            // Assign existing ID if available
<<<<<<< HEAD
            if (this.shortAnswerQuestion().spots!.length < existingSpotIDs.length) {
                spot.id = existingSpotIDs[this.shortAnswerQuestion().spots!.length];
=======
            if (this.shortAnswerQuestion.spots.length < existingSpotIDs.length) {
                spot.id = existingSpotIDs[this.shortAnswerQuestion.spots.length];
                delete spot.tempID;
>>>>>>> b7724f98
            }
            spot.spotNr = +spotID.trim();
            this.shortAnswerQuestion().spots!.push(spot);
        }

        // Work on solution
        for (const solutionText of solutionParts) {
            // Find the box (text in-between the parts)
            const solution = new ShortAnswerSolution();
            solution.text = solutionText[1].trim();

            // Assign existing ID if available
<<<<<<< HEAD
            if (this.shortAnswerQuestion().solutions!.length < existingSolutionIDs.length) {
                solution.id = existingSolutionIDs[this.shortAnswerQuestion().solutions!.length];
=======
            if (this.shortAnswerQuestion.solutions.length < existingSolutionIDs.length) {
                solution.id = existingSolutionIDs[this.shortAnswerQuestion.solutions.length];
                delete solution.tempID;
>>>>>>> b7724f98
            }
            this.shortAnswerQuestion().solutions!.push(solution);

            // create mapping according to this structure: {spot(s), solution} -> {"1,2", " SolutionText"}
            this.createMapping(solutionText[0], solution);
        }
    }

    /**
     * This function creates the mapping. It differentiates 2 cases one solution To one spot (case 1) and
     * one solution to many spots.
     */
    private createMapping(spots: string, solution: ShortAnswerSolution) {
        const spotIds = spots.split(',').map(Number);

        for (const id of spotIds) {
            // eslint-disable-next-line @typescript-eslint/no-non-null-asserted-optional-chain
            const spotForMapping = this.shortAnswerQuestion().spots?.find((spot) => spot.spotNr === id)!;
            this.shortAnswerQuestion().correctMappings!.push(new ShortAnswerMapping(spotForMapping, solution));
        }
    }

    /**
     * This function opens the modal for the help dialog.
     */
    open(content: any) {
        this.modalService.open(content, { size: 'lg' });
    }

    /**
     * @function addSpotAtCursor
     * @desc Add the markdown for a spot at the current cursor location and
     * an option connected to the spot below the last visible row
     */
    addSpotAtCursor(): void {
        this.insertShortAnswerSpotAction.executeInCurrentEditor({ spotNumber: this.numberOfSpot });
    }

    /**
     * add the markdown for a solution option below the last visible row, which is connected to a spot in the given editor
     *
     * @param numberOfSpot the number of the spot to which the option should be connected
     * @param optionText the text of the option
     */
    addOptionToSpot(numberOfSpot: number, optionText: string) {
        this.insertShortAnswerOptionAction.executeInCurrentEditor({ spotNumber: numberOfSpot, optionText });
    }

    /**
     * @function addOption
     * @desc Add the markdown for a solution option below the last visible row
     */
    addOption(): void {
        this.insertShortAnswerOptionAction.executeInCurrentEditor();
    }

    /**
     * For Visual Mode
     */

    /**
     * @function addSpotAtCursorVisualMode
     * @desc Add an input field on the current selected location and add the solution option accordingly
     */
    addSpotAtCursorVisualMode(): void {
        // check if selection is on the correct div
        const wrapperDiv = this.questionElement().nativeElement;
        const selection = window.getSelection()!;
        const child = selection.anchorNode;

        if (!wrapperDiv.contains(child)) {
            return;
        }

        // ID 'element-row-column' is divided into array of [row, column]
        const selectedTextRowColumn = selection.focusNode!.parentNode!.parentElement!.id.split('-').slice(1);

        const row = Number(selectedTextRowColumn[0]);
        const column = Number(selectedTextRowColumn[1]);

        if (selectedTextRowColumn.length === 0) {
            return;
        }

        // get the right range for text with markdown
        const range = selection.getRangeAt(0);
        const preCaretRange = range.cloneRange();
        const element = selection.focusNode!.parentNode!.parentElement!.firstElementChild!;
        preCaretRange.selectNodeContents(element);
        preCaretRange.setEnd(range.endContainer, range.endOffset);

        // We need the innerHTML from the content of preCaretRange to create the overall startOfRage of the selected element
        const container = document.createElement('div');
        container.appendChild(preCaretRange.cloneContents());
        const htmlContent = container.innerHTML;

        const startOfRange = markdownForHtml(htmlContent).length - selection.toString().length;
        const endOfRange = startOfRange + selection.toString().length;

        const markedTextHTML = this.textParts[row][column];
        const markedText = markdownForHtml(markedTextHTML!).substring(startOfRange, endOfRange);

        const currentSpotNumber = this.numberOfSpot;

        // split text before first option tag
        const questionText = this.questionEditor()
            .monacoEditor.getText()
            .split(/\[-option /g)[0]
            .trim();
        this.textParts = this.shortAnswerQuestionUtil.divideQuestionTextIntoTextParts(questionText);
        const textOfSelectedRow = this.textParts[row][column];
        this.textParts[row][column] = textOfSelectedRow?.substring(0, startOfRange) + '[-spot ' + currentSpotNumber + ']' + textOfSelectedRow?.substring(endOfRange);

        // recreation of question text from array and update textParts and parse textParts to html
        this.shortAnswerQuestion().text = this.textParts.map((textPart) => textPart.join(' ')).join('\n');
        const textParts = this.shortAnswerQuestionUtil.divideQuestionTextIntoTextParts(this.shortAnswerQuestion().text!);
        this.textParts = this.shortAnswerQuestionUtil.transformTextPartsIntoHTML(textParts);
        this.setQuestionEditorValue(this.generateMarkdown());
        this.addOptionToSpot(currentSpotNumber, markedText);
        this.parseMarkdown(this.questionEditor().monacoEditor.getText());

        this.questionUpdated.emit();
    }

    /**
     * @function addTextSolution
     * @desc Add an empty Text solution to the question
     */
    addTextSolution(): void {
        // Add solution to question
        if (!this.shortAnswerQuestion().solutions) {
            this.shortAnswerQuestion().solutions = [];
        }
        const solution = new ShortAnswerSolution();
        solution.text = InsertShortAnswerOptionAction.DEFAULT_TEXT_SHORT;
        // Add solution directly to the question if re-evaluation is in progress
        if (this.reEvaluationInProgress()) {
            this.shortAnswerQuestion().solutions!.push(solution);
            this.questionUpdated.emit();
            // Use the editor to add the solution
        } else {
            this.insertShortAnswerOptionAction.executeInCurrentEditor({ optionText: solution.text });
            this.questionUpdated.emit();
        }
    }

    /**
     * @function deleteSolution
     * @desc Delete the solution from the question
     * @param solutionToDelete {object} the solution that should be deleted
     */
    deleteSolution(solutionToDelete: ShortAnswerSolution): void {
        this.shortAnswerQuestion().solutions = this.shortAnswerQuestion().solutions?.filter((solution) => solution !== solutionToDelete);
        this.deleteMappingsForSolution(solutionToDelete);
        this.questionEditorText = this.generateMarkdown();
    }

    /**
     * @function onDragDrop
     * @desc React to a solution being dropped on a spot
     * @param spot {object} the spot involved
     * @param dragEvent {object} the solution involved (may be a copy at this point)
     */
    onDragDrop(spot: ShortAnswerSpot, dragEvent: any): void {
        let dragItem = dragEvent.item.data;
        // Replace dragItem with original (because it may be a copy)
        dragItem = this.shortAnswerQuestion().solutions?.find((originalDragItem) =>
            dragItem.id ? originalDragItem.id === dragItem.id : originalDragItem.tempID === dragItem.tempID,
        );

        if (!dragItem) {
            // Drag item was not found in question => do nothing
            return;
        }

        if (!this.shortAnswerQuestion().correctMappings) {
            this.shortAnswerQuestion().correctMappings = [];
        }

        // Check if this mapping already exists
        if (
            !this.shortAnswerQuestion().correctMappings!.some(
                (existingMapping) =>
                    this.shortAnswerQuestionUtil.isSameSpot(existingMapping.spot, spot) && this.shortAnswerQuestionUtil.isSameSolution(existingMapping.solution, dragItem),
            )
        ) {
            this.deleteMapping(this.getMappingsForSolution(dragItem).filter((mapping) => mapping.spot === undefined)[0]);
            // Mapping doesn't exit yet => add this mapping
            const saMapping = new ShortAnswerMapping(spot, dragItem);
            this.shortAnswerQuestion().correctMappings!.push(saMapping);

            // Notify parent of changes
            this.questionUpdated.emit();
        }
        this.questionEditorText = this.generateMarkdown();
    }

    /**
     * @function getMappingIndex
     * @desc Get the mapping index for the given mapping
     * @param mapping {object} the mapping we want to get an index for
     * @return {number} the index of the mapping (starting with 1), or 0 if unassigned
     */
    getMappingIndex(mapping: ShortAnswerMapping): number {
        const visitedSpots: ShortAnswerSpot[] = [];
        // Save reference to this due to nested some calls
        if (
            this.shortAnswerQuestion().correctMappings?.some((correctMapping) => {
                if (
                    !visitedSpots.some((spot: ShortAnswerSpot) => {
                        return this.shortAnswerQuestionUtil.isSameSpot(spot, correctMapping.spot);
                    })
                ) {
                    visitedSpots.push(correctMapping.spot!);
                }
                return this.shortAnswerQuestionUtil.isSameSpot(correctMapping.spot, mapping.spot);
            })
        ) {
            return visitedSpots.length;
        } else {
            return 0;
        }
    }

    /**
     * @function getMappingsForSolution
     * @desc Get all mappings that involve the given solution
     * @param solution {object} the solution for which we want to get all mappings
     * @return {Array} all mappings that belong to the given solution
     */
    getMappingsForSolution(solution: ShortAnswerSolution): ShortAnswerMapping[] {
        if (!this.shortAnswerQuestion().correctMappings) {
            this.shortAnswerQuestion().correctMappings = [];
        }
        return (
            this.shortAnswerQuestion()
                .correctMappings!.filter((mapping) => this.shortAnswerQuestionUtil.isSameSolution(mapping.solution, solution))
                /** Moved the sorting from the template to the function call*/
                .sort((m1, m2) => this.getMappingIndex(m1) - this.getMappingIndex(m2))
        );
    }

    /**
     * @function deleteMappingsForSolution
     * @desc Delete all mappings for the given solution
     * @param solution {object} the solution for which we want to delete all mappings
     */
    deleteMappingsForSolution(solution: ShortAnswerSolution): void {
        if (!this.shortAnswerQuestion().correctMappings) {
            this.shortAnswerQuestion().correctMappings = [];
        }
        this.shortAnswerQuestion().correctMappings = this.shortAnswerQuestion().correctMappings!.filter(
            (mapping) => !this.shortAnswerQuestionUtil.isSameSolution(mapping.solution, solution),
        );
    }

    /**
     * @function deleteMapping
     * @desc Delete the given mapping from the question
     * @param mappingToDelete {object} the mapping to delete
     */
    deleteMapping(mappingToDelete: ShortAnswerMapping): void {
        if (!this.shortAnswerQuestion().correctMappings) {
            this.shortAnswerQuestion().correctMappings = [];
        }
        this.shortAnswerQuestion().correctMappings = this.shortAnswerQuestion().correctMappings!.filter((mapping) => mapping !== mappingToDelete);
        this.questionEditorText = this.generateMarkdown();
    }

    /**
     * @function deleteQuestion
     * @desc Delete this question from the quiz
     */
    deleteQuestion(): void {
        this.questionDeleted.emit();
    }

    /**
     * @function togglePreview
     * @desc Toggles the preview in the template
     */
    togglePreview(): void {
        this.showVisualMode = !this.showVisualMode;
        const textParts = this.shortAnswerQuestionUtil.divideQuestionTextIntoTextParts(this.shortAnswerQuestion().text!);
        this.textParts = this.shortAnswerQuestionUtil.transformTextPartsIntoHTML(textParts);

        this.setQuestionEditorValue(this.generateMarkdown());
    }

    /**
     * For Re-evaluate
     */

    /**
     * @function moveUp
     * @desc Move this question one position up so that it is visible further up in the UI
     */
    moveUp() {
        this.questionMoveUp.emit();
    }

    /**
     * @function moveDown
     * @desc Move this question one position down so that it is visible further down in the UI
     */
    moveDown() {
        this.questionMoveDown.emit();
    }

    /**
     * @function
     * @desc Resets the question title by using the title of the backupQuestion (which has the original title of the question)
     */
    resetQuestionTitle() {
        this.shortAnswerQuestion().title = this.backupQuestion.title;
    }

    /**
     * @function resetQuestionText
     * @desc Resets the question text by using the text of the backupQuestion (which has the original text of the question)
     */
    resetQuestionText() {
        this.shortAnswerQuestion().text = this.backupQuestion.text;
        this.shortAnswerQuestion().spots = cloneDeep(this.backupQuestion.spots);
        this.textParts = this.parseQuestionTextIntoTextBlocks(this.shortAnswerQuestion().text!);
        this.shortAnswerQuestion().explanation = this.backupQuestion.explanation;
        this.shortAnswerQuestion().hint = this.backupQuestion.hint;
    }

    /**
     * @function resetQuestion
     * @desc Resets the whole question by using the backupQuestion (which is the original question)
     */
    resetQuestion() {
        this.resetQuestionTitle();
        this.shortAnswerQuestion().invalid = this.backupQuestion.invalid;
        this.shortAnswerQuestion().randomizeOrder = this.backupQuestion.randomizeOrder;
        this.shortAnswerQuestion().scoringType = this.backupQuestion.scoringType;
        this.shortAnswerQuestion().solutions = cloneDeep(this.backupQuestion.solutions);
        this.shortAnswerQuestion().correctMappings = cloneDeep(this.backupQuestion.correctMappings);
        this.shortAnswerQuestion().spots = cloneDeep(this.backupQuestion.spots);
        this.resetQuestionText();
    }

    /**
     * @function resetSpot
     * @desc Resets the spot by using the spot of the backupQuestion (which has the original spot of the question)
     * @param spot {spot} the spot, which will be reset
     */
    resetSpot(spot: ShortAnswerSpot): void {
        // Find matching spot in backupQuestion
        const backupSpot = this.backupQuestion.spots!.find((currentSpot) => currentSpot.id === spot.id)!;
        // Find current index of our spot
        const spotIndex = this.shortAnswerQuestion().spots!.indexOf(spot);
        // Remove current spot at given index and insert the backup at the same position
        this.shortAnswerQuestion().spots!.splice(spotIndex, 1);
        this.shortAnswerQuestion().spots!.splice(spotIndex, 0, backupSpot);
    }

    /**
     * @function deleteSpot
     * @desc Delete the given spot by filtering every spot except the spot to be delete
     * @param spotToDelete {object} the spot to delete
     */
    deleteSpot(spotToDelete: ShortAnswerSpot): void {
        this.shortAnswerQuestion().spots = this.shortAnswerQuestion().spots?.filter((spot) => spot !== spotToDelete);
        this.deleteMappingsForSpot(spotToDelete);

        this.textParts = this.parseQuestionTextIntoTextBlocks(this.shortAnswerQuestion().text!);

        this.textParts = this.textParts.map((part) => part.filter((text) => !text || !text.includes('[-spot ' + spotToDelete.spotNr + ']')));

        this.shortAnswerQuestion().text = this.textParts.map((textPart) => textPart.join(' ')).join('\n');
    }

    /**
     * @function deleteMappingsForSpot
     * @desc Delete all mappings for the given spot by filtering all mappings which do not include the spot
     * @param spot {object} the spot for which we want to delete all mappings
     */
    deleteMappingsForSpot(spot: ShortAnswerSpot): void {
        if (!this.shortAnswerQuestion().correctMappings) {
            this.shortAnswerQuestion().correctMappings = [];
        }
        this.shortAnswerQuestion().correctMappings = this.shortAnswerQuestion().correctMappings!.filter((mapping) => !this.shortAnswerQuestionUtil.isSameSpot(mapping.spot, spot));
    }

    /**
     * @function setQuestionText
     * @desc sets the new text as question.text and updates the UI (through textParts)
     * @param textPartId
     */
    setQuestionText(textPartId: string): void {
        const rowColumn: string[] = textPartId.split('-').slice(1);
        this.textParts[Number(rowColumn[0])][Number(rowColumn[1])] = (<HTMLInputElement>document.getElementById(textPartId)).value;
        this.shortAnswerQuestion().text = this.textParts.map((textPart) => textPart.join(' ')).join('\n');
        this.textParts = this.parseQuestionTextIntoTextBlocks(this.shortAnswerQuestion().text!);
    }

    /**
     * @function prepareForSave
     * @desc reset the question and calls the parsing method of the markdown editor
     */
    prepareForSave(): void {}

    /**
     * @function toggleExactMatchCheckbox
     * @desc Sets the similarity value to 100 if the checkbox was checked or to 85 if it was unchecked
     * @param checked
     */
    toggleExactMatchCheckbox(checked: boolean): void {
        this.shortAnswerQuestion().similarityValue = checked ? 100 : 85;
        this.questionUpdated.emit();
    }

    onTextChange(newText: string) {
        this.parseMarkdown(this.questionEditorText);
        this.numberOfSpot = this.getHighestSpotNumbers(newText) + 1;
        this.insertShortAnswerSpotAction.spotNumber = this.numberOfSpot;
        this.questionUpdated.emit();
    }

    getHighestSpotNumbers(text: string): number {
        const regex = /\[-spot (\d+)\]/g;
        let highest = 0;
        let result = regex.exec(text);
        while (result) {
            const currentNumber = +result[1];
            if (result.length > 0 && currentNumber > highest) {
                highest = currentNumber;
            }
            result = regex.exec(text);
        }
        return highest;
    }

    setQuestionEditorValue(text: string): void {
        this.questionEditor().markdown = text;
    }

    setPoints(value: number) {
        const q = this.shortAnswerQuestion();
        q.points = value;
        this.question.set(q);
        this.questionUpdated.emit();
    }
}<|MERGE_RESOLUTION|>--- conflicted
+++ resolved
@@ -326,14 +326,9 @@
             spot.width = 15;
 
             // Assign existing ID if available
-<<<<<<< HEAD
             if (this.shortAnswerQuestion().spots!.length < existingSpotIDs.length) {
                 spot.id = existingSpotIDs[this.shortAnswerQuestion().spots!.length];
-=======
-            if (this.shortAnswerQuestion.spots.length < existingSpotIDs.length) {
-                spot.id = existingSpotIDs[this.shortAnswerQuestion.spots.length];
                 delete spot.tempID;
->>>>>>> b7724f98
             }
             spot.spotNr = +spotID.trim();
             this.shortAnswerQuestion().spots!.push(spot);
@@ -346,14 +341,9 @@
             solution.text = solutionText[1].trim();
 
             // Assign existing ID if available
-<<<<<<< HEAD
             if (this.shortAnswerQuestion().solutions!.length < existingSolutionIDs.length) {
                 solution.id = existingSolutionIDs[this.shortAnswerQuestion().solutions!.length];
-=======
-            if (this.shortAnswerQuestion.solutions.length < existingSolutionIDs.length) {
-                solution.id = existingSolutionIDs[this.shortAnswerQuestion.solutions.length];
                 delete solution.tempID;
->>>>>>> b7724f98
             }
             this.shortAnswerQuestion().solutions!.push(solution);
 
