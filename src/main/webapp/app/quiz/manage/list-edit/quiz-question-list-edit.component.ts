import { ChangeDetectionStrategy, Component, ViewEncapsulation, inject, input, output, signal, viewChildren } from '@angular/core';
import { NgbModal, NgbModalRef } from '@ng-bootstrap/ng-bootstrap';
import { QuizQuestion, QuizQuestionType, ScoringType } from 'app/quiz/shared/entities/quiz-question.model';
import { MultipleChoiceQuestion } from 'app/quiz/shared/entities/multiple-choice-question.model';
import { AnswerOption } from 'app/quiz/shared/entities/answer-option.model';
import { faPlus } from '@fortawesome/free-solid-svg-icons';
import { DragAndDropQuestion } from 'app/quiz/shared/entities/drag-and-drop-question.model';
import { ShortAnswerQuestion } from 'app/quiz/shared/entities/short-answer-question.model';
import { QuizQuestionEdit } from 'app/quiz/manage/interfaces/quiz-question-edit.interface';
import { MultipleChoiceQuestionEditComponent } from 'app/quiz/manage/multiple-choice-question/multiple-choice-question-edit.component';
import { DragAndDropQuestionEditComponent } from 'app/quiz/manage/drag-and-drop-question/drag-and-drop-question-edit.component';
import { ShortAnswerQuestionEditComponent } from 'app/quiz/manage/short-answer-question/short-answer-question-edit.component';
import { ApollonDiagramImportDialogComponent } from 'app/quiz/manage/apollon-diagrams/import-dialog/apollon-diagram-import-dialog.component';
import { TranslateDirective } from 'app/shared/language/translate.directive';
import { FaIconComponent } from '@fortawesome/angular-fontawesome';
import { NgClass } from '@angular/common';
import { QuizQuestionListEditExistingComponent } from '../list-edit-existing/quiz-question-list-edit-existing.component';

@Component({
    selector: 'jhi-quiz-question-list-edit',
    templateUrl: './quiz-question-list-edit.component.html',
    changeDetection: ChangeDetectionStrategy.OnPush,
    styleUrls: ['./quiz-question-list-edit.component.scss', '../../shared/quiz.scss'],
    encapsulation: ViewEncapsulation.None,
    imports: [
        TranslateDirective,
        MultipleChoiceQuestionEditComponent,
        DragAndDropQuestionEditComponent,
        ShortAnswerQuestionEditComponent,
        FaIconComponent,
        NgClass,
        QuizQuestionListEditExistingComponent,
    ],
})
export class QuizQuestionListEditComponent {
    private modalService = inject(NgbModal);

    courseId = input.required<number>();
    quizQuestions = input<QuizQuestion[]>([]);
    disabled = input(false);

    onQuestionAdded = output<QuizQuestion>();
    onQuestionUpdated = output<void>();
    onQuestionDeleted = output<QuizQuestion>();

    readonly editMultipleChoiceQuestionComponents = viewChildren<MultipleChoiceQuestionEditComponent>('editMultipleChoice');

    readonly editDragAndDropQuestionComponents = viewChildren<DragAndDropQuestionEditComponent>('editDragAndDrop');

    readonly editShortAnswerQuestionComponents = viewChildren<ShortAnswerQuestionEditComponent>('editShortAnswer');

    readonly DRAG_AND_DROP = QuizQuestionType.DRAG_AND_DROP;
    readonly MULTIPLE_CHOICE = QuizQuestionType.MULTIPLE_CHOICE;
    readonly SHORT_ANSWER = QuizQuestionType.SHORT_ANSWER;

    faPlus = faPlus;

    showExistingQuestions = false;

    fileMap = new Map<string, { path?: string; file: File }>();

    /**
     * Emit onQuestionUpdated if there is an update of the question.
     */
    handleQuestionUpdated() {
        this.onQuestionUpdated.emit();
    }

    /**
     * Remove the QuizQuestion from the quizQuestions list according to the given index.
     *
     * @param index the index of QuizQuestion to be deleted
     */
    handleQuestionDeleted(index: number) {
        const quizQuestion = this.quizQuestions()[index];
        this.quizQuestions().splice(index, 1);
        this.onQuestionDeleted.emit(quizQuestion);
    }

    /**
     * Toggle showExistingQuestions flag and add the newly added quiz questions to the quizQuestions list.
     * Then, emit onQuestionAdded.
     *
     * @param quizQuestions the list of newly added QuizQuestions
     */
    handleExistingQuestionsAdded(quizQuestions: Array<QuizQuestion>) {
        this.showExistingQuestions = !this.showExistingQuestions;
        for (const quizQuestion of quizQuestions) {
            this.addQuestion(quizQuestion);
        }
    }

    /**
     * Add the given file to the fileMap for later upload.
     * @param event the event containing the file and its name. The name provided may be different from the actual file name but has to correspond to the name set in the entity object.
     */
    handleFileAdded(event: { fileName: string; path?: string; file: File }) {
        this.fileMap.set(event.fileName, { file: event.file, path: event.path });
    }

    /**
     * Remove the given file from the fileMap.
     * @param fileName the name of the file to be removed
     */
    handleFileRemoved(fileName: string) {
        this.fileMap.delete(fileName);
    }

    /**
     * Add all files from the given map to the fileMap.
     * @param filesMap the map of files to be added
     */
    handleFilesAdded(filesMap: Map<string, { path: string; file: File }>) {
        filesMap.forEach((value, fileName) => {
            this.fileMap.set(fileName, value);
        });
    }

    /**
     * Add an empty multiple choice question to the quiz
     */
    addMultipleChoiceQuestion() {
        const mcQuestion = new MultipleChoiceQuestion();
        mcQuestion.title = '';
        mcQuestion.text = 'Enter your long question if needed';
        mcQuestion.hint = 'Add a hint here (visible during the quiz via ?-Button)';
        mcQuestion.scoringType = ScoringType.ALL_OR_NOTHING; // explicit default value for multiple questions
        mcQuestion.randomizeOrder = true;
        mcQuestion.points = 1;

        const correctSampleAnswerOption = new AnswerOption();
        correctSampleAnswerOption.isCorrect = true;
        correctSampleAnswerOption.text = 'Enter a correct answer option here';
        correctSampleAnswerOption.hint = 'Add a hint here (visible during the quiz via ?-Button)';
        correctSampleAnswerOption.explanation = 'Add an explanation here (only visible in feedback after quiz has ended)';

        const incorrectSampleAnswerOption = new AnswerOption();
        incorrectSampleAnswerOption.isCorrect = false;
        incorrectSampleAnswerOption.text = 'Enter a wrong answer option here';

        mcQuestion.answerOptions = [correctSampleAnswerOption, incorrectSampleAnswerOption];
        this.addQuestion(mcQuestion);
    }

    /**
     * Add an empty drag and drop question to the quiz
     */
    addDragAndDropQuestion() {
        const dndQuestion = new DragAndDropQuestion();
        dndQuestion.title = '';
        dndQuestion.text = 'Enter your long question if needed';
        dndQuestion.hint = 'Add a hint here (visible during the quiz via ?-Button)';
        dndQuestion.scoringType = ScoringType.PROPORTIONAL_WITH_PENALTY; // explicit default value for drag and drop questions
        dndQuestion.randomizeOrder = true;
        dndQuestion.points = 1;
        dndQuestion.dropLocations = [];
        dndQuestion.dragItems = [];
        dndQuestion.correctMappings = [];
        this.addQuestion(dndQuestion);
    }

    async importApollonDragAndDropQuestion() {
        const modalRef: NgbModalRef = this.modalService.open(ApollonDiagramImportDialogComponent as Component, { size: 'xl', backdrop: 'static' });
<<<<<<< HEAD
        modalRef.componentInstance.courseId = this.courseId;
=======

        const courseIdValue = this.courseId();

        const instance = modalRef.componentInstance;
        instance.courseId = signal(courseIdValue);
>>>>>>> 36dcefc2

        const question = await modalRef.result;
        if (question) {
            this.addQuestion(question);
        }
    }

    /**
     * Add an empty short answer question to the quiz
     */
    addShortAnswerQuestion(): void {
        const shortAnswerQuestion = new ShortAnswerQuestion();
        shortAnswerQuestion.title = '';
        shortAnswerQuestion.text =
            'Enter your long question if needed\n\n' +
            'Select a part of the text and click on Add Spot to automatically create an input field and the corresponding mapping\n\n' +
            'You can define a input field like this: This [-spot 1] an [-spot 2] field.\n\n' +
            'To define the solution for the input fields you need to create a mapping (multiple mapping also possible):\n\n\n' +
            '[-option 1] is\n' +
            '[-option 2] input\n' +
            '[-option 1,2] correctInBothFields';
        shortAnswerQuestion.scoringType = ScoringType.PROPORTIONAL_WITHOUT_PENALTY; // explicit default value for short answer questions
        shortAnswerQuestion.randomizeOrder = true;
        shortAnswerQuestion.points = 1;
        shortAnswerQuestion.spots = [];
        shortAnswerQuestion.solutions = [];
        shortAnswerQuestion.correctMappings = [];
        this.addQuestion(shortAnswerQuestion);
    }

    /**
     * Toggles existing questions view
     */
    showHideExistingQuestions() {
        this.showExistingQuestions = !this.showExistingQuestions;
    }

    /**
     * triggers the parsing of the editor content in the designated edit component
     */
    parseAllQuestions() {
        const editQuestionComponents: Array<QuizQuestionEdit> = [
            ...this.editMultipleChoiceQuestionComponents(),
            ...this.editDragAndDropQuestionComponents(),
            ...this.editShortAnswerQuestionComponents(),
        ];
        editQuestionComponents.forEach((component) => component.prepareForSave());
    }

    /**
     * Add the given QuizQuestion to the quizQuestions list. Then, emit onQuestionAdded event.
     *
     * @param quizQuestion the QuizQuestion to be added.
     */
    private addQuestion(quizQuestion: QuizQuestion) {
        this.quizQuestions().push(quizQuestion);
        this.onQuestionAdded.emit(quizQuestion);
    }
}<|MERGE_RESOLUTION|>--- conflicted
+++ resolved
@@ -161,15 +161,11 @@
 
     async importApollonDragAndDropQuestion() {
         const modalRef: NgbModalRef = this.modalService.open(ApollonDiagramImportDialogComponent as Component, { size: 'xl', backdrop: 'static' });
-<<<<<<< HEAD
-        modalRef.componentInstance.courseId = this.courseId;
-=======
 
         const courseIdValue = this.courseId();
 
         const instance = modalRef.componentInstance;
         instance.courseId = signal(courseIdValue);
->>>>>>> 36dcefc2
 
         const question = await modalRef.result;
         if (question) {
