--- conflicted
+++ resolved
@@ -670,62 +670,6 @@
     handleQuestionChanged() {
         this.cacheValidation();
     }
-<<<<<<< HEAD
-    // Course id to use for generation (works in course AND exam mode)
-    get courseIdForGeneration(): number | undefined {
-        // Prefer the routed courseId; fall back to entity relations just in case
-        return this.courseId ?? this.quizExercise?.course?.id ?? this.quizExercise?.exerciseGroup?.exam?.course?.id ?? undefined;
-    }
-
-    openAiGeneration(): void {
-        const courseId = this.courseIdForGeneration;
-        if (!courseId) {
-            // Shouldn't happen on this page, but guard anyway
-            this.alertService.warning(this.translateService.instant('artemisApp.quizExercise.aiGeneration.noCourseContext'));
-            return;
-        }
-
-        const modalRef: NgbModalRef = this.modalService.open(AiQuizGenerationModalComponent, { size: 'lg', backdrop: 'static' });
-        (modalRef.componentInstance as AiQuizGenerationModalComponent).courseId = courseId;
-
-        modalRef.result
-            .then((result?: { questions: AiGeneratedQuestionDTO[] }) => {
-                const picked = result?.questions ?? [];
-                if (!picked.length) return;
-
-                const toAdd = picked.map((dto) => this.mapDtoToMcQuestion(dto));
-                const current = this.quizExercise.quizQuestions ?? [];
-
-                // Reassign to trigger change detection in children
-                this.quizExercise.quizQuestions = [...current, ...toAdd];
-
-                // Update validity & UI (OnPush)
-                this.cacheValidation();
-                this.changeDetector.detectChanges();
-            })
-            .catch(() => {});
-    }
-
-    private mapDtoToMcQuestion(dto: AiGeneratedQuestionDTO): MultipleChoiceQuestion {
-        const q = new MultipleChoiceQuestion();
-        q.title = dto.title || '';
-        q.text = dto.text || '';
-        q.explanation = dto.explanation || '';
-        q.randomizeOrder = true;
-        q.singleChoice = dto.subtype === AiRequestedSubtype.SINGLE_CORRECT || dto.subtype === AiRequestedSubtype.TRUE_FALSE;
-        q.points = 1;
-        q.scoringType = ScoringType.ALL_OR_NOTHING;
-
-        q.answerOptions = (dto.options ?? []).map((o) => {
-            const ao = new AnswerOption();
-            ao.text = o.text;
-            ao.explanation = o.feedback || '';
-            ao.isCorrect = o.correct;
-            return ao;
-        });
-
-        return q;
-=======
 
     /**
      * Generate enhanced description for AtlasML suggestions by including quiz questions
@@ -760,6 +704,61 @@
         }
 
         return description;
->>>>>>> 406e2e21
+    }
+
+    // Course id to use for generation (works in course AND exam mode)
+    get courseIdForGeneration(): number | undefined {
+        // Prefer the routed courseId; fall back to entity relations just in case
+        return this.courseId ?? this.quizExercise?.course?.id ?? this.quizExercise?.exerciseGroup?.exam?.course?.id ?? undefined;
+    }
+
+    openAiGeneration(): void {
+        const courseId = this.courseIdForGeneration;
+        if (!courseId) {
+            // Shouldn't happen on this page, but guard anyway
+            this.alertService.warning(this.translateService.instant('artemisApp.quizExercise.aiGeneration.noCourseContext'));
+            return;
+        }
+
+        const modalRef: NgbModalRef = this.modalService.open(AiQuizGenerationModalComponent, { size: 'lg', backdrop: 'static' });
+        (modalRef.componentInstance as AiQuizGenerationModalComponent).courseId = courseId;
+
+        modalRef.result
+            .then((result?: { questions: AiGeneratedQuestionDTO[] }) => {
+                const picked = result?.questions ?? [];
+                if (!picked.length) return;
+
+                const toAdd = picked.map((dto) => this.mapDtoToMcQuestion(dto));
+                const current = this.quizExercise.quizQuestions ?? [];
+
+                // Reassign to trigger change detection in children
+                this.quizExercise.quizQuestions = [...current, ...toAdd];
+
+                // Update validity & UI (OnPush)
+                this.cacheValidation();
+                this.changeDetector.detectChanges();
+            })
+            .catch(() => {});
+    }
+
+    private mapDtoToMcQuestion(dto: AiGeneratedQuestionDTO): MultipleChoiceQuestion {
+        const q = new MultipleChoiceQuestion();
+        q.title = dto.title || '';
+        q.text = dto.text || '';
+        q.explanation = dto.explanation || '';
+        q.randomizeOrder = true;
+        q.singleChoice = dto.subtype === AiRequestedSubtype.SINGLE_CORRECT || dto.subtype === AiRequestedSubtype.TRUE_FALSE;
+        q.points = 1;
+        q.scoringType = ScoringType.ALL_OR_NOTHING;
+
+        q.answerOptions = (dto.options ?? []).map((o) => {
+            const ao = new AnswerOption();
+            ao.text = o.text;
+            ao.explanation = o.feedback || '';
+            ao.isCorrect = o.correct;
+            return ao;
+        });
+
+        return q;
     }
 }