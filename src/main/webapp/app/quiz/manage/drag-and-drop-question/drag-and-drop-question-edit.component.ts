--- conflicted
+++ resolved
@@ -421,15 +421,11 @@
      * React to mouse down events on the background to start dragging
      */
     backgroundMouseDown(): void {
-<<<<<<< HEAD
         if (this.reEvaluationInProgress) {
             return;
         }
-        if (this.question.backgroundFilePath && this.draggingState === DragState.NONE) {
-=======
         const question = this.question();
         if (question.backgroundFilePath && this.draggingState === DragState.NONE) {
->>>>>>> 58119848
             // Save current mouse position as starting position
             this.mouse.startX = this.mouse.x;
             this.mouse.startY = this.mouse.y;
