<<<<<<< HEAD
import { AfterViewInit, ChangeDetectorRef, Component, ElementRef, EventEmitter, OnInit, Output, ViewEncapsulation, effect, inject, input, viewChild } from '@angular/core';
=======
import {
    AfterViewInit,
    ChangeDetectorRef,
    Component,
    ElementRef,
    EventEmitter,
    Input,
    OnChanges,
    OnDestroy,
    OnInit,
    Output,
    OutputRefSubscription,
    SimpleChanges,
    ViewEncapsulation,
    inject,
    viewChild,
} from '@angular/core';
>>>>>>> 1fecb862
import { DragAndDropQuestionUtil } from 'app/quiz/shared/service/drag-and-drop-question-util.service';
import { DragAndDropMouseEvent } from 'app/quiz/manage/drag-and-drop-question/drag-and-drop-mouse-event.class';
import { DragState } from 'app/quiz/shared/entities/drag-state.enum';
import { NgbCollapse, NgbModal, NgbTooltip } from '@ng-bootstrap/ng-bootstrap';
import { DragAndDropMapping } from 'app/quiz/shared/entities/drag-and-drop-mapping.model';
import { DragAndDropQuestion } from 'app/quiz/shared/entities/drag-and-drop-question.model';
import { DragItem } from 'app/quiz/shared/entities/drag-item.model';
import { DropLocation } from 'app/quiz/shared/entities/drop-location.model';
import { QuizQuestionEdit } from 'app/quiz/manage/interfaces/quiz-question-edit.interface';
import { DragAndDropQuestionComponent } from 'app/quiz/shared/questions/drag-and-drop-question/drag-and-drop-question.component';
import { cloneDeep } from 'lodash-es';
import { round } from 'app/shared/util/utils';
import { MAX_SIZE_UNIT } from 'app/quiz/manage/apollon-diagrams/exercise-generation/quiz-exercise-generator';
import { ImageComponent, ImageLoadingStatus } from 'app/shared/image/image.component';
import { generateExerciseHintExplanation } from 'app/shared/util/markdown.util';
import { faFileImage } from '@fortawesome/free-regular-svg-icons';
import { CdkDrag, CdkDragDrop, CdkDragPlaceholder, CdkDragPreview, CdkDropList, CdkDropListGroup } from '@angular/cdk/drag-drop';
import { MAX_QUIZ_QUESTION_POINTS } from 'app/shared/constants/input.constants';
import { QuizHintAction } from 'app/shared/monaco-editor/model/actions/quiz/quiz-hint.action';
import { QuizExplanationAction } from 'app/shared/monaco-editor/model/actions/quiz/quiz-explanation.action';
import { MarkdownEditorMonacoComponent, TextWithDomainAction } from 'app/shared/markdown-editor/monaco/markdown-editor-monaco.component';
import { FaIconComponent } from '@fortawesome/angular-fontawesome';
import { FormsModule } from '@angular/forms';
import { TranslateDirective } from 'app/shared/language/translate.directive';
import { QuizScoringInfoModalComponent } from '../quiz-scoring-info-modal/quiz-scoring-info-modal.component';
import { NgClass, NgStyle, NgTemplateOutlet } from '@angular/common';
import { ArtemisTranslatePipe } from 'app/shared/pipes/artemis-translate.pipe';
import {
    faAngleDown,
    faAngleRight,
    faBan,
    faBars,
    faChevronDown,
    faChevronUp,
    faCopy,
    faEye,
    faFont,
    faPencilAlt,
    faPlus,
    faScissors,
    faTrash,
    faUndo,
    faUnlink,
    faUpload,
} from '@fortawesome/free-solid-svg-icons';
import { addPublicFilePrefix } from 'app/app.constants';
import { FileService } from 'app/shared/service/file.service';

@Component({
    selector: 'jhi-drag-and-drop-question-edit',
    templateUrl: './drag-and-drop-question-edit.component.html',
    providers: [DragAndDropQuestionUtil],
    styleUrls: ['./drag-and-drop-question-edit.component.scss', '../exercise/quiz-exercise.scss', '../../../quiz/shared/quiz.scss'],
    encapsulation: ViewEncapsulation.None,
    imports: [
        FaIconComponent,
        FormsModule,
        TranslateDirective,
        NgbTooltip,
        NgbCollapse,
        QuizScoringInfoModalComponent,
        MarkdownEditorMonacoComponent,
        CdkDropListGroup,
        ImageComponent,
        NgClass,
        CdkDropList,
        NgStyle,
        CdkDrag,
        CdkDragPreview,
        NgTemplateOutlet,
        CdkDragPlaceholder,
        DragAndDropQuestionComponent,
        ArtemisTranslatePipe,
    ],
})
<<<<<<< HEAD
export class DragAndDropQuestionEditComponent implements OnInit, AfterViewInit, QuizQuestionEdit {
=======
export class DragAndDropQuestionEditComponent implements OnInit, OnChanges, AfterViewInit, QuizQuestionEdit, OnDestroy {
>>>>>>> 1fecb862
    protected readonly faBan = faBan;
    protected readonly faPlus = faPlus;
    protected readonly faTrash = faTrash;
    protected readonly faUndo = faUndo;
    protected readonly faFont = faFont;
    protected readonly faEye = faEye;
    protected readonly faChevronUp = faChevronUp;
    protected readonly faChevronDown = faChevronDown;
    protected readonly faPencilAlt = faPencilAlt;
    protected readonly faBars = faBars;
    protected readonly faUnlink = faUnlink;
    protected readonly faCopy = faCopy;
    protected readonly farFileImage = faFileImage;
    protected readonly faAngleRight = faAngleRight;
    protected readonly faAngleDown = faAngleDown;
    protected readonly faUpload = faUpload;
    protected readonly faScissors = faScissors;

    readonly MAX_POINTS = MAX_QUIZ_QUESTION_POINTS;

    private dragAndDropQuestionUtil = inject(DragAndDropQuestionUtil);
    private modalService = inject(NgbModal);
    private changeDetector = inject(ChangeDetectorRef);
    private fileService = inject(FileService);

    private readonly clickLayer = viewChild.required<ElementRef>('clickLayer');
    private readonly backgroundImage = viewChild.required<ImageComponent>('backgroundImage');
    private readonly markdownEditor = viewChild.required<MarkdownEditorMonacoComponent>('markdownEditor');

<<<<<<< HEAD
    readonly question = input.required<DragAndDropQuestion>();
    readonly questionIndex = input<number>(undefined!);
    readonly reEvaluationInProgress = input<boolean>(false);
    readonly filePool = input(
        new Map<
            string,
            {
                path?: string;
                file: File;
            }
        >(),
    );
=======
    private adjustClickLayerWidthSubscription?: OutputRefSubscription;

    @Input() question: DragAndDropQuestion;
    @Input() questionIndex: number;
    @Input() reEvaluationInProgress: boolean;
    @Input() filePool = new Map<string, { path?: string; file: File }>();
>>>>>>> 1fecb862

    @Output() questionUpdated = new EventEmitter<void>();
    @Output() questionDeleted = new EventEmitter<void>();
    /** Question move up and down are used for re-evaluate **/
    @Output() questionMoveUp = new EventEmitter<void>();
    @Output() questionMoveDown = new EventEmitter<void>();
    @Output() addNewFile = new EventEmitter<{ fileName: string; path?: string; file: File }>();
    @Output() removeFile = new EventEmitter<string>();

    questionEditorText = '';
    backupQuestion: DragAndDropQuestion;
    filePreviewPaths: Map<string, string> = new Map<string, string>();
    dropAllowed = false;
    showPreview = false;
    readonly CLICK_LAYER_DIMENSION: number = 200;
    /** Status boolean for collapse status **/
    isQuestionCollapsed = false;

    /**
     * Keep track of what the current drag action is doing
     * @type {number}
     */
    draggingState: number = DragState.NONE;

    /**
     * Keep track of the currently dragged drop location
     * @type {DropLocation}
     */
    currentDropLocation?: DropLocation;

    /**
     * Keep track of the current mouse location
     * @type {DragAndDropMouseEvent}
     */
    mouse: DragAndDropMouseEvent;

    hintAction = new QuizHintAction();
    explanationAction = new QuizExplanationAction();

    dragAndDropDomainActions = [this.explanationAction, this.hintAction];

    private previousQuestion?: DragAndDropQuestion;

    constructor() {
        effect(() => {
            const q = this.question();
            if (this.previousQuestion) {
                this.questionUpdated.emit();
            }
            this.previousQuestion = q;
            this.backupQuestion = cloneDeep(q);
        });

        effect(() => {
            const filePool = this.filePool();
            if (!filePool || filePool.size == 0) {
                return;
            }
            filePool.forEach((value, fileName) => {
                if (value.path && !this.filePreviewPaths.has(fileName)) {
                    this.filePreviewPaths.set(fileName, value.path);
                }
            });
        });
    }

    /**
     * Actions when initializing component.
     */
    ngOnInit(): void {
        /** Initialize DropLocation and MouseEvent objects **/
        this.currentDropLocation = new DropLocation();
        this.mouse = new DragAndDropMouseEvent();
        this.questionEditorText = generateExerciseHintExplanation(this.question());

        // check if question was generated with an ApollonDiagram
        const importedFiles = this.question().importedFiles;
        if (importedFiles) {
            this.setBackgroundFile({ target: { files: [new File([importedFiles.get('diagram-background.png')!], 'diagram-background.png')] } });
            for (const dragItem of this.question().dragItems ?? []) {
                if (dragItem.pictureFilePath && importedFiles.has(dragItem.pictureFilePath)) {
                    this.changeToPictureDragItem(dragItem, {
                        target: { files: [new File([importedFiles.get(dragItem.pictureFilePath!)!], dragItem.pictureFilePath!)] },
                    });
                }
            }
        }
    }

<<<<<<< HEAD
=======
    ngOnDestroy(): void {
        this.adjustClickLayerWidthSubscription?.unsubscribe();
    }

    /**
     * Watch for any changes to the question model and notify listener
     * @param changes {SimpleChanges}
     */
    ngOnChanges(changes: SimpleChanges): void {
        /** Check if previousValue wasn't null to avoid firing at component initialization **/
        if (changes.question && changes.question.previousValue) {
            this.questionUpdated.emit();
        }
        /** Update backupQuestion if the question changed **/
        if (changes.question && changes.question.currentValue) {
            this.backupQuestion = cloneDeep(this.question);
        }

        if (!this.filePool || this.filePool.size == 0) {
            return;
        }

        this.filePool.forEach((value, fileName) => {
            if (value.path && !this.filePreviewPaths.has(fileName)) {
                this.filePreviewPaths.set(fileName, value.path);
            }
        });
    }

>>>>>>> 1fecb862
    ngAfterViewInit(): void {
        const backgroundFilePath = this.question().backgroundFilePath;
        if (backgroundFilePath && !this.filePreviewPaths.has(backgroundFilePath)) {
            this.filePreviewPaths.set(backgroundFilePath, backgroundFilePath);
            // Trigger image render with the question background file path in order to adjust the click layer.
            setTimeout(() => {
                this.changeDetector.markForCheck();
                this.changeDetector.detectChanges();
            }, 0);
        }

        const dragItems = this.question().dragItems;
        if (dragItems) {
            for (const dragItem in dragItems) {
                const path = dragItems[dragItem].pictureFilePath;
                if (path && !this.filePreviewPaths.has(path)) {
                    this.filePreviewPaths.set(path, path);
                }
            }
        }

        this.adjustClickLayerWidthSubscription = this.backgroundImage().loadingStatus.subscribe((loadingStatus) => {
            if (loadingStatus === ImageLoadingStatus.SUCCESS) {
                setTimeout(() => this.adjustClickLayerWidth(), 300);
            }
        });

        // render import images on UI immediatly
        this.makeFileMapPreview();
        // Trigger click layer width adjustment upon window resize.
        window.onresize = () => this.adjustClickLayerWidth();
    }

    /**
     * Adjusts the click-layer width to equal the background image width.
     */
    adjustClickLayerWidth() {
        // Make the background image visible upon successful image load. Initially it is set to hidden and not
        // conditionally loaded via '*ngIf' because otherwise the reference would be undefined and hence we
        // wouldn't be able to subscribe to the loading process updates.
        this.backgroundImage().element.nativeElement.style.visibility = 'visible';

        // Adjust the click layer to correspond to the area of the background image.
        this.clickLayer().nativeElement.style.width = `${this.backgroundImage().element.nativeElement.offsetWidth}px`;
        this.clickLayer().nativeElement.style.left = `${this.backgroundImage().element.nativeElement.offsetLeft}px`;
    }

    /**
     * This function opens the modal for the help dialog.
     */
    open(content: any) {
        this.modalService.open(content, { size: 'lg' });
    }

    /**
     * Handles drag-available UI
     */
    drag(): void {
        this.dropAllowed = true;
    }

    /**
     * Handles drag-available UI
     */
    drop(): void {
        this.dropAllowed = false;
    }

    /**
     * This method takes the files and creates preview objects so that images
     * are rendered immediately on the UI after importing
     */
    makeFileMapPreview() {
        const filePool = this.filePool();
        if (filePool) {
            filePool.forEach((value, key) => {
                this.filePreviewPaths.set(key, URL.createObjectURL(value.file));
            });
            this.changeDetector.detectChanges();
        }
    }

    /**
     * event {object} Event object which contains the uploaded file
     */
    setBackgroundFile(event: any): void {
        const fileList: FileList = event.target.files as FileList;
        if (fileList.length) {
            const file = fileList[0];
            this.setBackgroundFileFromFile(file);
        }
    }

    setBackgroundFileFromFile(file: File) {
        const backgroundFilePath = this.question().backgroundFilePath;
        if (backgroundFilePath) {
            this.removeFile.emit(backgroundFilePath);
        }

        const fileName = this.fileService.getUniqueFileName(this.fileService.getExtension(file.name), this.filePool());
        this.question().backgroundFilePath = fileName;
        this.filePreviewPaths.set(fileName, URL.createObjectURL(file));
        this.addNewFile.emit({ fileName, file });
        this.changeDetector.detectChanges();
    }

    /**
     * React to mousemove events on the entire page to update:
     * - mouse object (always)
     * - current drop location (only while dragging)
     * @param event {object} Mouse move event
     */
    mouseMove(event: MouseEvent): void {
        // Update mouse x and y value
        const backgroundElement = this.clickLayer().nativeElement as HTMLElement;
        const backgroundOffsetLeft = backgroundElement.getBoundingClientRect().x + window.scrollX;
        const backgroundOffsetTop = backgroundElement.getBoundingClientRect().y + window.scrollY;
        const backgroundWidth = backgroundElement.offsetWidth;
        const backgroundHeight = backgroundElement.offsetHeight;
        this.mouseMoveAction(event, backgroundOffsetLeft, backgroundOffsetTop, backgroundWidth, backgroundHeight);
    }

    private mouseMoveAction(event: MouseEvent, backgroundOffsetLeft: number, backgroundOffsetTop: number, backgroundWidth: number, backgroundHeight: number) {
        if (event.pageX) {
            this.mouse.x = event.pageX - backgroundOffsetLeft;
            this.mouse.y = event.pageY - backgroundOffsetTop;
        } else if (event.clientX) {
            this.mouse.x = event.clientX - backgroundOffsetLeft;
            this.mouse.y = event.clientY - backgroundOffsetTop;
        }
        this.mouse.x = Math.min(Math.max(0, this.mouse.x), backgroundWidth);
        this.mouse.y = Math.min(Math.max(0, this.mouse.y), backgroundHeight);

        if (this.draggingState !== DragState.NONE) {
            switch (this.draggingState) {
                case DragState.CREATE:
                case DragState.RESIZE_BOTH:
                    // Update current drop location's position and size
                    this.currentDropLocation!.posX = round((MAX_SIZE_UNIT * Math.min(this.mouse.x, this.mouse.startX)) / backgroundWidth);
                    this.currentDropLocation!.posY = round((MAX_SIZE_UNIT * Math.min(this.mouse.y, this.mouse.startY)) / backgroundHeight);
                    this.currentDropLocation!.width = round((MAX_SIZE_UNIT * Math.abs(this.mouse.x - this.mouse.startX)) / backgroundWidth);
                    this.currentDropLocation!.height = round((MAX_SIZE_UNIT * Math.abs(this.mouse.y - this.mouse.startY)) / backgroundHeight);
                    break;
                case DragState.MOVE:
                    // update current drop location's position
                    this.currentDropLocation!.posX = round(
                        Math.min(Math.max(0, (MAX_SIZE_UNIT * (this.mouse.x + this.mouse.offsetX)) / backgroundWidth), MAX_SIZE_UNIT - this.currentDropLocation!.width!),
                    );
                    this.currentDropLocation!.posY = round(
                        Math.min(Math.max(0, (MAX_SIZE_UNIT * (this.mouse.y + this.mouse.offsetY)) / backgroundHeight), MAX_SIZE_UNIT - this.currentDropLocation!.height!),
                    );
                    break;
                case DragState.RESIZE_X:
                    // Update current drop location's position and size (only x-axis)
                    this.currentDropLocation!.posX = round((MAX_SIZE_UNIT * Math.min(this.mouse.x, this.mouse.startX)) / backgroundWidth);
                    this.currentDropLocation!.width = round((MAX_SIZE_UNIT * Math.abs(this.mouse.x - this.mouse.startX)) / backgroundWidth);
                    break;
                case DragState.RESIZE_Y:
                    // update current drop location's position and size (only y-axis)
                    this.currentDropLocation!.posY = round((MAX_SIZE_UNIT * Math.min(this.mouse.y, this.mouse.startY)) / backgroundHeight);
                    this.currentDropLocation!.height = round((MAX_SIZE_UNIT * Math.abs(this.mouse.y - this.mouse.startY)) / backgroundHeight);
                    break;
            }
        }
    }

    /**
     * React to mouseup events to finish dragging operations
     */
    mouseUp(): void {
        if (this.draggingState !== DragState.NONE) {
            switch (this.draggingState) {
                case DragState.CREATE:
                    const backgroundElement = this.clickLayer().nativeElement as HTMLElement;
                    const backgroundWidth = backgroundElement.offsetWidth;
                    const backgroundHeight = backgroundElement.offsetHeight;
                    if ((this.currentDropLocation!.width! / MAX_SIZE_UNIT) * backgroundWidth < 14 && (this.currentDropLocation!.height! / MAX_SIZE_UNIT) * backgroundHeight < 14) {
                        // Remove drop Location if too small (assume it was an accidental click/drag),
                        this.deleteDropLocation(this.currentDropLocation!);
                    } else {
                        // Notify parent of new drop location
                        this.questionUpdated.emit();
                    }
                    break;
                case DragState.MOVE:
                case DragState.RESIZE_BOTH:
                case DragState.RESIZE_X:
                case DragState.RESIZE_Y:
                    // Notify parent of changed drop location
                    this.questionUpdated.emit();
                    break;
            }
        }
        // Update state
        this.draggingState = DragState.NONE;
        this.currentDropLocation = undefined;
    }

    /**
     * React to mouse down events on the background to start dragging
     */
    backgroundMouseDown(): void {
        const backgroundFilePath = this.question().backgroundFilePath;
        if (backgroundFilePath && this.draggingState === DragState.NONE) {
            // Save current mouse position as starting position
            this.mouse.startX = this.mouse.x;
            this.mouse.startY = this.mouse.y;

            // Create new drop location
            this.currentDropLocation = new DropLocation();
            this.currentDropLocation.posX = this.mouse.x;
            this.currentDropLocation.posY = this.mouse.y;
            this.currentDropLocation.width = 0;
            this.currentDropLocation.height = 0;

            // Add drop location to question
            if (!this.question().dropLocations) {
                this.question().dropLocations = [];
            }
            this.question().dropLocations!.push(this.currentDropLocation);

            // Update state
            this.draggingState = DragState.CREATE;
        }
    }

    /**
     * React to mousedown events on a drop location to start moving it
     * @param dropLocation {object} the drop location to move
     */
    dropLocationMouseDown(dropLocation: DropLocation): void {
        if (this.draggingState === DragState.NONE) {
            const backgroundElement = this.clickLayer().nativeElement as HTMLElement;
            const backgroundWidth = backgroundElement.offsetWidth;
            const backgroundHeight = backgroundElement.offsetHeight;

            const dropLocationX = (dropLocation.posX! / MAX_SIZE_UNIT) * backgroundWidth;
            const dropLocationY = (dropLocation.posY! / MAX_SIZE_UNIT) * backgroundHeight;

            // Save offset of mouse in drop location
            this.mouse.offsetX = dropLocationX - this.mouse.x;
            this.mouse.offsetY = dropLocationY - this.mouse.y;

            // Update state
            this.currentDropLocation = dropLocation;
            this.draggingState = DragState.MOVE;
        }
    }

    /**
     * Delete the given drop location
     * @param dropLocationToDelete {object} the drop location to delete
     */
    deleteDropLocation(dropLocationToDelete: DropLocation): void {
        this.question().dropLocations = this.question().dropLocations?.filter((dropLocation) => dropLocation !== dropLocationToDelete) ?? [];
        this.deleteMappingsForDropLocation(dropLocationToDelete);
    }

    /**
     * Add an identical drop location to the question
     * @param dropLocation {object} the drop location to duplicate
     */
    duplicateDropLocation(dropLocation: DropLocation): void {
        const duplicatedDropLocation = new DropLocation();
        duplicatedDropLocation.posX = dropLocation.posX! + dropLocation.width! < 197 ? dropLocation.posX! + 3 : Math.max(0, dropLocation.posX! - 3);
        duplicatedDropLocation.posY = dropLocation.posY! + dropLocation.height! < 197 ? dropLocation.posY! + 3 : Math.max(0, dropLocation.posY! - 3);
        duplicatedDropLocation.width = dropLocation.width;
        duplicatedDropLocation.height = dropLocation.height;
        this.question().dropLocations!.push(duplicatedDropLocation);
    }

    /**
     * React to mousedown events on the resize handles to start resizing the drop location
     * @param dropLocation {object} the drop location that will be resized
     * @param resizeLocationY {string} 'top', 'middle' or 'bottom'
     * @param resizeLocationX {string} 'left', 'center' or 'right'
     */
    resizeMouseDown(dropLocation: DropLocation, resizeLocationY: string, resizeLocationX: string): void {
        if (this.draggingState === DragState.NONE) {
            const backgroundElement = this.clickLayer().nativeElement as HTMLElement;
            const backgroundWidth = backgroundElement.offsetWidth;
            const backgroundHeight = backgroundElement.offsetHeight;

            // Update state
            this.draggingState = DragState.RESIZE_BOTH; // Default is both, will be overwritten later, if needed
            this.currentDropLocation = dropLocation;

            switch (resizeLocationY) {
                case 'top':
                    // Use opposite end as startY
                    this.mouse.startY = ((dropLocation.posY! + dropLocation.height!) / MAX_SIZE_UNIT) * backgroundHeight;
                    break;
                case 'middle':
                    // Limit to x-axis, startY will not be used
                    this.draggingState = DragState.RESIZE_X;
                    break;
                case 'bottom':
                    // Use opposite end as startY
                    this.mouse.startY = (dropLocation.posY! / MAX_SIZE_UNIT) * backgroundHeight;
                    break;
            }

            switch (resizeLocationX) {
                case 'left':
                    // Use opposite end as startX
                    this.mouse.startX = ((dropLocation.posX! + dropLocation.width!) / MAX_SIZE_UNIT) * backgroundWidth;
                    break;
                case 'center':
                    // Limit to y-axis, startX will not be used
                    this.draggingState = DragState.RESIZE_Y;
                    break;
                case 'right':
                    // Use opposite end as startX
                    this.mouse.startX = (dropLocation.posX! / MAX_SIZE_UNIT) * backgroundWidth;
                    break;
            }
        }
    }

    /**
     * Add an empty Text Drag Item to the question
     */
    addTextDragItem(): void {
        // Add drag item to question
        if (!this.question().dragItems) {
            this.question().dragItems = [];
        }
        const dragItem = new DragItem();
        dragItem.text = 'Text';
        this.question().dragItems!.push(dragItem);
        this.questionUpdated.emit();
    }

    /**
     * Add a Picture Drag Item with the selected file as its picture to the question
     */
    createImageDragItem(event: any): DragItem | undefined {
        const dragItemFile = this.getFileFromEvent(event);
        if (!dragItemFile) {
            return undefined;
        }
        return this.createImageDragItemFromFile(dragItemFile);
    }

    createImageDragItemFromFile(dragItemFile: File): DragItem {
        const fileName = this.fileService.getUniqueFileName(this.fileService.getExtension(dragItemFile.name), this.filePool());
        this.addNewFile.emit({ fileName, file: dragItemFile });
        this.filePreviewPaths.set(fileName, URL.createObjectURL(dragItemFile));

        const dragItem = new DragItem();
        dragItem.pictureFilePath = fileName;
        // Add drag item to question
        if (!this.question().dragItems) {
            this.question().dragItems = [];
        }
        this.question().dragItems!.push(dragItem);

        this.questionUpdated.emit();
        return dragItem;
    }

    /**
     * Delete the drag item from the question
     * @param dragItemToDelete {object} the drag item that should be deleted
     */
    deleteDragItem(dragItemToDelete: DragItem): void {
        this.question().dragItems = this.question().dragItems?.filter((dragItem) => dragItem !== dragItemToDelete) ?? [];
        const pictureFilePath = dragItemToDelete.pictureFilePath;
        if (pictureFilePath) {
            this.removeFile.emit(pictureFilePath);
            this.filePreviewPaths.delete(pictureFilePath);
        }
        this.deleteMappingsForDragItem(dragItemToDelete);
    }

    /**
     * React to a drag item being dropped on a drop location
     * @param dropLocation {object} the drop location involved
     * @param dropEvent {object} an event containing the drag item involved (can be a copy at this point)
     */
    onDragDrop(dropLocation: DropLocation, dropEvent: CdkDragDrop<DragItem, DragItem>): void {
        const dragItem = dropEvent.item.data as DragItem;
        // Replace dragItem with original (because it may be a copy)
        const questionDragItem = this.question().dragItems?.find((originalDragItem) =>
            dragItem.id ? originalDragItem.id === dragItem.id : originalDragItem.tempID === dragItem.tempID,
        );

        if (!questionDragItem) {
            // Drag item was not found in question => do nothing
            return;
        }

        if (!this.question().correctMappings) {
            this.question().correctMappings = [];
        }

        // Check if this mapping already exists
        if (
            !this.question().correctMappings!.some(
                (existingMapping) =>
                    this.dragAndDropQuestionUtil.isSameEntityWithTempId(existingMapping.dropLocation, dropLocation) &&
                    this.dragAndDropQuestionUtil.isSameEntityWithTempId(existingMapping.dragItem, questionDragItem),
            )
        ) {
            // Mapping doesn't exit yet => add this mapping
            const dndMapping = new DragAndDropMapping(questionDragItem, dropLocation);
            this.question().correctMappings!.push(dndMapping);

            // Notify parent of changes
            this.questionUpdated.emit();
        }
    }

    /**
     * Get the mapping index for the given mapping
     * @param mapping {object} the mapping we want to get an index for
     * @return {number} the index of the mapping (starting with 1), or 0 if unassigned
     */
    getMappingIndex(mapping: DragAndDropMapping): number {
        const visitedDropLocations: DropLocation[] = [];
        // Save reference to this due nested some calls
        if (
            this.question().correctMappings?.some((correctMapping) => {
                if (
                    !visitedDropLocations.some((dropLocation: DropLocation) => {
                        return this.dragAndDropQuestionUtil.isSameEntityWithTempId(dropLocation, correctMapping.dropLocation);
                    })
                ) {
                    visitedDropLocations.push(correctMapping.dropLocation!);
                }
                return this.dragAndDropQuestionUtil.isSameEntityWithTempId(correctMapping.dropLocation, mapping.dropLocation);
            }) ??
            false
        ) {
            return visitedDropLocations.length;
        } else {
            return 0;
        }
    }

    /**
     * Get all mappings that involve the given drop location
     * @param dropLocation {object} the drop location for which we want to get all mappings
     * @return {Array} all mappings that belong to the given drop location
     */
    getMappingsForDropLocation(dropLocation: DropLocation): DragAndDropMapping[] {
        if (!this.question().correctMappings) {
            this.question().correctMappings = [];
        }
        return this.question().correctMappings!.filter((mapping) => this.dragAndDropQuestionUtil.isSameEntityWithTempId(mapping.dropLocation, dropLocation));
    }

    /**
     * Get all mappings that involve the given drag item
     * @param dragItem {object} the drag item for which we want to get all mappings
     * @return {Array} all mappings that belong to the given drag item
     */
    getMappingsForDragItem(dragItem: DragItem): DragAndDropMapping[] {
        if (!this.question().correctMappings) {
            this.question().correctMappings = [];
        }
        return (
            this.question()
                .correctMappings!.filter((mapping) => this.dragAndDropQuestionUtil.isSameEntityWithTempId(mapping.dragItem, dragItem))
                /** Moved the sorting from the template to the function call **/
                .sort((m1, m2) => this.getMappingIndex(m1) - this.getMappingIndex(m2))
        );
    }

    /**
     * Delete all mappings for the given drop location
     * @param dropLocation {object} the drop location for which we want to delete all mappings
     */
    deleteMappingsForDropLocation(dropLocation: DropLocation): void {
        if (!this.question().correctMappings) {
            this.question().correctMappings = [];
        }
        this.question().correctMappings = this.question().correctMappings!.filter(
            (mapping) => !this.dragAndDropQuestionUtil.isSameEntityWithTempId(mapping.dropLocation, dropLocation),
        );
        // Notify parent of changes
        this.questionUpdated.emit();
    }

    /**
     * Delete all mappings for the given drag item
     * @param dragItem {object} the drag item for which we want to delete all mappings
     */
    deleteMappingsForDragItem(dragItem: DragItem): void {
        if (!this.question().correctMappings) {
            this.question().correctMappings = [];
        }
        this.question().correctMappings = this.question().correctMappings!.filter((mapping) => !this.dragAndDropQuestionUtil.isSameEntityWithTempId(mapping.dragItem, dragItem));
        // Notify parent of changes
        this.questionUpdated.emit();
    }

    /**
     * Delete the given mapping from the question
     * @param mappingToDelete {object} the mapping to delete
     */
    deleteMapping(mappingToDelete: DragAndDropMapping): void {
        if (!this.question().correctMappings) {
            this.question().correctMappings = [];
        }
        this.question().correctMappings = this.question().correctMappings!.filter((mapping) => mapping !== mappingToDelete);
        // Notify parent of changes
        this.questionUpdated.emit();
    }

    /**
     * Move this question one position up
     */
    moveUpQuestion(): void {
        this.questionMoveUp.emit();
    }

    /**
     * Move this question one position down
     */
    moveDownQuestion(): void {
        this.questionMoveDown.emit();
    }

    /**
     * Delete this question from the quiz
     */
    deleteQuestion(): void {
        this.filePreviewPaths.forEach((_, fileName) => this.removeFile.emit(fileName));
        this.questionDeleted.emit();
    }

    /**
     * Change Picture-Drag-Item to Text-Drag-Item with text: 'Text'
     * @param dragItem {dragItem} the dragItem, which will be changed
     */
    changeToTextDragItem(dragItem: DragItem): void {
        const pictureFilePath = dragItem.pictureFilePath;
        if (pictureFilePath) {
            this.removeFile.emit(pictureFilePath);
            this.filePreviewPaths.delete(pictureFilePath);
        }
        dragItem.pictureFilePath = undefined;
        dragItem.text = 'Text';
        this.questionUpdated.emit();
    }

    /**
     * Change Text-Drag-Item to Picture-Drag-Item with PictureFile: this.dragItemFile
     * @param dragItem {dragItem} the dragItem, which will be changed
     * @param event file upload event
     */
    changeToPictureDragItem(dragItem: DragItem, event: any): void {
        const dragItemFile = this.getFileFromEvent(event);
        if (!dragItemFile) {
            return;
        }

        const fileName = this.fileService.getUniqueFileName(this.fileService.getExtension(dragItemFile.name), this.filePool());

        this.addNewFile.emit({ fileName, file: dragItemFile });
        this.filePreviewPaths.set(fileName, URL.createObjectURL(dragItemFile));
        dragItem.text = undefined;
        dragItem.pictureFilePath = fileName;
        this.questionUpdated.emit();
    }

    private getFileFromEvent(event: any): File | undefined {
        const fileList = event.target.files as FileList;
        if (!fileList.length) {
            return undefined;
        }
        return fileList[0];
    }

    /**
     * Resets the question title
     */
    resetQuestionTitle(): void {
        this.question().title = this.backupQuestion.title;
    }

    /**
     * Resets the question text
     */
    resetQuestionText(): void {
        this.question().text = this.backupQuestion.text;
        this.question().explanation = this.backupQuestion.explanation;
        this.question().hint = this.backupQuestion.hint;
        this.questionEditorText = generateExerciseHintExplanation(this.question());
    }

    /**
     * Resets the whole question
     */
    resetQuestion(): void {
        this.question().title = this.backupQuestion.title;
        this.question().invalid = this.backupQuestion.invalid;
        this.question().randomizeOrder = this.backupQuestion.randomizeOrder;
        this.question().scoringType = this.backupQuestion.scoringType;
        this.resetBackground();
        this.question().dropLocations = cloneDeep(this.backupQuestion.dropLocations);
        this.question().dragItems = cloneDeep(this.backupQuestion.dragItems);
        this.question().correctMappings = cloneDeep(this.backupQuestion.correctMappings);
        this.resetQuestionText();
    }

    /**
     * Resets background-picture
     */
    resetBackground(): void {
        const backgroundFilePath = this.question().backgroundFilePath;
        if (backgroundFilePath) {
            this.removeFile.emit(backgroundFilePath);
        }
        this.question().backgroundFilePath = this.backupQuestion.backgroundFilePath;
    }

    /**
     * Resets the dropLocation
     * @param dropLocation {dropLocation} the dropLocation, which will be reset
     */
    resetDropLocation(dropLocation: DropLocation): void {
        // Find matching DropLocation in backupQuestion
        const backupDropLocation = this.backupQuestion.dropLocations?.find((currentDL) => currentDL.id === dropLocation.id);
        if (!backupDropLocation) {
            return;
        }
        // Find current index of our DropLocation
        const dropLocations = this.question().dropLocations;
        if (dropLocations) {
            const dropLocationIndex = dropLocations.indexOf(dropLocation);
            if (dropLocationIndex !== -1) {
                // Remove current DropLocation at given index and insert the backup at the same position
                dropLocations.splice(dropLocationIndex, 1);
                dropLocations.splice(dropLocationIndex, 0, backupDropLocation);
            }
        }
    }

    /**
     * Resets the dragItem
     * @param dragItem {dragItem} the dragItem, which will be reset
     */
    resetDragItem(dragItem: DragItem): void {
        // Find matching DragItem in backupQuestion
        const backupDragItem = this.backupQuestion.dragItems?.find((currentDI) => currentDI.id === dragItem.id);
        if (!backupDragItem) {
            return;
        }
        // Find current index of our DragItem
        const dragItems = this.question().dragItems;
        if (dragItems) {
            const dragItemIndex = dragItems.indexOf(dragItem);
            if (dragItemIndex !== -1) {
                // Remove current DragItem at given index and insert the backup at the same position
                dragItems.splice(dragItemIndex, 1);
                dragItems.splice(dragItemIndex, 0, backupDragItem);
            }
        }
        const pictureFilePath = dragItem.pictureFilePath;
        if (pictureFilePath) {
            this.removeFile.emit(pictureFilePath);
            this.filePreviewPaths.delete(pictureFilePath);
        }
    }

    /**
     * Toggles the preview in the template
     */
    togglePreview(): void {
        this.showPreview = !this.showPreview;
        this.prepareForSave();
    }

    /**
     * Detect of text changes in the markdown editor
     * 1. Parse the text in the editor to get the newest values
     * 2. Notify the parent component to check the validity of the text
     * @param value the new value of the markdown editor
     */
    changesInMarkdown(value: string): void {
        this.questionEditorText = value;
        this.prepareForSave();
        this.questionUpdated.emit();
        this.changeDetector.detectChanges();
    }

    /**
     * Creates the drag and drop problem statement from the parsed markdown text, assigning the question text, explanation, and hint according to the domain actions found.
     * @param textWithDomainActions The parsed markdown text with the corresponding domain actions.
     */
    domainActionsFound(textWithDomainActions: TextWithDomainAction[]): void {
        this.cleanupQuestion();
        for (const { text, action } of textWithDomainActions) {
            if (action === undefined && text.length > 0) {
                this.question().text = text;
            }
            if (action instanceof QuizExplanationAction) {
                this.question().explanation = text;
            } else if (action instanceof QuizHintAction) {
                this.question().hint = text;
            }
        }
    }

    /**
     * @function cleanupQuestion
     * @desc Clear the question to avoid double assignments of one attribute
     */
    private cleanupQuestion() {
        this.question().text = undefined;
        this.question().explanation = undefined;
        this.question().hint = undefined;
    }

    /**
     * Triggers the saving process by cleaning up the question and calling the markdown parse function
     * to get the newest values in the editor to update the question attributes
     */
    prepareForSave(): void {
        this.cleanupQuestion();
        this.markdownEditor().parseMarkdown();
    }

    /**
     * Create new drag items for each drop location in the background image
     */
    getImagesFromDropLocations() {
        const dropLocations = this.question().dropLocations ?? [];
        for (const someLocation of dropLocations) {
            // only crop if there is not mapping to this drop location
            if (this.getMappingsForDropLocation(someLocation).length == 0) {
                const image = new Image();
                let dataUrl: string = '';
                let bgWidth;
                let bgHeight;
                image.onload = () => {
                    bgHeight = image.height;
                    bgWidth = image.width;

                    const canvas = document.createElement('canvas');
                    const context = canvas.getContext('2d');

                    if (context) {
                        // The click layer is 200x200 so it need to be rescaled to the image
                        const scalarHeight = bgHeight / this.CLICK_LAYER_DIMENSION;
                        const scalarWidth = bgWidth / this.CLICK_LAYER_DIMENSION;
                        canvas.width = someLocation.width! * scalarWidth;
                        canvas.height = someLocation.height! * scalarHeight;
                        context.drawImage(
                            image,
                            someLocation.posX! * scalarWidth,
                            someLocation.posY! * scalarHeight,
                            someLocation.width! * scalarWidth,
                            someLocation.height! * scalarHeight,
                            0,
                            0,
                            someLocation.width! * scalarWidth,
                            someLocation.height! * scalarHeight,
                        );

                        dataUrl = canvas.toDataURL('image/png');
                        const dragItemCreated = this.createImageDragItemFromFile(this.dataUrlToFile(dataUrl, 'placeholder' + someLocation.posX!))!;
                        const dndMapping = new DragAndDropMapping(dragItemCreated, someLocation);
                        if (!this.question().correctMappings) {
                            this.question().correctMappings = [];
                        }
                        this.question().correctMappings!.push(dndMapping);
                    }
                };
                image.src = this.backgroundImage().src();
            }
        }
        this.blankOutBackgroundImage();
    }

    /**
     * Takes all drop locations and replaces their location with a white rectangle on the background image
     */
    blankOutBackgroundImage() {
        const backgroundBlankingCanvas = document.createElement('canvas');
        const backgroundBlankingContext = backgroundBlankingCanvas.getContext('2d');
        const image = new Image();
        let bgWidth;
        let bgHeight;
        image.onload = () => {
            bgHeight = image.height;
            bgWidth = image.width;

            backgroundBlankingCanvas.width = bgWidth;
            backgroundBlankingCanvas.height = bgHeight;
            if (backgroundBlankingContext) {
                const scalarHeight = bgHeight / this.CLICK_LAYER_DIMENSION;
                const scalarWidth = bgWidth / this.CLICK_LAYER_DIMENSION;

                backgroundBlankingContext.drawImage(image, 0, 0);
                backgroundBlankingContext.fillStyle = 'white';

                const dropLocations = this.question().dropLocations ?? [];
                for (const someLocation of dropLocations) {
                    // Draw a white rectangle over the specified box location
                    backgroundBlankingContext.fillRect(
                        someLocation.posX! * scalarWidth,
                        someLocation.posY! * scalarHeight,
                        someLocation.width! * scalarWidth,
                        someLocation.height! * scalarHeight,
                    );
                }
                const dataUrlCanvas = backgroundBlankingCanvas.toDataURL('image/png');
                this.setBackgroundFileFromFile(this.dataUrlToFile(dataUrlCanvas, 'background'));
            }
        };
        image.src = this.backgroundImage().src();
    }

    /**
     * Turns a data url into a blob
     * @param dataUrl the data url string for which the file should be created
     * @returns returns a blob created from the data url
     */
    dataUrlToBlob(dataUrl: string): Blob {
        // Separate metadata from base64-encoded content
        const byteString = window.atob(dataUrl.split(',')[1]);
        // Isolate the MIME type (e.g "image/png")
        const mimeString = dataUrl.split(',')[0].split(':')[1].split(';')[0];
        const ab = new ArrayBuffer(byteString.length);
        const ia = new Uint8Array(ab);
        for (let i = 0; i < byteString.length; i++) {
            ia[i] = byteString.charCodeAt(i);
        }
        return new Blob([ab], { type: mimeString });
    }

    /**
     * Creates a File object from  a blob given through a dataUrl
     * @param dataUrl the data url string for which the file should be created
     * @param fileName the name of the file to be created
     * @returns returns a new file created from the data url
     */
    dataUrlToFile(dataUrl: string, fileName: string): File {
        const blob = this.dataUrlToBlob(dataUrl);
        return new File([blob], fileName, { type: blob.type });
    }

    protected readonly addPublicFilePrefix = addPublicFilePrefix;
}<|MERGE_RESOLUTION|>--- conflicted
+++ resolved
@@ -1,24 +1,19 @@
-<<<<<<< HEAD
-import { AfterViewInit, ChangeDetectorRef, Component, ElementRef, EventEmitter, OnInit, Output, ViewEncapsulation, effect, inject, input, viewChild } from '@angular/core';
-=======
 import {
     AfterViewInit,
     ChangeDetectorRef,
     Component,
     ElementRef,
     EventEmitter,
-    Input,
-    OnChanges,
     OnDestroy,
     OnInit,
     Output,
     OutputRefSubscription,
-    SimpleChanges,
     ViewEncapsulation,
+    effect,
     inject,
+    input,
     viewChild,
 } from '@angular/core';
->>>>>>> 1fecb862
 import { DragAndDropQuestionUtil } from 'app/quiz/shared/service/drag-and-drop-question-util.service';
 import { DragAndDropMouseEvent } from 'app/quiz/manage/drag-and-drop-question/drag-and-drop-mouse-event.class';
 import { DragState } from 'app/quiz/shared/entities/drag-state.enum';
@@ -94,11 +89,7 @@
         ArtemisTranslatePipe,
     ],
 })
-<<<<<<< HEAD
-export class DragAndDropQuestionEditComponent implements OnInit, AfterViewInit, QuizQuestionEdit {
-=======
-export class DragAndDropQuestionEditComponent implements OnInit, OnChanges, AfterViewInit, QuizQuestionEdit, OnDestroy {
->>>>>>> 1fecb862
+export class DragAndDropQuestionEditComponent implements OnInit, AfterViewInit, QuizQuestionEdit, OnDestroy {
     protected readonly faBan = faBan;
     protected readonly faPlus = faPlus;
     protected readonly faTrash = faTrash;
@@ -128,7 +119,7 @@
     private readonly backgroundImage = viewChild.required<ImageComponent>('backgroundImage');
     private readonly markdownEditor = viewChild.required<MarkdownEditorMonacoComponent>('markdownEditor');
 
-<<<<<<< HEAD
+    private adjustClickLayerWidthSubscription?: OutputRefSubscription;
     readonly question = input.required<DragAndDropQuestion>();
     readonly questionIndex = input<number>(undefined!);
     readonly reEvaluationInProgress = input<boolean>(false);
@@ -141,14 +132,6 @@
             }
         >(),
     );
-=======
-    private adjustClickLayerWidthSubscription?: OutputRefSubscription;
-
-    @Input() question: DragAndDropQuestion;
-    @Input() questionIndex: number;
-    @Input() reEvaluationInProgress: boolean;
-    @Input() filePool = new Map<string, { path?: string; file: File }>();
->>>>>>> 1fecb862
 
     @Output() questionUpdated = new EventEmitter<void>();
     @Output() questionDeleted = new EventEmitter<void>();
@@ -238,38 +221,10 @@
         }
     }
 
-<<<<<<< HEAD
-=======
     ngOnDestroy(): void {
         this.adjustClickLayerWidthSubscription?.unsubscribe();
     }
 
-    /**
-     * Watch for any changes to the question model and notify listener
-     * @param changes {SimpleChanges}
-     */
-    ngOnChanges(changes: SimpleChanges): void {
-        /** Check if previousValue wasn't null to avoid firing at component initialization **/
-        if (changes.question && changes.question.previousValue) {
-            this.questionUpdated.emit();
-        }
-        /** Update backupQuestion if the question changed **/
-        if (changes.question && changes.question.currentValue) {
-            this.backupQuestion = cloneDeep(this.question);
-        }
-
-        if (!this.filePool || this.filePool.size == 0) {
-            return;
-        }
-
-        this.filePool.forEach((value, fileName) => {
-            if (value.path && !this.filePreviewPaths.has(fileName)) {
-                this.filePreviewPaths.set(fileName, value.path);
-            }
-        });
-    }
-
->>>>>>> 1fecb862
     ngAfterViewInit(): void {
         const backgroundFilePath = this.question().backgroundFilePath;
         if (backgroundFilePath && !this.filePreviewPaths.has(backgroundFilePath)) {
