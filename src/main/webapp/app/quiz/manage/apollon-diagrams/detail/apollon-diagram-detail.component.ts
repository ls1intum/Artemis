--- conflicted
+++ resolved
@@ -145,13 +145,8 @@
             this.apollonEditor.destroy();
         }
 
-<<<<<<< HEAD
-        this.apollonEditor = new ApollonEditor(this.editorContainer.nativeElement, {
+        this.apollonEditor = new ApollonEditor(this.editorContainer().nativeElement, {
             mode: ApollonMode.Modelling,
-=======
-        this.apollonEditor = new ApollonEditor(this.editorContainer().nativeElement, {
-            mode: ApollonMode.Exporting,
->>>>>>> 1d9fa10a
             model: initialModel,
             type: this.apollonDiagram!.diagramType,
             locale: this.translateService.currentLang as Locale,
