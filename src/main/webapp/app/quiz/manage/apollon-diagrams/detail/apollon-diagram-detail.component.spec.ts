import { Course } from 'app/core/course/shared/entities/course.model';
import { ComponentFixture, TestBed } from '@angular/core/testing';
import { ProfileService } from 'app/core/layouts/profiles/shared/profile.service';
import { ApollonDiagramService } from 'app/quiz/manage/apollon-diagrams/services/apollon-diagram.service';
import { ActivatedRoute, Router, convertToParamMap } from '@angular/router';
import { MockNgbModalService } from 'src/test/javascript/spec/helpers/mocks/service/mock-ngb-modal.service';
import { NgbModal } from '@ng-bootstrap/ng-bootstrap';
import { of } from 'rxjs';
import { AlertService } from 'app/shared/service/alert.service';
import { ApollonDiagram } from 'app/modeling/shared/entities/apollon-diagram.model';
import { HttpResponse, provideHttpClient } from '@angular/common/http';
import { JhiLanguageHelper } from 'app/core/language/shared/language.helper';
import { ApollonDiagramDetailComponent } from 'app/quiz/manage/apollon-diagrams/detail/apollon-diagram-detail.component';
import { TranslateService } from '@ngx-translate/core';
import { MockProfileService } from 'src/test/javascript/spec/helpers/mocks/service/mock-profile.service';
import { MockLanguageHelper, MockTranslateService } from 'src/test/javascript/spec/helpers/mocks/service/mock-translate.service';
import { MockRouter } from 'src/test/javascript/spec/helpers/mocks/mock-router';
import * as testClassDiagram from 'src/test/javascript/spec/helpers/sample/modeling/test-models/class-diagram.json';
import { UMLDiagramType, UMLModel } from '@tumaet/apollon';
import { CourseManagementService } from 'app/core/course/manage/services/course-management.service';
import { MockCourseManagementService } from 'src/test/javascript/spec/helpers/mocks/service/mock-course-management.service';
import { provideHttpClientTesting } from '@angular/common/http/testing';

describe('ApollonDiagramDetail Component', () => {
    let apollonDiagramService: ApollonDiagramService;
    let courseService: CourseManagementService;
    let fixture: ComponentFixture<ApollonDiagramDetailComponent>;

    const course: Course = { id: 123 } as Course;
    const diagram: ApollonDiagram = new ApollonDiagram(UMLDiagramType.ClassDiagram, course.id!);
    let alertService: AlertService;
    let modalService: NgbModal;
    let div: HTMLDivElement;
    // @ts-ignore
    const model = testClassDiagram as UMLModel;

    global.URL.createObjectURL = jest.fn(() => 'https://some.test.com');

    beforeEach(() => {
        const route = { params: of({ id: 1, courseId: 123 }), snapshot: { paramMap: convertToParamMap({ courseId: course.id }) } } as any as ActivatedRoute;
        diagram.id = 1;
        diagram.jsonRepresentation = JSON.stringify(testClassDiagram);
        TestBed.configureTestingModule({
            imports: [ApollonDiagramDetailComponent],
            providers: [
                provideHttpClient(),
                provideHttpClientTesting(),
                AlertService,
                JhiLanguageHelper,
                ApollonDiagramService,
                { provide: NgbModal, useClass: MockNgbModalService },
                { provide: TranslateService, useClass: MockTranslateService },
                { provide: ActivatedRoute, useValue: route },
                { provide: Router, useClass: MockRouter },
                { provide: JhiLanguageHelper, useClass: MockLanguageHelper },
                { provide: CourseManagementService, useClass: MockCourseManagementService },
                { provide: ProfileService, useClass: MockProfileService },
            ],
        })
            .overrideTemplate(ApollonDiagramDetailComponent, '<div #editorContainer></div>')
            .compileComponents()
            .then(() => {
                fixture = TestBed.createComponent(ApollonDiagramDetailComponent);
                apollonDiagramService = fixture.debugElement.injector.get(ApollonDiagramService);
                courseService = fixture.debugElement.injector.get(CourseManagementService);
                alertService = fixture.debugElement.injector.get(AlertService);
                modalService = fixture.debugElement.injector.get(NgbModal);
                div = fixture.componentInstance.editorContainer().nativeElement;
            });
    });

    afterEach(() => {
        jest.restoreAllMocks();
    });

    it('initializeApollonEditor', () => {
        fixture.componentInstance.apollonDiagram = diagram;
        fixture.componentInstance.initializeApollonEditor(model);

        expect(fixture.componentInstance.apollonEditor).toBeTruthy();
    });

    it('save', async () => {
        jest.spyOn(console, 'error').mockImplementation(); // prevent: findDOMNode is deprecated and will be removed in the next major release
        fixture.componentInstance.apollonDiagram = diagram;
        // setup
        const response: HttpResponse<ApollonDiagram> = new HttpResponse({ body: diagram, status: 200, statusText: 'OK' });
        const updateStub = jest.spyOn(apollonDiagramService, 'update').mockReturnValue(of(response));

        fixture.componentInstance.initializeApollonEditor(model);
        expect(fixture.componentInstance.apollonEditor).toBeTruthy();

        // test
        await fixture.componentInstance.apollonEditor?.nextRender;
        await fixture.componentInstance.saveDiagram();
        expect(updateStub).toHaveBeenCalledOnce();
        // clear the set time interval
        fixture.componentInstance.ngOnDestroy();
    });

    it('generateExercise', async () => {
        // setup
        fixture.componentInstance.apollonDiagram = diagram;
        const response: HttpResponse<ApollonDiagram> = new HttpResponse({ body: diagram, status: 200, statusText: 'OK' });
        // TODO: we should mock this differently without require
        // eslint-disable-next-line @typescript-eslint/no-require-imports
        const svgRenderer = require('app/quiz/manage/apollon-diagrams/exercise-generation/svg-renderer');
        jest.spyOn(svgRenderer, 'convertRenderedSVGToPNG').mockResolvedValue(new Blob());
        // eslint-disable-next-line @typescript-eslint/no-require-imports
        const generatorModule = require('app/quiz/manage/apollon-diagrams/exercise-generation/quiz-exercise-generator');
        const generatedQuestion = { title: 'question' } as any;
        jest.spyOn(generatorModule, 'generateDragAndDropQuizExercise').mockResolvedValue(generatedQuestion);
        jest.spyOn(apollonDiagramService, 'update').mockReturnValue(of(response));

        fixture.componentInstance.initializeApollonEditor(model);
        expect(fixture.componentInstance.apollonEditor).toBeTruthy();
        fixture.detectChanges();

        fixture.componentInstance.course = course;
        jest.spyOn(fixture.componentInstance, 'hasInteractive', 'get').mockReturnValue(true);

        const emitSpy = jest.spyOn(fixture.componentInstance.closeEdit, 'emit');

        // test
        await fixture.componentInstance.apollonEditor?.nextRender;
        await fixture.componentInstance.generateExercise();

        expect(emitSpy).toHaveBeenCalledWith(generatedQuestion);

        // clear the set time interval
        fixture.componentInstance.ngOnDestroy();
    });

    it('validateGeneration', async () => {
        const nonInteractiveModel = { ...model, interactive: { ...model.interactive, elements: {}, relationships: {} } };

        // setup
        fixture.componentInstance.apollonDiagram = diagram;
        fixture.componentInstance.initializeApollonEditor(nonInteractiveModel);
        const errorSpy = jest.spyOn(alertService, 'error');

        // test
        await fixture.componentInstance.apollonEditor?.nextRender;
        await fixture.componentInstance.generateExercise();
        expect(errorSpy).toHaveBeenCalledOnce();

        // clear the set time interval
        fixture.componentInstance.ngOnDestroy();
    });

    it('downloadSelection', async () => {
        // TODO: we should mock this differently without require
        // eslint-disable-next-line @typescript-eslint/no-require-imports
        const module = require('app/quiz/manage/apollon-diagrams/exercise-generation/svg-renderer');
        jest.spyOn(module, 'convertRenderedSVGToPNG').mockResolvedValue(new Blob([]));
        fixture.componentInstance.apollonDiagram = diagram;
        fixture.componentInstance.initializeApollonEditor(model);
        // ApollonEditor is the child

        // set selection
        const editor = fixture.componentInstance.apollonEditor! as any;
        editor.getNodes = () => Object.fromEntries(Object.keys(model.elements).map((key) => [key, true]));
        editor.getEdges = () => ({});
        const exportSpy = jest.spyOn(editor, 'exportAsSVG').mockResolvedValue({ svg: '<svg></svg>', clip: { width: 100, height: 100, x: 0, y: 0 } });
        fixture.detectChanges();
        // test
        await fixture.componentInstance.downloadSelection();
        expect(window.URL.createObjectURL).toHaveBeenCalledOnce();
        expect(exportSpy).toHaveBeenCalledOnce();
    });

    it('confirmExitDetailView', () => {
        const openModalSpy = jest.spyOn(modalService, 'open');
        const emitCloseModalSpy = jest.spyOn(fixture.componentInstance.closeModal, 'emit');
        const emitCloseEditSpy = jest.spyOn(fixture.componentInstance.closeEdit, 'emit');

        fixture.componentInstance.isSaved = true;
        fixture.componentInstance.confirmExitDetailView(true);
        expect(emitCloseModalSpy).toHaveBeenCalledOnce();
        fixture.componentInstance.confirmExitDetailView(false);
        expect(emitCloseEditSpy).toHaveBeenCalledOnce();

        fixture.componentInstance.isSaved = false;
        fixture.componentInstance.confirmExitDetailView(true);
        expect(openModalSpy).toHaveBeenCalledOnce();
    });

<<<<<<< HEAD
    it('ngOnInit', async () => {
        const response: HttpResponse<ApollonDiagram> = new HttpResponse({ body: diagram, status: 200, statusText: 'OK' });
=======
    it('detectChanges', async () => {
        const response: HttpResponse<ApollonDiagram> = new HttpResponse({ body: diagram });
>>>>>>> c77d204a
        jest.spyOn(apollonDiagramService, 'find').mockReturnValue(of(response));
        jest.spyOn(courseService, 'find').mockReturnValue(of(new HttpResponse({ body: course })));

        fixture.detectChanges();
        expect(fixture.componentInstance.apollonDiagram).toEqual(diagram);
        fixture.componentInstance.ngOnDestroy();
    });

    it('ngOnDestroy', async () => {
        const response: HttpResponse<ApollonDiagram> = new HttpResponse({ body: diagram, status: 200, statusText: 'OK' });
        jest.spyOn(apollonDiagramService, 'find').mockReturnValue(of(response));
        fixture.componentInstance.ngOnInit();
        expect(div.children).toHaveLength(0);

        // create spy after ngOnInit
        jest.spyOn(global, 'clearInterval');

        // test
        fixture.componentInstance.ngOnDestroy();
        expect(div.children).toHaveLength(0);
        expect(clearInterval).toHaveBeenCalledOnce();
        expect(clearInterval).toHaveBeenCalledWith(fixture.componentInstance.autoSaveInterval);
    });
});<|MERGE_RESOLUTION|>--- conflicted
+++ resolved
@@ -185,13 +185,8 @@
         expect(openModalSpy).toHaveBeenCalledOnce();
     });
 
-<<<<<<< HEAD
-    it('ngOnInit', async () => {
-        const response: HttpResponse<ApollonDiagram> = new HttpResponse({ body: diagram, status: 200, statusText: 'OK' });
-=======
     it('detectChanges', async () => {
         const response: HttpResponse<ApollonDiagram> = new HttpResponse({ body: diagram });
->>>>>>> c77d204a
         jest.spyOn(apollonDiagramService, 'find').mockReturnValue(of(response));
         jest.spyOn(courseService, 'find').mockReturnValue(of(new HttpResponse({ body: course })));
 
