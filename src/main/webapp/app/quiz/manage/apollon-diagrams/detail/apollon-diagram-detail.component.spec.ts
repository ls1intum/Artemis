import { Course } from 'app/core/course/shared/entities/course.model';
import { ComponentFixture, TestBed } from '@angular/core/testing';
import { ProfileService } from 'app/core/layouts/profiles/shared/profile.service';
import { ApollonDiagramService } from 'app/quiz/manage/apollon-diagrams/services/apollon-diagram.service';
import { ActivatedRoute, Router, convertToParamMap } from '@angular/router';
import { MockNgbModalService } from 'src/test/javascript/spec/helpers/mocks/service/mock-ngb-modal.service';
import { NgbModal } from '@ng-bootstrap/ng-bootstrap';
import { of } from 'rxjs';
import { AlertService } from 'app/shared/service/alert.service';
import { ApollonDiagram } from 'app/modeling/shared/entities/apollon-diagram.model';
import { HttpResponse, provideHttpClient } from '@angular/common/http';
import { JhiLanguageHelper } from 'app/core/language/shared/language.helper';
import { ApollonDiagramDetailComponent } from 'app/quiz/manage/apollon-diagrams/detail/apollon-diagram-detail.component';
import { TranslateService } from '@ngx-translate/core';
import { MockProfileService } from 'src/test/javascript/spec/helpers/mocks/service/mock-profile.service';
import { MockLanguageHelper, MockTranslateService } from 'src/test/javascript/spec/helpers/mocks/service/mock-translate.service';
import { MockRouter } from 'src/test/javascript/spec/helpers/mocks/mock-router';
import * as testClassDiagram from 'src/test/javascript/spec/helpers/sample/modeling/test-models/class-diagram.json';
import { UMLDiagramType, UMLModel } from '@tumaet/apollon';
import { CourseManagementService } from 'app/core/course/manage/services/course-management.service';
import { MockCourseManagementService } from 'src/test/javascript/spec/helpers/mocks/service/mock-course-management.service';
import { provideHttpClientTesting } from '@angular/common/http/testing';

describe('ApollonDiagramDetail Component', () => {
    let apollonDiagramService: ApollonDiagramService;
    let courseService: CourseManagementService;
    let fixture: ComponentFixture<ApollonDiagramDetailComponent>;

    const course: Course = { id: 123 } as Course;
    const diagram: ApollonDiagram = new ApollonDiagram(UMLDiagramType.ClassDiagram, course.id!);
    let alertService: AlertService;
    let modalService: NgbModal;
    let div: HTMLDivElement;
    // @ts-ignore
    const model = testClassDiagram as UMLModel;

    global.URL.createObjectURL = jest.fn(() => 'https://some.test.com');

    beforeEach(() => {
        const route = { params: of({ id: 1, courseId: 123 }), snapshot: { paramMap: convertToParamMap({ courseId: course.id }) } } as any as ActivatedRoute;
        diagram.id = 1;
        diagram.jsonRepresentation = JSON.stringify(testClassDiagram);
        TestBed.configureTestingModule({
            imports: [ApollonDiagramDetailComponent],
            providers: [
                provideHttpClient(),
                provideHttpClientTesting(),
                AlertService,
                JhiLanguageHelper,
                ApollonDiagramService,
                { provide: NgbModal, useClass: MockNgbModalService },
                { provide: TranslateService, useClass: MockTranslateService },
                { provide: ActivatedRoute, useValue: route },
                { provide: Router, useClass: MockRouter },
                { provide: JhiLanguageHelper, useClass: MockLanguageHelper },
                { provide: CourseManagementService, useClass: MockCourseManagementService },
                { provide: ProfileService, useClass: MockProfileService },
            ],
        })
            .overrideTemplate(ApollonDiagramDetailComponent, '<div #editorContainer></div>')
            .compileComponents()
            .then(() => {
                fixture = TestBed.createComponent(ApollonDiagramDetailComponent);
                apollonDiagramService = fixture.debugElement.injector.get(ApollonDiagramService);
                courseService = fixture.debugElement.injector.get(CourseManagementService);
                alertService = fixture.debugElement.injector.get(AlertService);
                modalService = fixture.debugElement.injector.get(NgbModal);
                div = fixture.componentInstance.editorContainer().nativeElement;
            });
    });

    afterEach(() => {
        jest.restoreAllMocks();
    });

    it('initializeApollonEditor', () => {
        fixture.componentInstance.apollonDiagram.set(diagram);
        fixture.componentInstance.initializeApollonEditor(model);

        expect(fixture.componentInstance.apollonEditor).toBeTruthy();
    });

    it('save', async () => {
        jest.spyOn(console, 'error').mockImplementation(); // prevent: findDOMNode is deprecated and will be removed in the next major release
        fixture.componentInstance.apollonDiagram.set(diagram);
        // setup
        const response: HttpResponse<ApollonDiagram> = new HttpResponse({ body: diagram, status: 200, statusText: 'OK' });
        const updateStub = jest.spyOn(apollonDiagramService, 'update').mockReturnValue(of(response));

        fixture.componentInstance.initializeApollonEditor(model);
        expect(fixture.componentInstance.apollonEditor).toBeTruthy();

        // test
        await (fixture.componentInstance.apollonEditor as any)?.nextRender;
        await fixture.componentInstance.saveDiagram();
        expect(updateStub).toHaveBeenCalledOnce();
        // clear the set time interval
        fixture.componentInstance.ngOnDestroy();
    });

    it('generateExercise', async () => {
        // setup
<<<<<<< HEAD
        fixture.componentInstance.apollonDiagram = diagram;
        const response: HttpResponse<ApollonDiagram> = new HttpResponse({ body: diagram, status: 200, statusText: 'OK' });
=======
        fixture.componentInstance.apollonDiagram.set(diagram);
        const response: HttpResponse<ApollonDiagram> = new HttpResponse({ body: diagram });
>>>>>>> 36dcefc2
        // TODO: we should mock this differently without require
        // eslint-disable-next-line @typescript-eslint/no-require-imports
        const svgRenderer = require('app/quiz/manage/apollon-diagrams/exercise-generation/svg-renderer');
        jest.spyOn(svgRenderer, 'convertRenderedSVGToPNG').mockResolvedValue(new Blob());
        // eslint-disable-next-line @typescript-eslint/no-require-imports
        const generatorModule = require('app/quiz/manage/apollon-diagrams/exercise-generation/quiz-exercise-generator');
        const generatedQuestion = { title: 'question' } as any;
        jest.spyOn(generatorModule, 'generateDragAndDropQuizExercise').mockResolvedValue(generatedQuestion);
        jest.spyOn(apollonDiagramService, 'update').mockReturnValue(of(response));

        fixture.componentInstance.initializeApollonEditor(model);
        expect(fixture.componentInstance.apollonEditor).toBeTruthy();
        fixture.detectChanges();

        fixture.componentInstance.course = course;
        jest.spyOn(fixture.componentInstance, 'hasInteractive', 'get').mockReturnValue(true);

        const emitSpy = jest.spyOn(fixture.componentInstance.closeEdit, 'emit');

        // test
        await (fixture.componentInstance.apollonEditor as any)?.nextRender;
        await fixture.componentInstance.generateExercise();

        expect(emitSpy).toHaveBeenCalledWith(generatedQuestion);

        // clear the set time interval
        fixture.componentInstance.ngOnDestroy();
    });

    it('validateGeneration', async () => {
        // Preserve runtime `interactive` if present, but ensure elements/relationships are empty for validation.
        const nonInteractiveModel = {
            ...model,
            interactive: {
                ...((model as any).interactive ?? {}),
                elements: {},
                relationships: {},
            },
        } as UMLModel & { interactive?: { elements?: Record<string, any>; relationships?: Record<string, any> } };

        // setup
        fixture.componentInstance.apollonDiagram.set(diagram);
        fixture.componentInstance.initializeApollonEditor(nonInteractiveModel);
        const errorSpy = jest.spyOn(alertService, 'error');

        // test
        await (fixture.componentInstance.apollonEditor as any)?.nextRender;
        await fixture.componentInstance.generateExercise();
        expect(errorSpy).toHaveBeenCalledOnce();

        // clear the set time interval
        fixture.componentInstance.ngOnDestroy();
    });

    it('downloadSelection', async () => {
        // TODO: we should mock this differently without require
        // eslint-disable-next-line @typescript-eslint/no-require-imports
        const module = require('app/quiz/manage/apollon-diagrams/exercise-generation/svg-renderer');
<<<<<<< HEAD
        jest.spyOn(module, 'convertRenderedSVGToPNG').mockResolvedValue(new Blob([]));
        fixture.componentInstance.apollonDiagram = diagram;
=======
        jest.spyOn(module, 'convertRenderedSVGToPNG').mockReturnValue(new Blob([]));
        fixture.componentInstance.apollonDiagram.set(diagram);
>>>>>>> 36dcefc2
        fixture.componentInstance.initializeApollonEditor(model);
        // ApollonEditor is the child

        // set selection
        const editor = fixture.componentInstance.apollonEditor! as any;
        const nodeKeys = model.nodes ? Object.keys(model.nodes) : [];
        const selectionMap = nodeKeys.length > 0 ? Object.fromEntries(nodeKeys.map((key) => [key, true])) : { 'test-node-id': true };
        editor.getNodes = () => selectionMap;
        editor.getEdges = () => ({});
        const exportSpy = jest.spyOn(editor, 'exportAsSVG').mockResolvedValue({ svg: '<svg></svg>', clip: { width: 100, height: 100, x: 0, y: 0 } });
        fixture.detectChanges();
        // test
        await fixture.componentInstance.downloadSelection();
        expect(window.URL.createObjectURL).toHaveBeenCalledOnce();
        expect(exportSpy).toHaveBeenCalledOnce();
    });

    it('confirmExitDetailView', () => {
        const openModalSpy = jest.spyOn(modalService, 'open');
        const emitCloseModalSpy = jest.spyOn(fixture.componentInstance.closeModal, 'emit');
        const emitCloseEditSpy = jest.spyOn(fixture.componentInstance.closeEdit, 'emit');

        fixture.componentInstance.isSaved = true;
        fixture.componentInstance.confirmExitDetailView(true);
        expect(emitCloseModalSpy).toHaveBeenCalledOnce();
        fixture.componentInstance.confirmExitDetailView(false);
        expect(emitCloseEditSpy).toHaveBeenCalledOnce();

        fixture.componentInstance.isSaved = false;
        fixture.componentInstance.confirmExitDetailView(true);
        expect(openModalSpy).toHaveBeenCalledOnce();
    });

    it('detectChanges', async () => {
        const response: HttpResponse<ApollonDiagram> = new HttpResponse({ body: diagram });
        jest.spyOn(apollonDiagramService, 'find').mockReturnValue(of(response));
        jest.spyOn(courseService, 'find').mockReturnValue(of(new HttpResponse({ body: course })));

        fixture.detectChanges();
        expect(fixture.componentInstance.apollonDiagram()).toEqual(diagram);
        fixture.componentInstance.ngOnDestroy();
    });

    it('ngOnDestroy', async () => {
        const response: HttpResponse<ApollonDiagram> = new HttpResponse({ body: diagram, status: 200, statusText: 'OK' });
        jest.spyOn(apollonDiagramService, 'find').mockReturnValue(of(response));
        fixture.componentInstance.ngOnInit();
        expect(div.children).toHaveLength(0);

        // create spy after ngOnInit
        jest.spyOn(global, 'clearInterval');

        // test
        fixture.componentInstance.ngOnDestroy();
        expect(div.children).toHaveLength(0);
        expect(clearInterval).toHaveBeenCalledOnce();
        expect(clearInterval).toHaveBeenCalledWith(fixture.componentInstance.autoSaveInterval);
    });
});<|MERGE_RESOLUTION|>--- conflicted
+++ resolved
@@ -100,13 +100,8 @@
 
     it('generateExercise', async () => {
         // setup
-<<<<<<< HEAD
         fixture.componentInstance.apollonDiagram = diagram;
         const response: HttpResponse<ApollonDiagram> = new HttpResponse({ body: diagram, status: 200, statusText: 'OK' });
-=======
-        fixture.componentInstance.apollonDiagram.set(diagram);
-        const response: HttpResponse<ApollonDiagram> = new HttpResponse({ body: diagram });
->>>>>>> 36dcefc2
         // TODO: we should mock this differently without require
         // eslint-disable-next-line @typescript-eslint/no-require-imports
         const svgRenderer = require('app/quiz/manage/apollon-diagrams/exercise-generation/svg-renderer');
@@ -165,13 +160,8 @@
         // TODO: we should mock this differently without require
         // eslint-disable-next-line @typescript-eslint/no-require-imports
         const module = require('app/quiz/manage/apollon-diagrams/exercise-generation/svg-renderer');
-<<<<<<< HEAD
         jest.spyOn(module, 'convertRenderedSVGToPNG').mockResolvedValue(new Blob([]));
         fixture.componentInstance.apollonDiagram = diagram;
-=======
-        jest.spyOn(module, 'convertRenderedSVGToPNG').mockReturnValue(new Blob([]));
-        fixture.componentInstance.apollonDiagram.set(diagram);
->>>>>>> 36dcefc2
         fixture.componentInstance.initializeApollonEditor(model);
         // ApollonEditor is the child
 
