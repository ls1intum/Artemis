<jhi-alert></jhi-alert>

<div class="course-info-bar">
    <div class="row justify-content-between">
        <div class="col-8">
            <h2>
                <fa-icon [icon]="'arrow-left'" (click)="previous()" class="back-button mr-2"></fa-icon>
                <span [jhiTranslate]="headingTranslationKey" [translateValues]="{exerciseTitle: exercise?.title}">(Example) Assessment Editor for Text Exercise</span>
            </h2>
        </div>

        <div class="col-4 text-right">
            <h5 class="text-white"><strong>{{ "arTeMiSApp.exercise.score" | translate }}:</strong> {{ totalScore | number : '1.0-2' }} / {{ exercise?.maxScore }}</h5>

            <button class="btn btn-primary ml-3" (click)="save()"
                    [disabled]="!assessments || !assessmentsAreValid || (result?.assessor && result.assessor.id !== accountId && !isAuthorized)"
                    *ngIf="!result || !result.completionDate" jhiTranslate="arTeMiSApp.textAssessment.save">Save Assessment
            </button>
            <button class="btn btn-success ml-3" (click)="submit()"
                    [disabled]="!assessments || !assessmentsAreValid || (result?.assessor && result.assessor.id !== accountId && !isAuthorized)"
                    *ngIf="!result || !result.completionDate" jhiTranslate="arTeMiSApp.textAssessment.submit">Submit Assessment
            </button>
            <button class="btn btn-danger ml-3" (click)="submit()" [disabled]="!assessments || !assessmentsAreValid"
                    *ngIf="result && result.completionDate" jhiTranslate="arTeMiSApp.textAssessment.override">Override Assessment
            </button>
        </div>
    </div>
</div>

<div class="row justify-content-end mt-4">
    <div class="col text-right">
        <span *ngIf="result && participation && showResult"><jhi-result [participation]="participation"></jhi-result></span>
        <h6 *ngIf="result && result.assessor" style="color:red">{{ "arTeMiSApp.textAssessment.assessor" | translate }}: {{ result.assessor.firstName }} <span *ngIf="isAuthorized">-  {{ "arTeMiSApp.textAssessment.submissionLocked" | translate }}</span></h6>
    </div>
</div>

<h2>
    <span *ngIf="busy" style="color:grey"><fa-icon icon="spinner" [spin]="true"></fa-icon>&nbsp;<span jhiTranslate="arTeMiSApp.textAssessment.loading"></span></span>
</h2>

<div class="row mt-4 resizable-horizontal" *ngIf="!busy && exercise" [ngStyle]="{'height.px':500}">
    <div class="card flex-grow-1 resizable-submission mr-4">
        <div class="card-header text-white bg-primary" jhiTranslate="arTeMiSApp.textAssessment.studentSubmission">Student submission</div>
        <div class="card-body">
            <jhi-text-assessment-editor [submissionText]="submission?.text" [assessments]="assessments"
                                        (assessedText)="addAssessment($event)"></jhi-text-assessment-editor>
        </div>
    </div>

    <div class="resizable-submission card" id="instructions" [ngStyle]="{'width.px':400}">
        <!-- Required for resizing; don't remove empty span -->
        <div class="resizing-bar"><span></span></div>

        <div class="card-header text-white bg-primary" (click)="toggleCollapse($event)">
            <span class="float-right "><fa-icon icon="chevron-right"></fa-icon></span>
            <h3 class="card-title">
                <fa-icon [icon]="['far', 'list-alt']"></fa-icon>
<<<<<<< HEAD
                <span jhiTranslate="arTeMiSApp.textAssessment.instructions"> &nbsp; Instructions &nbsp; </span>
            </h3>
        </div>

        <div class="card-body">
            <div *ngIf="exercise.problemStatement">
                <h4 jhiTranslate="arTeMiSApp.exercise.problemStatement">Problem statement</h4>
                <p>{{exercise.problemStatement}}</p>
=======
                <span> &nbsp; Instructions &nbsp; </span>
            </h3> 
        </div>

        <div class="card-body">
            <div *ngIf="formattedProblemStatement">
                <h4>Problem statement</h4>
                <p [innerHTML]="formattedProblemStatement"></p>
>>>>>>> 2c78fc3d

                <hr>
            </div>

<<<<<<< HEAD
            <div *ngIf="exercise.sampleSolution">
                <h4 jhiTranslate="arTeMiSApp.exercise.sampleSolution">Sample solution</h4>
                <p>{{exercise.sampleSolution}}</p>
=======
            <div *ngIf="formattedSampleSolution">
                <h4>Sample solution</h4>
                <p [innerHTML]="formattedSampleSolution"></p>
>>>>>>> 2c78fc3d

                <hr>
            </div>

<<<<<<< HEAD
            <div *ngIf="exercise.gradingInstructions">
                <h4 jhiTranslate="arTeMiSApp.exercise.gradingInstructions">Grading instructions</h4>
                <p>{{exercise.gradingInstructions}}</p>
=======
            <div *ngIf="formattedGradingInstructions">
                <h4>Grading instructions</h4>
                <p [innerHTML]="formattedGradingInstructions"></p>
>>>>>>> 2c78fc3d
            </div>
        </div>
    </div>

    <!-- Required for resizing; don't remove empty span -->
    <div class="col-12 resizing-bar-bottom"><span></span></div>
</div>

<div class="col-12 mt-3" *ngIf="!busy">
    <div *ngIf="invalidError" class="alert alert-danger" role="alert">{{invalidError}}</div>
    <div *ngIf="!assessments || assessments.length == 0" class="alert alert-secondary text-center" role="alert">
        <p jhiTranslate="arTeMiSApp.textAssessment.assessInstruction">Please highlight the text block you want to assess and click the "Assess" button.</p>
        <a class="alert-link" jhiTranslate="arTeMiSApp.textAssessment.predefineTextBlocks" (click)="predefineTextBlocks()">Add Text Blocks automatically.</a>
    </div>
    <div class="row">
        <div *ngFor="let assessment of assessments; let i = index" class="col-4">
            <jhi-text-assessment-detail [(assessment)]="assessments[i]" (assessmentChange)="checkScoreBoundaries()"
                                        [highlightColor]="getColorForIndex(i)"
                                        (deleteAssessment)="deleteAssessment($event)"></jhi-text-assessment-detail>
        </div>
    </div>
</div>
<|MERGE_RESOLUTION|>--- conflicted
+++ resolved
@@ -55,51 +55,28 @@
             <span class="float-right "><fa-icon icon="chevron-right"></fa-icon></span>
             <h3 class="card-title">
                 <fa-icon [icon]="['far', 'list-alt']"></fa-icon>
-<<<<<<< HEAD
                 <span jhiTranslate="arTeMiSApp.textAssessment.instructions"> &nbsp; Instructions &nbsp; </span>
             </h3>
         </div>
 
         <div class="card-body">
-            <div *ngIf="exercise.problemStatement">
+            <div *ngIf="formattedProblemStatement">
                 <h4 jhiTranslate="arTeMiSApp.exercise.problemStatement">Problem statement</h4>
-                <p>{{exercise.problemStatement}}</p>
-=======
-                <span> &nbsp; Instructions &nbsp; </span>
-            </h3> 
-        </div>
-
-        <div class="card-body">
-            <div *ngIf="formattedProblemStatement">
-                <h4>Problem statement</h4>
                 <p [innerHTML]="formattedProblemStatement"></p>
->>>>>>> 2c78fc3d
 
                 <hr>
             </div>
 
-<<<<<<< HEAD
-            <div *ngIf="exercise.sampleSolution">
+            <div *ngIf="formattedSampleSolution">
                 <h4 jhiTranslate="arTeMiSApp.exercise.sampleSolution">Sample solution</h4>
-                <p>{{exercise.sampleSolution}}</p>
-=======
-            <div *ngIf="formattedSampleSolution">
-                <h4>Sample solution</h4>
                 <p [innerHTML]="formattedSampleSolution"></p>
->>>>>>> 2c78fc3d
 
                 <hr>
             </div>
 
-<<<<<<< HEAD
-            <div *ngIf="exercise.gradingInstructions">
+            <div *ngIf="formattedGradingInstructions">
                 <h4 jhiTranslate="arTeMiSApp.exercise.gradingInstructions">Grading instructions</h4>
-                <p>{{exercise.gradingInstructions}}</p>
-=======
-            <div *ngIf="formattedGradingInstructions">
-                <h4>Grading instructions</h4>
                 <p [innerHTML]="formattedGradingInstructions"></p>
->>>>>>> 2c78fc3d
             </div>
         </div>
     </div>
