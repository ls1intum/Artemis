--- conflicted
+++ resolved
@@ -51,11 +51,7 @@
 
 <div class="row justify-content-end mt-4">
     <div class="col text-right">
-<<<<<<< HEAD
         <span *ngIf="result && participation && showResult"><jhi-updating-result [participation]="participation"></jhi-updating-result></span>
-=======
-        <span *ngIf="result && participation && showResult"><jhi-result [participation]="participation"></jhi-result></span>
->>>>>>> 4d27d9d9
         <h6 *ngIf="result && result.assessor" style="color:red">
             {{ 'arTeMiSApp.textAssessment.assessor' | translate }}: {{ result.assessor.firstName }}
             <span *ngIf="isAuthorized">- {{ 'arTeMiSApp.textAssessment.submissionLocked' | translate }}</span>
