--- conflicted
+++ resolved
@@ -251,11 +251,7 @@
     public predefineTextBlocks(): void {
         this.assessmentsService.getResultWithPredefinedTextblocks(this.result.id).subscribe(
             response => {
-<<<<<<< HEAD
-                this.assessments = response.body!.feedbacks || [];
-=======
-                this.loadFeedbacks(response.body.feedbacks || []);
->>>>>>> 98432c56
+                this.loadFeedbacks(response.body!.feedbacks || []);
             },
             (error: HttpErrorResponse) => this.onError(error.message),
         );
@@ -321,7 +317,7 @@
             return;
         }
 
-        if (!this.referencedFeedback.every(f => f.reference && f.reference.length <= 2000)) {
+        if (!this.referencedFeedback.every(f => f.reference != null && f.reference.length <= 2000)) {
             this.invalidError = 'arTeMiSApp.textAssessment.error.feedbackReferenceTooLong';
             this.assessmentsAreValid = false;
             return;
@@ -335,7 +331,7 @@
             return;
         }
 
-        if (!this.referencedFeedback.every(f => f.credits !== 0 || (f.detailText && f.detailText.length > 0))) {
+        if (!this.referencedFeedback.every(f => f.credits !== 0 || (f.detailText != null && f.detailText.length > 0))) {
             this.invalidError = 'arTeMiSApp.textAssessment.error.invalidNeedScoreOrFeedback';
             this.assessmentsAreValid = false;
             return;
