import * as $ from 'jquery';
import * as moment from 'moment';

import { AfterViewInit, ChangeDetectorRef, Component, OnDestroy, OnInit } from '@angular/core';
import { Location } from '@angular/common';
import { HttpErrorResponse, HttpResponse } from '@angular/common/http';
import { TextExercise } from 'app/entities/text-exercise';
import { TextSubmission, TextSubmissionService } from 'app/entities/text-submission';
import { HighlightColors } from '../text-shared/highlight-colors';
import { JhiAlertService } from 'ng-jhipster';
import { NgbModal } from '@ng-bootstrap/ng-bootstrap';
import { ActivatedRoute, Router } from '@angular/router';
import { Result, ResultService } from 'app/entities/result';
import { TextAssessmentsService } from 'app/entities/text-assessments/text-assessments.service';
import { Feedback } from 'app/entities/feedback';
import { Participation } from 'app/entities/participation';
import Interactable from '@interactjs/core/Interactable';
import interact from 'interactjs';
import { AccountService, WindowRef } from 'app/core';
import { ArtemisMarkdown } from 'app/components/util/markdown.service';
import { Complaint, ComplaintType } from 'app/entities/complaint';
import { ComplaintResponse } from 'app/entities/complaint-response';
import { TranslateService } from '@ngx-translate/core';
<<<<<<< HEAD
import { ComplaintService } from 'app/entities/complaint/complaint.service';
=======
import { ExerciseType } from 'app/entities/exercise';
import { Subscription } from 'rxjs/Subscription';
>>>>>>> 7b4ef637

@Component({
    providers: [TextAssessmentsService, WindowRef],
    templateUrl: './text-assessment.component.html',
    styleUrls: ['./text-assessment.component.scss'],
})
export class TextAssessmentComponent implements OnInit, OnDestroy, AfterViewInit {
    text: string;
    participation: Participation;
    submission: TextSubmission;
    unassessedSubmission: TextSubmission;
    result: Result;
    generalFeedback: Feedback;
    referencedFeedback: Feedback[];
    exercise: TextExercise;
    totalScore = 0;
    assessmentsAreValid: boolean;
    invalidError: string | null;
    isAuthorized = true;
    isAtLeastInstructor = false;
    busy = true;
    showResult = true;
    complaint: Complaint;
    complaintTypes = ComplaintType;
    notFound = false;
    userId: number;
    canOverride = false;

    paramSub: Subscription;

    formattedProblemStatement: string | null;
    formattedSampleSolution: string | null;
    formattedGradingInstructions: string | null;

    /** Resizable constants **/
    resizableMinWidth = 100;
    resizableMaxWidth = 1200;
    resizableMinHeight = 200;
    interactResizable: Interactable;
    interactResizableTop: Interactable;

    private cancelConfirmationText: string;

    public getColorForIndex = HighlightColors.forIndex;

    constructor(
        private changeDetectorRef: ChangeDetectorRef,
        private jhiAlertService: JhiAlertService,
        private modalService: NgbModal,
        private router: Router,
        private route: ActivatedRoute,
        private resultService: ResultService,
        private assessmentsService: TextAssessmentsService,
        private accountService: AccountService,
        private location: Location,
        private $window: WindowRef,
        private artemisMarkdown: ArtemisMarkdown,
        private translateService: TranslateService,
<<<<<<< HEAD
        private complaintService: ComplaintService,
=======
        private textSubmissionService: TextSubmissionService,
>>>>>>> 7b4ef637
    ) {
        this.generalFeedback = new Feedback();
        this.referencedFeedback = [];
        this.assessmentsAreValid = false;
        translateService.get('artemisApp.textAssessment.confirmCancel').subscribe(text => (this.cancelConfirmationText = text));
    }

    get assessments(): Feedback[] {
        return [this.generalFeedback, ...this.referencedFeedback];
    }

    public ngOnInit(): void {
        this.busy = true;

        // Used to check if the assessor is the current user
        this.accountService.identity().then(user => {
            this.userId = user!.id!;
        });
        this.isAtLeastInstructor = this.accountService.hasAnyAuthorityDirect(['ROLE_ADMIN', 'ROLE_INSTRUCTOR']);

        if (this.paramSub) {
            this.paramSub.unsubscribe();
        }
        this.paramSub = this.route.params.subscribe(params => {
            const exerciseId = Number(this.route.snapshot.paramMap.get('exerciseId'));
            const submissionValue = this.route.snapshot.paramMap.get('submissionId');

            if (submissionValue === 'new') {
                this.assessmentsService.getParticipationForSubmissionWithoutAssessment(exerciseId).subscribe(
                    participation => {
                        this.receiveParticipation(participation);

                        // Update the url with the new id, without reloading the page, to make the history consistent
                        const newUrl = window.location.hash.replace('#', '').replace('new', `${this.submission.id}`);
                        this.location.go(newUrl);
                    },
                    (error: HttpErrorResponse) => {
                        if (error.status === 404) {
                            this.notFound = true;
                        } else if (error.error && error.error.errorKey === 'lockedSubmissionsLimitReached') {
                            this.goToExerciseDashboard();
                        } else {
                            this.onError(error.message);
                        }
                        this.busy = false;
                    },
                );
            } else {
                const submissionId = Number(submissionValue);
                this.assessmentsService
                    .getFeedbackDataForExerciseSubmission(exerciseId, submissionId)
                    .subscribe(participation => this.receiveParticipation(participation), (error: HttpErrorResponse) => this.onError(error.message));
            }
        });
    }

    /**
     * @function ngAfterViewInit
     * @desc After the view was initialized, we create an interact.js resizable object,
     *       designate the edges which can be used to resize the target element and set min and max values.
     *       The 'resizemove' callback function processes the event values and sets new width and height values for the element.
     */
    ngAfterViewInit(): void {
        this.resizableMinWidth = this.$window.nativeWindow.screen.width / 6;
        this.resizableMinHeight = this.$window.nativeWindow.screen.height / 7;

        this.interactResizable = interact('.resizable-submission')
            .resizable({
                // Enable resize from left edge; triggered by class .resizing-bar
                edges: { left: '.resizing-bar', right: false, bottom: false, top: false },
                // Set min and max width
                restrictSize: {
                    min: { width: this.resizableMinWidth },
                    max: { width: this.resizableMaxWidth },
                },
                inertia: true,
            })
            .on('resizestart', function(event: any) {
                event.target.classList.add('card-resizable');
            })
            .on('resizeend', function(event: any) {
                event.target.classList.remove('card-resizable');
            })
            .on('resizemove', function(event) {
                const target = event.target;
                // Update element width
                target.style.width = event.rect.width + 'px';
                target.style.minWidth = event.rect.width + 'px';
            });

        this.interactResizableTop = interact('.resizable-horizontal')
            .resizable({
                // Enable resize from bottom edge; triggered by class .resizing-bar-bottom
                edges: { left: false, right: false, top: false, bottom: '.resizing-bar-bottom' },
                // Set min height
                restrictSize: {
                    min: { height: this.resizableMinHeight },
                },
                inertia: true,
            })
            .on('resizestart', function(event: any) {
                event.target.classList.add('card-resizable');
            })
            .on('resizeend', function(event: any) {
                event.target.classList.remove('card-resizable');
            })
            .on('resizemove', function(event) {
                const target = event.target;
                // Update element height
                target.style.minHeight = event.rect.height + 'px';
                $('#submission-area').css('min-height', event.rect.height - 100 + 'px');
            });
    }

    public ngOnDestroy(): void {
        this.changeDetectorRef.detach();
        this.paramSub.unsubscribe();
    }

    public addAssessment(assessmentText: string): void {
        const assessment = new Feedback();
        assessment.reference = assessmentText;
        assessment.credits = 0;
        this.referencedFeedback.push(assessment);
        this.validateAssessment();
    }

    public deleteAssessment(assessmentToDelete: Feedback): void {
        this.referencedFeedback = this.referencedFeedback.filter(elem => elem !== assessmentToDelete);
        this.validateAssessment();
    }

    public save(): void {
        this.validateAssessment();
        if (!this.assessmentsAreValid) {
            this.jhiAlertService.error('artemisApp.textAssessment.error.invalidAssessments');
            return;
        }

        this.assessmentsService.save(this.assessments, this.exercise.id, this.result.id).subscribe(
            response => {
                this.result = response.body!;
                this.updateParticipationWithResult();
                this.jhiAlertService.success('artemisApp.textAssessment.saveSuccessful');
            },
            (error: HttpErrorResponse) => this.onError(`artemisApp.${error.error.entityName}.${error.error.message}`),
        );
    }

    public submit(): void {
        if (!this.result.id) {
            return; // We need to have saved the result before
        }

        this.validateAssessment();
        if (!this.assessmentsAreValid) {
            this.jhiAlertService.error('artemisApp.textAssessment.error.invalidAssessments');
            return;
        }

        this.assessmentsService.submit(this.assessments, this.exercise.id, this.result.id).subscribe(
            response => {
                this.result = response.body!;
                this.updateParticipationWithResult();
                this.jhiAlertService.success('artemisApp.textAssessment.submitSuccessful');
            },
            (error: HttpErrorResponse) => this.onError(`artemisApp.${error.error.entityName}.${error.error.message}`),
        );
    }

    /**
     * Cancel the current assessment and navigate back to the exercise dashboard.
     */
    cancelAssessment() {
        const confirmCancel = window.confirm(this.cancelConfirmationText);
        if (confirmCancel) {
            this.assessmentsService.cancelAssessment(this.exercise.id, this.submission.id).subscribe(() => {
                this.goToExerciseDashboard();
            });
        }
    }
    /**
     * Load next assessment in the same page.
     * It calls the api to load the new unassessed submission in the same page.
     * For the new submission to appear on the same page, the url has to be reloaded.
     */
    assessNextOptimal() {
        if (this.exercise.type === ExerciseType.TEXT) {
            this.textSubmissionService.getTextSubmissionForExerciseWithoutAssessment(this.exercise.id).subscribe(
                (response: TextSubmission) => {
                    this.unassessedSubmission = response;
                    this.router.onSameUrlNavigation = 'reload';
                    // navigate to the new assessment page to trigger re-initialization of the components
                    this.router.navigateByUrl(`/text/${this.exercise.id}/assessment/${this.unassessedSubmission.id}`, {});
                },
                (error: HttpErrorResponse) => {
                    if (error.status === 404) {
                        // there are no unassessed submission, nothing we have to worry about
                        this.jhiAlertService.error('artemisApp.tutorExerciseDashboard.noSubmissions');
                    } else {
                        this.onError(error.message);
                    }
                },
            );
        }
    }

    public predefineTextBlocks(): void {
        this.assessmentsService.getResultWithPredefinedTextblocks(this.result.id).subscribe(
            response => {
                this.loadFeedbacks(response.body!.feedbacks || []);
            },
            (error: HttpErrorResponse) => this.onError(error.message),
        );
    }

    private loadFeedbacks(feedbacks: Feedback[]): void {
        const generalFeedbackIndex = feedbacks.findIndex(feedback => feedback.reference == null);
        if (generalFeedbackIndex !== -1) {
            this.generalFeedback = feedbacks[generalFeedbackIndex];
            feedbacks.splice(generalFeedbackIndex, 1);
        } else {
            this.generalFeedback = new Feedback();
        }
        this.referencedFeedback = feedbacks;
    }

    private updateParticipationWithResult(): void {
        this.showResult = false;
        this.changeDetectorRef.detectChanges();
        this.participation.results[0] = this.result;
        this.showResult = true;
        this.changeDetectorRef.detectChanges();
    }

    private receiveParticipation(participation: Participation): void {
        this.participation = participation;
        this.submission = <TextSubmission>this.participation.submissions[0];
        this.exercise = <TextExercise>this.participation.exercise;

        this.formattedGradingInstructions = this.artemisMarkdown.htmlForMarkdown(this.exercise.gradingInstructions);
        this.formattedProblemStatement = this.artemisMarkdown.htmlForMarkdown(this.exercise.problemStatement);
        this.formattedSampleSolution = this.artemisMarkdown.htmlForMarkdown(this.exercise.sampleSolution);

        this.result = this.participation.results[0];
        if (this.result.hasComplaint) {
            this.getComplaint();
        }

        this.loadFeedbacks(this.result.feedbacks || []);
        this.busy = false;
        this.validateAssessment();
        this.checkPermissions();
    }

    getComplaint(): void {
        this.complaintService.findByResultId(this.result.id).subscribe(
            res => {
                if (!res.body) {
                    return;
                }
                this.complaint = res.body;
                // All complaints without complaint type should be treated as complaint.
                if (!this.complaint.complaintType) {
                    this.complaint.complaintType = this.complaintTypes.COMPLAINT;
                }
            },
            (err: HttpErrorResponse) => {
                this.onError(err.message);
            },
        );
    }
    goToExerciseDashboard() {
        if (this.exercise && this.exercise.course) {
            this.router.navigateByUrl(`/course/${this.exercise.course.id}/exercise/${this.exercise.id}/tutor-dashboard`);
        } else {
            this.location.back();
        }
    }

    /**
     * Checks if the assessment is valid:
     *   - There must be at least one feedback referencing a text element or a general feedback.
     *   - Each reference feedback must have either a score or a feedback text or both.
     *   - The score must be a valid number.
     *
     * Additionally, the total score is calculated if the current assessment is valid.
     */
    public validateAssessment() {
        if ((this.generalFeedback.detailText == null || this.generalFeedback.detailText.length === 0) && this.referencedFeedback && this.referencedFeedback.length === 0) {
            this.totalScore = 0;
            this.assessmentsAreValid = false;
            return;
        }

        if (!this.referencedFeedback.every(f => f.reference != null && f.reference.length <= 2000)) {
            this.invalidError = 'artemisApp.textAssessment.error.feedbackReferenceTooLong';
            this.assessmentsAreValid = false;
            return;
        }

        const credits = this.referencedFeedback.map(assessment => assessment.credits);

        if (!credits.every(credit => credit !== null && !isNaN(credit))) {
            this.invalidError = 'artemisApp.textAssessment.error.invalidScoreMustBeNumber';
            this.assessmentsAreValid = false;
            return;
        }

        if (!this.referencedFeedback.every(f => f.credits !== 0 || (f.detailText != null && f.detailText.length > 0))) {
            this.invalidError = 'artemisApp.textAssessment.error.invalidNeedScoreOrFeedback';
            this.assessmentsAreValid = false;
            return;
        }

        this.totalScore = credits.reduce((a, b) => a! + b!, 0)!;
        this.assessmentsAreValid = true;
        this.invalidError = null;
    }

    private checkPermissions() {
        this.isAuthorized = this.result && this.result.assessor && this.result.assessor.id === this.userId;
        const isBeforeAssessmentDueDate = this.exercise && this.exercise.assessmentDueDate && moment().isBefore(this.exercise.assessmentDueDate);
        // tutors are allowed to override one of their assessments before the assessment due date, instructors can override any assessment at any time
        this.canOverride = (this.isAuthorized && isBeforeAssessmentDueDate) || this.isAtLeastInstructor;
    }

    toggleCollapse($event: any) {
        const target = $event.toElement || $event.relatedTarget || $event.target;
        target.blur();
        const $card = $(target).closest('#instructions');

        if ($card.hasClass('collapsed')) {
            $card.removeClass('collapsed');
            this.interactResizable.resizable({ enabled: true });
            $card.css({ width: this.resizableMinWidth + 'px', minWidth: this.resizableMinWidth + 'px' });
        } else {
            $card.addClass('collapsed');
            $card.css({ width: '55px', minWidth: '55px' });
            this.interactResizable.resizable({ enabled: false });
        }
    }

    public get headingTranslationKey(): string {
        const baseKey = 'artemisApp.textAssessment.heading.';

        if (this.submission && this.submission.exampleSubmission) {
            return baseKey + 'exampleAssessment';
        }
        return baseKey + 'assessment';
    }

    /**
     * Sends the current (updated) assessment to the server to update the original assessment after a complaint was accepted.
     * The corresponding complaint response is sent along with the updated assessment to prevent additional requests.
     *
     * @param complaintResponse the response to the complaint that is sent to the server along with the assessment update
     */
    onUpdateAssessmentAfterComplaint(complaintResponse: ComplaintResponse): void {
        this.validateAssessment();
        if (!this.assessmentsAreValid) {
            this.jhiAlertService.error('artemisApp.textAssessment.error.invalidAssessments');
            return;
        }

        this.assessmentsService.updateAfterComplaint(this.assessments, complaintResponse, this.exercise.id, this.result.id).subscribe(
            response => {
                this.result = response.body!;
                this.updateParticipationWithResult();
                this.jhiAlertService.clear();
                this.jhiAlertService.success('artemisApp.textAssessment.updateAfterComplaintSuccessful');
            },
            (error: HttpErrorResponse) => {
                this.jhiAlertService.clear();
                this.jhiAlertService.error('artemisApp.textAssessment.updateAfterComplaintFailed');
            },
        );
    }

    private onError(error: string) {
        console.error(error);
        this.jhiAlertService.error(error, null, undefined);
    }
}<|MERGE_RESOLUTION|>--- conflicted
+++ resolved
@@ -21,12 +21,9 @@
 import { Complaint, ComplaintType } from 'app/entities/complaint';
 import { ComplaintResponse } from 'app/entities/complaint-response';
 import { TranslateService } from '@ngx-translate/core';
-<<<<<<< HEAD
 import { ComplaintService } from 'app/entities/complaint/complaint.service';
-=======
 import { ExerciseType } from 'app/entities/exercise';
 import { Subscription } from 'rxjs/Subscription';
->>>>>>> 7b4ef637
 
 @Component({
     providers: [TextAssessmentsService, WindowRef],
@@ -85,11 +82,8 @@
         private $window: WindowRef,
         private artemisMarkdown: ArtemisMarkdown,
         private translateService: TranslateService,
-<<<<<<< HEAD
+        private textSubmissionService: TextSubmissionService,
         private complaintService: ComplaintService,
-=======
-        private textSubmissionService: TextSubmissionService,
->>>>>>> 7b4ef637
     ) {
         this.generalFeedback = new Feedback();
         this.referencedFeedback = [];
