--- conflicted
+++ resolved
@@ -319,13 +319,8 @@
             return;
         }
 
-<<<<<<< HEAD
         if (!this.referencedFeedback.every(f => f.reference != null && f.reference.length <= 2000)) {
-            this.invalidError = 'arTeMiSApp.textAssessment.error.feedbackReferenceTooLong';
-=======
-        if (!this.referencedFeedback.every(f => f.reference && f.reference.length <= 2000)) {
             this.invalidError = 'artemisApp.textAssessment.error.feedbackReferenceTooLong';
->>>>>>> 6c9b4670
             this.assessmentsAreValid = false;
             return;
         }
@@ -338,13 +333,8 @@
             return;
         }
 
-<<<<<<< HEAD
         if (!this.referencedFeedback.every(f => f.credits !== 0 || (f.detailText != null && f.detailText.length > 0))) {
-            this.invalidError = 'arTeMiSApp.textAssessment.error.invalidNeedScoreOrFeedback';
-=======
-        if (!this.referencedFeedback.every(f => f.credits !== 0 || (f.detailText && f.detailText.length > 0))) {
             this.invalidError = 'artemisApp.textAssessment.error.invalidNeedScoreOrFeedback';
->>>>>>> 6c9b4670
             this.assessmentsAreValid = false;
             return;
         }
