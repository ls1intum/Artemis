import * as $ from 'jquery';

import { ChangeDetectorRef, Component, OnDestroy, OnInit, AfterViewInit } from '@angular/core';
import { Location } from '@angular/common';
import { HttpErrorResponse } from '@angular/common/http';
import { TextExercise } from 'app/entities/text-exercise';
import { TextSubmission } from 'app/entities/text-submission';
import { HighlightColors } from '../text-shared/highlight-colors';
import { JhiAlertService } from 'ng-jhipster';
import { NgbModal } from '@ng-bootstrap/ng-bootstrap';
import { ActivatedRoute, Router } from '@angular/router';
import { Result, ResultService } from 'app/entities/result';
import { TextAssessmentsService } from 'app/entities/text-assessments/text-assessments.service';
import { Feedback } from 'app/entities/feedback';
import { Participation } from 'app/entities/participation';
import * as interact from 'interactjs';
import { Interactable } from 'interactjs';
import { WindowRef } from 'app/core';
import { ArtemisMarkdown } from 'app/components/util/markdown.service';
import { Complaint } from 'app/entities/complaint';

@Component({
    providers: [TextAssessmentsService, WindowRef],
    templateUrl: './text-assessment.component.html',
    styleUrls: ['./text-assessment.component.scss'],
})
export class TextAssessmentComponent implements OnInit, OnDestroy, AfterViewInit {
    text: string;
    participation: Participation;
    submission: TextSubmission;
    result: Result;
    assessments: Feedback[] = [];
    exercise: TextExercise;
    totalScore = 0;
    assessmentsAreValid: boolean;
    invalidError: string;
    isAuthorized = true;
    accountId = 0;
    busy = true;
    showResult = true;
    includeComplaint = false;
    complaint: Complaint;
<<<<<<< HEAD
    complaintResponse: ComplaintResponse = new ComplaintResponse();
    notFound = false;
=======
>>>>>>> 265a1569

    formattedProblemStatement: string;
    formattedSampleSolution: string;
    formattedGradingInstructions: string;

    /** Resizable constants **/
    resizableMinWidth = 100;
    resizableMaxWidth = 1200;
    resizableMinHeight = 200;
    interactResizable: Interactable;
    interactResizableTop: Interactable;

    public getColorForIndex = HighlightColors.forIndex;

    constructor(
        private changeDetectorRef: ChangeDetectorRef,
        private jhiAlertService: JhiAlertService,
        private modalService: NgbModal,
        private router: Router,
        private route: ActivatedRoute,
        private resultService: ResultService,
        private assessmentsService: TextAssessmentsService,
        private location: Location,
        private $window: WindowRef,
        private artemisMarkdown: ArtemisMarkdown,
    ) {
        this.assessments = [];
        this.assessmentsAreValid = false;
    }

    public ngOnInit(): void {
        this.busy = true;
        const exerciseId = Number(this.route.snapshot.paramMap.get('exerciseId'));
        const submissionValue = this.route.snapshot.paramMap.get('submissionId');
        this.includeComplaint = !!this.route.snapshot.queryParamMap.get('includeComplaint');

        if (submissionValue === 'new') {
            this.assessmentsService.getParticipationForSubmissionWithoutAssessment(exerciseId).subscribe(
                participation => {
                    this.receiveParticipation(participation);

                    // Update the url with the new id, without reloading the page, to make the history consistent
                    const newUrl = window.location.hash.replace('#', '').replace('new', `${this.submission.id}`);
                    this.location.go(newUrl);
                },
                (error: HttpErrorResponse) => {
                    if (error.status === 404) {
                        this.notFound = true;
                    } else {
                        this.onError(error.message);
                    }
                    this.busy = false;
                },
            );
        } else {
            const submissionId = Number(submissionValue);
            this.assessmentsService
                .getFeedbackDataForExerciseSubmission(exerciseId, submissionId)
                .subscribe(participation => this.receiveParticipation(participation), (error: HttpErrorResponse) => this.onError(error.message));
        }
    }

    /**
     * @function ngAfterViewInit
     * @desc After the view was initialized, we create an interact.js resizable object,
     *       designate the edges which can be used to resize the target element and set min and max values.
     *       The 'resizemove' callback function processes the event values and sets new width and height values for the element.
     */
    ngAfterViewInit(): void {
        this.resizableMinWidth = this.$window.nativeWindow.screen.width / 6;
        this.resizableMinHeight = this.$window.nativeWindow.screen.height / 7;

        this.interactResizable = interact('.resizable-submission')
            .resizable({
                // Enable resize from left edge; triggered by class .resizing-bar
                edges: { left: '.resizing-bar', right: false, bottom: false, top: false },
                // Set min and max width
                restrictSize: {
                    min: { width: this.resizableMinWidth },
                    max: { width: this.resizableMaxWidth },
                },
                inertia: true,
            })
            .on('resizestart', function(event: any) {
                event.target.classList.add('card-resizable');
            })
            .on('resizeend', function(event: any) {
                event.target.classList.remove('card-resizable');
            })
            .on('resizemove', function(event) {
                const target = event.target;
                // Update element width
                target.style.width = event.rect.width + 'px';
                target.style.minWidth = event.rect.width + 'px';
            });

        this.interactResizableTop = interact('.resizable-horizontal')
            .resizable({
                // Enable resize from bottom edge; triggered by class .resizing-bar-bottom
                edges: { left: false, right: false, top: false, bottom: '.resizing-bar-bottom' },
                // Set min height
                restrictSize: {
                    min: { height: this.resizableMinHeight },
                },
                inertia: true,
            })
            .on('resizestart', function(event: any) {
                event.target.classList.add('card-resizable');
            })
            .on('resizeend', function(event: any) {
                event.target.classList.remove('card-resizable');
            })
            .on('resizemove', function(event) {
                const target = event.target;
                // Update element height
                target.style.minHeight = event.rect.height + 'px';
                $('#submission-area').css('min-height', event.rect.height - 100 + 'px');
            });
    }

    public ngOnDestroy(): void {
        this.changeDetectorRef.detach();
    }

    public addAssessment(assessmentText: string): void {
        const assessment = new Feedback();
        assessment.reference = assessmentText;
        assessment.credits = 0;
        this.assessments.push(assessment);
        this.checkScoreBoundaries();
    }

    public deleteAssessment(assessmentToDelete: Feedback): void {
        this.assessments = this.assessments.filter(elem => elem !== assessmentToDelete);
        this.checkScoreBoundaries();
    }

    public save(): void {
        this.checkScoreBoundaries();
        if (!this.assessmentsAreValid) {
            this.jhiAlertService.error('arTeMiSApp.textAssessment.invalidAssessments');
            return;
        }

        this.assessmentsService.save(this.assessments, this.exercise.id, this.result.id).subscribe(
            response => {
                this.result = response.body;
                this.updateParticipationWithResult();
                this.jhiAlertService.success('arTeMiSApp.textAssessment.saveSuccessful');
            },
            (error: HttpErrorResponse) => this.onError(error.message),
        );
    }

    public submit(): void {
        if (!this.result.id) {
            return; // We need to have saved the result before
        }

        this.checkScoreBoundaries();
        if (!this.assessmentsAreValid) {
            this.jhiAlertService.error('arTeMiSApp.textAssessment.invalidAssessments');
            return;
        }

        this.assessmentsService.submit(this.assessments, this.exercise.id, this.result.id).subscribe(
            response => {
                this.result = response.body;
                this.updateParticipationWithResult();
                this.jhiAlertService.success('arTeMiSApp.textAssessment.submitSuccessful');
            },
            (error: HttpErrorResponse) => this.onError(error.message),
        );
    }

    public predefineTextBlocks(): void {
        this.assessmentsService.getResultWithPredefinedTextblocks(this.result.id).subscribe(
            response => {
                this.assessments = response.body.feedbacks || [];
            },
            (error: HttpErrorResponse) => this.onError(error.message),
        );
    }

    private updateParticipationWithResult(): void {
        this.showResult = false;
        this.changeDetectorRef.detectChanges();
        this.participation.results[0] = this.result;
        this.showResult = true;
        this.changeDetectorRef.detectChanges();
    }

    private receiveParticipation(participation: Participation): void {
        this.participation = participation;
        this.submission = <TextSubmission>this.participation.submissions[0];
        this.exercise = <TextExercise>this.participation.exercise;

        this.formattedGradingInstructions = this.artemisMarkdown.htmlForMarkdown(this.exercise.gradingInstructions);
        this.formattedProblemStatement = this.artemisMarkdown.htmlForMarkdown(this.exercise.problemStatement);
        this.formattedSampleSolution = this.artemisMarkdown.htmlForMarkdown(this.exercise.sampleSolution);

        this.result = this.participation.results[0];

        this.assessments = this.result.feedbacks || [];
        this.busy = false;
        this.checkScoreBoundaries();
    }

    public previous(): void {
        this.location.back();
    }

    /**
     * Calculates the total score of the current assessment.
     * Returns an error if the total score cannot be calculated
     * because a score is not a number/empty.
     */
    public checkScoreBoundaries() {
        if (!this.assessments || this.assessments.length === 0) {
            this.totalScore = 0;
            this.assessmentsAreValid = true;
            return;
        }

        const credits = this.assessments.map(assessment => assessment.credits);

        if (!credits.every(credit => credit !== null && !isNaN(credit))) {
            this.invalidError = 'The score field must be a number and can not be empty!';
            this.assessmentsAreValid = false;
            return;
        }

        this.totalScore = credits.reduce((a, b) => a + b, 0);
        this.assessmentsAreValid = true;
        this.invalidError = null;
    }

    toggleCollapse($event: any) {
        const target = $event.toElement || $event.relatedTarget || $event.target;
        target.blur();
        const $card = $(target).closest('#instructions');

        if ($card.hasClass('collapsed')) {
            $card.removeClass('collapsed');
            this.interactResizable.resizable({ enabled: true });
            $card.css({ width: this.resizableMinWidth + 'px', minWidth: this.resizableMinWidth + 'px' });
        } else {
            $card.addClass('collapsed');
            $card.css({ width: '55px', minWidth: '55px' });
            this.interactResizable.resizable({ enabled: false });
        }
    }

    public get headingTranslationKey(): string {
        const baseKey = 'arTeMiSApp.textAssessment.heading.';

        if (this.submission && this.submission.exampleSubmission) {
            return baseKey + 'exampleAssessment';
        }
        return baseKey + 'assessment';
    }
<<<<<<< HEAD

    submitComplaintResponse() {
        if (this.complaintResponse.responseText.length > 0) {
            this.complaintResponseService.create(this.complaintResponse).subscribe(
                () => {
                    this.jhiAlertService.success('arTeMiSApp.textAssessment.complaintResponseCreated');
                    this.complaint.accepted = true;
                },
                (error: HttpErrorResponse) => this.onError(error.message),
            );
        }
    }

    private onError(error: string) {
        console.error(error);
        this.jhiAlertService.error(error, null, null);
    }
=======
>>>>>>> 265a1569
}<|MERGE_RESOLUTION|>--- conflicted
+++ resolved
@@ -40,11 +40,7 @@
     showResult = true;
     includeComplaint = false;
     complaint: Complaint;
-<<<<<<< HEAD
-    complaintResponse: ComplaintResponse = new ComplaintResponse();
     notFound = false;
-=======
->>>>>>> 265a1569
 
     formattedProblemStatement: string;
     formattedSampleSolution: string;
@@ -306,24 +302,10 @@
         }
         return baseKey + 'assessment';
     }
-<<<<<<< HEAD
-
-    submitComplaintResponse() {
-        if (this.complaintResponse.responseText.length > 0) {
-            this.complaintResponseService.create(this.complaintResponse).subscribe(
-                () => {
-                    this.jhiAlertService.success('arTeMiSApp.textAssessment.complaintResponseCreated');
-                    this.complaint.accepted = true;
-                },
-                (error: HttpErrorResponse) => this.onError(error.message),
-            );
-        }
-    }
 
     private onError(error: string) {
         console.error(error);
         this.jhiAlertService.error(error, null, null);
     }
-=======
->>>>>>> 265a1569
+
 }