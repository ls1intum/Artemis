--- conflicted
+++ resolved
@@ -33,11 +33,7 @@
     text: string;
     participation: Participation;
     submission: TextSubmission;
-<<<<<<< HEAD
-    unassessedSubmission: Submission;
-=======
     unassessedSubmission: TextSubmission;
->>>>>>> 5fd79cc1
     result: Result;
     generalFeedback: Feedback;
     referencedFeedback: Feedback[];
@@ -265,13 +261,8 @@
     assessNextOptimal() {
         if (this.exercise.type === ExerciseType.TEXT) {
             this.textSubmissionService.getTextSubmissionForExerciseWithoutAssessment(this.exercise.id).subscribe(
-<<<<<<< HEAD
-                (response: HttpResponse<TextSubmission>) => {
-                    this.unassessedSubmission = response.body;
-=======
                 (response: TextSubmission) => {
                     this.unassessedSubmission = response;
->>>>>>> 5fd79cc1
                     this.router.onSameUrlNavigation = 'reload';
                     // navigate to root and then to new assessment page to trigger re-initialization of the components
                     this.router
