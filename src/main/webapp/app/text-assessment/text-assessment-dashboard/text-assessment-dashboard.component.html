<div *ngIf="exercise; else loading">
    <h4>Tutor Assessment dashboard for text exercise "{{exercise.title}}"</h4>
    <ng-container *ngIf="!busy; else loading"></ng-container>
    <div class="table-responsive" *ngIf="submissions && submissions.length > 0; else emptyTable">
        <table class="table table-striped exercise-table">
            <thead>
            <tr jhiSort [(predicate)]="predicate" [(ascending)]="reverse">
                <th>
                    <a class="th-link">#</a>
                </th>
<<<<<<< HEAD
=======
                <th jhiSortBy="participation.student.firstName">
                    <a class="th-link">Student name</a> <fa-icon icon="sort"></fa-icon>
                </th>
>>>>>>> ab5fe14a
                <th jhiSortBy="submissionDate">
                    <a class="th-link">Submission date</a> <fa-icon icon="sort"></fa-icon>
                </th>
                <th jhiSortBy="successful">
                    <a class="th-link">Result</a> <fa-icon icon="sort"></fa-icon>
                </th>
                <th jhiSortBy="submissionCount">
                    <a class="th-link">Submission count</a> <fa-icon icon="sort"></fa-icon>
                </th>
                <th jhiSortBy="score">
                    <a class="th-link">Score</a> <fa-icon icon="sort"></fa-icon>
                </th>
                <th jhiSortBy="duration">
                    <a class="th-link">Duration</a> <fa-icon icon="sort"></fa-icon>
                </th>
                <th jhiSortBy="assessmentType">
                    <a class="th-link">Assessment Type</a> <fa-icon icon="sort"></fa-icon>
                </th>
                <th jhiSortBy="assessor.firstName">
                    <a class="th-link">Reviewer</a> <fa-icon icon="sort"></fa-icon>
                </th>
                <th>
                    <a class="th-link">Action</a>
                </th>
                <th></th>
            </tr>
            </thead>
            <tbody>
            <tr [ngStyle]="submission.optimal && {'font-weight': 'bold'}"
                *ngFor="let submission of submissions | sortBy: predicate: reverse; let i = index">
                <td>{{ i + 1 }}</td>
                <td>{{ submission.submissionDate | date:'MMM d, y HH:mm:ss' }}</td>
                <td>
                    <jhi-result [participation]="submission.participation"></jhi-result>
                </td>
                <td>
                    <ng-container *ngIf="submission.participation.submissions">
                        {{ submission.participation.submissions.length }}
                    </ng-container>
                </td>
                <td>
                    <span *ngIf="submission.result && submission.result.score != null">{{submission.result.score}}
                        %</span>
                </td>
                <td>{{durationString(submission.submissionDate, (submission.participation.initializationDate ?
                    submission.participation.initializationDate : exercise.releaseDate))}} minutes
                </td>
                <td>{{ submission.result && submission.result.assessmentType }}</td>
                <td>
                    <span
                        *ngIf="submission.result && submission.result.assessor">{{ submission.result.assessor.firstName }} {{ submission.result.assessor.lastName }}</span>
                </td>
                <td>
                    <span *jhiHasAnyAuthority="['ROLE_ADMIN', 'ROLE_INSTRUCTOR', 'ROLE_TA']">
                    <button *ngIf="submission && !submission.result"
                            routerLink="/text/{{exercise.id}}/assessment/{{submission.id}}"
                            [disabled]="busy"
                            class="btn btn-outline-secondary btn-sm">
                        <fa-icon icon="folder-open" [fixedWidth]="true"></fa-icon>&nbsp;Assess Submission
                    </button>
                    </span>
                    <span *jhiHasAnyAuthority="['ROLE_ADMIN', 'ROLE_INSTRUCTOR', 'ROLE_TA']">
                    <button *ngIf="submission && submission.result"
                            routerLink="/text/{{exercise.id}}/assessment/{{submission.id}}"
                            [disabled]="busy"
                            class="btn btn-outline-secondary btn-sm">
                        <fa-icon icon="folder-open" [fixedWidth]="true"></fa-icon>&nbsp;Open assessment
                    </button>
                    </span>
                </td>
            </tr>
            </tbody>
        </table>
    </div>
</div>

<ng-template #emptyTable>
    <p>No Submissions for this exercise!</p>
</ng-template>

<ng-template #loading>
    <h2>
        <span style="color:grey"><fa-icon icon="spinner" [spin]="true"></fa-icon>&nbsp;<span>Loading..</span></span>
    </h2>
</ng-template><|MERGE_RESOLUTION|>--- conflicted
+++ resolved
@@ -8,12 +8,6 @@
                 <th>
                     <a class="th-link">#</a>
                 </th>
-<<<<<<< HEAD
-=======
-                <th jhiSortBy="participation.student.firstName">
-                    <a class="th-link">Student name</a> <fa-icon icon="sort"></fa-icon>
-                </th>
->>>>>>> ab5fe14a
                 <th jhiSortBy="submissionDate">
                     <a class="th-link">Submission date</a> <fa-icon icon="sort"></fa-icon>
                 </th>
