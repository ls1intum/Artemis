--- conflicted
+++ resolved
@@ -1,21 +1,3 @@
-<<<<<<< HEAD
-<!--Begin Editor-->
-<div [hidden]="previewMode" style="padding: 8px">
-    <div class="tool-bar row">
-    <div class="col-xs-6" style="margin-left: 14px">
-        <ng-container *ngFor="let command of defaultCommands">
-            <button class="btn btn-outline-secondary mr-1"
-                    (click)="command.execute()"
-                    [ngbTooltip]= "(command.buttonTranslationString | translate)">
-                <fa-icon [icon]="command.buttonIcon" ></fa-icon>
-            </button>
-        </ng-container>
-    </div>
-        <div class="btn-group col-xs-6" ngbDropdown role="group" aria-label="Button group with nested dropdown" style="margin-left: 5px">
-            <button class="btn btn-outline-secondary mr-1" id="dropdownBasic1" ngbDropdownToggle>Style</button>
-            <div class="dropdown-menu" ngbDropdownMenu>
-                <ng-container *ngFor="let command of headerCommands" ><button class="dropdown-item" (click)="command.execute()">{{command.buttonTranslationString | translate}}</button></ng-container>
-=======
 <ngb-tabset class="md-editor-tabs" [destroyOnHide]="false" (tabChange)="togglePreview($event)">
     <!--Begin Editor-->
     <ngb-tab title="{{ 'entity.action.edit' | translate }}" id="editor_edit">
@@ -36,7 +18,6 @@
                         <ng-container *ngFor="let command of headerCommands" ><button class="dropdown-item" (click)="command.execute()">{{command.buttonTranslationString | translate}}</button></ng-container>
                     </div>
                 </div>
->>>>>>> 346c662c
             </div>
             <div class="tool-bar" *ngIf="domainCommands && domainCommands.length != 0" style="margin-top: 5px" >
                 <ng-container *ngFor="let command of domainCommands">
@@ -55,25 +36,7 @@
     </ngb-tab>
     <!--End Editor-->
 
-<<<<<<< HEAD
-<!--Begin Preview-->
-<ng-container *ngIf="previewMode">
-    <ng-content></ng-content>
-    <div *ngIf="showDefaultPreview" style="min-height: 100px" [innerHTML]="previewTextAsHtml">
-        Preview
-    </div>
-</ng-container>
-<!--End Preview-->
 
-<!--Begin Edit/Preview Button-->
-<div class="toolbar" style="margin-top: 5px; margin-left: 9px">
-    <div *ngIf="showPreviewButton" class="btn btn-outline-secondary" (click)="togglePreview()">
-        <fa-icon [icon]="previewButtonIcon" class="mr-1"></fa-icon>
-        <span [jhiTranslate]="previewButtonTranslateString"></span>
-    </div>
-</div>
-<!--End Edit/Preview Button-->
-=======
     <!--Begin Preview-->
     <ngb-tab title="{{ 'entity.action.preview' | translate }}" id="editor_preview" *ngIf="showPreviewButton">
         <ng-template ngbTabContent>
@@ -84,5 +47,4 @@
         </ng-template>
     </ngb-tab>
     <!--End Preview-->
-</ngb-tabset>
->>>>>>> 346c662c
+</ngb-tabset>