import { Command } from 'app/markdown-editor/commands/command';
import { escapeStringForUseInRegex } from 'app/utils/global.utils';

/** abstract class for all domainCommands - customized commands for ArTEMiS specific use cases
 * e.g multiple choice questons, drag an drop questions
 * Each domain command has its own logic and an unique identifier**/
export abstract class DomainCommand extends Command {
    abstract getOpeningIdentifier(): string; // e.g. [exp]
    abstract getClosingIdentifier(): string; // e.g. [/exp]

    /**
     * Generate a regex that can be used to get the content alone or including the tags.
     * index 0: Get content with tags around it.
     * index 1: Get content without the tags.
     */
<<<<<<< HEAD
    getTagRegex(): RegExp {
        const escapedOpeningIdentifier = escapeStringForUseInRegex(this.getOpeningIdentifier()),
            escapedClosingIdentifier = escapeStringForUseInRegex(this.getClosingIdentifier());
        return new RegExp(`${escapedOpeningIdentifier}(.*)${escapedClosingIdentifier}`, 'g');
=======
    getTagRegex(flags = ''): RegExp {
        const escapedOpeningIdentifier = escapeStringForUseInRegex(this.getOpeningIdentifier()),
            escapedClosingIdentifier = escapeStringForUseInRegex(this.getClosingIdentifier());
        return new RegExp(`${escapedOpeningIdentifier}(.*)${escapedClosingIdentifier}`, flags);
>>>>>>> 2a5b47d6
    }

    /**
     * Checks if the cursor is placed within the identifiers of a domain command.
     * Returns the content between the identifiers if there is match, otherwise returns null.
     */
    isCursorWithinTag(): { matchStart: number; matchEnd: number; innerTagContent: string } | null {
        const { row, column } = this.aceEditorContainer.getEditor().getCursorPosition(),
            line = this.aceEditorContainer
                .getEditor()
                .getSession()
                .getLine(row),
<<<<<<< HEAD
            regex = this.getTagRegex();
=======
            regex = this.getTagRegex('g');
>>>>>>> 2a5b47d6

        const indexes: Array<{ matchStart: number; matchEnd: number; innerTagContent: string }> = [];
        let match;
        // A line can have multiple tags in it, so we need to check for multiple matches.
        while ((match = regex.exec(line))) {
            indexes.push({ matchStart: match.index, matchEnd: match.index + match[0].length, innerTagContent: match[1] });
        }
        const matchOnCursor = indexes.find(({ matchStart, matchEnd }) => column > matchStart && column <= matchEnd);
        return matchOnCursor || null;
    }
<<<<<<< HEAD
=======

    /**
     * Checks if there is a tag in the line of the cursor.
     * Returns the content between the identifiers if there is match, otherwise returns null.
     */
    isTagInRow(row: number): { matchStart: number; matchEnd: number; innerTagContent: string } | null {
        const line = this.aceEditorContainer
                .getEditor()
                .getSession()
                .getLine(row),
            regex = this.getTagRegex();

        if (!line) {
            return null;
        }

        const match = line.match(regex);
        if (!match) {
            return null;
        }
        return { matchStart: match.index, matchEnd: match.index + match[0].length, innerTagContent: match[1] };
    }
>>>>>>> 2a5b47d6
}<|MERGE_RESOLUTION|>--- conflicted
+++ resolved
@@ -13,17 +13,10 @@
      * index 0: Get content with tags around it.
      * index 1: Get content without the tags.
      */
-<<<<<<< HEAD
-    getTagRegex(): RegExp {
-        const escapedOpeningIdentifier = escapeStringForUseInRegex(this.getOpeningIdentifier()),
-            escapedClosingIdentifier = escapeStringForUseInRegex(this.getClosingIdentifier());
-        return new RegExp(`${escapedOpeningIdentifier}(.*)${escapedClosingIdentifier}`, 'g');
-=======
     getTagRegex(flags = ''): RegExp {
         const escapedOpeningIdentifier = escapeStringForUseInRegex(this.getOpeningIdentifier()),
             escapedClosingIdentifier = escapeStringForUseInRegex(this.getClosingIdentifier());
         return new RegExp(`${escapedOpeningIdentifier}(.*)${escapedClosingIdentifier}`, flags);
->>>>>>> 2a5b47d6
     }
 
     /**
@@ -36,11 +29,7 @@
                 .getEditor()
                 .getSession()
                 .getLine(row),
-<<<<<<< HEAD
-            regex = this.getTagRegex();
-=======
             regex = this.getTagRegex('g');
->>>>>>> 2a5b47d6
 
         const indexes: Array<{ matchStart: number; matchEnd: number; innerTagContent: string }> = [];
         let match;
@@ -51,8 +40,6 @@
         const matchOnCursor = indexes.find(({ matchStart, matchEnd }) => column > matchStart && column <= matchEnd);
         return matchOnCursor || null;
     }
-<<<<<<< HEAD
-=======
 
     /**
      * Checks if there is a tag in the line of the cursor.
@@ -75,5 +62,4 @@
         }
         return { matchStart: match.index, matchEnd: match.index + match[0].length, innerTagContent: match[1] };
     }
->>>>>>> 2a5b47d6
 }