import { AfterViewInit, Component, ContentChild, ElementRef, EventEmitter, Input, Output, ViewChild } from '@angular/core';
import { ShowdownExtension } from 'showdown';
import { SafeHtml } from '@angular/platform-browser';
import { AceEditorComponent } from 'ng2-ace-editor';
import { WindowRef } from 'app/core/websocket/window.service';
import 'brace/theme/chrome';
import 'brace/mode/markdown';
import Interactable from '@interactjs/core/Interactable';
import interact from 'interactjs';
import {
    Command,
    BoldCommand,
    ItalicCommand,
    UnderlineCommand,
    HeadingOneCommand,
    HeadingTwoCommand,
    HeadingThreeCommand,
    CodeCommand,
    LinkCommand,
    AttachmentCommand,
    OrderedListCommand,
    UnorderedListCommand,
    ReferenceCommand,
    ColorPickerCommand,
    FullscreenCommand,
} from 'app/markdown-editor/commands';
import { ArtemisMarkdown } from 'app/components/util/markdown.service';
import { DomainCommand, DomainMultiOptionCommand } from 'app/markdown-editor/domainCommands';
import { ColorSelectorComponent } from 'app/components/color-selector/color-selector.component';
import { DomainTagCommand } from './domainCommands/domainTag.command';
import { escapeStringForUseInRegex } from 'app/utils/global.utils';

import 'brace/mode/latex';

export enum MarkdownEditorHeight {
    SMALL = 200,
    MEDIUM = 500,
    LARGE = 1000,
}

export enum MarkdownExtension {
    APOLLON = 'APOLLON',
}

export enum EditorMode {
    NONE = 'none',
    LATEX = 'latex',
}

const getAceMode = (mode: EditorMode) => {
    switch (mode) {
        case EditorMode.LATEX:
            return 'ace/mode/latex';
        case EditorMode.NONE:
            return null;
        default:
            return null;
    }
};

@Component({
    selector: 'jhi-markdown-editor',
    providers: [ArtemisMarkdown],
    templateUrl: './markdown-editor.component.html',
    styleUrls: ['./markdown-editor.component.scss'],
})
export class MarkdownEditorComponent implements AfterViewInit {
    public DomainMultiOptionCommand = DomainMultiOptionCommand;
    public DomainTagCommand = DomainTagCommand;
    // This ref is used for entering the fullscreen mode.
    @ViewChild('wrapper', { read: ElementRef, static: false }) wrapper: ElementRef;
    @ViewChild('aceEditor', { static: false })
    aceEditorContainer: AceEditorComponent;
    aceEditorOptions = {
        autoUpdateContent: true,
        mode: 'markdown',
    };
    @ViewChild(ColorSelectorComponent, { static: false }) colorSelector: ColorSelectorComponent;

    /** {string} which is initially displayed in the editor generated and passed on from the parent component*/
    @Input() markdown: string;
    @Input() editorMode = EditorMode.NONE;
    @Output() markdownChange = new EventEmitter<string>();
    @Output() html = new EventEmitter<SafeHtml | null>();

    /** default colors for the markdown editor*/
    markdownColors = ['#ca2024', '#3ea119', '#ffffff', '#000000', '#fffa5c', '#0d3cc2', '#b05db8', '#d86b1f'];
    selectedColor = '#000000';
    /** {array} containing all colorPickerCommands
     * IMPORTANT: If you want to use the colorpicker you have to implement <div class="markdown-preview"></div>
     * because the class definitions are saved within that method*/
    colorCommands: Command[] = [new ColorPickerCommand()];

    /**
     * Use this array for commands that are not related to the markdown but to the editor (e.g. fullscreen mode).
     * These elements will be displayed on the right side of the command bar.
     */
    metaCommands: Command[] = [new FullscreenCommand()];

    /** {array} containing all default commands accessible for the editor per default */
    defaultCommands: Command[] = [
        new BoldCommand(),
        new ItalicCommand(),
        new UnderlineCommand(),
        new ReferenceCommand(),
        new CodeCommand(),
        new LinkCommand(),
        new AttachmentCommand(),
        new OrderedListCommand(),
        new UnorderedListCommand(),
    ];

    /** {array} containing all header commands accessible for the markdown editor per defaulT*/
    headerCommands: Command[] = [new HeadingOneCommand(), new HeadingTwoCommand(), new HeadingThreeCommand()];

    @Input() extensions: ShowdownExtension[] = [];

    /** {domainCommands} containing all domain commands which need to be set by the parent component which contains the markdown editor */
    @Input() domainCommands: Array<DomainCommand>;

    /** {textWithDomainCommandsFound} emits an {array} of text lines with the corresponding domain command to the parent component which contains the markdown editor */
    @Output() textWithDomainCommandsFound = new EventEmitter<[string, (DomainCommand | null)][]>();

    @Output() onPreviewSelect = new EventEmitter();

    /** {showPreviewButton}
     * 1. true -> the preview of the editor is used
     * 2. false -> the preview of the parent component is used, parent has to set this value to false with an input */
    @Input() showPreviewButton = true;

    /** {previewTextAsHtml} text that is emitted to the parent component if the parent does not use any domain commands */
    previewTextAsHtml: SafeHtml | null;

    /** {previewMode} when editor is created the preview is set to false, since the edit mode is set active */
    previewMode = false;

    /** {previewChild} Is not null when the parent component is responsible for the preview content
     * -> parent component has to implement ng-content and set the showPreviewButton on true through an input */
    @ContentChild('preview', { static: false }) previewChild: ElementRef;

    /** Resizable constants **/
    @Input()
    enableResize = false;
    @Input()
    resizableMaxHeight = MarkdownEditorHeight.LARGE;
    @Input()
    resizableMinHeight = MarkdownEditorHeight.SMALL;
    interactResizable: Interactable;

    constructor(private artemisMarkdown: ArtemisMarkdown, private $window: WindowRef) {}

    /** {boolean} true when the plane html view is needed, false when the preview content is needed from the parent */
    get showDefaultPreview(): boolean {
        return this.previewChild == null;
    }

    /** opens the button for selecting the color */
    openColorSelector(event: MouseEvent) {
        this.colorSelector.openColorSelector(event);
    }

    /** selected text is changed into the chosen color */
    onSelectedColor(selectedColor: string) {
        this.selectedColor = selectedColor;
        this.colorCommands[0].execute(selectedColor);
    }

    /**
     * @function addCommand
     * @param command
     * @desc customize the user interface of the markdown editor by adding a command
     */
    addCommand(command: Command) {
        this.defaultCommands.push(command);
    }

    /**
     * @function removeCommand
     * @param typeof Command
     * @desc customize the user interface of the markdown editor by removing a command
     */
    removeCommand(classRef: typeof Command) {
        setTimeout(() => (this.defaultCommands = this.defaultCommands.filter(element => !(element instanceof classRef))));
    }

    ngAfterViewInit(): void {
        // Commands may want to add custom completers - remove standard completers of the ace editor.
        this.aceEditorContainer.getEditor().setOptions({
            enableBasicAutocompletion: true,
            enableLiveAutocompletion: true,
        });
        this.aceEditorContainer.getEditor().completers = [];

        if (this.domainCommands == null || this.domainCommands.length === 0) {
            [...this.defaultCommands, ...this.colorCommands, ...(this.headerCommands || []), ...this.metaCommands].forEach(command => {
                command.setEditor(this.aceEditorContainer);
                command.setMarkdownWrapper(this.wrapper);
            });
        } else {
            [...this.defaultCommands, ...this.domainCommands, ...this.colorCommands, ...(this.headerCommands || []), ...this.metaCommands].forEach(command => {
                command.setEditor(this.aceEditorContainer);
                command.setMarkdownWrapper(this.wrapper);
            });
        }
        this.setupMarkdownEditor();

        const selectedAceMode = getAceMode(this.editorMode);
        if (selectedAceMode) {
            this.aceEditorContainer
                .getEditor()
                .getSession()
                .setMode(selectedAceMode);
        }

        if (this.enableResize) {
            this.setupResizable();
        }
    }

    /**
     * @function setupQuestionEditor
     * @desc Initializes the ace editor
     */
    setupMarkdownEditor(): void {
        this.aceEditorContainer.setTheme('chrome');
        this.aceEditorContainer.getEditor().renderer.setShowGutter(false);
        this.aceEditorContainer.getEditor().renderer.setPadding(10);
        this.aceEditorContainer.getEditor().renderer.setScrollMargin(8, 8);
        this.aceEditorContainer.getEditor().setHighlightActiveLine(false);
        this.aceEditorContainer.getEditor().setShowPrintMargin(false);
        this.aceEditorContainer.getEditor().clearSelection();
        this.aceEditorContainer.getEditor().setAutoScrollEditorIntoView(true);
    }

    /**
     * @function setupResizable
     * @desc Sets up resizable to enable resizing for the user
     */
    setupResizable(): void {
        this.interactResizable = interact('.markdown-editor')
            .resizable({
                // Enable resize from top edge; triggered by class rg-top
                edges: { left: false, right: false, bottom: '.rg-bottom', top: false },
                // Set min and max height
                restrictSize: {
                    min: { height: this.resizableMinHeight },
                    max: { height: this.resizableMaxHeight },
                },
                inertia: true,
            })
            .on('resizestart', function(event: any) {
                event.target.classList.add('card-resizable');
            })
            .on('resizeend', (event: any) => {
                event.target.classList.remove('card-resizable');
                this.aceEditorContainer.getEditor().resize();
            })
            .on('resizemove', function(event: any) {
                const target = event.target;
                // Update element height
                target.style.height = event.rect.height + 'px';
            });
    }

    /**
     * Parses markdown to generate a preview if the standard preview is used and/or searches for domain command identifiers.
     * Will emit events for both the generated preview and domain commands.
     *
     */
    parse(): void {
<<<<<<< HEAD
        if (this.showDefaultPreview) {
=======
        /** check if domainCommands are passed on from the parent component */
        if (this.showDefaultPreview) {
            /** if no domainCommands contained emit the markdown text converted to html to parent component to display */
>>>>>>> fae02a85
            this.previewTextAsHtml = this.artemisMarkdown.htmlForMarkdown(this.markdown, this.extensions);
            this.html.emit(this.previewTextAsHtml);
            return;
        }
        if (this.domainCommands && this.domainCommands.length) {
            /** create array with domain command identifier */
            const domainCommandIdentifiersToParse = this.domainCommands.map(command => command.getOpeningIdentifier());
            /** create empty array which
             * will contain the splitted text with the corresponding domainCommandIdentifier which
             * will be emitted to the parent component */
            const commandTextsMappedToCommandIdentifiers: [string, (DomainCommand | null)][] = [];
            /** create a remainingMarkdownText of the markdown text to loop trough it and find the domainCommandIdentifier */
            let remainingMarkdownText = this.markdown.slice(0);

            /** create string with the identifiers to use for RegEx by deleting the [] of the domainCommandIdentifiers */
            const commandIdentifiersString = domainCommandIdentifiersToParse
                .map(tag => tag.replace('[', '').replace(']', ''))
                .map(escapeStringForUseInRegex)
                .join('|');

            /** create a new regex expression which searches for the domainCommands identifiers
             * (?=   If a command is found, add the command identifier to the result of the split
             * \\[  look for the character '[' to determine the beginning of the command identifier
             * (${commandIdentifiersString}) look if after the '[' one of the element of commandIdentifiersString is contained
             * \\] look for the character ']' to determine the end of the command identifier
             * )  close the bracket
             *  g: search in the whole string
             *  i: case insensitive, neglecting capital letters
             *  m: match the regex over multiple lines*/
            const regex = new RegExp(`(?=\\[(${commandIdentifiersString})\\])`, 'gmi');

            /** iterating loop as long as the remainingMarkdownText of the markdown text exists and split the remainingMarkdownText as soon as a domainCommand identifier is found */
            while (remainingMarkdownText.length) {
                /** As soon as an identifier is with regEx the remainingMarkdownText of the markdown text is split and saved into {array} textWithCommandIdentifier
                 *  split: saves its values into an {array}
                 *  limit 1: indicated that as soon as an identifier is found remainingMarkdownText is split */
                const [textWithCommandIdentifier] = remainingMarkdownText.split(regex, 1);
                /** substring: reduces the {string} by the length in the brackets
                 *  Split the remainingMarkdownText by the length of {array} textWithCommandIdentifier to get the remaining array
                 *  and save it into remainingMarkdownText to start the loop again and search for further domainCommandIdentifiers
                 *  when remainingMarkdownText is empty the while loop will terminate*/
                remainingMarkdownText = remainingMarkdownText.substring(textWithCommandIdentifier.length);
                /** call the parseLineForDomainCommand for each extracted textWithCommandIdentifier
                 *   trim: reduced the whitespacing linebreaks */
                const commandTextWithCommandIdentifier = this.parseLineForDomainCommand(textWithCommandIdentifier.trim());
                /** push the commandTextWithCommandIdentifier into the commandTextsMappedToCommandIdentifiers*/
                commandTextsMappedToCommandIdentifiers.push(commandTextWithCommandIdentifier);
            }
            /** emit the {array} commandTextsMappedToCommandIdentifiers to the client*/
            this.textWithDomainCommandsFound.emit(commandTextsMappedToCommandIdentifiers);
        }
    }

    /**
     * @function parseLineForDomainCommand
     * @desc Couple each text with the domainCommandIdentifier to emit that to the parent component for the value assignment
     *       1. Check which domainCommand identifier is contained within the text
     *       2. Remove the domainCommand identifier from the text
     *       3. Create an array with first element text and second element the domainCommand identifier
     * @param text {string} from the parse function
     * @return array of the text with the domainCommand identifier
     */
    private parseLineForDomainCommand = (text: string): [string, (DomainCommand | null)] => {
        for (const domainCommand of this.domainCommands) {
            const possibleOpeningCommandIdentifier = [
                domainCommand.getOpeningIdentifier(),
                domainCommand.getOpeningIdentifier().toLowerCase(),
                domainCommand.getOpeningIdentifier().toUpperCase(),
            ];
            if (possibleOpeningCommandIdentifier.some(identifier => text.indexOf(identifier) !== -1)) {
                // TODO when closingIdentifiers are used write a method to extract them from the text
                const trimmedLineWithoutIdentifier = possibleOpeningCommandIdentifier.reduce((line, identifier) => line.replace(identifier, ''), text).trim();
                return [trimmedLineWithoutIdentifier, domainCommand];
            }
        }
        return [text.trim(), null];
    };

    /**
     * @function togglePreview
     * @desc Toggle the preview in the template and parse the text
     */
    togglePreview(event: any): void {
        this.previewMode = !this.previewMode;
        if (this.previewMode) {
            this.onPreviewSelect.emit();
        }
        // The text must only be parsed when the active tab before event was edit, otherwise the text can't have changed.
        if (event.activeId === 'editor_edit') {
            this.parse();
        }
    }
}<|MERGE_RESOLUTION|>--- conflicted
+++ resolved
@@ -268,13 +268,8 @@
      *
      */
     parse(): void {
-<<<<<<< HEAD
-        if (this.showDefaultPreview) {
-=======
         /** check if domainCommands are passed on from the parent component */
         if (this.showDefaultPreview) {
-            /** if no domainCommands contained emit the markdown text converted to html to parent component to display */
->>>>>>> fae02a85
             this.previewTextAsHtml = this.artemisMarkdown.htmlForMarkdown(this.markdown, this.extensions);
             this.html.emit(this.previewTextAsHtml);
             return;
