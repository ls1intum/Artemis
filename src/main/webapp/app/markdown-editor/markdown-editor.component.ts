--- conflicted
+++ resolved
@@ -24,11 +24,7 @@
 import { ArtemisMarkdown } from 'app/components/util/markdown.service';
 import { DomainCommand, DomainMultiOptionCommand } from 'app/markdown-editor/domainCommands';
 import { ColorSelectorComponent } from 'app/components/color-selector/color-selector.component';
-<<<<<<< HEAD
-import { NgbTabset } from '@ng-bootstrap/ng-bootstrap';
-=======
 import { DomainTagCommand } from './domainCommands/domainTag.command';
->>>>>>> e40574ea
 
 export enum MarkdownEditorHeight {
     SMALL = 200,
@@ -53,7 +49,6 @@
         mode: 'markdown',
     };
     @ViewChild(ColorSelectorComponent) colorSelector: ColorSelectorComponent;
-    @ViewChild('tabs') tabs: NgbTabset;
 
     /** {string} which is initially displayed in the editor generated and passed on from the parent component*/
     @Input()
