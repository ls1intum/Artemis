--- conflicted
+++ resolved
@@ -1,9 +1,5 @@
-<<<<<<< HEAD
-import { AfterViewInit, Component, ContentChild, ElementRef, EventEmitter, Input, Output, ViewChild } from '@angular/core';
 import { ShowdownExtension } from 'showdown';
-=======
 import { AfterViewInit, Component, ContentChild, ElementRef, EventEmitter, Input, Output, ViewChild, ViewEncapsulation } from '@angular/core';
->>>>>>> 1e0dc8fc
 import { SafeHtml } from '@angular/platform-browser';
 import { AceEditorComponent } from 'ng2-ace-editor';
 import { WindowRef } from 'app/core/websocket/window.service';
