<<<<<<< HEAD
import { AfterViewInit, Component, ContentChild, ElementRef, EventEmitter, Input, OnInit, Output, ViewChild } from '@angular/core';
=======
import { AfterViewInit, Component, ContentChild, ElementRef, EventEmitter, Input, Output, ViewChild } from '@angular/core';
>>>>>>> 346c662c
import { AceEditorComponent } from 'ng2-ace-editor';
import 'brace/theme/chrome';
import 'brace/mode/markdown';
import {
    Command,
    BoldCommand,
    ItalicCommand,
    UnderlineCommand,
    HeadingOneCommand,
    HeadingTwoCommand,
    HeadingThreeCommand,
    CodeCommand,
    LinkCommand,
    AttachmentCommand,
    OrderedListCommand,
    UnorderedListCommand,
    ReferenceCommand,
} from 'app/markdown-editor/commands';
import { ArtemisMarkdown } from 'app/components/util/markdown.service';
import { DomainCommand } from 'app/markdown-editor/domainCommands';

@Component({
    selector: 'jhi-markdown-editor',
    providers: [ArtemisMarkdown],
    templateUrl: './markdown-editor.component.html',
})
<<<<<<< HEAD
export class MarkdownEditorComponent implements AfterViewInit, OnInit {
=======
export class MarkdownEditorComponent implements AfterViewInit {
>>>>>>> 346c662c
    @ViewChild('aceEditor')
    aceEditorContainer: AceEditorComponent;
    aceEditorOptions = {
        autoUpdateContent: true,
        mode: 'markdown',
    };

    /** {string} which is initially displayed in the editor generated and passed on from the parent component*/
    @Input() markdown: string;
    @Output() markdownChange = new EventEmitter<string>();
    @Output() html = new EventEmitter<string>();

    /** {array} containing all default commands accessible for the editor per default */
    defaultCommands: Command[] = [
        new BoldCommand(),
        new ItalicCommand(),
        new UnderlineCommand(),
        new ReferenceCommand(),
        new CodeCommand(),
        new LinkCommand(),
        new AttachmentCommand(),
        new OrderedListCommand(),
        new UnorderedListCommand(),
    ];

    /** {array} containing all header commands accessible for the markdown editor per defaulT*/
    headerCommands: Command[] = [new HeadingOneCommand(), new HeadingTwoCommand(), new HeadingThreeCommand()];

    /** {domainCommands} containing all domain commands which need to be set by the parent component which contains the markdown editor */
    @Input() domainCommands: DomainCommand[];

    /** {textWithDomainCommandsFound} emits an {array} of text lines with the corresponding domain command to the parent component which contains the markdown editor */
    @Output() textWithDomainCommandsFound = new EventEmitter<[string, DomainCommand][]>();

    /** {showPreviewButton}
     * 1. true -> the preview of the editor is used
     * 2. false -> the preview of the parent component is used, parent has to set this value to false with an input */
    @Input() showPreviewButton = true;

    /** {previewTextAsHtml} text that is emitted to the parent component if the parent does not use any domain commands */
    previewTextAsHtml: string;

    /** {previewMode} when editor is created the preview is set to false, since the edit mode is set active */
    previewMode = false;

    /** {previewChild} Is not null when the parent component is responsible for the preview content
     * -> parent component has to implement ng-content and set the showPreviewButton on true through an input */
    @ContentChild('preview') previewChild: ElementRef;

    constructor(private artemisMarkdown: ArtemisMarkdown) {}
<<<<<<< HEAD

    get previewButtonTranslateString(): string {
        return this.previewMode ? 'entity.action.edit' : 'entity.action.preview';
    }

    get previewButtonIcon(): string {
        return this.previewMode ? 'pencil-alt' : 'eye';
    }
=======
>>>>>>> 346c662c

    /** {boolean} true when the plane html view is needed, false when the preview content is needed from the parent */
    get showDefaultPreview(): boolean {
        return this.previewChild == null;
    }

    /**
     * @function addCommand
     * @param command
     * @desc customize the user interface of the markdown editor by adding a command
     */
    addCommand(command: Command) {
        this.defaultCommands.push(command);
    }

    /**
     * @function removeCommand
     * @param typeof Command
     * @desc customize the user interface of the markdown editor by removing a command
     */
    removeCommand(classRef: typeof Command) {
        setTimeout(() => (this.defaultCommands = this.defaultCommands.filter(element => !(element instanceof classRef))));
    }

    ngAfterViewInit(): void {
        if (this.domainCommands == null || this.domainCommands.length === 0) {
            [...this.defaultCommands, ...(this.headerCommands || [])].forEach(command => {
                command.setEditor(this.aceEditorContainer);
            });
        } else {
            [...this.defaultCommands, ...this.domainCommands, ...(this.headerCommands || [])].forEach(command => {
                command.setEditor(this.aceEditorContainer);
            });
        }
        this.setupMarkdownEditor();
    }

    /**
     * @function setupQuestionEditor
     * @desc Initializes the ace editor
     */
    setupMarkdownEditor(): void {
        this.aceEditorContainer.setTheme('chrome');
        this.aceEditorContainer.getEditor().renderer.setShowGutter(false);
        this.aceEditorContainer.getEditor().renderer.setPadding(10);
        this.aceEditorContainer.getEditor().renderer.setScrollMargin(8, 8);
        this.aceEditorContainer.getEditor().setHighlightActiveLine(false);
        this.aceEditorContainer.getEditor().setShowPrintMargin(false);
        this.aceEditorContainer.getEditor().clearSelection();
    }

    /**
     * @function parse
     * @desc Check if domainCommands are contained within the text to decide how to parse the text
     *       1. If no domainCommands are contained parse markdown to HTML and emit the result to the parent component
     *       2. Otherwise create an array containing all domainCommands identifier passed on from the client,
     *       3. Create a copy of the markdown text
     *       4. Create the regEx Expression which searches for the domainCommand identifier
     *       5. Go through the copy of the markdown text until it is empty and split it as soon as a domainCommand identifier is found into [command]
     *           5a. One command can contain text over several lines
     *           5b. All the text between two identifiers is mapped to the first identifier
     *       6. Reduce the copy by the length of the command
     *       7. Call the parseLineForDomainCommand for command and save it into content
     *       8. Emit the content to parent component to assign the values of the array to the right attributes
     */
    parse(): void {
        /** check if domainCommands are passed on from the parent component */
        if (this.domainCommands == null || this.domainCommands.length === 0) {
            /** if no domainCommands contained emit the markdown text converted to html to parent component to display */
            this.previewTextAsHtml = this.artemisMarkdown.htmlForMarkdown(this.markdown);
            this.html.emit(this.previewTextAsHtml);
            return;
        } else {
            /** create array with domain command identifier */
            const domainCommandIdentifiersToParse = this.domainCommands.map(command => command.getOpeningIdentifier());
            /** create empty array which
             * will contain the splitted text with the corresponding domainCommandIdentifier which
             * will be emitted to the parent component */
            const commandTextsMappedToCommandIdentifiers = new Array<[string, DomainCommand]>();
            /** create a remainingMarkdownText of the markdown text to loop trough it and find the domainCommandIdentifier */
            let remainingMarkdownText = this.markdown.slice(0);

            /** create string with the identifiers to use for RegEx by deleting the [] of the domainCommandIdentifiers */
            const commandIdentifiersString = domainCommandIdentifiersToParse.map(tag => tag.replace('[', '').replace(']', '')).join('|');

            /** create a new regex expression which searches for the domainCommands identifiers
             * (?=   If a command is found, add the command identifier to the result of the split
             * \\[  look for the character '[' to determine the beginning of the command identifier
             * (${commandIdentifiersString}) look if after the '[' one of the element of commandIdentifiersString is contained
             * \\] look for the character ']' to determine the end of the command identifier
             * )  close the bracket
             *  g: search in the whole string
             *  i: case insensitive, neglecting capital letters
             *  m: match the regex over multiple lines*/
            const regex = new RegExp(`(?=\\[(${commandIdentifiersString})\\])`, 'gmi');

            /** iterating loop as long as the remainingMarkdownText of the markdown text exists and split the remainingMarkdownText as soon as a domainCommand identifier is found */
            while (remainingMarkdownText.length) {
                /** As soon as an identifier is with regEx the remainingMarkdownText of the markdown text is split and saved into {array} textWithCommandIdentifier
                 *  split: saves its values into an {array}
                 *  limit 1: indicated that as soon as an identifier is found remainingMarkdownText is split */
                const [textWithCommandIdentifier] = remainingMarkdownText.split(regex, 1);
                /** substring: reduces the {string} by the length in the brackets
                 *  Split the remainingMarkdownText by the length of {array} textWithCommandIdentifier to get the remaining array
                 *  and save it into remainingMarkdownText to start the loop again and search for further domainCommandIdentifiers
                 *  when remainingMarkdownText is empty the while loop will terminate*/
                remainingMarkdownText = remainingMarkdownText.substring(textWithCommandIdentifier.length);
                /** call the parseLineForDomainCommand for each extracted textWithCommandIdentifier
                 *   trim: reduced the whitespacing linebreaks */
                const commandTextWithCommandIdentifier = this.parseLineForDomainCommand(textWithCommandIdentifier.trim());
                /** push the commandTextWithCommandIdentifier into the commandTextsMappedToCommandIdentifiers*/
                commandTextsMappedToCommandIdentifiers.push(commandTextWithCommandIdentifier);
            }
            /** emit the {array} commandTextsMappedToCommandIdentifiers to the client*/
            this.textWithDomainCommandsFound.emit(commandTextsMappedToCommandIdentifiers);
        }
    }

    /**
     * @function parseLineForDomainCommand
     * @desc Couple each text with the domainCommandIdentifier to emit that to the parent component for the value assignment
     *       1. Check which domainCommand identifier is contained within the text
     *       2. Remove the domainCommand identifier from the text
     *       3. Create an array with first element text and second element the domainCommand identifier
     * @param text {string} from the parse function
     * @return array of the text with the domainCommand identifier
     */
    private parseLineForDomainCommand = (text: string): [string, DomainCommand] => {
        for (const domainCommand of this.domainCommands) {
<<<<<<< HEAD
            const identifierUpperCapitalLetter = domainCommand.getOpeningIdentifier().replace(
                domainCommand.getOpeningIdentifier().charAt(1),
                domainCommand
                    .getOpeningIdentifier()
                    .charAt(1)
                    .toLocaleUpperCase(),
            );
            const possibleOpeningCommandIdentifier = [domainCommand.getOpeningIdentifier(), identifierUpperCapitalLetter, domainCommand.getOpeningIdentifier().toUpperCase()];
            if (possibleOpeningCommandIdentifier.some(identifier => text.toLocaleLowerCase().indexOf(identifier) !== -1)) {
=======
            const possibleOpeningCommandIdentifier = [
                domainCommand.getOpeningIdentifier(),
                domainCommand.getOpeningIdentifier().toLowerCase(),
                domainCommand.getOpeningIdentifier().toUpperCase(),
            ];
            if (possibleOpeningCommandIdentifier.some(identifier => text.indexOf(identifier) !== -1)) {
>>>>>>> 346c662c
                // TODO when closingIdentifiers are used write a method to extract them from the text
                const trimmedLineWithoutIdentifier = possibleOpeningCommandIdentifier.reduce((line, identifier) => line.replace(identifier, ''), text).trim();
                return [trimmedLineWithoutIdentifier, domainCommand];
            }
        }
        return [text.trim(), null];
    };

    /**
     * @function togglePreview
     * @desc Toggle the preview in the template and parse the text
     */
    togglePreview(event: any): void {
        this.previewMode = !this.previewMode;
        // The text must only be parsed when the active tab before event was edit, otherwise the text can't have changed.
        if (event.activeId === 'editor_edit') {
            this.parse();
        }
    }
}<|MERGE_RESOLUTION|>--- conflicted
+++ resolved
@@ -1,8 +1,4 @@
-<<<<<<< HEAD
-import { AfterViewInit, Component, ContentChild, ElementRef, EventEmitter, Input, OnInit, Output, ViewChild } from '@angular/core';
-=======
 import { AfterViewInit, Component, ContentChild, ElementRef, EventEmitter, Input, Output, ViewChild } from '@angular/core';
->>>>>>> 346c662c
 import { AceEditorComponent } from 'ng2-ace-editor';
 import 'brace/theme/chrome';
 import 'brace/mode/markdown';
@@ -29,11 +25,7 @@
     providers: [ArtemisMarkdown],
     templateUrl: './markdown-editor.component.html',
 })
-<<<<<<< HEAD
-export class MarkdownEditorComponent implements AfterViewInit, OnInit {
-=======
 export class MarkdownEditorComponent implements AfterViewInit {
->>>>>>> 346c662c
     @ViewChild('aceEditor')
     aceEditorContainer: AceEditorComponent;
     aceEditorOptions = {
@@ -84,7 +76,6 @@
     @ContentChild('preview') previewChild: ElementRef;
 
     constructor(private artemisMarkdown: ArtemisMarkdown) {}
-<<<<<<< HEAD
 
     get previewButtonTranslateString(): string {
         return this.previewMode ? 'entity.action.edit' : 'entity.action.preview';
@@ -93,8 +84,6 @@
     get previewButtonIcon(): string {
         return this.previewMode ? 'pencil-alt' : 'eye';
     }
-=======
->>>>>>> 346c662c
 
     /** {boolean} true when the plane html view is needed, false when the preview content is needed from the parent */
     get showDefaultPreview(): boolean {
@@ -224,24 +213,12 @@
      */
     private parseLineForDomainCommand = (text: string): [string, DomainCommand] => {
         for (const domainCommand of this.domainCommands) {
-<<<<<<< HEAD
-            const identifierUpperCapitalLetter = domainCommand.getOpeningIdentifier().replace(
-                domainCommand.getOpeningIdentifier().charAt(1),
-                domainCommand
-                    .getOpeningIdentifier()
-                    .charAt(1)
-                    .toLocaleUpperCase(),
-            );
-            const possibleOpeningCommandIdentifier = [domainCommand.getOpeningIdentifier(), identifierUpperCapitalLetter, domainCommand.getOpeningIdentifier().toUpperCase()];
-            if (possibleOpeningCommandIdentifier.some(identifier => text.toLocaleLowerCase().indexOf(identifier) !== -1)) {
-=======
             const possibleOpeningCommandIdentifier = [
                 domainCommand.getOpeningIdentifier(),
                 domainCommand.getOpeningIdentifier().toLowerCase(),
                 domainCommand.getOpeningIdentifier().toUpperCase(),
             ];
             if (possibleOpeningCommandIdentifier.some(identifier => text.indexOf(identifier) !== -1)) {
->>>>>>> 346c662c
                 // TODO when closingIdentifiers are used write a method to extract them from the text
                 const trimmedLineWithoutIdentifier = possibleOpeningCommandIdentifier.reduce((line, identifier) => line.replace(identifier, ''), text).trim();
                 return [trimmedLineWithoutIdentifier, domainCommand];
