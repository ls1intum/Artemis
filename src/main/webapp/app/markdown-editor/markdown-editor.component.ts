--- conflicted
+++ resolved
@@ -1,8 +1,4 @@
-<<<<<<< HEAD
-import { AfterViewInit, Component, ContentChild, ElementRef, EventEmitter, Input, OnInit, Output, ViewChild } from '@angular/core';
-=======
 import { AfterViewInit, Component, ContentChild, ElementRef, EventEmitter, Input, Output, ViewChild } from '@angular/core';
->>>>>>> df824519
 import { AceEditorComponent } from 'ng2-ace-editor';
 import 'brace/theme/chrome';
 import 'brace/mode/markdown';
@@ -23,7 +19,6 @@
 } from 'app/markdown-editor/commands';
 import { ArtemisMarkdown } from 'app/components/util/markdown.service';
 import { DomainCommand } from 'app/markdown-editor/domainCommands';
-import { ARTEMIS_DEFAULT_COLOR } from 'app/app.constants';
 import { ColorSelectorComponent } from 'app/components/color-selector/color-selector.component';
 
 @Component({
@@ -31,11 +26,7 @@
     providers: [ArtemisMarkdown],
     templateUrl: './markdown-editor.component.html',
 })
-<<<<<<< HEAD
-export class MarkdownEditorComponent implements AfterViewInit, OnInit {
-=======
 export class MarkdownEditorComponent implements AfterViewInit {
->>>>>>> df824519
     @ViewChild('aceEditor')
     aceEditorContainer: AceEditorComponent;
     aceEditorOptions = {
@@ -91,17 +82,6 @@
     @ContentChild('preview') previewChild: ElementRef;
 
     constructor(private artemisMarkdown: ArtemisMarkdown) {}
-<<<<<<< HEAD
-
-    get previewButtonTranslateString(): string {
-        return this.previewMode ? 'entity.action.edit' : 'entity.action.preview';
-    }
-
-    get previewButtonIcon(): string {
-        return this.previewMode ? 'pencil-alt' : 'eye';
-    }
-=======
->>>>>>> df824519
 
     /** {boolean} true when the plane html view is needed, false when the preview content is needed from the parent */
     get showDefaultPreview(): boolean {
