--- conflicted
+++ resolved
@@ -68,12 +68,9 @@
 import { ArtemisConnectionNotificationModule } from './layouts/connection-notification/connection-notification.module';
 import { ArtemisListOfComplaintsModule } from 'app/list-of-complaints';
 import { DeviceDetectorModule } from 'ngx-device-detector';
-<<<<<<< HEAD
-import { ArTEMiSFileUploadSubmissionModule } from 'app/file-upload-submission/file-upload-submission.module';
-import { ArTEMiSFileUploadAssessmentModule } from 'app/file-upload-assessment/file-upload-assessment.module';
-=======
 import { ArtemisAdminModule } from 'app/admin/admin.module';
->>>>>>> 79cc83c8
+import { ArtemisFileUploadSubmissionModule } from 'app/file-upload-submission/file-upload-submission.module';
+import { ArtemisFileUploadAssessmentModule } from 'app/file-upload-assessment/file-upload-assessment.module';
 
 @NgModule({
     imports: [
@@ -97,44 +94,6 @@
          * @external Angulartics offers Vendor-agnostic analytics and integration with Matomo
          */
         Angulartics2Module.forRoot(),
-<<<<<<< HEAD
-        ArTEMiSSharedModule.forRoot(),
-        ArTEMiSCoreModule,
-        ArTEMiSHomeModule,
-        ArTEMiSLegalModule,
-        ArTEMiSOverviewModule,
-        ArTEMiSAccountModule,
-        ArTEMiSEntityModule,
-        ArTEMiSApollonDiagramsModule,
-        ArTEMiSCourseListModule,
-        ArTEMiSCodeEditorModule,
-        ArTEMiSQuizModule,
-        ArTEMiSInstructorCourseDashboardModule,
-        ArTEMiSInstructorDashboardModule,
-        ArTEMiSStatisticModule,
-        ArTEMiSMarkdownEditorModule,
-        ArTEMiSModelingStatisticsModule,
-        ArTEMiSTextModule,
-        ArTEMiSTextAssessmentModule,
-        ArTEMiSInstructorCourseStatsDashboardModule,
-        ArTEMiSInstructorExerciseStatsDashboardModule,
-        ArTEMiSTutorCourseDashboardModule,
-        ArTEMiSTutorExerciseDashboardModule,
-        ArTEMiSComplaintsModule,
-        ArTEMiSComplaintsForTutorModule,
-        ArTEMiSNotificationModule,
-        ArTEMiSSystemNotificationModule,
-        ArTEMiSModelingAssessmentEditorModule,
-        ArTEMiSFileUploadAssessmentModule,
-        ArTEMiSModelingSubmissionModule,
-        ArTEMiSFileUploadSubmissionModule,
-        ArTEMiSExampleTextSubmissionModule,
-        ArTEMiSExampleModelingSubmissionModule,
-        ArTEMiSExampleModelingSolutionModule,
-        ArTEMiSHeaderExercisePageWithDetailsModule,
-        ArTEMiSConnectionNotificationModule,
-        ArTEMiSListOfComplaintsModule,
-=======
         ArtemisSharedModule.forRoot(),
         ArtemisCoreModule,
         ArtemisHomeModule,
@@ -155,6 +114,8 @@
         ArtemisModelingStatisticsModule,
         ArtemisTextModule,
         ArtemisTextAssessmentModule,
+        ArtemisFileUploadSubmissionModule,
+        ArtemisFileUploadAssessmentModule,
         ArtemisInstructorCourseStatsDashboardModule,
         ArtemisInstructorExerciseStatsDashboardModule,
         ArtemisTutorCourseDashboardModule,
@@ -171,7 +132,6 @@
         ArtemisHeaderExercisePageWithDetailsModule,
         ArtemisConnectionNotificationModule,
         ArtemisListOfComplaintsModule,
->>>>>>> 79cc83c8
         // jhipster-needle-angular-add-module JHipster will add new module here
     ],
     declarations: [
