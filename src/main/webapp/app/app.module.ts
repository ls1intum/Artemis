import './vendor.ts';

import { NgModule } from '@angular/core';
import { BrowserModule } from '@angular/platform-browser';
import { HTTP_INTERCEPTORS } from '@angular/common/http';
import { NgbDatepickerConfig } from '@ng-bootstrap/ng-bootstrap';
import { NgxWebstorageModule } from 'ngx-webstorage';
import { BrowserAnimationsModule } from '@angular/platform-browser/animations';
import { NgJhipsterModule } from 'ng-jhipster';
import { Angulartics2Module } from 'angulartics2';

import { AuthInterceptor } from './blocks/interceptor/auth.interceptor';
import { AuthExpiredInterceptor } from './blocks/interceptor/auth-expired.interceptor';
import { ErrorHandlerInterceptor } from './blocks/interceptor/errorhandler.interceptor';
import { NotificationInterceptor } from './blocks/interceptor/notification.interceptor';
import { JhiWebsocketService, UserRouteAccessService } from './core';
import { ArTEMiSSharedModule } from './shared';
import { ArTEMiSCoreModule } from 'app/core';
import { ArTEMiSAppRoutingModule } from './app-routing.module';
import { ArTEMiSHomeModule } from './home';
import { ArTEMiSLegalModule } from './legal';
import { ArTEMiSOverviewModule } from './overview';
import { ArTEMiSAccountModule } from './account/account.module';
import { ArTEMiSCourseListModule } from './course-list';
import { ArTEMiSEntityModule } from './entities/entity.module';
import { ArTEMiSInstructorCourseDashboardModule, ArTEMiSInstructorDashboardModule } from './dashboard';
import { PaginationConfig } from './blocks/config/uib-pagination.config';
import { DifferencePipe, MomentModule } from 'angular2-moment';
import { ArTEMiSCodeEditorModule } from './code-editor';
import { RepositoryInterceptor, RepositoryService } from './entities/repository';
import { ArTEMiSQuizModule } from './quiz/participate';
import { ArTEMiSTextModule } from './text-editor';
import { ArTEMiSTextAssessmentModule } from './text-assessment';
import { ArTEMiSModelingStatisticsModule } from './modeling-statistics/';
// jhipster-needle-angular-add-module-import JHipster will add new module here
import {
    ActiveMenuDirective,
    ErrorComponent,
    FooterComponent,
    SystemNotificationComponent,
    JhiMainComponent,
    NavbarComponent,
    PageRibbonComponent,
    ProfileService,
    NotificationContainerComponent
} from './layouts';
import { ArTEMiSApollonDiagramsModule } from './apollon-diagrams';
import { ArTEMiSStatisticModule } from './quiz-statistics/quiz-statistic.module';
import { ArTEMiSModelingSubmissionModule } from 'app/modeling-submission';
import { QuizExerciseExportComponent } from './entities/quiz-exercise/quiz-exercise-export.component';
import { PendingChangesGuard } from 'app/shared';
import { ArTEMiSInstructorCourseStatsDashboardModule } from 'app/instructor-course-dashboard';
import { ArTEMiSInstructorExerciseStatsDashboardModule } from 'app/instructor-exercise-dashboard';
import { ParticipationDataProvider } from 'app/course-list';
import { ArTEMiSTutorCourseDashboardModule } from 'app/tutor-course-dashboard';
import { ArTEMiSTutorExerciseDashboardModule } from 'app/tutor-exercise-dashboard';
import { ArTEMiSExampleSubmissionModule } from 'app/example-text-submission';

import { ArTEMiSMarkdownEditorModule } from 'app/markdown-editor/markdown-editor.module';
import { ArTEMiSComplaintsModule } from 'app/complaints';
<<<<<<< HEAD

import * as moment from 'moment';
import { ArTEMiSModelingAssessmentEditorModule } from 'app/modeling-assessment-editor/modeling-assessment-editor.module';
// jhipster-needle-angular-add-module-import JHipster will add new module here
=======
import { ArTEMiSModelingAssessmentModule } from 'app/modeling-assessment/modeling-assessment.module';
import { ArTEMiSNotificationModule } from 'app/entities/notification/notification.module';
import { ArTEMiSSystemNotificationModule } from 'app/entities/system-notification/system-notification.module';

import * as moment from 'moment';
>>>>>>> 3ae90712

@NgModule({
    imports: [
        BrowserModule,
        BrowserAnimationsModule,
        ArTEMiSAppRoutingModule,
        NgxWebstorageModule.forRoot({ prefix: 'jhi', separator: '-' }),
        /**
         * @external Moment is a date library for parsing, validating, manipulating, and formatting dates.
         */
        MomentModule,
        NgJhipsterModule.forRoot({
            // set below to true to make alerts look like toast
            alertAsToast: false,
            alertTimeout: 8000,
            i18nEnabled: true,
            defaultI18nLang: 'en',
        }),
        /**
         * @external Angulartics offers Vendor-agnostic analytics and integration with Matomo
         */
        Angulartics2Module.forRoot(),
        ArTEMiSSharedModule.forRoot(),
        ArTEMiSCoreModule,
        ArTEMiSHomeModule,
        ArTEMiSLegalModule,
        ArTEMiSOverviewModule,
        ArTEMiSAccountModule,
        ArTEMiSEntityModule,
        ArTEMiSApollonDiagramsModule,
        ArTEMiSCourseListModule,
        ArTEMiSCodeEditorModule,
        ArTEMiSQuizModule,
        ArTEMiSInstructorCourseDashboardModule,
        ArTEMiSInstructorDashboardModule,
        ArTEMiSStatisticModule,
        ArTEMiSModelingSubmissionModule,
        ArTEMiSMarkdownEditorModule,
        ArTEMiSModelingStatisticsModule,
        ArTEMiSTextModule,
        ArTEMiSTextAssessmentModule,
        ArTEMiSInstructorCourseStatsDashboardModule,
        ArTEMiSInstructorExerciseStatsDashboardModule,
        ArTEMiSTutorCourseDashboardModule,
        ArTEMiSTutorExerciseDashboardModule,
        ArTEMiSExampleSubmissionModule,
        ArTEMiSComplaintsModule,
<<<<<<< HEAD
        ArTEMiSModelingAssessmentEditorModule,
        ArTEMiSModelingSubmissionModule,
        // jhipster-needle-angular-add-module JHipster will add new module here
    ],
    declarations: [JhiMainComponent, NavbarComponent, ErrorComponent, PageRibbonComponent, ActiveMenuDirective, FooterComponent, QuizExerciseExportComponent],
=======
        ArTEMiSNotificationModule,
        ArTEMiSSystemNotificationModule,
        // jhipster-needle-angular-add-module JHipster will add new module here
    ],
    declarations: [
        JhiMainComponent,
        NavbarComponent,
        ErrorComponent,
        PageRibbonComponent,
        ActiveMenuDirective,
        FooterComponent,
        SystemNotificationComponent,
        NotificationContainerComponent,
        QuizExerciseExportComponent
    ],
>>>>>>> 3ae90712
    providers: [
        ProfileService,
        RepositoryService,
        PaginationConfig,
        UserRouteAccessService,
        DifferencePipe,
        JhiWebsocketService,
        ParticipationDataProvider,
        PendingChangesGuard,
        /**
         * @description Interceptor declarations:
         * Interceptors are located at 'blocks/interceptor/.
         * All of them implement the HttpInterceptor interface.
         * They can be used to modify API calls or trigger additional function calls.
         * Most interceptors will transform the outgoing request before passing it to
         * the next interceptor in the chain, by calling next.handle(transformedReq).
         * Documentation: https://angular.io/api/common/http/HttpInterceptor
         */
        {
            provide: HTTP_INTERCEPTORS,
            useClass: AuthInterceptor,
            multi: true,
        },
        {
            provide: HTTP_INTERCEPTORS,
            useClass: AuthExpiredInterceptor,
            multi: true,
        },
        {
            provide: HTTP_INTERCEPTORS,
            useClass: ErrorHandlerInterceptor,
            multi: true,
        },
        {
            provide: HTTP_INTERCEPTORS,
            useClass: NotificationInterceptor,
            multi: true,
        },
        {
            provide: HTTP_INTERCEPTORS,
            useClass: RepositoryInterceptor,
            multi: true,
        },
    ],
    bootstrap: [JhiMainComponent],
})
export class ArTeMiSAppModule {
    constructor(private dpConfig: NgbDatepickerConfig) {
        this.dpConfig.minDate = { year: moment().year() - 100, month: 1, day: 1 };
    }
}<|MERGE_RESOLUTION|>--- conflicted
+++ resolved
@@ -42,7 +42,7 @@
     NavbarComponent,
     PageRibbonComponent,
     ProfileService,
-    NotificationContainerComponent
+    NotificationContainerComponent,
 } from './layouts';
 import { ArTEMiSApollonDiagramsModule } from './apollon-diagrams';
 import { ArTEMiSStatisticModule } from './quiz-statistics/quiz-statistic.module';
@@ -58,18 +58,10 @@
 
 import { ArTEMiSMarkdownEditorModule } from 'app/markdown-editor/markdown-editor.module';
 import { ArTEMiSComplaintsModule } from 'app/complaints';
-<<<<<<< HEAD
-
-import * as moment from 'moment';
-import { ArTEMiSModelingAssessmentEditorModule } from 'app/modeling-assessment-editor/modeling-assessment-editor.module';
-// jhipster-needle-angular-add-module-import JHipster will add new module here
-=======
-import { ArTEMiSModelingAssessmentModule } from 'app/modeling-assessment/modeling-assessment.module';
 import { ArTEMiSNotificationModule } from 'app/entities/notification/notification.module';
 import { ArTEMiSSystemNotificationModule } from 'app/entities/system-notification/system-notification.module';
-
+import { ArTEMiSModelingAssessmentEditorModule } from 'app/modeling-assessment-editor/modeling-assessment-editor.module';
 import * as moment from 'moment';
->>>>>>> 3ae90712
 
 @NgModule({
     imports: [
@@ -117,15 +109,10 @@
         ArTEMiSTutorExerciseDashboardModule,
         ArTEMiSExampleSubmissionModule,
         ArTEMiSComplaintsModule,
-<<<<<<< HEAD
+        ArTEMiSNotificationModule,
+        ArTEMiSSystemNotificationModule,
         ArTEMiSModelingAssessmentEditorModule,
         ArTEMiSModelingSubmissionModule,
-        // jhipster-needle-angular-add-module JHipster will add new module here
-    ],
-    declarations: [JhiMainComponent, NavbarComponent, ErrorComponent, PageRibbonComponent, ActiveMenuDirective, FooterComponent, QuizExerciseExportComponent],
-=======
-        ArTEMiSNotificationModule,
-        ArTEMiSSystemNotificationModule,
         // jhipster-needle-angular-add-module JHipster will add new module here
     ],
     declarations: [
@@ -137,9 +124,8 @@
         FooterComponent,
         SystemNotificationComponent,
         NotificationContainerComponent,
-        QuizExerciseExportComponent
+        QuizExerciseExportComponent,
     ],
->>>>>>> 3ae90712
     providers: [
         ProfileService,
         RepositoryService,
