import './vendor.ts';

import { NgModule } from '@angular/core';
import { BrowserModule } from '@angular/platform-browser';
import { HTTP_INTERCEPTORS } from '@angular/common/http';
import { NgbDatepickerConfig } from '@ng-bootstrap/ng-bootstrap';
import { NgxWebstorageModule } from 'ngx-webstorage';
import { BrowserAnimationsModule } from '@angular/platform-browser/animations';
import { NgJhipsterModule } from 'ng-jhipster';
import { Angulartics2Module } from 'angulartics2';

import { AuthInterceptor } from './blocks/interceptor/auth.interceptor';
import { AuthExpiredInterceptor } from './blocks/interceptor/auth-expired.interceptor';
import { ErrorHandlerInterceptor } from './blocks/interceptor/errorhandler.interceptor';
import { NotificationInterceptor } from './blocks/interceptor/notification.interceptor';
import { JhiWebsocketService, UserRouteAccessService } from './core';
import { ArTEMiSSharedModule } from './shared';
import { ArTEMiSCoreModule } from 'app/core';
import { ArTEMiSAppRoutingModule } from './app-routing.module';
import { ArTEMiSHomeModule } from './home';
import { ArTEMiSAccountModule } from './account/account.module';
import { ArTEMiSCoursesModule } from './courses';
import { ArTEMiSEntityModule } from './entities/entity.module';
import { ArTEMiSInstructorCourseDashboardModule, ArTEMiSInstructorDashboardModule } from './dashboard';
import { ArTEMiSAssessmentDashboardModule } from './assessment-dashboard';
import { PaginationConfig } from './blocks/config/uib-pagination.config';
import { DifferencePipe, MomentModule } from 'angular2-moment';
import { ArTEMiSEditorModule } from './editor';
import { RepositoryInterceptor, RepositoryService } from './entities/repository';
import { ArTEMiSQuizModule } from './quiz/participate';
import { ArTEMiSTextModule } from './text-editor';
import { ArTEMiSTextAssessmentModule } from './text-assessment';
import { ArTEMiSModelingStatisticsModule } from './modeling-statistics/';
import * as moment from 'moment';
// jhipster-needle-angular-add-module-import JHipster will add new module here
import {
    ActiveMenuDirective,
    ErrorComponent,
    FooterComponent,
    JhiMainComponent,
    NavbarComponent,
    PageRibbonComponent,
    ProfileService
} from './layouts';
import { ArTEMiSApollonDiagramsModule } from './apollon-diagrams';
import { ArTEMiSStatisticModule } from './quiz-statistics/quiz-statistic.module';
import { ArTEMiSModelingEditorModule } from './modeling-editor/modeling-editor.module';
import { QuizExerciseExportComponent } from './entities/quiz-exercise/quiz-exercise-export.component';
import { PendingChangesGuard } from './shared/guard/pending-changes.guard';
import { ParticipationDataProvider } from './courses/exercises/participation-data-provider';
<<<<<<< HEAD
import {ArTEMiSInstructorCourseStatsDashboardModule} from 'app/instructor-course-dashboard';
import {ArTEMiSInstructorExerciseStatsDashboardModule} from 'app/instructor-exercise-dashboard';
=======
import { ArTEMiSTutorCourseDashboardModule } from 'app/tutor-course-dashboard';
import { ArTEMiSTutorExerciseDashboardModule } from 'app/tutor-exercise-dashboard';
import {ArTEMiSExampleSubmissionModule} from 'app/example-text-submission';
>>>>>>> 09335b65

@NgModule({
    imports: [
        BrowserModule,
        BrowserAnimationsModule,
        ArTEMiSAppRoutingModule,
        NgxWebstorageModule.forRoot({ prefix: 'jhi', separator: '-' }),
        /**
         * @external Moment is a date library for parsing, validating, manipulating, and formatting dates.
         */
        MomentModule,
        NgJhipsterModule.forRoot({
            // set below to true to make alerts look like toast
            alertAsToast: false,
            alertTimeout: 8000,
            i18nEnabled: true,
            defaultI18nLang: 'en'
        }),
        /**
         * @external Angulartics offers Vendor-agnostic analytics and integration with Matomo
         */
        Angulartics2Module.forRoot(),
        ArTEMiSSharedModule.forRoot(),
        ArTEMiSCoreModule,
        ArTEMiSHomeModule,
        ArTEMiSAccountModule,
        ArTEMiSEntityModule,
        ArTEMiSApollonDiagramsModule,
        ArTEMiSCoursesModule,
        ArTEMiSEditorModule,
        ArTEMiSQuizModule,
        ArTEMiSInstructorCourseDashboardModule,
        ArTEMiSInstructorDashboardModule,
        ArTEMiSAssessmentDashboardModule,
        ArTEMiSStatisticModule,
        ArTEMiSModelingEditorModule,
        ArTEMiSModelingStatisticsModule,
        ArTEMiSTextModule,
        ArTEMiSTextAssessmentModule,
<<<<<<< HEAD
        ArTEMiSInstructorCourseStatsDashboardModule,
        ArTEMiSInstructorExerciseStatsDashboardModule
=======
        ArTEMiSTutorCourseDashboardModule,
        ArTEMiSTutorExerciseDashboardModule,
        ArTEMiSExampleSubmissionModule
>>>>>>> 09335b65
        // jhipster-needle-angular-add-module JHipster will add new module here
    ],
    declarations: [
        JhiMainComponent,
        NavbarComponent,
        ErrorComponent,
        PageRibbonComponent,
        ActiveMenuDirective,
        FooterComponent,
        QuizExerciseExportComponent
    ],
    providers: [
        ProfileService,
        RepositoryService,
        PaginationConfig,
        UserRouteAccessService,
        DifferencePipe,
        JhiWebsocketService,
        ParticipationDataProvider,
        PendingChangesGuard,
        /**
         * @description Interceptor declarations:
         * Interceptors are located at 'blocks/interceptor/.
         * All of them implement the HttpInterceptor interface.
         * They can be used to modify API calls or trigger additional function calls.
         * Most interceptors will transform the outgoing request before passing it to
         * the next interceptor in the chain, by calling next.handle(transformedReq).
         * Documentation: https://angular.io/api/common/http/HttpInterceptor
         */
        {
            provide: HTTP_INTERCEPTORS,
            useClass: AuthInterceptor,
            multi: true
        },
        {
            provide: HTTP_INTERCEPTORS,
            useClass: AuthExpiredInterceptor,
            multi: true
        },
        {
            provide: HTTP_INTERCEPTORS,
            useClass: ErrorHandlerInterceptor,
            multi: true
        },
        {
            provide: HTTP_INTERCEPTORS,
            useClass: NotificationInterceptor,
            multi: true
        },
        {
            provide: HTTP_INTERCEPTORS,
            useClass: RepositoryInterceptor,
            multi: true
        }
    ],
    bootstrap: [JhiMainComponent]
})
export class ArTeMiSAppModule {
    constructor(private dpConfig: NgbDatepickerConfig) {
        this.dpConfig.minDate = { year: moment().year() - 100, month: 1, day: 1 };
    }
}<|MERGE_RESOLUTION|>--- conflicted
+++ resolved
@@ -48,14 +48,11 @@
 import { QuizExerciseExportComponent } from './entities/quiz-exercise/quiz-exercise-export.component';
 import { PendingChangesGuard } from './shared/guard/pending-changes.guard';
 import { ParticipationDataProvider } from './courses/exercises/participation-data-provider';
-<<<<<<< HEAD
 import {ArTEMiSInstructorCourseStatsDashboardModule} from 'app/instructor-course-dashboard';
 import {ArTEMiSInstructorExerciseStatsDashboardModule} from 'app/instructor-exercise-dashboard';
-=======
 import { ArTEMiSTutorCourseDashboardModule } from 'app/tutor-course-dashboard';
 import { ArTEMiSTutorExerciseDashboardModule } from 'app/tutor-exercise-dashboard';
 import {ArTEMiSExampleSubmissionModule} from 'app/example-text-submission';
->>>>>>> 09335b65
 
 @NgModule({
     imports: [
@@ -95,14 +92,11 @@
         ArTEMiSModelingStatisticsModule,
         ArTEMiSTextModule,
         ArTEMiSTextAssessmentModule,
-<<<<<<< HEAD
         ArTEMiSInstructorCourseStatsDashboardModule,
         ArTEMiSInstructorExerciseStatsDashboardModule
-=======
         ArTEMiSTutorCourseDashboardModule,
         ArTEMiSTutorExerciseDashboardModule,
         ArTEMiSExampleSubmissionModule
->>>>>>> 09335b65
         // jhipster-needle-angular-add-module JHipster will add new module here
     ],
     declarations: [
