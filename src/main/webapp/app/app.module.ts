--- conflicted
+++ resolved
@@ -27,11 +27,8 @@
 import { ArTEMiSEditorModule } from './editor';
 import { RepositoryInterceptor, RepositoryService } from './entities/repository';
 import { ArTEMiSQuizModule } from './quiz/participate';
-<<<<<<< HEAD
 import { ArTEMiSTextModule } from './text/index';
-=======
 import { ArTEMiSModelingStatisticsModule } from './modeling-statistics/';
->>>>>>> ef83c0c6
 import * as moment from 'moment';
 // jhipster-needle-angular-add-module-import JHipster will add new module here
 import {
@@ -81,11 +78,8 @@
         ArTEMiSAssessmentDashboardModule,
         ArTEMiSStatisticModule,
         ArTEMiSModelingEditorModule,
-<<<<<<< HEAD
-        ArTEMiSTextModule
-=======
+        ArTEMiSTextModule,
         ArTEMiSModelingStatisticsModule
->>>>>>> ef83c0c6
         // jhipster-needle-angular-add-module JHipster will add new module here
     ],
     declarations: [
