--- conflicted
+++ resolved
@@ -70,10 +70,7 @@
 import { DeviceDetectorModule } from 'ngx-device-detector';
 import { GuidedTourModule } from 'app/guided-tour/guided-tour.module';
 import { GuidedTourService } from 'app/guided-tour/guided-tour.service';
-<<<<<<< HEAD
-=======
 import { ArtemisAdminModule } from 'app/admin/admin.module';
->>>>>>> 014c734f
 
 @NgModule({
     imports: [
