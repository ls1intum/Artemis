--- conflicted
+++ resolved
@@ -82,12 +82,8 @@
         ArTEMiSModelingEditorModule,
         ArTEMiSModelingStatisticsModule,
         ArTEMiSTextModule,
-<<<<<<< HEAD
-        ArTEMiSModelingStatisticsModule,
+        ArTEMiSTextAssessmentModule,
         ArTEMiSTutorCourseDashboardModule
-=======
-        ArTEMiSTextAssessmentModule
->>>>>>> 2d03245a
         // jhipster-needle-angular-add-module JHipster will add new module here
     ],
     declarations: [
