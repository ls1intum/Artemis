import './vendor.ts';

import { NgModule } from '@angular/core';
import { BrowserModule } from '@angular/platform-browser';
import { HTTP_INTERCEPTORS } from '@angular/common/http';
import { NgbDatepickerConfig } from '@ng-bootstrap/ng-bootstrap';
import { NgxWebstorageModule } from 'ngx-webstorage';
import { BrowserAnimationsModule } from '@angular/platform-browser/animations';
import { NgJhipsterModule } from 'ng-jhipster';
import { Angulartics2Module } from 'angulartics2';

import { AuthInterceptor } from './blocks/interceptor/auth.interceptor';
import { AuthExpiredInterceptor } from './blocks/interceptor/auth-expired.interceptor';
import { ErrorHandlerInterceptor } from './blocks/interceptor/errorhandler.interceptor';
import { NotificationInterceptor } from './blocks/interceptor/notification.interceptor';
import { JhiWebsocketService, UserRouteAccessService } from './core';
import { ArTEMiSSharedModule } from './shared';
import { ArTEMiSCoreModule } from 'app/core';
import { ArTEMiSAppRoutingModule } from './app-routing.module';
import { ArTEMiSHomeModule } from './home';
import { ArTEMiSOverviewModule } from './overview';
import { ArTEMiSAccountModule } from './account/account.module';
import { ArTEMiSCourseListModule } from './course-list';
import { ArTEMiSEntityModule } from './entities/entity.module';
import { ArTEMiSInstructorCourseDashboardModule, ArTEMiSInstructorDashboardModule } from './dashboard';
import { ArTEMiSAssessmentDashboardModule } from './assessment-dashboard';
import { PaginationConfig } from './blocks/config/uib-pagination.config';
import { DifferencePipe, MomentModule } from 'angular2-moment';
import { ArTEMiSCodeEditorModule } from './code-editor';
import { RepositoryInterceptor, RepositoryService } from './entities/repository';
import { ArTEMiSQuizModule } from './quiz/participate';
import { ArTEMiSTextModule } from './text-editor';
import { ArTEMiSTextAssessmentModule } from './text-assessment';
import { ArTEMiSModelingStatisticsModule } from './modeling-statistics/';
import * as moment from 'moment';
// jhipster-needle-angular-add-module-import JHipster will add new module here
import { ActiveMenuDirective, ErrorComponent, FooterComponent, JhiMainComponent, NavbarComponent, PageRibbonComponent, ProfileService } from './layouts';
import { ArTEMiSApollonDiagramsModule } from './apollon-diagrams';
import { ArTEMiSStatisticModule } from './quiz-statistics/quiz-statistic.module';
import { ArTEMiSModelingEditorModule } from './modeling-editor/modeling-editor.module';
import { QuizExerciseExportComponent } from './entities/quiz-exercise/quiz-exercise-export.component';
import { PendingChangesGuard } from './shared/guard/pending-changes.guard';
import { ArTEMiSInstructorCourseStatsDashboardModule } from 'app/instructor-course-dashboard';
import { ArTEMiSInstructorExerciseStatsDashboardModule } from 'app/instructor-exercise-dashboard';
import { ParticipationDataProvider } from './course-list/exercise-list/participation-data-provider';
import { ArTEMiSTutorCourseDashboardModule } from 'app/tutor-course-dashboard';
import { ArTEMiSTutorExerciseDashboardModule } from 'app/tutor-exercise-dashboard';
<<<<<<< HEAD
import { ArTEMiSExampleTextSubmissionModule } from 'app/example-text-submission';
import { ArTEMiSExampleModelingSubmissionModule } from 'app/example-modeling-submission';
=======
import { ArTEMiSExampleSubmissionModule } from 'app/example-text-submission';
import { ArTEMiSComplaintsModule } from 'app/complaints';
>>>>>>> 5961cd86

@NgModule({
    imports: [
        BrowserModule,
        BrowserAnimationsModule,
        ArTEMiSAppRoutingModule,
        NgxWebstorageModule.forRoot({ prefix: 'jhi', separator: '-' }),
        /**
         * @external Moment is a date library for parsing, validating, manipulating, and formatting dates.
         */
        MomentModule,
        NgJhipsterModule.forRoot({
            // set below to true to make alerts look like toast
            alertAsToast: false,
            alertTimeout: 8000,
            i18nEnabled: true,
            defaultI18nLang: 'en'
        }),
        /**
         * @external Angulartics offers Vendor-agnostic analytics and integration with Matomo
         */
        Angulartics2Module.forRoot(),
        ArTEMiSSharedModule.forRoot(),
        ArTEMiSCoreModule,
        ArTEMiSHomeModule,
        ArTEMiSOverviewModule,
        ArTEMiSAccountModule,
        ArTEMiSEntityModule,
        ArTEMiSApollonDiagramsModule,
        ArTEMiSCourseListModule,
        ArTEMiSCodeEditorModule,
        ArTEMiSQuizModule,
        ArTEMiSInstructorCourseDashboardModule,
        ArTEMiSInstructorDashboardModule,
        ArTEMiSAssessmentDashboardModule,
        ArTEMiSStatisticModule,
        ArTEMiSModelingEditorModule,
        ArTEMiSModelingStatisticsModule,
        ArTEMiSTextModule,
        ArTEMiSTextAssessmentModule,
        ArTEMiSInstructorCourseStatsDashboardModule,
        ArTEMiSInstructorExerciseStatsDashboardModule,
        ArTEMiSTutorCourseDashboardModule,
        ArTEMiSTutorExerciseDashboardModule,
<<<<<<< HEAD
        ArTEMiSExampleTextSubmissionModule,
        ArTEMiSExampleModelingSubmissionModule
=======
        ArTEMiSExampleSubmissionModule,
        ArTEMiSComplaintsModule
>>>>>>> 5961cd86
        // jhipster-needle-angular-add-module JHipster will add new module here
    ],
    declarations: [
        JhiMainComponent,
        NavbarComponent,
        ErrorComponent,
        PageRibbonComponent,
        ActiveMenuDirective,
        FooterComponent,
        QuizExerciseExportComponent
    ],
    providers: [
        ProfileService,
        RepositoryService,
        PaginationConfig,
        UserRouteAccessService,
        DifferencePipe,
        JhiWebsocketService,
        ParticipationDataProvider,
        PendingChangesGuard,
        /**
         * @description Interceptor declarations:
         * Interceptors are located at 'blocks/interceptor/.
         * All of them implement the HttpInterceptor interface.
         * They can be used to modify API calls or trigger additional function calls.
         * Most interceptors will transform the outgoing request before passing it to
         * the next interceptor in the chain, by calling next.handle(transformedReq).
         * Documentation: https://angular.io/api/common/http/HttpInterceptor
         */
        {
            provide: HTTP_INTERCEPTORS,
            useClass: AuthInterceptor,
            multi: true
        },
        {
            provide: HTTP_INTERCEPTORS,
            useClass: AuthExpiredInterceptor,
            multi: true
        },
        {
            provide: HTTP_INTERCEPTORS,
            useClass: ErrorHandlerInterceptor,
            multi: true
        },
        {
            provide: HTTP_INTERCEPTORS,
            useClass: NotificationInterceptor,
            multi: true
        },
        {
            provide: HTTP_INTERCEPTORS,
            useClass: RepositoryInterceptor,
            multi: true
        }
    ],
    bootstrap: [JhiMainComponent]
})
export class ArTeMiSAppModule {
    constructor(private dpConfig: NgbDatepickerConfig) {
        this.dpConfig.minDate = { year: moment().year() - 100, month: 1, day: 1 };
    }
}<|MERGE_RESOLUTION|>--- conflicted
+++ resolved
@@ -45,13 +45,9 @@
 import { ParticipationDataProvider } from './course-list/exercise-list/participation-data-provider';
 import { ArTEMiSTutorCourseDashboardModule } from 'app/tutor-course-dashboard';
 import { ArTEMiSTutorExerciseDashboardModule } from 'app/tutor-exercise-dashboard';
-<<<<<<< HEAD
 import { ArTEMiSExampleTextSubmissionModule } from 'app/example-text-submission';
 import { ArTEMiSExampleModelingSubmissionModule } from 'app/example-modeling-submission';
-=======
-import { ArTEMiSExampleSubmissionModule } from 'app/example-text-submission';
 import { ArTEMiSComplaintsModule } from 'app/complaints';
->>>>>>> 5961cd86
 
 @NgModule({
     imports: [
@@ -96,13 +92,9 @@
         ArTEMiSInstructorExerciseStatsDashboardModule,
         ArTEMiSTutorCourseDashboardModule,
         ArTEMiSTutorExerciseDashboardModule,
-<<<<<<< HEAD
         ArTEMiSExampleTextSubmissionModule,
-        ArTEMiSExampleModelingSubmissionModule
-=======
-        ArTEMiSExampleSubmissionModule,
+        ArTEMiSExampleModelingSubmissionModule,
         ArTEMiSComplaintsModule
->>>>>>> 5961cd86
         // jhipster-needle-angular-add-module JHipster will add new module here
     ],
     declarations: [
