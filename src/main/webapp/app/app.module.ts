import './vendor.ts';

import { NgModule } from '@angular/core';
import { BrowserModule } from '@angular/platform-browser';
import { HTTP_INTERCEPTORS } from '@angular/common/http';
import { NgbDatepickerConfig } from '@ng-bootstrap/ng-bootstrap';
import { NgxWebstorageModule } from 'ngx-webstorage';
import { BrowserAnimationsModule } from '@angular/platform-browser/animations';
import { NgJhipsterModule } from 'ng-jhipster';
import { Angulartics2Module } from 'angulartics2';

import { AuthInterceptor } from './blocks/interceptor/auth.interceptor';
import { AuthExpiredInterceptor } from './blocks/interceptor/auth-expired.interceptor';
import { ErrorHandlerInterceptor } from './blocks/interceptor/errorhandler.interceptor';
import { NotificationInterceptor } from './blocks/interceptor/notification.interceptor';
import { JhiWebsocketService, UserRouteAccessService } from './core';
import { ArTEMiSSharedModule } from './shared';
import { ArTEMiSCoreModule } from 'app/core';
import { ArTEMiSAppRoutingModule } from './app-routing.module';
import { ArTEMiSHomeModule } from './home';
import { ArTEMiSAccountModule } from './account/account.module';
import { ArTEMiSCourseListModule } from './course-list';
import { ArTEMiSEntityModule } from './entities/entity.module';
import { ArTEMiSInstructorCourseDashboardModule, ArTEMiSInstructorDashboardModule } from './dashboard';
import { ArTEMiSAssessmentDashboardModule } from './assessment-dashboard';
import { PaginationConfig } from './blocks/config/uib-pagination.config';
import { DifferencePipe, MomentModule } from 'angular2-moment';
import { ArTEMiSEditorModule } from './editor';
import { RepositoryInterceptor, RepositoryService } from './entities/repository';
import { ArTEMiSQuizModule } from './quiz/participate';
import { ArTEMiSTextModule } from './text-editor';
import { ArTEMiSTextAssessmentModule } from './text-assessment';
import { ArTEMiSModelingStatisticsModule } from './modeling-statistics/';
import * as moment from 'moment';
// jhipster-needle-angular-add-module-import JHipster will add new module here
import { ActiveMenuDirective, ErrorComponent, FooterComponent, JhiMainComponent, NavbarComponent, PageRibbonComponent, ProfileService } from './layouts';
import { ArTEMiSApollonDiagramsModule } from './apollon-diagrams';
import { ArTEMiSStatisticModule } from './quiz-statistics/quiz-statistic.module';
import { ArTEMiSModelingEditorModule } from './modeling-editor/modeling-editor.module';
import { QuizExerciseExportComponent } from './entities/quiz-exercise/quiz-exercise-export.component';
import { PendingChangesGuard } from './shared/guard/pending-changes.guard';
<<<<<<< HEAD
import { ParticipationDataProvider } from './courses/exercises/participation-data-provider';
import {ArTEMiSInstructorCourseStatsDashboardModule} from 'app/instructor-course-dashboard';
import {ArTEMiSInstructorExerciseStatsDashboardModule} from 'app/instructor-exercise-dashboard';
=======
import { ParticipationDataProvider } from './course-list/exercise-list/participation-data-provider';
>>>>>>> 473749b7
import { ArTEMiSTutorCourseDashboardModule } from 'app/tutor-course-dashboard';
import { ArTEMiSTutorExerciseDashboardModule } from 'app/tutor-exercise-dashboard';
import { ArTEMiSExampleSubmissionModule } from 'app/example-text-submission';

@NgModule({
    imports: [
        BrowserModule,
        BrowserAnimationsModule,
        ArTEMiSAppRoutingModule,
        NgxWebstorageModule.forRoot({ prefix: 'jhi', separator: '-' }),
        /**
         * @external Moment is a date library for parsing, validating, manipulating, and formatting dates.
         */
        MomentModule,
        NgJhipsterModule.forRoot({
            // set below to true to make alerts look like toast
            alertAsToast: false,
            alertTimeout: 8000,
            i18nEnabled: true,
            defaultI18nLang: 'en'
        }),
        /**
         * @external Angulartics offers Vendor-agnostic analytics and integration with Matomo
         */
        Angulartics2Module.forRoot(),
        ArTEMiSSharedModule.forRoot(),
        ArTEMiSCoreModule,
        ArTEMiSHomeModule,
        ArTEMiSAccountModule,
        ArTEMiSEntityModule,
        ArTEMiSApollonDiagramsModule,
        ArTEMiSCourseListModule,
        ArTEMiSEditorModule,
        ArTEMiSQuizModule,
        ArTEMiSInstructorCourseDashboardModule,
        ArTEMiSInstructorDashboardModule,
        ArTEMiSAssessmentDashboardModule,
        ArTEMiSStatisticModule,
        ArTEMiSModelingEditorModule,
        ArTEMiSModelingStatisticsModule,
        ArTEMiSTextModule,
        ArTEMiSTextAssessmentModule,
        ArTEMiSInstructorCourseStatsDashboardModule,
        ArTEMiSInstructorExerciseStatsDashboardModule
        ArTEMiSTutorCourseDashboardModule,
        ArTEMiSTutorExerciseDashboardModule,
        ArTEMiSExampleSubmissionModule
        // jhipster-needle-angular-add-module JHipster will add new module here
    ],
    declarations: [
        JhiMainComponent,
        NavbarComponent,
        ErrorComponent,
        PageRibbonComponent,
        ActiveMenuDirective,
        FooterComponent,
        QuizExerciseExportComponent
    ],
    providers: [
        ProfileService,
        RepositoryService,
        PaginationConfig,
        UserRouteAccessService,
        DifferencePipe,
        JhiWebsocketService,
        ParticipationDataProvider,
        PendingChangesGuard,
        /**
         * @description Interceptor declarations:
         * Interceptors are located at 'blocks/interceptor/.
         * All of them implement the HttpInterceptor interface.
         * They can be used to modify API calls or trigger additional function calls.
         * Most interceptors will transform the outgoing request before passing it to
         * the next interceptor in the chain, by calling next.handle(transformedReq).
         * Documentation: https://angular.io/api/common/http/HttpInterceptor
         */
        {
            provide: HTTP_INTERCEPTORS,
            useClass: AuthInterceptor,
            multi: true
        },
        {
            provide: HTTP_INTERCEPTORS,
            useClass: AuthExpiredInterceptor,
            multi: true
        },
        {
            provide: HTTP_INTERCEPTORS,
            useClass: ErrorHandlerInterceptor,
            multi: true
        },
        {
            provide: HTTP_INTERCEPTORS,
            useClass: NotificationInterceptor,
            multi: true
        },
        {
            provide: HTTP_INTERCEPTORS,
            useClass: RepositoryInterceptor,
            multi: true
        }
    ],
    bootstrap: [JhiMainComponent]
})
export class ArTeMiSAppModule {
    constructor(private dpConfig: NgbDatepickerConfig) {
        this.dpConfig.minDate = { year: moment().year() - 100, month: 1, day: 1 };
    }
}<|MERGE_RESOLUTION|>--- conflicted
+++ resolved
@@ -39,13 +39,9 @@
 import { ArTEMiSModelingEditorModule } from './modeling-editor/modeling-editor.module';
 import { QuizExerciseExportComponent } from './entities/quiz-exercise/quiz-exercise-export.component';
 import { PendingChangesGuard } from './shared/guard/pending-changes.guard';
-<<<<<<< HEAD
-import { ParticipationDataProvider } from './courses/exercises/participation-data-provider';
 import {ArTEMiSInstructorCourseStatsDashboardModule} from 'app/instructor-course-dashboard';
 import {ArTEMiSInstructorExerciseStatsDashboardModule} from 'app/instructor-exercise-dashboard';
-=======
 import { ParticipationDataProvider } from './course-list/exercise-list/participation-data-provider';
->>>>>>> 473749b7
 import { ArTEMiSTutorCourseDashboardModule } from 'app/tutor-course-dashboard';
 import { ArTEMiSTutorExerciseDashboardModule } from 'app/tutor-exercise-dashboard';
 import { ArTEMiSExampleSubmissionModule } from 'app/example-text-submission';
@@ -89,7 +85,7 @@
         ArTEMiSTextModule,
         ArTEMiSTextAssessmentModule,
         ArTEMiSInstructorCourseStatsDashboardModule,
-        ArTEMiSInstructorExerciseStatsDashboardModule
+        ArTEMiSInstructorExerciseStatsDashboardModule,
         ArTEMiSTutorCourseDashboardModule,
         ArTEMiSTutorExerciseDashboardModule,
         ArTEMiSExampleSubmissionModule
