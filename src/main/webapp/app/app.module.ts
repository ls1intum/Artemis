import './vendor.ts';

import { Injector, NgModule } from '@angular/core';
import { BrowserModule } from '@angular/platform-browser';
import { UpgradeModule } from '@angular/upgrade/static';
import { HTTP_INTERCEPTORS } from '@angular/common/http';
import { LocalStorageService, Ng2Webstorage, SessionStorageService } from 'ngx-webstorage';
import { JhiEventManager } from 'ng-jhipster';
import { NgbModule } from '@ng-bootstrap/ng-bootstrap';

import { AuthInterceptor } from './blocks/interceptor/auth.interceptor';
import { AuthExpiredInterceptor } from './blocks/interceptor/auth-expired.interceptor';
import { ErrorHandlerInterceptor } from './blocks/interceptor/errorhandler.interceptor';
import { NotificationInterceptor } from './blocks/interceptor/notification.interceptor';
import { ArTEMiSSharedModule, JhiWebsocketService, UserRouteAccessService } from './shared';
import { ArTEMiSAppRoutingModule } from './app-routing.module';
import { ArTEMiSHomeModule } from './home/home.module';
import { ArTEMiSAdminModule } from './admin/admin.module';
import { ArTEMiSAccountModule } from './account/account.module';
import { ArTEMiSCoursesModule } from './courses';
import { ArTEMiSEntityModule } from './entities/entity.module';
import { ArTEMiSInstructorCourseDashboardModule, ArTEMiSInstructorDashboardModule } from './instructor-dashboard';
import { ArTEMiSAssessmentDashboardModule } from './assessment-dashboard';
import { PaginationConfig } from './blocks/config/uib-pagination.config';
import { DifferencePipe, MomentModule } from 'angular2-moment';
import { EditorComponentWrapper } from './editor/editor.directive';
import { EditorComponent } from './editor/editor.component';
import { RepositoryInterceptor, RepositoryService } from './entities/repository';
import { ArTEMiSQuizModule } from './quiz/participate';
import { ng1AuthServiceProvider } from './shared/auth/ng1-auth-wrapper.service';
import { ng1JhiWebsocketService } from './shared/websocket/ng1-websocket.service';
// jhipster-needle-angular-add-module-import JHipster will add new module here
import { ActiveMenuDirective, ErrorComponent, FooterComponent, JhiMainComponent, NavbarComponent, PageRibbonComponent, ProfileService } from './layouts';
import { ArTEMiSApollonDiagramsModule } from './apollon-diagrams';
import { QuizExerciseDetailWrapper } from './entities/quiz-exercise/quiz-exercise-detail.directive';
import { QuizExerciseDetailComponent } from './entities/quiz-exercise';
import { ng1TranslateService } from './shared/language/ng1-translate.service';
import { ng1TranslatePartialLoaderService } from './shared/language/ng1-translate-partial-loader.service';
import { ArTEMiSStatisticModule } from './statistics/statistic.module';
import { ArTEMiSModelingEditorModule } from './modeling-editor/modeling-editor.module';
import { QuizReEvaluateWrapper } from './quiz/re-evaluate/quiz-re-evaluate.directive';
import { QuizReEvaluateComponent } from './quiz/re-evaluate/quiz-re-evaluate.component';
import { Principal } from './shared';
<<<<<<< HEAD
import { QuizExerciseExportComponent } from './entities/quiz-exercise/quiz-exercise-export.component';
=======
import { PendingChangesGuard } from './shared/guard/pending-changes.guard';
>>>>>>> 7740ad47

declare var angular: any;

@NgModule({
    imports: [
        BrowserModule,
        /**
         * @description Import UpgradeModule:
         * We need the UpgradeModule provided by Angular to up- and downgrade components and services.
         * Reading: https://angular.io/guide/upgrade
         */
        UpgradeModule,
        ArTEMiSAppRoutingModule,
        Ng2Webstorage.forRoot({ prefix: 'jhi', separator: '-' }),
        /**
         * @external Moment is a date library for parsing, validating, manipulating, and formatting dates.
         */
        MomentModule,
        NgbModule.forRoot(),
        ArTEMiSSharedModule,
        ArTEMiSHomeModule,
        ArTEMiSAdminModule,
        ArTEMiSAccountModule,
        ArTEMiSEntityModule,
        ArTEMiSApollonDiagramsModule,
        ArTEMiSCoursesModule,
        ArTEMiSQuizModule,
        ArTEMiSInstructorCourseDashboardModule,
        ArTEMiSInstructorDashboardModule,
        ArTEMiSAssessmentDashboardModule,
        ArTEMiSStatisticModule,
        ArTEMiSModelingEditorModule
        // jhipster-needle-angular-add-module JHipster will add new module here
    ],
    declarations: [
        JhiMainComponent,
        NavbarComponent,
        ErrorComponent,
        PageRibbonComponent,
        ActiveMenuDirective,
        FooterComponent,
        /**
         * @description Upgraded component declarations:
         * Each upgraded component from the legacy ng1 app will be upgraded as a directive and declared here.
         * This directive can then either be used directly in a template in the ng5 app
         * or (optionally) wrapped into a 'empty' component, which just contains the newly created directive.
         * Makes handling and using the upgraded component (which is a ng5 directive) more intuitive.
         */
        EditorComponentWrapper,
        EditorComponent,
        QuizExerciseDetailWrapper,
        QuizExerciseDetailComponent,
        QuizReEvaluateWrapper,
        QuizReEvaluateComponent,
        QuizExerciseExportComponent
    ],
    /**
     * @description Entry components:
     * entryComponents are loaded imperatively, which means they are bootstrapped directly by the app.
     * Besides our JhiMainComponent, we need to declare each upgraded component in this array as well.
     */
    entryComponents: [
        /** @desc Angular app main component **/
        JhiMainComponent,
        /** @desc Upgraded editor component**/
        EditorComponent,
        /** @desc Upgraded QuizExerciseDetails component **/
        QuizExerciseDetailComponent
    ],
    providers: [
        ProfileService,
        RepositoryService,
        PaginationConfig,
        UserRouteAccessService,
        DifferencePipe,
        JhiWebsocketService,
        Principal,
<<<<<<< HEAD
        /**
         * @description Providing $scope:
         *  Angular 2+ is using this instead of $scope.
         *  Usage of $scope/$rootScope is discouraged for upgraded/hybrid setups in general.
         *  But there are cases where an upgraded service/components needs access to it.
         *  Therefore, we inject it in the app module to make it available.
         **/
        {
            provide: '$scope',
            useExisting: '$rootScope'
        },
        /**
         * @description Interceptor declarations:
         * Interceptors are located at 'blocks/interceptor/.
         * All of them implement the HttpInterceptor interface.
         * They can be used to modify API calls or trigger additional function calls.
         * Most interceptors will transform the outgoing request before passing it to
         * the next interceptor in the chain, by calling next.handle(transformedReq).
         * Documentation: https://angular.io/api/common/http/HttpInterceptor
         */
        {
=======
        PendingChangesGuard,
    /**
     * @description Providing $scope:
     *  Angular 2+ is using this instead of $scope.
     *  Usage of $scope/$rootScope is discouraged for upgraded/hybrid setups in general.
     *  But there are cases where an upgraded service/components needs access to it.
     *  Therefore, we inject it in the app module to make it available.
     **/
    {
        provide: '$scope',
        useExisting: '$rootScope'
    },
    /**
     * @description Interceptor declarations:
     * Interceptors are located at 'blocks/interceptor/.
     * All of them implement the HttpInterceptor interface.
     * They can be used to modify API calls or trigger additional function calls.
     * Most interceptors will transform the outgoing request before passing it to
     * the next interceptor in the chain, by calling next.handle(transformedReq).
     * Documentation: https://angular.io/api/common/http/HttpInterceptor
     */
    {
>>>>>>> 7740ad47
            provide: HTTP_INTERCEPTORS,
            useClass: AuthInterceptor,
            multi: true,
            deps: [
                LocalStorageService,
                SessionStorageService
            ]
        },
        {
            provide: HTTP_INTERCEPTORS,
            useClass: AuthExpiredInterceptor,
            multi: true,
            deps: [
                Injector
            ]
        },
        {
            provide: HTTP_INTERCEPTORS,
            useClass: ErrorHandlerInterceptor,
            multi: true,
            deps: [
                JhiEventManager
            ]
        },
        {
            provide: HTTP_INTERCEPTORS,
            useClass: NotificationInterceptor,
            multi: true,
            deps: [
                Injector
            ]
        },
        {
            provide: HTTP_INTERCEPTORS,
            useClass: RepositoryInterceptor,
            multi: true
        },
        /**
         * @description Include the upgraded ng1 login service:
         * Running a hybrid setup leads to having to manage two separate applications.
         * Here we provide the upgraded login service from the legacy app.
         * This enables us to login users to the legacy app when they provide their credentials in the ng5 app.
         */
        ng1AuthServiceProvider,
        /**
         * @description Include the upgraded ng1 websocket service:
         * Provides an upgraded instance of the ng1 websocket service to our ng5 app.
         * This is required for managing the websocket interactions for both apps.
         */
        ng1JhiWebsocketService,
        ng1TranslateService,
        ng1TranslatePartialLoaderService
    ],
    bootstrap: [JhiMainComponent]
})
export class ArTEMiSAppModule { }<|MERGE_RESOLUTION|>--- conflicted
+++ resolved
@@ -41,11 +41,8 @@
 import { QuizReEvaluateWrapper } from './quiz/re-evaluate/quiz-re-evaluate.directive';
 import { QuizReEvaluateComponent } from './quiz/re-evaluate/quiz-re-evaluate.component';
 import { Principal } from './shared';
-<<<<<<< HEAD
 import { QuizExerciseExportComponent } from './entities/quiz-exercise/quiz-exercise-export.component';
-=======
 import { PendingChangesGuard } from './shared/guard/pending-changes.guard';
->>>>>>> 7740ad47
 
 declare var angular: any;
 
@@ -123,7 +120,7 @@
         DifferencePipe,
         JhiWebsocketService,
         Principal,
-<<<<<<< HEAD
+        PendingChangesGuard,
         /**
          * @description Providing $scope:
          *  Angular 2+ is using this instead of $scope.
@@ -145,30 +142,6 @@
          * Documentation: https://angular.io/api/common/http/HttpInterceptor
          */
         {
-=======
-        PendingChangesGuard,
-    /**
-     * @description Providing $scope:
-     *  Angular 2+ is using this instead of $scope.
-     *  Usage of $scope/$rootScope is discouraged for upgraded/hybrid setups in general.
-     *  But there are cases where an upgraded service/components needs access to it.
-     *  Therefore, we inject it in the app module to make it available.
-     **/
-    {
-        provide: '$scope',
-        useExisting: '$rootScope'
-    },
-    /**
-     * @description Interceptor declarations:
-     * Interceptors are located at 'blocks/interceptor/.
-     * All of them implement the HttpInterceptor interface.
-     * They can be used to modify API calls or trigger additional function calls.
-     * Most interceptors will transform the outgoing request before passing it to
-     * the next interceptor in the chain, by calling next.handle(transformedReq).
-     * Documentation: https://angular.io/api/common/http/HttpInterceptor
-     */
-    {
->>>>>>> 7740ad47
             provide: HTTP_INTERCEPTORS,
             useClass: AuthInterceptor,
             multi: true,
