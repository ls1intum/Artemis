import { AfterViewInit, ChangeDetectionStrategy, Component, OnDestroy, OnInit, ViewChild, effect, inject, viewChild } from '@angular/core';
import { ActivatedRoute } from '@angular/router';
import { HttpErrorResponse } from '@angular/common/http';
import { TextExercise } from 'app/text/shared/entities/text-exercise.model';
import { ExerciseFeedbackSuggestionOptionsComponent } from 'app/exercise/feedback-suggestion/exercise-feedback-suggestion-options.component';
import { IncludedInOverallScorePickerComponent } from 'app/exercise/included-in-overall-score-picker/included-in-overall-score-picker.component';
import { PresentationScoreComponent } from 'app/exercise/presentation-score/presentation-score.component';
import { GradingInstructionsDetailsComponent } from 'app/exercise/structured-grading-criterion/grading-instructions-details/grading-instructions-details.component';
import { TextExerciseService } from '../service/text-exercise.service';
import { CourseManagementService } from 'app/core/course/manage/services/course-management.service';
import { ExerciseService } from 'app/exercise/services/exercise.service';
import { AssessmentType } from 'app/assessment/shared/entities/assessment-type.model';
import { ExerciseMode, IncludedInOverallScore, resetForImport } from 'app/exercise/shared/entities/exercise/exercise.model';
import { switchMap, tap } from 'rxjs/operators';
import { ExerciseGroupService } from 'app/exam/manage/exercise-groups/exercise-group.service';
import { FormsModule, NgForm, NgModel } from '@angular/forms';
import { ArtemisNavigationUtilService } from 'app/shared/util/navigation.utils';
import { ExerciseCategory } from 'app/exercise/shared/entities/exercise/exercise-category.model';
import { cloneDeep } from 'lodash-es';
import { ExerciseUpdateWarningService } from 'app/exercise/exercise-update-warning/exercise-update-warning.service';
import { NgbModal } from '@ng-bootstrap/ng-bootstrap';
import { onError } from 'app/shared/util/global.utils';
import { EditType, SaveExerciseCommand } from 'app/exercise/util/exercise.utils';
import { AlertService } from 'app/shared/service/alert.service';
import { EventManager } from 'app/shared/service/event-manager.service';
import { DocumentationButtonComponent, DocumentationType } from 'app/shared/components/buttons/documentation-button/documentation-button.component';
import { Subscription } from 'rxjs';
import { scrollToTopOfPage } from 'app/shared/util/utils';
import { ExerciseTitleChannelNameComponent } from 'app/exercise/exercise-title-channel-name/exercise-title-channel-name.component';
import { TeamConfigFormGroupComponent } from 'app/exercise/team-config-form-group/team-config-form-group.component';
import { FormDateTimePickerComponent } from 'app/shared/date-time-picker/date-time-picker.component';
import { FormulaAction } from 'app/shared/monaco-editor/model/actions/formula.action';
import { TranslateDirective } from 'app/shared/language/translate.directive';
import { HelpIconComponent } from 'app/shared/components/help-icon/help-icon.component';
import { CategorySelectorComponent } from 'app/shared/category-selector/category-selector.component';
import { MarkdownEditorMonacoComponent } from 'app/shared/markdown-editor/monaco/markdown-editor-monaco.component';
import { CustomMinDirective } from 'app/shared/validators/custom-min-validator.directive';
import { CustomMaxDirective } from 'app/shared/validators/custom-max-validator.directive';
import { ArtemisTranslatePipe } from 'app/shared/pipes/artemis-translate.pipe';
import { DifficultyPickerComponent } from 'app/exercise/difficulty-picker/difficulty-picker.component';
import { loadCourseExerciseCategories } from 'app/exercise/course-exercises/course-utils';
import { ExerciseUpdatePlagiarismComponent } from 'app/plagiarism/manage/exercise-update-plagiarism/exercise-update-plagiarism.component';
import { FormSectionStatus, FormStatusBarComponent } from 'app/shared/form/form-status-bar/form-status-bar.component';
import { CompetencySelectionComponent } from 'app/atlas/shared/competency-selection/competency-selection.component';
import { FormFooterComponent } from 'app/shared/form/form-footer/form-footer.component';
import { ProfileService } from 'app/core/layouts/profiles/shared/profile.service';
import { MODULE_FEATURE_PLAGIARISM } from 'app/app.constants';
import { FeatureOverlayComponent } from 'app/shared/components/feature-overlay/feature-overlay.component';

@Component({
    selector: 'jhi-text-exercise-update',
    templateUrl: './text-exercise-update.component.html',
    changeDetection: ChangeDetectionStrategy.OnPush,
    imports: [
        FormsModule,
        TranslateDirective,
        DocumentationButtonComponent,
        FormStatusBarComponent,
        ExerciseTitleChannelNameComponent,
        HelpIconComponent,
        CategorySelectorComponent,
        DifficultyPickerComponent,
        TeamConfigFormGroupComponent,
        MarkdownEditorMonacoComponent,
        CompetencySelectionComponent,
        FormDateTimePickerComponent,
        IncludedInOverallScorePickerComponent,
        CustomMinDirective,
        CustomMaxDirective,
        ExerciseFeedbackSuggestionOptionsComponent,
        ExerciseUpdatePlagiarismComponent,
        PresentationScoreComponent,
        GradingInstructionsDetailsComponent,
        FormFooterComponent,
        ArtemisTranslatePipe,
        FeatureOverlayComponent,
    ],
})
export class TextExerciseUpdateComponent implements OnInit, OnDestroy, AfterViewInit {
    private readonly activatedRoute = inject(ActivatedRoute);
    private readonly alertService = inject(AlertService);
    private readonly textExerciseService = inject(TextExerciseService);
    private readonly modalService = inject(NgbModal);
    private readonly popupService = inject(ExerciseUpdateWarningService);
    private readonly exerciseService = inject(ExerciseService);
    private readonly exerciseGroupService = inject(ExerciseGroupService);
    private readonly courseService = inject(CourseManagementService);
    private readonly eventManager = inject(EventManager);
    private readonly navigationUtilService = inject(ArtemisNavigationUtilService);
    private readonly profileService = inject(ProfileService);

    protected readonly IncludedInOverallScore = IncludedInOverallScore;
    protected readonly documentationType: DocumentationType = 'Text';

    @ViewChild('editForm') editForm: NgForm;
    @ViewChild('bonusPoints') bonusPoints: NgModel;
    @ViewChild('points') points: NgModel;
    @ViewChild('solutionPublicationDate') solutionPublicationDateField?: FormDateTimePickerComponent;
    @ViewChild('releaseDate') releaseDateField?: FormDateTimePickerComponent;
    @ViewChild('startDate') startDateField?: FormDateTimePickerComponent;
    @ViewChild('dueDate') dueDateField?: FormDateTimePickerComponent;
    @ViewChild('assessmentDueDate') assessmentDateField?: FormDateTimePickerComponent;
<<<<<<< HEAD
    @ViewChild(ExerciseTitleChannelNameComponent) exerciseTitleChannelNameComponent: ExerciseTitleChannelNameComponent;
    exerciseUpdatePlagiarismComponent = viewChild(ExerciseUpdatePlagiarismComponent);
=======

    exerciseTitleChannelNameComponent = viewChild.required(ExerciseTitleChannelNameComponent);
    @ViewChild(ExerciseUpdatePlagiarismComponent) exerciseUpdatePlagiarismComponent?: ExerciseUpdatePlagiarismComponent;
>>>>>>> 66bc048b
    @ViewChild(TeamConfigFormGroupComponent) teamConfigFormGroupComponent: TeamConfigFormGroupComponent;

    examCourseId?: number;
    isExamMode: boolean;
    isImport = false;
    AssessmentType = AssessmentType;
    isPlagiarismEnabled = false;

    textExercise: TextExercise;
    backupExercise: TextExercise;
    isSaving: boolean;
    exerciseCategories: ExerciseCategory[];
    existingCategories: ExerciseCategory[];
    notificationText?: string;

    domainActionsProblemStatement = [new FormulaAction()];
    domainActionsExampleSolution = [new FormulaAction()];

    formSectionStatus: FormSectionStatus[];

    pointsSubscription?: Subscription;
    bonusPointsSubscription?: Subscription;
    teamSubscription?: Subscription;

    constructor() {
        effect(() => {
            this.updateFormSectionOnIsValidPlagiarismChange();
        });
    }

    get editType(): EditType {
        if (this.isImport) {
            return EditType.IMPORT;
        }

        return this.textExercise.id == undefined ? EditType.CREATE : EditType.UPDATE;
    }

    constructor() {
        effect(() => {
            this.updateFormSectionsOnIsValidChange();
        });
    }

    /**
     * Triggers {@link calculateFormSectionStatus} whenever a relevant signal changes
     */
    private updateFormSectionsOnIsValidChange() {
        this.exerciseTitleChannelNameComponent().titleChannelNameComponent().isValid(); // trigger the effect

        this.calculateFormSectionStatus();
    }

    ngAfterViewInit() {
        this.pointsSubscription = this.points?.valueChanges?.subscribe(() => this.calculateFormSectionStatus());
        this.bonusPointsSubscription = this.bonusPoints?.valueChanges?.subscribe(() => this.calculateFormSectionStatus());
        this.teamSubscription = this.teamConfigFormGroupComponent.formValidChanges.subscribe(() => this.calculateFormSectionStatus());
    }

    /**
     * Initializes all relevant data for creating or editing text exercise
     */
    ngOnInit() {
        scrollToTopOfPage();

        // Get the textExercise
        this.activatedRoute.data.subscribe(({ textExercise }) => {
            this.textExercise = textExercise;

            this.backupExercise = cloneDeep(this.textExercise);
            this.examCourseId = this.textExercise.course?.id || this.textExercise.exerciseGroup?.exam?.course?.id;
        });

        this.activatedRoute.url
            .pipe(
                tap(
                    (segments) =>
                        (this.isImport = segments.some((segment) => segment.path === 'import', (this.isExamMode = segments.some((segment) => segment.path === 'exercise-groups')))),
                ),
                switchMap(() => this.activatedRoute.params),
                tap((params) => {
                    if (!this.isExamMode) {
                        this.exerciseCategories = this.textExercise.categories || [];
                        if (this.examCourseId) {
                            this.loadCourseExerciseCategories(this.examCourseId);
                        }
                    } else {
                        // Lock individual mode for exam exercises
                        this.textExercise.mode = ExerciseMode.INDIVIDUAL;
                        this.textExercise.teamAssignmentConfig = undefined;
                        this.textExercise.teamMode = false;
                        // Exam exercises cannot be not included into the total score
                        if (this.textExercise.includedInOverallScore === IncludedInOverallScore.NOT_INCLUDED) {
                            this.textExercise.includedInOverallScore = IncludedInOverallScore.INCLUDED_COMPLETELY;
                        }
                    }
                    if (this.isImport) {
                        const courseId = params['courseId'];

                        if (this.isExamMode) {
                            // The target exerciseId where we want to import into
                            const exerciseGroupId = params['exerciseGroupId'];
                            const examId = params['examId'];

                            this.exerciseGroupService.find(courseId, examId, exerciseGroupId).subscribe((res) => (this.textExercise.exerciseGroup = res.body!));
                            // We reference exam exercises by their exercise group, not their course. Having both would lead to conflicts on the server
                            this.textExercise.course = undefined;
                        } else {
                            // The target course where we want to import into
                            this.courseService.find(courseId).subscribe((res) => (this.textExercise.course = res.body!));
                            // We reference normal exercises by their course, having both would lead to conflicts on the server
                            this.textExercise.exerciseGroup = undefined;
                        }

                        this.loadCourseExerciseCategories(courseId);
                        resetForImport(this.textExercise);
                    }
                }),
            )
            .subscribe();

        this.isPlagiarismEnabled = this.profileService.isModuleFeatureActive(MODULE_FEATURE_PLAGIARISM);

        this.isSaving = false;
        this.notificationText = undefined;
    }

    ngOnDestroy() {
        this.pointsSubscription?.unsubscribe();
        this.bonusPointsSubscription?.unsubscribe();
        this.teamSubscription?.unsubscribe();
    }

    calculateFormSectionStatus() {
        if (this.textExercise) {
            this.formSectionStatus = [
                {
                    title: 'artemisApp.exercise.sections.general',
                    valid: this.exerciseTitleChannelNameComponent().titleChannelNameComponent().isValid(),
                },
                { title: 'artemisApp.exercise.sections.mode', valid: this.teamConfigFormGroupComponent.formValid },
                { title: 'artemisApp.exercise.sections.problem', valid: true, empty: !this.textExercise.problemStatement },
                {
                    title: 'artemisApp.exercise.sections.solution',
                    valid: Boolean(this.isExamMode || (!this.textExercise.exampleSolutionPublicationDateError && this.solutionPublicationDateField?.dateInput.valid)),
                    empty: !this.textExercise.exampleSolution || (!this.isExamMode && !this.textExercise.exampleSolutionPublicationDate),
                },
                {
                    title: 'artemisApp.exercise.sections.grading',
                    valid: Boolean(
                        this.points.valid &&
                            this.bonusPoints.valid &&
                            (this.isExamMode ||
                                (this.exerciseUpdatePlagiarismComponent()?.isFormValid() &&
                                    !this.textExercise.startDateError &&
                                    !this.textExercise.dueDateError &&
                                    !this.textExercise.assessmentDueDateError &&
                                    this.releaseDateField?.dateInput.valid &&
                                    this.startDateField?.dateInput.valid &&
                                    this.dueDateField?.dateInput.valid &&
                                    this.assessmentDateField?.dateInput.valid)),
                    ),
                    empty:
                        !this.isExamMode &&
                        // if a dayjs object contains an empty date, it is considered "invalid"
                        (!this.textExercise.startDate?.isValid() ||
                            !this.textExercise.dueDate?.isValid() ||
                            !this.textExercise.assessmentDueDate?.isValid() ||
                            !this.textExercise.releaseDate?.isValid()),
                },
            ];
        }
    }

    /**
     * Return to the exercise overview page
     */
    previousState() {
        this.navigationUtilService.navigateBackFromExerciseUpdate(this.textExercise);
    }

    /**
     * Validates if the date is correct
     */
    validateDate() {
        this.exerciseService.validateDate(this.textExercise);
        this.calculateFormSectionStatus();
    }

    /**
     * Updates the exercise categories
     * @param categories list of exercise categories
     */
    updateCategories(categories: ExerciseCategory[]) {
        this.textExercise.categories = categories;
        this.exerciseCategories = categories;
    }

    save() {
        this.isSaving = true;

        new SaveExerciseCommand(this.modalService, this.popupService, this.textExerciseService, this.backupExercise, this.editType, this.alertService)
            .save(this.textExercise, this.isExamMode, this.notificationText)
            .subscribe({
                next: (exercise: TextExercise) => this.onSaveSuccess(exercise),
                error: (error: HttpErrorResponse) => this.onSaveError(error),
                complete: () => {
                    this.isSaving = false;
                },
            });
    }

    private loadCourseExerciseCategories(courseId: number) {
        loadCourseExerciseCategories(courseId, this.courseService, this.exerciseService, this.alertService).subscribe((existingCategories) => {
            this.existingCategories = existingCategories;
        });
    }

    private onSaveSuccess(exercise: TextExercise) {
        this.eventManager.broadcast({ name: 'textExerciseListModification', content: 'OK' });
        this.isSaving = false;

        this.navigationUtilService.navigateForwardFromExerciseUpdateOrCreation(exercise);
    }

    private onSaveError(errorRes: HttpErrorResponse) {
        if (errorRes.error && errorRes.error.title) {
            this.alertService.addErrorAlert(errorRes.error.title, errorRes.error.message, errorRes.error.params);
        } else {
            onError(this.alertService, errorRes);
        }
        this.isSaving = false;
    }

    private updateFormSectionOnIsValidPlagiarismChange() {
        this.exerciseUpdatePlagiarismComponent()?.isFormValid(); // registers signal and triggers effect
        this.calculateFormSectionStatus();
    }
}<|MERGE_RESOLUTION|>--- conflicted
+++ resolved
@@ -100,14 +100,8 @@
     @ViewChild('startDate') startDateField?: FormDateTimePickerComponent;
     @ViewChild('dueDate') dueDateField?: FormDateTimePickerComponent;
     @ViewChild('assessmentDueDate') assessmentDateField?: FormDateTimePickerComponent;
-<<<<<<< HEAD
-    @ViewChild(ExerciseTitleChannelNameComponent) exerciseTitleChannelNameComponent: ExerciseTitleChannelNameComponent;
     exerciseUpdatePlagiarismComponent = viewChild(ExerciseUpdatePlagiarismComponent);
-=======
-
     exerciseTitleChannelNameComponent = viewChild.required(ExerciseTitleChannelNameComponent);
-    @ViewChild(ExerciseUpdatePlagiarismComponent) exerciseUpdatePlagiarismComponent?: ExerciseUpdatePlagiarismComponent;
->>>>>>> 66bc048b
     @ViewChild(TeamConfigFormGroupComponent) teamConfigFormGroupComponent: TeamConfigFormGroupComponent;
 
     examCourseId?: number;
@@ -135,6 +129,7 @@
     constructor() {
         effect(() => {
             this.updateFormSectionOnIsValidPlagiarismChange();
+            this.updateFormSectionsOnIsValidChange();
         });
     }
 
@@ -144,12 +139,6 @@
         }
 
         return this.textExercise.id == undefined ? EditType.CREATE : EditType.UPDATE;
-    }
-
-    constructor() {
-        effect(() => {
-            this.updateFormSectionsOnIsValidChange();
-        });
     }
 
     /**
