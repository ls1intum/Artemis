--- conflicted
+++ resolved
@@ -25,15 +25,11 @@
 import { MockRouter } from 'test/helpers/mocks/mock-router';
 import { ExerciseUpdatePlagiarismComponent } from 'app/plagiarism/manage/exercise-update-plagiarism/exercise-update-plagiarism.component';
 import { ProfileService } from 'app/core/layouts/profiles/shared/profile.service';
-<<<<<<< HEAD
-import { MockProfileService } from '../../../../../../../test/javascript/spec/helpers/mocks/service/mock-profile.service';
-import { signal } from '@angular/core';
-=======
 import { MockProfileService } from 'test/helpers/mocks/service/mock-profile.service';
 import { OwlDateTimeModule, OwlNativeDateTimeModule } from '@danielmoncada/angular-datetime-picker';
 import { MockResizeObserver } from 'test/helpers/mocks/service/mock-resize-observer';
 import { ActivatedRouteSnapshot } from '@angular/router';
->>>>>>> 66bc048b
+import { signal } from '@angular/core';
 
 describe('TextExercise Management Update Component', () => {
     let comp: TextExerciseUpdateComponent;
@@ -222,18 +218,12 @@
 
         it('should calculate valid sections', () => {
             const calculateValidSpy = jest.spyOn(comp, 'calculateFormSectionStatus');
-<<<<<<< HEAD
-            comp.exerciseTitleChannelNameComponent = { titleChannelNameComponent: { formValidChanges: new Subject() } } as ExerciseTitleChannelNameComponent;
+            comp.exerciseTitleChannelNameComponent().titleChannelNameComponent().isValid.set(false);
+
             (comp as any).exercisePlagiarismComponent = signal<ExerciseUpdatePlagiarismComponent>({
                 isFormValid: signal<boolean>(false),
             } as unknown as ExerciseUpdatePlagiarismComponent).asReadonly();
-=======
-            comp.exerciseTitleChannelNameComponent().titleChannelNameComponent().isValid.set(false);
-            comp.exerciseUpdatePlagiarismComponent = {
-                formValidChanges: new Subject(),
-                formValid: true,
-            } as ExerciseUpdatePlagiarismComponent;
->>>>>>> 66bc048b
+
             comp.teamConfigFormGroupComponent = { formValidChanges: new Subject() } as TeamConfigFormGroupComponent;
             comp.bonusPoints = { valueChanges: new Subject(), valid: true } as unknown as NgModel;
             comp.points = { valueChanges: new Subject(), valid: true } as unknown as NgModel;
@@ -243,12 +233,15 @@
 
             comp.exerciseTitleChannelNameComponent().titleChannelNameComponent().isValid.set(true);
             fixture.detectChanges();
-            expect(calculateValidSpy).toHaveBeenCalledOnce();
+
+            // effect triggers once on component construction and once due to isValid set to true (another round of effect trigger)
+            // hence 4 times in total (2x exerciseTitleChannelNameComponent and 2x exercisePlagiarismComponent)
+            expect(calculateValidSpy).toHaveBeenCalledTimes(4);
             expect(comp.formSectionStatus).toBeDefined();
             expect(comp.formSectionStatus[0].valid).toBeTrue();
 
             comp.validateDate();
-            expect(calculateValidSpy).toHaveBeenCalledTimes(2);
+            expect(calculateValidSpy).toHaveBeenCalledTimes(5);
 
             comp.ngOnDestroy();
         });
