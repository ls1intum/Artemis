import { IconProp } from '@fortawesome/fontawesome-svg-core';
import { faCheck, faCheckCircle, faCircle, faDotCircle, faTimes, faTimesCircle } from '@fortawesome/free-solid-svg-icons';
import { Feedback } from 'app/entities/feedback.model';
<<<<<<< HEAD
import { TextBlock } from 'app/text/shared/entities/text-block.model';
import { convertToHtmlLinebreaks, escapeString } from 'app/utils/text.utils';
=======
import { TextBlock } from 'app/entities/text/text-block.model';
import { convertToHtmlLinebreaks, escapeString } from 'app/shared/util/text.utils';
>>>>>>> f84ea7ad

enum FeedbackType {
    POSITIVE = 'positive',
    NEGATIVE = 'negative',
    NEUTRAL = 'neutral',
    BLANK = 'blank',
}

export class TextResultBlock {
    readonly text: string;
    private textBlock: TextBlock;
    readonly feedback?: Feedback;

    constructor(textBlock: TextBlock, feedback?: Feedback) {
        this.textBlock = textBlock;
        this.feedback = feedback;
        this.text = convertToHtmlLinebreaks(escapeString(textBlock.text ?? ''));
    }

    get length(): number {
        return this.endIndex - this.startIndex;
    }

    get startIndex(): number {
        return this.textBlock.startIndex!;
    }

    get endIndex(): number {
        return this.textBlock.endIndex!;
    }

    get feedbackType(): FeedbackType {
        if (!this.feedback || Feedback.isEmpty(this.feedback)) {
            return FeedbackType.BLANK;
        } else if (this.feedback.credits! > 0) {
            return FeedbackType.POSITIVE;
        } else if (this.feedback.credits! < 0) {
            return FeedbackType.NEGATIVE;
        }
        return FeedbackType.NEUTRAL;
    }

    get cssClass(): string {
        return this.feedbackType && this.feedbackType !== FeedbackType.BLANK ? `text-with-feedback ${this.feedbackType}-feedback` : '';
    }

    get icon(): IconProp | undefined {
        switch (this.feedbackType) {
            case FeedbackType.POSITIVE:
                return faCheck;
            case FeedbackType.NEGATIVE:
                return faTimes;
            case FeedbackType.NEUTRAL:
                return faCircle;
            default:
                return undefined;
        }
    }

    get circleIcon(): IconProp | undefined {
        switch (this.feedbackType) {
            case FeedbackType.POSITIVE:
                return faCheckCircle;
            case FeedbackType.NEGATIVE:
                return faTimesCircle;
            case FeedbackType.NEUTRAL:
                return faDotCircle;
            default:
                return undefined;
        }
    }

    get iconCssClass(): string {
        return this.feedbackType ? `feedback-icon ${this.feedbackType}-feedback` : '';
    }

    get feedbackCssClass(): string {
        switch (this.feedbackType) {
            case FeedbackType.POSITIVE:
                return 'alert alert-success';
            case FeedbackType.NEGATIVE:
                return 'alert alert-danger';
            case FeedbackType.NEUTRAL:
                return 'alert alert-secondary';
            default:
                return '';
        }
    }
}<|MERGE_RESOLUTION|>--- conflicted
+++ resolved
@@ -1,13 +1,8 @@
 import { IconProp } from '@fortawesome/fontawesome-svg-core';
 import { faCheck, faCheckCircle, faCircle, faDotCircle, faTimes, faTimesCircle } from '@fortawesome/free-solid-svg-icons';
 import { Feedback } from 'app/entities/feedback.model';
-<<<<<<< HEAD
-import { TextBlock } from 'app/text/shared/entities/text-block.model';
-import { convertToHtmlLinebreaks, escapeString } from 'app/utils/text.utils';
-=======
 import { TextBlock } from 'app/entities/text/text-block.model';
 import { convertToHtmlLinebreaks, escapeString } from 'app/shared/util/text.utils';
->>>>>>> f84ea7ad
 
 enum FeedbackType {
     POSITIVE = 'positive',
