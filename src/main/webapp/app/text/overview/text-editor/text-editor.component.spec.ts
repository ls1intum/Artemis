--- conflicted
+++ resolved
@@ -1,10 +1,6 @@
-<<<<<<< HEAD
-import { input, runInInjectionContext } from '@angular/core';
 import { LocalStorageService } from 'app/shared/storage/local-storage.service';
 import { SessionStorageService } from 'app/shared/storage/session-storage.service';
-=======
 import { input } from '@angular/core';
->>>>>>> f4668fac
 import dayjs from 'dayjs/esm';
 import { ActivatedRoute, RouterModule, convertToParamMap } from '@angular/router';
 import { ComponentFixture, TestBed, fakeAsync, flush, tick } from '@angular/core/testing';
