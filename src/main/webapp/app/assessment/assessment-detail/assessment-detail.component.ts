import { Component, EventEmitter, Input, Output } from '@angular/core';
import { faExclamation, faExclamationTriangle, faQuestionCircle, faRobot, faTrashAlt } from '@fortawesome/free-solid-svg-icons';
import { Feedback, FeedbackType } from 'app/entities/feedback.model';
import { StructuredGradingCriterionService } from 'app/exercises/shared/structured-grading-criterion/structured-grading-criterion.service';
import { ButtonSize } from 'app/shared/components/button.component';
import { Subject } from 'rxjs';

@Component({
    selector: 'jhi-assessment-detail',
    templateUrl: './assessment-detail.component.html',
    styleUrls: ['./assessment-detail.component.scss'],
})
export class AssessmentDetailComponent {
    @Input() public assessment: Feedback;
    @Output() public assessmentChange = new EventEmitter<Feedback>();
    @Output() public deleteAssessment = new EventEmitter<Feedback>();
    @Input() public readOnly: boolean;
    @Input() highlightDifferences: boolean;

    readonly FeedbackType_AUTOMATIC = FeedbackType.AUTOMATIC;
    readonly ButtonSize = ButtonSize;

    // Icons
    faTrashAlt = faTrashAlt;
    faRobot = faRobot;
    faQuestionCircle = faQuestionCircle;
    faExclamation = faExclamation;
    faExclamationTriangle = faExclamationTriangle;

<<<<<<< HEAD
    private dialogErrorSource = new Subject<string>();
    dialogError$ = this.dialogErrorSource.asObservable();

    constructor(public structuredGradingCriterionService: StructuredGradingCriterionService) {}
=======
    constructor(
        private translateService: TranslateService,
        public structuredGradingCriterionService: StructuredGradingCriterionService,
    ) {}
>>>>>>> c9ee1a3a

    /**
     * Emits assessment changes to parent component
     */
    public emitChanges(): void {
        if (this.assessment.type === FeedbackType.AUTOMATIC) {
            this.assessment.type = FeedbackType.AUTOMATIC_ADAPTED;
        }
        this.assessmentChange.emit(this.assessment);
    }
    /**
     * Emits the deletion of an assessment
     */
    public delete() {
        this.deleteAssessment.emit(this.assessment);
        this.dialogErrorSource.next('');
    }

    updateAssessmentOnDrop(event: Event) {
        this.structuredGradingCriterionService.updateFeedbackWithStructuredGradingInstructionEvent(this.assessment, event);
        this.assessmentChange.emit(this.assessment);
    }
}<|MERGE_RESOLUTION|>--- conflicted
+++ resolved
@@ -27,17 +27,12 @@
     faExclamation = faExclamation;
     faExclamationTriangle = faExclamationTriangle;
 
-<<<<<<< HEAD
-    private dialogErrorSource = new Subject<string>();
+
+        private dialogErrorSource = new Subject<string>();
     dialogError$ = this.dialogErrorSource.asObservable();
 
-    constructor(public structuredGradingCriterionService: StructuredGradingCriterionService) {}
-=======
-    constructor(
-        private translateService: TranslateService,
-        public structuredGradingCriterionService: StructuredGradingCriterionService,
+    constructor(public structuredGradingCriterionService: StructuredGradingCriterionService,
     ) {}
->>>>>>> c9ee1a3a
 
     /**
      * Emits assessment changes to parent component
