<div (drop)="updateAssessmentOnDrop($event)" (dragover)="$event.preventDefault()" class="card mb-3">
    <div class="card-header" [class.color-cyan]="assessment.type == FeedbackType_AUTOMATIC">
        <jhi-grading-instruction-link-icon *ngIf="assessment.gradingInstruction!" [assessment]="assessment"></jhi-grading-instruction-link-icon>
<<<<<<< HEAD
        <fa-icon [icon]="faTrashAlt" class="float-end" (click)="delete()" *ngIf="!disabled"></fa-icon>
=======
        <fa-icon [icon]="'trash-alt'" class="float-end" (click)="delete()" *ngIf="!readOnly"></fa-icon>
>>>>>>> 45351ed6
        <span class="badge bg-secondary float-end" *ngIf="assessment.type == FeedbackType_AUTOMATIC" title="{{ 'artemisApp.assessment.automaticGenerated' | artemisTranslate }}">
            <fa-icon [icon]="faRobot"></fa-icon>
            <span jhiTranslate="artemisApp.textAssessment.automatic">Automatic</span>
        </span>
    </div>
    <div class="card-body">
        <div class="form-group row">
            <label class="col-4 assessment-label" jhiTranslate="artemisApp.exercise.score"></label>
            <input
                class="col form-control"
                type="number"
                step="0.5"
                [(ngModel)]="assessment.credits"
                (ngModelChange)="emitChanges()"
                [readOnly]="disabled || assessment.gradingInstruction || readOnly"
                [disabled]="disabled"
                [required]="!assessment.gradingInstruction"
            />
        </div>
        <div class="form-group row">
            <div class="col-4 assessment-label">
                <label class="pe-0" style="float: left" jhiTranslate="artemisApp.assessment.detail.feedback"></label>
                <div *ngIf="assessment.gradingInstruction!">
                    <fa-icon
                        [icon]="faQuestionCircle"
                        class="text-secondary ps-1"
                        [ngbTooltip]="'artemisApp.assessment.feedbackHint' | artemisTranslate"
                        container="body"
                    ></fa-icon>
                </div>
            </div>
            <div class="col p-0">
                <div *ngIf="assessment.gradingInstruction!">
                    <span>{{ assessment.gradingInstruction!.feedback }}</span>
                </div>
                <textarea
                    class="form-control"
                    rows="2"
                    [(ngModel)]="assessment.detailText"
                    (ngModelChange)="emitChanges()"
                    [readOnly]="readOnly"
                    [disabled]="disabled"
                    [placeholder]="
                        assessment.gradingInstruction!
                            ? ('artemisApp.assessment.additionalFeedbackCommentPlaceholder' | artemisTranslate)
                            : ('artemisApp.assessment.feedbackCommentPlaceholder' | artemisTranslate)
                    "
                    [required]="assessment.gradingInstruction ? false : true"
                ></textarea>
            </div>
        </div>
        <!-- Text showing whether the tutor feedback is correct or not (upon validation on the server) -->
        <div *ngIf="assessment.correctionStatus !== undefined">
            <span *ngIf="assessment.correctionStatus === 'CORRECT'" class="text-success"
                >{{ 'artemisApp.exampleSubmission.feedback.' + assessment.correctionStatus! | artemisTranslate }}
            </span>
            <span *ngIf="assessment.correctionStatus !== 'CORRECT'" class="text-danger"
                >{{ 'artemisApp.exampleSubmission.feedback.' + assessment.correctionStatus! | artemisTranslate }}
            </span>

            <!-- :warning: emoji was rendered as a black-white glyph, hence the solution with the fa-icon -->
            <fa-layers *ngIf="assessment.correctionStatus !== 'CORRECT'">
                <fa-icon class="text-warning" [icon]="'exclamation-triangle'"></fa-icon>
                <fa-icon [icon]="'exclamation'" size="2x" [styles]="{ width: '16px', 'margin-top': '-6px' }" [classes]="['text-dark']" transform="shrink-10"></fa-icon>
            </fa-layers>
        </div>

        <jhi-assessment-correction-round-badge [feedback]="assessment" [highlightDifferences]="highlightDifferences"></jhi-assessment-correction-round-badge>
    </div>
</div><|MERGE_RESOLUTION|>--- conflicted
+++ resolved
@@ -1,11 +1,7 @@
 <div (drop)="updateAssessmentOnDrop($event)" (dragover)="$event.preventDefault()" class="card mb-3">
     <div class="card-header" [class.color-cyan]="assessment.type == FeedbackType_AUTOMATIC">
         <jhi-grading-instruction-link-icon *ngIf="assessment.gradingInstruction!" [assessment]="assessment"></jhi-grading-instruction-link-icon>
-<<<<<<< HEAD
-        <fa-icon [icon]="faTrashAlt" class="float-end" (click)="delete()" *ngIf="!disabled"></fa-icon>
-=======
-        <fa-icon [icon]="'trash-alt'" class="float-end" (click)="delete()" *ngIf="!readOnly"></fa-icon>
->>>>>>> 45351ed6
+        <fa-icon [icon]="faTrashAlt" class="float-end" (click)="delete()" *ngIf="!readOnly"></fa-icon>
         <span class="badge bg-secondary float-end" *ngIf="assessment.type == FeedbackType_AUTOMATIC" title="{{ 'artemisApp.assessment.automaticGenerated' | artemisTranslate }}">
             <fa-icon [icon]="faRobot"></fa-icon>
             <span jhiTranslate="artemisApp.textAssessment.automatic">Automatic</span>
