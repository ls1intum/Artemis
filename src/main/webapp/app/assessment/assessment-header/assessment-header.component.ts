--- conflicted
+++ resolved
@@ -26,12 +26,8 @@
     @Input() exerciseDashboardLink: string[];
     @Input() canOverride: boolean;
 
-<<<<<<< HEAD
     @Input() result: Result | undefined;
-=======
-    @Input() result: Result | null;
     @Input() isIllegalSubmission: boolean;
->>>>>>> ae7f91c0
     @Input() hasComplaint = false;
     @Input() hasMoreFeedbackRequest = false;
     @Input() complaintHandled = false;
