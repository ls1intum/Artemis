--- conflicted
+++ resolved
@@ -1,18 +1,10 @@
 <h3 class="top-container flex-wrap flex-lg-nowrap">
     <!--back button only used in assessment dashboard-->
     <div class="row-container me-2">
-<<<<<<< HEAD
-        @if (!isTestRun) {
-            <span jhiTranslate="artemisApp.assessment.assessment"></span>
-        }
         @if (isTestRun) {
             <span jhiTranslate="artemisApp.assessment.testRunAssessment"></span>
-=======
-        @if (isTestRun) {
-            <span jhiTranslate="artemisApp.assessment.testRunAssessment">Test Run Assessment</span>
         } @else {
-            <span jhiTranslate="artemisApp.assessment.assessment">Assessment</span>
->>>>>>> bdb6d9b0
+            <span jhiTranslate="artemisApp.assessment.assessment"></span>
         }
         @if (isIllegalSubmission) {
             <span class="badge bg-danger ms-3" style="font-size: 65%" jhiTranslate="artemisApp.assessment.assessmentIllegalSubmission"></span>
@@ -95,14 +87,14 @@
                         <span
                             ngbTooltip="{{ 'artemisApp.assessment.diffView.highlightAssessmentDiffTooltipOn' | artemisTranslate }}"
                             jhiTranslate="artemisApp.assessment.diffView.differenceActivate"
-                            >Activate Diff-View</span
+                            ></span
                         >
                     }
                     @if (highlightDifferences) {
                         <span
                             ngbTooltip="{{ 'artemisApp.assessment.diffView.highlightAssessmentDiffTooltipOff' | artemisTranslate }}"
                             jhiTranslate="artemisApp.assessment.diffView.differenceDeactivate"
-                            >Deactivate Diff-View</span
+                            ></span
                         >
                     }
                 </button>
