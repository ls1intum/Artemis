<jhi-alert></jhi-alert>
<h3 class="top-container flex-wrap flex-lg-nowrap">
    <!--back button only used in assessment dashboard-->
    <div class="row-container me-2">
        <span *ngIf="!isTestRun" jhiTranslate="artemisApp.assessment.assessment">Assessment</span>
        <span *ngIf="isTestRun" jhiTranslate="artemisApp.assessment.testRunAssessment">Test Run Assessment</span>
        <span *ngIf="isIllegalSubmission" class="badge bg-danger ms-3" style="font-size: 65%" jhiTranslate="artemisApp.assessment.assessmentIllegalSubmission">
            Warning: You are viewing an illegal submission.
        </span>
    </div>
    <ngb-alert
        *ngIf="hasAssessmentDueDatePassed && !result?.completionDate"
        [style.fontSize]="'65%'"
        [type]="'warning'"
        (close)="hasAssessmentDueDatePassed = false"
        jhiTranslate="artemisApp.assessment.assessmentDueDateIsOver"
    >
        Assessment Due Date is over, the assessment will be published immediately after submitting
    </ngb-alert>
    <div class="row-container flex-wrap flex-lg-nowrap" *ngIf="!isLoading">
        <span
            id="assessmentLocked"
            *ngIf="!isAssessor && !hasComplaint"
            class="text-danger m-2"
            style="font-size: 65%"
            jhiTranslate="artemisApp.assessment.assessmentLocked"
            [translateValues]="{ otherUser: result?.assessor?.name + ' (' + result?.assessor?.login + ')' }"
        >
            Assessment locked by: otherUser
        </span>
        <span
            id="moreFeedbackRequest"
            *ngIf="
                isAssessor &&
                !isAtLeastInstructor &&
                hasComplaint &&
                complaintType != ComplaintType.COMPLAINT &&
                !complaintHandled &&
                exercise?.assessmentType !== AssessmentType.AUTOMATIC
            "
            class="m-2"
            style="font-size: 65%"
            jhiTranslate="artemisApp.assessment.moreFeedbackRequest"
        >
            You have to respond to the feedback request.
        </span>
        <span
            id="automaticAssessmentFeedbackRequest"
            *ngIf="
                isAssessor &&
                !isAtLeastInstructor &&
                hasComplaint &&
                complaintType != ComplaintType.COMPLAINT &&
                exercise?.assessmentType === AssessmentType.AUTOMATIC &&
                !complaintHandled &&
                !exercise?.teamMode
            "
            class="m-2"
            style="font-size: 65%"
            jhiTranslate="artemisApp.assessment.automaticAssessmentFeedbackRequest"
        >
            You may respond to the feedback request.
        </span>
        <span
            id="teamComplaint"
            *ngIf="isAssessor && !isAtLeastInstructor && hasComplaint && complaintType == ComplaintType.COMPLAINT && !complaintHandled && exercise?.teamMode"
            class="m-2"
            style="font-size: 65%"
            jhiTranslate="artemisApp.assessment.teamComplaint"
        >
            You have to respond to the complaint.
        </span>
        <span
            id="automaticAssessmentComplaint"
            *ngIf="
                isAssessor &&
                !isAtLeastInstructor &&
                hasComplaint &&
                complaintType == ComplaintType.COMPLAINT &&
                exercise?.assessmentType === AssessmentType.AUTOMATIC &&
                !complaintHandled &&
                !exercise?.teamMode
            "
            class="m-2"
            style="font-size: 65%"
            jhiTranslate="artemisApp.assessment.automaticAssessmentComplaint"
        >
            You may respond to the complaint.
        </span>
        <span
            id="assessmentReadOnlyUnhandledComplaint"
            *ngIf="
                isAssessor &&
                !isAtLeastInstructor &&
                hasComplaint &&
                exercise?.assessmentType !== AssessmentType.AUTOMATIC &&
                complaintType == ComplaintType.COMPLAINT &&
                !complaintHandled &&
                !exercise?.teamMode
            "
            class="m-2"
            style="font-size: 65%"
            jhiTranslate="artemisApp.assessment.assessmentReadOnlyUnhandledComplaint"
        >
            There is a complaint for this assessment. Another tutor must respond.
        </span>
        <span
            id="assessmentReadOnlyHandled"
            *ngIf="isAssessor && !isAtLeastInstructor && hasComplaint && complaintHandled && !exercise?.teamMode"
            class="m-2"
            style="font-size: 65%"
            jhiTranslate="artemisApp.assessment.assessmentReadOnlyHandledComplaint"
        >
            The complaint about your assessment has been resolved.
        </span>
        <span
            id="assessmentLockedCurrentUser"
            *ngIf="isAssessor && (!hasComplaint || isAtLeastInstructor)"
            class="text-danger m-2"
            style="font-size: 65%"
            jhiTranslate="artemisApp.assessment.assessmentLockedCurrentUser"
        >
            You have the lock for this assessment
        </span>
        <!-- Highlight the difference between first and second correction -->
        <button
            *ngIf="!isProgrammingExercise && result && correctionRound > 0"
            class="btn ms-2 btn-primary"
            (click)="toggleHighlightDifferences()"
            [disabled]="saveBusy || submitBusy || cancelBusy"
        >
            <span
                *ngIf="!highlightDifferences"
                ngbTooltip="{{ 'artemisApp.assessment.diffView.highlightAssessmentDiffTooltipOn' | artemisTranslate }}"
                jhiTranslate="artemisApp.assessment.diffView.differenceActivate"
                >Activate Diff-View</span
            >
            <span
                *ngIf="highlightDifferences"
                ngbTooltip="{{ 'artemisApp.assessment.diffView.highlightAssessmentDiffTooltipOff' | artemisTranslate }}"
                jhiTranslate="artemisApp.assessment.diffView.differenceDeactivate"
                >Deactivate Diff-View</span
            >
        </button>
        <br />
        <div class="d-flex flex-wrap flex-lg-nowrap">
            <ng-container *ngIf="!result?.completionDate">
                <button class="btn m-1 btn-primary" (click)="save.emit()" [disabled]="!assessmentsAreValid || !isAssessor || saveBusy || submitBusy || cancelBusy">
                    <fa-icon *ngIf="saveBusy" [icon]="faSpinner" [spin]="true">&nbsp;</fa-icon>
                    <fa-icon [icon]="faSave"></fa-icon>
                    <span jhiTranslate="entity.action.save">Save</span>
                </button>
                <button
                    class="btn m-1 btn-success"
                    (click)="submit.emit(); sendSubmitAssessmentEventToAnalytics()"
                    [disabled]="!assessmentsAreValid || !isAssessor || saveBusy || submitBusy || cancelBusy"
                >
                    <fa-icon *ngIf="submitBusy" [icon]="faSpinner" [spin]="true">&nbsp;</fa-icon>
                    <span jhiTranslate="entity.action.submit">Submit</span>
                </button>
                <button
                    *ngIf="!isTestRun"
                    class="btn m-1 btn-danger"
                    (click)="cancel.emit()"
                    [disabled]="!(isAtLeastInstructor || isAssessor) || saveBusy || submitBusy || cancelBusy"
                >
                    <fa-icon *ngIf="cancelBusy" [icon]="faSpinner" [spin]="true">&nbsp;</fa-icon>
                    <span jhiTranslate="entity.action.cancel">Cancel</span>
                </button>
            </ng-container>
            <button class="btn m-1 btn-danger" *ngIf="result?.completionDate && canOverride" (click)="submit.emit()" [disabled]="!assessmentsAreValid || submitBusy">
                <fa-icon *ngIf="submitBusy" [icon]="faSpinner" [spin]="true">&nbsp;</fa-icon>
                <span jhiTranslate="artemisApp.assessment.button.overrideAssessment">Override Assessment</span>
            </button>
            <button
                class="btn m-1 btn-primary"
                id="useAsExampleSubmission"
                *ngIf="result?.completionDate && isAtLeastInstructor && (exercise!.type === ExerciseType.MODELING || exercise!.type === ExerciseType.TEXT)"
                (click)="onUseAsExampleSolutionClicked()"
            >
                <fa-icon *ngIf="submitBusy" [icon]="'spinner'" [spin]="true"></fa-icon>
                <span jhiTranslate="artemisApp.assessment.button.useAsExampleSubmission">Use as Example Submission</span>
            </button>
            <button
                class="btn m-1 btn-success"
                id="assessNextButton"
                *ngIf="result?.completionDate && (isAssessor || isAtLeastInstructor) && !hasComplaint && !isTeamMode && !isTestRun"
                [disabled]="nextSubmissionBusy || submitBusy"
                (click)="nextSubmission.emit(); sendAssessNextEventToAnalytics()"
            >
                <fa-icon *ngIf="nextSubmissionBusy" [icon]="faSpinner" [spin]="true">&nbsp;</fa-icon>
                <span jhiTranslate="artemisApp.assessment.button.nextSubmission">Next Submission</span>
            </button>
<<<<<<< HEAD
            <a [routerLink]="exerciseDashboardLink" class="btn my-1 ms-1 btn-info">
=======
            <button
                class="btn m-1 btn-primary"
                id="importExampleSubmission"
                *ngIf="result?.completionDate && isAtLeastInstructor && (exercise!.type === ExerciseType.MODELING || exercise!.type === ExerciseType.TEXT)"
                (click)="importExampleSubmission.emit()"
            >
                <fa-icon *ngIf="submitBusy" [icon]="faSpinner" [spin]="true"></fa-icon>
                <span jhiTranslate="artemisApp.assessment.button.importExampleSubmission">Import as Example Submission</span>
            </button>

            <a [routerLink]="exerciseDashboardLink" class="btn m-1 btn-info">
>>>>>>> e7df5334
                <span jhiTranslate="entity.action.exerciseDashboard">Exercise dashboard</span>
            </a>
        </div>
    </div>
</h3>
<jhi-assessment-warning *ngIf="exercise" [exercise]="exercise"></jhi-assessment-warning><|MERGE_RESOLUTION|>--- conflicted
+++ resolved
@@ -191,9 +191,6 @@
                 <fa-icon *ngIf="nextSubmissionBusy" [icon]="faSpinner" [spin]="true">&nbsp;</fa-icon>
                 <span jhiTranslate="artemisApp.assessment.button.nextSubmission">Next Submission</span>
             </button>
-<<<<<<< HEAD
-            <a [routerLink]="exerciseDashboardLink" class="btn my-1 ms-1 btn-info">
-=======
             <button
                 class="btn m-1 btn-primary"
                 id="importExampleSubmission"
@@ -203,9 +200,7 @@
                 <fa-icon *ngIf="submitBusy" [icon]="faSpinner" [spin]="true"></fa-icon>
                 <span jhiTranslate="artemisApp.assessment.button.importExampleSubmission">Import as Example Submission</span>
             </button>
-
             <a [routerLink]="exerciseDashboardLink" class="btn m-1 btn-info">
->>>>>>> e7df5334
                 <span jhiTranslate="entity.action.exerciseDashboard">Exercise dashboard</span>
             </a>
         </div>
