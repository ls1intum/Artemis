@if (showAssessmentInstructions && (gradingInstructions || (gradingCriteria && gradingCriteria.length > 0))) {
    <div class="border p-2">
<<<<<<< HEAD
        @if (gradingInstructions) {
            <jhi-expandable-section headerKey="artemisApp.assessmentInstructions.assessmentInstructions">
                <p class="markdown-preview" [innerHTML]="gradingInstructions"></p>
            </jhi-expandable-section>
        }
        @if (gradingCriteria && gradingCriteria.length > 0) {
            <jhi-expandable-section headerKey="artemisApp.assessmentInstructions.structuredGradingInstructions">
                <jhi-structured-grading-instructions-assessment-layout [readonly]="readOnly" [criteria]="gradingCriteria" />
            </jhi-expandable-section>
        }
=======
        <jhi-expandable-section headerKey="artemisApp.assessmentInstructions.assessmentInstructions">
            <p class="markdown-preview" [innerHTML]="gradingInstructions"></p>
        </jhi-expandable-section>
        <jhi-expandable-section headerKey="artemisApp.assessmentInstructions.structuredGradingInstructions">
            <jhi-structured-grading-instructions-assessment-layout [readonly]="readOnly" [criteria]="criteria" />
        </jhi-expandable-section>
>>>>>>> 26a01c12
    </div>
}
<h3 *jhiExtensionPoint="overrideTitle">{{ exercise.title }}</h3>
<jhi-expandable-section headerKey="artemisApp.assessmentInstructions.problemStatement">
    @switch (exercise.type) {
        @case (ExerciseType.PROGRAMMING) {
            <jhi-programming-exercise-instructions
                [exercise]="programmingExercise!"
                [participation]="programmingParticipation ? programmingParticipation : programmingExercise!.templateParticipation!"
                [personalParticipation]="false"
            />
        }
        @default {
            <p class="markdown-preview" [innerHTML]="problemStatement"></p>
        }
    }
</jhi-expandable-section>
<jhi-expandable-section headerKey="artemisApp.assessmentInstructions.sampleSolution">
    @switch (exercise.type) {
        @case (ExerciseType.PROGRAMMING) {
            <div class="mb-3">
                <a jhiSecureLink [href]="programmingExercise?.solutionParticipation?.repositoryUri">
                    <jhi-button jhiTranslate="artemisApp.exerciseAssessmentDashboard.programmingExercise.exampleSolution">Example solution repository</jhi-button>
                </a>
            </div>
        }
        @default {
            @if (sampleSolutionModel) {
                <jhi-modeling-editor [readOnly]="true" [diagramType]="sampleSolutionDiagramType!" [umlModel]="sampleSolutionModel!" />
            }
            @if (sampleSolutionExplanation) {
                <p class="markdown-preview" [innerHTML]="sampleSolutionExplanation!"></p>
            }
        }
    }
</jhi-expandable-section>
@if (isAssessmentTraining) {
    <jhi-expandable-section headerKey="artemisApp.assessmentInstructions.trainingEvaluationCriteria.title">
        <p jhiTranslate="artemisApp.assessmentInstructions.trainingEvaluationCriteria.description"></p>
    </jhi-expandable-section>
}<|MERGE_RESOLUTION|>--- conflicted
+++ resolved
@@ -1,6 +1,5 @@
 @if (showAssessmentInstructions && (gradingInstructions || (gradingCriteria && gradingCriteria.length > 0))) {
     <div class="border p-2">
-<<<<<<< HEAD
         @if (gradingInstructions) {
             <jhi-expandable-section headerKey="artemisApp.assessmentInstructions.assessmentInstructions">
                 <p class="markdown-preview" [innerHTML]="gradingInstructions"></p>
@@ -11,14 +10,6 @@
                 <jhi-structured-grading-instructions-assessment-layout [readonly]="readOnly" [criteria]="gradingCriteria" />
             </jhi-expandable-section>
         }
-=======
-        <jhi-expandable-section headerKey="artemisApp.assessmentInstructions.assessmentInstructions">
-            <p class="markdown-preview" [innerHTML]="gradingInstructions"></p>
-        </jhi-expandable-section>
-        <jhi-expandable-section headerKey="artemisApp.assessmentInstructions.structuredGradingInstructions">
-            <jhi-structured-grading-instructions-assessment-layout [readonly]="readOnly" [criteria]="criteria" />
-        </jhi-expandable-section>
->>>>>>> 26a01c12
     </div>
 }
 <h3 *jhiExtensionPoint="overrideTitle">{{ exercise.title }}</h3>
