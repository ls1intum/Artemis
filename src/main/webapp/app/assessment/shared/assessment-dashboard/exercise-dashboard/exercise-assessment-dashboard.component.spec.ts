import { ComponentFixture, TestBed, fakeAsync, tick } from '@angular/core/testing';
import { LocalStorageService } from 'app/shared/service/local-storage.service';
import { SessionStorageService } from 'app/shared/service/session-storage.service';
import { MockComponent, MockDirective, MockPipe, MockProvider } from 'ng-mocks';
import { ActivatedRoute, Router, RouterModule, convertToParamMap } from '@angular/router';
import { of, throwError } from 'rxjs';
import { HttpErrorResponse, HttpHeaders, HttpResponse, provideHttpClient } from '@angular/common/http';
import { SidePanelComponent } from 'app/shared/side-panel/side-panel.component';
import { CollapsableAssessmentInstructionsComponent } from 'app/assessment/manage/assessment-instructions/collapsable-assessment-instructions/collapsable-assessment-instructions.component';
import { TutorParticipationGraphComponent } from 'app/shared/dashboards/tutor-participation-graph/tutor-participation-graph.component';
import { TutorLeaderboardComponent } from 'app/shared/dashboards/tutor-leaderboard/tutor-leaderboard.component';
import { ModelingSubmission } from 'app/modeling/shared/entities/modeling-submission.model';
import { ModelingExercise } from 'app/modeling/shared/entities/modeling-exercise.model';
import { HeaderExercisePageWithDetailsComponent } from 'app/exercise/exercise-headers/with-details/header-exercise-page-with-details.component';
import { ExerciseType } from 'app/exercise/shared/entities/exercise/exercise.model';
import { ModelingEditorComponent } from 'app/modeling/shared/modeling-editor/modeling-editor.component';
import { ModelingSubmissionService } from 'app/modeling/overview/modeling-submission/modeling-submission.service';
import { TutorParticipationDTO, TutorParticipationStatus } from 'app/exercise/shared/entities/participation/tutor-participation.model';
import { ExerciseService } from 'app/exercise/services/exercise.service';
import { StructuredGradingInstructionsAssessmentLayoutComponent } from 'app/assessment/manage/structured-grading-instructions-assessment-layout/structured-grading-instructions-assessment-layout.component';
import { StatsForDashboard } from 'app/assessment/shared/assessment-dashboard/stats-for-dashboard.model';
import { TextSubmissionService } from 'app/text/overview/service/text-submission.service';
import { FileUploadSubmissionService } from 'app/fileupload/overview/file-upload-submission.service';
import { FileUploadSubmission } from 'app/fileupload/shared/entities/file-upload-submission.model';
import { TextSubmission } from 'app/text/shared/entities/text-submission.model';
import { TextExercise } from 'app/text/shared/entities/text-exercise.model';
import { FileUploadExercise } from 'app/fileupload/shared/entities/file-upload-exercise.model';
import { ProgrammingSubmissionService } from 'app/programming/shared/services/programming-submission.service';
import { ProgrammingSubmission } from 'app/programming/shared/entities/programming-submission.model';
import { ProgrammingExercise } from 'app/programming/shared/entities/programming-exercise.model';
import { Complaint, ComplaintType } from 'app/assessment/shared/entities/complaint.model';
import { Language } from 'app/core/course/shared/entities/course.model';
import { Submission, SubmissionExerciseType } from 'app/exercise/shared/entities/submission/submission.model';
import { Participation } from 'app/exercise/shared/entities/participation/participation.model';
import { Result } from 'app/exercise/shared/entities/result/result.model';
import { Exam } from 'app/exam/shared/entities/exam.model';
import { ExerciseGroup } from 'app/exam/shared/entities/exercise-group.model';
import { SubmissionService, SubmissionWithComplaintDTO } from 'app/exercise/submission/submission.service';
import { ArtemisTranslatePipe } from 'app/shared/pipes/artemis-translate.pipe';
import { ResultComponent } from 'app/exercise/result/result.component';
import { ArtemisDatePipe } from 'app/shared/pipes/artemis-date.pipe';
import { ProgrammingExerciseInstructionComponent } from 'app/programming/shared/instructions-render/programming-exercise-instruction.component';
import { ButtonComponent } from 'app/shared/components/buttons/button/button.component';
import { ExtensionPointDirective } from 'app/shared/extension-point/extension-point.directive';
import { MockHasAnyAuthorityDirective } from 'test/helpers/mocks/directive/mock-has-any-authority.directive';
import { AssessmentWarningComponent } from 'app/assessment/manage/assessment-warning/assessment-warning.component';
import { ComplaintService } from 'app/assessment/shared/services/complaint.service';
import { AssessmentType } from 'app/assessment/shared/entities/assessment-type.model';
import { ArtemisNavigationUtilService, getLinkToSubmissionAssessment } from 'app/shared/util/navigation.utils';
import { MockTranslateValuesDirective } from 'test/helpers/mocks/directive/mock-translate-values.directive';
import { MockProfileService } from 'test/helpers/mocks/service/mock-profile.service';
import { SortService } from 'app/shared/service/sort.service';
import { ArtemisMarkdownService } from 'app/shared/service/markdown.service';
import { AccountService } from 'app/core/auth/account.service';
import { TranslateService } from '@ngx-translate/core';
import { AlertService } from 'app/shared/service/alert.service';
import { MockTranslateService } from 'test/helpers/mocks/service/mock-translate.service';
import { MockAccountService } from 'test/helpers/mocks/service/mock-account.service';
import { User } from 'app/core/user/user.model';
import { TutorLeaderboardElement } from 'app/shared/dashboards/tutor-leaderboard/tutor-leaderboard.model';
import { ProfileService } from 'app/core/layouts/profiles/shared/profile.service';
import { provideHttpClientTesting } from '@angular/common/http/testing';
import { ExerciseAssessmentDashboardComponent } from 'app/assessment/shared/assessment-dashboard/exercise-dashboard/exercise-assessment-dashboard.component';
import { TutorParticipationService } from 'app/assessment/shared/assessment-dashboard/exercise-dashboard/tutor-participation.service';
import { InfoPanelComponent } from 'app/assessment/shared/info-panel/info-panel.component';
import { SecondCorrectionEnableButtonComponent } from 'app/assessment/shared/assessment-dashboard/exercise-dashboard/second-correction-button/second-correction-enable-button.component';
import { LanguageTableCellComponent } from 'app/assessment/shared/assessment-dashboard/exercise-dashboard/language-table-cell/language-table-cell.component';
import { FaIconComponent } from '@fortawesome/angular-fontawesome';

describe('ExerciseAssessmentDashboardComponent', () => {
    let comp: ExerciseAssessmentDashboardComponent;
    let fixture: ComponentFixture<ExerciseAssessmentDashboardComponent>;

    let modelingSubmissionService: ModelingSubmissionService;
    let modelingSubmissionStubWithAssessment: jest.SpyInstance;
    let modelingSubmissionStubWithoutAssessment: jest.SpyInstance;

    let textSubmissionService: TextSubmissionService;
    let textSubmissionStubWithAssessment: jest.SpyInstance;
    let textSubmissionStubWithoutAssessment: jest.SpyInstance;

    let fileUploadSubmissionService: FileUploadSubmissionService;
    let fileUploadSubmissionStubWithAssessment: jest.SpyInstance;
    let fileUploadSubmissionStubWithoutAssessment: jest.SpyInstance;

    let programmingSubmissionService: ProgrammingSubmissionService;
    let programmingSubmissionStubWithAssessment: jest.SpyInstance;
    let programmingSubmissionStubWithoutAssessment: jest.SpyInstance;

    let exerciseService: ExerciseService;
    let exerciseServiceGetForTutorsStub: jest.SpyInstance;
    let exerciseServiceGetStatsForTutorsStub: jest.SpyInstance;

    let tutorParticipationService: TutorParticipationService;

    let accountService: AccountService;

    let translateService: TranslateService;

    let submissionService: SubmissionService;

    const result1 = { id: 11 } as Result;
    const result2 = { id: 12 } as Result;
    const exam = { id: 13, numberOfCorrectionRoundsInExam: 2 } as Exam;
    const exerciseGroup = { id: 14, exam } as ExerciseGroup;

    const exercise = {
        id: 15,
        exerciseGroup,
        tutorParticipations: [{ status: TutorParticipationStatus.TRAINED }],
        secondCorrectionEnabled: false,
    } as ProgrammingExercise;
    const programmingExercise = {
        id: 16,
        exerciseGroup,
        type: ExerciseType.PROGRAMMING,
        tutorParticipations: [{ status: TutorParticipationStatus.TRAINED }],
        secondCorrectionEnabled: false,
    } as ProgrammingExercise;
    const programmingExerciseWithAutomaticAssessment = {
        id: 16,
        exerciseGroup,
        type: ExerciseType.PROGRAMMING,
        tutorParticipations: [{ status: TutorParticipationStatus.TRAINED }],
        secondCorrectionEnabled: false,
        assessmentType: AssessmentType.AUTOMATIC,
        allowComplaintsForAutomaticAssessments: true,
    } as ProgrammingExercise;
    const modelingExercise = {
        id: 17,
        exerciseGroup,
        type: ExerciseType.MODELING,
        tutorParticipations: [{ status: TutorParticipationStatus.TRAINED }],
        exampleSolutionModel: '{"elements": [{"id": 1}]}',
        exampleSolutionExplanation: 'explanation',
    } as ModelingExercise;

    const exerciseForTest = {
        ...modelingExercise,
        dueDate: undefined,
        teamMode: false,
        secondCorrectionEnabled: true,
        allowFeedbackRequests: true,
        exerciseGroup: exerciseGroup,
        exampleSolutionModel: undefined, // ADD THIS - remove the invalid diagram
    } as ModelingExercise;
    const textExercise = {
        id: 18,
        exerciseGroup,
        type: ExerciseType.TEXT,
        tutorParticipations: [{ status: TutorParticipationStatus.TRAINED }],
        secondCorrectionEnabled: false,
        exampleSubmissions: [
            { id: 1, usedForTutorial: false },
            { id: 2, usedForTutorial: true },
        ],
    } as TextExercise;

    const fileUploadExercise = {
        id: 19,
        exerciseGroup,
        type: ExerciseType.FILE_UPLOAD,
        tutorParticipations: [{ status: TutorParticipationStatus.TRAINED }],
        secondCorrectionEnabled: false,
    } as FileUploadExercise;

    const participation = { id: 20, submissions: [] } as Participation;

    const modelingSubmission = { id: 21 } as ModelingSubmission;
    const fileUploadSubmission = { id: 22 } as FileUploadSubmission;
    const textSubmission = { id: 23, submissionExerciseType: SubmissionExerciseType.TEXT, language: Language.ENGLISH } as TextSubmission;
    const programmingSubmission = { id: 24 } as ProgrammingSubmission;

    const modelingSubmissionAssessed = { id: 25, results: [result1, result2], participation } as ModelingSubmission;
    const fileUploadSubmissionAssessed = { id: 26, results: [result1, result2], participation } as FileUploadSubmission;
    const textSubmissionAssessed = {
        id: 27,
        submissionExerciseType: SubmissionExerciseType.TEXT,
        language: Language.GERMAN,
        results: [result1, result2],
        participation,
    } as TextSubmission;
    const programmingSubmissionAssessed = { id: 28, results: [result1, result2], participation } as ProgrammingSubmission;

    const numberOfAssessmentsOfCorrectionRounds = [
        { inTime: 1, late: 1 },
        { inTime: 8, late: 0 },
    ];
    const numberOfLockedAssessmentByOtherTutorsOfCorrectionRound = [
        { inTime: 2, late: 0 },
        { inTime: 7, late: 0 },
    ];
    const stats = {
        numberOfSubmissions: { inTime: 12, late: 5 },
        totalNumberOfAssessments: 9,
        numberOfAssessmentsOfCorrectionRounds,
        numberOfLockedAssessmentByOtherTutorsOfCorrectionRound,
    } as StatsForDashboard;

    const submissionWithComplaintDTO = {
        submission: {
            id: 23,
            results: [result1],
        },
        complaint: {
            result: result1,
        },
    } as SubmissionWithComplaintDTO;
    const lockLimitErrorResponse = new HttpErrorResponse({ error: { errorKey: 'lockedSubmissionsLimitReached' } });

    let navigateSpy: jest.SpyInstance;
    const route = {
        snapshot: {
            paramMap: convertToParamMap({
                courseId: 1,
                examId: 2,
                exerciseId: modelingExercise.id!,
            }),
        },
    } as any as ActivatedRoute;
    const imports = [RouterModule.forRoot([]), ExerciseAssessmentDashboardComponent, FaIconComponent];

    const declarations = [
        MockComponent(TutorLeaderboardComponent),
        MockComponent(TutorParticipationGraphComponent),
        MockComponent(HeaderExercisePageWithDetailsComponent),
        MockComponent(SidePanelComponent),
        MockComponent(InfoPanelComponent),
        MockComponent(ModelingEditorComponent),
        MockComponent(SecondCorrectionEnableButtonComponent),
        MockComponent(CollapsableAssessmentInstructionsComponent),
        MockComponent(StructuredGradingInstructionsAssessmentLayoutComponent),
        MockComponent(LanguageTableCellComponent),
        MockComponent(ProgrammingExerciseInstructionComponent),
        MockComponent(ButtonComponent),
        MockComponent(ResultComponent),
        MockDirective(ExtensionPointDirective),
        MockHasAnyAuthorityDirective,
        MockTranslateValuesDirective,
        MockComponent(AssessmentWarningComponent),
        MockPipe(ArtemisDatePipe),
        MockPipe(ArtemisTranslatePipe),
    ];

    const providers = [
        { provide: TranslateService, useClass: MockTranslateService },
        { provide: AccountService, useClass: MockAccountService },
        { provide: ActivatedRoute, useValue: route },
        LocalStorageService,
        SessionStorageService,
        { provide: ProfileService, useClass: MockProfileService },
        MockProvider(ExerciseService),
        MockProvider(AlertService),
        MockProvider(TutorParticipationService),
        MockProvider(ArtemisMarkdownService),
        MockProvider(ComplaintService),
        MockProvider(ArtemisDatePipe),
        MockProvider(SortService),
        MockProvider(ArtemisNavigationUtilService),
        provideHttpClient(),
        provideHttpClientTesting(),
    ];

    beforeEach(async () => {
        await TestBed.configureTestingModule({
            imports,
            declarations,
            providers,
        }).compileComponents();
        fixture = TestBed.createComponent(ExerciseAssessmentDashboardComponent);
        comp = fixture.componentInstance;
        modelingSubmissionService = TestBed.inject(ModelingSubmissionService);
        textSubmissionService = TestBed.inject(TextSubmissionService);
        fileUploadSubmissionService = TestBed.inject(FileUploadSubmissionService);
        exerciseService = TestBed.inject(ExerciseService);
        programmingSubmissionService = TestBed.inject(ProgrammingSubmissionService);
        submissionService = TestBed.inject(SubmissionService);
        jest.spyOn(submissionService, 'getSubmissionsWithComplaintsForTutor').mockReturnValue(of(new HttpResponse({ body: [] })));
        const router = fixture.debugElement.injector.get(Router);
        navigateSpy = jest.spyOn(router, 'navigate').mockImplementation();
        tutorParticipationService = TestBed.inject(TutorParticipationService);
        exerciseServiceGetForTutorsStub = jest.spyOn(exerciseService, 'getForTutors');
        exerciseServiceGetStatsForTutorsStub = jest.spyOn(exerciseService, 'getStatsForTutors');
        exerciseServiceGetForTutorsStub.mockReturnValue(of(new HttpResponse({ body: modelingExercise, headers: new HttpHeaders() })));
        exerciseServiceGetStatsForTutorsStub.mockReturnValue(of(new HttpResponse({ body: stats, headers: new HttpHeaders() })));
        comp.exerciseId = modelingExercise.id!;
        modelingSubmissionStubWithoutAssessment = jest.spyOn(modelingSubmissionService, 'getSubmissionWithoutAssessment');
        modelingSubmissionStubWithAssessment = jest.spyOn(modelingSubmissionService, 'getSubmissions');
        textSubmissionStubWithoutAssessment = jest.spyOn(textSubmissionService, 'getSubmissionWithoutAssessment');
        textSubmissionStubWithAssessment = jest.spyOn(textSubmissionService, 'getSubmissions');
        fileUploadSubmissionStubWithoutAssessment = jest.spyOn(fileUploadSubmissionService, 'getSubmissionWithoutAssessment');
        fileUploadSubmissionStubWithAssessment = jest.spyOn(fileUploadSubmissionService, 'getSubmissions');
        programmingSubmissionStubWithoutAssessment = jest.spyOn(programmingSubmissionService, 'getSubmissionWithoutAssessment');
        programmingSubmissionStubWithAssessment = jest.spyOn(programmingSubmissionService, 'getSubmissions');
        textSubmissionStubWithoutAssessment.mockReturnValue(of(textSubmission));
        textSubmissionStubWithAssessment.mockReturnValue(of(textSubmissionAssessed));
        fileUploadSubmissionStubWithAssessment.mockReturnValue(of(fileUploadSubmissionAssessed));
        fileUploadSubmissionStubWithoutAssessment.mockReturnValue(of(fileUploadSubmission));
        programmingSubmissionStubWithAssessment.mockReturnValue(of(programmingSubmissionAssessed));
        programmingSubmissionStubWithoutAssessment.mockReturnValue(of(programmingSubmission));
        modelingSubmissionStubWithAssessment.mockReturnValue(of(new HttpResponse({ body: [modelingSubmissionAssessed], headers: new HttpHeaders() })));
        modelingSubmissionStubWithoutAssessment.mockReturnValue(of(modelingSubmission));
        comp.submissionsWithComplaints = [submissionWithComplaintDTO];
        accountService = TestBed.inject(AccountService);
        translateService = TestBed.inject(TranslateService);
    });

    afterEach(() => {
        jest.restoreAllMocks();
    });

    it('should initialize', fakeAsync(() => {
        const user = { id: 10, login: 'tutor1' } as User;
<<<<<<< HEAD
        accountService.userIdentity = user;

        // Set initial exercise to prevent undefined access
        comp.exercise = modelingExercise;
        comp.tutorParticipation = modelingExercise.tutorParticipations![0];
        comp.tutorParticipationStatus = modelingExercise.tutorParticipations![0].status!; // ADD THIS LINE

=======
        accountService.userIdentity.set(user);
>>>>>>> 36dcefc2
        fixture.detectChanges();
        tick(); // Process all async operations

        expect(comp.courseId).toBe(1);
        expect(comp.examId).toBe(2);
        expect(comp.exerciseId).toBe(modelingExercise.id);
        expect(comp.tutor).toEqual(user);

        const setupGraphSpy = jest.spyOn(comp, 'setupGraph');

        translateService.use('en'); // Change language.
        expect(setupGraphSpy).toHaveBeenCalledOnce();
    }));
    it('should initialize with tutor leaderboard entry', () => {
        const tutor = { id: 10, login: 'tutor1' } as User;
        accountService.userIdentity.set(tutor);
        const tutorLeaderBoardEntry = {
            userId: tutor.id!,
            numberOfAssessments: 3,
            numberOfTutorComplaints: 2,
            numberOfTutorMoreFeedbackRequests: 1,
            numberOfTutorRatings: 4,
        } as TutorLeaderboardElement;

        const statsWithTutor = {
            ...stats,
            tutorLeaderboardEntries: [tutorLeaderBoardEntry],
        } as StatsForDashboard;

        exerciseServiceGetStatsForTutorsStub.mockReturnValue(of(new HttpResponse({ body: statsWithTutor, headers: new HttpHeaders() })));

        comp.exercise = modelingExercise;
        comp.tutorParticipation = modelingExercise.tutorParticipations![0];
        comp.tutorParticipationStatus = modelingExercise.tutorParticipations![0].status!;

        fixture.detectChanges();

        expect(comp.numberOfTutorAssessments).toBe(tutorLeaderBoardEntry.numberOfAssessments);
        expect(comp.complaintsDashboardInfo.tutor).toBe(tutorLeaderBoardEntry.numberOfTutorComplaints);
        expect(comp.moreFeedbackRequestsDashboardInfo.tutor).toBe(tutorLeaderBoardEntry.numberOfTutorMoreFeedbackRequests);
        expect(comp.ratingsDashboardInfo.tutor).toBe(tutorLeaderBoardEntry.numberOfTutorRatings);

        const setupGraphSpy = jest.spyOn(comp, 'setupGraph');

        translateService.use('en'); // Change language.
        expect(setupGraphSpy).toHaveBeenCalledOnce();
    });
    it('should set unassessedSubmission if lock limit is not reached', fakeAsync(() => {
        modelingSubmissionStubWithAssessment.mockReturnValue(of(new HttpResponse({ body: [], headers: new HttpHeaders() })));
        exerciseServiceGetForTutorsStub.mockReturnValue(of(new HttpResponse({ body: exerciseForTest, headers: new HttpHeaders() })));

        comp.loadAll();

        tick();

        expect(modelingSubmissionStubWithoutAssessment).toHaveBeenCalledTimes(2);
        expect(modelingSubmissionStubWithoutAssessment).toHaveBeenNthCalledWith(1, modelingExercise.id, undefined, 0);
        expect(modelingSubmissionStubWithoutAssessment).toHaveBeenNthCalledWith(2, modelingExercise.id, undefined, 1);

        expect(comp.unassessedSubmissionByRound?.get(0)).toEqual(modelingSubmission);
        expect(comp.unassessedSubmissionByRound?.get(0)?.latestResult).toBeUndefined();
        expect(comp.submissionLockLimitReached).toBeFalse();
        expect(comp.assessedSubmissionsByRound?.get(0)).toHaveLength(0);
    }));
    it('should not set unassessedSubmission if lock limit is reached', fakeAsync(() => {
        modelingSubmissionStubWithoutAssessment.mockReturnValue(throwError(() => lockLimitErrorResponse));
        modelingSubmissionStubWithAssessment.mockReturnValue(of(new HttpResponse({ body: [], headers: new HttpHeaders() })));

        exerciseServiceGetForTutorsStub.mockReturnValue(of(new HttpResponse({ body: exerciseForTest, headers: new HttpHeaders() })));

        comp.loadAll();

        tick();

        expect(modelingSubmissionStubWithoutAssessment).toHaveBeenCalledTimes(2);
        expect(modelingSubmissionStubWithoutAssessment).toHaveBeenNthCalledWith(1, modelingExercise.id, undefined, 0);
        expect(modelingSubmissionStubWithoutAssessment).toHaveBeenNthCalledWith(2, modelingExercise.id, undefined, 1);

        expect(comp.unassessedSubmissionByRound?.get(1)).toBeUndefined();
        expect(comp.submissionLockLimitReached).toBeTrue();
        expect(comp.assessedSubmissionsByRound?.get(1)).toHaveLength(0);
    }));
    it('should handle if no more submissions are assessable', fakeAsync(() => {
        comp.unassessedSubmissionByRound = new Map<number, Submission>();
        comp.unassessedSubmissionByRound.set(0, modelingSubmission);
        comp.unassessedSubmissionByRound.set(1, modelingSubmission);

        modelingSubmissionStubWithoutAssessment.mockReturnValue(of(undefined));

        exerciseServiceGetForTutorsStub.mockReturnValue(
            of(
                new HttpResponse({
                    body: exerciseForTest,
                    headers: new HttpHeaders(),
                }),
            ),
        );

        comp.loadAll();

        tick();

        expect(modelingSubmissionStubWithoutAssessment).toHaveBeenCalledTimes(2);
        expect(comp.unassessedSubmissionByRound.get(0)).toBeUndefined();
        expect(comp.unassessedSubmissionByRound.get(1)).toBeUndefined();
    }));

    it('should handle generic error', fakeAsync(() => {
        // <-- ADDED fakeAsync
        const error = { errorKey: 'mock', detail: 'Mock error' };
        const errorResponse = new HttpErrorResponse({ error });

        const alertService = TestBed.inject(AlertService);
        const alertServiceSpy = jest.spyOn(alertService, 'error');

        modelingSubmissionStubWithoutAssessment.mockReturnValue(throwError(() => errorResponse));
        modelingSubmissionStubWithAssessment.mockReturnValue(of(new HttpResponse({ body: [], headers: new HttpHeaders() })));

        exerciseServiceGetForTutorsStub.mockReturnValue(of(new HttpResponse({ body: exerciseForTest, headers: new HttpHeaders() })));

        comp.loadAll();

        tick();

        expect(alertServiceSpy).toHaveBeenCalledTimes(2);
        expect(alertServiceSpy).toHaveBeenNthCalledWith(1, error.detail);
        expect(alertServiceSpy).toHaveBeenNthCalledWith(2, error.detail);
    }));

    it('should have correct percentages calculated', fakeAsync(() => {
        // <-- ADDED fakeAsync

        exerciseServiceGetForTutorsStub.mockReturnValue(of(new HttpResponse({ body: exerciseForTest, headers: new HttpHeaders() })));
        modelingSubmissionStubWithAssessment.mockReturnValue(of(new HttpResponse({ body: [], headers: new HttpHeaders() })));

        modelingSubmissionStubWithoutAssessment.mockReturnValue(of(modelingSubmission));

        comp.loadAll();

        tick(); // <-- ADDED tick()

        expect(modelingSubmissionStubWithoutAssessment).toHaveBeenNthCalledWith(1, modelingExercise.id, undefined, 0);
        expect(modelingSubmissionStubWithoutAssessment).toHaveBeenNthCalledWith(2, modelingExercise.id, undefined, 1);

        expect(comp.numberOfAssessmentsOfCorrectionRounds[0].inTime).toBe(1);
        expect(comp.numberOfAssessmentsOfCorrectionRounds[1].inTime).toBe(8);
        expect(comp.numberOfLockedAssessmentByOtherTutorsOfCorrectionRound[0].inTime).toBe(2);
        expect(comp.numberOfLockedAssessmentByOtherTutorsOfCorrectionRound[1].inTime).toBe(7);
        expect(comp.assessedSubmissionsByRound?.get(1)).toHaveLength(0);
    }));

    it('should set assessed Submission and latest result', fakeAsync(() => {
        exerciseServiceGetForTutorsStub.mockReturnValue(of(new HttpResponse({ body: exerciseForTest, headers: new HttpHeaders() })));

        modelingSubmissionStubWithAssessment.mockReturnValue(of(new HttpResponse({ body: [modelingSubmissionAssessed], headers: new HttpHeaders() })));

        modelingSubmissionStubWithoutAssessment.mockReturnValue(of(modelingSubmission));

        comp.loadAll();

        tick();

        expect(modelingSubmissionStubWithoutAssessment).toHaveBeenCalledTimes(2);

        expect(comp.assessedSubmissionsByRound?.get(1)![0]).toEqual(modelingSubmissionAssessed);
        expect(comp.assessedSubmissionsByRound?.get(1)![0]?.participation!.submissions![0]).toEqual(comp.assessedSubmissionsByRound?.get(1)![0]);
        expect(comp.assessedSubmissionsByRound?.get(1)![0]?.latestResult).toEqual(result2);
    }));

    it('should set exam and stats properties', fakeAsync(() => {
        // <--- ADDED fakeAsync

        exerciseServiceGetForTutorsStub.mockReturnValue(of(new HttpResponse({ body: exerciseForTest, headers: new HttpHeaders() })));

        comp.loadAll();

        tick();

        expect(comp.exercise.id).toBe(modelingExercise.id);
        expect(comp.exam).toEqual(exam); // Now asserted after async data is received
        expect(comp.exam?.numberOfCorrectionRoundsInExam).toBe(numberOfAssessmentsOfCorrectionRounds.length);
        expect(comp.numberOfAssessmentsOfCorrectionRounds).toEqual(numberOfAssessmentsOfCorrectionRounds);
    }));

    it('should calculateStatus DRAFT', () => {
        expect(modelingSubmission.latestResult).toBeUndefined();
        expect(comp.calculateSubmissionStatusIsDraft(modelingSubmission)).toBeTrue();
    });

    it('should call hasBeenCompletedByTutor', () => {
        comp.exampleSubmissionsCompletedByTutor = [{ id: 1 }, { id: 2 }];
        expect(comp.hasBeenCompletedByTutor(1)).toBeTrue();
    });

    it('should call readInstruction', () => {
        const tutorParticipationServiceCreateStub = jest.spyOn(tutorParticipationService, 'create');
        const dto: TutorParticipationDTO = {
            id: 1,
            exerciseId: comp.exerciseId,
            tutorId: 2,
            status: TutorParticipationStatus.REVIEWED_INSTRUCTIONS,
        };

        tutorParticipationServiceCreateStub.mockImplementation(() => {
            expect(comp.isLoading).toBeTrue();
            return of(new HttpResponse({ body: dto, headers: new HttpHeaders() }));
        });

        expect(comp.tutorParticipation).toBeUndefined();
        expect(comp.isLoading).toBeFalse();

        comp.readInstruction();

        expect(tutorParticipationServiceCreateStub).toHaveBeenCalledOnce();
        expect(tutorParticipationServiceCreateStub).toHaveBeenCalledWith(comp.exerciseId);

        expect(comp.isLoading).toBeFalse();

        expect(comp.tutorParticipation).toEqual(dto);
        expect(comp.tutorParticipationStatus).toEqual(TutorParticipationStatus.REVIEWED_INSTRUCTIONS);
    });

    describe('test calls for all exercise types', () => {
        it('fileuploadSubmission', () => {
            modelingSubmissionStubWithoutAssessment.mockReturnValue(throwError(() => lockLimitErrorResponse));
            modelingSubmissionStubWithAssessment.mockReturnValue(of(new HttpResponse({ body: [], headers: new HttpHeaders() })));

            exerciseServiceGetForTutorsStub.mockReturnValue(of(new HttpResponse({ body: fileUploadExercise, headers: new HttpHeaders() })));

            comp.loadAll();

            expect(fileUploadSubmissionStubWithAssessment).toHaveBeenCalledTimes(2);
            expect(fileUploadSubmissionStubWithoutAssessment).toHaveBeenCalledTimes(2);
        });

        it('textSubmission', () => {
            modelingSubmissionStubWithoutAssessment.mockReturnValue(throwError(() => lockLimitErrorResponse));

            exerciseServiceGetForTutorsStub.mockReturnValue(of(new HttpResponse({ body: textExercise, headers: new HttpHeaders() })));

            comp.loadAll();

            expect(textSubmissionStubWithoutAssessment).toHaveBeenCalledTimes(2);
            expect(textSubmissionStubWithAssessment).toHaveBeenCalledTimes(2);

            expect(comp.exampleSubmissionsToReview).toHaveLength(1);
            expect(comp.exampleSubmissionsToReview[0]).toEqual(textExercise.exampleSubmissions![0]);

            expect(comp.exampleSubmissionsToAssess).toHaveLength(1);
            expect(comp.exampleSubmissionsToAssess[0]).toEqual(textExercise.exampleSubmissions![1]);
        });

        it('programmingSubmission', () => {
            modelingSubmissionStubWithoutAssessment.mockReturnValue(throwError(() => lockLimitErrorResponse));

            exerciseServiceGetForTutorsStub.mockReturnValue(of(new HttpResponse({ body: programmingExercise, headers: new HttpHeaders() })));

            comp.loadAll();

            expect(programmingSubmissionStubWithAssessment).toHaveBeenCalledTimes(2);
            expect(programmingSubmissionStubWithoutAssessment).toHaveBeenCalledTimes(2);
        });

        it('programmingSubmission with automatic assessment', () => {
            modelingSubmissionStubWithoutAssessment.mockReturnValue(throwError(() => lockLimitErrorResponse));

            exerciseServiceGetForTutorsStub.mockReturnValue(of(new HttpResponse({ body: programmingExerciseWithAutomaticAssessment, headers: new HttpHeaders() })));

            const translateServiceSpy = jest.spyOn(translateService, 'instant');

            comp.loadAll();

            expect(programmingSubmissionStubWithAssessment).toHaveBeenCalledTimes(2);
            expect(programmingSubmissionStubWithoutAssessment).toHaveBeenCalledTimes(2);

            expect(translateServiceSpy).toHaveBeenCalledTimes(2);
            expect(translateServiceSpy).toHaveBeenCalledWith('artemisApp.exerciseAssessmentDashboard.numberOfOpenComplaints');
            expect(translateServiceSpy).toHaveBeenCalledWith('artemisApp.exerciseAssessmentDashboard.numberOfResolvedComplaints');
        });
    });

    describe('getAssessmentLink', () => {
        const fakeExerciseType = ExerciseType.TEXT;
        const fakeCourseId = 42;
        const fakeExerciseId = 1337;
        const fakeExamId = 69;
        const fakeExerciseGroupId = 27;
        it('Expect new submission to delegate correct link', () => {
            const submission = 'new';
            initComponent();
            const expectedParticipationId = undefined;
            const expectedSubmissionUrlParameter = 'new';
            testLink(expectedParticipationId, expectedSubmissionUrlParameter, submission);
        });

        it('Expect existing submission without participation to delegate correct link', () => {
            const submission = { id: 42 };
            initComponent();
            const expectedParticipationId = undefined;
            const expectedSubmissionUrlParameter = 42;
            testLink(expectedParticipationId, expectedSubmissionUrlParameter, submission);
        });

        it('Expect existing submission with participation to delegate correct link', () => {
            const submission = { id: 42, participation: { id: 1337 } };
            initComponent();
            const expectedParticipationId = 1337;
            const expectedSubmissionUrlParameter = 42;
            testLink(expectedParticipationId, expectedSubmissionUrlParameter, submission);
        });

        function initComponent() {
            comp.exercise = {
                allowFeedbackRequests: false,
                type: fakeExerciseType,
                numberOfAssessmentsOfCorrectionRounds: [],
                studentAssignedTeamIdComputed: false,
                secondCorrectionEnabled: false,
            };
            comp.courseId = fakeCourseId;
            comp.exerciseId = fakeExerciseId;
            comp.examId = fakeExamId;
            comp.exerciseGroupId = fakeExerciseGroupId;
        }

        function testLink(expectedParticipationId: number | undefined, expectedSubmissionUrlParameter: number | 'new', submission: Submission | 'new') {
            const expectedLink = getLinkToSubmissionAssessment(
                fakeExerciseType,
                fakeCourseId,
                fakeExerciseId,
                expectedParticipationId,
                expectedSubmissionUrlParameter,
                fakeExamId,
                fakeExerciseGroupId,
            );

            const link = comp.getAssessmentLink(submission);

            expect(link).toEqual(expectedLink);
        }
    });

    describe('getComplaintQueryParams', () => {
        it('Expect more feedback request to delegate the correct query', () => {
            const moreFeedbackComplaint = { complaintType: ComplaintType.MORE_FEEDBACK };
            const arrayLength = 42;
            comp.numberOfAssessmentsOfCorrectionRounds = new Array(arrayLength);
            const complaintQuery = comp.getComplaintQueryParams(moreFeedbackComplaint);

            expect(complaintQuery).toEqual(comp.getAssessmentQueryParams(arrayLength - 1));
        });

        it('Expect complaint with not present submission to resolve undefined', () => {
            const submission = {
                id: 8,
            };
            const complaintComplaint = {
                complaintType: ComplaintType.COMPLAINT,
                result: { submission },
            };
            const complaintQuery = comp.getComplaintQueryParams(complaintComplaint);

            expect(complaintQuery).toBeUndefined();
        });

        it('Expect present complaint to delegate the correct query', () => {
            const fakeResults = [
                { assessmentType: AssessmentType.MANUAL },
                { assessmentType: AssessmentType.SEMI_AUTOMATIC },
                { assessmentType: AssessmentType.SEMI_AUTOMATIC },
                { assessmentType: AssessmentType.MANUAL },
            ];
            const submission = {
                id: 8,
                results: fakeResults,
            };
            const complaintComplaint = {
                complaintType: ComplaintType.COMPLAINT,
                result: { submission },
            };
            comp.submissionsWithComplaints = [{ submission, complaint: complaintComplaint }];
            const complaintQuery = comp.getComplaintQueryParams(complaintComplaint);

            expect(complaintQuery).toEqual(comp.getAssessmentQueryParams(fakeResults.length - 1));
        });
    });

    describe('getSubmissionToViewFromComplaintSubmission', () => {
        it('Expect not present submission to resolve undefined', () => {
            const fakeDTOList: SubmissionWithComplaintDTO[] = [];
            const inputSubmission = { id: 1 };
            comp.submissionsWithComplaints = fakeDTOList;
            const submissionToView = comp.getSubmissionToViewFromComplaintSubmission(inputSubmission);

            expect(submissionToView).toBeUndefined();
        });

        it('Expect submission without results to gain an empty list', () => {
            const fakeDTOList: SubmissionWithComplaintDTO[] = [{ submission: { id: 1 }, complaint: {} }];
            const expectedSubmission = { id: 1, results: [] };
            const inputSubmission = { id: 1 };
            comp.submissionsWithComplaints = fakeDTOList;
            const submissionToView = comp.getSubmissionToViewFromComplaintSubmission(inputSubmission);

            expect(submissionToView).toEqual(expectedSubmission);
        });

        it('Expect only non automatic results to be returned', () => {
            const fakeResults = [
                { assessmentType: AssessmentType.MANUAL },
                { assessmentType: AssessmentType.AUTOMATIC },
                { assessmentType: AssessmentType.SEMI_AUTOMATIC },
                { assessmentType: AssessmentType.AUTOMATIC },
            ];
            const fakeDTOList: SubmissionWithComplaintDTO[] = [{ submission: { id: 1, results: fakeResults }, complaint: {} }];
            const expectedSubmissionToView = { id: 1, results: [{ assessmentType: AssessmentType.MANUAL }, { assessmentType: AssessmentType.SEMI_AUTOMATIC }] };
            const inputSubmission = { id: 1 };
            comp.submissionsWithComplaints = fakeDTOList;
            const submissionToView = comp.getSubmissionToViewFromComplaintSubmission(inputSubmission);

            expect(submissionToView).toEqual(expectedSubmissionToView);
        });
    });

    describe('openExampleSubmission', () => {
        const courseId = 4;

        it('should not openExampleSubmission', () => {
            const submission = { id: 8 };
            comp.openExampleSubmission(submission!.id);
            expect(navigateSpy).not.toHaveBeenCalled();
        });

        it('should openExampleSubmission', () => {
            comp.exercise = exercise;
            comp.exercise.type = ExerciseType.PROGRAMMING;
            comp.courseId = 4;
            comp.exercise = exercise;
            const submission = { id: 8 };
            comp.openExampleSubmission(submission!.id, true, true);
            expect(navigateSpy).toHaveBeenCalledWith([`/course-management/${courseId}/${exercise.type}-exercises/${exercise.id}/example-submissions/${submission.id}`], {
                queryParams: { readOnly: true, toComplete: true },
            });
        });
    });

    it('generate exercise detail link', () => {
        comp.exercise = modelingExercise;
        comp.courseId = 4;
        const exerciseDetailsLink = comp.getExerciseDetailsLink();
        expect(exerciseDetailsLink).toEqual(['/course-management', 4, ExerciseType.MODELING + '-exercises', modelingExercise.id]);
    });

    it('should toggle second correction', () => {
        comp.exercise = exercise;
        comp.exercise.type = ExerciseType.TEXT;

        const secondCorrectionEnabled = true;
        jest.spyOn(exerciseService, 'toggleSecondCorrection').mockImplementation((exerciseId) => {
            expect(comp.togglingSecondCorrectionButton).toBe(secondCorrectionEnabled);

            expect(exerciseId).toBe(comp.exerciseId);
            return of(secondCorrectionEnabled);
        });

        comp.toggleSecondCorrection();

        expect(comp.togglingSecondCorrectionButton).toBeFalse();
        expect(comp.secondCorrectionEnabled).toBe(secondCorrectionEnabled);
        expect(comp.numberOfCorrectionRoundsEnabled).toBe(2);
    });

    it('should check if complaint locked', () => {
        comp.exercise = exercise;
        const complaintService = TestBed.inject(ComplaintService);
        const complaintServiceSpy = jest.spyOn(complaintService, 'isComplaintLockedForLoggedInUser');

        const complaint: Complaint = { id: 20 };
        comp.isComplaintLocked(complaint);

        expect(complaintServiceSpy).toHaveBeenCalledWith(complaint, exercise);
    });

    it('should get submissions with more feedback requests for tutor', () => {
        comp.exercise = modelingExercise;
        comp.tutorParticipation = modelingExercise.tutorParticipations![0];
        comp.tutorParticipationStatus = modelingExercise.tutorParticipations![0].status!; // ADD THIS LINE

        const submissionServiceSpy = jest.spyOn(submissionService, 'getSubmissionsWithMoreFeedbackRequestsForTutor');
        submissionServiceSpy.mockReturnValue(of(new HttpResponse({ body: [] })));

        const sortMoreFeedbackRowsSpy = jest.spyOn(comp, 'sortMoreFeedbackRows');

        fixture.detectChanges();

        expect(sortMoreFeedbackRowsSpy).toHaveBeenCalledOnce();

        submissionServiceSpy.mockReturnValue(throwError(() => errorResponse));

        const errorStatus = 400;
        const errorResponse = new HttpErrorResponse({ status: errorStatus });

        const alertService = TestBed.inject(AlertService);
        const alertServiceSpy = jest.spyOn(alertService, 'error');

        comp.loadAll();

        expect(alertServiceSpy).toHaveBeenCalledOnce();
        expect(alertServiceSpy).toHaveBeenCalledWith('error.http.400');
    });

    it('should sort more feedback rows', () => {
        const sortService = TestBed.inject(SortService);
        const sortServicePropertySpy = jest.spyOn(sortService, 'sortByProperty');

        comp.sortMoreFeedbackRows();

        expect(sortServicePropertySpy).toHaveBeenCalledTimes(2);
        expect(sortServicePropertySpy).toHaveBeenNthCalledWith(1, comp.submissionsWithMoreFeedbackRequests, 'complaint.submittedTime', true);
        expect(sortServicePropertySpy).toHaveBeenNthCalledWith(2, comp.submissionsWithMoreFeedbackRequests, 'complaint.accepted', false);

        comp.sortPredicates[2] = 'responseTime';
        const sortServiceFunctionSpy = jest.spyOn(sortService, 'sortByFunction');

        comp.sortMoreFeedbackRows();

        expect(sortServiceFunctionSpy).toHaveBeenCalledWith(comp.submissionsWithMoreFeedbackRequests, expect.any(Function), false);
    });

    it('should return submission language', () => {
        expect(comp.language(textSubmission)).toBe(textSubmission.language);
        const unkownLanguage = 'UNKNOWN';
        const textSubmissionWithoutLanguage = {
            id: 23,
            submissionExerciseType: SubmissionExerciseType.TEXT,
        };
        expect(comp.language(textSubmissionWithoutLanguage)).toBe(unkownLanguage);
        expect(comp.language(programmingSubmission)).toBe(unkownLanguage);
    });
});<|MERGE_RESOLUTION|>--- conflicted
+++ resolved
@@ -311,7 +311,6 @@
 
     it('should initialize', fakeAsync(() => {
         const user = { id: 10, login: 'tutor1' } as User;
-<<<<<<< HEAD
         accountService.userIdentity = user;
 
         // Set initial exercise to prevent undefined access
@@ -319,9 +318,6 @@
         comp.tutorParticipation = modelingExercise.tutorParticipations![0];
         comp.tutorParticipationStatus = modelingExercise.tutorParticipations![0].status!; // ADD THIS LINE
 
-=======
-        accountService.userIdentity.set(user);
->>>>>>> 36dcefc2
         fixture.detectChanges();
         tick(); // Process all async operations
 
