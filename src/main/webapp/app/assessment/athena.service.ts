import { Injectable } from '@angular/core';
import { HttpClient, HttpResponse } from '@angular/common/http';
import { Observable, of, switchMap } from 'rxjs';
import { ProfileService } from 'app/shared/layouts/profiles/profile.service';
<<<<<<< HEAD
import { Feedback, FeedbackType } from 'app/entities/feedback.model';
import { TextBlockRef } from 'app/entities/text-block-ref.model';
=======
import { ProgrammingFeedbackSuggestion, TextFeedbackSuggestion } from 'app/entities/feedback-suggestion.model';
import { Exercise } from 'app/entities/exercise.model';
>>>>>>> 13fe2ac7

@Injectable({ providedIn: 'root' })
export class AthenaService {
    public resourceUrl = 'api/athena';

    constructor(
        protected http: HttpClient,
        private profileService: ProfileService,
    ) {}

<<<<<<< HEAD
    // TODO: The following two functions will be merged in a future PR

    /**
     * Get feedback suggestions for the given submission from Athena - for programming exercises
     * Currently, this is separate for programming and text exercises (will be changed)
     *
     * @param exerciseId the id of the exercise
     * @param submissionId the id of the submission
     */
    // eslint-disable-next-line @typescript-eslint/no-unused-vars
    getFeedbackSuggestionsForProgramming(exerciseId: number, submissionId: number): Observable<Feedback[]> {
        // For debugging: Return basic feedback suggestions for BubbleSort.java
        const referencedFeedbackSuggestion1 = new Feedback();
        referencedFeedbackSuggestion1.credits = 1;
        referencedFeedbackSuggestion1.text = 'FeedbackSuggestion:';
        referencedFeedbackSuggestion1.detailText = 'This is a referenced feedback suggestion - test test';
        referencedFeedbackSuggestion1.gradingInstruction = undefined;
        referencedFeedbackSuggestion1.reference = 'file:src/de/athena/BubbleSort.java_line:9';
        referencedFeedbackSuggestion1.type = FeedbackType.AUTOMATIC;
        const referencedFeedbackSuggestion2 = new Feedback();
        referencedFeedbackSuggestion2.credits = -1;
        referencedFeedbackSuggestion2.text = 'FeedbackSuggestion:';
        referencedFeedbackSuggestion2.detailText = 'Look at that TODO....';
        referencedFeedbackSuggestion2.gradingInstruction = undefined;
        referencedFeedbackSuggestion2.reference = 'file:src/de/athena/BubbleSort.java_line:13';
        referencedFeedbackSuggestion2.type = FeedbackType.AUTOMATIC;
        const referencedFeedbackSuggestion3 = new Feedback();
        referencedFeedbackSuggestion3.credits = -4;
        referencedFeedbackSuggestion3.text = 'FeedbackSuggestion:';
        referencedFeedbackSuggestion3.detailText = 'You did not implement it correctly';
        referencedFeedbackSuggestion3.gradingInstruction = undefined;
        referencedFeedbackSuggestion3.reference = 'file:src/de/athena/MergeSort.java_line:13';
        referencedFeedbackSuggestion3.type = FeedbackType.AUTOMATIC;
        const unreferencedFeedbackSuggestion = new Feedback();
        unreferencedFeedbackSuggestion.credits = -2;
        unreferencedFeedbackSuggestion.text = 'FeedbackSuggestion:';
        unreferencedFeedbackSuggestion.detailText = 'You did not implement it correctly';
        unreferencedFeedbackSuggestion.gradingInstruction = undefined;
        unreferencedFeedbackSuggestion.reference = undefined;
        unreferencedFeedbackSuggestion.type = FeedbackType.AUTOMATIC;
        return of([referencedFeedbackSuggestion1, referencedFeedbackSuggestion2, referencedFeedbackSuggestion3, unreferencedFeedbackSuggestion]);

        return of([]); // Will be fetched in a future PR
=======
    public isEnabled(): Observable<boolean> {
        return this.profileService.getProfileInfo().pipe(switchMap((profileInfo) => of(profileInfo.activeProfiles.includes('athena'))));
>>>>>>> 13fe2ac7
    }

    /**
     * Get feedback suggestions for the given submission from Athena - for text exercises
     * Currently, this is separate for programming and text exercises (will be changed)
     *
     * @param exercise
     * @param submissionId the id of the submission
     * @return observable that emits the feedback suggestions
     */
<<<<<<< HEAD
    getFeedbackSuggestionsForText(exerciseId: number, submissionId: number): Observable<TextBlockRef[]> {
        return this.profileService.getProfileInfo().pipe(
            switchMap((profileInfo) => {
                if (!profileInfo.activeProfiles.includes('athena')) {
                    return of([] as TextBlockRef[]);
=======
    private getFeedbackSuggestions<T>(exercise: Exercise, submissionId: number): Observable<T[]> {
        if (!exercise.feedbackSuggestionsEnabled) {
            return of([]);
        }
        return this.isEnabled().pipe(
            switchMap((isAthenaEnabled) => {
                if (!isAthenaEnabled) {
                    return of([] as T[]);
>>>>>>> 13fe2ac7
                }
                return this.http
                    .get<T[]>(`${this.resourceUrl}/exercises/${exercise.type}-${exercise.id}/submissions/${submissionId}/feedback-suggestions`, { observe: 'response' })
                    .pipe(switchMap((res: HttpResponse<T[]>) => of(res.body!)));
            }),
        );
    }

    /**
     * Get feedback suggestions for the given text submission from Athena
     *
     * @param exercise
     * @param submissionId the id of the submission
     * @return observable that emits the feedback suggestions
     */
    public getTextFeedbackSuggestions(exercise: Exercise, submissionId: number): Observable<TextFeedbackSuggestion[]> {
        return this.getFeedbackSuggestions<TextFeedbackSuggestion>(exercise, submissionId);
    }

    /**
     * Get feedback suggestions for the given programming submission from Athena
     *
     * @param exercise
     * @param submissionId the id of the submission
     * @return observable that emits the feedback suggestions
     */
    public getProgrammingFeedbackSuggestions(exercise: Exercise, submissionId: number): Observable<ProgrammingFeedbackSuggestion[]> {
        return this.getFeedbackSuggestions<ProgrammingFeedbackSuggestion>(exercise, submissionId);
    }
}<|MERGE_RESOLUTION|>--- conflicted
+++ resolved
@@ -2,13 +2,8 @@
 import { HttpClient, HttpResponse } from '@angular/common/http';
 import { Observable, of, switchMap } from 'rxjs';
 import { ProfileService } from 'app/shared/layouts/profiles/profile.service';
-<<<<<<< HEAD
-import { Feedback, FeedbackType } from 'app/entities/feedback.model';
-import { TextBlockRef } from 'app/entities/text-block-ref.model';
-=======
 import { ProgrammingFeedbackSuggestion, TextFeedbackSuggestion } from 'app/entities/feedback-suggestion.model';
 import { Exercise } from 'app/entities/exercise.model';
->>>>>>> 13fe2ac7
 
 @Injectable({ providedIn: 'root' })
 export class AthenaService {
@@ -19,71 +14,18 @@
         private profileService: ProfileService,
     ) {}
 
-<<<<<<< HEAD
-    // TODO: The following two functions will be merged in a future PR
+    public isEnabled(): Observable<boolean> {
+        return this.profileService.getProfileInfo().pipe(switchMap((profileInfo) => of(profileInfo.activeProfiles.includes('athena'))));
+    }
 
     /**
      * Get feedback suggestions for the given submission from Athena - for programming exercises
-     * Currently, this is separate for programming and text exercises (will be changed)
-     *
-     * @param exerciseId the id of the exercise
-     * @param submissionId the id of the submission
-     */
-    // eslint-disable-next-line @typescript-eslint/no-unused-vars
-    getFeedbackSuggestionsForProgramming(exerciseId: number, submissionId: number): Observable<Feedback[]> {
-        // For debugging: Return basic feedback suggestions for BubbleSort.java
-        const referencedFeedbackSuggestion1 = new Feedback();
-        referencedFeedbackSuggestion1.credits = 1;
-        referencedFeedbackSuggestion1.text = 'FeedbackSuggestion:';
-        referencedFeedbackSuggestion1.detailText = 'This is a referenced feedback suggestion - test test';
-        referencedFeedbackSuggestion1.gradingInstruction = undefined;
-        referencedFeedbackSuggestion1.reference = 'file:src/de/athena/BubbleSort.java_line:9';
-        referencedFeedbackSuggestion1.type = FeedbackType.AUTOMATIC;
-        const referencedFeedbackSuggestion2 = new Feedback();
-        referencedFeedbackSuggestion2.credits = -1;
-        referencedFeedbackSuggestion2.text = 'FeedbackSuggestion:';
-        referencedFeedbackSuggestion2.detailText = 'Look at that TODO....';
-        referencedFeedbackSuggestion2.gradingInstruction = undefined;
-        referencedFeedbackSuggestion2.reference = 'file:src/de/athena/BubbleSort.java_line:13';
-        referencedFeedbackSuggestion2.type = FeedbackType.AUTOMATIC;
-        const referencedFeedbackSuggestion3 = new Feedback();
-        referencedFeedbackSuggestion3.credits = -4;
-        referencedFeedbackSuggestion3.text = 'FeedbackSuggestion:';
-        referencedFeedbackSuggestion3.detailText = 'You did not implement it correctly';
-        referencedFeedbackSuggestion3.gradingInstruction = undefined;
-        referencedFeedbackSuggestion3.reference = 'file:src/de/athena/MergeSort.java_line:13';
-        referencedFeedbackSuggestion3.type = FeedbackType.AUTOMATIC;
-        const unreferencedFeedbackSuggestion = new Feedback();
-        unreferencedFeedbackSuggestion.credits = -2;
-        unreferencedFeedbackSuggestion.text = 'FeedbackSuggestion:';
-        unreferencedFeedbackSuggestion.detailText = 'You did not implement it correctly';
-        unreferencedFeedbackSuggestion.gradingInstruction = undefined;
-        unreferencedFeedbackSuggestion.reference = undefined;
-        unreferencedFeedbackSuggestion.type = FeedbackType.AUTOMATIC;
-        return of([referencedFeedbackSuggestion1, referencedFeedbackSuggestion2, referencedFeedbackSuggestion3, unreferencedFeedbackSuggestion]);
-
-        return of([]); // Will be fetched in a future PR
-=======
-    public isEnabled(): Observable<boolean> {
-        return this.profileService.getProfileInfo().pipe(switchMap((profileInfo) => of(profileInfo.activeProfiles.includes('athena'))));
->>>>>>> 13fe2ac7
-    }
-
-    /**
-     * Get feedback suggestions for the given submission from Athena - for text exercises
      * Currently, this is separate for programming and text exercises (will be changed)
      *
      * @param exercise
      * @param submissionId the id of the submission
      * @return observable that emits the feedback suggestions
      */
-<<<<<<< HEAD
-    getFeedbackSuggestionsForText(exerciseId: number, submissionId: number): Observable<TextBlockRef[]> {
-        return this.profileService.getProfileInfo().pipe(
-            switchMap((profileInfo) => {
-                if (!profileInfo.activeProfiles.includes('athena')) {
-                    return of([] as TextBlockRef[]);
-=======
     private getFeedbackSuggestions<T>(exercise: Exercise, submissionId: number): Observable<T[]> {
         if (!exercise.feedbackSuggestionsEnabled) {
             return of([]);
@@ -92,7 +34,6 @@
             switchMap((isAthenaEnabled) => {
                 if (!isAthenaEnabled) {
                     return of([] as T[]);
->>>>>>> 13fe2ac7
                 }
                 return this.http
                     .get<T[]>(`${this.resourceUrl}/exercises/${exercise.type}-${exercise.id}/submissions/${submissionId}/feedback-suggestions`, { observe: 'response' })
