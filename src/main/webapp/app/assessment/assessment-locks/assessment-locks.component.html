--- conflicted
+++ resolved
@@ -2,11 +2,7 @@
     <div class="row justify-content-between">
         <div class="col-8">
             <h2>
-<<<<<<< HEAD
-                <span>{{ 'artemisApp.assessment.locks.title' | artemisTranslate }}</span>
-=======
-                <span>{{ 'artemisApp.assessment.locks.title' + (showAll ? 'All' : '') | translate }}</span>
->>>>>>> ce0cdcfb
+                <span>{{ 'artemisApp.assessment.locks.title' + (showAll ? 'All' : '') | artemisTranslate }}</span>
             </h2>
         </div>
     </div>
