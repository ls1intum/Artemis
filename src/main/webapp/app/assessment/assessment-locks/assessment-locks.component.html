<div class="course-info-bar">
    <div class="row justify-content-between">
        <div class="col-8">
            <h2>
                <span>{{ 'artemisApp.assessment.locks.title' + (showAll ? 'All' : '') | artemisTranslate }}</span>
            </h2>
        </div>
    </div>
</div>

<div *ngIf="submissions.length > 0">
    <div class="table-responsive">
        <table class="table table-striped exercise-table">
            <thead>
                <tr>
                    <th class="th-link">Id</th>
                    <th class="th-link" jhiTranslate="artemisApp.assessment.locks.type">Type</th>
                    <th class="th-link" jhiTranslate="artemisApp.assessment.locks.exercise">Exercise</th>
                    <th class="th-link" jhiTranslate="artemisApp.assessment.dashboard.columns.submissionDate">Submission date</th>
                    <th class="th-link" jhiTranslate="artemisApp.assessment.dashboard.columns.submissionCount">Submission count</th>
                    <th class="th-link" jhiTranslate="artemisApp.assessment.dashboard.columns.score">Score</th>
                    <th class="th-link" jhiTranslate="artemisApp.assessment.dashboard.columns.action">Action</th>
                </tr>
            </thead>
            <tbody>
                <tr *ngFor="let submission of submissions; let i = index">
                    <td>{{ submission.id }}</td>
                    <td>
                        <fa-icon
                            [icon]="getIcon(submission.participation!.exercise!.type)"
                            placement="right"
                            [ngbTooltip]="getIconTooltip(submission.participation!.exercise!.type) | artemisTranslate"
                            container="body"
                        ></fa-icon>
                    </td>
                    <td>{{ submission.participation!.exercise!.title || '' }}</td>
                    <td>{{ submission.submissionDate?.date() | date: 'MMM d, y HH:mm:ss' }}</td>
                    <td>{{ submission.participation!.submissions ? submission.participation!.submissions.length : 0 }}</td>
                    <td>
                        <span *ngIf="submission.latestResult?.score != undefined">{{ submission.latestResult!.score }}%</span>
                    </td>
                    <td>
                        <span *jhiHasAnyAuthority="['ROLE_ADMIN', 'ROLE_INSTRUCTOR', 'ROLE_TA']">
                            <a
                                [routerLink]="[
                                    '/course-management',
                                    courseId,
<<<<<<< HEAD
                                    submission.participation.exercise.type + '-exercises',
                                    submission.participation.exercise.id,
                                    'submissions',
                                    submission.id,
=======
                                    submission.participation!.exercise!.type + '-exercises',
                                    submission.participation!.exercise!.id,
                                    submission.participation!.exercise!.type !== PROGRAMMING_EXERCISE ? 'submissions' : 'code-editor',
                                    submission.participation!.exercise!.type !== PROGRAMMING_EXERCISE ? submission.id : submission.participation!.id,
>>>>>>> 12ec85c3
                                    'assessment'
                                ]"
                                class="btn btn-outline-secondary btn-sm mb-1"
                            >
                                <fa-icon [icon]="'folder-open'" [fixedWidth]="true"></fa-icon>&nbsp;{{ 'artemisApp.assessment.dashboard.actions.open' | artemisTranslate }}
                            </a>
                        </span>
                        <span>
                            <button *ngIf="!submission.latestResult!.completionDate" (click)="cancelAssessment(submission)" class="btn btn-outline-secondary btn-sm mb-1">
                                <fa-icon [icon]="'ban'" [fixedWidth]="true"></fa-icon>&nbsp;{{ 'artemisApp.assessment.dashboard.actions.cancel' | artemisTranslate }}
                            </button>
                        </span>
                    </td>
                </tr>
            </tbody>
        </table>
    </div>
</div>

<div style="margin-top: 10px" *ngIf="submissions.length === 0">
    <p jhiTranslate="artemisApp.assessment.locks.empty">No Assessments locked by you!</p>
</div><|MERGE_RESOLUTION|>--- conflicted
+++ resolved
@@ -45,17 +45,10 @@
                                 [routerLink]="[
                                     '/course-management',
                                     courseId,
-<<<<<<< HEAD
                                     submission.participation.exercise.type + '-exercises',
                                     submission.participation.exercise.id,
                                     'submissions',
                                     submission.id,
-=======
-                                    submission.participation!.exercise!.type + '-exercises',
-                                    submission.participation!.exercise!.id,
-                                    submission.participation!.exercise!.type !== PROGRAMMING_EXERCISE ? 'submissions' : 'code-editor',
-                                    submission.participation!.exercise!.type !== PROGRAMMING_EXERCISE ? submission.id : submission.participation!.id,
->>>>>>> 12ec85c3
                                     'assessment'
                                 ]"
                                 class="btn btn-outline-secondary btn-sm mb-1"
