--- conflicted
+++ resolved
@@ -12,7 +12,7 @@
             <h4 class="d-flex align-items-center">
                 <span class="me-2">
                     <strong class="text-primary"> {{ 'artemisApp.assessment.dashboard.activeFilter' | artemisTranslate }}: </strong>
-                    <span class="ms-1" jhiTranslate="artemisApp.exercise.showingOnlyInRange" [translateValues]="{ range: this.rangeFilter.toString() }"></span>
+                    <span class="ms-1">{{ 'artemisApp.exercise.showingOnlyInRange' | artemisTranslate: { range: this.rangeFilter.toString() } }}</span>
                 </span>
                 <button type="button" class="btn btn-primary" (click)="resetFilterOptions()" jhiTranslate="artemisApp.assessment.dashboard.resetFilter"></button>
             </h4>
@@ -46,16 +46,6 @@
                     </ul>
                 </div>
                 @if (filteredParticipations.length && participationsPerFilter.get(resultCriteria.filterProp) !== filteredParticipations.length) {
-<<<<<<< HEAD
-                    <span
-                        jhiTranslate="artemisApp.exercise.showingOfResults"
-                        [translateValues]="{
-                            filtered: participationsPerFilter.get(resultCriteria.filterProp),
-                            total: filteredParticipations.length,
-                            percent: ((participationsPerFilter.get(resultCriteria.filterProp) ?? 0) * 100) / filteredParticipations.length | number: '1.0-1'
-                        }"
-                    ></span>
-=======
                     <span>
                         {{
                             'artemisApp.exercise.showingOfResults'
@@ -63,11 +53,10 @@
                                     : {
                                           filtered: participationsPerFilter.get(resultCriteria.filterProp),
                                           total: filteredParticipations.length,
-                                          percent: ((participationsPerFilter.get(resultCriteria.filterProp) ?? 0) * 100) / filteredParticipations.length | number: '1.0-1',
+                                          percent: ((participationsPerFilter.get(resultCriteria.filterProp) ?? 0) * 100) / filteredParticipations.length | number: '1.0-1'
                                       }
                         }}
                     </span>
->>>>>>> 13b0d502
                 }
             </div>
             <div class="p-2">
@@ -89,7 +78,7 @@
                                 exercise.exerciseGroup!.id!,
                                 exercise.type + '-exercises',
                                 exercise.id,
-                                'participations',
+                                'participations'
                             ]"
                             class="btn btn-primary btn-sm me-1"
                         >
@@ -174,7 +163,7 @@
                     <ngx-datatable-column prop="" [sortable]="true" [minWidth]="100" [width]="180">
                         <ng-template ngx-datatable-header-template>
                             <span class="datatable-header-cell-wrapper" (click)="controls.onSort(exercise.teamMode ? 'team.name' : 'student.name')">
-                                <span class="datatable-header-cell-label bold sortable" jhiTranslate="artemisApp.exercise.name"></span>
+                                <span class="datatable-header-cell-label bold sortable">{{ 'artemisApp.exercise.name' | artemisTranslate }}</span>
                                 <fa-icon [icon]="controls.iconForSortPropField(exercise.teamMode ? 'team.name' : 'student.name')" />
                             </span>
                         </ng-template>
@@ -197,12 +186,12 @@
                         <ng-template ngx-datatable-header-template>
                             @if (exercise.teamMode) {
                                 <span class="datatable-header-cell-wrapper" (click)="controls.onSort('team.shortName')">
-                                    <span class="datatable-header-cell-label bold sortable" jhiTranslate="artemisApp.exercise.teamShortName"></span>
+                                    <span class="datatable-header-cell-label bold sortable">{{ 'artemisApp.exercise.teamShortName' | artemisTranslate }}</span>
                                     <fa-icon [icon]="controls.iconForSortPropField('team.shortName')" />
                                 </span>
                             } @else {
                                 <span class="datatable-header-cell-wrapper" (click)="controls.onSort('student.login')">
-                                    <span class="datatable-header-cell-label bold sortable" jhiTranslate="artemisApp.exercise.studentId"></span>
+                                    <span class="datatable-header-cell-label bold sortable">{{ 'artemisApp.exercise.studentId' | artemisTranslate }}</span>
                                     <fa-icon [icon]="controls.iconForSortPropField('student.login')" />
                                 </span>
                             }
@@ -220,7 +209,7 @@
                     <ngx-datatable-column prop="" [sortable]="true" [minWidth]="130" [width]="140">
                         <ng-template ngx-datatable-header-template>
                             <span class="datatable-header-cell-wrapper" (click)="controls.onSort('results?.last()?.completionDate')">
-                                <span class="datatable-header-cell-label bold sortable" jhiTranslate="artemisApp.exercise.completionDate"></span>
+                                <span class="datatable-header-cell-label bold sortable">{{ 'artemisApp.exercise.completionDate' | artemisTranslate }}</span>
                                 <fa-icon [icon]="controls.iconForSortPropField('results?.last()?.completionDate')" />
                             </span>
                         </ng-template>
@@ -231,7 +220,7 @@
                     <ngx-datatable-column prop="" [sortable]="true" [minWidth]="250" [width]="260">
                         <ng-template ngx-datatable-header-template>
                             <span class="datatable-header-cell-wrapper" (click)="controls.onSort('results?.last()?.score')">
-                                <span class="datatable-header-cell-label bold" jhiTranslate="artemisApp.exercise.lastResult"></span>
+                                <span class="datatable-header-cell-label bold">{{ 'artemisApp.exercise.lastResult' | artemisTranslate }}</span>
                                 <fa-icon [icon]="controls.iconForSortPropField('results?.last()?.score')" />
                             </span>
                         </ng-template>
@@ -245,7 +234,7 @@
                         <ngx-datatable-column prop="" [sortable]="true" [minWidth]="130" [width]="140">
                             <ng-template ngx-datatable-header-template>
                                 <span class="datatable-header-cell-wrapper" (click)="controls.onSort('results?.last().assessmentType')">
-                                    <span class="datatable-header-cell-label bold" jhiTranslate="artemisApp.exercise.type"></span>
+                                    <span class="datatable-header-cell-label bold">{{ 'artemisApp.exercise.type' | artemisTranslate }}</span>
                                     <fa-icon [icon]="controls.iconForSortPropField('results?.last().assessmentType')" />
                                 </span>
                             </ng-template>
@@ -291,7 +280,7 @@
                     <ngx-datatable-column prop="" [sortable]="true" [minWidth]="100" [width]="110">
                         <ng-template ngx-datatable-header-template>
                             <span class="datatable-header-cell-wrapper d-inline-block w-100 text-center" (click)="controls.onSort('submissionCount')">
-                                <span class="datatable-header-cell-label bold" jhiTranslate="artemisApp.exercise.submissionCount"></span>
+                                <span class="datatable-header-cell-label bold">{{ 'artemisApp.exercise.submissionCount' | artemisTranslate }}</span>
                                 <fa-icon [icon]="controls.iconForSortPropField('submissionCount')" />
                             </span>
                         </ng-template>
@@ -310,7 +299,7 @@
                     <ngx-datatable-column prop="" [sortable]="true" [minWidth]="80" [width]="90">
                         <ng-template ngx-datatable-header-template>
                             <span class="datatable-header-cell-wrapper" (click)="controls.onSort('results?.last()?.durationInMinutes')">
-                                <span class="datatable-header-cell-label bold" jhiTranslate="artemisApp.exercise.duration"></span>
+                                <span class="datatable-header-cell-label bold">{{ 'artemisApp.exercise.duration' | artemisTranslate }}</span>
                                 <fa-icon [icon]="controls.iconForSortPropField('results?.last()?.durationInMinutes')" />
                             </span>
                         </ng-template>
