--- conflicted
+++ resolved
@@ -283,122 +283,6 @@
                             <fa-icon [icon]="controls.iconForSortPropField('results?.[0]?.durationInMinutes')"></fa-icon>
                         </span>
                     </ng-template>
-<<<<<<< HEAD
-                    <ng-template ngx-datatable-cell-template let-value="value"> {{ value }} min</ng-template>
-                </ngx-datatable-column>
-
-                <ngx-datatable-column
-                    prop=""
-                    *ngIf="exercise.type === ExerciseType.PROGRAMMING && exercise.isAtLeastInstructor"
-                    [resizeable]="false"
-                    [minWidth]="470"
-                    [width]="470"
-                >
-                    <ng-template ngx-datatable-cell-template let-value="value">
-                        <ng-container *ngIf="getRepositoryLink(value)">
-                            <a *ngIf="!localVCEnabled; else cloneRepoButton" class="btn btn-primary btn-sm me-1" href="{{ getRepositoryLink(value) }}">
-                                <fa-icon [icon]="faCodeBranch" class="me-1"></fa-icon>
-                                Repository
-                            </a>
-                            <ng-template #cloneRepoButton>
-                                <jhi-clone-repo-button class="me-1" [smallButtons]="true" [repositoryUrl]="getRepositoryLink(value) || ''"></jhi-clone-repo-button>
-                            </ng-template>
-                        </ng-container>
-                        <a *ngIf="buildPlanId(value)" target="_blank" rel="noreferrer" href="{{ value.participation.buildPlanUrl }}" class="btn btn-primary btn-sm me-1">
-                            <fa-icon class="me-1" [icon]="farFileCode"></fa-icon>
-                            Build plan
-                        </a>
-                        <a
-                            [routerLink]="['/courses', course.id, 'programming-exercises', exercise.id, 'code-editor', value.participation.id]"
-                            class="btn btn-info btn-sm me-1"
-                            *ngIf="value.participation.exercise.allowOnlineEditor"
-                            [jhiFeatureToggleLink]="FeatureToggle.ProgrammingExercises"
-                        >
-                            <fa-icon class="me-1" [icon]="faFolderOpen" [fixedWidth]="true"></fa-icon>
-                            Online editor
-                        </a>
-                        <a
-                            *ngIf="exercise.course && (newManualResultAllowed || (value.assessmentType !== exercise.assessmentType && exercise.isAtLeastInstructor))"
-                            [routerLink]="['/course-management', exercise.course?.id, 'programming-exercises', exercise.id, 'submissions', value.submission.id, 'assessment']"
-                            class="btn btn-primary btn-sm me-1"
-                        >
-                            <fa-icon [icon]="faFolderOpen" [fixedWidth]="true"></fa-icon>
-                            {{ 'artemisApp.programmingSubmission.view' | artemisTranslate }}
-                        </a>
-                        <a
-                            *ngIf="
-                                exercise.exerciseGroup &&
-                                (newManualResultAllowed || (value.assessmentType !== exercise.assessmentType && exercise.isAtLeastInstructor)) &&
-                                exercise.exerciseGroup!.exam?.numberOfCorrectionRoundsInExam !== undefined &&
-                                exercise.exerciseGroup!.exam!.numberOfCorrectionRoundsInExam! < 2
-                            "
-                            [routerLink]="[
-                                '/course-management',
-                                exercise.exerciseGroup!.exam!.course!.id,
-                                'exams',
-                                exercise.exerciseGroup!.exam!.id,
-                                'exercise-groups',
-                                exercise.exerciseGroup!.id,
-                                'programming-exercises',
-                                exercise.id,
-                                'submissions',
-                                value.submission.id,
-                                'assessment'
-                            ]"
-                            class="btn btn-primary btn-sm me-1"
-                        >
-                            <fa-icon [icon]="faFolderOpen" [fixedWidth]="true"></fa-icon>
-                            {{ 'artemisApp.programmingSubmission.view' | artemisTranslate }}
-                        </a>
-                    </ng-template>
-                </ngx-datatable-column>
-
-                <ngx-datatable-column
-                    prop=""
-                    *ngIf="exercise.type === ExerciseType.FILE_UPLOAD && exercise.isAtLeastInstructor"
-                    [resizeable]="false"
-                    [minWidth]="180"
-                    [width]="180"
-                >
-                    <ng-template ngx-datatable-cell-template let-value="value">
-                        <a
-                            *ngIf="exercise.course"
-                            [routerLink]="['/course-management', exercise.course?.id, 'file-upload-exercises', exercise.id, 'submissions', value.submission.id, 'assessment']"
-                            class="btn btn-primary btn-sm me-1"
-                        >
-                            <fa-icon [icon]="faFolderOpen" [fixedWidth]="true"></fa-icon>
-                            {{ 'artemisApp.fileUploadSubmission.view' | artemisTranslate }}
-                        </a>
-                        <a
-                            *ngIf="
-                                exercise.exerciseGroup &&
-                                exercise.exerciseGroup!.exam?.numberOfCorrectionRoundsInExam !== undefined &&
-                                exercise.exerciseGroup!.exam!.numberOfCorrectionRoundsInExam! < 2
-                            "
-                            [routerLink]="[
-                                '/course-management',
-                                exercise.exerciseGroup!.exam!.course!.id,
-                                'exams',
-                                exercise.exerciseGroup!.exam!.id,
-                                'exercise-groups',
-                                exercise.exerciseGroup!.id,
-                                'file-upload-exercises',
-                                exercise.id,
-                                'submissions',
-                                value.submission.id,
-                                'assessment'
-                            ]"
-                            class="btn btn-primary btn-sm me-1"
-                        >
-                            <fa-icon [icon]="faFolderOpen" [fixedWidth]="true"></fa-icon>
-                            {{ 'artemisApp.fileUploadSubmission.view' | artemisTranslate }}
-                        </a>
-                    </ng-template>
-                </ngx-datatable-column>
-
-                <ngx-datatable-column prop="" *ngIf="exercise.type === ExerciseType.MODELING && exercise.isAtLeastInstructor" [resizeable]="false" [minWidth]="180" [width]="180">
-=======
->>>>>>> 9a6a8b26
                     <ng-template ngx-datatable-cell-template let-value="value">
                         {{ value.results?.[0]?.durationInMinutes ? (value.results?.[0]?.durationInMinutes | artemisDurationFromSeconds: true) : '-' }}
                     </ng-template>
@@ -408,10 +292,15 @@
                     <ng-template ngx-datatable-cell-template let-value="value">
                         <div class="button-header">
                             <div class="mb-2" *ngIf="exercise.type === ExerciseType.PROGRAMMING">
-                                <a *ngIf="getRepositoryLink(value)" class="btn btn-primary btn-sm me-1" href="{{ getRepositoryLink(value) }}">
-                                    <fa-icon [icon]="faCodeBranch" class="me-1"></fa-icon>
-                                    Repository
-                                </a>
+                                <ng-container *ngIf="getRepositoryLink(value)">
+                                    <a *ngIf="!localVCEnabled; else cloneRepoButton" class="btn btn-primary btn-sm me-1" href="{{ getRepositoryLink(value) }}">
+                                        <fa-icon [icon]="faCodeBranch" class="me-1"></fa-icon>
+                                        Repository
+                                    </a>
+                                    <ng-template #cloneRepoButton>
+                                        <jhi-clone-repo-button class="me-1" [smallButtons]="true" [repositoryUrl]="getRepositoryLink(value) || ''"></jhi-clone-repo-button>
+                                    </ng-template>
+                                </ng-container>
                                 <a *ngIf="buildPlanId(value)" target="_blank" rel="noreferrer" href="{{ value.buildPlanUrl }}" class="btn btn-primary btn-sm me-1">
                                     <fa-icon class="me-1" [icon]="farFileCode"></fa-icon>
                                     Build plan
