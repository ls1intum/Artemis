import { Component, OnDestroy, OnInit, ViewEncapsulation } from '@angular/core';
import { HttpResponse } from '@angular/common/http';
import { Participation } from 'app/entities/participation/participation.model';
import { ParticipationService } from 'app/exercises/shared/participation/participation.service';
import { Subscription, forkJoin } from 'rxjs';
import { ActivatedRoute } from '@angular/router';
import { Course } from 'app/entities/course.model';
import { CourseManagementService } from 'app/course/manage/course-management.service';
import { FeatureToggle } from 'app/shared/feature-toggle/feature-toggle.service';
import { ProgrammingSubmissionService } from 'app/exercises/programming/participate/programming-submission.service';
import { ProfileService } from 'app/shared/layouts/profiles/profile.service';
import { areManualResultsAllowed } from 'app/exercises/shared/exercise/exercise.utils';
import { ResultService } from 'app/exercises/shared/result/result.service';
import { Exercise, ExerciseType } from 'app/entities/exercise.model';
import { StudentParticipation } from 'app/entities/participation/student-participation.model';
import { Result } from 'app/entities/result.model';
import { ProgrammingSubmission } from 'app/entities/programming-submission.model';
import { ExerciseService } from 'app/exercises/shared/exercise/exercise.service';
import { AssessmentType } from 'app/entities/assessment-type.model';
import { ProgrammingExerciseStudentParticipation } from 'app/entities/participation/programming-exercise-student-participation.model';
import { ProgrammingExercise } from 'app/entities/programming-exercise.model';
import { formatTeamAsSearchResult } from 'app/exercises/shared/team/team.utils';
import { AccountService } from 'app/core/auth/account.service';
import { setBuildPlanUrlForProgrammingParticipations } from 'app/exercises/shared/participation/participation.utils';
import { faBan, faCodeBranch, faDownload, faFilter, faFolderOpen, faListAlt, faSync } from '@fortawesome/free-solid-svg-icons';
import { faFileCode } from '@fortawesome/free-regular-svg-icons';
import { Range } from 'app/shared/util/utils';
import dayjs from 'dayjs/esm';
import { ExerciseCacheService } from 'app/exercises/shared/exercise/exercise-cache.service';
import { TranslateService } from '@ngx-translate/core';
import { ProgrammingAssessmentManualResultService } from 'app/exercises/programming/assess/manual-result/programming-assessment-manual-result.service';
import { ModelingAssessmentService } from 'app/exercises/modeling/assess/modeling-assessment.service';
import { TextAssessmentService } from 'app/exercises/text/assess/text-assessment.service';
import { FileUploadAssessmentService } from 'app/exercises/file-upload/assess/file-upload-assessment.service';
import { getLinkToSubmissionAssessment } from 'app/utils/navigation.utils';
import { PROFILE_LOCALVC } from 'app/app.constants';

/**
 * Filter properties for a result
 */
export enum FilterProp {
    ALL = 'All',
    SUCCESSFUL = 'Successful',
    UNSUCCESSFUL = 'Unsuccessful',
    BUILD_FAILED = 'BuildFailed',
    MANUAL = 'Manual',
    AUTOMATIC = 'Automatic',
    LOCKED = 'Locked',
}

@Component({
    selector: 'jhi-exercise-scores',
    templateUrl: './exercise-scores.component.html',
    providers: [ExerciseCacheService],
    encapsulation: ViewEncapsulation.None,
})
export class ExerciseScoresComponent implements OnInit, OnDestroy {
    // make constants available to html for comparison
    readonly FilterProp = FilterProp;
    readonly ExerciseType = ExerciseType;
    readonly FeatureToggle = FeatureToggle;
    readonly AssessmentType = AssessmentType;
    // represents all intervals selectable in the score distribution on the exercise statistics
    readonly scoreRanges = [
        new Range(0, 10),
        new Range(10, 20),
        new Range(20, 30),
        new Range(30, 40),
        new Range(40, 50),
        new Range(50, 60),
        new Range(60, 70),
        new Range(70, 80),
        new Range(80, 90),
        new Range(90, 100),
    ];

    course: Course;
    exercise: Exercise;
    paramSub: Subscription;
    reverse: boolean;
    participations: Participation[] = [];
    filteredParticipations: Participation[] = [];
    eventSubscriber: Subscription;
    newManualResultAllowed: boolean;
    rangeFilter?: Range;

    resultCriteria: { filterProp: FilterProp } = { filterProp: FilterProp.ALL };

    isLoading: boolean;

    afterDueDate = false;

    cancelConfirmationText: string;

<<<<<<< HEAD
    localVCEnabled = false;
=======
    correctionRoundIndices: number[] = [];
>>>>>>> 414c5dea

    // Icons
    faBan = faBan;
    faDownload = faDownload;
    faSync = faSync;
    faFolderOpen = faFolderOpen;
    faListAlt = faListAlt;
    faCodeBranch = faCodeBranch;
    farFileCode = faFileCode;
    faFilter = faFilter;

    constructor(
        private route: ActivatedRoute,
        private courseService: CourseManagementService,
        private exerciseService: ExerciseService,
        private accountService: AccountService,
        private resultService: ResultService,
        private profileService: ProfileService,
        private programmingSubmissionService: ProgrammingSubmissionService,
        private participationService: ParticipationService,
        private translateService: TranslateService,
        private programmingAssessmentManualResultService: ProgrammingAssessmentManualResultService,
        private modelingAssessmentService: ModelingAssessmentService,
        private textAssessmentService: TextAssessmentService,
        private fileUploadAssessmentService: FileUploadAssessmentService,
    ) {
        translateService.get('artemisApp.programmingAssessment.confirmCancel').subscribe((text) => (this.cancelConfirmationText = text));
    }

    /**
     * Fetches the course and exercise from the server
     */
    ngOnInit() {
        this.paramSub = this.route.params.subscribe((params) => {
            this.isLoading = true;
            const findCourse = this.courseService.find(params['courseId']);
            const findExercise = this.exerciseService.find(params['exerciseId']);
            const filterValue = this.route.snapshot.queryParamMap.get('scoreRangeFilter');
            if (filterValue) {
                this.rangeFilter = this.scoreRanges[Number(filterValue)];
            }

            forkJoin([findCourse, findExercise]).subscribe(([courseRes, exerciseRes]) => {
                this.course = courseRes.body!;
                this.exercise = exerciseRes.body!;
                // ngFor needs an array to iterate over. This creates an array in the form of [0, 1, ...] up to the correction rounds exclusively (normally 1 or 2)
                this.correctionRoundIndices = [...Array(this.exercise.exerciseGroup?.exam?.numberOfCorrectionRoundsInExam ?? 1).keys()];
                this.afterDueDate = !!this.exercise.dueDate && dayjs().isAfter(this.exercise.dueDate);
                // After both calls are done, the loading flag is removed. If the exercise is not a programming exercise, only the result call is needed.
                this.participationService.findAllParticipationsByExercise(this.exercise.id!, true).subscribe((participationsResponse) => {
                    this.handleNewParticipations(participationsResponse);
                });

                this.newManualResultAllowed = areManualResultsAllowed(this.exercise);
            });
        });
    }

    getExerciseParticipationsLink(participationId: number): string[] {
        return this.exercise.exerciseGroup
            ? [
                  '/course-management',
                  this.course.id!.toString(),
                  'exams',
                  this.exercise.exerciseGroup!.exam!.id!.toString(),
                  'exercise-groups',
                  this.exercise.exerciseGroup!.id!.toString(),
                  this.exercise.type + '-exercises',
                  this.exercise.id!.toString(),
                  'participations',
                  participationId.toString(),
              ]
            : [
                  '/course-management',
                  this.course.id!.toString(),
                  this.exercise.type + '-exercises',
                  this.exercise.id!.toString(),
                  'participations',
                  participationId.toString(),
                  'submissions',
              ];
    }

    private handleNewParticipations(participationsResponse: HttpResponse<Participation[]>) {
        this.participations = participationsResponse.body ?? [];
        this.participations.forEach((participation) => {
            participation.results?.forEach((result, index) => {
                participation.results![index].durationInMinutes = dayjs(result.completionDate).diff(participation.initializationDate, 'seconds');
            });
            participation.results?.sort((result1, result2) => (result1.id ?? 0) - (result2.id ?? 0));
        });
        this.filteredParticipations = this.filterByScoreRange(this.participations);
        if (this.exercise.type === ExerciseType.PROGRAMMING) {
            const programmingExercise = this.exercise as ProgrammingExercise;
            if (programmingExercise.projectKey) {
                this.profileService.getProfileInfo().subscribe((profileInfo) => {
                    setBuildPlanUrlForProgrammingParticipations(profileInfo, this.participations, programmingExercise.projectKey);
                    this.localVCEnabled = profileInfo.activeProfiles.includes(PROFILE_LOCALVC);
                });
            }
        }
        this.isLoading = false;
    }

    /**
     * Updates the criteria by which to filter results
     * @param newValue New filter prop value
     */
    updateParticipationFilter(newValue: FilterProp) {
        this.isLoading = true;
        setTimeout(() => {
            this.resultCriteria.filterProp = newValue;
            this.isLoading = false;
        });
    }

    /**
     * Predicate used to filter participations by the current filter prop setting
     * @param participation Participation for which to evaluate the predicate
     */
    filterParticipationsByProp = (participation: Participation): boolean => {
        switch (this.resultCriteria.filterProp) {
            case FilterProp.SUCCESSFUL:
                return !!participation.results?.[0]?.successful;
            case FilterProp.UNSUCCESSFUL:
                return !participation.results?.[0]?.successful;
            case FilterProp.BUILD_FAILED:
                return !!(participation.results?.[0]?.submission && (participation.results?.[0]?.submission as ProgrammingSubmission).buildFailed);
            case FilterProp.MANUAL:
                return !!participation.results?.[0] && Result.isManualResult(participation.results[0]!);
            case FilterProp.AUTOMATIC:
                return participation.results?.[0]?.assessmentType === AssessmentType.AUTOMATIC;
            case FilterProp.LOCKED:
                return !!participation.results?.[0] && !participation.results?.[0]?.completionDate;
            case FilterProp.ALL:
            default:
                return true;
        }
    };

    /**
     * Returns the build plan id for a participation
     * @param participation Participation for which to return the build plan id
     */
    buildPlanId(participation: Participation) {
        return (participation as ProgrammingExerciseStudentParticipation)?.buildPlanId;
    }

    /**
     * Returns the project key of the exercise
     */
    projectKey(): string {
        return (this.exercise as ProgrammingExercise).projectKey!;
    }

    /**
     * Returns the link to the repository of a participation
     * @param participation Participation for which to get the link for
     */
    getRepositoryLink(participation: Participation) {
        return (participation! as ProgrammingExerciseStudentParticipation).userIndependentRepositoryUrl;
    }

    /**
     * Exports the names of exercise participants as a csv file
     */
    exportNames() {
        if (this.participations.length) {
            const rows: string[] = [];
            this.participations.forEach((participation, index) => {
                const studentParticipation = participation as StudentParticipation;
                const { participantName } = studentParticipation;
                if (studentParticipation.team) {
                    if (index === 0) {
                        rows.push('data:text/csv;charset=utf-8,Team Name,Team Short Name,Students');
                    }
                    const { name, shortName, students } = studentParticipation.team;
                    rows.push(`${name},${shortName},"${students?.map((s) => s.name).join(', ')}"`);
                } else {
                    rows.push(index === 0 ? `data:text/csv;charset=utf-8,${participantName}` : participantName!);
                }
            });
            this.resultService.triggerDownloadCSV(rows, 'results-names.csv');
        }
    }

    /**
     * Formats the participations in the autocomplete overlay.
     *
     * @param participation
     */
    searchParticipationFormatter = (participation: Participation): string => {
        const studentParticipation = participation as StudentParticipation;
        if (studentParticipation.student) {
            const { login, name } = studentParticipation.student;
            return `${login} (${name})`;
        } else if (studentParticipation.team) {
            return formatTeamAsSearchResult(studentParticipation.team);
        }
        return '';
    };

    /**
     * Converts a result object to a string that can be searched for. This is
     * used by the autocomplete select inside the data table.
     *
     * @param participation
     */
    searchTextFromParticipation = (participation: Participation): string => {
        return (participation as StudentParticipation).participantIdentifier || '';
    };

    /**
     * Triggers a re-fetch of the results from the server
     */
    refresh() {
        this.isLoading = true;
        this.participations = [];
        this.filteredParticipations = [];
        this.participationService.findAllParticipationsByExercise(this.exercise.id!, true).subscribe((participationsResponse) => {
            this.handleNewParticipations(participationsResponse);
        });
    }

    /**
     * Unsubscribes from all subscriptions
     */
    ngOnDestroy() {
        this.paramSub.unsubscribe();
        this.programmingSubmissionService.unsubscribeAllWebsocketTopics(this.exercise);
    }

    /**
     * filters the displayable participations based on the given range filter
     * @param participations all participations for the given exercise
     * @returns participations falling into the given score range
     */
    filterByScoreRange(participations: Participation[]): Participation[] {
        if (!this.rangeFilter) {
            return participations;
        }
        let filterFunction;
        // If the range to filter against is [90%, 100%], a score of 100% also satisfies this range
        if (this.rangeFilter.upperBound === 100) {
            filterFunction = (participation: Participation) => {
                const result = participation.results?.[0];
                return !!result?.score && result?.score >= this.rangeFilter!.lowerBound && result.score <= this.rangeFilter!.upperBound;
            };
        } else {
            // For any other range, the score must be strictly below the upper bound
            filterFunction = (participation: Participation) => {
                const result = participation.results?.[0];
                return result?.score !== undefined && result.score >= this.rangeFilter!.lowerBound && result.score < this.rangeFilter!.upperBound;
            };
        }

        return participations.filter(filterFunction);
    }

    /**
     * resets the score range filter
     */
    resetFilterOptions(): void {
        this.rangeFilter = undefined;
        this.filteredParticipations = this.participations;
        this.resultCriteria.filterProp = FilterProp.ALL;
    }

    /**
     * Cancel the current assessment and reload the submissions to reflect the change.
     */
    cancelAssessment(result: Result) {
        const confirmCancel = window.confirm(this.cancelConfirmationText);

        if (confirmCancel && result.submission?.id) {
            let cancelSubscription;
            switch (this.exercise.type) {
                case ExerciseType.PROGRAMMING:
                    cancelSubscription = this.programmingAssessmentManualResultService.cancelAssessment(result.submission.id);
                    break;
                case ExerciseType.MODELING:
                    cancelSubscription = this.modelingAssessmentService.cancelAssessment(result.submission.id);
                    break;
                case ExerciseType.TEXT:
                    cancelSubscription = this.textAssessmentService.cancelAssessment(result.participation!.id!, result.submission.id);
                    break;
                case ExerciseType.FILE_UPLOAD:
                    cancelSubscription = this.fileUploadAssessmentService.cancelAssessment(result.submission.id);
                    break;
            }
            cancelSubscription?.subscribe(() => {
                this.refresh();
            });
        }
    }

    getAssessmentLink(participation: Participation, correctionRound = 0) {
        const newAssessment = !participation.results?.[correctionRound]?.assessmentType || participation.results?.[correctionRound].assessmentType === AssessmentType.AUTOMATIC;
        if (!this.exercise.type || !this.exercise.id || !this.course.id || (!participation.results?.[correctionRound]?.submission?.id && !newAssessment)) {
            return;
        }
        return getLinkToSubmissionAssessment(
            this.exercise.type,
            this.course.id,
            this.exercise.id,
            participation.id,
            newAssessment ? 'new' : participation.results![correctionRound].submission!.id!,
            this.exercise.exerciseGroup?.exam?.id,
            this.exercise.exerciseGroup?.id,
            participation.results?.[correctionRound]?.id,
        );
    }
}<|MERGE_RESOLUTION|>--- conflicted
+++ resolved
@@ -92,11 +92,9 @@
 
     cancelConfirmationText: string;
 
-<<<<<<< HEAD
+    correctionRoundIndices: number[] = [];
+
     localVCEnabled = false;
-=======
-    correctionRoundIndices: number[] = [];
->>>>>>> 414c5dea
 
     // Icons
     faBan = faBan;
