--- conflicted
+++ resolved
@@ -25,11 +25,8 @@
 import { faCodeBranch, faDownload, faFolderOpen, faListAlt, faSync } from '@fortawesome/free-solid-svg-icons';
 import { faFileCode } from '@fortawesome/free-regular-svg-icons';
 import { Range } from 'app/shared/util/utils';
-<<<<<<< HEAD
 import dayjs from 'dayjs/esm';
-=======
 import { ExerciseCacheService } from 'app/exercises/shared/exercise/exercise-cache.service';
->>>>>>> 83511218
 
 /**
  * Filter properties for a result
