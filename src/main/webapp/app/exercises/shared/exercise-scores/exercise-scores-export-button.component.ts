--- conflicted
+++ resolved
@@ -2,14 +2,8 @@
 import { roundScoreSpecifiedByCourseSettings } from 'app/shared/util/utils';
 import { AlertService } from 'app/core/util/alert.service';
 import { ProgrammingExerciseStudentParticipation } from 'app/entities/participation/programming-exercise-student-participation.model';
-<<<<<<< HEAD
-import { Exercise, ExerciseType } from 'app/entities/exercise.model';
+import { Exercise, ExerciseType, getCourseFromExercise } from 'app/entities/exercise.model';
 import { Component, Injectable, Input } from '@angular/core';
-=======
-import { Exercise, ExerciseType, getCourseFromExercise } from 'app/entities/exercise.model';
-import { Injectable, Component, Input } from '@angular/core';
-
->>>>>>> 54cd809a
 import { ResultService } from 'app/exercises/shared/result/result.service';
 import { ProgrammingExercise } from 'app/entities/programming-exercise.model';
 import { GradingCriterion } from 'app/exercises/shared/structured-grading-criterion/grading-criterion.model';
@@ -73,27 +67,7 @@
                 if (index === 0) {
                     rows.push(this.formatHeaderRow(exercise, studentParticipation, gradingCriteria));
                 }
-<<<<<<< HEAD
                 rows.push(this.formatCsvRow(exercise, gradingCriteria, studentParticipation, resultWithPoints));
-=======
-                results.forEach((result, index) => {
-                    const studentParticipation = result.participation! as StudentParticipation;
-                    const { participantName, participantIdentifier } = studentParticipation;
-                    const score = roundScoreSpecifiedByCourseSettings(result.score, getCourseFromExercise(exercise));
-
-                    if (index === 0) {
-                        rows.push(this.getHeadersRow(studentParticipation));
-                    }
-                    const optionalStudentsColumnValue = studentParticipation.team ? `,"${studentParticipation.team?.students?.map((s) => s.name).join(', ')}"` : '';
-                    if (this.exercise.type !== ExerciseType.PROGRAMMING) {
-                        rows.push(`${participantName},${participantIdentifier},${score}${optionalStudentsColumnValue}`);
-                    } else {
-                        const repoLink = (studentParticipation as ProgrammingExerciseStudentParticipation).repositoryUrl;
-                        rows.push(`${participantName},${participantIdentifier},${score},${repoLink}${optionalStudentsColumnValue}`);
-                    }
-                });
-                this.resultService.triggerDownloadCSV(rows, `${exercise.shortName}-results-scores.csv`);
->>>>>>> 54cd809a
             });
 
             this.resultService.triggerDownloadCSV(rows, `${exercise.shortName}-results-scores.csv`);
@@ -145,8 +119,9 @@
     ): string {
         const result = resultWithPoints.result;
         const { participantName, participantIdentifier } = participation;
+        const score = roundScoreSpecifiedByCourseSettings(result.score, getCourseFromExercise(exercise));
 
-        const columns = [participantName, participantIdentifier, round(result.score!), resultWithPoints.totalPoints];
+        const columns = [participantName, participantIdentifier, score, resultWithPoints.totalPoints];
 
         gradingCriteria.map((criterion) => resultWithPoints.pointsPerCriterion.get(criterion.id!) || 0).forEach((criterionPoints) => columns.push(criterionPoints));
 
