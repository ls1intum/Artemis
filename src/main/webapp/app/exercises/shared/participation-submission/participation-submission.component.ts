import { Component, Input, OnInit } from '@angular/core';
import { ActivatedRoute } from '@angular/router';
import { SubmissionService } from 'app/exercises/shared/submission/submission.service';
import { JhiEventManager } from 'ng-jhipster';
import { Subject, Subscription } from 'rxjs';
import { catchError, map, take, tap } from 'rxjs/operators';
import { combineLatest, of } from 'rxjs';
import { ParticipationService } from 'app/exercises/shared/participation/participation.service';
import { Submission, SubmissionType } from 'app/entities/submission.model';
import { Participation, ParticipationType } from 'app/entities/participation/participation.model';
import { StudentParticipation } from 'app/entities/participation/student-participation.model';
import { ExerciseService } from 'app/exercises/shared/exercise/exercise.service';
import { Exercise, ExerciseType } from 'app/entities/exercise.model';
import { ProgrammingExerciseService } from 'app/exercises/programming/manage/services/programming-exercise.service';
import * as moment from 'moment';
import { ProgrammingExerciseStudentParticipation } from 'app/entities/participation/programming-exercise-student-participation.model';
import { ProgrammingSubmission } from 'app/entities/programming-submission.model';
import { ProgrammingExercise } from 'app/entities/programming-exercise.model';
import { TranslateService } from '@ngx-translate/core';
import { ProfileInfo } from 'app/shared/layouts/profiles/profile-info.model';
import { ProfileService } from 'app/shared/layouts/profiles/profile.service';
<<<<<<< HEAD
import { ButtonSize } from 'app/shared/components/button.component';
import { ActionType } from 'app/shared/delete-dialog/delete-dialog.model';
import { Result } from 'app/entities/result.model';
import { FileUploadAssessmentService } from 'app/exercises/file-upload/assess/file-upload-assessment.service';
import { ModelingAssessmentService } from 'app/exercises/modeling/assess/modeling-assessment.service';
import { TextAssessmentService } from 'app/exercises/text/assess/text-assessment.service';
import { ProgrammingAssessmentManualResultService } from 'app/exercises/programming/assess/manual-result/programming-assessment-manual-result.service';
=======
>>>>>>> 2215288c
import { HttpErrorResponse } from '@angular/common/http';

@Component({
    selector: 'jhi-participation-submission',
    templateUrl: './participation-submission.component.html',
})
export class ParticipationSubmissionComponent implements OnInit {
    readonly ParticipationType = ParticipationType;
    readonly buttonSizeSmall = ButtonSize.SMALL;
    readonly actionTypeEmpty = ActionType.NoButtonTextDelete;

    // These two variables are used to emit errors to the delete dialog
    protected dialogErrorSource = new Subject<string>();
    dialogError$ = this.dialogErrorSource.asObservable();

    @Input() participationId: number;

    public exerciseStatusBadge = 'badge-success';

    private dialogErrorSource = new Subject<string>();
    dialogError$ = this.dialogErrorSource.asObservable();

    isTmpOrSolutionProgrParticipation = false;
    exercise?: Exercise;
    participation?: Participation;
    submissions?: Submission[];
    eventSubscriber: Subscription;
    isLoading = true;
    commitHashURLTemplate?: string;

    constructor(
        private route: ActivatedRoute,
        private submissionService: SubmissionService,
        private participationService: ParticipationService,
        private exerciseService: ExerciseService,
        private programmingExerciseService: ProgrammingExerciseService,
        private fileUploadAssessmentService: FileUploadAssessmentService,
        private modelingAssessmentsService: ModelingAssessmentService,
        private textAssessmentService: TextAssessmentService,
        private programmingAssessmentService: ProgrammingAssessmentManualResultService,
        private eventManager: JhiEventManager,
        private translate: TranslateService,
        private profileService: ProfileService,
    ) {}

    /**
     * Initialize component by setting up page and subscribe to eventManager
     */
    ngOnInit() {
        this.setupPage();
        this.eventSubscriber = this.eventManager.subscribe('submissionsModification', () => this.setupPage());
    }
    /**
     * Set up page by loading participation and all submissions
     */
    setupPage() {
        this.isLoading = true;

        // If no query parameters are set, this.route.queryParams will be undefined so we need a fallback dummy observable
        combineLatest([this.route.params, this.route.queryParams ?? of(undefined)]).subscribe(([params, queryParams]) => {
            this.participationId = +params['participationId'];
            if (queryParams?.['isTmpOrSolutionProgrParticipation'] != undefined) {
                this.isTmpOrSolutionProgrParticipation = queryParams['isTmpOrSolutionProgrParticipation'] === 'true';
            }
            if (this.isTmpOrSolutionProgrParticipation) {
                // Find programming exercise of template and solution programming participation
                this.programmingExerciseService.findWithTemplateAndSolutionParticipation(params['exerciseId'], true).subscribe((exerciseResponse) => {
                    this.exercise = exerciseResponse.body!;
                    this.exerciseStatusBadge = moment(this.exercise.dueDate!).isBefore(moment()) ? 'badge-danger' : 'badge-success';
                    const templateParticipation = (this.exercise as ProgrammingExercise).templateParticipation;
                    const solutionParticipation = (this.exercise as ProgrammingExercise).solutionParticipation;
                    // Check if requested participationId belongs to the template or solution participation
                    if (this.participationId === templateParticipation?.id) {
                        this.participation = templateParticipation;
                        this.submissions = templateParticipation.submissions!;
                    } else if (this.participationId === solutionParticipation?.id) {
                        this.participation = solutionParticipation;
                        this.submissions = solutionParticipation.submissions!;
                    } else {
                        // Should not happen
                        alert(this.translate.instant('artemisApp.participation.noParticipation'));
                    }
                    this.isLoading = false;
                });
            } else {
                // Get exercise for release and due dates
                this.exerciseService.find(params['exerciseId']).subscribe((exerciseResponse) => {
                    this.exercise = exerciseResponse.body!;
                    this.exerciseStatusBadge = moment(this.exercise.dueDate!).isBefore(moment()) ? 'badge-danger' : 'badge-success';
                });
                this.fetchParticipationAndSubmissionsForStudent();
            }
        });

        // Get active profiles, to distinguish between Bitbucket and GitLab
        this.profileService
            .getProfileInfo()
            .pipe(
                take(1),
                tap((info: ProfileInfo) => (this.commitHashURLTemplate = info?.commitHashURLTemplate)),
            )
            .subscribe();
    }

    fetchParticipationAndSubmissionsForStudent() {
        this.participationService
            .find(this.participationId)
            .pipe(
                map(({ body }) => body),
                catchError(() => of(null)),
            )
            .subscribe((participation) => {
                if (participation) {
                    this.participation = participation;
                    this.isLoading = false;
                }
            });
        this.submissionService
            .findAllSubmissionsOfParticipation(this.participationId)
            .pipe(
                map(({ body }) => body),
                catchError(() => of([])),
            )
            .subscribe((submissions) => {
                if (submissions) {
                    this.submissions = submissions;
                    this.isLoading = false;
                    // set the submission to every result so it can be accessed via the result
                    submissions.forEach((submission) => submission.results?.forEach((result) => (result.submission = submission)));
                }
            });
    }

    getName() {
        if (this.participation?.type === ParticipationType.STUDENT || this.participation?.type === ParticipationType.PROGRAMMING) {
            return (this.participation as StudentParticipation).student?.name || (this.participation as StudentParticipation).team?.name;
        } else if (this.participation?.type === ParticipationType.SOLUTION) {
            return this.translate.instant('artemisApp.participation.solutionParticipation');
        } else if (this.participation?.type === ParticipationType.TEMPLATE) {
            return this.translate.instant('artemisApp.participation.templateParticipation');
        }
        return 'N/A';
    }

    getCommitUrl(submission: ProgrammingSubmission): string | undefined {
        const projectKey = (this.exercise as ProgrammingExercise)?.projectKey!.toLowerCase();
        let repoSlug: string | undefined = undefined;
        if (this.participation?.type === ParticipationType.PROGRAMMING) {
            const studentParticipation = this.participation as ProgrammingExerciseStudentParticipation;
            if (studentParticipation.repositoryUrl) {
                repoSlug = projectKey + '-' + studentParticipation.participantIdentifier;
            }
        } else if (this.participation?.type === ParticipationType.TEMPLATE) {
            // In case of a test submisson, we need to use the test repository
            repoSlug = projectKey + (submission?.type === SubmissionType.TEST ? '-tests' : '-exercise');
        } else if (this.participation?.type === ParticipationType.SOLUTION) {
            // In case of a test submisson, we need to use the test repository
            repoSlug = projectKey + (submission?.type === SubmissionType.TEST ? '-tests' : '-solution');
        }
        if (repoSlug && this.commitHashURLTemplate) {
            return this.commitHashURLTemplate
                .replace('{projectKey}', projectKey)
                .replace('{repoSlug}', repoSlug)
                .replace('{commitHash}', submission.commitHash ?? '');
        }
        return '';
    }

<<<<<<< HEAD
    delete(submission: Submission, result: Result) {
        if (this.exercise && submission.id && result.id) {
            switch (this.exercise.type) {
                case ExerciseType.TEXT:
                    this.textAssessmentService.deleteAssessment(submission.id, result.id).subscribe(
                        () => {
                            submission.results = submission.results?.filter((remainingResult) => remainingResult.id !== result.id);
                            this.dialogErrorSource.next('');
                        },
                        (error: HttpErrorResponse) => this.dialogErrorSource.next(error.message),
                    );
                    break;
                case ExerciseType.MODELING:
                    this.modelingAssessmentsService.deleteAssessment(submission.id, result.id).subscribe(
                        () => {
                            submission.results = submission.results?.filter((remainingResult) => remainingResult.id !== result.id);
                            this.dialogErrorSource.next('');
                        },
                        (error: HttpErrorResponse) => this.dialogErrorSource.next(error.message),
                    );
                    break;
                case ExerciseType.FILE_UPLOAD:
                    this.fileUploadAssessmentService.deleteAssessment(submission.id, result.id).subscribe(
                        () => {
                            submission.results = submission.results?.filter((remainingResult) => remainingResult.id !== result.id);
                            this.dialogErrorSource.next('');
                        },
                        (error: HttpErrorResponse) => this.dialogErrorSource.next(error.message),
                    );
                    break;
                case ExerciseType.PROGRAMMING:
                    this.programmingAssessmentService.deleteAssessment(submission.id, result.id).subscribe(
                        () => {
                            submission.results = submission.results?.filter((remainingResult) => remainingResult.id !== result.id);
                            this.dialogErrorSource.next('');
                        },
                        (error: HttpErrorResponse) => this.dialogErrorSource.next(error.message),
                    );
                    break;
            }
        }
=======
    /**
     * Delete a submission from the server
     * @param submissionId - Id of submission that is deleted.
     */
    deleteSubmission(submissionId: number) {
        this.submissionService.delete(submissionId).subscribe(
            () => {
                this.eventManager.broadcast({
                    name: 'submissionsModification',
                    content: 'Deleted a submission',
                });
                this.dialogErrorSource.next('');
            },
            (error: HttpErrorResponse) => this.dialogErrorSource.next(error.message),
        );
>>>>>>> 2215288c
    }
}<|MERGE_RESOLUTION|>--- conflicted
+++ resolved
@@ -19,7 +19,6 @@
 import { TranslateService } from '@ngx-translate/core';
 import { ProfileInfo } from 'app/shared/layouts/profiles/profile-info.model';
 import { ProfileService } from 'app/shared/layouts/profiles/profile.service';
-<<<<<<< HEAD
 import { ButtonSize } from 'app/shared/components/button.component';
 import { ActionType } from 'app/shared/delete-dialog/delete-dialog.model';
 import { Result } from 'app/entities/result.model';
@@ -27,8 +26,6 @@
 import { ModelingAssessmentService } from 'app/exercises/modeling/assess/modeling-assessment.service';
 import { TextAssessmentService } from 'app/exercises/text/assess/text-assessment.service';
 import { ProgrammingAssessmentManualResultService } from 'app/exercises/programming/assess/manual-result/programming-assessment-manual-result.service';
-=======
->>>>>>> 2215288c
 import { HttpErrorResponse } from '@angular/common/http';
 
 @Component({
@@ -81,6 +78,7 @@
         this.setupPage();
         this.eventSubscriber = this.eventManager.subscribe('submissionsModification', () => this.setupPage());
     }
+
     /**
      * Set up page by loading participation and all submissions
      */
@@ -197,49 +195,6 @@
         return '';
     }
 
-<<<<<<< HEAD
-    delete(submission: Submission, result: Result) {
-        if (this.exercise && submission.id && result.id) {
-            switch (this.exercise.type) {
-                case ExerciseType.TEXT:
-                    this.textAssessmentService.deleteAssessment(submission.id, result.id).subscribe(
-                        () => {
-                            submission.results = submission.results?.filter((remainingResult) => remainingResult.id !== result.id);
-                            this.dialogErrorSource.next('');
-                        },
-                        (error: HttpErrorResponse) => this.dialogErrorSource.next(error.message),
-                    );
-                    break;
-                case ExerciseType.MODELING:
-                    this.modelingAssessmentsService.deleteAssessment(submission.id, result.id).subscribe(
-                        () => {
-                            submission.results = submission.results?.filter((remainingResult) => remainingResult.id !== result.id);
-                            this.dialogErrorSource.next('');
-                        },
-                        (error: HttpErrorResponse) => this.dialogErrorSource.next(error.message),
-                    );
-                    break;
-                case ExerciseType.FILE_UPLOAD:
-                    this.fileUploadAssessmentService.deleteAssessment(submission.id, result.id).subscribe(
-                        () => {
-                            submission.results = submission.results?.filter((remainingResult) => remainingResult.id !== result.id);
-                            this.dialogErrorSource.next('');
-                        },
-                        (error: HttpErrorResponse) => this.dialogErrorSource.next(error.message),
-                    );
-                    break;
-                case ExerciseType.PROGRAMMING:
-                    this.programmingAssessmentService.deleteAssessment(submission.id, result.id).subscribe(
-                        () => {
-                            submission.results = submission.results?.filter((remainingResult) => remainingResult.id !== result.id);
-                            this.dialogErrorSource.next('');
-                        },
-                        (error: HttpErrorResponse) => this.dialogErrorSource.next(error.message),
-                    );
-                    break;
-            }
-        }
-=======
     /**
      * Delete a submission from the server
      * @param submissionId - Id of submission that is deleted.
@@ -255,6 +210,48 @@
             },
             (error: HttpErrorResponse) => this.dialogErrorSource.next(error.message),
         );
->>>>>>> 2215288c
+    }
+
+    delete(submission: Submission, result: Result) {
+        if (this.exercise && submission.id && result.id) {
+            switch (this.exercise.type) {
+                case ExerciseType.TEXT:
+                    this.textAssessmentService.deleteAssessment(submission.id, result.id).subscribe(
+                        () => {
+                            submission.results = submission.results?.filter((remainingResult) => remainingResult.id !== result.id);
+                            this.dialogErrorSource.next('');
+                        },
+                        (error: HttpErrorResponse) => this.dialogErrorSource.next(error.message),
+                    );
+                    break;
+                case ExerciseType.MODELING:
+                    this.modelingAssessmentsService.deleteAssessment(submission.id, result.id).subscribe(
+                        () => {
+                            submission.results = submission.results?.filter((remainingResult) => remainingResult.id !== result.id);
+                            this.dialogErrorSource.next('');
+                        },
+                        (error: HttpErrorResponse) => this.dialogErrorSource.next(error.message),
+                    );
+                    break;
+                case ExerciseType.FILE_UPLOAD:
+                    this.fileUploadAssessmentService.deleteAssessment(submission.id, result.id).subscribe(
+                        () => {
+                            submission.results = submission.results?.filter((remainingResult) => remainingResult.id !== result.id);
+                            this.dialogErrorSource.next('');
+                        },
+                        (error: HttpErrorResponse) => this.dialogErrorSource.next(error.message),
+                    );
+                    break;
+                case ExerciseType.PROGRAMMING:
+                    this.programmingAssessmentService.deleteAssessment(submission.id, result.id).subscribe(
+                        () => {
+                            submission.results = submission.results?.filter((remainingResult) => remainingResult.id !== result.id);
+                            this.dialogErrorSource.next('');
+                        },
+                        (error: HttpErrorResponse) => this.dialogErrorSource.next(error.message),
+                    );
+                    break;
+            }
+        }
     }
 }