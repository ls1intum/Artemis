--- conflicted
+++ resolved
@@ -27,12 +27,7 @@
         private exerciseService: ExerciseService,
         private submissionExportService: SubmissionExportService,
         public activeModal: NgbActiveModal,
-<<<<<<< HEAD
-        private jhiAlertService: JhiAlertService,
-=======
         private alertService: AlertService,
-        private accountService: AccountService,
->>>>>>> 906288d0
     ) {}
 
     ngOnInit() {
