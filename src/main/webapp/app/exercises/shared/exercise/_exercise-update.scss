.form-element {
    font-size: 17px;
    font-weight: bolder;
}

.form-group {
    margin-bottom: 1.5rem;
}

.form-check-label {
    font-size: 15px;
    font-weight: bolder;
}

label {
    font-size: 17px;
    font-weight: bolder;
}

.badge {
    max-width: 80px;
    white-space: nowrap;
    overflow: hidden;
    text-overflow: ellipsis;
}

.plagiarism-option {
    align-items: center;
    display: flex;
    flex-shrink: 0;

    .form-control {
        padding-right: 0;
    }

    &.disabled .form-control {
        opacity: 0.4;
    }

    &-label {
        flex-shrink: 0;
<<<<<<< HEAD
=======
        width: 12rem;
>>>>>>> 8db925d6
    }

    &-checkbox {
        margin-right: 0.5rem;
    }

    #plagiarism-similarity-threshold,
    #plagiarism-minimum-score,
    #plagiarism-minimum-size {
        margin-right: 0.5rem;
        width: 4rem;
    }
}<|MERGE_RESOLUTION|>--- conflicted
+++ resolved
@@ -39,10 +39,43 @@
 
     &-label {
         flex-shrink: 0;
-<<<<<<< HEAD
-=======
         width: 12rem;
->>>>>>> 8db925d6
+    }
+
+    &-checkbox {
+        margin-right: 0.5rem;
+    }
+
+    #plagiarism-similarity-threshold,
+    #plagiarism-minimum-score,
+    #plagiarism-minimum-size {
+        margin-right: 0.5rem;
+        width: 4rem;
+    }
+}
+
+.badge {
+    max-width: 80px;
+    white-space: nowrap;
+    overflow: hidden;
+    text-overflow: ellipsis;
+}
+
+.plagiarism-option {
+    align-items: center;
+    display: flex;
+    flex-shrink: 0;
+
+    .form-control {
+        padding-right: 0;
+    }
+
+    &.disabled .form-control {
+        opacity: 0.4;
+    }
+
+    &-label {
+        flex-shrink: 0;
     }
 
     &-checkbox {
