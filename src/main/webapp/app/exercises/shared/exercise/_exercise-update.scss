.form-element {
    font-size: 17px;
    font-weight: bolder;
}

.form-check-label {
    font-size: 15px;
    font-weight: bolder;
}

.form-group {
    margin-bottom: 1.5rem;
<<<<<<< HEAD
}

.markdown-editor {
    height: 350px;
}

label {
    font-size: 17px;
    font-weight: bolder;
=======
>>>>>>> 75a1538b
}<|MERGE_RESOLUTION|>--- conflicted
+++ resolved
@@ -1,6 +1,10 @@
 .form-element {
     font-size: 17px;
     font-weight: bolder;
+}
+
+.form-group {
+    margin-bottom: 1.5rem;
 }
 
 .form-check-label {
@@ -8,18 +12,7 @@
     font-weight: bolder;
 }
 
-.form-group {
-    margin-bottom: 1.5rem;
-<<<<<<< HEAD
-}
-
-.markdown-editor {
-    height: 350px;
-}
-
 label {
     font-size: 17px;
     font-weight: bolder;
-=======
->>>>>>> 75a1538b
 }