--- conflicted
+++ resolved
@@ -139,17 +139,9 @@
     }
 
     getUpcomingExercises(): Observable<EntityArrayResponseType> {
-<<<<<<< HEAD
-        return this.http.get<Exercise[]>(`${this.resourceUrl}/upcoming`, { observe: 'response' }).pipe(
-            map((res: EntityArrayResponseType) => ExerciseService.convertDateArrayFromServer(res)),
-            map((res: EntityArrayResponseType) => ExerciseService.convertExerciseCategoryArrayFromServer(res)),
-            map((res: EntityArrayResponseType) => this.setAccessRightsExerciseEntityArrayResponseType(res)),
-        );
-=======
         return this.http
             .get<Exercise[]>(`${this.resourceUrl}/upcoming`, { observe: 'response' })
             .pipe(map((res: EntityArrayResponseType) => this.processExerciseEntityArrayResponse(res)));
->>>>>>> be4eb134
     }
 
     /**
@@ -368,17 +360,9 @@
      * @param { number } exerciseId - Id of exercise to retrieve
      */
     getForTutors(exerciseId: number): Observable<HttpResponse<Exercise>> {
-<<<<<<< HEAD
-        return this.http.get<Exercise>(`${this.resourceUrl}/${exerciseId}/for-assessment-dashboard`, { observe: 'response' }).pipe(
-            map((res: EntityResponseType) => ExerciseService.convertDateFromServer(res)),
-            map((res: EntityResponseType) => ExerciseService.convertExerciseCategoriesFromServer(res)),
-            map((res: EntityResponseType) => this.setAccessRightsExerciseEntityResponseType(res)),
-        );
-=======
         return this.http
             .get<Exercise>(`${this.resourceUrl}/${exerciseId}/for-assessment-dashboard`, { observe: 'response' })
             .pipe(map((res: EntityResponseType) => this.processExerciseEntityResponse(res)));
->>>>>>> be4eb134
     }
 
     /**
@@ -440,15 +424,9 @@
      * This method bundles recurring conversion steps for Exercise EntityResponses.
      * @param exerciseRes
      */
-<<<<<<< HEAD
-    private processExerciseEntityResponse(exerciseRes: EntityResponseType): EntityResponseType {
+    public processExerciseEntityResponse(exerciseRes: EntityResponseType): EntityResponseType {
         ExerciseService.convertDateFromServer(exerciseRes);
         ExerciseService.convertExerciseCategoriesFromServer(exerciseRes);
-=======
-    public processExerciseEntityResponse(exerciseRes: EntityResponseType): EntityResponseType {
-        this.convertDateFromServer(exerciseRes);
-        this.convertExerciseCategoriesFromServer(exerciseRes);
->>>>>>> be4eb134
         this.setAccessRightsExerciseEntityResponseType(exerciseRes);
         return exerciseRes;
     }
@@ -458,8 +436,8 @@
      * @param exerciseResArray
      */
     public processExerciseEntityArrayResponse(exerciseResArray: EntityArrayResponseType): EntityArrayResponseType {
-        this.convertDateArrayFromServer(exerciseResArray);
-        this.convertExerciseCategoryArrayFromServer(exerciseResArray);
+        ExerciseService.convertDateArrayFromServer(exerciseResArray);
+        ExerciseService.convertExerciseCategoryArrayFromServer(exerciseResArray);
         this.setAccessRightsExerciseEntityArrayResponseType(exerciseResArray);
         return exerciseResArray;
     }
