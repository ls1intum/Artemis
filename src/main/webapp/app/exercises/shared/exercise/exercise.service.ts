--- conflicted
+++ resolved
@@ -3,23 +3,15 @@
 import { Observable } from 'rxjs/Observable';
 import { SERVER_API_URL } from 'app/app.constants';
 import * as moment from 'moment';
-<<<<<<< HEAD
-import { Exercise, ExerciseCategory, ExerciseType, ParticipationStatus } from 'app/entities/exercise.model';
-=======
-
 import { Exercise, ExerciseCategory, ExerciseType, IncludedInOverallScore, ParticipationStatus } from 'app/entities/exercise.model';
->>>>>>> 037733e1
 import { QuizExercise } from 'app/entities/quiz/quiz-exercise.model';
 import { ParticipationService } from '../participation/participation.service';
 import { map } from 'rxjs/operators';
 import { AccountService } from 'app/core/auth/account.service';
 import { StatsForDashboard } from 'app/course/dashboards/instructor-course-dashboard/stats-for-dashboard.model';
 import { LtiConfiguration } from 'app/entities/lti-configuration.model';
-<<<<<<< HEAD
-=======
 import { CourseExerciseStatisticsDTO } from 'app/exercises/shared/exercise/exercise-statistics-dto.model';
 import { TranslateService } from '@ngx-translate/core';
->>>>>>> 037733e1
 
 export type EntityResponseType = HttpResponse<Exercise>;
 export type EntityArrayResponseType = HttpResponse<Exercise[]>;
@@ -319,8 +311,6 @@
     getStatsForInstructors(exerciseId: number): Observable<HttpResponse<StatsForDashboard>> {
         return this.http.get<StatsForDashboard>(`${this.resourceUrl}/${exerciseId}/stats-for-instructor-dashboard`, { observe: 'response' });
     }
-<<<<<<< HEAD
-=======
 
     /**
      * Retrieves useful statistics for course exercises
@@ -364,7 +354,6 @@
                 return this.translateService.instant('artemisApp.exercise.no');
         }
     }
->>>>>>> 037733e1
 }
 
 @Injectable({ providedIn: 'root' })
