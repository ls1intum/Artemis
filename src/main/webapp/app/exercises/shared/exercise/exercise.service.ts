--- conflicted
+++ resolved
@@ -511,7 +511,6 @@
             .get<dayjs.Dayjs>(`${this.resourceUrl}/${exerciseId}/latest-due-date`, { observe: 'response' })
             .pipe(map((res: HttpResponse<dayjs.Dayjs>) => (res.body ? dayjs(res.body) : undefined)));
     }
-<<<<<<< HEAD
 
     /**
      * Returns an ExampleSolutionInfo object containing the processed example solution and related fields
@@ -553,21 +552,4 @@
             isProgrammingExerciseExampleSolutionPublished,
         };
     }
-}
-
-@Injectable({ providedIn: 'root' })
-export class ExerciseLtiConfigurationService {
-    private resourceUrl = SERVER_API_URL + 'api/lti/configuration';
-
-    constructor(private http: HttpClient) {}
-
-    /**
-     * Load exercise with exerciseId from server
-     * @param { number } exerciseId - Id of exercise that is loaded
-     */
-    find(exerciseId: number): Observable<HttpResponse<LtiConfiguration>> {
-        return this.http.get<LtiConfiguration>(`${this.resourceUrl}/${exerciseId}`, { observe: 'response' });
-    }
-=======
->>>>>>> b62b5110
 }