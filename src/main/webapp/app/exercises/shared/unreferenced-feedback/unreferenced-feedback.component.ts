import { Component, EventEmitter, Input, Output } from '@angular/core';
import { FEEDBACK_SUGGESTION_ACCEPTED_IDENTIFIER, FEEDBACK_SUGGESTION_IDENTIFIER, Feedback, FeedbackType } from 'app/entities/feedback.model';
import { StructuredGradingCriterionService } from 'app/exercises/shared/structured-grading-criterion/structured-grading-criterion.service';
import { AssessmentNote } from 'app/entities/assessment-note.model';

@Component({
    selector: 'jhi-unreferenced-feedback',
    templateUrl: './unreferenced-feedback.component.html',
    styleUrls: [],
})
export class UnreferencedFeedbackComponent {
    FeedbackType = FeedbackType;

    unreferencedFeedback: Feedback[] = [];
    assessmentsAreValid: boolean;

<<<<<<< HEAD
    @Input() assessmentNote: AssessmentNote;
    @Input() busy: boolean;
=======
>>>>>>> 18ea125f
    @Input() readOnly: boolean;
    @Input() highlightDifferences: boolean;

    /**
     * In order to make it possible to mark unreferenced feedback based on the correction status, we assign reference ids to the unreferenced feedback
     */
    @Input() addReferenceIdForExampleSubmission = false;

    @Input() set feedbacks(feedbacks: Feedback[]) {
        this.unreferencedFeedback = [...feedbacks];
    }
    @Input() feedbackSuggestions: Feedback[] = [];

    @Output() feedbacksChange = new EventEmitter<Feedback[]>();
    @Output() onAcceptSuggestion = new EventEmitter<Feedback>();
    @Output() onDiscardSuggestion = new EventEmitter<Feedback>();

    @Output() assessmentNoteChange = new EventEmitter<AssessmentNote>();

    constructor(private structuredGradingCriterionService: StructuredGradingCriterionService) {}

    public deleteFeedback(feedbackToDelete: Feedback): void {
        const indexToDelete = this.unreferencedFeedback.indexOf(feedbackToDelete);
        this.unreferencedFeedback.splice(indexToDelete, 1);
        this.feedbacksChange.emit(this.unreferencedFeedback);
        this.validateFeedback();
    }
    /**
     * Validates the feedback:
     *   - There must be any form of feedback, either general feedback or feedback referencing a model element or both
     *   - Each reference feedback must have a score that is a valid number
     */
    validateFeedback() {
        if (!this.unreferencedFeedback || this.unreferencedFeedback.length === 0) {
            this.assessmentsAreValid = false;
            return;
        }
        for (const feedback of this.unreferencedFeedback) {
            if (feedback.credits == undefined || isNaN(feedback.credits)) {
                this.assessmentsAreValid = false;
                return;
            }
        }
        this.assessmentsAreValid = true;
    }

    /**
     * Update the feedback in the list of unreferenced feedback, changing or adding it.
     * @param feedback The feedback to update
     */
    updateFeedback(feedback: Feedback) {
        const indexToUpdate = this.unreferencedFeedback.indexOf(feedback);
        if (indexToUpdate < 0) {
            this.unreferencedFeedback.push(feedback);
        } else {
            this.unreferencedFeedback[indexToUpdate] = feedback;
        }
        this.validateFeedback();
        this.feedbacksChange.emit(this.unreferencedFeedback);
    }

    public addUnreferencedFeedback(): void {
        const feedback = new Feedback();
        feedback.type = FeedbackType.MANUAL_UNREFERENCED;

        // Assign the next id to the unreferenced feedback
        if (this.addReferenceIdForExampleSubmission) {
            feedback.reference = this.generateNewUnreferencedFeedbackReference().toString();
        }

        this.unreferencedFeedback.push(feedback);
        this.validateFeedback();
        this.feedbacksChange.emit(this.unreferencedFeedback);
    }

    /**
     * Generate the new reference, by computing what is currently the maximum reference within all feedback and add 1
     */
    private generateNewUnreferencedFeedbackReference(): number {
        if (this.unreferencedFeedback.length === 0) {
            return 1;
        }

        const references = this.unreferencedFeedback.map((feedback) => {
            const id = +(feedback.reference ?? '0');
            if (isNaN(id)) {
                return 0;
            }
            return id;
        });
        return Math.max(...references.concat([0])) + 1;
    }

    /**
     * Accept a feedback suggestion: Make it "real" feedback and remove the suggestion card
     */
    acceptSuggestion(feedback: Feedback) {
        this.feedbackSuggestions = this.feedbackSuggestions.filter((f) => f !== feedback); // Remove the suggestion card
        // We need to change the feedback type to "manual" because non-manual feedback is never editable in the editor
        // and will be filtered out in all kinds of places
        feedback.type = FeedbackType.MANUAL_UNREFERENCED;
        // Change the prefix "FeedbackSuggestion:" to "FeedbackSuggestion:accepted:"
        feedback.text = (feedback.text ?? FEEDBACK_SUGGESTION_IDENTIFIER).replace(FEEDBACK_SUGGESTION_IDENTIFIER, FEEDBACK_SUGGESTION_ACCEPTED_IDENTIFIER);
        this.updateFeedback(feedback); // Make it "real" feedback
        this.onAcceptSuggestion.emit(feedback);
    }

    /**
     * Discard a feedback suggestion: Remove the suggestion card and emit the event
     */
    discardSuggestion(feedback: Feedback) {
        this.feedbackSuggestions = this.feedbackSuggestions.filter((f) => f !== feedback); // Remove the suggestion card
        this.onDiscardSuggestion.emit(feedback);
    }

    createAssessmentOnDrop(event: Event) {
        this.addUnreferencedFeedback();
        const newFeedback: Feedback | undefined = this.unreferencedFeedback.last();
        if (newFeedback) {
            this.structuredGradingCriterionService.updateFeedbackWithStructuredGradingInstructionEvent(newFeedback, event);
            this.updateFeedback(newFeedback);
        }
    }

    /**
     * Called whenever an input is made on the internal tutor note text box. This updates the assessment note of the parent
     * component.
     */
    onAssessmentNoteInput(event: any) {
        console.log(event.target.value);
        this.assessmentNote.note = event.target.value;
        this.assessmentNoteChange.emit(this.assessmentNote);
    }

    /**
     * Return an empty string if the assessment note or its note field is undefined, or otherwise the text of the note.
     */
    getAssessmentNoteText() {
        if (this.assessmentNote !== undefined && this.assessmentNote.note !== undefined) {
            return this.assessmentNote.note;
        } else {
            return '';
        }
    }
}<|MERGE_RESOLUTION|>--- conflicted
+++ resolved
@@ -14,11 +14,7 @@
     unreferencedFeedback: Feedback[] = [];
     assessmentsAreValid: boolean;
 
-<<<<<<< HEAD
     @Input() assessmentNote: AssessmentNote;
-    @Input() busy: boolean;
-=======
->>>>>>> 18ea125f
     @Input() readOnly: boolean;
     @Input() highlightDifferences: boolean;
 
@@ -30,6 +26,7 @@
     @Input() set feedbacks(feedbacks: Feedback[]) {
         this.unreferencedFeedback = [...feedbacks];
     }
+
     @Input() feedbackSuggestions: Feedback[] = [];
 
     @Output() feedbacksChange = new EventEmitter<Feedback[]>();
