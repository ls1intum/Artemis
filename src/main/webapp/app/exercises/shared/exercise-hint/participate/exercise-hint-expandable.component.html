<mat-expansion-panel [expanded]="expanded" [disabled]="true" class="exercise-hint-student-expansion-panel-wrapper">
    <mat-expansion-panel-header>
        <mat-panel-description>
<<<<<<< HEAD
            <mat-panel-title>
                <fa-icon [icon]="faQuestionCircle" size="2x"></fa-icon>
            </mat-panel-title>
=======
            <mat-panel-title><fa-icon [icon]="faQuestionCircle" size="2x" /></mat-panel-title>
>>>>>>> 1f417be0
            <mat-panel-description>
                <div>
                    <div>{{ exerciseHint!.description }}</div>
                    <div class="task-name">{{ exerciseHint!.programmingExerciseTask?.taskName }}</div>
                </div>
            </mat-panel-description>
            <!-- styles.visibility is used to prevent resizing the panel header when the button is not visible -->
            <button
                type="button"
                class="ms-auto"
                [ngbTooltip]="this.hasUsed ? '' : ('artemisApp.exerciseHint.studentDialog.activateTooltip' | artemisTranslate)"
                [ngClass]="{ 'btn btn-secondary': true, invisible: expanded }"
                (click)="displayHintContent()"
            >
                {{ 'artemisApp.exerciseHint.studentDialog.' + (this.hasUsed ? 'display' : 'activate') | artemisTranslate }}
            </button>
        </mat-panel-description>
    </mat-expansion-panel-header>
    <mat-action-row>
        <button type="button" [ngClass]="'btn btn-secondary'" (click)="collapseContent()">{{ 'artemisApp.exerciseHint.studentDialog.collapse' | artemisTranslate }}</button>
    </mat-action-row>
    @if (isLoading) {
        <div class="d-flex justify-content-center">
            <div class="spinner-border" role="status">
                <span class="sr-only">{{ 'loading' | artemisTranslate }}</span>
            </div>
        </div>
    } @else {
        <div>
            @if (exerciseHint?.content) {
                <div class="p-3 mb-2 border border-1 border-secondary bg-light" [innerHTML]="exerciseHint!.content | htmlForMarkdown"></div>
            }
            @if (exerciseHint.type === HintType.CODE && (exerciseHint | castToCodeHint)?.solutionEntries) {
                <div>
                    <jhi-code-hint-container [codeHint]="exerciseHint | castToCodeHint" />
                </div>
            }
            <div class="d-flex align-items-end flex-column">
                <span [jhiTranslate]="'artemisApp.exerciseHint.studentDialog.rateHintQuestion'">How helpful was this hint?</span>
                <star-rating
                    checkedColor="gold"
                    uncheckedColor="grey"
                    size="24"
                    [value]="this.exerciseHint?.currentUserRating ?? 0"
                    [readOnly]="false"
                    [totalStars]="5"
                    (rate)="onRate($event)"
                />
            </div>
        </div>
    }
</mat-expansion-panel><|MERGE_RESOLUTION|>--- conflicted
+++ resolved
@@ -1,13 +1,7 @@
 <mat-expansion-panel [expanded]="expanded" [disabled]="true" class="exercise-hint-student-expansion-panel-wrapper">
     <mat-expansion-panel-header>
         <mat-panel-description>
-<<<<<<< HEAD
-            <mat-panel-title>
-                <fa-icon [icon]="faQuestionCircle" size="2x"></fa-icon>
-            </mat-panel-title>
-=======
             <mat-panel-title><fa-icon [icon]="faQuestionCircle" size="2x" /></mat-panel-title>
->>>>>>> 1f417be0
             <mat-panel-description>
                 <div>
                     <div>{{ exerciseHint!.description }}</div>
