--- conflicted
+++ resolved
@@ -22,16 +22,10 @@
 
     /**
      * Finds an exercise hint
-<<<<<<< HEAD
      * @param exerciseId Id of the exercise of which to retrieve the hint
-     * @param hintId Id of exercise hint to find
-     */
-    find(exerciseId: number, hintId: number): Observable<ExerciseHintResponse>;
-=======
      * @param exerciseHintId Id of exercise hint to find
      */
-    find(exerciseHintId: number): Observable<ExerciseHintResponse>;
->>>>>>> 1aed7509
+    find(exerciseId: number, exerciseHintId: number): Observable<ExerciseHintResponse>;
 
     /**
      * Finds all exercise hints by exercise id
@@ -41,16 +35,10 @@
 
     /**
      * Deletes an exercise hint
-<<<<<<< HEAD
      * @param exerciseId Id of the exercise of which to delete the hint
-     * @param hintId Id of exercise hint to delete
-     */
-    delete(exerciseId: number, hintId: number): Observable<HttpResponse<void>>;
-=======
      * @param exerciseHintId Id of exercise hint to delete
      */
-    delete(exerciseHintId: number): Observable<HttpResponse<void>>;
->>>>>>> 1aed7509
+    delete(exerciseId: number, exerciseHintId: number): Observable<HttpResponse<void>>;
 }
 
 @Injectable({ providedIn: 'root' })
