import { Injectable } from '@angular/core';
import { HttpClient, HttpResponse } from '@angular/common/http';
import { Observable } from 'rxjs';

import { ExerciseHint } from 'app/entities/hestia/exercise-hint.model';
import { ExerciseService } from 'app/exercises/shared/exercise/exercise.service';

export type ExerciseHintResponse = HttpResponse<ExerciseHint>;

export interface IExerciseHintService {
    /**
     * Finds an exercise hint
     * @param id Id of exercise hint to find
     */
    find(id: number): Observable<ExerciseHintResponse>;

    /**
     * Finds all exercise hints by exercise id
     * @param exerciseId Id of exercise
     */
    findByExerciseId(exerciseId: number): Observable<HttpResponse<ExerciseHint[]>>;
}

@Injectable({ providedIn: 'root' })
export class ExerciseHintService implements IExerciseHintService {
    public resourceUrl = SERVER_API_URL + 'api/exercise-hints';

    constructor(protected http: HttpClient) {}

    /**
     * Creates an exercise hint
     * @param exerciseHint Exercise hint to create
     */
    create(exerciseHint: ExerciseHint): Observable<ExerciseHintResponse> {
<<<<<<< HEAD
        exerciseHint.exercise = this.exerciseService.convertDateFromClient(exerciseHint.exercise!);
        exerciseHint.type = 'text';
=======
        exerciseHint.exercise = ExerciseService.convertDateFromClient(exerciseHint.exercise!);
>>>>>>> bcc13ef5
        if (exerciseHint.exercise.categories) {
            exerciseHint.exercise.categories = ExerciseService.stringifyExerciseCategories(exerciseHint.exercise);
        }
        return this.http.post<ExerciseHint>(this.resourceUrl, exerciseHint, { observe: 'response' });
    }

    /**
     * Updates an exercise hint
     * @param exerciseHint Exercise hint to update
     */
    update(exerciseHint: ExerciseHint): Observable<ExerciseHintResponse> {
        exerciseHint.exercise = ExerciseService.convertDateFromClient(exerciseHint.exercise!);
        exerciseHint.exercise.categories = ExerciseService.stringifyExerciseCategories(exerciseHint.exercise);
        return this.http.put<ExerciseHint>(`${this.resourceUrl}/${exerciseHint.id}`, exerciseHint, { observe: 'response' });
    }

    /**
     * Finds an exercise hint
     * @param exerciseHintId Id of exercise hint to find
     */
    find(exerciseHintId: number): Observable<ExerciseHintResponse> {
        return this.http.get<ExerciseHint>(`${this.resourceUrl}/${exerciseHintId}`, { observe: 'response' });
    }

    /**
     * Finds all exercise hints by exercise id
     * @param exerciseId Id of exercise
     */
    findByExerciseId(exerciseId: number): Observable<HttpResponse<ExerciseHint[]>> {
        return this.http.get<ExerciseHint[]>(`api/exercises/${exerciseId}/exercise-hints`, { observe: 'response' });
    }

    /**
     * Fetches the title of the hint with the given id
     *
     * @param exerciseHintId the id of the hint
     * @return the title of the hint in an HttpResponse, or an HttpErrorResponse on error
     */
    getTitle(exerciseHintId: number): Observable<HttpResponse<string>> {
        return this.http.get(`${this.resourceUrl}/${exerciseHintId}/title`, { observe: 'response', responseType: 'text' });
    }

    /**
     * Deletes an exercise hint
     * @param exerciseHintId Id of exercise hint to delete
     */
    delete(exerciseHintId: number): Observable<HttpResponse<void>> {
        return this.http.delete<void>(`${this.resourceUrl}/${exerciseHintId}`, { observe: 'response' });
    }
}<|MERGE_RESOLUTION|>--- conflicted
+++ resolved
@@ -32,12 +32,8 @@
      * @param exerciseHint Exercise hint to create
      */
     create(exerciseHint: ExerciseHint): Observable<ExerciseHintResponse> {
-<<<<<<< HEAD
-        exerciseHint.exercise = this.exerciseService.convertDateFromClient(exerciseHint.exercise!);
+        exerciseHint.exercise = ExerciseService.convertDateFromClient(exerciseHint.exercise!);
         exerciseHint.type = 'text';
-=======
-        exerciseHint.exercise = ExerciseService.convertDateFromClient(exerciseHint.exercise!);
->>>>>>> bcc13ef5
         if (exerciseHint.exercise.categories) {
             exerciseHint.exercise.categories = ExerciseService.stringifyExerciseCategories(exerciseHint.exercise);
         }
