import { Component, OnDestroy, OnInit } from '@angular/core';
import { HttpErrorResponse, HttpResponse } from '@angular/common/http';
import { ActivatedRoute } from '@angular/router';
import { Observable, of, Subscription } from 'rxjs';
import { catchError, map, tap } from 'rxjs/operators';
import { AlertService } from 'app/core/util/alert.service';
import { TextHintService } from './text-hint.service';
import { EditorMode, MarkdownEditorHeight } from 'app/shared/markdown-editor/markdown-editor.component';
import { Exercise } from 'app/entities/exercise.model';
import { ExerciseService } from 'app/exercises/shared/exercise/exercise.service';
import { KatexCommand } from 'app/shared/markdown-editor/commands/katex.command';
import { onError } from 'app/shared/util/global.utils';
import { ArtemisNavigationUtilService } from 'app/utils/navigation.utils';
import { faBan, faCircleNotch, faSave } from '@fortawesome/free-solid-svg-icons';
import { TextHint } from 'app/entities/hestia/text-hint-model';

@Component({
    selector: 'jhi-exercise-hint-update',
    templateUrl: './exercise-hint-update.component.html',
    styleUrls: ['./exercise-hint.scss'],
})
export class TextHintUpdateComponent implements OnInit, OnDestroy {
    MarkdownEditorHeight = MarkdownEditorHeight;

    courseId: number;
    exerciseId: number;
    textHint = new TextHint();

    isSaving: boolean;
    isLoading: boolean;
    exerciseNotFound: boolean;
    paramSub: Subscription;

    domainCommands = [new KatexCommand()];
    editorMode = EditorMode.LATEX;

    // Icons
    faCircleNotch = faCircleNotch;
    faBan = faBan;
    faSave = faSave;

    constructor(
        private route: ActivatedRoute,
        protected alertService: AlertService,
        protected textHintService: TextHintService,
        protected exerciseService: ExerciseService,
        private navigationUtilService: ArtemisNavigationUtilService,
    ) {}

    /**
     * Fetches the exercise from the server and assigns it on the text hint
     */
    ngOnInit() {
        this.isLoading = true;
        this.paramSub = this.route.params.subscribe((params) => {
            this.courseId = params['courseId'];
            this.exerciseId = params['exerciseId'];
            this.isSaving = false;
            this.exerciseNotFound = false;
        });
        this.route.data.subscribe(({ textHint }) => {
            this.textHint = textHint;
            // If the exercise was not yet created, load the exercise from the current route to set it as its exercise.
            if (!this.textHint.id) {
                this.exerciseService
                    .find(this.exerciseId)
                    .pipe(
                        map(({ body }) => body),
                        tap((res: Exercise) => {
                            this.textHint.exercise = res;
                        }),
                        catchError((error: HttpErrorResponse) => {
                            this.exerciseNotFound = true;
                            onError(this.alertService, error);
                            return of(null);
                        }),
                    )
                    .subscribe(() => {
                        this.isLoading = false;
                    });
            } else {
                this.isLoading = false;
            }
        });
    }

    /**
     * Unsubscribes from the param subscription
     */
    ngOnDestroy(): void {
        if (this.paramSub) {
            this.paramSub.unsubscribe();
        }
    }

    /**
     * Setter to update the text hint content
     * @param newContent New value to set
     */
    updateHintContent(newContent: string) {
        this.textHint.content = newContent;
    }

    /**
     * Navigate to the previous page when the user cancels the update process
     * Returns to the detail page if there is no previous state and we edited an existing hint
     * Returns to the overview page if there is no previous state and we created a new hint
     */
    previousState() {
        this.navigationUtilService.navigateBackWithOptional(
            ['course-management', this.courseId.toString(), 'programming-exercises', this.exerciseId.toString(), 'hints'],
            this.textHint.id?.toString(),
        );
    }

    /**
     * Saves the text hint by creating or updating it on the server
     */
    save() {
        this.isSaving = true;
        if (this.textHint.id !== undefined) {
            this.subscribeToSaveResponse(this.textHintService.update(this.textHint));
        } else {
            this.subscribeToSaveResponse(this.textHintService.create(this.textHint));
        }
    }

<<<<<<< HEAD
    protected subscribeToSaveResponse(result: Observable<HttpResponse<TextHint>>) {
        result.subscribe(
            () => this.onSaveSuccess(),
            () => this.onSaveError(),
        );
=======
    protected subscribeToSaveResponse(result: Observable<HttpResponse<ExerciseHint>>) {
        result.subscribe({
            next: () => this.onSaveSuccess(),
            error: () => this.onSaveError(),
        });
>>>>>>> bcc13ef5
    }

    protected onSaveSuccess() {
        this.isSaving = false;
        this.previousState();
    }

    protected onSaveError() {
        this.isSaving = false;
    }
}<|MERGE_RESOLUTION|>--- conflicted
+++ resolved
@@ -124,20 +124,11 @@
             this.subscribeToSaveResponse(this.textHintService.create(this.textHint));
         }
     }
-
-<<<<<<< HEAD
     protected subscribeToSaveResponse(result: Observable<HttpResponse<TextHint>>) {
-        result.subscribe(
-            () => this.onSaveSuccess(),
-            () => this.onSaveError(),
-        );
-=======
-    protected subscribeToSaveResponse(result: Observable<HttpResponse<ExerciseHint>>) {
         result.subscribe({
             next: () => this.onSaveSuccess(),
             error: () => this.onSaveError(),
         });
->>>>>>> bcc13ef5
     }
 
     protected onSaveSuccess() {
