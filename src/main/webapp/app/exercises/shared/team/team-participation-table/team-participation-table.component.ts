--- conflicted
+++ resolved
@@ -78,7 +78,6 @@
                 this.exercises = this.transformExercisesFromServer(courseResponse.body!.exercises || []).map((exercise) => {
                     return {
                         ...exercise,
-<<<<<<< HEAD
                         isAtLeastTutor: this.accountService.isAtLeastTutorInCourse(exercise.course),
                         isAtLeastEditor: this.accountService.isAtLeastEditorInCourse(exercise.course),
                         isAtLeastInstructor: this.accountService.isAtLeastInstructorInCourse(exercise.course),
@@ -88,16 +87,6 @@
                 this.isLoading = false;
             },
             error: (error) => this.onError(error),
-=======
-                        isAtLeastTutor: this.accountService.isAtLeastTutorInCourse(exercise.course!),
-                        isAtLeastEditor: this.accountService.isAtLeastEditorInCourse(exercise.course!),
-                        isAtLeastInstructor: this.accountService.isAtLeastInstructorInCourse(exercise.course!),
-                    };
-                });
-                this.isLoading = false;
-            },
-            error: this.onError,
->>>>>>> 74c4dff4
         });
     }
 
@@ -196,7 +185,7 @@
         // Programming exercises can only be assessed by anyone / all other exercises can be assessed by tutors
         // if the exercise due date has passed
         if (exercise.type === ExerciseType.PROGRAMMING || !exercise.isAtLeastInstructor) {
-            return !hasExerciseDueDatePassed(exercise, submission!.participation);
+            return !hasExerciseDueDatePassed(exercise, submission.participation);
         } else if (exercise.isAtLeastInstructor) {
             return false;
         }
