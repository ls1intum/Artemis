--- conflicted
+++ resolved
@@ -50,11 +50,7 @@
                 </ng-template>
             </ngx-datatable-column>
 
-<<<<<<< HEAD
-            <ngx-datatable-column [minWidth]="140" [width]="140" [maxWidth]="140" [frozenLeft]="true">
-=======
             <ngx-datatable-column [minWidth]="120" [width]="120" [maxWidth]="120" [frozenLeft]="true">
->>>>>>> 3bea16e2
                 <ng-template ngx-datatable-cell-template let-value="row">
                     <a *ngIf="exercise.id !== value.id; else teamId" (click)="onActivate()" [routerLink]="['/courses', course.id, 'exercises', value.id, 'teams', value.team.id]">
                         {{ 'entity.action.view' | artemisTranslate }}
@@ -105,11 +101,7 @@
                         {{ value.participation.initializationDate | artemisDate }}
                     </ng-container>
                     <ng-template #initializationDateUnavailable>
-<<<<<<< HEAD
-                        {{ 'artemisApp.exercise.dateNotSet' | artemisTranslate }}
-=======
                         {{ 'artemisApp.participation.initializationNotYetStarted' | artemisTranslate }}
->>>>>>> 3bea16e2
                     </ng-template>
                 </ng-template>
             </ngx-datatable-column>
