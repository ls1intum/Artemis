import { Injectable } from '@angular/core';
import { HttpClient, HttpResponse } from '@angular/common/http';
import { Observable } from 'rxjs';
import { map } from 'rxjs/operators';
import * as moment from 'moment';

import { SERVER_API_URL } from 'app/app.constants';
import { Team, TeamImportStrategyType } from 'app/entities/team.model';
import { Exercise } from 'app/entities/exercise.model';
import { Course } from 'app/entities/course.model';
import { TeamSearchUser } from 'app/entities/team-search-user.model';

export type TeamResponse = HttpResponse<Team>;
export type TeamArrayResponse = HttpResponse<Team[]>;

export interface ITeamService {
    /**
     * Create a team for a given exercise
     * @param {Exercise} exercise - Exercise to create the team for
     * @param {Team} team - Team to create
     */
    create(exercise: Exercise, team: Team): Observable<TeamResponse>;

    /**
     * Update a team
     * @param {Exercise} exercise - Exercise the team belongs to
     * @param {Team} team - Team to update
     */
    update(exercise: Exercise, team: Team): Observable<TeamResponse>;

    /**
     * Get a team belonging to a given exercise
     * @param {Exercise} exercise - Exercise to search through
     * @param {number} teamId - Team to search for
     */
    find(exercise: Exercise, teamId: number): Observable<TeamResponse>;

    /**
     * Get all teams belonging to a given exercise
     * @param {number} exerciseId - Exercise to search through
     */
    findAllByExerciseId(exerciseId: number): Observable<HttpResponse<Team[]>>;

    /**
     * Delete a team
     * @param {Exercise} exercise - Exercise the team belongs to
     * @param {number} teamId - Team to delete
     */
    delete(exercise: Exercise, teamId: number): Observable<HttpResponse<any>>;

<<<<<<< HEAD
    /**
     * Check if a given short team name exists in an exercise
     * @param {Exercise} exercise - Exercise to search through
     * @param {string} shortName - Short name to search for
     */
    existsByShortName(exercise: Exercise, shortName: string): Observable<HttpResponse<boolean>>;
=======
    existsByShortName(course: Course, shortName: string): Observable<HttpResponse<boolean>>;
>>>>>>> 184d95ce

    /**
     * Find the team of a login/name in a given exercise and course
     * @param {Course} course - Course to search in
     * @param {Exercise} exercise - Exercise to search in
     * @param {string} loginOrName - Login/Name to search for
     */
    searchInCourseForExerciseTeam(course: Course, exercise: Exercise, loginOrName: string): Observable<HttpResponse<TeamSearchUser[]>>;

    /**
     * Import the teams of an existing source exercise
     * @param {Exercise} exercise - Exercise the teams should be transferred to
     * @param {Exercise} sourceExercise - Exercise the teams should be transferred from
     * @param {TeamImportStrategyType} importStrategyType - Strategy to use for the import
     */
    importTeamsFromSourceExercise(exercise: Exercise, sourceExercise: Exercise, importStrategy: TeamImportStrategyType): Observable<HttpResponse<Team[]>>;

    findCourseWithExercisesAndParticipationsForTeam(course: Course, team: Team): Observable<HttpResponse<Course>>;
}

@Injectable({ providedIn: 'root' })
export class TeamService implements ITeamService {
    constructor(protected http: HttpClient) {}

    private static resourceUrl(exerciseId: number) {
        return `${SERVER_API_URL}api/exercises/${exerciseId}/teams`;
    }

    /**
     * Create a team for a given exercise
     * @param {Exercise} exercise - Exercise to create the team for
     * @param {Team} team - Team to create
     */
    create(exercise: Exercise, team: Team): Observable<TeamResponse> {
        const copy = TeamService.convertDateFromClient(team);
        return this.http
            .post<Team>(TeamService.resourceUrl(exercise.id), copy, { observe: 'response' })
            .pipe(map((res: TeamResponse) => TeamService.convertDateFromServer(res)));
    }

    /**
     * Update a team
     * @param {Exercise} exercise - Exercise the team belongs to
     * @param {Team} team - Team to update
     */
    update(exercise: Exercise, team: Team): Observable<TeamResponse> {
        const copy = TeamService.convertDateFromClient(team);
        return this.http
            .put<Team>(`${TeamService.resourceUrl(exercise.id)}/${team.id}`, copy, { observe: 'response' })
            .pipe(map((res: TeamResponse) => TeamService.convertDateFromServer(res)));
    }

    /**
     * Get a team belonging to a given exercise
     * @param {Exercise} exercise - Exercise to search through
     * @param {number} teamId - Team to search for
     */
    find(exercise: Exercise, teamId: number): Observable<TeamResponse> {
        return this.http
            .get<Team>(`${TeamService.resourceUrl(exercise.id)}/${teamId}`, { observe: 'response' })
            .pipe(map((res: TeamResponse) => TeamService.convertDateFromServer(res)));
    }

    /**
     * Get all teams belonging to a given exercise
     * @param {number} exerciseId - Exercise to search through
     */
    findAllByExerciseId(exerciseId: number): Observable<TeamArrayResponse> {
        return this.http
            .get<Team[]>(TeamService.resourceUrl(exerciseId), { observe: 'response' })
            .pipe(map((res: TeamArrayResponse) => TeamService.convertDateArrayFromServer(res)));
    }

    /**
     * Delete a team
     * @param {Exercise} exercise - Exercise the team belongs to
     * @param {number} teamId - Team to delete
     */
    delete(exercise: Exercise, teamId: number): Observable<HttpResponse<any>> {
        return this.http.delete<any>(`${TeamService.resourceUrl(exercise.id)}/${teamId}`, { observe: 'response' });
    }

<<<<<<< HEAD
    /**
     * Check if a given short team name exists in an exercise
     * @param {Exercise} exercise - Exercise to search through
     * @param {string} shortName - Short name to search for
     */
    existsByShortName(exercise: Exercise, shortName: string): Observable<HttpResponse<boolean>> {
        return this.http.get<boolean>(`${TeamService.resourceUrl(exercise.id)}/exists?shortName=${shortName}`, { observe: 'response' });
=======
    existsByShortName(course: Course, shortName: string): Observable<HttpResponse<boolean>> {
        return this.http.get<boolean>(`${SERVER_API_URL}api/courses/${course.id}/teams/exists?shortName=${shortName}`, { observe: 'response' });
>>>>>>> 184d95ce
    }

    /**
     * Find the team of a login/name in a given exercise and course
     * @param {Course} course - Course to search in
     * @param {Exercise} exercise - Exercise to search in
     * @param {string} loginOrName - Login/Name to search for
     */
    searchInCourseForExerciseTeam(course: Course, exercise: Exercise, loginOrName: string): Observable<HttpResponse<TeamSearchUser[]>> {
        const url = `${SERVER_API_URL}api/courses/${course.id}/exercises/${exercise.id}/team-search-users?loginOrName=${loginOrName}`;
        return this.http.get<TeamSearchUser[]>(url, { observe: 'response' });
    }

    /**
     * Import the teams of an existing source exercise
     * @param {Exercise} exercise - Exercise the teams should be transferred to
     * @param {Exercise} sourceExercise - Exercise the teams should be transferred from
     * @param {TeamImportStrategyType} importStrategyType - Strategy to use for the import
     */
    importTeamsFromSourceExercise(exercise: Exercise, sourceExercise: Exercise, importStrategyType: TeamImportStrategyType) {
        return this.http.put<Team[]>(
            `${TeamService.resourceUrl(exercise.id)}/import-from-exercise/${sourceExercise.id}?importStrategyType=${importStrategyType}`,
            {},
            { observe: 'response' },
        );
    }

    findCourseWithExercisesAndParticipationsForTeam(course: Course, team: Team): Observable<HttpResponse<Course>> {
        return this.http.get<Course>(`${SERVER_API_URL}api/courses/${course.id}/teams/${team.shortName}/with-exercises-and-participations`, { observe: 'response' });
    }

    /**
     * Helper methods for date conversion from server and client
     */
    private static convertDateArrayFromServer(res: TeamArrayResponse): TeamArrayResponse {
        if (res.body) {
            res.body.map((team: Team) => this.convertDatesForTeamFromServer(team));
        }
        return res;
    }

    private static convertDateFromServer(res: TeamResponse): TeamResponse {
        if (res.body) {
            res.body.createdDate = moment(res.body.createdDate);
            res.body.lastModifiedDate = res.body.lastModifiedDate != null ? moment(res.body.lastModifiedDate) : null;
        }
        return res;
    }

    private static convertDatesForTeamFromServer(team: Team): Team {
        team.createdDate = moment(team.createdDate);
        team.lastModifiedDate = team.lastModifiedDate != null ? moment(team.lastModifiedDate) : null;
        return team;
    }

    private static convertDateFromClient(team: Team): Team {
        return Object.assign({}, team, {
            createdDate: moment(team.createdDate).isValid() ? moment(team.createdDate).toJSON() : null,
            lastModifiedDate: team.lastModifiedDate != null && moment(team.lastModifiedDate).isValid() ? moment(team.lastModifiedDate).toJSON() : null,
        });
    }
}<|MERGE_RESOLUTION|>--- conflicted
+++ resolved
@@ -48,16 +48,12 @@
      */
     delete(exercise: Exercise, teamId: number): Observable<HttpResponse<any>>;
 
-<<<<<<< HEAD
-    /**
-     * Check if a given short team name exists in an exercise
-     * @param {Exercise} exercise - Exercise to search through
+    /**
+     * Check if a given team short name exists in a course
+     * @param {Course} course - Course in which to search
      * @param {string} shortName - Short name to search for
      */
-    existsByShortName(exercise: Exercise, shortName: string): Observable<HttpResponse<boolean>>;
-=======
     existsByShortName(course: Course, shortName: string): Observable<HttpResponse<boolean>>;
->>>>>>> 184d95ce
 
     /**
      * Find the team of a login/name in a given exercise and course
@@ -69,11 +65,11 @@
 
     /**
      * Import the teams of an existing source exercise
-     * @param {Exercise} exercise - Exercise the teams should be transferred to
-     * @param {Exercise} sourceExercise - Exercise the teams should be transferred from
+     * @param {Exercise} exercise - Exercise the teams should be imported into
+     * @param {Exercise} sourceExercise - Exercise the teams should be imported from
      * @param {TeamImportStrategyType} importStrategyType - Strategy to use for the import
      */
-    importTeamsFromSourceExercise(exercise: Exercise, sourceExercise: Exercise, importStrategy: TeamImportStrategyType): Observable<HttpResponse<Team[]>>;
+    importTeamsFromSourceExercise(exercise: Exercise, sourceExercise: Exercise, importStrategyType: TeamImportStrategyType): Observable<HttpResponse<Team[]>>;
 
     findCourseWithExercisesAndParticipationsForTeam(course: Course, team: Team): Observable<HttpResponse<Course>>;
 }
@@ -140,18 +136,13 @@
         return this.http.delete<any>(`${TeamService.resourceUrl(exercise.id)}/${teamId}`, { observe: 'response' });
     }
 
-<<<<<<< HEAD
-    /**
-     * Check if a given short team name exists in an exercise
-     * @param {Exercise} exercise - Exercise to search through
+    /**
+     * Check if a given team short name exists in a course
+     * @param {Course} course - Course in which to search
      * @param {string} shortName - Short name to search for
      */
-    existsByShortName(exercise: Exercise, shortName: string): Observable<HttpResponse<boolean>> {
-        return this.http.get<boolean>(`${TeamService.resourceUrl(exercise.id)}/exists?shortName=${shortName}`, { observe: 'response' });
-=======
     existsByShortName(course: Course, shortName: string): Observable<HttpResponse<boolean>> {
         return this.http.get<boolean>(`${SERVER_API_URL}api/courses/${course.id}/teams/exists?shortName=${shortName}`, { observe: 'response' });
->>>>>>> 184d95ce
     }
 
     /**
@@ -167,8 +158,8 @@
 
     /**
      * Import the teams of an existing source exercise
-     * @param {Exercise} exercise - Exercise the teams should be transferred to
-     * @param {Exercise} sourceExercise - Exercise the teams should be transferred from
+     * @param {Exercise} exercise - Exercise the teams should be imported into
+     * @param {Exercise} sourceExercise - Exercise the teams should be imported from
      * @param {TeamImportStrategyType} importStrategyType - Strategy to use for the import
      */
     importTeamsFromSourceExercise(exercise: Exercise, sourceExercise: Exercise, importStrategyType: TeamImportStrategyType) {
