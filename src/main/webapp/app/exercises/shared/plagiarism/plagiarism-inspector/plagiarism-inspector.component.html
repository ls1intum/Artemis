<div class="plagiarism-inspector">
    <div class="plagiarism-header">
        <div class="plagiarism-header-top">
            <div class="plagiarism-header-top-left">
                <h4 class="plagiarism-page-title fw-medium" (click)="showOptions = !showOptions" [class.active]="showOptions">
<<<<<<< HEAD
                    <fa-icon class="plagiarism-options-toggle" icon="chevron-right"></fa-icon>
                    <span>{{ 'artemisApp.plagiarism.plagiarismDetection' | artemisTranslate }}</span>
=======
                    <fa-icon class="plagiarism-options-toggle" [icon]="faChevronRight"></fa-icon>
                    <span>{{ 'artemisApp.plagiarism.plagiarism-detection' | artemisTranslate }}</span>
>>>>>>> e7df5334
                </h4>

                <div class="plagiarism-warning">
                    <fa-icon [icon]="faExclamationTriangle" id="plagiarismCaution"></fa-icon>
                    <span>{{ 'artemisApp.plagiarism.caution' | artemisTranslate }}</span>
                </div>
            </div>
            <div class="plagiarism-header-top-right">
                <button class="check-plagiarism btn btn-primary" (click)="checkPlagiarism()" [disabled]="detectionInProgress">
                    <span>{{ plagiarismResult ? ('artemisApp.plagiarism.rerun' | artemisTranslate) : ('artemisApp.plagiarism.detect' | artemisTranslate) }}</span>
                </button>

                <div ngbDropdown *ngIf="plagiarismResult">
                    <button class="btn btn-secondary btn-block" id="download-plagiarism" ngbDropdownToggle>
                        <span>Download</span>
                    </button>
                    <div ngbDropdownMenu aria-labelledby="download-plagiarism">
                        <button type="button" (click)="downloadPlagiarismResultsJson()" ngbDropdownItem>JSON</button>
                        <button type="button" (click)="downloadPlagiarismResultsCsv()" ngbDropdownItem>CSV</button>
                    </div>
                </div>
            </div>
        </div>

        <div class="plagiarism-header-options" [hidden]="!showOptions">
            <div class="plagiarism-option">
                <div class="plagiarism-option-label" jhiTranslate="artemisApp.plagiarism.similarityThreshold">Similarity Threshold</div>
                <fa-icon
                    [icon]="faQuestionCircle"
                    placement="bottom"
                    [ngbTooltip]="'artemisApp.plagiarism.similarityThresholdTooltip' | artemisTranslate"
                    container="body"
                ></fa-icon>
                <input type="number" required class="form-control" min="0" max="100" step="5" id="plagiarism-similarity-threshold" [(ngModel)]="similarityThreshold" />
            </div>

            <div class="plagiarism-option" [class.disabled]="!enableMinimumScore">
                <label class="plagiarism-checkbox" for="enableMinimumScore">
                    <input type="checkbox" id="enableMinimumScore" class="plagiarism-option-checkbox" [(ngModel)]="enableMinimumScore" checked />
                    <div class="plagiarism-option-label" jhiTranslate="artemisApp.plagiarism.minimumScore">Minimum Score</div>
                </label>
<<<<<<< HEAD
                <fa-icon [icon]="'question-circle'" placement="bottom" [ngbTooltip]="'artemisApp.plagiarism.minimumScoreTooltip' | artemisTranslate" container="body"></fa-icon>
=======
                <fa-icon [icon]="faQuestionCircle" placement="bottom" [ngbTooltip]="'artemisApp.plagiarism.minimum-score-tooltip' | artemisTranslate" container="body"></fa-icon>
>>>>>>> e7df5334
                <input required type="number" [disabled]="!enableMinimumScore" class="form-control" min="0" max="100" id="plagiarism-minimum-score" [(ngModel)]="minimumScore" />
            </div>

            <div class="plagiarism-option" *ngIf="!isProgrammingExercise()" [class.disabled]="!enableMinimumSize">
                <label class="plagiarism-checkbox" for="enableMinimumSize">
                    <input type="checkbox" id="enableMinimumSize" class="plagiarism-option-checkbox" [(ngModel)]="enableMinimumSize" checked />
                    <div class="plagiarism-option-label" jhiTranslate="artemisApp.plagiarism.minimumSize">Minimum Size</div>
                </label>
                <fa-icon [icon]="faQuestionCircle" placement="bottom" [ngbTooltip]="getMinimumSizeTooltip() | artemisTranslate" container="body"></fa-icon>
                <input required type="number" [disabled]="!enableMinimumSize" class="form-control" min="0" max="100" id="plagiarism-minimum-size" [(ngModel)]="minimumSize" />
            </div>

            <label *ngIf="isProgrammingExercise()" class="plagiarism-checkbox" for="generateJPlagReport">
                <input type="checkbox" id="generateJPlagReport" [(ngModel)]="generateJPlagReport" checked />
                <span jhiTranslate="artemisApp.plagiarism.generateJplagReport">Generate JPlag Report</span>
            </label>
        </div>
    </div>

    <div class="plagiarism-body" *ngIf="plagiarismResult && !detectionInProgress">
        <jhi-plagiarism-sidebar
            [(showRunDetails)]="showRunDetails"
            [comparisons]="plagiarismResult?.comparisons"
            (selectIndex)="selectComparisonAtIndex($event)"
            [activeIndex]="selectedComparisonIndex"
        ></jhi-plagiarism-sidebar>

        <jhi-plagiarism-details
            [hidden]="showRunDetails"
            [comparison]="
                plagiarismResult.comparisons && plagiarismResult.comparisons.length > selectedComparisonIndex ? plagiarismResult!.comparisons[selectedComparisonIndex] : undefined
            "
            [exercise]="exercise"
        ></jhi-plagiarism-details>

        <jhi-plagiarism-run-details [hidden]="!showRunDetails" [plagiarismResult]="plagiarismResult"></jhi-plagiarism-run-details>
    </div>

    <div class="plagiarism-empty" *ngIf="!plagiarismResult || detectionInProgress">
        <div class="d-flex flex-column" *ngIf="detectionInProgress">
            <div class="spinner-border text-primary align-self-center mb-1" role="status">
                <span class="sr-only"></span>
            </div>
            <p>{{ detectionInProgressMessage }}</p>
        </div>
        <span class="plagiarism-empty-label" *ngIf="!detectionInProgress">
            {{ 'artemisApp.plagiarism.empty' | artemisTranslate }}
        </span>
    </div>
</div><|MERGE_RESOLUTION|>--- conflicted
+++ resolved
@@ -3,13 +3,8 @@
         <div class="plagiarism-header-top">
             <div class="plagiarism-header-top-left">
                 <h4 class="plagiarism-page-title fw-medium" (click)="showOptions = !showOptions" [class.active]="showOptions">
-<<<<<<< HEAD
-                    <fa-icon class="plagiarism-options-toggle" icon="chevron-right"></fa-icon>
+                    <fa-icon class="plagiarism-options-toggle" [icon]="faChevronRight"></fa-icon>
                     <span>{{ 'artemisApp.plagiarism.plagiarismDetection' | artemisTranslate }}</span>
-=======
-                    <fa-icon class="plagiarism-options-toggle" [icon]="faChevronRight"></fa-icon>
-                    <span>{{ 'artemisApp.plagiarism.plagiarism-detection' | artemisTranslate }}</span>
->>>>>>> e7df5334
                 </h4>
 
                 <div class="plagiarism-warning">
@@ -51,11 +46,7 @@
                     <input type="checkbox" id="enableMinimumScore" class="plagiarism-option-checkbox" [(ngModel)]="enableMinimumScore" checked />
                     <div class="plagiarism-option-label" jhiTranslate="artemisApp.plagiarism.minimumScore">Minimum Score</div>
                 </label>
-<<<<<<< HEAD
-                <fa-icon [icon]="'question-circle'" placement="bottom" [ngbTooltip]="'artemisApp.plagiarism.minimumScoreTooltip' | artemisTranslate" container="body"></fa-icon>
-=======
-                <fa-icon [icon]="faQuestionCircle" placement="bottom" [ngbTooltip]="'artemisApp.plagiarism.minimum-score-tooltip' | artemisTranslate" container="body"></fa-icon>
->>>>>>> e7df5334
+                <fa-icon [icon]="faQuestionCircle" placement="bottom" [ngbTooltip]="'artemisApp.plagiarism.minimumScoreTooltip' | artemisTranslate" container="body"></fa-icon>
                 <input required type="number" [disabled]="!enableMinimumScore" class="form-control" min="0" max="100" id="plagiarism-minimum-score" [(ngModel)]="minimumScore" />
             </div>
 
