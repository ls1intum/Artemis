import { Component, Input, inject } from '@angular/core';
import { Subject } from 'rxjs';
import { PlagiarismStatus } from 'app/exercises/shared/plagiarism/types/PlagiarismStatus';
import { PlagiarismComparison } from 'app/exercises/shared/plagiarism/types/PlagiarismComparison';
import { TextSubmissionElement } from 'app/exercises/shared/plagiarism/types/text/TextSubmissionElement';
import { ModelingSubmissionElement } from 'app/exercises/shared/plagiarism/types/modeling/ModelingSubmissionElement';
import { PlagiarismCasesService } from 'app/course/plagiarism-cases/shared/plagiarism-cases.service';
import { ConfirmAutofocusModalComponent } from 'app/shared/components/confirm-autofocus-modal.component';
import { NgbModal } from '@ng-bootstrap/ng-bootstrap';
import { Exercise, getCourseId } from 'app/entities/exercise.model';
import { TranslateDirective } from 'app/shared/language/translate.directive';
import { ArtemisTranslatePipe } from 'app/shared/pipes/artemis-translate.pipe';
<<<<<<< HEAD
import { HelpIconComponent } from 'app/shared/components/help-icon.component';
=======
import { RouterModule } from '@angular/router';
>>>>>>> 93eba08f

@Component({
    selector: 'jhi-plagiarism-header',
    styleUrls: ['./plagiarism-header.component.scss'],
    templateUrl: './plagiarism-header.component.html',
<<<<<<< HEAD
    imports: [TranslateDirective, ArtemisTranslatePipe, HelpIconComponent],
=======
    imports: [TranslateDirective, ArtemisTranslatePipe, RouterModule],
>>>>>>> 93eba08f
})
export class PlagiarismHeaderComponent {
    private plagiarismCasesService = inject(PlagiarismCasesService);
    private modalService = inject(NgbModal);

    @Input() comparison: PlagiarismComparison<TextSubmissionElement | ModelingSubmissionElement>;
    @Input() exercise: Exercise;
    @Input() splitControlSubject: Subject<string>;

    readonly plagiarismStatus = PlagiarismStatus;
    isLoading = false;

    /**
     * Set the status of the currently selected comparison to CONFIRMED.
     */
    confirmPlagiarism() {
        this.updatePlagiarismStatus(PlagiarismStatus.CONFIRMED);
    }

    /**
     * Set the status of the currently selected comparison to DENIED.
     */
    denyPlagiarism() {
        if (this.comparison.status === PlagiarismStatus.CONFIRMED) {
            this.askForConfirmationOfDenying(() => this.updatePlagiarismStatus(PlagiarismStatus.DENIED));
        } else {
            this.updatePlagiarismStatus(PlagiarismStatus.DENIED);
        }
    }

    private askForConfirmationOfDenying(onConfirm: () => void) {
        this.isLoading = true;

        const modalRef = this.modalService.open(ConfirmAutofocusModalComponent, { keyboard: true, size: 'lg' });
        modalRef.componentInstance.title = 'artemisApp.plagiarism.denyAfterConfirmModalTitle';
        modalRef.componentInstance.text = 'artemisApp.plagiarism.denyAfterConfirmModalText';
        modalRef.componentInstance.translateText = true;
        modalRef.result.then(onConfirm, () => (this.isLoading = false));
    }

    /**
     * Update the status of the currently selected comparison.
     * @param status the new status of the comparison
     */
    updatePlagiarismStatus(status: PlagiarismStatus) {
        this.isLoading = true;
        // store comparison in variable in case comparison changes while request is made
        const comparison = this.comparison;
        this.plagiarismCasesService.updatePlagiarismComparisonStatus(getCourseId(this.exercise)!, comparison.id, status).subscribe(() => {
            comparison.status = status;
            this.isLoading = false;
        });
    }

    expandSplitPane(pane: 'left' | 'right') {
        this.splitControlSubject.next(pane);
    }

    resetSplitPanes() {
        this.splitControlSubject.next('even');
    }
}<|MERGE_RESOLUTION|>--- conflicted
+++ resolved
@@ -10,22 +10,14 @@
 import { Exercise, getCourseId } from 'app/entities/exercise.model';
 import { TranslateDirective } from 'app/shared/language/translate.directive';
 import { ArtemisTranslatePipe } from 'app/shared/pipes/artemis-translate.pipe';
-<<<<<<< HEAD
+import { RouterModule } from '@angular/router';
 import { HelpIconComponent } from 'app/shared/components/help-icon.component';
-=======
-import { RouterModule } from '@angular/router';
->>>>>>> 93eba08f
 
 @Component({
     selector: 'jhi-plagiarism-header',
     styleUrls: ['./plagiarism-header.component.scss'],
     templateUrl: './plagiarism-header.component.html',
-<<<<<<< HEAD
-    imports: [TranslateDirective, ArtemisTranslatePipe, HelpIconComponent],
-=======
-    imports: [TranslateDirective, ArtemisTranslatePipe, RouterModule],
->>>>>>> 93eba08f
-})
+    imports: [TranslateDirective, ArtemisTranslatePipe, HelpIconComponent, RouterModule]})
 export class PlagiarismHeaderComponent {
     private plagiarismCasesService = inject(PlagiarismCasesService);
     private modalService = inject(NgbModal);
