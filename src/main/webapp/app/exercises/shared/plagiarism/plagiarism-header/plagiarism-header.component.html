--- conflicted
+++ resolved
@@ -1,14 +1,8 @@
 <div class="plagiarism-header">
     <div class="plagiarism-header-left">
-<<<<<<< HEAD
-        <h5>
+        <h5 class="fw-medium">
             {{ comparison.submissionA.studentLogin || ('artemisApp.plagiarism.unknownStudent' | artemisTranslate) }},
             {{ comparison.submissionB.studentLogin || ('artemisApp.plagiarism.unknownStudent' | artemisTranslate) }}
-=======
-        <h5 class="fw-medium">
-            {{ comparison.submissionA.studentLogin || ('artemisApp.plagiarism.unknown-student' | artemisTranslate) }},
-            {{ comparison.submissionB.studentLogin || ('artemisApp.plagiarism.unknown-student' | artemisTranslate) }}
->>>>>>> e0094325
         </h5>
     </div>
 
