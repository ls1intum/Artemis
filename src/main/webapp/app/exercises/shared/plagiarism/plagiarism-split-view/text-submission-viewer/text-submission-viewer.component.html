<<<<<<< HEAD
<jhi-split-pane-header [files]="files" (selectFile)="handleFileSelect($event)" studentLogin="{{ plagiarismSubmission?.studentLogin }}" />
@if (!loading && !binaryFile!!) {
=======
<jhi-split-pane-header [files]="files" (selectFile)="handleFileSelect($event)" studentLogin="{{ plagiarismSubmission?.studentLogin }}"></jhi-split-pane-header>
@if (cannotLoadFiles) {
    <div class="text-submission-viewer text-warning">
        <div class="text-submission-viewer-warning">
            <fa-icon [icon]="faExclamationTriangle" class="icon"></fa-icon>
            <span jhiTranslate="artemisApp.plagiarism.cannotLoadFiles"></span>
        </div>
    </div>
}
@if (!loading && !binaryFile!! && !cannotLoadFiles) {
>>>>>>> 00ab52a8
    <div class="text-submission-viewer" [innerHTML]="fileContent || ' '" [ngClass]="{ 'no-file': !fileContent, 'is-code': isProgrammingExercise }">
        {{ 'artemisApp.plagiarism.noFileSelected' | artemisTranslate }}
    </div>
}
@if (loading && !cannotLoadFiles) {
    <div class="plagiarism-submission-loader">
        <div class="spinner-border text-primary" role="status">
            <span class="sr-only">Loading...</span>
        </div>
    </div>
}
@if (binaryFile && !cannotLoadFiles) {
    <div class="binaryFileDialogue">
        <span class="me-1">{{ 'artemisApp.plagiarism.binaryFileNotRendered' | artemisTranslate }}</span>
        <a class="text-primary" (click)="downloadCurrentFile()">{{ 'entity.action.download' | artemisTranslate }}</a>
    </div>
}<|MERGE_RESOLUTION|>--- conflicted
+++ resolved
@@ -1,18 +1,13 @@
-<<<<<<< HEAD
 <jhi-split-pane-header [files]="files" (selectFile)="handleFileSelect($event)" studentLogin="{{ plagiarismSubmission?.studentLogin }}" />
-@if (!loading && !binaryFile!!) {
-=======
-<jhi-split-pane-header [files]="files" (selectFile)="handleFileSelect($event)" studentLogin="{{ plagiarismSubmission?.studentLogin }}"></jhi-split-pane-header>
 @if (cannotLoadFiles) {
     <div class="text-submission-viewer text-warning">
         <div class="text-submission-viewer-warning">
-            <fa-icon [icon]="faExclamationTriangle" class="icon"></fa-icon>
+            <fa-icon [icon]="faExclamationTriangle" class="icon" />
             <span jhiTranslate="artemisApp.plagiarism.cannotLoadFiles"></span>
         </div>
     </div>
 }
 @if (!loading && !binaryFile!! && !cannotLoadFiles) {
->>>>>>> 00ab52a8
     <div class="text-submission-viewer" [innerHTML]="fileContent || ' '" [ngClass]="{ 'no-file': !fileContent, 'is-code': isProgrammingExercise }">
         {{ 'artemisApp.plagiarism.noFileSelected' | artemisTranslate }}
     </div>
