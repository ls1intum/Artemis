<div class="plagiarism-split-view">
    <div class="plagiarism-split-pane" jhiPane>
        @if (plagiarismComparison) {
            @if (isModelingExercise) {
<<<<<<< HEAD
                <jhi-modeling-submission-viewer [exercise]="exercise" [plagiarismSubmission]="getModelingSubmissionA()" />
            }
            @if (isProgrammingOrTextExercise) {
                <jhi-text-submission-viewer [exercise]="exercise" [matches]="matchesA" [plagiarismSubmission]="getTextSubmissionA()" />
=======
                <jhi-modeling-submission-viewer [exercise]="exercise" [plagiarismSubmission]="getModelingSubmissionA()" [hideContent]="false"></jhi-modeling-submission-viewer>
            }
            @if (isProgrammingOrTextExercise) {
                <jhi-text-submission-viewer [exercise]="exercise" [matches]="matchesA" [plagiarismSubmission]="getTextSubmissionA()" [hideContent]="false" />
>>>>>>> 00ab52a8
            }
        }
    </div>
    <div class="plagiarism-split-pane" jhiPane>
        @if (plagiarismComparison) {
            @if (isModelingExercise) {
<<<<<<< HEAD
                <jhi-modeling-submission-viewer [exercise]="exercise" [plagiarismSubmission]="getModelingSubmissionB()" />
            }
            @if (isProgrammingOrTextExercise) {
                <jhi-text-submission-viewer [exercise]="exercise" [matches]="matchesB" [plagiarismSubmission]="getTextSubmissionB()" />
=======
                <jhi-modeling-submission-viewer
                    [exercise]="exercise"
                    [plagiarismSubmission]="getModelingSubmissionB()"
                    [hideContent]="forStudent && dayjs(exercise.dueDate).isAfter(dayjs())"
                />
            }
            @if (isProgrammingOrTextExercise) {
                <jhi-text-submission-viewer
                    [exercise]="exercise"
                    [matches]="matchesB"
                    [plagiarismSubmission]="getTextSubmissionB()"
                    [hideContent]="forStudent && dayjs(exercise.dueDate).isAfter(dayjs())"
                />
>>>>>>> 00ab52a8
            }
        }
    </div>
</div><|MERGE_RESOLUTION|>--- conflicted
+++ resolved
@@ -2,29 +2,16 @@
     <div class="plagiarism-split-pane" jhiPane>
         @if (plagiarismComparison) {
             @if (isModelingExercise) {
-<<<<<<< HEAD
-                <jhi-modeling-submission-viewer [exercise]="exercise" [plagiarismSubmission]="getModelingSubmissionA()" />
-            }
-            @if (isProgrammingOrTextExercise) {
-                <jhi-text-submission-viewer [exercise]="exercise" [matches]="matchesA" [plagiarismSubmission]="getTextSubmissionA()" />
-=======
-                <jhi-modeling-submission-viewer [exercise]="exercise" [plagiarismSubmission]="getModelingSubmissionA()" [hideContent]="false"></jhi-modeling-submission-viewer>
+                <jhi-modeling-submission-viewer [exercise]="exercise" [plagiarismSubmission]="getModelingSubmissionA()" [hideContent]="false" />
             }
             @if (isProgrammingOrTextExercise) {
                 <jhi-text-submission-viewer [exercise]="exercise" [matches]="matchesA" [plagiarismSubmission]="getTextSubmissionA()" [hideContent]="false" />
->>>>>>> 00ab52a8
             }
         }
     </div>
     <div class="plagiarism-split-pane" jhiPane>
         @if (plagiarismComparison) {
             @if (isModelingExercise) {
-<<<<<<< HEAD
-                <jhi-modeling-submission-viewer [exercise]="exercise" [plagiarismSubmission]="getModelingSubmissionB()" />
-            }
-            @if (isProgrammingOrTextExercise) {
-                <jhi-text-submission-viewer [exercise]="exercise" [matches]="matchesB" [plagiarismSubmission]="getTextSubmissionB()" />
-=======
                 <jhi-modeling-submission-viewer
                     [exercise]="exercise"
                     [plagiarismSubmission]="getModelingSubmissionB()"
@@ -38,7 +25,6 @@
                     [plagiarismSubmission]="getTextSubmissionB()"
                     [hideContent]="forStudent && dayjs(exercise.dueDate).isAfter(dayjs())"
                 />
->>>>>>> 00ab52a8
             }
         }
     </div>
