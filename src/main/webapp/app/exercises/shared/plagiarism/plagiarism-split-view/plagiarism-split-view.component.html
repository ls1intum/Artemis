<div class="plagiarism-split-view">
    <div class="plagiarism-split-pane" jhiPane>
<<<<<<< HEAD
        <ng-container *ngIf="plagiarismComparison">
            <jhi-modeling-submission-viewer
                *ngIf="isModelingExercise"
                [exercise]="exercise"
                [plagiarismSubmission]="getModelingSubmissionA()"
                [hideContent]="false"
            ></jhi-modeling-submission-viewer>

            <jhi-text-submission-viewer
                *ngIf="isProgrammingOrTextExercise"
                [exercise]="exercise"
                [matches]="matchesA"
                [plagiarismSubmission]="getTextSubmissionA()"
                [hideContent]="false"
            ></jhi-text-submission-viewer>
        </ng-container>
=======
        @if (plagiarismComparison) {
            @if (isModelingExercise) {
                <jhi-modeling-submission-viewer [exercise]="exercise" [plagiarismSubmission]="getModelingSubmissionA()"></jhi-modeling-submission-viewer>
            }
            @if (isProgrammingOrTextExercise) {
                <jhi-text-submission-viewer [exercise]="exercise" [matches]="matchesA" [plagiarismSubmission]="getTextSubmissionA()"></jhi-text-submission-viewer>
            }
        }
>>>>>>> d49d4375
    </div>
    <div class="plagiarism-split-pane" jhiPane>
<<<<<<< HEAD
        <ng-container *ngIf="plagiarismComparison">
            <jhi-modeling-submission-viewer
                *ngIf="isModelingExercise"
                [exercise]="exercise"
                [plagiarismSubmission]="getModelingSubmissionB()"
                [hideContent]="forStudent && dayjs(exercise.dueDate).isAfter(dayjs())"
            ></jhi-modeling-submission-viewer>

            <jhi-text-submission-viewer
                *ngIf="isProgrammingOrTextExercise"
                [exercise]="exercise"
                [matches]="matchesB"
                [plagiarismSubmission]="getTextSubmissionB()"
                [hideContent]="forStudent && dayjs(exercise.dueDate).isAfter(dayjs())"
            ></jhi-text-submission-viewer>
        </ng-container>
=======
        @if (plagiarismComparison) {
            @if (isModelingExercise) {
                <jhi-modeling-submission-viewer [exercise]="exercise" [plagiarismSubmission]="getModelingSubmissionB()"></jhi-modeling-submission-viewer>
            }
            @if (isProgrammingOrTextExercise) {
                <jhi-text-submission-viewer [exercise]="exercise" [matches]="matchesB" [plagiarismSubmission]="getTextSubmissionB()"></jhi-text-submission-viewer>
            }
        }
>>>>>>> d49d4375
    </div>
</div><|MERGE_RESOLUTION|>--- conflicted
+++ resolved
@@ -1,60 +1,31 @@
 <div class="plagiarism-split-view">
     <div class="plagiarism-split-pane" jhiPane>
-<<<<<<< HEAD
-        <ng-container *ngIf="plagiarismComparison">
-            <jhi-modeling-submission-viewer
-                *ngIf="isModelingExercise"
-                [exercise]="exercise"
-                [plagiarismSubmission]="getModelingSubmissionA()"
-                [hideContent]="false"
-            ></jhi-modeling-submission-viewer>
-
-            <jhi-text-submission-viewer
-                *ngIf="isProgrammingOrTextExercise"
-                [exercise]="exercise"
-                [matches]="matchesA"
-                [plagiarismSubmission]="getTextSubmissionA()"
-                [hideContent]="false"
-            ></jhi-text-submission-viewer>
-        </ng-container>
-=======
         @if (plagiarismComparison) {
             @if (isModelingExercise) {
-                <jhi-modeling-submission-viewer [exercise]="exercise" [plagiarismSubmission]="getModelingSubmissionA()"></jhi-modeling-submission-viewer>
+                <jhi-modeling-submission-viewer [exercise]="exercise" [plagiarismSubmission]="getModelingSubmissionA()" [hideContent]="false"></jhi-modeling-submission-viewer>
             }
             @if (isProgrammingOrTextExercise) {
-                <jhi-text-submission-viewer [exercise]="exercise" [matches]="matchesA" [plagiarismSubmission]="getTextSubmissionA()"></jhi-text-submission-viewer>
+                <jhi-text-submission-viewer [exercise]="exercise" [matches]="matchesA" [plagiarismSubmission]="getTextSubmissionA()" [hideContent]="false" />
             }
         }
->>>>>>> d49d4375
     </div>
     <div class="plagiarism-split-pane" jhiPane>
-<<<<<<< HEAD
-        <ng-container *ngIf="plagiarismComparison">
-            <jhi-modeling-submission-viewer
-                *ngIf="isModelingExercise"
-                [exercise]="exercise"
-                [plagiarismSubmission]="getModelingSubmissionB()"
-                [hideContent]="forStudent && dayjs(exercise.dueDate).isAfter(dayjs())"
-            ></jhi-modeling-submission-viewer>
-
-            <jhi-text-submission-viewer
-                *ngIf="isProgrammingOrTextExercise"
-                [exercise]="exercise"
-                [matches]="matchesB"
-                [plagiarismSubmission]="getTextSubmissionB()"
-                [hideContent]="forStudent && dayjs(exercise.dueDate).isAfter(dayjs())"
-            ></jhi-text-submission-viewer>
-        </ng-container>
-=======
         @if (plagiarismComparison) {
             @if (isModelingExercise) {
-                <jhi-modeling-submission-viewer [exercise]="exercise" [plagiarismSubmission]="getModelingSubmissionB()"></jhi-modeling-submission-viewer>
+                <jhi-modeling-submission-viewer
+                    [exercise]="exercise"
+                    [plagiarismSubmission]="getModelingSubmissionB()"
+                    [hideContent]="forStudent && dayjs(exercise.dueDate).isAfter(dayjs())"
+                />
             }
             @if (isProgrammingOrTextExercise) {
-                <jhi-text-submission-viewer [exercise]="exercise" [matches]="matchesB" [plagiarismSubmission]="getTextSubmissionB()"></jhi-text-submission-viewer>
+                <jhi-text-submission-viewer
+                    [exercise]="exercise"
+                    [matches]="matchesB"
+                    [plagiarismSubmission]="getTextSubmissionB()"
+                    [hideContent]="forStudent && dayjs(exercise.dueDate).isAfter(dayjs())"
+                />
             }
         }
->>>>>>> d49d4375
     </div>
 </div>