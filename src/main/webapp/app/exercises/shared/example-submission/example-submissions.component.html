--- conflicted
+++ resolved
@@ -12,15 +12,9 @@
                 <span class="d-none d-xl-inline" jhiTranslate="artemisApp.modelingExercise.createExampleSubmission" id="modeling-example-submission"></span>
             </a>
             <a *ngIf="exercise.course.isAtLeastEditor" class="btn btn-primary me-1 mb-1" (click)="openImportModal()">
-<<<<<<< HEAD
-                <fa-icon [icon]="'plus'"></fa-icon>
-                <fa-icon class="d-xl-none" [icon]="'font'"></fa-icon>
-                <span class="d-none d-xl-inline" jhiTranslate="artemisApp.exampleSubmission.useAsExampleSubmission"></span>
-=======
                 <fa-icon [icon]="faPlus"></fa-icon>
                 <fa-icon class="d-xl-none" [icon]="faFont"></fa-icon>
                 <span class="d-none d-xl-inline" jhiTranslate="artemisApp.exampleSubmission.importExampleSubmission"></span>
->>>>>>> e7df5334
             </a>
         </div>
     </div>
