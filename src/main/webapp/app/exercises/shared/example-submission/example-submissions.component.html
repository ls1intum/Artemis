--- conflicted
+++ resolved
@@ -7,15 +7,9 @@
         </div>
         <div class="col-12 col-sm-auto d-flex flex-btn-group-container me-1 mb-1">
             <a *ngIf="exercise.course.isAtLeastEditor" class="btn btn-primary me-1 mb-1" [routerLink]="getLinkToExampleSubmission('new')">
-<<<<<<< HEAD
                 <fa-icon [icon]="faPlus"></fa-icon>
                 <fa-icon class="d-xl-none" [icon]="faFont"></fa-icon>
-                <span class="d-none d-xl-inline" jhiTranslate="artemisApp.modelingExercise.createExampleSubmission"></span>
-=======
-                <fa-icon [icon]="'plus'"></fa-icon>
-                <fa-icon class="d-xl-none" [icon]="'font'"></fa-icon>
                 <span class="d-none d-xl-inline" jhiTranslate="artemisApp.modelingExercise.createExampleSubmission" id="modeling-example-submission"></span>
->>>>>>> 3c5f5117
             </a>
             <a *ngIf="exercise.course.isAtLeastEditor" class="btn btn-primary me-1 mb-1" (click)="openImportModal()">
                 <fa-icon [icon]="faPlus"></fa-icon>
