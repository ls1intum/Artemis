--- conflicted
+++ resolved
@@ -386,22 +386,17 @@
         this.router.navigate([route], { queryParams });
     }
 
-<<<<<<< HEAD
     openAssessmentEditorForNewSubmission = () => this.openAssessmentEditor('new');
 
     openAssessmentEditorForSubmission = (submission: Submission) => this.openAssessmentEditor(submission.id.toString());
 
-    private async openAssessmentEditor(submissionUrlParam: string): Promise<void> {
-        if (!this.exercise || !this.exercise.type || !submissionUrlParam) {
-=======
     /**
      * Uses the router to navigate to the assessment editor for a given submission
      * @param submissionId Id of the submission
      * @param isNewAssessment Flag whether this is a new assessment or not
      */
-    openAssessmentEditor(submissionId: number, isNewAssessment = false) {
-        if (!this.exercise || !this.exercise.type || !submissionId) {
->>>>>>> fd28a9ff
+    private async openAssessmentEditor(submissionUrlParam: string): Promise<void> {
+        if (!this.exercise || !this.exercise.type || !submissionUrlParam) {
             return;
         }
 
