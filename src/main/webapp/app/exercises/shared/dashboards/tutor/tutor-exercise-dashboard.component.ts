import { Component, OnInit, AfterViewInit } from '@angular/core';
import { SafeHtml } from '@angular/platform-browser';
import { ActivatedRoute, Router } from '@angular/router';
import { CourseManagementService } from '../../../../course/manage/course-management.service';
import { AlertService } from 'app/core/alert/alert.service';
import { User } from 'app/core/user/user.model';
import { HttpErrorResponse, HttpResponse } from '@angular/common/http';
import { TutorParticipationService } from 'app/exercises/shared/dashboards/tutor/tutor-participation.service';
import { TextSubmissionService } from 'app/exercises/text/participate/text-submission.service';
import { ExampleSubmission } from 'app/entities/example-submission.model';
import { ArtemisMarkdownService } from 'app/shared/markdown.service';
import { TextExercise } from 'app/entities/text-exercise.model';
import { ModelingExercise } from 'app/entities/modeling-exercise.model';
import { UMLModel } from '@ls1intum/apollon';
import { ComplaintService } from 'app/complaints/complaint.service';
import { Complaint } from 'app/entities/complaint.model';
import { Submission } from 'app/entities/submission.model';
import { ModelingSubmissionService } from 'app/exercises/modeling/participate/modeling-submission.service';
import { Observable, of } from 'rxjs';
import { map } from 'rxjs/operators';
import { StatsForDashboard } from 'app/course/dashboards/instructor-course-dashboard/stats-for-dashboard.model';
import { TranslateService } from '@ngx-translate/core';
import { FileUploadSubmissionService } from 'app/exercises/file-upload/participate/file-upload-submission.service';
import { FileUploadExercise } from 'app/entities/file-upload-exercise.model';
import { ProgrammingExercise } from 'app/entities/programming-exercise.model';
import { ProgrammingSubmissionService } from 'app/exercises/programming/participate/programming-submission.service';
import { Result } from 'app/entities/result.model';
import { ProgrammingAssessmentManualResultDialogComponent } from 'app/exercises/programming/assess/manual-result/programming-assessment-manual-result-dialog.component';
import { NgbModal, NgbModalRef } from '@ng-bootstrap/ng-bootstrap';
import { AccountService } from 'app/core/auth/account.service';
import { cloneDeep } from 'lodash';
import { GuidedTourService } from 'app/guided-tour/guided-tour.service';
import { tutorAssessmentTour } from 'app/guided-tour/tours/tutor-assessment-tour';
import { Exercise, ExerciseType } from 'app/entities/exercise.model';
import { TutorParticipation, TutorParticipationStatus } from 'app/entities/participation/tutor-participation.model';
import { ExerciseService } from 'app/exercises/shared/exercise/exercise.service';
import { DueDateStat } from 'app/course/dashboards/instructor-course-dashboard/due-date-stat.model';

export interface ExampleSubmissionQueryParams {
    readOnly?: boolean;
    toComplete?: boolean;
}

@Component({
    selector: 'jhi-courses',
    templateUrl: './tutor-exercise-dashboard.component.html',
    styles: ['jhi-collapsable-assessment-instructions { max-height: 100vh }'],
    providers: [CourseManagementService],
})
export class TutorExerciseDashboardComponent implements OnInit, AfterViewInit {
    exercise: Exercise;
    modelingExercise: ModelingExercise;
    courseId: number;

    statsForDashboard = new StatsForDashboard();

    exerciseId: number;
    numberOfTutorAssessments = 0;
    numberOfSubmissions = new DueDateStat();
    numberOfAssessments = new DueDateStat();
    numberOfComplaints = 0;
    numberOfOpenComplaints = 0;
    numberOfTutorComplaints = 0;
    numberOfMoreFeedbackRequests = 0;
    numberOfOpenMoreFeedbackRequests = 0;
    numberOfTutorMoreFeedbackRequests = 0;
    totalAssessmentPercentage = new DueDateStat();
    tutorAssessmentPercentage = 0;
    tutorParticipationStatus: TutorParticipationStatus;
    submissions: Submission[] = [];
    unassessedSubmission: Submission | null;
    exampleSubmissionsToReview: ExampleSubmission[] = [];
    exampleSubmissionsToAssess: ExampleSubmission[] = [];
    exampleSubmissionsCompletedByTutor: ExampleSubmission[] = [];
    tutorParticipation: TutorParticipation;
    nextExampleSubmissionId: number;
    exampleSolutionModel: UMLModel;
    complaints: Complaint[] = [];
    moreFeedbackRequests: Complaint[] = [];
    submissionLockLimitReached = false;
    openingAssessmentEditorForNewSubmission = false;

    formattedGradingInstructions: SafeHtml | null;
    formattedProblemStatement: SafeHtml | null;
    formattedSampleSolution: SafeHtml | null;

    readonly ExerciseType = ExerciseType;

    stats = {
        toReview: {
            done: 0,
            total: 0,
        },
        toAssess: {
            done: 0,
            total: 0,
        },
    };

    NOT_PARTICIPATED = TutorParticipationStatus.NOT_PARTICIPATED;
    REVIEWED_INSTRUCTIONS = TutorParticipationStatus.REVIEWED_INSTRUCTIONS;
    TRAINED = TutorParticipationStatus.TRAINED;
    COMPLETED = TutorParticipationStatus.COMPLETED;

    tutor: User | null;

    exerciseForGuidedTour: Exercise | null;

    constructor(
        private exerciseService: ExerciseService,
        private jhiAlertService: AlertService,
        private translateService: TranslateService,
        private accountService: AccountService,
        private route: ActivatedRoute,
        private tutorParticipationService: TutorParticipationService,
        private textSubmissionService: TextSubmissionService,
        private modelingSubmissionService: ModelingSubmissionService,
        private fileUploadSubmissionService: FileUploadSubmissionService,
        private artemisMarkdown: ArtemisMarkdownService,
        private router: Router,
        private complaintService: ComplaintService,
        private programmingSubmissionService: ProgrammingSubmissionService,
        private modalService: NgbModal,
        private guidedTourService: GuidedTourService,
    ) {}

    /**
     * Extracts the course and exercise ids from the route params and fetches the exercise from the server
     */
    ngOnInit(): void {
        this.exerciseId = Number(this.route.snapshot.paramMap.get('exerciseId'));
        this.courseId = Number(this.route.snapshot.paramMap.get('courseId'));

        this.loadAll();

        this.accountService.identity().then((user: User) => (this.tutor = user));
    }

    /**
     * Notifies the guided tour service that this component has loaded
     */
    ngAfterViewInit(): void {
        this.guidedTourService.componentPageLoaded();
    }

    /**
     * Loads all information from the server regarding this exercise that is needed for the tutor exercise dashboard
     */
    loadAll() {
        this.exerciseService.getForTutors(this.exerciseId).subscribe(
            (res: HttpResponse<Exercise>) => {
                this.exercise = res.body!;
                this.formattedGradingInstructions = this.artemisMarkdown.safeHtmlForMarkdown(this.exercise.gradingInstructions);
                this.formattedProblemStatement = this.artemisMarkdown.safeHtmlForMarkdown(this.exercise.problemStatement);

                switch (this.exercise.type) {
                    case ExerciseType.TEXT:
                        const textExercise = this.exercise as TextExercise;
                        this.formattedSampleSolution = this.artemisMarkdown.safeHtmlForMarkdown(textExercise.sampleSolution);
                        break;
                    case ExerciseType.MODELING:
                        this.modelingExercise = this.exercise as ModelingExercise;
                        if (this.modelingExercise.sampleSolutionModel) {
                            this.formattedSampleSolution = this.artemisMarkdown.safeHtmlForMarkdown(this.modelingExercise.sampleSolutionExplanation);
                            this.exampleSolutionModel = JSON.parse(this.modelingExercise.sampleSolutionModel);
                        }
                        break;
                    case ExerciseType.FILE_UPLOAD:
                        const fileUploadExercise = this.exercise as FileUploadExercise;
                        this.formattedSampleSolution = this.artemisMarkdown.safeHtmlForMarkdown(fileUploadExercise.sampleSolution);
                        break;
                }

                this.exerciseForGuidedTour = this.guidedTourService.enableTourForExercise(this.exercise, tutorAssessmentTour, false);
                this.tutorParticipation = this.exercise.tutorParticipations[0];
                this.tutorParticipationStatus = this.tutorParticipation.status;
                if (this.exercise.exampleSubmissions && this.exercise.exampleSubmissions.length > 0) {
                    this.exampleSubmissionsToReview = this.exercise.exampleSubmissions.filter((exampleSubmission: ExampleSubmission) => !exampleSubmission.usedForTutorial);
                    this.exampleSubmissionsToAssess = this.exercise.exampleSubmissions.filter((exampleSubmission: ExampleSubmission) => exampleSubmission.usedForTutorial);
                }
                this.exampleSubmissionsCompletedByTutor = this.tutorParticipation.trainedExampleSubmissions || [];

                this.stats.toReview.total = this.exampleSubmissionsToReview.length;
                this.stats.toReview.done = this.exampleSubmissionsCompletedByTutor.filter((e) => !e.usedForTutorial).length;
                this.stats.toAssess.total = this.exampleSubmissionsToAssess.length;
                this.stats.toAssess.done = this.exampleSubmissionsCompletedByTutor.filter((e) => e.usedForTutorial).length;

                if (this.stats.toReview.done < this.stats.toReview.total) {
                    this.nextExampleSubmissionId = this.exampleSubmissionsToReview[this.stats.toReview.done].id;
                } else if (this.stats.toAssess.done < this.stats.toAssess.total) {
                    this.nextExampleSubmissionId = this.exampleSubmissionsToAssess[this.stats.toAssess.done].id;
                }

                this.getSubmissions();

                // We don't want to assess submissions before the exercise due date
                if (!this.exercise.dueDate || this.exercise.dueDate.isBefore(Date.now())) {
                    this.getSubmissionWithoutAssessment();
                }
            },
            (response: string) => this.onError(response),
        );

        this.complaintService.getComplaintsForTutor(this.exerciseId).subscribe(
            (res: HttpResponse<Complaint[]>) => (this.complaints = res.body as Complaint[]),
            (error: HttpErrorResponse) => this.onError(error.message),
        );
        this.complaintService.getMoreFeedbackRequestsForTutor(this.exerciseId).subscribe(
            (res: HttpResponse<Complaint[]>) => (this.moreFeedbackRequests = res.body as Complaint[]),
            (error: HttpErrorResponse) => this.onError(error.message),
        );

        this.exerciseService.getStatsForTutors(this.exerciseId).subscribe(
            (res: HttpResponse<StatsForDashboard>) => {
                this.statsForDashboard = StatsForDashboard.from(res.body!);
                this.numberOfSubmissions = this.statsForDashboard.numberOfSubmissions;
                this.numberOfAssessments = this.statsForDashboard.numberOfAssessments;
                this.numberOfComplaints = this.statsForDashboard.numberOfComplaints;
                this.numberOfOpenComplaints = this.statsForDashboard.numberOfOpenComplaints;
                this.numberOfMoreFeedbackRequests = this.statsForDashboard.numberOfMoreFeedbackRequests;
                this.numberOfOpenMoreFeedbackRequests = this.statsForDashboard.numberOfOpenMoreFeedbackRequests;
                const tutorLeaderboardEntry = this.statsForDashboard.tutorLeaderboardEntries.find((entry) => entry.userId === this.tutor!.id);
                if (tutorLeaderboardEntry) {
                    this.numberOfTutorAssessments = tutorLeaderboardEntry.numberOfAssessments;
                    this.numberOfTutorComplaints = tutorLeaderboardEntry.numberOfTutorComplaints;
                    this.numberOfTutorMoreFeedbackRequests = tutorLeaderboardEntry.numberOfTutorMoreFeedbackRequests;
                } else {
                    this.numberOfTutorAssessments = 0;
                    this.numberOfTutorComplaints = 0;
                    this.numberOfTutorMoreFeedbackRequests = 0;
                }

<<<<<<< HEAD
                if (this.numberOfSubmissions.inTime > 0) {
                    this.totalAssessmentPercentage.inTime = Math.round((this.numberOfAssessments.inTime / this.numberOfSubmissions.inTime) * 100);
                }
                if (this.numberOfSubmissions.late > 0) {
                    this.totalAssessmentPercentage.late = Math.round((this.numberOfAssessments.late / this.numberOfSubmissions.late) * 100);
                }
                if (this.numberOfSubmissions.total) {
                    this.tutorAssessmentPercentage = Math.round((this.numberOfTutorAssessments / this.numberOfSubmissions.total) * 100);
=======
                if (this.numberOfSubmissions > 0) {
                    this.totalAssessmentPercentage = Math.floor((this.numberOfAssessments / this.numberOfSubmissions) * 100);
                    this.tutorAssessmentPercentage = Math.floor((this.numberOfTutorAssessments / this.numberOfSubmissions) * 100);
>>>>>>> 81b1c8d1
                }
            },
            (response: string) => this.onError(response),
        );
    }

    /**
     * Get all the submissions from the server for which the current user is the assessor, which is the case for started or completed assessments. All these submissions get listed
     * in the exercise dashboard.
     */
    private getSubmissions(): void {
        let submissionsObservable: Observable<HttpResponse<Submission[]>> = of();
        // TODO: This could be one generic endpoint.
        switch (this.exercise.type) {
            case ExerciseType.TEXT:
                submissionsObservable = this.textSubmissionService.getTextSubmissionsForExercise(this.exerciseId, { assessedByTutor: true });
                break;
            case ExerciseType.MODELING:
                submissionsObservable = this.modelingSubmissionService.getModelingSubmissionsForExercise(this.exerciseId, { assessedByTutor: true });
                break;
            case ExerciseType.FILE_UPLOAD:
                submissionsObservable = this.fileUploadSubmissionService.getFileUploadSubmissionsForExercise(this.exerciseId, { assessedByTutor: true });
                break;
            case ExerciseType.PROGRAMMING:
                submissionsObservable = this.programmingSubmissionService.getProgrammingSubmissionsForExercise(this.exerciseId, { assessedByTutor: true });
                break;
        }

        submissionsObservable
            .pipe(
                map((res) => res.body),
                map(this.reconnectEntities),
            )
            .subscribe((submissions: Submission[]) => {
                // Set the received submissions. As the result component depends on the submission we nest it into the participation.
                this.submissions = submissions.map((submission) => {
                    submission.participation.submissions = [submission];
                    return submission;
                });
            });
    }

    /**
     * Reconnect submission, result and participation for all submissions in the given array.
     */
    private reconnectEntities = (submissions: Submission[]) => {
        return submissions.map((submission: Submission) => {
            if (submission.result) {
                // reconnect some associations
                submission.result.submission = submission;
                submission.result.participation = submission.participation;
                submission.participation.results = [submission.result];
            }
            return submission;
        });
    };

    /**
     * Get a submission from the server that does not have an assessment yet (if there is one). The submission gets added to the end of the list of submissions in the exercise
     * dashboard and the user can start the assessment. Note, that the number of started but unfinished assessments is limited per user and course. If the user reached this limit,
     * the server will respond with a BAD REQUEST response here.
     */
    private getSubmissionWithoutAssessment(): void {
        let submissionObservable: Observable<Submission> = of();
        switch (this.exercise.type) {
            case ExerciseType.TEXT:
                submissionObservable = this.textSubmissionService.getTextSubmissionForExerciseWithoutAssessment(this.exerciseId, 'head');
                break;
            case ExerciseType.MODELING:
                submissionObservable = this.modelingSubmissionService.getModelingSubmissionForExerciseWithoutAssessment(this.exerciseId);
                break;
            case ExerciseType.FILE_UPLOAD:
                submissionObservable = this.fileUploadSubmissionService.getFileUploadSubmissionForExerciseWithoutAssessment(this.exerciseId);
                break;
            case ExerciseType.PROGRAMMING:
                submissionObservable = this.programmingSubmissionService.getProgrammingSubmissionForExerciseWithoutAssessment(this.exerciseId);
                break;
        }

        submissionObservable.subscribe(
            (submission: Submission) => {
                this.unassessedSubmission = submission;
                this.submissionLockLimitReached = false;
            },
            (error: HttpErrorResponse) => {
                if (error.status === 404) {
                    // there are no unassessed submission, nothing we have to worry about
                    this.unassessedSubmission = null;
                } else if (error.error && error.error.errorKey === 'lockedSubmissionsLimitReached') {
                    this.submissionLockLimitReached = true;
                } else {
                    this.onError(error.message);
                }
            },
        );
    }

    /**
     * Called after the tutor has read the instructions and creates a new tutor participation
     */
    readInstruction() {
        this.tutorParticipationService.create(this.tutorParticipation, this.exerciseId).subscribe((res: HttpResponse<TutorParticipation>) => {
            this.tutorParticipation = res.body!;
            this.tutorParticipationStatus = this.tutorParticipation.status;
            this.jhiAlertService.success('artemisApp.tutorExerciseDashboard.participation.instructionsReviewed');
        }, this.onError);
    }

    /**
     * Returns whether the example submission for the given id has already been completed
     * @param exampleSubmissionId Id of the example submission which to check for completion
     */
    hasBeenCompletedByTutor(exampleSubmissionId: number) {
        return this.exampleSubmissionsCompletedByTutor.filter((exampleSubmission) => exampleSubmission.id === exampleSubmissionId).length > 0;
    }

    private onError(error: string) {
        this.jhiAlertService.error(error, null, undefined);
    }

    /**
     * Calculates the status of a submission by inspecting the result
     * @param submission Submission which to check
     */
    calculateStatus(submission: Submission) {
        if (submission.result && submission.result.completionDate) {
            return 'DONE';
        }
        return 'DRAFT';
    }

    /**
     * Uses the router to navigate to a given example submission
     * @param submissionId Id of submission where to navigate to
     * @param readOnly Flag whether the view should be opened in read-only mode
     * @param toComplete Flag whether the view should be opened in to-complete mode
     */
    openExampleSubmission(submissionId: number, readOnly?: boolean, toComplete?: boolean) {
        if (!this.exercise || !this.exercise.type || !submissionId) {
            return;
        }
        const route = `/course-management/${this.courseId}/${this.exercise.type}-exercises/${this.exercise.id}/example-submissions/${submissionId}`;
        // TODO CZ: add both flags and check for value in example submission components
        const queryParams: ExampleSubmissionQueryParams = {};
        if (readOnly) {
            queryParams.readOnly = readOnly;
        }
        if (toComplete) {
            queryParams.toComplete = toComplete;
        }

        this.router.navigate([route], { queryParams });
    }

    /**
     * Uses the router to navigate to the assessment editor for a given/new submission
     * @param submission Either submission or 'new'.
     */
    async openAssessmentEditor(submission: Submission | 'new'): Promise<void> {
        if (!this.exercise || !this.exercise.type || !submission) {
            return;
        }

        this.openingAssessmentEditorForNewSubmission = true;
        const submissionUrlParameter: number | 'new' = submission === 'new' ? 'new' : submission.id;
        const route = `/course-management/${this.courseId}/${this.exercise.type}-exercises/${this.exercise.id}/submissions/${submissionUrlParameter}/assessment`;
        await this.router.navigate([route]);
        this.openingAssessmentEditorForNewSubmission = false;
    }

    private openManualResultDialog(result: Result) {
        const modalRef: NgbModalRef = this.modalService.open(ProgrammingAssessmentManualResultDialogComponent, { keyboard: true, size: 'lg', backdrop: 'static' });
        modalRef.componentInstance.participationId = result.participation!.id;
        modalRef.componentInstance.result = cloneDeep(result);
        modalRef.componentInstance.exercise = this.exercise;
        modalRef.componentInstance.onResultModified.subscribe(() => this.loadAll());
        modalRef.result.then(
            () => this.loadAll(),
            () => {},
        );
        return;
    }

    /**
     * Show complaint depending on the exercise type
     * @param complaint that we want to show
     */
    viewComplaint(complaint: Complaint) {
        if (this.exercise.type === ExerciseType.PROGRAMMING) {
            this.openManualResultDialog(complaint.result);
        } else {
            this.openAssessmentEditor(complaint.result.submission!);
        }
    }

    /**
     * Casts an Exercise to a ProgrammingExercise
     * @param exercise Exercise to cast
     */
    asProgrammingExercise(exercise: Exercise) {
        return exercise as ProgrammingExercise;
    }

    /**
     * Navigates back to the tutor dashboard
     */
    back() {
        this.router.navigate([`/course-management/${this.courseId}/tutor-dashboard`]);
    }
}<|MERGE_RESOLUTION|>--- conflicted
+++ resolved
@@ -230,20 +230,14 @@
                     this.numberOfTutorMoreFeedbackRequests = 0;
                 }
 
-<<<<<<< HEAD
                 if (this.numberOfSubmissions.inTime > 0) {
-                    this.totalAssessmentPercentage.inTime = Math.round((this.numberOfAssessments.inTime / this.numberOfSubmissions.inTime) * 100);
+                    this.totalAssessmentPercentage.inTime = Math.floor((this.numberOfAssessments.inTime / this.numberOfSubmissions.inTime) * 100);
                 }
                 if (this.numberOfSubmissions.late > 0) {
-                    this.totalAssessmentPercentage.late = Math.round((this.numberOfAssessments.late / this.numberOfSubmissions.late) * 100);
+                    this.totalAssessmentPercentage.late = Math.floor((this.numberOfAssessments.late / this.numberOfSubmissions.late) * 100);
                 }
                 if (this.numberOfSubmissions.total) {
-                    this.tutorAssessmentPercentage = Math.round((this.numberOfTutorAssessments / this.numberOfSubmissions.total) * 100);
-=======
-                if (this.numberOfSubmissions > 0) {
-                    this.totalAssessmentPercentage = Math.floor((this.numberOfAssessments / this.numberOfSubmissions) * 100);
-                    this.tutorAssessmentPercentage = Math.floor((this.numberOfTutorAssessments / this.numberOfSubmissions) * 100);
->>>>>>> 81b1c8d1
+                    this.tutorAssessmentPercentage = Math.floor((this.numberOfTutorAssessments / this.numberOfSubmissions.total) * 100);
                 }
             },
             (response: string) => this.onError(response),
