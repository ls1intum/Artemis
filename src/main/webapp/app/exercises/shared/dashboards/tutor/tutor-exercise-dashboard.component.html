--- conflicted
+++ resolved
@@ -341,32 +341,26 @@
                         <thead jhiSort [(predicate)]="sortPredicate" [(ascending)]="reverseOrder" [callback]="sortRows.bind(this)">
                             <tr>
                                 <th>#</th>
-<<<<<<< HEAD
                                 <th jhiSortBy="id">
-                                    <a class="th-link">ID</a>
-                                    <fa-icon [icon]="'sort'"></fa-icon></th>
+                                    <a class="th-link">{{ 'artemisApp.tutorExerciseDashboard.submissionId' | translate }}</a>
+                                    <fa-icon [icon]="'sort'"></fa-icon>
+                                </th>
                                 <th jhiSortBy="date">
                                     <a class="th-link">{{ 'artemisApp.tutorExerciseDashboard.submissionDate' | translate }}</a>
-                                    <fa-icon [icon]="'sort'"></fa-icon></th>
+                                    <fa-icon [icon]="'sort'"></fa-icon>
+                                </th>
                                 <th jhiSortBy="result">
                                     <a class="th-link">{{ 'artemisApp.tutorExerciseDashboard.result' | translate }}</a>
-                                    <fa-icon [icon]="'sort'"></fa-icon></th>
+                                    <fa-icon [icon]="'sort'"></fa-icon>
+                                </th>
                                 <th jhiSortBy="name">
-                                    <a class="th-link">Assessor</a>
-                                    <fa-icon [icon]="'sort'"></fa-icon></th>
+                                    a class="th-link">{{ 'artemisApp.tutorExerciseDashboard.assessor' | translate }}</a>
+                                    <fa-icon [icon]="'sort'"></fa-icon>
+                                </th>
                                 <th jhiSortBy="score">
                                     <a class="th-link">{{ 'artemisApp.tutorExerciseDashboard.score' | translate }}</a>
-                                    <fa-icon [icon]="'sort'"></fa-icon></th>
-                                <th *ngIf="exercise.type === ExerciseType.TEXT">
-                                    {{ 'artemisApp.tutorExerciseDashboard.language' | translate }}</th>
-=======
-                                <th>{{ 'artemisApp.tutorExerciseDashboard.submissionId' | translate }}</th>
-                                <th>{{ 'artemisApp.tutorExerciseDashboard.submissionDate' | translate }}</th>
-                                <th>{{ 'artemisApp.tutorExerciseDashboard.result' | translate }}</th>
-                                <th>{{ 'artemisApp.tutorExerciseDashboard.assessor' | translate }}</th>
-                                <th>{{ 'artemisApp.tutorExerciseDashboard.score' | translate }}</th>
+                                </th>
                                 <th *ngIf="exercise.type === ExerciseType.TEXT">{{ 'artemisApp.tutorExerciseDashboard.language' | translate }}</th>
->>>>>>> a5a5d2cd
                                 <th>{{ 'artemisApp.tutorExerciseDashboard.action' | translate }}</th>
                             </tr>
                         </thead>
