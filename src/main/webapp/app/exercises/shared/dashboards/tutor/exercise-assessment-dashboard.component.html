--- conflicted
+++ resolved
@@ -219,11 +219,7 @@
                                 <jhi-button jhiTranslate="artemisApp.exerciseAssessmentDashboard.programmingExercise.exampleSolution"> Example solution repository </jhi-button>
                             </a>
                         } @else {
-<<<<<<< HEAD
-                            <jhi-clone-repo-button [smallButtons]="true" [repositoryUrl]="programmingExercise.solutionParticipation?.repositoryUrl || ''" />
-=======
-                            <jhi-clone-repo-button [smallButtons]="true" [repositoryUri]="programmingExercise.solutionParticipation?.repositoryUri || ''"></jhi-clone-repo-button>
->>>>>>> 6e56d5f0
+                            <jhi-clone-repo-button [smallButtons]="true" [repositoryUri]="programmingExercise.solutionParticipation?.repositoryUri || ''" />
                         }
                     </div>
                 }
