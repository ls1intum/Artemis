--- conflicted
+++ resolved
@@ -28,11 +28,7 @@
             </p>
 
             <div
-<<<<<<< HEAD
-                *ngIf="exercise.isAtLeastInstructor && exam?.numberOfCorrectionRoundsInExam && exam!.numberOfCorrectionRoundsInExam! > 1 && isExamMode && !isTestRun"
-=======
                 *ngIf="exercise.isAtLeastInstructor && exam?.numberOfCorrectionRoundsInExam && exam?.numberOfCorrectionRoundsInExam! > 1 && isExamMode && !isTestRun"
->>>>>>> cfb29a52
                 class="d-inline-block"
             >
                 <ng-container *jhiHasAnyAuthority="['ROLE_ADMIN', 'ROLE_INSTRUCTOR']">
@@ -336,19 +332,6 @@
                     ></fa-icon>
                 </ng-container>
                 <ng-container *ngIf="numberOfCorrectionRoundsEnabled > correctionRound">
-<<<<<<< HEAD
-                    <ng-container *ngIf="(tutorParticipationStatus === TRAINED || exercise.isAtLeastInstructor || tutorParticipationStatus === COMPLETED) && !isTestRun">
-                        <h4 *ngIf="!isExamMode">
-                            {{ 'artemisApp.exerciseAssessmentDashboard.studentsSubmissions' | artemisTranslate }}
-                        </h4>
-
-                        <h4 *ngIf="isExamMode">
-                            {{ 'artemisApp.exerciseAssessmentDashboard.studentsSubmissions' | artemisTranslate }}, Correction Round {{ correctionRound + 1 }}:
-                        </h4>
-                    </ng-container>
-
-=======
->>>>>>> cfb29a52
                     <h4 *ngIf="isTestRun">
                         {{ 'artemisApp.exerciseAssessmentDashboard.testRunSubmissions' | artemisTranslate }}
                     </h4>
