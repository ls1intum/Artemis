--- conflicted
+++ resolved
@@ -68,8 +68,7 @@
                 <div class="row mb-1">
                     <div class="col-8">{{ 'artemisApp.exerciseAssessmentDashboard.numberOfUnassessedSubmissions' | translate }}</div>
                     <div class="col-4">
-                        {{ numberOfSubmissions.inTime - totalNumberOfAssessments.inTime }}
-                        ({{ 100 - totalAssessmentPercentage.inTime }}%)
+                        {{ numberOfSubmissions.inTime - totalNumberOfAssessments.inTime }} ({{ 100 - totalAssessmentPercentage.inTime }}%)
                         <span *ngIf="numberOfSubmissions.late > 0" class="ml-2 result--late text-nowrap"
                             >| {{ numberOfSubmissions.late - totalNumberOfAssessments.late }} ({{ 100 - totalAssessmentPercentage.late }}%)</span
                         >
@@ -243,11 +242,7 @@
                 {{ 'artemisApp.submission.lockedSubmissionsLimitReached' | translate }}
             </div>
             <div *ngFor="let roundState of numberOfAssessmentsOfCorrectionRounds; let correctionRound = index">
-<<<<<<< HEAD
                 <ng-container *ngIf="numberOfCorrectionRoundsEnabled > correctionRound">
-=======
-                <div *ngIf="!isTestRun || correctionRound < 1">
->>>>>>> 85c4fbde
                     <h4 *ngIf="(tutorParticipationStatus === TRAINED || tutorParticipationStatus === COMPLETED) && !isTestRun && !isExamMode">
                         {{ 'artemisApp.exerciseAssessmentDashboard.studentsSubmissions' | translate }}
                     </h4>
@@ -361,29 +356,19 @@
                                 </tr>
                             </tbody>
                         </table>
-<<<<<<< HEAD
                     </div>
                 </ng-container>
                 <ng-template #noSubmissions>
                     <jhi-assessment-warning [exercise]="exercise"></jhi-assessment-warning>
                     <div class="alert alert-info" *ngIf="!exercise.teamMode; else teamAssessmentInfo">
                         {{ 'artemisApp.exerciseAssessmentDashboard.noSubmissions' | translate }}
-=======
->>>>>>> 85c4fbde
-                    </div>
-
-                    <ng-template #noSubmissions>
-                        <jhi-assessment-warning [exercise]="exercise"></jhi-assessment-warning>
-                        <div class="alert alert-info" *ngIf="!exercise.teamMode; else teamAssessmentInfo">
-                            {{ 'artemisApp.exerciseAssessmentDashboard.noSubmissions' | translate }}
+                    </div>
+                    <ng-template #teamAssessmentInfo>
+                        <div class="alert alert-warning">
+                            {{ 'artemisApp.exerciseAssessmentDashboard.startAssessmentFromTeamPages' | translate }}
                         </div>
-                        <ng-template #teamAssessmentInfo>
-                            <div class="alert alert-warning">
-                                {{ 'artemisApp.exerciseAssessmentDashboard.startAssessmentFromTeamPages' | translate }}
-                            </div>
-                        </ng-template>
                     </ng-template>
-                </div>
+                </ng-template>
             </div>
             <!-- Complaints -->
             <ng-container *ngIf="tutorParticipationStatus === TRAINED || tutorParticipationStatus === COMPLETED || isTestRun">
