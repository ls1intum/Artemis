--- conflicted
+++ resolved
@@ -264,11 +264,7 @@
                                     <jhi-result [participation]="submission.participation" [correctionRound]="correctionRound"></jhi-result>
                                 </td>
                                 <td>
-<<<<<<< HEAD
-                                    {{ calculateStatus(submission, correctionRound) }}
-=======
                                     {{ calculateSubmissionStatus(submission) }}
->>>>>>> 357a2ce3
                                 </td>
                                 <td>
                                     <span *ngIf="submission.results[correctionRound] != undefined && submission.results[correctionRound]!.score != undefined"
@@ -282,13 +278,8 @@
                                     <ng-container *ngIf="(isTestRun && complaints.length === 0) || !isTestRun">
                                         <ng-container>
                                             <button
-<<<<<<< HEAD
-                                                *ngIf="submission && calculateStatus(submission, correctionRound) === 'DRAFT'; else continueButton"
+                                                *ngIf="submission && calculateSubmissionStatus(submission) === 'DRAFT'; else continueButton"
                                                 (click)="openAssessmentEditor(submission, correctionRound)"
-=======
-                                                *ngIf="submission && calculateSubmissionStatus(submission) === 'DRAFT'; else continueButton"
-                                                (click)="openAssessmentEditor(submission)"
->>>>>>> 357a2ce3
                                                 class="btn btn-warning btn-sm"
                                             >
                                                 <fa-icon [icon]="'folder-open'" [fixedWidth]="true"></fa-icon>&nbsp;{{
