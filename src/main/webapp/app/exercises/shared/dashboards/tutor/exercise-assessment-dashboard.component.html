--- conflicted
+++ resolved
@@ -276,11 +276,7 @@
                                     <ng-container *ngIf="(isTestRun && complaints.length === 0) || !isTestRun">
                                         <ng-container>
                                             <button
-<<<<<<< HEAD
-                                                *ngIf="submission != undefined && calculateSubmissionStatus(submission) === 'DRAFT'; else continueButton"
-=======
-                                                *ngIf="submission && calculateStatus(submission) === 'DRAFT'; else continueButton"
->>>>>>> d6728d21
+                                                *ngIf="submission && calculateSubmissionStatus(submission) === 'DRAFT'; else continueButton"
                                                 (click)="openAssessmentEditor(submission)"
                                                 class="btn btn-warning btn-sm"
                                             >
