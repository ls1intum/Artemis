<jhi-header-exercise-page-with-details *ngIf="exercise" [exercise]="exercise" [exam]="exam" [isTestRun]="isTestRun" [displayBackButton]="false">
    <span *ngIf="!isTestRun" pagetitle>{{ 'artemisApp.exerciseAssessmentDashboard.pageHeader' | artemisTranslate }} {{ exercise?.title }}</span>
    <span *ngIf="isTestRun" pagetitle>{{ 'artemisApp.exerciseAssessmentDashboard.testRunPageHeader' | artemisTranslate }} {{ exercise?.title }}</span>
</jhi-header-exercise-page-with-details>

<jhi-alert></jhi-alert>

<div *ngIf="exercise">
    <div class="row my-3 d-flex justify-content-between">
        <div class="col-sm-8" *ngIf="!isTestRun">
            <div>
                <p class="h3" style="text-align: left">
                    {{ 'artemisApp.exerciseAssessmentDashboard.yourStatus' | artemisTranslate }}:
                    {{ 'artemisApp.exerciseAssessmentDashboard.tutorParticipationStatus.title.' + yourStatusTitle | artemisTranslate }}
                </p>
                <jhi-tutor-participation-graph
                    [exercise]="exercise"
                    [tutorParticipation]="tutorParticipation"
                    [numberOfSubmissions]="numberOfSubmissions"
                    [totalNumberOfAssessments]="totalNumberOfAssessments"
                    [numberOfComplaints]="numberOfComplaints"
                    [numberOfOpenComplaints]="numberOfOpenComplaints"
                    [numberOfMoreFeedbackRequests]="numberOfMoreFeedbackRequests"
                    [numberOfOpenMoreFeedbackRequests]="numberOfOpenMoreFeedbackRequests"
                    [numberOfAssessmentsOfCorrectionRounds]="numberOfAssessmentsOfCorrectionRounds"
                    style="display: block"
                >
                </jhi-tutor-participation-graph>
                <p style="text-align: left; float: left; font-size: 16px">
                    {{ 'artemisApp.exerciseAssessmentDashboard.tutorParticipationStatus.description.' + tutorParticipation.status!.toString() | artemisTranslate }}
                </p>
            </div>
            <div
                *ngIf="isAtLeastInstructor && exam?.numberOfCorrectionRoundsInExam && exam!.numberOfCorrectionRoundsInExam! > 1 && isExamMode && !isTestRun"
                style="display: inline-block"
            >
                <ng-container *jhiHasAnyAuthority="['ROLE_ADMIN', 'ROLE_INSTRUCTOR']">
                    <jhi-second-correction-enable-button
                        (ngModelChange)="toggleSecondCorrection()"
                        [secondCorrectionEnabled]="secondCorrectionEnabled"
                        [toggelingSecondCorrectionButton]="togglingSecondCorrectionButton"
                    ></jhi-second-correction-enable-button>
                    <a class="btn btn-primary btn-sm ms-1" [routerLink]="getSubmissionsLinkForExercise(exercise)">
                        <span jhiTranslate="artemisApp.assessmentDashboard.submissions">Submissions</span>
                    </a>
                </ng-container>
            </div>
        </div>

        <div class="col-sm-4" style="min-width: 400px">
            <jhi-side-panel
                *ngIf="!isExamMode"
                [panelHeader]="'artemisApp.exerciseAssessmentDashboard.exerciseInformation' | artemisTranslate"
                [panelDescriptionHeader]="'artemisApp.exerciseAssessmentDashboard.totalYours' | artemisTranslate"
            >
                <div class="row mb-1">
                    <div class="col-7">
                        {{ 'artemisApp.assessmentDashboard.submissions' | artemisTranslate }}
                    </div>
                    <div class="col-5">
                        <span class="text-success">{{ numberOfSubmissions.inTime }}</span>
                        <span *ngIf="numberOfSubmissions.late > 0"> | </span>
                        <span *ngIf="numberOfSubmissions.late > 0" class="text-danger">{{ numberOfSubmissions.late }}</span>
                        /
                        <a
                            [routerLink]="['/course-management', courseId, exercise.type + '-exercises', exercise.id, 'submissions']"
                            [queryParams]="{ tutorId: tutor?.id }"
                            title="{{ 'artemisApp.exerciseAssessmentDashboard.numberOfSubmissionsAssessedByYou' | artemisTranslate }}"
                            >{{ numberOfTutorAssessments }} ({{ tutorAssessmentPercentage }}%)</a
                        >
                    </div>
                </div>

                <div class="row mb-1" *ngIf="complaintsEnabled">
                    <div class="col-7">
                        {{ 'artemisApp.assessmentDashboard.complaints' | artemisTranslate }}
                    </div>
                    <div class="col-5">
                        {{ numberOfComplaints }} /
                        <a
                            [routerLink]="['/course-management', courseId, exercise.type + '-exercises', exercise.id, 'complaints']"
                            [queryParams]="{ tutorId: tutor?.id }"
                            title="{{ 'artemisApp.assessmentDashboard.complaintsAboutYourAssessments' | artemisTranslate }}"
                            >{{ numberOfTutorComplaints }}</a
                        >
                    </div>
                </div>

                <div class="row mb-1">
                    <div class="col-7">
                        {{ 'artemisApp.assessmentDashboard.moreFeedbackRequests' | artemisTranslate }}
                    </div>
                    <div class="col-5">
                        {{ numberOfMoreFeedbackRequests }} /
                        <a
                            [routerLink]="['/course-management', courseId, exercise.type + '-exercises', exercise.id, 'more-feedback-requests']"
                            [queryParams]="{ tutorId: tutor?.id }"
                            title="{{ 'artemisApp.assessmentDashboard.moreFeedbackRequestsForYourAssessments' | artemisTranslate }}"
                            >{{ numberOfTutorMoreFeedbackRequests }}</a
                        >
                    </div>
                </div>
            </jhi-side-panel>

            <div class="me-2" style="display: block; float: right">
                <div>
                    <div class="square bg-success" style="display: inline-block"></div>
                    <span>{{ 'artemisApp.exerciseAssessmentDashboard.stats.intime' | artemisTranslate }}</span>
                </div>
                <div *ngIf="numberOfSubmissions.late > 0">
                    <div class="square bg-danger" style="display: inline-block"></div>
                    <span>{{ 'artemisApp.exerciseAssessmentDashboard.stats.late' | artemisTranslate }}</span>
                </div>
            </div>
        </div>
    </div>

    <div class="guided-tour-markdown-preview markdown-preview" *ngIf="tutorParticipationStatus === NOT_PARTICIPATED && !isTestRun">
        <jhi-info-panel
            *ngIf="exercise.problemStatement && exercise.problemStatement.length > 0"
            [panelHeader]="'artemisApp.exerciseAssessmentDashboard.problemStatement' | artemisTranslate"
        >
            <div *ngIf="exercise.type !== ExerciseType.PROGRAMMING; else programmingInstructions" [innerHTML]="formattedProblemStatement" style="margin-bottom: -15px"></div>
            <div>
                <!-- Programming exercises have a couple of custom render modules, so we load the instructions component here.-->
                <ng-template #programmingInstructions>
                    <jhi-programming-exercise-instructions
                        [exercise]="programmingExercise"
                        [participation]="programmingExercise.templateParticipation!"
                        [personalParticipation]="false"
                    ></jhi-programming-exercise-instructions>
                </ng-template>
            </div>
        </jhi-info-panel>

        <jhi-info-panel
            *ngIf="(exercise.type === ExerciseType.TEXT || exercise.type === ExerciseType.FILE_UPLOAD) && formattedSampleSolution"
            [panelHeader]="'artemisApp.exerciseAssessmentDashboard.exampleSolution' | artemisTranslate"
        >
            <div [innerHTML]="formattedSampleSolution" style="margin-bottom: -15px"></div>
        </jhi-info-panel>

        <jhi-info-panel
            *ngIf="exercise.type === ExerciseType.MODELING && exampleSolutionModel"
            [panelHeader]="'artemisApp.exerciseAssessmentDashboard.exampleSolution' | artemisTranslate"
        >
            <div>
                <jhi-modeling-editor [umlModel]="exampleSolutionModel" [diagramType]="modelingExercise.diagramType" [readOnly]="true"></jhi-modeling-editor>
            </div>
        </jhi-info-panel>

        <jhi-info-panel
            *ngIf="exercise.type === ExerciseType.MODELING && modelingExercise.sampleSolutionExplanation"
            [panelHeader]="'artemisApp.exerciseAssessmentDashboard.exampleSolutionExplanation' | artemisTranslate"
        >
            <div [innerHTML]="formattedSampleSolution" style="margin-bottom: -15px"></div>
        </jhi-info-panel>

        <div class="col-12" *ngIf="exercise.type === ExerciseType.PROGRAMMING">
            <h4>{{ 'artemisApp.exerciseAssessmentDashboard.exampleSolution' | artemisTranslate }}</h4>
            <a jhiSecureLink [href]="programmingExercise.solutionParticipation?.repositoryUrl || ''">
                <jhi-button jhiTranslate="artemisApp.exerciseAssessmentDashboard.programmingExercise.exampleSolution"> Example solution repository </jhi-button>
            </a>
        </div>

        <jhi-info-panel
            *ngIf="exercise.gradingInstructions && exercise.gradingInstructions.length > 0"
            [panelHeader]="'artemisApp.exerciseAssessmentDashboard.gradingInstructions' | artemisTranslate"
        >
            <div [innerHTML]="formattedGradingInstructions" style="margin-bottom: -15px"></div>
        </jhi-info-panel>

        <div *ngIf="exercise.gradingCriteria && exercise.gradingCriteria.length > 0" class="col-12 mt-4">
            <h4>{{ 'artemisApp.exerciseAssessmentDashboard.structuredGradingInstructions' | artemisTranslate }}</h4>
            <jhi-structured-grading-instructions-assessment-layout
                [readonly]="true"
                [criteria]="exercise.gradingCriteria || []"
            ></jhi-structured-grading-instructions-assessment-layout>
        </div>
    </div>

    <div class="col-12 text-center mt-2 mb-4" *ngIf="tutorParticipationStatus === NOT_PARTICIPATED && !isTestRun">
        <p>{{ 'artemisApp.exerciseAssessmentDashboard.pleaseContactIfUnclear' | artemisTranslate }}</p>

        <button class="btn btn-primary guided-tour-instructions-button p-1" (click)="readInstruction()" style="font-size: 17px">
            <span *ngIf="exercise.gradingInstructions && exercise.gradingInstructions.length > 0">
                {{ 'artemisApp.exerciseAssessmentDashboard.readAndUnderstood' | artemisTranslate }}
            </span>

            <span *ngIf="!exercise.gradingInstructions || exercise.gradingInstructions.length == 0">
                {{ 'artemisApp.exerciseAssessmentDashboard.startYourParticipation' | artemisTranslate }}
            </span>
        </button>
    </div>

    <div class="d-flex" *ngIf="tutorParticipationStatus !== NOT_PARTICIPATED || isTestRun">
        <div *jhiExtensionPoint="overrideAssessmentTable" class="guided-tour-exercise-dashboard-table flex-grow-1">
            <div *ngIf="tutorParticipationStatus === REVIEWED_INSTRUCTIONS && !isTestRun" class="alert alert-warning row" role="alert">
                <span
                    jhiTranslate="artemisApp.exerciseAssessmentDashboard.totalExampleSubmissions"
                    [translateValues]="{
                        total: stats.toReview.total + stats.toAssess.total,
                        toReview: stats.toReview.total,
                        toAssess: stats.toAssess.total
                    }"
                >
                </span>
            </div>

            <div class="row" *ngIf="tutorParticipationStatus !== NOT_PARTICIPATED && !isTestRun">
                <div class="col-6" *ngIf="stats.toReview.total > 0">
                    <p class="h3">{{ 'artemisApp.exerciseAssessmentDashboard.reviewSubmissions' | artemisTranslate }} ({{ stats.toReview.done }} / {{ stats.toReview.total }})</p>

                    <button
                        *ngIf="stats.toReview.done < stats.toReview.total"
                        class="btn btn-primary review-example-submission mb-4"
                        [class.guided-tour]="exercise === exerciseForGuidedTour"
                        (click)="openExampleSubmission(nextExampleSubmissionId, true, false)"
                    >
                        <span *ngIf="stats.toReview.done <= 0; else elseBlockSubmissionSForTutorialButton">
                            {{ 'artemisApp.exerciseAssessmentDashboard.start' | artemisTranslate }}
                        </span>
                        <ng-template #elseBlockSubmissionSForTutorialButton>
                            {{ 'artemisApp.exerciseAssessmentDashboard.continue' | artemisTranslate }}
                        </ng-template>
                        {{ 'artemisApp.exerciseAssessmentDashboard.reviewingExampleSubmissions' | artemisTranslate }}
                    </button>

                    <ul *ngIf="stats.toReview.done >= stats.toReview.total">
                        <li *ngFor="let exampleSubmission of exampleSubmissionsToReview; let i = index">
                            <button
                                class="btn btn-link review-example-submission"
                                [class.guided-tour]="exercise === exerciseForGuidedTour"
                                (click)="openExampleSubmission(exampleSubmission.id!, true, false)"
                            >
                                {{ 'artemisApp.exerciseAssessmentDashboard.reviewExampleSubmission' | artemisTranslate }} {{ i + 1 }}
                            </button>
                            <fa-icon class="text-secondary" [icon]="'check-circle'" *ngIf="hasBeenCompletedByTutor(exampleSubmission.id!)"></fa-icon>
                        </li>
                    </ul>
                </div>

                <div class="col-6" *ngIf="stats.toAssess.total > 0 && stats.toReview.done >= stats.toReview.total">
                    <p class="h3">{{ 'artemisApp.exerciseAssessmentDashboard.tutorialSubmissions' | artemisTranslate }} ({{ stats.toAssess.done }} / {{ stats.toAssess.total }})</p>
                    <button
                        *ngIf="stats.toAssess.done < stats.toAssess.total"
                        class="btn btn-primary assess-example-submission mb-4"
                        [class.guided-tour]="exercise === exerciseForGuidedTour"
                        (click)="openExampleSubmission(nextExampleSubmissionId, false, true)"
                    >
                        <span *ngIf="stats.toAssess.done <= 0; else elseBlockSubmissionsForReviewButton">
                            {{ 'artemisApp.exerciseAssessmentDashboard.start' | artemisTranslate }}
                        </span>
                        <ng-template #elseBlockSubmissionsForReviewButton>
                            {{ 'artemisApp.exerciseAssessmentDashboard.continue' | artemisTranslate }}
                        </ng-template>
                        {{ 'artemisApp.exerciseAssessmentDashboard.assessingExampleSubmission' | artemisTranslate }}
                    </button>

                    <ul *ngIf="stats.toAssess.done >= stats.toAssess.total">
                        <li *ngFor="let exampleSubmission of exampleSubmissionsToAssess; let i = index">
                            <button
                                class="btn btn-link assess-example-submission"
                                [class.guided-tour]="exercise === exerciseForGuidedTour"
                                (click)="openExampleSubmission(exampleSubmission.id!, false, true)"
                            >
                                {{ 'artemisApp.exerciseAssessmentDashboard.assessExampleSubmission' | artemisTranslate }} {{ i + 1 }}
                            </button>
                            <fa-icon class="text-success" [icon]="'check-circle'" *ngIf="hasBeenCompletedByTutor(exampleSubmission.id!)"></fa-icon>
                        </li>
                    </ul>
                </div>
            </div>
            <div class="alert alert-danger" *ngIf="submissionLockLimitReached && tutorParticipationStatus !== REVIEWED_INSTRUCTIONS">
                {{ 'artemisApp.submission.lockedSubmissionsLimitReached' | artemisTranslate }}
            </div>
            <div *ngFor="let roundState of numberOfAssessmentsOfCorrectionRounds; let correctionRound = index">
                <ng-container *ngIf="numberOfCorrectionRoundsEnabled > correctionRound">
                    <h4 *ngIf="(tutorParticipationStatus === TRAINED || tutorParticipationStatus === COMPLETED) && !isTestRun && !isExamMode">
                        {{ 'artemisApp.exerciseAssessmentDashboard.studentsSubmissions' | artemisTranslate }}
                    </h4>

                    <h4 *ngIf="(tutorParticipationStatus === TRAINED || tutorParticipationStatus === COMPLETED) && !isTestRun && isExamMode">
                        {{ 'artemisApp.exerciseAssessmentDashboard.studentsSubmissions' | artemisTranslate }}, Correction Round {{ correctionRound + 1 }}:
                    </h4>

                    <h4 *ngIf="isTestRun">
                        {{ 'artemisApp.exerciseAssessmentDashboard.testRunSubmissions' | artemisTranslate }}
                    </h4>
                    <div class="table-responsive" *ngIf="tutorParticipationStatus === TRAINED || tutorParticipationStatus === COMPLETED || isTestRun">
                        <table
                            class="table table-striped exercise-table"
                            *ngIf="
                                (unassessedSubmissionByCorrectionRound &&
                                    unassessedSubmissionByCorrectionRound!.get(correctionRound) &&
                                    unassessedSubmissionByCorrectionRound!.get(correctionRound)!.id! > 0) ||
                                    (submissionsByCorrectionRound.get(correctionRound) && submissionsByCorrectionRound.get(correctionRound)!.length > 0);
                                else noSubmissions
                            "
                        >
                            <thead>
                                <tr>
                                    <th>#</th>
                                    <th>{{ 'artemisApp.exerciseAssessmentDashboard.submissionDate' | artemisTranslate }}</th>
                                    <th>{{ 'artemisApp.exerciseAssessmentDashboard.result' | artemisTranslate }}</th>
                                    <th>{{ 'artemisApp.exerciseAssessmentDashboard.status' | artemisTranslate }}</th>
                                    <th>{{ 'artemisApp.exerciseAssessmentDashboard.score' | artemisTranslate }}</th>
                                    <th *ngIf="exercise.type === ExerciseType.TEXT">{{ 'artemisApp.exerciseAssessmentDashboard.language' | artemisTranslate }}</th>
                                    <th>{{ 'artemisApp.exerciseAssessmentDashboard.action' | artemisTranslate }}</th>
                                </tr>
                            </thead>
                            <tbody>
                                <tr *ngFor="let submission of submissionsByCorrectionRound.get(correctionRound); let i = index">
                                    <td>{{ i + 1 }}</td>
                                    <td>{{ submission.submissionDate | artemisDate }}</td>
                                    <td>
                                        <jhi-result
                                            [result]="getSubmissionResultByCorrectionRound(submission, correctionRound)"
                                            [participation]="submission.participation!"
                                        ></jhi-result>
                                    </td>
                                    <td>
                                        {{ calculateSubmissionStatus(submission, correctionRound) }}
                                    </td>
                                    <td>
                                        <span
                                            *ngIf="
                                                !!submission.results && submission.results[correctionRound] != undefined && submission.results[correctionRound]!.score != undefined
                                            "
                                            >{{ round(submission.results![correctionRound]!.score) }} %</span
                                        >
                                    </td>
                                    <td *ngIf="exercise.type === ExerciseType.TEXT">
                                        <jhi-language-table-cell [submission]="submission"></jhi-language-table-cell>
                                    </td>
                                    <td>
                                        <ng-container *ngIf="(isTestRun && complaints.length === 0) || !isTestRun">
                                            <ng-container *jhiExtensionPoint="overrideOpenButton; context: { submission: submission, correctionRound: correctionRound }">
                                                <button
                                                    *ngIf="submission && calculateSubmissionStatus(submission, correctionRound) === 'DRAFT'; else continueButton"
                                                    (click)="openAssessmentEditor(submission, correctionRound)"
                                                    class="btn btn-warning btn-sm"
                                                >
                                                    <fa-icon [icon]="'folder-open'" [fixedWidth]="true"></fa-icon>&nbsp;{{
                                                        'artemisApp.exerciseAssessmentDashboard.continueAssessment' | artemisTranslate
                                                    }}
                                                </button>
                                                <ng-template #continueButton>
                                                    <button
                                                        *ngIf="!!submission.results && !!submission.results[correctionRound]"
                                                        (click)="openAssessmentEditor(submission, correctionRound)"
                                                        class="btn btn-primary btn-sm"
                                                    >
                                                        <fa-icon [icon]="'folder-open'" [fixedWidth]="true"></fa-icon>
                                                        &nbsp;{{ 'artemisApp.exerciseAssessmentDashboard.openAssessment' | artemisTranslate }}
                                                    </button>
                                                </ng-template>
                                            </ng-container>
                                        </ng-container>
                                    </td>
                                </tr>
                                <ng-container
                                    *ngIf="
                                        unassessedSubmissionByCorrectionRound &&
                                        unassessedSubmissionByCorrectionRound!.get(correctionRound) &&
                                        unassessedSubmissionByCorrectionRound!.get(correctionRound)!.id! > 0 &&
                                        !exercise.teamMode &&
                                        !isTestRun
                                    "
                                >
                                    <tr>
                                        <td></td>
                                        <td>{{ unassessedSubmissionByCorrectionRound.get(correctionRound)?.submissionDate | artemisDate }}</td>

                                        <td></td>
                                        <td>{{ 'artemisApp.exerciseAssessmentDashboard.new' | artemisTranslate }}</td>
                                        <td></td>
                                        <td *ngIf="exercise.type === ExerciseType.TEXT">
                                            <jhi-language-table-cell [submission]="unassessedSubmissionByCorrectionRound.get(correctionRound)!"></jhi-language-table-cell>
                                        </td>

                                        <td>
                                            <button
                                                *jhiExtensionPoint="overrideNewButton; context: { correctionRound: correctionRound }"
                                                class="btn btn-success btn-sm guided-tour-new-assessment-btn"
                                                (click)="openAssessmentEditor('new', correctionRound)"
                                                [disabled]="exercise === exerciseForGuidedTour || openingAssessmentEditorForNewSubmission"
                                                [class.guided-tour]="exercise === exerciseForGuidedTour"
                                                [ngStyle]="exercise === exerciseForGuidedTour ? { cursor: 'not-allowed' } : {}"
                                            >
                                                <fa-icon *ngIf="openingAssessmentEditorForNewSubmission" [icon]="'spinner'" [spin]="true"></fa-icon>
                                                <fa-icon [icon]="'folder-open'" [fixedWidth]="true"></fa-icon>
                                                {{ 'artemisApp.exerciseAssessmentDashboard.startAssessment' | artemisTranslate }}
                                            </button>
                                        </td>
                                    </tr>
                                </ng-container>
                            </tbody>
                        </table>
                        <ng-container
                            *ngIf="
                                isExamMode &&
                                !(
                                    unassessedSubmissionByCorrectionRound &&
                                    unassessedSubmissionByCorrectionRound!.get(correctionRound) &&
                                    unassessedSubmissionByCorrectionRound!.get(correctionRound)!.id! > 0 &&
                                    !exercise.teamMode &&
                                    !isTestRun
                                ) &&
                                numberOfSubmissions.inTime != roundState.inTime
                            "
                        >
                            <div class="alert alert-info">
                                <span
                                    jhiTranslate="artemisApp.exerciseAssessmentDashboard.noSubmissionsInfo"
                                    [translateValues]="{
                                        notYetAssessed: notYetAssessed[correctionRound],
                                        lockedSubmissionsByOtherTutor: lockedSubmissionsByOtherTutor[correctionRound]
                                    }"
                                >
                                </span>
                                <ng-container *ngIf="correctionRound === 1">
                                    <span
                                        jhiTranslate="artemisApp.exerciseAssessmentDashboard.noSubmissionsInfoSecondCorrection"
                                        [translateValues]="{ firstRoundAssessments: firstRoundAssessments }"
                                    >
                                    </span>
                                </ng-container>
                            </div>
                        </ng-container>
                    </div>
                </ng-container>
                <div class="alert alert-info" *ngIf="correctionRound == 1">
                    {{ 'artemisApp.exerciseAssessmentDashboard.noSubmissionsBecauseFirstAssessedByYourself' | artemisTranslate }}
                </div>
                <ng-template #noSubmissions>
                    <jhi-assessment-warning [exercise]="exercise"></jhi-assessment-warning>
                    <div class="alert alert-info" *ngIf="!exercise.teamMode; else teamAssessmentInfo">
                        {{ 'artemisApp.exerciseAssessmentDashboard.noSubmissions' | artemisTranslate }}
                    </div>
                    <ng-template #teamAssessmentInfo>
                        <div class="alert alert-warning">
                            {{ 'artemisApp.exerciseAssessmentDashboard.startAssessmentFromTeamPages' | artemisTranslate }}
                        </div>
                    </ng-template>
                </ng-template>
            </div>
            <!-- Complaints -->
            <ng-container *ngIf="tutorParticipationStatus === TRAINED || tutorParticipationStatus === COMPLETED || isTestRun">
                <h4 class="d-inline-block">
                    {{ 'artemisApp.exerciseAssessmentDashboard.complaints' | artemisTranslate }}
                </h4>
                <fa-icon class="text-secondary" [icon]="'question-circle'" [ngbTooltip]="'artemisApp.exerciseAssessmentDashboard.complaintHint' | artemisTranslate"></fa-icon>
                <div class="table-responsive">
                    <table class="table table-striped exercise-table" *ngIf="submissionsWithComplaints && submissionsWithComplaints!.length > 0; else noComplaints">
                        <thead>
                            <tr>
                                <th>#</th>
                                <th>{{ 'artemisApp.exerciseAssessmentDashboard.submissionDate' | artemisTranslate }}</th>
                                <th>{{ 'artemisApp.exerciseAssessmentDashboard.result' | artemisTranslate }}</th>
                                <th>{{ 'artemisApp.exerciseAssessmentDashboard.status' | artemisTranslate }}</th>
                                <th>{{ 'artemisApp.exerciseAssessmentDashboard.action' | artemisTranslate }}</th>
                            </tr>
                        </thead>
                        <tbody>
                            <tr *ngFor="let submissionWithComplaint of submissionsWithComplaints; let i = index">
                                <td>{{ i + 1 }}</td>
                                <td>{{ submissionWithComplaint.complaint.submittedTime | artemisDate }}</td>
                                <td>
                                    <jhi-result
                                        [result]="submissionWithComplaint.submission.latestResult"
                                        [participation]="submissionWithComplaint.complaint.result!.participation!"
                                    ></jhi-result>
                                </td>
                                <td>
                                    {{ calculateComplaintStatus(submissionWithComplaint.complaint) }}
                                </td>
                                <td>
                                    <button
                                        *ngIf="submissionWithComplaint.complaint.accepted === undefined; else continueButton"
                                        [disabled]="isComplaintLocked(submissionWithComplaint.complaint)"
                                        class="btn btn-success btn-sm"
                                        (click)="viewComplaint(submissionWithComplaint.complaint)"
                                    >
                                        <fa-icon [icon]="'folder-open'" [fixedWidth]="true"></fa-icon>
                                        {{ 'artemisApp.exerciseAssessmentDashboard.evaluateComplaint' | artemisTranslate }}
                                    </button>
                                    <ng-template #continueButton>
                                        <button class="btn btn-primary btn-sm" (click)="viewComplaint(submissionWithComplaint.complaint)">
                                            <fa-icon [icon]="'folder-open'" [fixedWidth]="true"></fa-icon>
                                            {{ 'artemisApp.exerciseAssessmentDashboard.showComplaint' | artemisTranslate }}
                                        </button>
                                    </ng-template>
                                </td>
                            </tr>
                        </tbody>
                    </table>

                    <ng-template #noComplaints>
                        <div *ngIf="numberOfTutorComplaints === 0" class="alert alert-info">
                            {{ 'artemisApp.exerciseAssessmentDashboard.noComplaints' | artemisTranslate }}
                        </div>
                        <div *ngIf="numberOfTutorComplaints !== 0" class="alert alert-info">
                            {{ 'artemisApp.exerciseAssessmentDashboard.noComplaintsDisplayed' | artemisTranslate }}
                        </div>
                    </ng-template>
                </div>
            </ng-container>

            <!-- More Feedback Requests -->
            <ng-container *ngIf="(tutorParticipationStatus === TRAINED || tutorParticipationStatus === COMPLETED) && !isExamMode">
                <h4 class="d-inline-block">
                    {{ 'artemisApp.exerciseAssessmentDashboard.moreFeedback' | artemisTranslate }}
                </h4>
                <fa-icon
                    class="text-secondary"
                    [icon]="'question-circle'"
                    [ngbTooltip]="'artemisApp.exerciseAssessmentDashboard.moreFeedbackRequestHint' | artemisTranslate"
                ></fa-icon>
                <div class="table-responsive">
                    <table class="table table-striped exercise-table" *ngIf="moreFeedbackRequests && moreFeedbackRequests!.length > 0; else noComplaints">
                        <thead>
                            <tr>
                                <th>#</th>
                                <th>{{ 'artemisApp.exerciseAssessmentDashboard.submissionDate' | artemisTranslate }}</th>
                                <th>{{ 'artemisApp.exerciseAssessmentDashboard.result' | artemisTranslate }}</th>
                                <th>{{ 'artemisApp.exerciseAssessmentDashboard.status' | artemisTranslate }}</th>
                                <th>{{ 'artemisApp.exerciseAssessmentDashboard.action' | artemisTranslate }}</th>
                            </tr>
                        </thead>
                        <tbody>
                            <tr *ngFor="let moreFeedbackRequest of moreFeedbackRequests; let i = index">
                                <td>{{ i + 1 }}</td>
                                <td>{{ moreFeedbackRequest.submittedTime | artemisDate }}</td>
                                <td>
                                    <jhi-result [result]="moreFeedbackRequest.result"></jhi-result>
                                </td>
                                <td>
                                    <span *ngIf="moreFeedbackRequest.accepted !== undefined">{{
                                        'artemisApp.exerciseAssessmentDashboard.moreFeedbackRequestEvaluated' | artemisTranslate
                                    }}</span>
                                    <span *ngIf="moreFeedbackRequest.accepted === undefined"
                                        >{{ 'artemisApp.exerciseAssessmentDashboard.moreFeedbackRequestNotEvaluated' | artemisTranslate }}
                                    </span>
                                </td>
                                <td>
                                    <button
                                        *ngIf="moreFeedbackRequest.accepted === undefined; else continueButton"
                                        class="btn btn-success btn-sm"
                                        (click)="viewComplaint(moreFeedbackRequest)"
                                    >
                                        <fa-icon [icon]="'folder-open'" [fixedWidth]="true"></fa-icon>
                                        {{ 'artemisApp.exerciseAssessmentDashboard.evaluateMoreFeedbackRequest' | artemisTranslate }}
                                    </button>
                                    <ng-template #continueButton>
                                        <button class="btn btn-primary btn-sm" (click)="viewComplaint(moreFeedbackRequest)">
                                            <fa-icon [icon]="'folder-open'" [fixedWidth]="true"></fa-icon>
                                            {{ 'artemisApp.exerciseAssessmentDashboard.showMoreFeedbackRequests' | artemisTranslate }}
                                        </button>
                                    </ng-template>
                                </td>
                            </tr>
                        </tbody>
                    </table>

                    <ng-template #noComplaints>
                        <div *ngIf="numberOfMoreFeedbackRequests === 0" class="alert alert-info">
                            {{ 'artemisApp.exerciseAssessmentDashboard.noMoreFeedbackRequests' | artemisTranslate }}
                        </div>
                        <div *ngIf="numberOfMoreFeedbackRequests !== 0" class="alert alert-info">
                            {{ 'artemisApp.exerciseAssessmentDashboard.noMoreFeedbackRequestsDisplayed' | artemisTranslate }}
                        </div>
                    </ng-template>
                </div>
            </ng-container>
        </div>
        <jhi-collapsable-assessment-instructions
            class="collapsable-instructions"
            [readOnly]="true"
            [exercise]="exercise"
            [collapsed]="true"
        ></jhi-collapsable-assessment-instructions>
    </div>

<<<<<<< HEAD
    <h2 *ngIf="!isExamMode">{{ 'artemisApp.instructorExerciseDashboard.leaderboardTitle' | artemisTranslate }}</h2>

    <jhi-tutor-leaderboard [exam]="exam" [tutorsData]="statsForDashboard.tutorLeaderboardEntries" [exercise]="exercise"></jhi-tutor-leaderboard>
=======
    <div *ngIf="this.tutorParticipation.status! === TRAINED || isAtLeastInstructor">
        <h2 *ngIf="!isExamMode">{{ 'artemisApp.instructorExerciseDashboard.leaderboardTitle' | artemisTranslate }}</h2>
        <jhi-tutor-leaderboard [exam]="exam" [tutorsData]="statsForDashboard.tutorLeaderboardEntries" [exercise]="exercise"></jhi-tutor-leaderboard>
    </div>

    <ng-template #orionStartButton>
        <jhi-ide-button
            [buttonLoading]="orionState.cloning"
            buttonLabel="{{ 'artemisApp.exerciseAssessmentDashboard.orion.startYourParticipation' | artemisTranslate }}"
            (clickHandler)="openAssessmentInOrion()"
        >
        </jhi-ide-button>
    </ng-template>
>>>>>>> 09a454b7
</div><|MERGE_RESOLUTION|>--- conflicted
+++ resolved
@@ -582,23 +582,8 @@
         ></jhi-collapsable-assessment-instructions>
     </div>
 
-<<<<<<< HEAD
-    <h2 *ngIf="!isExamMode">{{ 'artemisApp.instructorExerciseDashboard.leaderboardTitle' | artemisTranslate }}</h2>
-
-    <jhi-tutor-leaderboard [exam]="exam" [tutorsData]="statsForDashboard.tutorLeaderboardEntries" [exercise]="exercise"></jhi-tutor-leaderboard>
-=======
     <div *ngIf="this.tutorParticipation.status! === TRAINED || isAtLeastInstructor">
         <h2 *ngIf="!isExamMode">{{ 'artemisApp.instructorExerciseDashboard.leaderboardTitle' | artemisTranslate }}</h2>
         <jhi-tutor-leaderboard [exam]="exam" [tutorsData]="statsForDashboard.tutorLeaderboardEntries" [exercise]="exercise"></jhi-tutor-leaderboard>
     </div>
-
-    <ng-template #orionStartButton>
-        <jhi-ide-button
-            [buttonLoading]="orionState.cloning"
-            buttonLabel="{{ 'artemisApp.exerciseAssessmentDashboard.orion.startYourParticipation' | artemisTranslate }}"
-            (clickHandler)="openAssessmentInOrion()"
-        >
-        </jhi-ide-button>
-    </ng-template>
->>>>>>> 09a454b7
 </div>