--- conflicted
+++ resolved
@@ -462,10 +462,7 @@
      */
     viewComplaint(complaint: Complaint) {
         const submission: Submission = complaint.result?.submission!;
-<<<<<<< HEAD
-=======
         // For programming exercises we need the participationId
->>>>>>> 07b6def1
         submission.participation = complaint.result?.participation;
         this.openAssessmentEditor(submission);
     }
