--- conflicted
+++ resolved
@@ -189,11 +189,8 @@
         private guidedTourService: GuidedTourService,
         private artemisDatePipe: ArtemisDatePipe,
         private sortService: SortService,
-<<<<<<< HEAD
+        private navigationUtilService: ArtemisNavigationUtilService,
         private themeService: ThemeService,
-=======
-        private navigationUtilService: ArtemisNavigationUtilService,
->>>>>>> 9ff9e649
     ) {}
 
     /**
