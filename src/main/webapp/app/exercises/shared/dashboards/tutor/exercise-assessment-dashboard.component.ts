import { AfterViewInit, Component, OnInit } from '@angular/core';
import { SafeHtml } from '@angular/platform-browser';
import { ActivatedRoute, Router } from '@angular/router';
import { CourseManagementService } from 'app/course/manage/course-management.service';
import { JhiAlertService } from 'ng-jhipster';
import { User } from 'app/core/user/user.model';
import { HttpErrorResponse, HttpResponse } from '@angular/common/http';
import { TutorParticipationService } from 'app/exercises/shared/dashboards/tutor/tutor-participation.service';
import { TextSubmissionService } from 'app/exercises/text/participate/text-submission.service';
import { ExampleSubmission } from 'app/entities/example-submission.model';
import { ArtemisMarkdownService } from 'app/shared/markdown.service';
import { TextExercise } from 'app/entities/text-exercise.model';
import { ModelingExercise } from 'app/entities/modeling-exercise.model';
import { UMLModel } from '@ls1intum/apollon';
import { ComplaintService } from 'app/complaints/complaint.service';
import { Complaint } from 'app/entities/complaint.model';
import { getLatestSubmissionResult, setLatestSubmissionResult, Submission, SubmissionExerciseType } from 'app/entities/submission.model';
import { ModelingSubmissionService } from 'app/exercises/modeling/participate/modeling-submission.service';
import { Observable, of } from 'rxjs';
import { map } from 'rxjs/operators';
import { StatsForDashboard } from 'app/course/dashboards/instructor-course-dashboard/stats-for-dashboard.model';
import { TranslateService } from '@ngx-translate/core';
import { FileUploadSubmissionService } from 'app/exercises/file-upload/participate/file-upload-submission.service';
import { FileUploadExercise } from 'app/entities/file-upload-exercise.model';
import { ProgrammingExercise } from 'app/entities/programming-exercise.model';
import { ProgrammingSubmissionService } from 'app/exercises/programming/participate/programming-submission.service';
import { NgbModal } from '@ng-bootstrap/ng-bootstrap';
import { AccountService } from 'app/core/auth/account.service';
import { GuidedTourService } from 'app/guided-tour/guided-tour.service';
import { tutorAssessmentTour } from 'app/guided-tour/tours/tutor-assessment-tour';
import { Exercise, ExerciseType } from 'app/entities/exercise.model';
import { TutorParticipation, TutorParticipationStatus } from 'app/entities/participation/tutor-participation.model';
import { ExerciseService } from 'app/exercises/shared/exercise/exercise.service';
import { DueDateStat } from 'app/course/dashboards/instructor-course-dashboard/due-date-stat.model';
import { Exam } from 'app/entities/exam.model';
import { TextSubmission } from 'app/entities/text-submission.model';
import { SubmissionService } from 'app/exercises/shared/submission/submission.service';
import { Result } from 'app/entities/result.model';

export interface ExampleSubmissionQueryParams {
    readOnly?: boolean;
    toComplete?: boolean;
}

@Component({
    selector: 'jhi-courses',
    templateUrl: './exercise-assessment-dashboard.component.html',
    styles: ['jhi-collapsable-assessment-instructions { max-height: 100vh }'],
    providers: [CourseManagementService],
})
export class ExerciseAssessmentDashboardComponent implements OnInit, AfterViewInit {
    exercise: Exercise;
    modelingExercise: ModelingExercise;
    courseId: number;
    exam?: Exam;
    // TODO fix tutorLeaderboard and side panel for exam exercises
    isExamMode = false;
    isTestRun = false;

    statsForDashboard = new StatsForDashboard();

    exerciseId: number;
    numberOfTutorAssessments = 0;
    numberOfSubmissions = new DueDateStat();
    totalNumberOfAssessments = new DueDateStat();
    numberOfAssessmentsOfCorrectionRounds = [new DueDateStat()];
    numberOfComplaints = 0;
    numberOfOpenComplaints = 0;
    numberOfTutorComplaints = 0;
    numberOfMoreFeedbackRequests = 0;
    numberOfOpenMoreFeedbackRequests = 0;
    numberOfTutorMoreFeedbackRequests = 0;
    totalAssessmentPercentage = new DueDateStat();
    tutorAssessmentPercentage = 0;
    tutorParticipationStatus: TutorParticipationStatus;
    submissionsByCorrectionRound: Map<number, Submission[]> = new Map<number, Submission[]>();
    unassessedSubmissionByCorrectionRound?: Map<number, Submission> = new Map<number, Submission>();
    exampleSubmissionsToReview: ExampleSubmission[] = [];
    exampleSubmissionsToAssess: ExampleSubmission[] = [];
    exampleSubmissionsCompletedByTutor: ExampleSubmission[] = [];
    tutorParticipation: TutorParticipation;
    nextExampleSubmissionId: number;
    exampleSolutionModel: UMLModel;
    complaints: Complaint[] = [];
    moreFeedbackRequests: Complaint[] = [];
    submissionLockLimitReached = false;
    openingAssessmentEditorForNewSubmission = false;

    formattedGradingInstructions?: SafeHtml;
    formattedProblemStatement?: SafeHtml;
    formattedSampleSolution?: SafeHtml;

    readonly ExerciseType = ExerciseType;

    stats = {
        toReview: {
            done: 0,
            total: 0,
        },
        toAssess: {
            done: 0,
            total: 0,
        },
    };

    NOT_PARTICIPATED = TutorParticipationStatus.NOT_PARTICIPATED;
    REVIEWED_INSTRUCTIONS = TutorParticipationStatus.REVIEWED_INSTRUCTIONS;
    TRAINED = TutorParticipationStatus.TRAINED;
    COMPLETED = TutorParticipationStatus.COMPLETED;

    tutor?: User;

    exerciseForGuidedTour?: Exercise;

    constructor(
        private exerciseService: ExerciseService,
        private jhiAlertService: JhiAlertService,
        private translateService: TranslateService,
        private accountService: AccountService,
        private route: ActivatedRoute,
        private tutorParticipationService: TutorParticipationService,
        private submissionService: SubmissionService,
        private textSubmissionService: TextSubmissionService,
        private modelingSubmissionService: ModelingSubmissionService,
        private fileUploadSubmissionService: FileUploadSubmissionService,
        private artemisMarkdown: ArtemisMarkdownService,
        private router: Router,
        private complaintService: ComplaintService,
        private programmingSubmissionService: ProgrammingSubmissionService,
        private modalService: NgbModal,
        private guidedTourService: GuidedTourService,
    ) {}

    /**
     * Extracts the course and exercise ids from the route params and fetches the exercise from the server
     */
    ngOnInit(): void {
        this.exerciseId = Number(this.route.snapshot.paramMap.get('exerciseId'));
        this.courseId = Number(this.route.snapshot.paramMap.get('courseId'));
        this.isTestRun = this.route.snapshot.url[3]?.toString() === 'test-run-tutor-dashboard';
        this.unassessedSubmissionByCorrectionRound = new Map<number, Submission>();

        this.loadAll();

        this.accountService.identity().then((user: User) => (this.tutor = user));
    }

    /**
     * Notifies the guided tour service that this component has loaded
     */
    ngAfterViewInit(): void {
        this.guidedTourService.componentPageLoaded();
    }

    /**
     * Loads all information from the server regarding this exercise that is needed for the tutor exercise dashboard
     */
    loadAll() {
        this.exerciseService.getForTutors(this.exerciseId).subscribe(
            (res: HttpResponse<Exercise>) => {
                this.exercise = res.body!;
                this.formattedGradingInstructions = this.artemisMarkdown.safeHtmlForMarkdown(this.exercise.gradingInstructions);
                this.formattedProblemStatement = this.artemisMarkdown.safeHtmlForMarkdown(this.exercise.problemStatement);

                switch (this.exercise.type) {
                    case ExerciseType.TEXT:
                        const textExercise = this.exercise as TextExercise;
                        this.formattedSampleSolution = this.artemisMarkdown.safeHtmlForMarkdown(textExercise.sampleSolution);
                        break;
                    case ExerciseType.MODELING:
                        this.modelingExercise = this.exercise as ModelingExercise;
                        if (this.modelingExercise.sampleSolutionModel) {
                            this.formattedSampleSolution = this.artemisMarkdown.safeHtmlForMarkdown(this.modelingExercise.sampleSolutionExplanation);
                            this.exampleSolutionModel = JSON.parse(this.modelingExercise.sampleSolutionModel);
                        }
                        break;
                    case ExerciseType.FILE_UPLOAD:
                        const fileUploadExercise = this.exercise as FileUploadExercise;
                        this.formattedSampleSolution = this.artemisMarkdown.safeHtmlForMarkdown(fileUploadExercise.sampleSolution);
                        break;
                }

                this.exerciseForGuidedTour = this.guidedTourService.enableTourForExercise(this.exercise, tutorAssessmentTour, false);
                this.tutorParticipation = this.exercise.tutorParticipations![0];
                this.tutorParticipationStatus = this.tutorParticipation.status!;
                if (this.exercise.exampleSubmissions && this.exercise.exampleSubmissions.length > 0) {
                    this.exampleSubmissionsToReview = this.exercise.exampleSubmissions.filter((exampleSubmission: ExampleSubmission) => !exampleSubmission.usedForTutorial);
                    this.exampleSubmissionsToAssess = this.exercise.exampleSubmissions.filter((exampleSubmission: ExampleSubmission) => exampleSubmission.usedForTutorial);
                }
                this.exampleSubmissionsCompletedByTutor = this.tutorParticipation.trainedExampleSubmissions || [];

                this.stats.toReview.total = this.exampleSubmissionsToReview.length;
                this.stats.toReview.done = this.exampleSubmissionsCompletedByTutor.filter((e) => !e.usedForTutorial).length;
                this.stats.toAssess.total = this.exampleSubmissionsToAssess.length;
                this.stats.toAssess.done = this.exampleSubmissionsCompletedByTutor.filter((e) => e.usedForTutorial).length;

                if (this.stats.toReview.done < this.stats.toReview.total) {
                    this.nextExampleSubmissionId = this.exampleSubmissionsToReview[this.stats.toReview.done].id!;
                } else if (this.stats.toAssess.done < this.stats.toAssess.total) {
                    this.nextExampleSubmissionId = this.exampleSubmissionsToAssess[this.stats.toAssess.done].id!;
                }

                // exercise belongs to an exam
                if (this.exercise?.exerciseGroup) {
                    this.isExamMode = true;
                    this.exam = this.exercise?.exerciseGroup?.exam;
                }

                this.getAllTutorAssessedSubmissions();

                // 1. We don't want to assess submissions before the exercise due date
                // 2. The assessment for team exercises is not started from the tutor exercise dashboard but from the team pages
                if ((!this.exercise.dueDate || this.exercise.dueDate.isBefore(Date.now())) && !this.exercise.teamMode && !this.isTestRun) {
                    this.getSubmissionWithoutAssessment();
                }
            },
            (response: string) => this.onError(response),
        );

        if (!this.isTestRun) {
            this.complaintService.getComplaintsForTutor(this.exerciseId).subscribe(
                (res: HttpResponse<Complaint[]>) => (this.complaints = res.body as Complaint[]),
                (error: HttpErrorResponse) => this.onError(error.message),
            );
            this.complaintService.getMoreFeedbackRequestsForTutor(this.exerciseId).subscribe(
                (res: HttpResponse<Complaint[]>) => (this.moreFeedbackRequests = res.body as Complaint[]),
                (error: HttpErrorResponse) => this.onError(error.message),
            );
        } else {
            this.complaintService.getComplaintsForTestRun(this.exerciseId).subscribe(
                (res: HttpResponse<Complaint[]>) => (this.complaints = res.body as Complaint[]),
                (error: HttpErrorResponse) => this.onError(error.message),
            );
        }

        this.exerciseService.getStatsForTutors(this.exerciseId).subscribe(
            (res: HttpResponse<StatsForDashboard>) => {
                this.statsForDashboard = StatsForDashboard.from(res.body!);
                this.numberOfSubmissions = this.statsForDashboard.numberOfSubmissions;
                this.totalNumberOfAssessments = this.statsForDashboard.totalNumberOfAssessments;
                this.numberOfAssessmentsOfCorrectionRounds = this.statsForDashboard.numberOfAssessmentsOfCorrectionRounds;
                this.numberOfComplaints = this.statsForDashboard.numberOfComplaints;
                this.numberOfOpenComplaints = this.statsForDashboard.numberOfOpenComplaints;
                this.numberOfMoreFeedbackRequests = this.statsForDashboard.numberOfMoreFeedbackRequests;
                this.numberOfOpenMoreFeedbackRequests = this.statsForDashboard.numberOfOpenMoreFeedbackRequests;
                const tutorLeaderboardEntry = this.statsForDashboard.tutorLeaderboardEntries.find((entry) => entry.userId === this.tutor!.id);
                if (tutorLeaderboardEntry) {
                    this.numberOfTutorAssessments = tutorLeaderboardEntry.numberOfAssessments;
                    this.numberOfTutorComplaints = tutorLeaderboardEntry.numberOfTutorComplaints;
                    this.numberOfTutorMoreFeedbackRequests = tutorLeaderboardEntry.numberOfTutorMoreFeedbackRequests;
                } else {
                    this.numberOfTutorAssessments = 0;
                    this.numberOfTutorComplaints = 0;
                    this.numberOfTutorMoreFeedbackRequests = 0;
                }

                if (this.numberOfSubmissions.inTime > 0) {
                    this.totalAssessmentPercentage.inTime = Math.floor((this.totalNumberOfAssessments.inTime / this.numberOfSubmissions.inTime) * 100);
                } else {
                    this.totalAssessmentPercentage.inTime = 100;
                }
                if (this.numberOfSubmissions.late > 0) {
                    this.totalAssessmentPercentage.late = Math.floor((this.totalNumberOfAssessments.late / this.numberOfSubmissions.late) * 100);
                } else {
                    this.totalAssessmentPercentage.late = 100;
                }
                if (this.numberOfSubmissions.total > 0) {
                    this.tutorAssessmentPercentage = Math.floor((this.numberOfTutorAssessments / this.numberOfSubmissions.total) * 100);
                } else {
                    this.tutorAssessmentPercentage = 100;
                }
            },
            (response: string) => this.onError(response),
        );
    }

    language(submission: Submission): string {
        if (submission.submissionExerciseType === SubmissionExerciseType.TEXT) {
            return (submission as TextSubmission).language || 'UNKNOWN';
        }
        return 'UNKNOWN';
    }

    /**
     * Get all the submissions from the server for which the current user is the assessor, which is the case for started or completed assessments. All these submissions get listed
     * in the exercise dashboard.
     */
    private getAllTutorAssessedSubmissions(): void {
        let submissionsObservable: Observable<HttpResponse<Submission[]>> = of();
        if (this.isTestRun) {
            submissionsObservable = this.submissionService.getTestRunSubmissionsForExercise(this.exerciseId);
        } else {
            // TODO: This could be one generic endpoint.
            switch (this.exercise.type) {
                case ExerciseType.TEXT:
                    submissionsObservable = this.textSubmissionService.getTextSubmissionsForExercise(this.exerciseId, { assessedByTutor: true });
                    break;
                case ExerciseType.MODELING:
                    submissionsObservable = this.modelingSubmissionService.getModelingSubmissionsForExercise(this.exerciseId, { assessedByTutor: true });
                    break;
                case ExerciseType.FILE_UPLOAD:
                    submissionsObservable = this.fileUploadSubmissionService.getFileUploadSubmissionsForExercise(this.exerciseId, { assessedByTutor: true });
                    break;
                case ExerciseType.PROGRAMMING:
                    submissionsObservable = this.programmingSubmissionService.getProgrammingSubmissionsForExercise(this.exerciseId, { assessedByTutor: true });
                    break;
            }
        }

        submissionsObservable
            .pipe(
                map((res) => res.body),
                map(this.reconnectEntities),
            )
            .subscribe((submissions: Submission[]) => {
                // Set the received submissions. As the result component depends on the submission we nest it into the participation.
                const sub = submissions.map((submission) => {
                    submission.participation!.submissions = [submission];
                    setLatestSubmissionResult(submission, getLatestSubmissionResult(submission));
                    return submission;
                });
                this.submissionsByCorrectionRound!.set(1, sub); // todo NR
            });
    }

    /**
     * Reconnect submission, result and participation for all submissions in the given array.
     */
    private reconnectEntities = (submissions: Submission[]) => {
        return submissions.map((submission: Submission) => {
            const latestResult = getLatestSubmissionResult(submission);
            if (latestResult) {
                // reconnect some associations
<<<<<<< HEAD
                tmpResult!.submission = submission;
                tmpResult!.participation = submission.participation;
                submission.participation!.results = [tmpResult!];
                setLatestSubmissionResult(submission, tmpResult);
=======
                latestResult.submission = submission;
                latestResult.participation = submission.participation;
                submission.participation!.results = [latestResult];
>>>>>>> 699a0a87
            }
            return submission;
        });
    };

    /**
     * Get a submission from the server that does not have an assessment yet (if there is one). The submission gets added to the end of the list of submissions in the exercise
     * dashboard and the user can start the assessment. Note, that the number of started but unfinished assessments is limited per user and course. If the user reached this limit,
     * the server will respond with a BAD REQUEST response here.
     */
    private getSubmissionWithoutAssessment(): void {
        let submissionObservable: Observable<Submission> = of();
        switch (this.exercise.type) {
            case ExerciseType.TEXT:
                submissionObservable = this.textSubmissionService.getTextSubmissionForExerciseWithoutAssessment(this.exerciseId, 'head');
                break;
            case ExerciseType.MODELING:
                submissionObservable = this.modelingSubmissionService.getModelingSubmissionForExerciseWithoutAssessment(this.exerciseId);
                break;
            case ExerciseType.FILE_UPLOAD:
                submissionObservable = this.fileUploadSubmissionService.getFileUploadSubmissionForExerciseWithoutAssessment(this.exerciseId);
                break;
            case ExerciseType.PROGRAMMING:
                submissionObservable = this.programmingSubmissionService.getProgrammingSubmissionForExerciseWithoutAssessment(this.exerciseId);
                break;
        }

        submissionObservable.subscribe(
            (submission: Submission) => {
                if (submission) {
                    this.unassessedSubmissionByCorrectionRound!.set(1, submission);
                }
                this.submissionLockLimitReached = false;
            },
            (error: HttpErrorResponse) => {
                if (error.status === 404) {
                    // there are no unassessed submission, nothing we have to worry about
                    this.unassessedSubmissionByCorrectionRound = new Map<number, Submission>();
                } else if (error.error && error.error.errorKey === 'lockedSubmissionsLimitReached') {
                    this.submissionLockLimitReached = true;
                } else {
                    this.onError(error.message);
                }
            },
        );
    }

    /**
     * Called after the tutor has read the instructions and creates a new tutor participation
     */
    readInstruction() {
        this.tutorParticipationService.create(this.tutorParticipation, this.exerciseId).subscribe((res: HttpResponse<TutorParticipation>) => {
            this.tutorParticipation = res.body!;
            this.tutorParticipationStatus = this.tutorParticipation.status!;
            this.jhiAlertService.success('artemisApp.exerciseAssessmentDashboard.participation.instructionsReviewed');
        }, this.onError);
    }

    /**
     * Returns whether the example submission for the given id has already been completed
     * @param exampleSubmissionId Id of the example submission which to check for completion
     */
    hasBeenCompletedByTutor(exampleSubmissionId: number) {
        return this.exampleSubmissionsCompletedByTutor.filter((exampleSubmission) => exampleSubmission.id === exampleSubmissionId).length > 0;
    }

    private onError(error: string) {
        this.jhiAlertService.error(error);
    }

    /**
     * Calculates the status of a submission by inspecting the result
     * @param submission Submission which to check
     */
    calculateStatus(submission: Submission) {
        const tmpResult = getLatestSubmissionResult(submission);
        if (tmpResult && tmpResult!.completionDate && Result.isManualResult(tmpResult!)) {
            return 'DONE';
        }
        return 'DRAFT';
    }

    /**
     * Uses the router to navigate to a given example submission
     * @param submissionId Id of submission where to navigate to
     * @param readOnly Flag whether the view should be opened in read-only mode
     * @param toComplete Flag whether the view should be opened in to-complete mode
     */
    openExampleSubmission(submissionId: number, readOnly?: boolean, toComplete?: boolean) {
        if (!this.exercise || !this.exercise.type || !submissionId) {
            return;
        }
        const route = `/course-management/${this.courseId}/${this.exercise.type}-exercises/${this.exercise.id}/example-submissions/${submissionId}`;
        // TODO CZ: add both flags and check for value in example submission components
        const queryParams: ExampleSubmissionQueryParams = {};
        if (readOnly) {
            queryParams.readOnly = readOnly;
        }
        if (toComplete) {
            queryParams.toComplete = toComplete;
        }

        this.router.navigate([route], { queryParams });
    }

    /**
     * Uses the router to navigate to the assessment editor for a given/new submission
     * @param submission Either submission or 'new'.
     */
    async openAssessmentEditor(submission: Submission | 'new'): Promise<void> {
        if (!this.exercise || !this.exercise.type || !submission) {
            return;
        }

        this.openingAssessmentEditorForNewSubmission = true;
        const submissionUrlParameter: number | 'new' = submission === 'new' ? 'new' : submission.id!;
        let route;
        if (this.exercise.type === ExerciseType.PROGRAMMING) {
            const participationURLParameter: number | 'new' = submission === 'new' ? 'new' : submission.participation?.id!;
            route = `/course-management/${this.courseId}/${this.exercise.type}-exercises/${this.exercise.id}/code-editor/${participationURLParameter}/assessment`;
        } else {
            route = `/course-management/${this.courseId}/${this.exercise.type}-exercises/${this.exercise.id}/submissions/${submissionUrlParameter}/assessment`;
        }
        if (this.isTestRun) {
            await this.router.navigate([route], { queryParams: { testRun: this.isTestRun } });
        } else {
            await this.router.navigate([route]);
        }
        this.openingAssessmentEditorForNewSubmission = false;
    }

    /**
     * Show complaint depending on the exercise type
     * @param complaint that we want to show
     */
    viewComplaint(complaint: Complaint) {
        const submission: Submission = complaint.result?.submission!;
        // For programming exercises we need the participationId
        submission.participation = complaint.result?.participation;
        this.openAssessmentEditor(submission);
    }

    /**
     * Casts an Exercise to a ProgrammingExercise
     * @param exercise Exercise to cast
     */
    asProgrammingExercise(exercise: Exercise) {
        return exercise as ProgrammingExercise;
    }

    /**
     * Navigates back to the tutor (exam) dashboard
     */
    back() {
        if (!this.isExamMode) {
            this.router.navigate([`/course-management/${this.courseId}/tutor-dashboard`]);
        } else {
            if (this.isTestRun) {
                this.router.navigate([`/course-management/${this.courseId}/exams/${this.exercise!.exerciseGroup!.exam!.id}/test-runs/assess`]);
            } else {
                this.router.navigate([`/course-management/${this.courseId}/exams/${this.exercise!.exerciseGroup!.exam!.id}/tutor-exam-dashboard`]);
            }
        }
    }
}<|MERGE_RESOLUTION|>--- conflicted
+++ resolved
@@ -331,16 +331,10 @@
             const latestResult = getLatestSubmissionResult(submission);
             if (latestResult) {
                 // reconnect some associations
-<<<<<<< HEAD
                 tmpResult!.submission = submission;
                 tmpResult!.participation = submission.participation;
                 submission.participation!.results = [tmpResult!];
                 setLatestSubmissionResult(submission, tmpResult);
-=======
-                latestResult.submission = submission;
-                latestResult.participation = submission.participation;
-                submission.participation!.results = [latestResult];
->>>>>>> 699a0a87
             }
             return submission;
         });
