import { Routes } from '@angular/router';
import { ExerciseAssessmentDashboardComponent } from './exercise-assessment-dashboard.component';
import { UserRouteAccessService } from 'app/core/auth/user-route-access-service';
import { Authority } from 'app/shared/constants/authority.constants';

export const exerciseAssessmentDashboardRoute: Routes = [
    {
        path: ':courseId/assessment-dashboard/:exerciseId',
        component: ExerciseAssessmentDashboardComponent,
        data: {
            authorities: [Authority.ADMIN, Authority.INSTRUCTOR, Authority.TA],
            pageTitle: 'artemisApp.exerciseAssessmentDashboard.home.title',
        },
        canActivate: [UserRouteAccessService],
    },
<<<<<<< HEAD
=======

    {
        path: ':courseId/exercises/:exerciseId/test-run-exercise-assessment-dashboard',
        component: ExerciseAssessmentDashboardComponent,
        data: {
            authorities: [Authority.ADMIN, Authority.INSTRUCTOR],
            pageTitle: 'artemisApp.exerciseAssessmentDashboard.home.title',
        },
        canActivate: [UserRouteAccessService],
    },
>>>>>>> 0015ce8c
];<|MERGE_RESOLUTION|>--- conflicted
+++ resolved
@@ -13,17 +13,4 @@
         },
         canActivate: [UserRouteAccessService],
     },
-<<<<<<< HEAD
-=======
-
-    {
-        path: ':courseId/exercises/:exerciseId/test-run-exercise-assessment-dashboard',
-        component: ExerciseAssessmentDashboardComponent,
-        data: {
-            authorities: [Authority.ADMIN, Authority.INSTRUCTOR],
-            pageTitle: 'artemisApp.exerciseAssessmentDashboard.home.title',
-        },
-        canActivate: [UserRouteAccessService],
-    },
->>>>>>> 0015ce8c
 ];