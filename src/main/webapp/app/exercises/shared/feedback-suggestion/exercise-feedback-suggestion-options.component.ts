import { Component, Input, inject, OnChanges, OnInit, SimpleChanges } from '@angular/core';
import { AssessmentType } from 'app/entities/assessment-type.model';
import { Exercise, ExerciseType } from 'app/entities/exercise.model';
import { Observable } from 'rxjs';
import { AthenaService } from 'app/assessment/athena.service';
import { ActivatedRoute } from '@angular/router';
import dayjs from 'dayjs/esm';
import { TranslateDirective } from 'app/shared/language/translate.directive';
import { AsyncPipe, NgStyle } from '@angular/common';
import { HelpIconComponent } from 'app/shared/components/help-icon.component';
import { FormsModule } from '@angular/forms';

@Component({
    selector: 'jhi-exercise-feedback-suggestion-options',
    standalone: true,
<<<<<<< HEAD
    templateUrl: './exercise-feedback-suggstion-options.component.html',
=======
    templateUrl: './exercise-feedback-suggestion-options.component.html',
>>>>>>> 9f505a2c
    imports: [TranslateDirective, NgStyle, HelpIconComponent, FormsModule, AsyncPipe],
})
export class ExerciseFeedbackSuggestionOptionsComponent implements OnInit, OnChanges {
    private athenaService = inject(AthenaService);
    private activatedRoute = inject(ActivatedRoute);

    @Input() exercise: Exercise;
    @Input() dueDate?: dayjs.Dayjs;
    @Input() readOnly = false;

    protected readonly ExerciseType = ExerciseType;

    protected readonly AssessmentType = AssessmentType;

    readonly assessmentType: AssessmentType;

    isAthenaEnabled$: Observable<boolean>;
    modulesAvailable: boolean;
    availableAthenaModules: string[];
    initialAthenaModule?: string;
    showDropdownList: boolean = false;

    ngOnInit(): void {
        const courseId = Number(this.activatedRoute.snapshot.paramMap.get('courseId'));
        this.athenaService.getAvailableModules(courseId, this.exercise).subscribe((modules) => {
            this.availableAthenaModules = modules;
            this.modulesAvailable = modules.length > 0;
        });
        this.isAthenaEnabled$ = this.athenaService.isEnabled();
        this.initialAthenaModule = this.exercise.feedbackSuggestionModule;
    }

    ngOnChanges(changes: SimpleChanges) {
        if (changes.dueDate && !changes.dueDate.isFirstChange()) {
            if (this.inputControlsDisabled()) {
                this.exercise.feedbackSuggestionModule = this.initialAthenaModule;
            }
        }
    }

    /**
     * Returns true in case the input controls should be disabled. This is the case for all exercises when the due date has passed. For programming exercises,
     * it returns true in case the assessment type is automatic, the exercise is readonly, the due date is undefined or the due date has passed.
     */
    inputControlsDisabled() {
        if (this.exercise.type == ExerciseType.PROGRAMMING) {
            return this.exercise.assessmentType == AssessmentType.AUTOMATIC || this.readOnly || this.exercise.dueDate == undefined || this.hasDueDatePassed();
        }
        return this.hasDueDatePassed();
    }

    /**
     * Returns the label style for the checkbox to enable feedback suggestions. In case the input controls are disabled, the label text color is set to grey.
     */
    getCheckboxLabelStyle() {
        if (this.inputControlsDisabled()) {
            return { color: 'grey' };
        }
        return {};
    }

    toggleFeedbackSuggestions(event: any) {
        this.showDropdownList = event.target.checked;
        if (event.target.checked) {
            this.exercise.feedbackSuggestionModule = this.availableAthenaModules.first();
            this.exercise.allowManualFeedbackRequests = false;
        } else {
            this.exercise.feedbackSuggestionModule = undefined;
        }
    }

    private hasDueDatePassed() {
        return dayjs(this.exercise.dueDate).isBefore(dayjs());
    }
}<|MERGE_RESOLUTION|>--- conflicted
+++ resolved
@@ -1,4 +1,4 @@
-import { Component, Input, inject, OnChanges, OnInit, SimpleChanges } from '@angular/core';
+import { Component, Input, OnChanges, OnInit, SimpleChanges, inject } from '@angular/core';
 import { AssessmentType } from 'app/entities/assessment-type.model';
 import { Exercise, ExerciseType } from 'app/entities/exercise.model';
 import { Observable } from 'rxjs';
@@ -13,11 +13,7 @@
 @Component({
     selector: 'jhi-exercise-feedback-suggestion-options',
     standalone: true,
-<<<<<<< HEAD
-    templateUrl: './exercise-feedback-suggstion-options.component.html',
-=======
     templateUrl: './exercise-feedback-suggestion-options.component.html',
->>>>>>> 9f505a2c
     imports: [TranslateDirective, NgStyle, HelpIconComponent, FormsModule, AsyncPipe],
 })
 export class ExerciseFeedbackSuggestionOptionsComponent implements OnInit, OnChanges {
