--- conflicted
+++ resolved
@@ -20,16 +20,12 @@
     faPlus = faPlus;
     faFileImport = faFileImport;
 
-<<<<<<< HEAD
     getExerciseTypeIcon = getIcon;
 
-    constructor(private router: Router, private modalService: NgbModal) {}
-=======
     constructor(
         private router: Router,
         private modalService: NgbModal,
     ) {}
->>>>>>> 4edcb24f
 
     ngOnInit(): void {
         if (this.exerciseType === ExerciseType.FILE_UPLOAD) {
