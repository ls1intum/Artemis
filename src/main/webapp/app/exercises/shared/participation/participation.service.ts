--- conflicted
+++ resolved
@@ -9,11 +9,8 @@
 import { ProgrammingExerciseStudentParticipation } from 'app/entities/participation/programming-exercise-student-participation.model';
 import { Participation, ParticipationType } from 'app/entities/participation/participation.model';
 import { SubmissionService } from 'app/exercises/shared/submission/submission.service';
-<<<<<<< HEAD
 import { ExerciseService } from 'app/exercises/shared/exercise/exercise.service';
-=======
 import { AccountService } from 'app/core/auth/account.service';
->>>>>>> be4eb134
 
 export type EntityResponseType = HttpResponse<StudentParticipation>;
 export type EntityArrayResponseType = HttpResponse<StudentParticipation[]>;
@@ -261,7 +258,7 @@
         if (res.body) {
             res.body.forEach((participation) => {
                 if (participation.exercise) {
-                    this.accountService.setAccessRightsForExercise(participation.exercise as Exercise);
+                    this.accountService.setAccessRightsForExercise(participation.exercise);
                 }
             });
         }
