--- conflicted
+++ resolved
@@ -20,12 +20,9 @@
 import { ProgrammingExercise } from 'app/entities/programming-exercise.model';
 import { setBuildPlanUrlForProgrammingParticipations } from 'app/exercises/shared/participation/participation.utils';
 import { faCircleNotch, faEraser, faFilePowerpoint, faTable, faTimes } from '@fortawesome/free-solid-svg-icons';
-<<<<<<< HEAD
-import { PROFILE_LOCALVC } from 'app/app.constants';
-=======
 import { GradingSystemService } from 'app/grading-system/grading-system.service';
 import { GradeStepsDTO } from 'app/entities/grade-step.model';
->>>>>>> 25cb1ed6
+import { PROFILE_LOCALVC } from 'app/app.constants';
 
 enum FilterProp {
     ALL = 'all',
@@ -53,17 +50,14 @@
     paramSub: Subscription;
     exercise: Exercise;
     hasLoadedPendingSubmissions = false;
-<<<<<<< HEAD
-    presentationScoreEnabled = false;
+    basicPresentationEnabled = false;
+    gradedPresentationEnabled = false;
+
+    gradeStepsDTO?: GradeStepsDTO;
+    gradeStepsDTOSub: Subscription;
+
     // Used to show the "Clone Repository URL" button instead of a link to Bitbucket/GitLab when the "localvc" profile is active.
     localVCEnabled = false;
-=======
-    basicPresentationEnabled = false;
-    gradedPresentationEnabled = false;
-
-    gradeStepsDTO?: GradeStepsDTO;
-    gradeStepsDTOSub: Subscription;
->>>>>>> 25cb1ed6
 
     private dialogErrorSource = new Subject<string>();
     dialogError = this.dialogErrorSource.asObservable();
