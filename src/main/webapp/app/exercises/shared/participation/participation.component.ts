import { Component, OnDestroy, OnInit } from '@angular/core';
import { Subject, Subscription } from 'rxjs';
import { ParticipationService } from './participation.service';
import { ActivatedRoute, Router } from '@angular/router';
import { StudentParticipation, isPracticeMode } from 'app/entities/participation/student-participation.model';
import { ExerciseSubmissionState, ProgrammingSubmissionService, ProgrammingSubmissionState } from 'app/exercises/programming/participate/programming-submission.service';
import { ActionType } from 'app/shared/delete-dialog/delete-dialog.model';
import { HttpErrorResponse } from '@angular/common/http';
import { tap } from 'rxjs/operators';
import { Exercise, ExerciseType } from 'app/entities/exercise.model';
import { FeatureToggle } from 'app/shared/feature-toggle/feature-toggle.service';
import { ExerciseService } from 'app/exercises/shared/exercise/exercise.service';
import { formatTeamAsSearchResult } from 'app/exercises/shared/team/team.utils';
import { AccountService } from 'app/core/auth/account.service';
import dayjs from 'dayjs/esm';
import { ProgrammingExerciseStudentParticipation } from 'app/entities/participation/programming-exercise-student-participation.model';
import { AlertService } from 'app/core/util/alert.service';
import { EventManager } from 'app/core/util/event-manager.service';
import { ProfileService } from 'app/shared/layouts/profiles/profile.service';
import { ProgrammingExercise } from 'app/entities/programming-exercise.model';
import { faCircleNotch, faCodeBranch, faEraser, faFilePowerpoint, faTable, faTimes, faTrash } from '@fortawesome/free-solid-svg-icons';
import { GradingSystemService } from 'app/grading-system/grading-system.service';
import { GradeStepsDTO } from 'app/entities/grade-step.model';
import { PROFILE_LOCALVC } from 'app/app.constants';

enum FilterProp {
    ALL = 'all',
    FAILED = 'failed',
    NO_SUBMISSIONS = 'no-submissions',
    NO_PRACTICE = 'no-practice',
}

@Component({
    selector: 'jhi-participation',
    templateUrl: './participation.component.html',
})
export class ParticipationComponent implements OnInit, OnDestroy {
    // make constants available to html for comparison
    readonly FilterProp = FilterProp;
    readonly ExerciseType = ExerciseType;
    readonly ActionType = ActionType;
    readonly FeatureToggle = FeatureToggle;

    participations: StudentParticipation[] = [];
    participationsChangedDueDate: Map<number, StudentParticipation> = new Map<number, StudentParticipation>();
    participationsChangedPresentation: Map<number, StudentParticipation> = new Map<number, StudentParticipation>();
    filteredParticipationsSize = 0;
    eventSubscriber: Subscription;
    paramSub: Subscription;
    exercise: Exercise;
    hasLoadedPendingSubmissions = false;
    basicPresentationEnabled = false;
    gradedPresentationEnabled = false;

    gradeStepsDTO?: GradeStepsDTO;
    gradeStepsDTOSub: Subscription;

    // Used to show the "Clone Repository URI" button instead of a link to GitLab when the "localvc" profile is active.
    localVCEnabled = false;

    private dialogErrorSource = new Subject<string>();
    dialogError = this.dialogErrorSource.asObservable();

    participationCriteria: {
        filterProp: FilterProp;
    };

    exerciseSubmissionState: ExerciseSubmissionState;

    isAdmin = false;

    isLoading: boolean;

    isSaving: boolean;

    afterDueDate = false;

    routerLink: string;

    // Icons
    faTable = faTable;
    faTimes = faTimes;
    faTrash = faTrash;
    faCircleNotch = faCircleNotch;
    faEraser = faEraser;
    faFilePowerpoint = faFilePowerpoint;
    faCodeBranch = faCodeBranch;

    constructor(
        private route: ActivatedRoute,
        private participationService: ParticipationService,
        private alertService: AlertService,
        private eventManager: EventManager,
        private exerciseService: ExerciseService,
        private programmingSubmissionService: ProgrammingSubmissionService,
        private accountService: AccountService,
        private profileService: ProfileService,
        private gradingSystemService: GradingSystemService,
        private router: Router,
    ) {
        this.participationCriteria = {
            filterProp: FilterProp.ALL,
        };
    }

    /**
     * Initialize component by calling loadAll and registerChangeInParticipation
     */
    ngOnInit() {
        this.routerLink = this.router.url;
        this.paramSub = this.route.params.subscribe((params) => this.loadExercise(+params['exerciseId']));
        this.registerChangeInParticipations();
        this.isAdmin = this.accountService.isAdmin();
    }

    /**
     * Unsubscribe from all subscriptions and destroy eventSubscriber
     */
    ngOnDestroy() {
        this.programmingSubmissionService.unsubscribeAllWebsocketTopics(this.exercise);
        this.eventManager.destroy(this.eventSubscriber);
        this.dialogErrorSource.unsubscribe();
        if (this.paramSub) {
            this.paramSub.unsubscribe();
        }
        if (this.gradeStepsDTOSub) {
            this.gradeStepsDTOSub.unsubscribe();
        }
    }

    private loadExercise(exerciseId: number) {
        this.isLoading = true;
        this.hasLoadedPendingSubmissions = false;
        this.exerciseService.find(exerciseId).subscribe((exerciseResponse) => {
            this.exercise = exerciseResponse.body!;
            this.afterDueDate = !!this.exercise.dueDate && dayjs().isAfter(this.exercise.dueDate);
            this.loadGradingScale(this.exercise.course?.id);
            this.loadParticipations(exerciseId);
            if (this.exercise.type === ExerciseType.PROGRAMMING) {
                this.loadSubmissions(exerciseId);
            }
            this.basicPresentationEnabled = this.checkBasicPresentationConfig();
        });
    }

    private loadGradingScale(courseId?: number) {
        if (courseId) {
            this.gradeStepsDTOSub = this.gradingSystemService.findGradeStepsForCourse(courseId).subscribe((gradeStepsDTO) => {
                if (gradeStepsDTO.body) {
                    this.gradeStepsDTO = gradeStepsDTO.body;
                }
                this.gradedPresentationEnabled = this.checkGradedPresentationConfig();
            });
        }
    }

    private loadParticipations(exerciseId: number) {
        this.participationService.findAllParticipationsByExercise(exerciseId, true).subscribe((participationsResponse) => {
            this.participations = participationsResponse.body!;
            if (this.exercise.type === ExerciseType.PROGRAMMING) {
                const programmingExercise = this.exercise as ProgrammingExercise;
                if (programmingExercise.projectKey) {
                    this.profileService.getProfileInfo().subscribe((profileInfo) => {
<<<<<<< HEAD
                        setBuildPlanUrlForProgrammingParticipations(profileInfo, this.participations, this.exercise.id!, (this.exercise as ProgrammingExercise).projectKey);
=======
>>>>>>> fd4125d1
                        this.localVCEnabled = profileInfo.activeProfiles.includes(PROFILE_LOCALVC);
                    });
                }
            }
            this.isLoading = false;
        });
    }

    private loadSubmissions(exerciseId: number) {
        this.programmingSubmissionService
            .getSubmissionStateOfExercise(exerciseId)
            .pipe(
                tap((exerciseSubmissionState: ExerciseSubmissionState) => {
                    this.exerciseSubmissionState = exerciseSubmissionState;
                }),
            )
            .subscribe(() => (this.hasLoadedPendingSubmissions = true));
    }

    updateParticipationFilter(newValue: FilterProp) {
        this.isLoading = true;
        setTimeout(() => {
            this.participationCriteria.filterProp = newValue;
            this.isLoading = false;
        });
    }

    filterParticipationByProp = (participation: StudentParticipation) => {
        switch (this.participationCriteria.filterProp) {
            case FilterProp.FAILED:
                return this.hasFailedSubmission(participation);
            case FilterProp.NO_SUBMISSIONS:
                return participation.submissionCount === 0;
            case FilterProp.NO_PRACTICE:
                return !isPracticeMode(participation);
            case FilterProp.ALL:
            default:
                return true;
        }
    };

    private hasFailedSubmission(participation: StudentParticipation) {
        const submissionStateObj = this.exerciseSubmissionState[participation.id!];
        if (submissionStateObj) {
            const { submissionState } = submissionStateObj;
            return submissionState === ProgrammingSubmissionState.HAS_FAILED_SUBMISSION;
        }
        return false;
    }

    trackId(index: number, item: StudentParticipation) {
        return item.id;
    }

    registerChangeInParticipations() {
        this.eventSubscriber = this.eventManager.subscribe('participationListModification', () => this.loadExercise(this.exercise.id!));
    }

    checkBasicPresentationConfig(): boolean {
        if (!this.exercise.course) {
            return false;
        }
        return this.exercise.isAtLeastTutor === true && (this.exercise.course.presentationScore ?? 0) > 0 && this.exercise.presentationScoreEnabled === true;
    }

    checkGradedPresentationConfig(): boolean {
        return !!(this.exercise.course && this.exercise.isAtLeastTutor && (this.gradeStepsDTO?.presentationsNumber ?? 0) > 0 && this.exercise.presentationScoreEnabled === true);
    }

    addBasicPresentation(participation: StudentParticipation) {
        if (!this.basicPresentationEnabled) {
            return;
        }
        participation.presentationScore = 1;
        this.participationService.update(this.exercise, participation).subscribe({
            error: () => this.alertService.error('artemisApp.participation.addPresentation.error'),
        });
    }

    addGradedPresentation(participation: StudentParticipation) {
        if (!this.gradedPresentationEnabled || (participation.presentationScore ?? 0) > 100 || (participation.presentationScore ?? 0) < 0) {
            return;
        }
        this.participationService.update(this.exercise, participation).subscribe({
            error: (res: HttpErrorResponse) => {
                const error = res.error;
                if (error && error.errorKey && error.errorKey === 'invalid.presentations.maxNumberOfPresentationsExceeded') {
                    participation.presentationScore = undefined;
                } else {
                    this.alertService.error('artemisApp.participation.savePresentation.error');
                }
            },

            complete: () => {
                this.participationsChangedPresentation.delete(participation.id!);
            },
        });
    }

    hasGradedPresentationChanged(participation: StudentParticipation) {
        return this.participationsChangedPresentation.has(participation.id!);
    }

    changeGradedPresentation(participation: StudentParticipation) {
        this.participationsChangedPresentation.set(participation.id!, participation);
    }

    removePresentation(participation: StudentParticipation) {
        if (!this.basicPresentationEnabled && !this.gradedPresentationEnabled) {
            return;
        }
        participation.presentationScore = undefined;
        this.participationService.update(this.exercise, participation).subscribe({
            error: () => this.alertService.error('artemisApp.participation.removePresentation.error'),
        });
    }

    /**
     * Save that the due date of the given participation has changed.
     *
     * Does not issue an immediate update of the due date to the server.
     * The actual update is performed with {@link saveChangedDueDates}.
     * @param participation of which the individual due date has changed.
     */
    changedIndividualDueDate(participation: StudentParticipation) {
        this.participationsChangedDueDate.set(participation.id!, participation);
    }

    /**
     * Removes the individual due date from the given participation.
     *
     * Does not issue an immediate update of the due date to the server.
     * The actual update is performed with {@link saveChangedDueDates}.
     * @param participation of which the individual due date should be removed.
     */
    removeIndividualDueDate(participation: StudentParticipation) {
        participation.individualDueDate = undefined;
        this.participationsChangedDueDate.set(participation.id!, participation);
    }

    /**
     * Saves the updated individual due dates for all participants.
     *
     * Changes are not updated directly when changing just a single due date, as
     * an update here might require a full update of the scheduling of the
     * exercise. Therefore, an explicit save action which can also update the
     * due date for multiple participants at the same time is preferred.
     */
    saveChangedDueDates() {
        this.isSaving = true;

        const changedParticipations = Array.from(this.participationsChangedDueDate.values());
        this.participationService.updateIndividualDueDates(this.exercise, changedParticipations).subscribe({
            next: (response) => {
                response.body!.forEach((updatedParticipation) => {
                    const changedIndex = this.participations.findIndex((participation) => participation.id! === updatedParticipation.id!);
                    this.participations[changedIndex] = updatedParticipation;
                });

                this.participationsChangedDueDate.clear();
                this.isSaving = false;
                this.alertService.success('artemisApp.participation.updateDueDates.success', { count: response.body!.length });
            },
            error: () => {
                this.alertService.error('artemisApp.participation.updateDueDates.error');
                this.isSaving = false;
            },
        });
    }

    /**
     * Deletes participation
     * @param participationId the id of the participation that we want to delete
     * @param event passed from delete dialog to represent if checkboxes were checked
     */
    deleteParticipation(participationId: number, event: { [key: string]: boolean }) {
        const deleteBuildPlan = event.deleteBuildPlan ? event.deleteBuildPlan : false;
        const deleteRepository = event.deleteRepository ? event.deleteRepository : false;
        this.participationService.delete(participationId, { deleteBuildPlan, deleteRepository }).subscribe({
            next: () => {
                this.eventManager.broadcast({
                    name: 'participationListModification',
                    content: 'Deleted an participation',
                });
                this.dialogErrorSource.next('');
                this.participationsChangedDueDate.delete(participationId);
                this.participationsChangedPresentation.delete(participationId);
            },
            error: (error: HttpErrorResponse) => this.dialogErrorSource.next(error.message),
        });
    }

    /**
     * Cleans programming exercise participation
     * @param programmingExerciseParticipation the id of the participation that we want to delete
     */
    cleanupProgrammingExerciseParticipation(programmingExerciseParticipation: StudentParticipation) {
        this.participationService.cleanupBuildPlan(programmingExerciseParticipation).subscribe({
            next: () => {
                this.eventManager.broadcast({
                    name: 'participationListModification',
                    content: 'Cleanup the build plan of an participation',
                });
                this.dialogErrorSource.next('');
            },
            error: (error: HttpErrorResponse) => this.dialogErrorSource.next(error.message),
        });
    }

    /**
     * Update the number of filtered participations
     *
     * @param filteredParticipationsSize Total number of participations after filters have been applied
     */
    handleParticipationsSizeChange = (filteredParticipationsSize: number) => {
        this.filteredParticipationsSize = filteredParticipationsSize;
    };

    /**
     * Formats the results in the autocomplete overlay.
     *
     * @param participation
     */
    searchResultFormatter = (participation: StudentParticipation) => {
        if (participation.student) {
            const { login, name } = participation.student;
            return `${login} (${name})`;
        } else if (participation.team) {
            return formatTeamAsSearchResult(participation.team);
        }
        return `${participation.id!}`;
    };

    /**
     * Converts a participation object to a string that can be searched for. This is
     * used by the autocomplete select inside the data table.
     *
     * @param participation Student participation
     */
    searchTextFromParticipation = (participation: StudentParticipation): string => {
        return participation.student?.login || participation.team?.shortName || '';
    };

    /**
     * Removes the login from the repositoryUri
     *
     * @param participation Student participation
     * @param repoUri original repository uri
     */
    getRepositoryLink = (participation: StudentParticipation, repoUri: string) => {
        if ((participation as ProgrammingExerciseStudentParticipation).repositoryUri === repoUri) {
            return (participation as ProgrammingExerciseStudentParticipation).userIndependentRepositoryUri;
        }
        return repoUri;
    };

    /**
     * Get the route for the exercise's scores page.
     *
     * @param exercise the exercise for which the scores route should be extracted
     */
    getScoresRoute(exercise: Exercise): any[] {
        let route: any[] = ['/course-management'];
        const exam = exercise.exerciseGroup?.exam;
        if (exam) {
            route = [...route, exam.course!.id, 'exams', exam.id, 'exercise-groups', exercise.exerciseGroup!.id];
        } else {
            route = [...route, exercise.course!.id];
        }
        route = [...route, exercise.type + '-exercises', exercise.id, 'scores'];
        return route;
    }
}<|MERGE_RESOLUTION|>--- conflicted
+++ resolved
@@ -161,10 +161,6 @@
                 const programmingExercise = this.exercise as ProgrammingExercise;
                 if (programmingExercise.projectKey) {
                     this.profileService.getProfileInfo().subscribe((profileInfo) => {
-<<<<<<< HEAD
-                        setBuildPlanUrlForProgrammingParticipations(profileInfo, this.participations, this.exercise.id!, (this.exercise as ProgrammingExercise).projectKey);
-=======
->>>>>>> fd4125d1
                         this.localVCEnabled = profileInfo.activeProfiles.includes(PROFILE_LOCALVC);
                     });
                 }
