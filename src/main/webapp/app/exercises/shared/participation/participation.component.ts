import { Component, OnDestroy, OnInit } from '@angular/core';
import { Subject, Subscription } from 'rxjs';
import { Participation } from 'app/entities/participation/participation.model';
import { ParticipationService } from './participation.service';
import { ActivatedRoute } from '@angular/router';
import { StudentParticipation } from 'app/entities/participation/student-participation.model';
import { ExerciseSubmissionState, ProgrammingSubmissionService, ProgrammingSubmissionState } from 'app/exercises/programming/participate/programming-submission.service';
import { ActionType } from 'app/shared/delete-dialog/delete-dialog.model';
import { HttpErrorResponse } from '@angular/common/http';
import { tap } from 'rxjs/operators';
import { Exercise, ExerciseType } from 'app/entities/exercise.model';
import { areManualResultsAllowed } from 'app/exercises/shared/exercise/exercise.utils';
import { FeatureToggle } from 'app/shared/feature-toggle/feature-toggle.service';
import { ExerciseService } from 'app/exercises/shared/exercise/exercise.service';
import { formatTeamAsSearchResult } from 'app/exercises/shared/team/team.utils';
import { AccountService } from 'app/core/auth/account.service';
import dayjs from 'dayjs';
import { defaultLongDateTimeFormat } from 'app/shared/pipes/artemis-date.pipe';
import { ProgrammingExerciseStudentParticipation } from 'app/entities/participation/programming-exercise-student-participation.model';
import { AlertService } from 'app/core/util/alert.service';
import { EventManager } from 'app/core/util/event-manager.service';
import { ProfileService } from 'app/shared/layouts/profiles/profile.service';
import { ProgrammingExercise } from 'app/entities/programming-exercise.model';
import { setBuildPlanUrlForProgrammingParticipations } from 'app/exercises/shared/participation/participation.utils';
import { faCircleNotch, faEraser, faFilePowerpoint, faTimes } from '@fortawesome/free-solid-svg-icons';

enum FilterProp {
    ALL = 'all',
    FAILED = 'failed',
    NO_SUBMISSIONS = 'no-submissions',
}

@Component({
    selector: 'jhi-participation',
    templateUrl: './participation.component.html',
})
export class ParticipationComponent implements OnInit, OnDestroy {
    // make constants available to html for comparison
    readonly FilterProp = FilterProp;

    readonly ExerciseType = ExerciseType;
    readonly ActionType = ActionType;
    readonly FeatureToggle = FeatureToggle;

    participations: StudentParticipation[] = [];
    participationsChangedDueDate: Map<number, StudentParticipation> = new Map<number, StudentParticipation>();
    filteredParticipationsSize = 0;
    eventSubscriber: Subscription;
    paramSub: Subscription;
    exercise: Exercise;
    newManualResultAllowed: boolean;
    hasLoadedPendingSubmissions = false;
    presentationScoreEnabled = false;

    private dialogErrorSource = new Subject<string>();
    dialogError = this.dialogErrorSource.asObservable();

    participationCriteria: {
        filterProp: FilterProp;
    };

    exerciseSubmissionState: ExerciseSubmissionState;

    isAdmin = false;

    isLoading: boolean;

<<<<<<< HEAD
    isSaving: boolean;
=======
    // Icons
    faTimes = faTimes;
    faCircleNotch = faCircleNotch;
    faEraser = faEraser;
    faFilePowerpoint = faFilePowerpoint;
>>>>>>> e7df5334

    constructor(
        private route: ActivatedRoute,
        private participationService: ParticipationService,
        private alertService: AlertService,
        private eventManager: EventManager,
        private exerciseService: ExerciseService,
        private programmingSubmissionService: ProgrammingSubmissionService,
        private accountService: AccountService,
        private profileService: ProfileService,
    ) {
        this.participationCriteria = {
            filterProp: FilterProp.ALL,
        };
    }

    /**
     * Initialize component by calling loadAll and registerChangeInParticipation
     */
    ngOnInit() {
        this.paramSub = this.route.params.subscribe((params) => this.loadExercise(params['exerciseId']));
        this.registerChangeInParticipations();
    }

    /**
     * Unsubscribe from all subscriptions and destroy eventSubscriber
     */
    ngOnDestroy() {
        this.programmingSubmissionService.unsubscribeAllWebsocketTopics(this.exercise);
        this.eventManager.destroy(this.eventSubscriber);
        this.dialogErrorSource.unsubscribe();
        if (this.paramSub) {
            this.paramSub.unsubscribe();
        }
    }

    private loadExercise(exerciseId: number) {
        this.isLoading = true;
        this.hasLoadedPendingSubmissions = false;
        this.exerciseService.find(exerciseId).subscribe((exerciseResponse) => {
            this.exercise = exerciseResponse.body!;
            this.loadParticipations(exerciseId);
            if (this.exercise.type === ExerciseType.PROGRAMMING) {
                this.loadSubmissions(exerciseId);
            }
            this.newManualResultAllowed = areManualResultsAllowed(this.exercise);
            this.presentationScoreEnabled = this.checkPresentationScoreConfig();
            this.isAdmin = this.accountService.isAdmin();
        });
    }

    private loadParticipations(exerciseId: number) {
        this.participationService.findAllParticipationsByExercise(exerciseId, true).subscribe((participationsResponse) => {
            this.participations = participationsResponse.body!;
            if (this.exercise.type === ExerciseType.PROGRAMMING) {
                const programmingExercise = this.exercise as ProgrammingExercise;
                if (programmingExercise.projectKey) {
                    this.profileService.getProfileInfo().subscribe((profileInfo) => {
                        setBuildPlanUrlForProgrammingParticipations(profileInfo, this.participations, (this.exercise as ProgrammingExercise).projectKey);
                    });
                }
            }
            this.isLoading = false;
        });
    }

    private loadSubmissions(exerciseId: number) {
        this.programmingSubmissionService
            .getSubmissionStateOfExercise(exerciseId)
            .pipe(
                tap((exerciseSubmissionState: ExerciseSubmissionState) => {
                    this.exerciseSubmissionState = exerciseSubmissionState;
                }),
            )
            .subscribe(() => (this.hasLoadedPendingSubmissions = true));
    }

    formatDate(date: dayjs.Dayjs | Date | undefined) {
        // TODO: we should try to use the artemis date pipe here
        return date ? dayjs(date).format(defaultLongDateTimeFormat) : '';
    }

    updateParticipationFilter(newValue: FilterProp) {
        this.isLoading = true;
        setTimeout(() => {
            this.participationCriteria.filterProp = newValue;
            this.isLoading = false;
        });
    }

    filterParticipationByProp = (participation: Participation) => {
        switch (this.participationCriteria.filterProp) {
            case FilterProp.FAILED:
                return this.hasFailedSubmission(participation);
            case FilterProp.NO_SUBMISSIONS:
                return participation.submissionCount === 0;
            case FilterProp.ALL:
            default:
                return true;
        }
    };

    private hasFailedSubmission(participation: Participation) {
        const submissionStateObj = this.exerciseSubmissionState[participation.id!];
        if (submissionStateObj) {
            const { submissionState } = submissionStateObj;
            return submissionState === ProgrammingSubmissionState.HAS_FAILED_SUBMISSION;
        }
        return false;
    }

    trackId(index: number, item: Participation) {
        return item.id;
    }

    registerChangeInParticipations() {
        this.eventSubscriber = this.eventManager.subscribe('participationListModification', () => this.loadExercise(this.exercise.id!));
    }

    checkPresentationScoreConfig(): boolean {
        if (!this.exercise.course) {
            return false;
        }
        return this.exercise.isAtLeastTutor === true && this.exercise.course.presentationScore !== 0 && this.exercise.presentationScoreEnabled === true;
    }

    addPresentation(participation: StudentParticipation) {
        if (!this.presentationScoreEnabled) {
            return;
        }
        participation.presentationScore = 1;
        this.participationService.update(this.exercise.id!, participation).subscribe({
            error: () => this.alertService.error('artemisApp.participation.addPresentation.error'),
        });
    }

    removePresentation(participation: StudentParticipation) {
        if (!this.presentationScoreEnabled) {
            return;
        }
        participation.presentationScore = 0;
        this.participationService.update(this.exercise.id!, participation).subscribe({
            error: () => this.alertService.error('artemisApp.participation.removePresentation.error'),
        });
    }

    /**
     * Save that the due date of the given participation has changed.
     *
     * Does not issue an immediate update of the due date to the server.
     * The actual update is performed with {@link saveChangedDueDates}.
     * @param participation of which the individual due date has changed.
     */
    changedIndividualDueDate(participation: StudentParticipation) {
        this.participationsChangedDueDate.set(participation.id!, participation);
    }

    /**
     * Removes the individual due date from the given participation.
     *
     * Does not issue an immediate update of the due date to the server.
     * The actual update is performed with {@link saveChangedDueDates}.
     * @param participation of which the individual due date should be removed.
     */
    removeIndividualDueDate(participation: StudentParticipation) {
        participation.individualDueDate = undefined;
        this.participationsChangedDueDate.set(participation.id!, participation);
    }

    /**
     * Saves the updated individual due dates for all participants.
     *
     * Changes are not updated directly when changing just a single due date, as
     * an update here might require a full update of the scheduling of the
     * exercise. Therefore, an explicit save action which can also update the
     * due date for multiple participants at the same time is preferred.
     */
    saveChangedDueDates() {
        this.isSaving = true;

        const changedParticipations = Array.from(this.participationsChangedDueDate.values());
        this.participationService.updateIndividualDueDates(this.exercise.id!, changedParticipations).subscribe({
            next: (response) => {
                response.body!.forEach((updatedParticipation) => {
                    const changedIndex = this.participations.findIndex((participation) => participation.id! === updatedParticipation.id!);
                    this.participations[changedIndex] = updatedParticipation;
                });

                this.participationsChangedDueDate.clear();
                this.isSaving = false;
            },
            error: () => {
                this.alertService.error('artemisApp.participation.updateDueDates.error');
                this.isSaving = false;
            },
        });
    }

    /**
     * Deletes participation
     * @param participationId the id of the participation that we want to delete
     * @param event passed from delete dialog to represent if checkboxes were checked
     */
    deleteParticipation(participationId: number, event: { [key: string]: boolean }) {
        const deleteBuildPlan = event.deleteBuildPlan ? event.deleteBuildPlan : false;
        const deleteRepository = event.deleteRepository ? event.deleteRepository : false;
        this.participationService.delete(participationId, { deleteBuildPlan, deleteRepository }).subscribe({
            next: () => {
                this.eventManager.broadcast({
                    name: 'participationListModification',
                    content: 'Deleted an participation',
                });
                this.dialogErrorSource.next('');
                this.participationsChangedDueDate.delete(participationId);
            },
            error: (error: HttpErrorResponse) => this.dialogErrorSource.next(error.message),
        });
    }

    /**
     * Cleans programming exercise participation
     * @param programmingExerciseParticipation the id of the participation that we want to delete
     */
    cleanupProgrammingExerciseParticipation(programmingExerciseParticipation: StudentParticipation) {
        this.participationService.cleanupBuildPlan(programmingExerciseParticipation).subscribe({
            next: () => {
                this.eventManager.broadcast({
                    name: 'participationListModification',
                    content: 'Cleanup the build plan of an participation',
                });
                this.dialogErrorSource.next('');
            },
            error: (error: HttpErrorResponse) => this.dialogErrorSource.next(error.message),
        });
    }

    /**
     * Update the number of filtered participations
     *
     * @param filteredParticipationsSize Total number of participations after filters have been applied
     */
    handleParticipationsSizeChange = (filteredParticipationsSize: number) => {
        this.filteredParticipationsSize = filteredParticipationsSize;
    };

    /**
     * Formats the results in the autocomplete overlay.
     *
     * @param participation
     */
    searchResultFormatter = (participation: StudentParticipation) => {
        if (participation.student) {
            const { login, name } = participation.student;
            return `${login} (${name})`;
        } else if (participation.team) {
            return formatTeamAsSearchResult(participation.team);
        }
        return `${participation.id!}`;
    };

    /**
     * Converts a participation object to a string that can be searched for. This is
     * used by the autocomplete select inside the data table.
     *
     * @param participation Student participation
     */
    searchTextFromParticipation = (participation: StudentParticipation): string => {
        return participation.student?.login || participation.team?.shortName || '';
    };

    /**
     * Removes the login from the repositoryURL
     *
     * @param participation Student participation
     * @param repoUrl original repository url
     */
    getRepositoryLink = (participation: StudentParticipation, repoUrl: string) => {
        if ((participation as ProgrammingExerciseStudentParticipation).repositoryUrl === repoUrl) {
            return (participation as ProgrammingExerciseStudentParticipation).userIndependentRepositoryUrl;
        }
        return repoUrl;
    };
}<|MERGE_RESOLUTION|>--- conflicted
+++ resolved
@@ -65,15 +65,13 @@
 
     isLoading: boolean;
 
-<<<<<<< HEAD
     isSaving: boolean;
-=======
+
     // Icons
     faTimes = faTimes;
     faCircleNotch = faCircleNotch;
     faEraser = faEraser;
     faFilePowerpoint = faFilePowerpoint;
->>>>>>> e7df5334
 
     constructor(
         private route: ActivatedRoute,
