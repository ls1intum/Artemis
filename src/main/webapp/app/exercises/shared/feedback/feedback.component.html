@if (!isExamReviewPage) {
    <div class="modal-header feedback-header">
        <h3 class="modal-title">
            @if (taskName) {
                {{ 'artemisApp.result.detail.feedbackForTask' | artemisTranslate: { taskName } }}
            } @else {
                {{ 'artemisApp.result.detail.feedback' | artemisTranslate }}
            }
        </h3>

        @if (activeModal) {
            <button type="button" class="feedback-header__close" data-dismiss="modal" aria-hidden="true" (click)="activeModal.close()">
                <fa-icon [icon]="faXmark" size="xl" />
            </button>
        }
    </div>
}

<div class="modal-body position-relative">
    <!-- Message, if defined -->
    @if (messageKey) {
        <div class="mb-3"><h6 [innerHTML]="messageKey | artemisTranslate"></h6></div>
    }
    @if (showMissingAutomaticFeedbackInformation) {
        <div class="mb-3">
            <h6 [innerHTML]="'artemisApp.result.afterDueDateFeedbackHidden' | artemisTranslate: { date: latestDueDate }"></h6>
        </div>
    }

    <!-- Loading state -->
    @if (isLoading) {
        <div class="text-body-secondary d-flex justify-content-center" id="result-detail-spinner">
            <fa-icon animation="spin" size="lg" [icon]="faCircleNotch" />
        </div>
    } @else {
        @if (!loadingFailed && feedbackItemNodes?.length) {
            <div class="result-detail-container">
                @if (!isExamReviewPage) {
                    <div>
                        <div class="d-flex justify-content-between align-items-start">
                            <h4>
                                @if (result.assessmentType === AssessmentType.AUTOMATIC_ATHENA) {
                                    <span jhiTranslate="artemisApp.result.resultString.automaticAIFeedbackSuccessfulTooltip"></span>
                                } @else {
                                    @if (!exercise?.maxPoints) {
                                        <span
                                            jhiTranslate="artemisApp.result.score"
                                            [translateValues]="{ score: roundValueSpecifiedByCourseSettings(result.score, course) }"
                                        ></span>
                                    } @else {
                                        @if (exercise && exercise.maxPoints) {
<<<<<<< HEAD
                                            <span
                                                jhiTranslate="artemisApp.result.scoreWithPoints"
                                                [translateValues]="{
                                                    score: roundValueSpecifiedByCourseSettings(result.score ?? 0, course),
                                                    points: roundValueSpecifiedByCourseSettings(((result.score ?? 0) * exercise.maxPoints) / 100, course)
                                                }"
                                            ></span>
=======
                                            <span>
                                                {{
                                                    'artemisApp.result.scoreWithPoints'
                                                        | artemisTranslate
                                                            : {
                                                                  score: roundValueSpecifiedByCourseSettings(result.score ?? 0, course),
                                                                  points: roundValueSpecifiedByCourseSettings(((result.score ?? 0) * exercise.maxPoints) / 100, course),
                                                              }
                                                }}
                                            </span>
>>>>>>> 13b0d502
                                        }
                                    }
                                }
                            </h4>

                            @if (badge) {
                                <span class="badge" [ngClass]="badge.class" id="result-score-badge" ngbTooltip="{{ badge.tooltip | artemisTranslate }}">
                                    {{ badge.text | artemisTranslate | uppercase }}
                                </span>
                            }
                        </div>

                        <!-- Show and link to the commit hash in case of programming exercise results -->
                        @if (exerciseType === ExerciseType.PROGRAMMING && result.submission) {
                            <p>
                                {{ 'artemisApp.feedback.modal.submitted' | artemisTranslate }}
                                <span [ngbTooltip]="result.submission.submissionDate | artemisDate">
                                    {{ result.submission.submissionDate | artemisTimeAgo }}
                                </span>
                                - {{ 'artemisApp.feedback.modal.linkedToCommit' | artemisTranslate }}:
                                @if (commitUrl) {
                                    <a href="{{ commitUrl }}" target="_blank" rel="noopener noreferrer">{{ commitHash }}</a>
                                } @else {
                                    {{ commitHash }}
                                }
                            </p>
                        }
                    </div>
                }

                @if (result.assessmentType !== AssessmentType.AUTOMATIC_ATHENA && showScoreChart && result.participation?.exercise) {
                    <div class="result-score-chart">
                        <div id="feedback-chart" #containerRef class="chart-space">
                            <ngx-charts-bar-horizontal-stacked
                                [view]="[containerRef.offsetWidth, 80]"
                                [results]="chartData.results"
                                [scheme]="chartData.scheme"
                                [xScaleMax]="chartData.xScaleMax"
                                [xAxis]="true"
                                [xAxisTickFormatting]="xAxisFormatting"
                                [legend]="true"
                                [legendTitle]="''"
                                [legendPosition]="legendPosition"
                                [tooltipDisabled]="true"
                            />
                        </div>
                    </div>
                }

                @if (!isExamReviewPage) {
                    <hr />
                }

                <!-- Always show failed build logs first -->
                <ng-container *ngTemplateOutlet="buildLogs?.length ? buildLogsContainer : null" />

                @if (buildLogs?.length) {
                    <hr />
                }

                @if (!loadingFailed && resultIsPreliminary(result)) {
                    <div>
                        <div class="d-flex justify-content-end m-1">
                            <div class="badge bg-warning">{{ 'artemisApp.result.preliminary' | artemisTranslate | uppercase }}</div>
                        </div>
                        @if (exercise?.assessmentType !== AssessmentType.AUTOMATIC) {
                            <p jhiTranslate="artemisApp.result.preliminaryTooltipSemiAutomatic"></p>
                        }
                        @if (exercise?.assessmentType === AssessmentType.AUTOMATIC) {
                            <p jhiTranslate="artemisApp.result.preliminaryTooltip"></p>
                        }
                    </div>
                }

                <div class="feedback-list">
                    @for (feedbackItemNode of feedbackItemNodes; track feedbackItemNode) {
                        <jhi-feedback-node [feedbackItemNode]="feedbackItemNode" [course]="course" />
                    }
                </div>
            </div>
        } @else {
            @if (buildLogs?.length) {
                <h4 jhiTranslate="artemisApp.result.buildError"></h4>
                <dl class="buildoutput dl-horizontal">
                    @for (logEntry of buildLogs; track logEntry; let i = $index) {
                        <!--Don't show the timestamp again if it is the same as the last entry's.-->
                        @if (i === 0 || logEntry.time !== buildLogs[i - 1].time) {
                            <dt class="mb-1">{{ logEntry.time | artemisDate: 'short' : true }}</dt>
                        }
                        <dd
                            [class.text-danger]="logEntry.type === BuildLogType.ERROR"
                            [class.font-weight-bold]="logEntry.type === BuildLogType.ERROR"
                            [class.text-warning]="logEntry.type === BuildLogType.WARNING"
                            [class.mb-3]="i + 1 < buildLogs.length && logEntry.time !== buildLogs[i + 1].time"
                        >
                            {{ logEntry.log }}
                        </dd>
                    }
                </dl>
            } @else {
                @if (!isExamReviewPage) {
                    <h4 jhiTranslate="artemisApp.result.noResultDetails"></h4>
                } @else {
                    <span jhiTranslate="artemisApp.result.noResultDetails"></span>
                }
                @if (isOnlyCompilationTested) {
                    <p class="mb-0" jhiTranslate="artemisApp.result.onlyCompilationTested"></p>
                }
            }
        }
    }

    <!-- Feedbacks container -->

    <!-- Build logs container -->
    <ng-template #buildLogsContainer>
        @if (buildLogs?.length) {
            <h4 jhiTranslate="artemisApp.result.buildError"></h4>
            <dl class="buildoutput dl-horizontal">
                @for (logEntry of buildLogs; track logEntry; let i = $index) {
                    <!--Don't show the timestamp again if it is the same as the last entry's.-->
                    @if (i === 0 || logEntry.time !== buildLogs[i - 1].time) {
                        <dt class="mb-1">{{ logEntry.time | artemisDate: 'short' : true }}</dt>
                    }
                    <dd
                        [class.text-danger]="logEntry.type === BuildLogType.ERROR"
                        [class.font-weight-bold]="logEntry.type === BuildLogType.ERROR"
                        [class.text-warning]="logEntry.type === BuildLogType.WARNING"
                        [class.mb-3]="i + 1 < buildLogs.length && logEntry.time !== buildLogs[i + 1].time"
                    >
                        {{ logEntry.log }}
                    </dd>
                }
            </dl>
        } @else {
            <!-- No content fallback -->
            @if (!isExamReviewPage) {
                <h4 jhiTranslate="artemisApp.result.noResultDetails"></h4>
            } @else {
                <span jhiTranslate="artemisApp.result.noResultDetails"></span>
            }
            @if (isOnlyCompilationTested) {
                <p class="mb-0" jhiTranslate="artemisApp.result.onlyCompilationTested"></p>
            }
        }
    </ng-template>
</div>
<div class="modal-footer">
    @if (activeModal) {
        <button id="feedback-close" type="button" class="btn btn-outline-dark" (click)="activeModal.close('Close click')">Close</button>
    }
</div><|MERGE_RESOLUTION|>--- conflicted
+++ resolved
@@ -40,35 +40,26 @@
                         <div class="d-flex justify-content-between align-items-start">
                             <h4>
                                 @if (result.assessmentType === AssessmentType.AUTOMATIC_ATHENA) {
-                                    <span jhiTranslate="artemisApp.result.resultString.automaticAIFeedbackSuccessfulTooltip"></span>
+                                    <span>
+                                        {{ 'artemisApp.result.resultString.automaticAIFeedbackSuccessfulTooltip' | artemisTranslate }}
+                                    </span>
                                 } @else {
                                     @if (!exercise?.maxPoints) {
-                                        <span
-                                            jhiTranslate="artemisApp.result.score"
-                                            [translateValues]="{ score: roundValueSpecifiedByCourseSettings(result.score, course) }"
-                                        ></span>
+                                        <span>
+                                            {{ 'artemisApp.result.score' | artemisTranslate: { score: roundValueSpecifiedByCourseSettings(result.score, course) } }}
+                                        </span>
                                     } @else {
                                         @if (exercise && exercise.maxPoints) {
-<<<<<<< HEAD
-                                            <span
-                                                jhiTranslate="artemisApp.result.scoreWithPoints"
-                                                [translateValues]="{
-                                                    score: roundValueSpecifiedByCourseSettings(result.score ?? 0, course),
-                                                    points: roundValueSpecifiedByCourseSettings(((result.score ?? 0) * exercise.maxPoints) / 100, course)
-                                                }"
-                                            ></span>
-=======
                                             <span>
                                                 {{
                                                     'artemisApp.result.scoreWithPoints'
                                                         | artemisTranslate
                                                             : {
                                                                   score: roundValueSpecifiedByCourseSettings(result.score ?? 0, course),
-                                                                  points: roundValueSpecifiedByCourseSettings(((result.score ?? 0) * exercise.maxPoints) / 100, course),
+                                                                  points: roundValueSpecifiedByCourseSettings(((result.score ?? 0) * exercise.maxPoints) / 100, course)
                                                               }
                                                 }}
                                             </span>
->>>>>>> 13b0d502
                                         }
                                     }
                                 }
