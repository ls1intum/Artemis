import { Component, ElementRef, EventEmitter, Input, Output, ViewChild, ViewEncapsulation } from '@angular/core';
import { Subject } from 'rxjs';

@Component({
    // eslint-disable-next-line @angular-eslint/component-selector
    selector: 'star-rating',
    template: `<div #starMain></div>`,
    styleUrls: ['./star-rating.component.scss'],
    encapsulation: ViewEncapsulation.ShadowDom,
})
export class StarRatingComponent {
    private stars: Array<HTMLElement> = [];

    private _checkedColor: string;
    private _unCheckedColor: string;
    private _value: number;
    private _size: string;
    private _readOnly = false;
    private _totalStars = 5;

    private onStarsCountChange: Subject<number>;
    private onValueChange: Subject<number>;
    private onCheckedColorChange: Subject<string>;
    private onUnCheckedColorChange: Subject<string>;
    private onSizeChange: Subject<string>;
    private onReadOnlyChange: Subject<boolean>;

    private static readonly VAR_CHECKED_COLOR: string = '--checkedColor';
    private static readonly VAR_UNCHECKED_COLOR: string = '--unCheckedColor';
    private static readonly VAR_SIZE: string = '--size';
    private static readonly VAR_HALF_WIDTH: string = '--halfWidth';
    private static readonly CLS_CHECKED_STAR: string = 'on';
    private static readonly CLS_DEFAULT_STAR: string = 'star';
    private static readonly CLS_HALF_STAR: string = 'half';

    @ViewChild('starMain', { static: true }) private mainElement: ElementRef;

    constructor() {
        this.onStarsCountChange = new Subject();
        this.onStarsCountChange.subscribe(() => {
            this.setStars();
            this.generateRating(true);
            this.applySizeAllStars();
            this.applyColorStyleAllStars(false);
            this.addEvents();
        });

        this.onValueChange = new Subject();
        this.onValueChange.subscribe(() => {
            this.generateRating();
            this.applySizeAllStars();
        });

        this.onCheckedColorChange = new Subject();
        this.onCheckedColorChange.subscribe(() => {
            this.applyColorStyleAllStars(true);
        });

        this.onUnCheckedColorChange = new Subject();
        this.onUnCheckedColorChange.subscribe(() => {
            this.applyColorStyleAllStars(false);
        });

        this.onSizeChange = new Subject();
        this.onSizeChange.subscribe(() => {
            this.applySizeAllStars();
        });

        this.onReadOnlyChange = new Subject();
        this.onReadOnlyChange.subscribe(() => {
            if (this.readOnly) {
                this.makeReadOnly();
            } else {
                this.makeEditable();
            }
        });
    }

    @Output() rate: EventEmitter<{ oldValue: number; newValue: number; starRating: StarRatingComponent }> = new EventEmitter();

    @Input() set checkedColor(value: string) {
        this._checkedColor = value;
        if (this._checkedColor) {
            this.onCheckedColorChange.next(this._checkedColor);
        }
    }

    get checkedColor(): string {
        return this._checkedColor;
    }

    @Input() set uncheckedColor(value: string) {
        this._unCheckedColor = value;
        if (this._unCheckedColor) {
            this.onUnCheckedColorChange.next(this._unCheckedColor);
        }
    }

    get uncheckedColor(): string {
        return this._unCheckedColor;
    }

    @Input() set value(value: number) {
        value = !value ? 0 : value;
        this._value = value;
        if (this._value >= 0) {
            this.onValueChange.next(this._value);
        }
    }

    get value(): number {
        return this._value;
    }

    @Input() set size(value: string) {
        value = !value || value === '0px' ? '24px' : value;
        this._size = value;
        this.onSizeChange.next(this._size);
    }

    get size(): string {
        return this._size.concat(!this._size.includes('px') ? 'px' : '');
    }

    @Input() set readOnly(value: boolean) {
        this._readOnly = value;
        this.onReadOnlyChange.next(value);
    }

    get readOnly(): boolean {
        return this._readOnly;
    }

    @Input() set totalStars(value: number) {
        this._totalStars = value <= 0 ? 5 : Math.round(value);
        this.onStarsCountChange.next(this._totalStars);
    }

    get totalStars(): number {
        return this._totalStars;
    }

    private makeEditable() {
        if (!this.mainElement) {
            return;
        }
        this.mainElement.nativeElement.style.cursor = 'pointer';
        this.mainElement.nativeElement.title = this.value;
        this.stars.forEach((star: HTMLElement) => {
            star.style.cursor = 'pointer';
            star.title = star.dataset.index!;
        });
    }

    private makeReadOnly() {
        if (!this.mainElement) {
            return;
        }
        this.mainElement.nativeElement.style.cursor = 'default';
        this.mainElement.nativeElement.title = this.value;
        this.stars.forEach((star: HTMLElement) => {
            star.style.cursor = 'default';
            star.title = '';
        });
    }

    private addEvents() {
        if (!this.mainElement || this.readOnly) {
            return;
        }
        this.mainElement.nativeElement.addEventListener('mouseleave', this.offStar.bind(this));
        this.mainElement.nativeElement.style.cursor = 'pointer';
        this.mainElement.nativeElement.title = this.value;
        this.stars.forEach((star: HTMLElement) => {
            star.addEventListener('click', this.onRate.bind(this));
            star.addEventListener('mouseenter', this.onStar.bind(this));
            star.style.cursor = 'pointer';
            star.title = star.dataset.index!;
        });
    }

    private onRate(event: MouseEvent) {
        if (this.readOnly) {
            return;
        }
        const star: HTMLElement = <HTMLElement>event.target;
        const oldValue = this.value;
        this.value = parseInt(star.dataset.index!, 10);
        const rateValues = { oldValue, newValue: this.value, starRating: this };
        this.rate.emit(rateValues);
    }

    private onStar(event: MouseEvent) {
        if (this.readOnly) {
            return;
        }
        const star: HTMLElement = <HTMLElement>event.target;
        const currentIndex = parseInt(star.dataset.index!, 10);

        for (let index = 0; index < currentIndex; index++) {
            this.stars[index].className = '';
            StarRatingComponent.addDefaultClass(this.stars[index]);
            StarRatingComponent.addCheckedStarClass(this.stars[index]);
        }

        for (let index = currentIndex; index < this.stars.length; index++) {
            this.stars[index].className = '';
            StarRatingComponent.addDefaultClass(this.stars[index]);
        }
    }

    private offStar() {
        this.generateRating();
    }

    private static addDefaultClass(star: Element) {
        star.classList.add(StarRatingComponent.CLS_DEFAULT_STAR);
    }

    private static addCheckedStarClass(star: Element) {
        star.classList.add(StarRatingComponent.CLS_CHECKED_STAR);
    }

    private static addHalfStarClass(star: Element) {
        star.classList.add(StarRatingComponent.CLS_HALF_STAR);
    }

    private setStars() {
        if (!this.mainElement) {
            return;
        }
        const starContainer: HTMLDivElement = this.mainElement.nativeElement;
        const maxStars = [...Array(this._totalStars).keys()];
        this.stars.length = 0;
        starContainer.innerHTML = '';
        maxStars.forEach((starNumber) => {
            const starElement: HTMLSpanElement = document.createElement('span');
            starElement.dataset.index = (starNumber + 1).toString();
            starElement.title = starElement.dataset.index;
            starContainer.appendChild(starElement);
            this.stars.push(starElement);
        });
    }

    private applySizeAllStars() {
        if (this._size) {
            if (this.stars.length === 0) {
                this.setStars();
            }

            const newSize = this.size.match(/\d+/)![0];
<<<<<<< HEAD
            const halfSize = parseInt(newSize, 10) * (1 - (this.value - Math.floor(this.value)));
=======
            const halfSize = Number(newSize) * (1 - (this.value - Math.floor(this.value)));
>>>>>>> f48e6bd0

            this.stars.forEach((star: HTMLElement) => {
                star.style.setProperty(StarRatingComponent.VAR_SIZE, this.size);
                if (star.classList.contains(StarRatingComponent.CLS_HALF_STAR)) {
                    star.style.setProperty(StarRatingComponent.VAR_HALF_WIDTH, `${halfSize}px`);
                }
            });
        }
    }

    private applyColorStyleAllStars(setChecked: boolean) {
        if (this.stars.length === 0) {
            this.setStars();
        }
        this.stars.forEach((star: HTMLElement) => {
            if (setChecked) {
                this.applyCheckedColorStyle(star);
            } else {
                this.applyUnCheckedColorStyle(star);
            }
        });
    }

    private applyColorStyle(starElement: HTMLSpanElement) {
        this.applyCheckedColorStyle(starElement);
        this.applyUnCheckedColorStyle(starElement);
    }

    private applyCheckedColorStyle(starElement: HTMLSpanElement) {
        starElement.style.setProperty(StarRatingComponent.VAR_CHECKED_COLOR, this._checkedColor);
    }

    private applyUnCheckedColorStyle(starElement: HTMLSpanElement) {
        starElement.style.setProperty(StarRatingComponent.VAR_UNCHECKED_COLOR, this._unCheckedColor);
    }

    private generateRating(forceGenerate = false) {
        if (!this.mainElement) {
            return;
        }
        if (this.readOnly && !forceGenerate) {
            return;
        }

        if (this.stars.length === 0) {
            this.setStars();
        }
        this.mainElement.nativeElement.title = this.value;

        let hasDecimals = this.value % 1 !== 0;
        const fullStars = Math.floor(this.value);

        this.stars.forEach((star: HTMLElement, i: number) => {
            star.className = '';
            this.applyColorStyle(star);
            StarRatingComponent.addDefaultClass(star);

            if (i < fullStars) {
                // star on
                StarRatingComponent.addCheckedStarClass(star);
            } else if (i === fullStars && hasDecimals) {
                // half star
                if (hasDecimals) {
                    StarRatingComponent.addHalfStarClass(star);
                    hasDecimals = false;
                }
            }
        });
    }
}<|MERGE_RESOLUTION|>--- conflicted
+++ resolved
@@ -249,11 +249,7 @@
             }
 
             const newSize = this.size.match(/\d+/)![0];
-<<<<<<< HEAD
-            const halfSize = parseInt(newSize, 10) * (1 - (this.value - Math.floor(this.value)));
-=======
             const halfSize = Number(newSize) * (1 - (this.value - Math.floor(this.value)));
->>>>>>> f48e6bd0
 
             this.stars.forEach((star: HTMLElement) => {
                 star.style.setProperty(StarRatingComponent.VAR_SIZE, this.size);
