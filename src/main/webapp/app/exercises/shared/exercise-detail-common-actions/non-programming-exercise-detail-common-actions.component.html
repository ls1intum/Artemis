--- conflicted
+++ resolved
@@ -51,7 +51,6 @@
             <span class="d-none d-md-inline" jhiTranslate="entity.action.exampleSubmissions">Example Submissions</span>
         </a>
 
-<<<<<<< HEAD
         <!-- Tutor Effort Statistics -->
         <a
             *ngIf="exercise.isAtLeastInstructor && exercise.type === ExerciseType.TEXT"
@@ -61,7 +60,7 @@
             <fa-icon [icon]="'chart-bar'"></fa-icon>
             <span class="d-none d-md-inline" jhiTranslate="artemisApp.textExercise.tutorEffortStatistics.title">Tutor Effort Statistics</span>
         </a>
-=======
+
         <!-- Cluster Statistics  -->
         <a
             *ngIf="exercise.isAtLeastInstructor && exercise.type === ExerciseType.TEXT && exercise.assessmentType === AssessmentType.SEMI_AUTOMATIC"
@@ -72,7 +71,6 @@
             <span class="d-none d-md-inline" jhiTranslate="artemisApp.textExercise.clusterStatistics.title">Cluster Statistics</span>
         </a>
 
->>>>>>> 1800df3a
         <!-- Delete exercise -->
         <button
             *ngIf="exercise.isAtLeastInstructor"
