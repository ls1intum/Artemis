import { Component, Input, OnChanges, OnInit } from '@angular/core';
import { Router } from '@angular/router';
import { DoughnutChartType } from 'app/course/manage/detail/course-detail.component';
import { roundScoreSpecifiedByCourseSettings } from 'app/shared/util/utils';
import { ExerciseType } from 'app/entities/exercise.model';
<<<<<<< HEAD
import { Course } from 'app/entities/course.model';
import { faSpinner } from '@fortawesome/free-solid-svg-icons';
=======
import { Course, NgxDataEntry } from 'app/entities/course.model';
import { ScaleType, Color } from '@swimlane/ngx-charts';
>>>>>>> 4064c51c

@Component({
    selector: 'jhi-doughnut-chart',
    templateUrl: './doughnut-chart.component.html',
    styleUrls: ['./doughnut-chart.component.scss'],
})
export class DoughnutChartComponent implements OnChanges, OnInit {
    @Input() course: Course;
    @Input() contentType: DoughnutChartType;
    @Input() exerciseId: number;
    @Input() exerciseType: ExerciseType;
    @Input() currentPercentage: number | undefined;
    @Input() currentAbsolute: number | undefined;
    @Input() currentMax: number | undefined;

    receivedStats = false;
    doughnutChartTitle: string;
    stats: number[];
    titleLink: string[] | undefined;

    // Icons
    faSpinner = faSpinner;

    constructor(private router: Router) {}

    // ngx
    ngxDoughnutData: NgxDataEntry[] = [
        { name: 'Done', value: 0 },
        { name: 'Not done', value: 0 },
    ];
    ngxColor = {
        name: 'vivid',
        selectable: true,
        group: ScaleType.Ordinal,
        domain: ['#32cd32', '#ff0000'], // colors: green, red
    } as Color;
    bindFormatting = this.valueFormatting.bind(this);

    ngOnChanges(): void {
        // [0, 0] will lead to the chart not being displayed,
        // assigning [-1, 0] works around this issue and displays 0 %, 0 / 0 with a green circle
        if (this.currentAbsolute == undefined && !this.receivedStats) {
            this.assignValuesToData([1, 0]);
        } else {
            this.receivedStats = true;
            const remaining = roundScoreSpecifiedByCourseSettings(this.currentMax! - this.currentAbsolute!, this.course);
            this.stats = [this.currentAbsolute!, remaining];
            return this.currentMax === 0 ? this.assignValuesToData([1, 0]) : this.assignValuesToData(this.stats);
        }
    }

    /**
     * Depending on the information we want to display in the doughnut chart, we need different titles and links
     */
    ngOnInit(): void {
        switch (this.contentType) {
            case DoughnutChartType.AVERAGE_EXERCISE_SCORE:
                this.doughnutChartTitle = 'averageScore';
                this.titleLink = [`/course-management/${this.course.id}/${this.exerciseType}-exercises/${this.exerciseId}/scores`];
                break;
            case DoughnutChartType.PARTICIPATIONS:
                this.doughnutChartTitle = 'participationRate';
                this.titleLink = [`/course-management/${this.course.id}/${this.exerciseType}-exercises/${this.exerciseId}/participations`];
                break;
            case DoughnutChartType.QUESTIONS:
                this.doughnutChartTitle = 'resolved_posts';
                this.titleLink = [`/courses/${this.course.id}/exercises/${this.exerciseId}`];
                break;
            default:
                this.doughnutChartTitle = '';
                this.titleLink = undefined;
        }
    }

    /**
     * handles clicks onto the graph, which then redirects the user to the corresponding page,
     * e.g. participations to the participations page
     */
    openCorrespondingPage() {
        if (this.course.id && this.exerciseId && this.titleLink) {
            this.router.navigate(this.titleLink);
        }
    }

    /**
     * Assigns a given array of numbers to ngxData
     * @param values the values that should be displayed by the chart
     * @private
     */
    private assignValuesToData(values: number[]) {
        this.ngxDoughnutData[0].value = values[0];
        this.ngxDoughnutData[1].value = values[1];
        this.ngxDoughnutData.forEach((entry: NgxDataEntry, index: number) => (entry.value = values[index]));
        this.ngxDoughnutData = [...this.ngxDoughnutData];
    }

    /**
     * Modifies the tooltip content of the chart.
     * @param data a dedicated object passed by ngx-charts
     * @returns absolute value represented by doughnut piece or 0 if the currentMax is 0.
     * This is necessary in order to compensate the workaround for
     * displaying a chart even if no values are there to display (i.e. currentMax is 0)
     */
    valueFormatting(data: any): string {
        return this.currentMax === 0 ? '0' : data.value;
    }
}<|MERGE_RESOLUTION|>--- conflicted
+++ resolved
@@ -3,13 +3,9 @@
 import { DoughnutChartType } from 'app/course/manage/detail/course-detail.component';
 import { roundScoreSpecifiedByCourseSettings } from 'app/shared/util/utils';
 import { ExerciseType } from 'app/entities/exercise.model';
-<<<<<<< HEAD
-import { Course } from 'app/entities/course.model';
 import { faSpinner } from '@fortawesome/free-solid-svg-icons';
-=======
 import { Course, NgxDataEntry } from 'app/entities/course.model';
 import { ScaleType, Color } from '@swimlane/ngx-charts';
->>>>>>> 4064c51c
 
 @Component({
     selector: 'jhi-doughnut-chart',
