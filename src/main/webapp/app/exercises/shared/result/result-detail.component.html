<<<<<<< HEAD
<div class="modal-header feedback-header">
    <h3 class="modal-title">
        <ng-container *ngIf="taskName; else noTaskDescription">{{ 'artemisApp.result.detail.feedbackForTask' | artemisTranslate: { taskName } }}</ng-container>
=======
<div class="modal-header">
    <h4 class="modal-title">
        <ng-container *ngIf="taskName; else noTaskDescription">{{ 'artemisApp.result.detail.feedbackForTask' | artemisTranslate : { taskName } }}</ng-container>
>>>>>>> b27d53d4
        <ng-template #noTaskDescription>{{ 'artemisApp.result.detail.feedback' | artemisTranslate }}</ng-template>
    </h3>

    <button type="button" class="feedback-header-close" data-dismiss="modal" aria-hidden="true" (click)="activeModal.close()">
        <fa-icon [icon]="faXmark" size="xl"></fa-icon>
    </button>
</div>

<div class="modal-body position-relative">
    <!-- Message, if defined -->
    <div *ngIf="messageKey" class="mb-3"><h6 [innerHTML]="messageKey | artemisTranslate"></h6></div>
    <div *ngIf="showMissingAutomaticFeedbackInformation" class="mb-3">
        <h6 [innerHTML]="'artemisApp.result.afterDueDateFeedbackHidden' | artemisTranslate : { date: latestIndividualDueDate }"></h6>
    </div>

    <!-- Loading state -->
    <div *ngIf="isLoading; else feedbackContainer" class="text-muted d-flex justify-content-center" id="result-detail-spinner">
        <fa-icon [spin]="true" size="lg" [icon]="faCircleNotch"></fa-icon>
    </div>

    <!-- Feedbacks container -->
    <ng-template #feedbackContainer>
<<<<<<< HEAD
        <div *ngIf="!loadingFailed && resultIsPreliminary(result)">
            <div class="d-flex justify-content-end m-1">
                <div class="badge bg-warning">{{ 'artemisApp.result.preliminary' | artemisTranslate | uppercase }}</div>
            </div>
            <p *ngIf="exercise?.assessmentType !== AssessmentType.AUTOMATIC" jhiTranslate="artemisApp.result.preliminaryTooltipSemiAutomatic"></p>
            <p *ngIf="exercise?.assessmentType === AssessmentType.AUTOMATIC" jhiTranslate="artemisApp.result.preliminaryTooltip"></p>
        </div>

=======
>>>>>>> b27d53d4
        <div *ngIf="!loadingFailed && filteredFeedbackList && filteredFeedbackList.length; else buildLogsContainer" class="result-detail-container">
            <div *ngIf="showScoreChart && result.participation?.exercise" class="result-score-chart">
                <h4>
                    <span *ngIf="!exercise?.maxPoints; else scoreWithPoints">
                        {{ 'artemisApp.result.score' | artemisTranslate : { score: roundValueSpecifiedByCourseSettings(result.score, course) } }}
                    </span>
                    <ng-template #scoreWithPoints>
                        <span *ngIf="result.score && exercise && exercise.maxPoints">
                            {{
                                'artemisApp.result.scoreWithPoints'
                                    | artemisTranslate
                                        : {
                                              score: roundValueSpecifiedByCourseSettings(result.score, course),
                                              points: roundValueSpecifiedByCourseSettings((result.score * exercise.maxPoints) / 100, course)
                                          }
                            }}
                        </span>
                    </ng-template>
                </h4>

                <div id="feedback-chart" #containerRef class="chart-space">
                    <ngx-charts-bar-horizontal-stacked
                        [view]="[containerRef.offsetWidth, 80]"
                        [results]="ngxData"
                        [xAxis]="true"
                        [xAxisTickFormatting]="xAxisFormatting"
                        [xScaleMax]="xScaleMax"
                        [legend]="true"
                        [legendTitle]="''"
                        [legendPosition]="legendPosition"
                        [tooltipDisabled]="true"
                        [scheme]="ngxColors"
                        (select)="onSelect($event)"
                    >
                    </ngx-charts-bar-horizontal-stacked>
                </div>
                <div *ngIf="showScoreChartTooltip" class="chart-tooltip-space d-flex justify-content-center position-relative">
                    <div class="chart-tooltip-space-content" [ngbTooltip]="'artemisApp.result.chart.tooltip' | artemisTranslate" placement="bottom auto"></div>
                </div>
                <hr />
            </div>

            <!-- Always show failed build logs first -->
            <ng-container *ngTemplateOutlet="buildLogs?.length ? buildLogsContainer : null"></ng-container>

            <hr *ngIf="buildLogs?.length" />

            <div class="feedback-list">
                <div class="mb-2 d-flex justify-content-center align-items-center" *ngIf="showOnlyNegativeFeedback || showOnlyPositiveFeedback">
                    <fa-icon [icon]="faExclamationTriangle" class="text-warning"></fa-icon>
                    <span class="ms-1" jhiTranslate="artemisApp.result.chart.filterApplied">A filter is applied to your feedback</span>
                    <button type="button" class="ms-2 btn btn-info" (click)="resetChartFilter()" jhiTranslate="artemisApp.result.chart.reset">Reset</button>
                </div>
<<<<<<< HEAD

                <div *ngIf="testCaseCount || scaFeedbackCount || manualFeedbackCount" class="mb-2">
=======
                <div *ngIf="!loadingFailed && resultIsPreliminary(result)">
                    <div class="d-flex justify-content-end m-1">
                        <div class="badge bg-warning">{{ 'artemisApp.result.preliminary' | artemisTranslate | uppercase }}</div>
                    </div>
                    <p *ngIf="exercise?.assessmentType !== AssessmentType.AUTOMATIC" jhiTranslate="artemisApp.result.preliminaryTooltipSemiAutomatic"></p>
                    <p *ngIf="exercise?.assessmentType === AssessmentType.AUTOMATIC" jhiTranslate="artemisApp.result.preliminaryTooltip"></p>
                </div>
                <div *ngIf="testCaseCount || numberOfNotExecutedTests || scaFeedbackCount || manualFeedbackCount" class="mb-2">
>>>>>>> b27d53d4
                    <div *ngIf="testCaseCount">
                        {{ 'artemisApp.result.testCount' | artemisTranslate : { passed: passedTestCaseCount, total: testCaseCount } }}
                    </div>
                    <div *ngIf="numberOfNotExecutedTests">
                        {{ 'artemisApp.result.notExecutedTests' | artemisTranslate : { numberOfNotExecutedTests } }}
                        <jhi-help-icon text="artemisApp.result.notExecutedTestsTooltip"></jhi-help-icon>
                    </div>
                    <div *ngIf="scaFeedbackCount">
                        {{ 'artemisApp.result.scaIssueCount' | artemisTranslate : { issues: scaFeedbackCount } }}
                    </div>
                    <div *ngIf="manualFeedbackCount">
                        {{ 'artemisApp.result.manualFeedbackCount' | artemisTranslate : { feedbacks: manualFeedbackCount } }}
                    </div>
                </div>

                <div *ngFor="let feedback of filteredFeedbackList" [ngClass]="['feedback-item', 'alert', getClassNameForFeedbackItem(feedback)]" id="feedback-message">
                    <span>{{ feedback.category }}</span>
                    <span id="feedback-points" class="feedback-points" *ngIf="feedback.credits">
                        {{ roundValueSpecifiedByCourseSettings(feedback.actualCredits ?? feedback.credits, course) }}P
                        <fa-icon
                            *ngIf="feedback.type === FeedbackItemType.Subsequent"
                            [icon]="faExclamationTriangle"
                            [ngbTooltip]="'artemisApp.assessment.subsequentFeedback' | artemisTranslate"
                        ></fa-icon>
                        <fa-icon
                            *ngIf="feedback.type === FeedbackItemType.Issue && feedback.actualCredits !== feedback.credits"
                            [icon]="faExclamationTriangle"
                            [ngbTooltip]="'artemisApp.programmingAssessment.codeIssueNotApplied' | artemisTranslate : { points: feedback.credits }"
                        >
                        </fa-icon>
                    </span>
                    <span class="feedback-title" *ngIf="feedback.title">{{ feedback.title }}</span>
                    <jhi-feedback-collapse id="feedback-text" *ngIf="feedback.text" [text]="feedback.text!" [previewText]="feedback.previewText"></jhi-feedback-collapse>
                    <p *ngElse jhiTranslate="artemisApp.result.noFeedback">No feedback available</p>
                </div>
            </div>
        </div>
    </ng-template>

    <!-- Build logs container -->
    <ng-template #buildLogsContainer>
        <ng-container *ngIf="buildLogs?.length; else noFeedbacksContainer">
            <h4 jhiTranslate="artemisApp.result.buildError">Build Error:</h4>
            <dl class="buildoutput dl-horizontal">
                <ng-container *ngFor="let logEntry of buildLogs; let i = index">
                    <!--Don't show the timestamp again if it is the same as the last entry's.-->
                    <dt class="mb-1" *ngIf="i === 0 || logEntry.time !== buildLogs[i - 1].time">{{ logEntry.time | artemisDate : 'short' : true }}</dt>
                    <dd
                        [class.text-danger]="logEntry.type === BuildLogType.ERROR"
                        [class.font-weight-bold]="logEntry.type === BuildLogType.ERROR"
                        [class.text-warning]="logEntry.type === BuildLogType.WARNING"
                        [class.mb-3]="i + 1 < buildLogs.length && logEntry.time !== buildLogs[i + 1].time"
                    >
                        {{ logEntry.log }}
                    </dd>
                </ng-container>
            </dl>
        </ng-container>
    </ng-template>

    <!-- No content fallback -->
    <ng-template #noFeedbacksContainer>
        <pre jhiTranslate="artemisApp.result.noResultDetails">No result details available</pre>
    </ng-template>

    <!-- Show and link to the commit hash in case of programming exercise results -->
    <p *ngIf="exerciseType === ExerciseType.PROGRAMMING && result.submission">
        <span>{{ 'artemisApp.result.linkedCommit' | artemisTranslate }}</span>
        <a *ngIf="commitUrl; else commitWithoutLink" href="{{ commitUrl }}" target="_blank" rel="noopener noreferrer">{{ commitHash }}</a>
        <ng-template #commitWithoutLink>{{ commitHash }}</ng-template>
    </p>
</div>
<div class="modal-footer">
    <button id="feedback-close" type="button" class="btn btn-outline-dark" (click)="activeModal.close('Close click')">Close</button>
</div><|MERGE_RESOLUTION|>--- conflicted
+++ resolved
@@ -1,12 +1,6 @@
-<<<<<<< HEAD
 <div class="modal-header feedback-header">
     <h3 class="modal-title">
-        <ng-container *ngIf="taskName; else noTaskDescription">{{ 'artemisApp.result.detail.feedbackForTask' | artemisTranslate: { taskName } }}</ng-container>
-=======
-<div class="modal-header">
-    <h4 class="modal-title">
         <ng-container *ngIf="taskName; else noTaskDescription">{{ 'artemisApp.result.detail.feedbackForTask' | artemisTranslate : { taskName } }}</ng-container>
->>>>>>> b27d53d4
         <ng-template #noTaskDescription>{{ 'artemisApp.result.detail.feedback' | artemisTranslate }}</ng-template>
     </h3>
 
@@ -29,17 +23,6 @@
 
     <!-- Feedbacks container -->
     <ng-template #feedbackContainer>
-<<<<<<< HEAD
-        <div *ngIf="!loadingFailed && resultIsPreliminary(result)">
-            <div class="d-flex justify-content-end m-1">
-                <div class="badge bg-warning">{{ 'artemisApp.result.preliminary' | artemisTranslate | uppercase }}</div>
-            </div>
-            <p *ngIf="exercise?.assessmentType !== AssessmentType.AUTOMATIC" jhiTranslate="artemisApp.result.preliminaryTooltipSemiAutomatic"></p>
-            <p *ngIf="exercise?.assessmentType === AssessmentType.AUTOMATIC" jhiTranslate="artemisApp.result.preliminaryTooltip"></p>
-        </div>
-
-=======
->>>>>>> b27d53d4
         <div *ngIf="!loadingFailed && filteredFeedbackList && filteredFeedbackList.length; else buildLogsContainer" class="result-detail-container">
             <div *ngIf="showScoreChart && result.participation?.exercise" class="result-score-chart">
                 <h4>
@@ -93,10 +76,6 @@
                     <span class="ms-1" jhiTranslate="artemisApp.result.chart.filterApplied">A filter is applied to your feedback</span>
                     <button type="button" class="ms-2 btn btn-info" (click)="resetChartFilter()" jhiTranslate="artemisApp.result.chart.reset">Reset</button>
                 </div>
-<<<<<<< HEAD
-
-                <div *ngIf="testCaseCount || scaFeedbackCount || manualFeedbackCount" class="mb-2">
-=======
                 <div *ngIf="!loadingFailed && resultIsPreliminary(result)">
                     <div class="d-flex justify-content-end m-1">
                         <div class="badge bg-warning">{{ 'artemisApp.result.preliminary' | artemisTranslate | uppercase }}</div>
@@ -105,7 +84,6 @@
                     <p *ngIf="exercise?.assessmentType === AssessmentType.AUTOMATIC" jhiTranslate="artemisApp.result.preliminaryTooltip"></p>
                 </div>
                 <div *ngIf="testCaseCount || numberOfNotExecutedTests || scaFeedbackCount || manualFeedbackCount" class="mb-2">
->>>>>>> b27d53d4
                     <div *ngIf="testCaseCount">
                         {{ 'artemisApp.result.testCount' | artemisTranslate : { passed: passedTestCaseCount, total: testCaseCount } }}
                     </div>
