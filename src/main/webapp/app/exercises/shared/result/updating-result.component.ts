--- conflicted
+++ resolved
@@ -35,13 +35,9 @@
     @Input() showIcon = true;
     @Input() isInSidebarCard = false;
     @Input() showCompletion = true;
-<<<<<<< HEAD
-    @Output() showResult = new EventEmitter<Result>();
-=======
     @Input() showProgressBar = false;
     @Input() showProgressBarBorder = false;
-    @Output() showResult = new EventEmitter<void>();
->>>>>>> 82d77bc1
+    @Output() showResult = new EventEmitter<Result>();
     /**
      * @property personalParticipation Whether the participation belongs to the user (by being a student) or not (by being an instructor)
      */
