import { Injectable } from '@angular/core';
import { HttpClient, HttpResponse } from '@angular/common/http';
import { Observable } from 'rxjs';
import dayjs from 'dayjs/esm';
import { Result } from 'app/entities/result.model';
import { ResultWithPointsPerGradingCriterion } from 'app/entities/result-with-points-per-grading-criterion.model';
import { createRequestOption } from 'app/shared/util/request.util';
import { Feedback } from 'app/entities/feedback.model';
import { StudentParticipation, isPracticeMode } from 'app/entities/participation/student-participation.model';
import { Exercise, ExerciseType, getCourseFromExercise } from 'app/entities/exercise.model';
import { map, tap } from 'rxjs/operators';
import { ParticipationService } from 'app/exercises/shared/participation/participation.service';
import { convertDateFromClient, convertDateFromServer } from 'app/utils/date.utils';
import { TranslateService } from '@ngx-translate/core';
import { roundValueSpecifiedByCourseSettings } from 'app/shared/util/utils';
import { isResultPreliminary } from 'app/exercises/programming/shared/utils/programming-exercise.utils';
import { ProgrammingExercise } from 'app/entities/programming-exercise.model';
import { ProgrammingSubmission } from 'app/entities/programming-submission.model';
import { captureException } from '@sentry/angular-ivy';
import { Participation, ParticipationType } from 'app/entities/participation/participation.model';
import { SubmissionService } from 'app/exercises/shared/submission/submission.service';
<<<<<<< HEAD
import { isAthenaResultAndProcessed, isStudentParticipation } from 'app/exercises/shared/result/result.utils';
=======
import {
    isAIResultAndFailed,
    isAIResultAndIsBeingProcessed,
    isAIResultAndProcessed,
    isAIResultAndTimedOut,
    isStudentParticipation,
} from 'app/exercises/shared/result/result.utils';
>>>>>>> 68a8e4cf

export type EntityResponseType = HttpResponse<Result>;
export type EntityArrayResponseType = HttpResponse<Result[]>;
export type ResultsWithPointsArrayResponseType = HttpResponse<ResultWithPointsPerGradingCriterion[]>;

export interface Badge {
    class: string;
    text: string;
    tooltip: string;
}

export interface IResultService {
    find: (resultId: number) => Observable<EntityResponseType>;
    getResultsForExerciseWithPointsPerGradingCriterion: (exerciseId: number, req?: any) => Observable<ResultsWithPointsArrayResponseType>;
    getFeedbackDetailsForResult: (participationId: number, result: Result) => Observable<HttpResponse<Feedback[]>>;
    getResultsWithPointsPerGradingCriterion: (exercise: Exercise) => Observable<ResultsWithPointsArrayResponseType>;
    triggerDownloadCSV: (rows: string[], csvFileName: string) => void;
}

@Injectable({ providedIn: 'root' })
export class ResultService implements IResultService {
    private exerciseResourceUrl = 'api/exercises';
    private resultResourceUrl = 'api/results';
    private participationResourceUrl = 'api/participations';

    private readonly maxValueProgrammingResultInts = 255; // Size of tinyInt in SQL, that is used to store these values

    constructor(
        private http: HttpClient,
        private translateService: TranslateService,
    ) {}

    find(resultId: number): Observable<EntityResponseType> {
        return this.http
            .get<Result>(`${this.resultResourceUrl}/${resultId}`, { observe: 'response' })
            .pipe(map((res: EntityResponseType) => this.convertResultResponseDatesFromServer(res)));
    }

    /**
     * Generates the result string for the given exercise and result.
     * Contains the score, achieved points and if it's a programming exercise the tests and code issues as well
     * If either of the arguments is undefined the error is forwarded to sentry and an empty string is returned
     * @param result the result containing all necessary information like the achieved points
     * @param exercise the exercise where the result belongs to
     * @param short flag that indicates if the resultString should use the short format
     */
    getResultString(result: Result | undefined, exercise: Exercise | undefined, short?: boolean): string {
        if (result && exercise) {
            return this.getResultStringDefinedParameters(result, exercise, short);
        } else {
            captureException('Tried to generate a result string, but either the result or exercise was undefined');
            return '';
        }
    }

    /**
     * Generates the result string for the given exercise and result.
     * Contains the score, achieved points and if it's a programming exercise the tests and code issues as well
     * @param result the result containing all necessary information like the achieved points
     * @param exercise the exercise where the result belongs to
     * @param short flag that indicates if the resultString should use the short format
     */
    private getResultStringDefinedParameters(result: Result, exercise: Exercise, short: boolean | undefined): string {
        const relativeScore = roundValueSpecifiedByCourseSettings(result.score!, getCourseFromExercise(exercise));
        const points = roundValueSpecifiedByCourseSettings((result.score! * exercise.maxPoints!) / 100, getCourseFromExercise(exercise));
        if (exercise.type !== ExerciseType.PROGRAMMING) {
            return this.getResultStringNonProgrammingExercise(relativeScore, points, short);
        } else {
            return this.getResultStringProgrammingExercise(result, exercise as ProgrammingExercise, relativeScore, points, short);
        }
    }

    /**
     * Generates the result string for a programming exercise. Contains the score and points
     * @param relativeScore the achieved score in percent
     * @param points the amount of achieved points
     * @param short flag that indicates if the resultString should use the short format
     */
    private getResultStringNonProgrammingExercise(relativeScore: number, points: number, short: boolean | undefined): string {
        if (short) {
            return this.translateService.instant(`artemisApp.result.resultString.short`, {
                relativeScore,
            });
        } else {
            return this.translateService.instant(`artemisApp.result.resultString.nonProgramming`, {
                relativeScore,
                points,
            });
        }
    }

    /**
     * Generates the result string for a programming exercise. Contains the score, achieved points and the tests and code issues as well.
     * If the result is a build failure or no tests were executed, the string replaces some parts with a helpful explanation
     * @param result the result containing all necessary information like the achieved points
     * @param exercise the exercise where the result belongs to
     * @param relativeScore the achieved score in percent
     * @param points the amount of achieved points
     * @param short flag that indicates if the resultString should use the short format
     */
    private getResultStringProgrammingExercise(result: Result, exercise: ProgrammingExercise, relativeScore: number, points: number, short: boolean | undefined): string {
        let buildAndTestMessage: string;
        if (isAthenaResultAndProcessed(result)) {
            buildAndTestMessage = this.translateService.instant('artemisApp.result.resultString.automaticAIFeedbackSuccessful');
        } else if (result.submission && (result.submission as ProgrammingSubmission).buildFailed) {
            buildAndTestMessage = this.translateService.instant('artemisApp.result.resultString.buildFailed');
        } else if (isAIResultAndFailed(result)) {
            buildAndTestMessage = this.translateService.instant('artemisApp.result.resultString.automaticAIFeedbackFailed');
        } else if (isAIResultAndIsBeingProcessed(result)) {
            buildAndTestMessage = this.translateService.instant('artemisApp.result.resultString.automaticAIFeedbackInProgress');
        } else if (isAIResultAndTimedOut(result)) {
            buildAndTestMessage = this.translateService.instant('artemisApp.result.resultString.automaticAIFeedbackTimedOut');
        } else if (isAIResultAndProcessed(result)) {
            buildAndTestMessage = this.translateService.instant('artemisApp.result.resultString.automaticAIFeedbackSuccessful');
        } else if (!result.testCaseCount) {
            buildAndTestMessage = this.translateService.instant('artemisApp.result.resultString.buildSuccessfulNoTests');
        } else {
            buildAndTestMessage = this.translateService.instant('artemisApp.result.resultString.buildSuccessfulTests', {
                numberOfTestsPassed: result.passedTestCaseCount! >= this.maxValueProgrammingResultInts ? `${this.maxValueProgrammingResultInts}+` : result.passedTestCaseCount,
                numberOfTestsTotal: result.testCaseCount! >= this.maxValueProgrammingResultInts ? `${this.maxValueProgrammingResultInts}+` : result.testCaseCount,
            });
        }

        let resultString = this.getBaseResultStringProgrammingExercise(result, relativeScore, points, buildAndTestMessage, short);

        if (isStudentParticipation(result) && isResultPreliminary(result, exercise)) {
            resultString += ' (' + this.translateService.instant('artemisApp.result.preliminary') + ')';
        }

        return resultString;
    }

    /**
     * Generates the result string for a programming exercise
     * @param result the result containing all necessary information like the achieved points
     * @param relativeScore the achieved score in percent
     * @param points the amount of achieved points
     * @param buildAndTestMessage the string containing information about the build. Either about the build failure or the passed tests
     * @param short flag that indicates if the resultString should use the short format
     */
    private getBaseResultStringProgrammingExercise(result: Result, relativeScore: number, points: number, buildAndTestMessage: string, short: boolean | undefined): string {
        if (Result.isAthenaAIResult(result)) {
            return buildAndTestMessage;
        }
        if (short) {
            if (!result.testCaseCount) {
                return this.translateService.instant('artemisApp.result.resultString.programmingShort', {
                    relativeScore,
                    buildAndTestMessage,
                });
            } else {
                return this.translateService.instant('artemisApp.result.resultString.short', {
                    relativeScore,
                });
            }
        } else if (result.codeIssueCount && result.codeIssueCount > 0) {
            return this.translateService.instant('artemisApp.result.resultString.programmingCodeIssues', {
                relativeScore,
                buildAndTestMessage,
                numberOfIssues: result.codeIssueCount! >= this.maxValueProgrammingResultInts ? `${this.maxValueProgrammingResultInts}+` : result.codeIssueCount,
                points,
            });
        } else {
            return this.translateService.instant(`artemisApp.result.resultString.programming`, {
                relativeScore,
                buildAndTestMessage,
                points,
            });
        }
    }

    getResultsForExerciseWithPointsPerGradingCriterion(exerciseId: number, req?: any): Observable<ResultsWithPointsArrayResponseType> {
        const options = createRequestOption(req);
        return this.http
            .get<ResultWithPointsPerGradingCriterion[]>(`${this.exerciseResourceUrl}/${exerciseId}/results-with-points-per-criterion`, {
                params: options,
                observe: 'response',
            })
            .pipe(map((res: ResultsWithPointsArrayResponseType) => this.convertResultsWithPointsResponse(res)));
    }

    getFeedbackDetailsForResult(participationId: number, result: Result): Observable<HttpResponse<Feedback[]>> {
        return this.http.get<Feedback[]>(`${this.participationResourceUrl}/${participationId}/results/${result.id!}/details`, { observe: 'response' }).pipe(
            map((res) => {
                const feedbacks = res.body ?? [];
                feedbacks.forEach((feedback) => (feedback.result = result));
                return res;
            }),
        );
    }

    public convertResultDatesFromClient(result: Result): Result {
        return Object.assign({}, result, {
            completionDate: convertDateFromClient(result.completionDate),
            submission: undefined,
        });
    }

    protected convertArrayResponse(res: EntityArrayResponseType): EntityArrayResponseType {
        if (res.body) {
            res.body.forEach((result: Result) => this.convertResultDatesFromServer(result));
        }
        return res;
    }

    protected convertResultsWithPointsResponse(res: ResultsWithPointsArrayResponseType): ResultsWithPointsArrayResponseType {
        if (res.body) {
            res.body.forEach((resultWithPoints: ResultWithPointsPerGradingCriterion) => {
                this.convertResultDatesFromServer(resultWithPoints.result);
                const pointsMap = new Map<number, number>();
                if (resultWithPoints.pointsPerCriterion) {
                    Object.keys(resultWithPoints.pointsPerCriterion).forEach((key) => {
                        pointsMap.set(Number(key), resultWithPoints.pointsPerCriterion[key]);
                    });
                }
                resultWithPoints.pointsPerCriterion = pointsMap;
            });
        }
        return res;
    }

    private convertResultDatesFromServer(result: Result) {
        result.completionDate = convertDateFromServer(result.completionDate);
        ParticipationService.convertParticipationDatesFromServer(result.participation as StudentParticipation);
        SubmissionService.convertSubmissionDateFromServer(result.submission);
    }

    public convertResultResponseDatesFromServer(res: EntityResponseType): EntityResponseType {
        if (res.body) {
            this.convertResultDatesFromServer(res.body);
        }
        return res;
    }

    /**
     * Fetches all results together with the total points and points per grading criterion for each of the given exercise.
     * @param exercise of which the results with points should be fetched.
     */
    getResultsWithPointsPerGradingCriterion(exercise: Exercise): Observable<ResultsWithPointsArrayResponseType> {
        return this.getResultsForExerciseWithPointsPerGradingCriterion(exercise.id!, {
            withSubmissions: exercise.type === ExerciseType.MODELING,
        }).pipe(
            tap((res: HttpResponse<ResultWithPointsPerGradingCriterion[]>) => {
                return res.body!.map((resultWithScores) => {
                    const result = resultWithScores.result;
                    resultWithScores.result = ResultService.processReceivedResult(exercise, result);
                    return resultWithScores;
                });
            }),
        );
    }

    public static processReceivedResult(exercise: Exercise, result: Result): Result {
        if (result.participation) {
            result.participation.results = [result];
            (result.participation as StudentParticipation).exercise = exercise;
            // Nest submission into participation so that it is available for the result component
            if (result.submission) {
                result.participation.submissions = [result.submission];
            }
        }
        result.durationInMinutes = ResultService.durationInMinutes(result.completionDate!, result.participation?.initializationDate ?? exercise.releaseDate!);
        return result;
    }

    /**
     * Utility function
     */
    private static durationInMinutes(completionDate: dayjs.Dayjs, initializationDate: dayjs.Dayjs) {
        return dayjs(completionDate).diff(initializationDate, 'minutes');
    }

    /**
     * Utility function used to trigger the download of a CSV file
     */
    public triggerDownloadCSV(rows: string[], csvFileName: string) {
        const csvContent = rows.join('\n');
        const encodedUri = encodeURI(csvContent);
        const link = document.createElement('a');
        link.setAttribute('href', encodedUri);
        link.setAttribute('download', `${csvFileName}`);
        document.body.appendChild(link); // Required for FF
        link.click();
    }

    public static evaluateBadge(participation: Participation, result: Result): Badge {
        if (participation.type === ParticipationType.STUDENT || participation.type === ParticipationType.PROGRAMMING) {
            if (isPracticeMode(participation)) {
                return { class: 'bg-secondary', text: 'artemisApp.result.practice', tooltip: 'artemisApp.result.practiceTooltip' };
            }
        }
        return result.rated
            ? { class: 'bg-success', text: 'artemisApp.result.graded', tooltip: 'artemisApp.result.gradedTooltip' }
            : { class: 'bg-info', text: 'artemisApp.result.notGraded', tooltip: 'artemisApp.result.notGradedTooltip' };
    }
}<|MERGE_RESOLUTION|>--- conflicted
+++ resolved
@@ -19,17 +19,7 @@
 import { captureException } from '@sentry/angular-ivy';
 import { Participation, ParticipationType } from 'app/entities/participation/participation.model';
 import { SubmissionService } from 'app/exercises/shared/submission/submission.service';
-<<<<<<< HEAD
 import { isAthenaResultAndProcessed, isStudentParticipation } from 'app/exercises/shared/result/result.utils';
-=======
-import {
-    isAIResultAndFailed,
-    isAIResultAndIsBeingProcessed,
-    isAIResultAndProcessed,
-    isAIResultAndTimedOut,
-    isStudentParticipation,
-} from 'app/exercises/shared/result/result.utils';
->>>>>>> 68a8e4cf
 
 export type EntityResponseType = HttpResponse<Result>;
 export type EntityArrayResponseType = HttpResponse<Result[]>;
@@ -136,14 +126,6 @@
             buildAndTestMessage = this.translateService.instant('artemisApp.result.resultString.automaticAIFeedbackSuccessful');
         } else if (result.submission && (result.submission as ProgrammingSubmission).buildFailed) {
             buildAndTestMessage = this.translateService.instant('artemisApp.result.resultString.buildFailed');
-        } else if (isAIResultAndFailed(result)) {
-            buildAndTestMessage = this.translateService.instant('artemisApp.result.resultString.automaticAIFeedbackFailed');
-        } else if (isAIResultAndIsBeingProcessed(result)) {
-            buildAndTestMessage = this.translateService.instant('artemisApp.result.resultString.automaticAIFeedbackInProgress');
-        } else if (isAIResultAndTimedOut(result)) {
-            buildAndTestMessage = this.translateService.instant('artemisApp.result.resultString.automaticAIFeedbackTimedOut');
-        } else if (isAIResultAndProcessed(result)) {
-            buildAndTestMessage = this.translateService.instant('artemisApp.result.resultString.automaticAIFeedbackSuccessful');
         } else if (!result.testCaseCount) {
             buildAndTestMessage = this.translateService.instant('artemisApp.result.resultString.buildSuccessfulNoTests');
         } else {
