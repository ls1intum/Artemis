import { Result } from 'app/entities/result.model';
import { cloneDeep } from 'lodash-es';
import { StudentParticipation } from 'app/entities/participation/student-participation.model';
import { Feedback, FeedbackType } from 'app/entities/feedback.model';
import { MIN_SCORE_GREEN, MIN_SCORE_ORANGE } from 'app/app.constants';
import { isProgrammingExerciseStudentParticipation, isResultPreliminary } from 'app/exercises/programming/shared/utils/programming-exercise.utils';
import { ProgrammingExercise } from 'app/entities/programming/programming-exercise.model';
import { Submission, SubmissionExerciseType } from 'app/entities/submission.model';
import { ProgrammingSubmission } from 'app/entities/programming/programming-submission.model';
import { AssessmentType } from 'app/entities/assessment-type.model';
import { IconProp } from '@fortawesome/fontawesome-svg-core';
import { faCheckCircle, faQuestionCircle, faTimesCircle } from '@fortawesome/free-regular-svg-icons';
import { faCircleNotch } from '@fortawesome/free-solid-svg-icons';
import { isModelingOrTextOrFileUpload, isParticipationInDueTime, isProgrammingOrQuiz } from 'app/exercises/shared/participation/participation.utils';
import { getExerciseDueDate } from 'app/exercises/shared/exercise/exercise.utils';
import { Exercise, ExerciseType } from 'app/entities/exercise.model';
import { Participation, ParticipationType } from 'app/entities/participation/participation.model';
import dayjs from 'dayjs/esm';
import { ResultWithPointsPerGradingCriterion } from 'app/entities/result-with-points-per-grading-criterion.model';
import { TestCaseResult } from 'app/entities/programming/test-case-result.model';

/**
 * Enumeration object representing the possible options that
 * the status of the result's template can be in.
 */
export enum ResultTemplateStatus {
    /**
     * An automatic result is currently being generated and should be available soon.
     * This is currently only relevant for programming exercises.
     */
    IS_BUILDING = 'IS_BUILDING',
    /**
     * Submission is currently queued and will be processed soon.
     * This is currently only relevant for programming exercises.
     */
    IS_QUEUED = 'IS_QUEUED',
    /**
     * An automatic feedback suggestion is currently being generated and should be available soon.
     * This is currently only relevant for programming exercises.
     */
    IS_GENERATING_FEEDBACK = 'IS_GENERATING_FEEDBACK',
    /**
     * An automatic feedback suggestion has failed.
     * This is currently only relevant for programming exercises.
     */
    FEEDBACK_GENERATION_FAILED = 'FEEDBACK_GENERATION_FAILED',
    /**
     * The generation of an automatic feedback suggestion was in progress, but did not return a result.
     * This is currently only relevant for programming exercises.
     */
    FEEDBACK_GENERATION_TIMED_OUT = 'FEEDBACK_GENERATION_TIMED_OUT',
    /**
     * A regular, finished result is available.
     * Can be rated (counts toward the score) or not rated (after the due date for practice).
     */
    HAS_RESULT = 'HAS_RESULT',
    /**
     * There is no result or submission status that could be shown, e.g. because the student just started with the exercise.
     */
    NO_RESULT = 'NO_RESULT',
    /**
     * Submitted and the student can still continue to submit.
     */
    SUBMITTED = 'SUBMITTED',
    /**
     * Submitted and the student can no longer submit, but a result is not yet available.
     */
    SUBMITTED_WAITING_FOR_GRADING = 'SUBMITTED_WAITING_FOR_GRADING',
    /**
     * The student started the exercise but submitted too late.
     * Feedback is not yet available, and a future result will not count toward the score.
     */
    LATE_NO_FEEDBACK = 'LATE_NO_FEEDBACK',
    /**
     * The student started the exercise and submitted too late, but feedback is available.
     */
    LATE = 'LATE',
    /**
     * No latest result available, e.g. because building took too long and the webapp did not receive it in time.
     * This is a distinct state because we want the student to know about this problematic state
     * and not confuse them by showing a previous result that does not match the latest submission.
     */
    MISSING = 'MISSING',
}

/**
 * Information about a missing result to communicate problems and give hints how to respond.
 */
export enum MissingResultInformation {
    NONE = 'NONE',
    FAILED_PROGRAMMING_SUBMISSION_ONLINE_IDE = 'FAILED_PROGRAMMING_SUBMISSION_ONLINE_IDE',
    FAILED_PROGRAMMING_SUBMISSION_OFFLINE_IDE = 'FAILED_PROGRAMMING_SUBMISSION_OFFLINE_IDE',
}

/**
 * Check if the given result was initialized and has a score
 *
 * @param result
 */
export const initializedResultWithScore = (result?: Result) => {
    return result?.score !== undefined;
};

/**
 * Prepare a result that contains a participation which is needed in the rating component
 */
export const addParticipationToResult = (result: Result | undefined, participation: StudentParticipation) => {
    const ratingResult = cloneDeep(result);
    if (ratingResult) {
        const ratingParticipation = cloneDeep(participation);
        // remove circular dependency
        ratingParticipation.exercise!.studentParticipations = [];
        ratingResult.participation = ratingParticipation;
    }
    return ratingResult;
};

/**
 * searches for all manual unreferenced feedback in an array of feedbacks of a result
 * @param feedbacks the feedback of a result
 * @returns an array with the unreferenced feedback of the result
 */
export const getManualUnreferencedFeedback = (feedbacks: Feedback[] | undefined): Feedback[] | undefined => {
    return feedbacks ? feedbacks.filter((feedbackElement) => !feedbackElement.reference && feedbackElement.type === FeedbackType.MANUAL_UNREFERENCED) : undefined;
};

/**
<<<<<<< HEAD
 * searches for all automatic and manual unreferenced feedback in an array of feedbacks of a result
 * @param feedbacks the feedback of a result
 * @returns an array with the unreferenced feedback of the result
 */
export const getAutomaticAndManualUnreferencedFeedback = (feedbacks: Feedback[] | undefined): Feedback[] | undefined => {
    return feedbacks
        ? feedbacks.filter(
              (feedbackElement) => !feedbackElement.reference && (feedbackElement.type === FeedbackType.AUTOMATIC || feedbackElement.type === FeedbackType.MANUAL_UNREFERENCED),
=======
 * searches for all unreferenced feedback in an array of feedbacks of a result
 * @param feedbacks the feedback of a result
 * @returns an array with the unreferenced feedback of the result
 */
export const getUnreferencedFeedback = (feedbacks: Feedback[] | undefined): Feedback[] | undefined => {
    return feedbacks
        ? feedbacks.filter(
              (feedbackElement) => !feedbackElement.reference && (feedbackElement.type === FeedbackType.MANUAL_UNREFERENCED || feedbackElement.type === FeedbackType.AUTOMATIC),
>>>>>>> 0646b251
          )
        : undefined;
};

export function isAIResultAndFailed(result: Result | undefined): boolean {
    return (result && isAthenaAIResult(result) && result.successful === false) ?? false;
}

export function isAIResultAndTimedOut(result: Result | undefined): boolean {
    return (result && isAthenaAIResult(result) && result.successful === undefined && result.completionDate && dayjs().isAfter(result.completionDate)) ?? false;
}

export function isAIResultAndProcessed(result: Result | undefined): boolean {
    return (result && isAthenaAIResult(result) && result.successful === true) ?? false;
}

export function isAIResultAndIsBeingProcessed(result: Result | undefined): boolean {
    return (result && isAthenaAIResult(result) && result.successful === undefined && result.completionDate && dayjs().isSameOrBefore(result.completionDate)) ?? false;
}

/**
 * Checks whether the result is generated by Athena AI.
 *
 * @return true if the result is an automatic Athena AI result
 */
export function isAthenaAIResult(result: Result): boolean {
    return result.assessmentType === AssessmentType.AUTOMATIC_ATHENA;
}

export const evaluateTemplateStatus = (
    exercise: Exercise | undefined,
    participation: Participation | undefined,
    result: Result | undefined,
    isBuilding: boolean,
    missingResultInfo = MissingResultInformation.NONE,
    isQueued = false,
): ResultTemplateStatus => {
    // Fallback if participation is not set
    if (!participation || !exercise) {
        if (!result) {
            return ResultTemplateStatus.NO_RESULT;
        } else {
            return ResultTemplateStatus.HAS_RESULT;
        }
    }

    // If there is a problem, it has priority, and we show that instead
    if (missingResultInfo !== MissingResultInformation.NONE) {
        return ResultTemplateStatus.MISSING;
    }

    // Evaluate status for modeling, text and file-upload exercises
    if (isModelingOrTextOrFileUpload(participation)) {
        // Based on its submission we test if the participation is in due time of the given exercise.

        const inDueTime = isParticipationInDueTime(participation, exercise);
        const dueDate = getExerciseDueDate(exercise, participation);
        const assessmentDueDate = exercise.assessmentDueDate;

        if (inDueTime && initializedResultWithScore(result)) {
            // Submission is in due time of exercise and has a result with score
            if (!assessmentDueDate || assessmentDueDate.isBefore(dayjs()) || !isManualResult(result)) {
                // the assessment due date has passed (or there was none) (or it is not manual feedback)
                if (result?.assessmentType === AssessmentType.AUTOMATIC_ATHENA && result?.successful === undefined) {
                    return ResultTemplateStatus.IS_GENERATING_FEEDBACK;
                } else if (result?.assessmentType === AssessmentType.AUTOMATIC_ATHENA && result?.successful === false) {
                    return ResultTemplateStatus.FEEDBACK_GENERATION_FAILED;
                }
                return ResultTemplateStatus.HAS_RESULT;
            } else {
                // the assessment period is still active
                return ResultTemplateStatus.SUBMITTED_WAITING_FOR_GRADING;
            }
        } else if (inDueTime && !initializedResultWithScore(result)) {
            // Submission is in due time of exercise and doesn't have a result with score.
            if (!dueDate || dueDate.isSameOrAfter(dayjs())) {
                // the due date is in the future (or there is none) => the exercise is still ongoing
                return ResultTemplateStatus.SUBMITTED;
            } else if (!assessmentDueDate || assessmentDueDate.isSameOrAfter(dayjs()) || isManualResult(result)) {
                // the due date is over, further submissions are no longer possible, waiting for grading
                return ResultTemplateStatus.SUBMITTED_WAITING_FOR_GRADING;
            } else {
                // the due date is over, further submissions are no longer possible, no result after assessment due date
                // TODO why is this distinct from the case above? The submission can still be graded and often is.
                return ResultTemplateStatus.NO_RESULT;
            }
        } else if (initializedResultWithScore(result) && (!assessmentDueDate || assessmentDueDate.isBefore(dayjs()) || !isManualResult(result))) {
            // Submission is not in due time of exercise, has a result with score and there is no assessmentDueDate for the exercise or it lies in the past.
            // TODO handle external submissions with new status "External"
            return ResultTemplateStatus.LATE;
        } else {
            // Submission is not in due time of exercise and there is actually no feedback for the submission or the feedback should not be displayed yet.
            return ResultTemplateStatus.LATE_NO_FEEDBACK;
        }
    }

    // Evaluate status for programming and quiz exercises
    if (isProgrammingOrQuiz(participation)) {
        if (isQueued) {
            return ResultTemplateStatus.IS_QUEUED;
        } else if (isBuilding) {
            return ResultTemplateStatus.IS_BUILDING;
        } else if (isAIResultAndIsBeingProcessed(result)) {
            return ResultTemplateStatus.IS_GENERATING_FEEDBACK;
        } else if (isAIResultAndProcessed(result)) {
            return ResultTemplateStatus.HAS_RESULT;
        } else if (isAIResultAndFailed(result)) {
            return ResultTemplateStatus.FEEDBACK_GENERATION_FAILED;
        } else if (isAIResultAndTimedOut(result)) {
            return ResultTemplateStatus.FEEDBACK_GENERATION_TIMED_OUT;
        } else if (initializedResultWithScore(result)) {
            return ResultTemplateStatus.HAS_RESULT;
        } else {
            return ResultTemplateStatus.NO_RESULT;
        }
    }

    return ResultTemplateStatus.NO_RESULT;
};

/**
 * Checks if only compilation was tested. This is the case, when a successful result is present with 0 of 0 passed tests
 * This could be because all test cases are only visible after the due date.
 */
export const isOnlyCompilationTested = (result: Result | undefined, templateStatus: ResultTemplateStatus): boolean => {
    const zeroTests = !result?.testCaseCount;
    const isProgrammingExercise: boolean = result?.participation?.exercise?.type === ExerciseType.PROGRAMMING;
    return (
        templateStatus !== ResultTemplateStatus.NO_RESULT &&
        templateStatus !== ResultTemplateStatus.IS_BUILDING &&
        !isBuildFailed(result?.submission) &&
        zeroTests &&
        isProgrammingExercise
    );
};

/**
 * Get the css class for the entire text as a string
 *
 * @return {string} the css class
 */
export const getTextColorClass = (result: Result | undefined, templateStatus: ResultTemplateStatus) => {
    if (!result) {
        return 'text-secondary';
    }

    if (result.assessmentType === AssessmentType.AUTOMATIC_ATHENA) {
        if (isAIResultAndIsBeingProcessed(result)) {
            return 'text-primary';
        }
        if (isAIResultAndFailed(result)) {
            return 'text-danger';
        }
        return 'text-secondary';
    }

    if (templateStatus === ResultTemplateStatus.LATE) {
        return 'result-late';
    }

    if (isBuildFailedAndResultIsAutomatic(result)) {
        return 'text-danger';
    }

    if (resultIsPreliminary(result)) {
        return 'text-secondary';
    }

    if (result?.score === undefined) {
        return result?.successful ? 'text-success' : 'text-danger';
    }

    if (isOnlyCompilationTested(result, templateStatus)) {
        return 'text-success';
    }

    if (result.score >= MIN_SCORE_GREEN) {
        return 'text-success';
    }

    if (result.score >= MIN_SCORE_ORANGE) {
        return 'result-orange';
    }

    return 'text-danger';
};

/**
 * Get the icon type for the result icon as an array
 *
 */
export const getResultIconClass = (result: Result | undefined, templateStatus: ResultTemplateStatus): IconProp => {
    if (!result) {
        return faQuestionCircle;
    }

    if (result.assessmentType === AssessmentType.AUTOMATIC_ATHENA) {
        // result loading
        if (result.successful === undefined) {
            return faCircleNotch;
        }
        // result done successfuly
        if (result.successful) {
            return faCheckCircle;
        }
        // generating failed
        return faTimesCircle;
    }

    if (isBuildFailedAndResultIsAutomatic(result) || isAIResultAndFailed(result)) {
        return faTimesCircle;
    }

    if (isAIResultAndIsBeingProcessed(result)) {
        return faCircleNotch;
    }

    if (resultIsPreliminary(result) || isAIResultAndTimedOut(result)) {
        return faQuestionCircle;
    }

    if (isOnlyCompilationTested(result, templateStatus)) {
        return faCheckCircle;
    }

    if (result?.score == undefined) {
        return result?.successful ? faCheckCircle : faTimesCircle;
    }
    if (result.score >= MIN_SCORE_GREEN) {
        return faCheckCircle;
    }
    return faTimesCircle;
};

/**
 * Returns true if the specified result is preliminary.
 * @param result the result. It must include a participation and exercise.
 */
export const resultIsPreliminary = (result: Result) => {
    const exerciseType = result.participation?.exercise?.type;
    if (exerciseType === ExerciseType.TEXT || exerciseType === ExerciseType.MODELING) {
        return result.assessmentType === AssessmentType.AUTOMATIC_ATHENA;
    } else
        return (
            result.participation &&
            isProgrammingExerciseStudentParticipation(result.participation) &&
            isResultPreliminary(result, result.participation.exercise as ProgrammingExercise)
        );
};

/**
 * Returns true if the specified result is a student Participation
 * @param result the result.
 */
export const isStudentParticipation = (result: Result) => {
    return Boolean(result.participation && result.participation.type !== ParticipationType.TEMPLATE && result.participation.type !== ParticipationType.SOLUTION);
};

/**
 * Returns true if the submission of the result is of type programming, is automatic, and
 * its build has failed.
 * @param result
 */
export const isBuildFailedAndResultIsAutomatic = (result: Result) => {
    return isBuildFailed(result.submission) && !isManualResult(result);
};

/**
 * Returns true if the specified submission is a programming submissions that has a failed
 * build.
 * @param submission the submission
 */
export const isBuildFailed = (submission?: Submission) => {
    const isProgrammingSubmission = submission && submission.submissionExerciseType === SubmissionExerciseType.PROGRAMMING;
    return isProgrammingSubmission && (submission as ProgrammingSubmission).buildFailed;
};

/**
 * Returns true if the specified result is not automatic.
 * @param result the result.
 */
export const isManualResult = (result?: Result) => {
    return result?.assessmentType !== AssessmentType.AUTOMATIC && result?.assessmentType !== AssessmentType.AUTOMATIC_ATHENA;
};

/**
 * Retrieves a list of test cases names contained in a result's feedback list.
 *
 * @param results list of results to extract the test case names from
 * @return list of extracted test case names
 */
export function getTestCaseNamesFromResults(results: ResultWithPointsPerGradingCriterion[]): string[] {
    const testCasesNames: Set<string> = new Set();
    results.forEach((result) => {
        if (!result.result.feedbacks) {
            return [];
        }
        result.result.feedbacks.forEach((feedback) => {
            if (Feedback.isTestCaseFeedback(feedback)) {
                testCasesNames.add(feedback.testCase?.testName ?? 'Test ' + (result.result.feedbacks!.indexOf(feedback) + 1));
            }
        });
    });
    return Array.from(testCasesNames);
}

/**
 * Extracts test case results from a given result and returns them.
 * If no feedback is found in the result an empty array is returned
 * @param result from which the test case results should be extracted
 * @param testCaseNames list containing the test names
 * @param withFeedback if true, the feedback's full text is included in case of failed test case
 */
export function getTestCaseResults(result: ResultWithPointsPerGradingCriterion, testCaseNames: string[], withFeedback?: boolean): TestCaseResult[] {
    const testCaseResults: TestCaseResult[] = [];

    testCaseNames.forEach((testName) => {
        const feedback = getFeedbackByTestCase(testName, result.result.feedbacks);

        let resultText;
        if (feedback?.positive) {
            resultText = 'Passed';
        } else {
            resultText = !!withFeedback && feedback?.detailText ? `Failed: "${feedback.detailText}"` : 'Failed';
        }
        testCaseResults.push({ testName, testResult: resultText } as TestCaseResult);
    });
    return testCaseResults;
}

/**
 * Retrieves a feedback object from a result's feedback list by a given test case name.
 *
 * If no feedback is found for the given test case name, null is returned.
 * @param feedbacks the list of result feedbacks to search in
 * @param testCase the name of the test case to search for
 */
export function getFeedbackByTestCase(testCase: string, feedbacks?: Feedback[]): Feedback | null {
    if (!feedbacks) {
        return null;
    }
    const i = feedbacks.findIndex((feedback) => feedback.testCase?.testName?.localeCompare(testCase) === 0);
    return i !== -1 ? feedbacks[i] : null;
}

/**
 * Removes references from the {@link Participation}, {@link Submission}, and {@link Feedback} back to the result itself.
 *
 * To be used before sending data to the server.
 * Otherwise, no valid JSON can be constructed.
 *
 * @param result Some result.
 */
export function breakCircularResultBackReferences(result: Result) {
    if (result.participation?.results) {
        result.participation.results = [];
    }
    if (result.submission?.participation?.results) {
        result.submission.participation.results = [];
    }
    if (result.submission?.results) {
        result.submission.results = [];
    }
    if (result.feedbacks) {
        result.feedbacks.forEach((feedback) => (feedback.result = undefined));
    }
}<|MERGE_RESOLUTION|>--- conflicted
+++ resolved
@@ -125,16 +125,6 @@
 };
 
 /**
-<<<<<<< HEAD
- * searches for all automatic and manual unreferenced feedback in an array of feedbacks of a result
- * @param feedbacks the feedback of a result
- * @returns an array with the unreferenced feedback of the result
- */
-export const getAutomaticAndManualUnreferencedFeedback = (feedbacks: Feedback[] | undefined): Feedback[] | undefined => {
-    return feedbacks
-        ? feedbacks.filter(
-              (feedbackElement) => !feedbackElement.reference && (feedbackElement.type === FeedbackType.AUTOMATIC || feedbackElement.type === FeedbackType.MANUAL_UNREFERENCED),
-=======
  * searches for all unreferenced feedback in an array of feedbacks of a result
  * @param feedbacks the feedback of a result
  * @returns an array with the unreferenced feedback of the result
@@ -143,7 +133,6 @@
     return feedbacks
         ? feedbacks.filter(
               (feedbackElement) => !feedbackElement.reference && (feedbackElement.type === FeedbackType.MANUAL_UNREFERENCED || feedbackElement.type === FeedbackType.AUTOMATIC),
->>>>>>> 0646b251
           )
         : undefined;
 };
