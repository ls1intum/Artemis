import { Component, Input, OnInit } from '@angular/core';
import { HttpErrorResponse } from '@angular/common/http';
import { NgbActiveModal } from '@ng-bootstrap/ng-bootstrap';
import { catchError, map, switchMap, tap } from 'rxjs/operators';
import { of, throwError } from 'rxjs';
import { BuildLogEntry, BuildLogEntryArray, BuildLogType } from 'app/entities/build-log.model';
import {
    Feedback,
    FeedbackType,
    STATIC_CODE_ANALYSIS_FEEDBACK_IDENTIFIER,
    SUBMISSION_POLICY_FEEDBACK_IDENTIFIER,
    checkSubsequentFeedbackInAssessment,
} from 'app/entities/feedback.model';
import { ResultService } from 'app/exercises/shared/result/result.service';
import { Exercise, ExerciseType, getCourseFromExercise } from 'app/entities/exercise.model';
import { Result } from 'app/entities/result.model';
import { BuildLogService } from 'app/exercises/programming/shared/service/build-log.service';
import { ProgrammingSubmission } from 'app/entities/programming-submission.model';
import { StaticCodeAnalysisIssue } from 'app/entities/static-code-analysis-issue.model';
import { ProgrammingExercise } from 'app/entities/programming-exercise.model';
import { TranslateService } from '@ngx-translate/core';
import { createCommitUrl, isProgrammingExerciseParticipation } from 'app/exercises/programming/shared/utils/programming-exercise.utils';
import { AssessmentType } from 'app/entities/assessment-type.model';
import { round, roundValueSpecifiedByCourseSettings } from 'app/shared/util/utils';
import { ProfileInfo } from 'app/shared/layouts/profiles/profile-info.model';
import { ProfileService } from 'app/shared/layouts/profiles/profile.service';
import { Color, LegendPosition, ScaleType } from '@swimlane/ngx-charts';
import { faCircleNotch, faExclamationTriangle } from '@fortawesome/free-solid-svg-icons';
import { GraphColors } from 'app/entities/statistics.model';
import { NgxChartsMultiSeriesDataEntry } from 'app/shared/chart/ngx-charts-datatypes';
import { axisTickFormattingWithPercentageSign } from 'app/shared/statistics-graph/statistics-graph.utils';
import { Course } from 'app/entities/course.model';
import dayjs from 'dayjs/esm';
import { resultIsPreliminary } from 'app/exercises/shared/result/result.utils';

export enum FeedbackItemType {
    Issue,
    Test,
    Feedback,
    Policy,
    Subsequent,
}

export class FeedbackItem {
    type: FeedbackItemType;
    category: string;
    previewText?: string; // used for long texts with line breaks
    title?: string; // this is typically feedback.text
    text?: string; // this is typically feedback.detailText
    positive?: boolean;
    credits?: number;
    actualCredits?: number;
}

export const feedbackPreviewCharacterLimit = 300;

// Modal -> Result details view
@Component({
    selector: 'jhi-result-detail',
    templateUrl: './result-detail.component.html',
    styleUrls: ['./result-detail.scss'],
})
export class ResultDetailComponent implements OnInit {
    readonly BuildLogType = BuildLogType;
    readonly AssessmentType = AssessmentType;
    readonly ExerciseType = ExerciseType;
    readonly FeedbackItemType = FeedbackItemType;
    readonly roundValueSpecifiedByCourseSettings = roundValueSpecifiedByCourseSettings;
<<<<<<< HEAD
    readonly resultIsPreliminary = resultIsPreliminary;
=======
    readonly xAxisFormatting = axisTickFormattingWithPercentageSign;
>>>>>>> 421a7f16

    @Input() exercise?: Exercise;
    @Input() result: Result;
    // Specify the feedback.text values that should be shown, all other values will not be visible.
    @Input() feedbackFilter: string[];
    @Input() showTestDetails = false;
    @Input() showScoreChart = false;
    @Input() exerciseType: ExerciseType;
    /**
     * Translate key for an HTML message that is displayed at the top of the result details, if defined.
     */
    @Input() messageKey?: string = undefined;
    /**
     * For programming exercises with individual due dates automatic feedbacks
     * for tests marked as AFTER_DUE_DATE are hidden until the last student can
     * no longer submit.
     * Students should be informed why some feedbacks seem to be missing from
     * the result.
     */
    @Input() showMissingAutomaticFeedbackInformation = false;
    @Input() latestIndividualDueDate?: dayjs.Dayjs;
    @Input() taskName?: string;

    isLoading = false;
    loadingFailed = false;
    feedbackList: FeedbackItem[];
    filteredFeedbackList: FeedbackItem[];
    backupFilteredFeedbackList: FeedbackItem[];
    buildLogs: BuildLogEntryArray;
    course?: Course;

    showScoreChartTooltip = false;

    commitHashURLTemplate?: string;
    commitHash?: string;
    commitUrl?: string;

    testCaseCount: number;
    passedTestCaseCount: number;
    scaFeedbackCount: number;
    manualFeedbackCount: number;

    ngxData: NgxChartsMultiSeriesDataEntry[] = [];
    labels: string[];
    ngxColors = {
        name: 'Feedback Detail',
        selectable: true,
        group: ScaleType.Ordinal,
        domain: [GraphColors.GREEN, GraphColors.RED],
    } as Color;
    xScaleMax = 100;
    legendPosition = LegendPosition.Below;
    showOnlyPositiveFeedback = false;
    showOnlyNegativeFeedback = false;

    numberOfAggregatedTestCases = 0;

    // Icons
    faCircleNotch = faCircleNotch;
    faExclamationTriangle = faExclamationTriangle;

    constructor(
        public activeModal: NgbActiveModal,
        private resultService: ResultService,
        private buildLogService: BuildLogService,
        private translateService: TranslateService,
        private profileService: ProfileService,
    ) {
        const pointsLabel = translateService.instant('artemisApp.result.chart.points');
        const deductionsLabel = translateService.instant('artemisApp.result.chart.deductions');
        this.labels = [pointsLabel, deductionsLabel];
    }

    /**
     * Load the result feedbacks if necessary and assign them to the component.
     * When a result has feedbacks assigned to it, no server call will be executed.
     *
     */
    ngOnInit(): void {
        this.isLoading = true;

        this.initializeExerciseInformation();
        this.fetchAdditionalInformation();

        this.commitHash = this.getCommitHash().slice(0, 11);

        // Get active profiles, to distinguish between Bitbucket and GitLab for the commit link of the result
        this.profileService.getProfileInfo().subscribe((info: ProfileInfo) => {
            this.commitHashURLTemplate = info?.commitHashURLTemplate;
            this.commitUrl = this.getCommitUrl();
        });
    }

    /**
     * Sets up the information related to the exercise.
     * @private
     */
    private initializeExerciseInformation() {
        this.exercise ??= this.result.participation?.exercise;
        if (this.exercise) {
            this.course = getCourseFromExercise(this.exercise);
        }

        if (!this.exerciseType && this.exercise?.type) {
            this.exerciseType = this.exercise.type;
        }

        // In case the exerciseType is not set, we try to set it back if the participation is from a programming exercise
        if (!this.exerciseType && isProgrammingExerciseParticipation(this.result?.participation)) {
            this.exerciseType = ExerciseType.PROGRAMMING;
        }
    }

    /**
     * Fetches additional information about feedbacks and build logs if required.
     * @private
     */
    private fetchAdditionalInformation() {
        of(this.result.feedbacks)
            .pipe(
                // If the result already has feedbacks assigned to it, don't query the server.
                switchMap((feedbacks: Feedback[] | undefined | null) =>
                    feedbacks && feedbacks.length ? of(feedbacks) : this.getFeedbackDetailsForResult(this.result.participation!.id!, this.result.id!),
                ),
                switchMap((feedbacks: Feedback[] | undefined | null) => {
                    /*
                     * If we have feedback, filter it if needed, distinguish between test case and static code analysis
                     * feedback and assign the lists to the component
                     */
                    if (feedbacks && feedbacks.length) {
                        this.result.feedbacks = feedbacks!;
                        const filteredFeedback = this.filterFeedback(feedbacks);
                        checkSubsequentFeedbackInAssessment(filteredFeedback);
                        this.feedbackList = this.createFeedbackItems(filteredFeedback);
                        this.filteredFeedbackList = this.filterFeedbackItems(this.feedbackList);
                        this.backupFilteredFeedbackList = this.filteredFeedbackList;

                        this.countFeedbacks();

                        if (this.showScoreChart) {
                            this.updateChart(this.feedbackList);
                        }
                    }

                    // If we don't receive a submission or the submission is marked with buildFailed, fetch the build logs.
                    if (
                        this.exerciseType === ExerciseType.PROGRAMMING &&
                        this.result.participation &&
                        (!this.result.submission || (this.result.submission as ProgrammingSubmission).buildFailed)
                    ) {
                        return this.fetchAndSetBuildLogs(this.result.participation.id!, this.result.id);
                    }

                    return of(null);
                }),
                catchError(() => {
                    this.loadingFailed = true;
                    return of(null);
                }),
            )
            .subscribe(() => {
                this.isLoading = false;
            });
    }

    /**
     * Loads the missing feedback details
     * @param participationId the current participation
     * @param resultId the current result
     * @private
     */
    private getFeedbackDetailsForResult(participationId: number, resultId: number) {
        return this.resultService.getFeedbackDetailsForResult(participationId, resultId).pipe(map(({ body: feedbackList }) => feedbackList!));
    }

    /**
     * Filters the feedback based on the filter input
     * @param feedbackList The full list of feedback
     */
    private filterFeedback = (feedbackList: Feedback[]) => {
        if (!this.feedbackFilter) {
            return [...feedbackList];
        } else {
            return this.feedbackFilter.map((filterText) => feedbackList.find(({ text }) => text === filterText)).filter(Boolean) as Feedback[];
        }
    };

    /**
     * Computes the feedback preview for feedback texts with multiple lines or feedback that is longer than {@link feedbackPreviewCharacterLimit} characters.
     * @param text The feedback detail text.
     * @return One line of text with at most {@link feedbackPreviewCharacterLimit} characters.
     */
    private static computeFeedbackPreviewText(text?: string): string | undefined {
        if (!text) {
            return undefined;
        }

        if (text.includes('\n')) {
            // if there are multiple lines, only use the first one
            const firstLine = text.slice(0, text.indexOf('\n'));
            if (firstLine.length > feedbackPreviewCharacterLimit) {
                return firstLine.slice(0, feedbackPreviewCharacterLimit);
            } else {
                return firstLine;
            }
        } else if (text.length > feedbackPreviewCharacterLimit) {
            return text.slice(0, feedbackPreviewCharacterLimit);
        }
    }

    /**
     * Creates a feedback item with a category, title and text for each feedback object.
     * @param feedbacks The list of feedback objects.
     * @private
     */
    private createFeedbackItems(feedbacks: Feedback[]): FeedbackItem[] {
        if (this.exerciseType === ExerciseType.PROGRAMMING) {
            return feedbacks.map((feedback) => this.createProgrammingExerciseFeedbackItem(feedback));
        } else {
            return feedbacks.map((feedback) => ({
                type: FeedbackItemType.Feedback,
                category: this.translateService.instant('artemisApp.result.detail.feedback'),
                title: feedback.text,
                text: feedback.detailText,
                previewText: ResultDetailComponent.computeFeedbackPreviewText(feedback.detailText),
                positive: feedback.positive,
                credits: feedback.credits,
            }));
        }
    }

    /**
     * Creates a feedback item for feedback received for a programming exercise.
     * @param feedback The feedback from which the feedback item should be created.
     * @private
     */
    private createProgrammingExerciseFeedbackItem(feedback: Feedback): FeedbackItem {
        const previewText = ResultDetailComponent.computeFeedbackPreviewText(feedback.detailText);

        if (Feedback.isSubmissionPolicyFeedback(feedback)) {
            return this.createProgrammingExerciseSubmissionPolicyFeedbackItem(feedback, previewText);
        } else if (Feedback.isStaticCodeAnalysisFeedback(feedback)) {
            return this.createProgrammingExerciseScaFeedbackItem(feedback);
        } else if (feedback.type === FeedbackType.AUTOMATIC) {
            return this.createProgrammingExerciseAutomaticFeedbackItem(feedback, previewText);
        } else if ((feedback.type === FeedbackType.MANUAL || feedback.type === FeedbackType.MANUAL_UNREFERENCED) && feedback.gradingInstruction) {
            return this.createProgrammingExerciseGradingInstructionFeedbackItem(feedback, previewText);
        } else {
            return this.createProgrammingExerciseTutorFeedbackItem(feedback, previewText);
        }
    }

    /**
     * Creates a feedback item from a submission policy feedback.
     * @param feedback The submission policy feedback.
     * @param previewText The preview text for the feedback item.
     * @private
     */
    private createProgrammingExerciseSubmissionPolicyFeedbackItem(feedback: Feedback, previewText?: string): FeedbackItem {
        const submissionPolicyTitle = feedback.text!.substring(SUBMISSION_POLICY_FEEDBACK_IDENTIFIER.length);

        return {
            type: FeedbackItemType.Policy,
            category: this.translateService.instant('artemisApp.programmingExercise.submissionPolicy.title'),
            title: submissionPolicyTitle,
            text: feedback.detailText,
            previewText,
            positive: false,
            credits: feedback.credits,
        };
    }

    /**
     * Creates a feedback item from a feedback generated from static code analysis.
     * @param feedback A static code analysis feedback.
     * @private
     */
    private createProgrammingExerciseScaFeedbackItem(feedback: Feedback): FeedbackItem {
        const scaCategory = feedback.text!.substring(STATIC_CODE_ANALYSIS_FEEDBACK_IDENTIFIER.length);
        const scaIssue = StaticCodeAnalysisIssue.fromFeedback(feedback);
        const text = this.showTestDetails ? `${scaIssue.rule}: ${scaIssue.message}` : scaIssue.message;
        const previewText = ResultDetailComponent.computeFeedbackPreviewText(text);

        return {
            type: FeedbackItemType.Issue,
            category: this.translateService.instant('artemisApp.result.detail.codeIssue.name'),
            title: this.translateService.instant('artemisApp.result.detail.codeIssue.title', { scaCategory, location: this.getIssueLocation(scaIssue) }),
            text,
            previewText,
            positive: false,
            credits: scaIssue.penalty ? -scaIssue.penalty : feedback.credits,
            actualCredits: feedback.credits,
        };
    }

    /**
     * Builds the location string for a static code analysis issue
     * @param issue The sca issue
     */
    private getIssueLocation(issue: StaticCodeAnalysisIssue): string {
        const lineText =
            !issue.endLine || issue.startLine === issue.endLine
                ? this.translateService.instant('artemisApp.result.detail.codeIssue.line', { line: issue.startLine })
                : this.translateService.instant('artemisApp.result.detail.codeIssue.lines', { from: issue.startLine, to: issue.endLine });
        if (issue.startColumn) {
            const columnText =
                !issue.endColumn || issue.startColumn === issue.endColumn
                    ? this.translateService.instant('artemisApp.result.detail.codeIssue.column', { line: issue.startColumn })
                    : this.translateService.instant('artemisApp.result.detail.codeIssue.columns', { from: issue.startColumn, to: issue.endColumn });
            return `${issue.filePath} ${lineText} ${columnText}`;
        }
        return `${issue.filePath} ${lineText}`;
    }

    /**
     * Creates a feedback item from a feedback generated from an automatic test case result.
     * @param feedback A feedback received from an automatic test case.
     * @param previewText The preview text for the feedback item.
     * @private
     */
    private createProgrammingExerciseAutomaticFeedbackItem(feedback: Feedback, previewText?: string): FeedbackItem {
        let title = undefined;
        if (this.showTestDetails) {
            if (feedback.positive === undefined) {
                title = this.translateService.instant('artemisApp.result.detail.test.noInfo', { name: feedback.text });
            } else {
                title = feedback.positive
                    ? this.translateService.instant('artemisApp.result.detail.test.passed', { name: feedback.text })
                    : this.translateService.instant('artemisApp.result.detail.test.failed', { name: feedback.text });
            }
        }

        return {
            type: FeedbackItemType.Test,
            category: this.showTestDetails
                ? this.translateService.instant('artemisApp.result.detail.test.name')
                : this.translateService.instant('artemisApp.result.detail.feedback'),
            title,
            text: feedback.detailText,
            previewText,
            positive: feedback.positive,
            credits: feedback.credits,
        };
    }

    /**
     * Creates a feedback item for a manual feedback where the tutor used a grading instruction.
     * @param feedback The manual feedback where a grading instruction was used.
     * @param previewText The preview text for the feedback item.
     * @private
     */
    private createProgrammingExerciseGradingInstructionFeedbackItem(feedback: Feedback, previewText?: string): FeedbackItem {
        const gradingInstruction = feedback.gradingInstruction!;

        return {
            type: feedback.isSubsequent ? FeedbackItemType.Subsequent : FeedbackItemType.Feedback,
            category: this.showTestDetails ? this.translateService.instant('artemisApp.course.tutor') : this.translateService.instant('artemisApp.result.detail.feedback'),
            title: feedback.text,
            text: gradingInstruction.feedback + (feedback.detailText ? `\n${feedback.detailText}` : ''),
            previewText,
            positive: feedback.positive,
            credits: feedback.credits,
        };
    }

    /**
     * Creates a feedback item for a regular tutor feedback not using a grading instruction.
     * @param feedback The manual feedback from which the feedback item should be created.
     * @param previewText The preview text for the feedback item.
     * @private
     */
    private createProgrammingExerciseTutorFeedbackItem(feedback: Feedback, previewText?: string): FeedbackItem {
        return {
            type: FeedbackItemType.Feedback,
            category: this.showTestDetails ? this.translateService.instant('artemisApp.course.tutor') : this.translateService.instant('artemisApp.result.detail.feedback'),
            title: feedback.text,
            text: feedback.detailText,
            previewText,
            positive: feedback.positive,
            credits: feedback.credits,
        };
    }

    /**
     * Fetches build logs for a participation
     * @param participationId The active participation
     * @param resultId The current result
     */
    private fetchAndSetBuildLogs = (participationId: number, resultId?: number) => {
        return this.buildLogService.getBuildLogs(participationId, resultId).pipe(
            tap((repoResult: BuildLogEntry[]) => {
                this.buildLogs = BuildLogEntryArray.fromBuildLogs(repoResult);
            }),
            catchError((error: HttpErrorResponse) => {
                /**
                 * The request returns 403 if the build was successful and therefore no build logs exist.
                 * If no submission is available, the client will attempt to fetch the build logs anyway.
                 * We catch the error here as it would prevent the displaying of feedback.
                 */
                if (error.status === 403) {
                    return of(null);
                }
                return throwError(() => error);
            }),
        );
    };

    /**
     * Filters / Summarizes positive test cases for a student and programming exercise result
     * @param feedbackList The list of feedback items
     * @private
     */
    private filterFeedbackItems(feedbackList: FeedbackItem[]) {
        if (this.exerciseType !== ExerciseType.PROGRAMMING || this.showTestDetails) {
            return [...feedbackList];
        } else {
            const positiveTestCasesWithoutDetailText = feedbackList.filter((feedbackItem) => {
                return feedbackItem.type === FeedbackItemType.Test && feedbackItem.positive && !feedbackItem.text;
            });
            if (positiveTestCasesWithoutDetailText.length > 0) {
                this.numberOfAggregatedTestCases = positiveTestCasesWithoutDetailText.length;
                return [
                    {
                        type: FeedbackItemType.Test,
                        category: this.showTestDetails
                            ? this.translateService.instant('artemisApp.result.detail.test.name')
                            : this.translateService.instant('artemisApp.result.detail.feedback'),
                        title:
                            positiveTestCasesWithoutDetailText.length > 1
                                ? this.translateService.instant('artemisApp.result.detail.test.passedTests', { number: positiveTestCasesWithoutDetailText.length })
                                : this.translateService.instant('artemisApp.result.detail.test.passedTest'),
                        positive: true,
                        credits: positiveTestCasesWithoutDetailText.reduce((sum, feedbackItem) => sum + (feedbackItem.credits ?? 0), 0),
                    },
                    ...feedbackList.filter((feedbackItem) => !positiveTestCasesWithoutDetailText.includes(feedbackItem)),
                ];
            } else {
                return [...feedbackList];
            }
        }
    }

    /**
     * Handles the coloring of each feedback items based on its type and credits.
     * @param feedback The feedback item
     */
    getClassNameForFeedbackItem(feedback: FeedbackItem): string {
        if (feedback.type === FeedbackItemType.Issue) {
            return 'alert-warning';
        } else if (feedback.type === FeedbackItemType.Test) {
            return feedback.positive ? 'alert-success' : 'alert-danger';
        } else if (feedback.type === FeedbackItemType.Subsequent) {
            return 'alert-secondary';
        } else {
            if (feedback.credits === 0) {
                return 'alert-warning';
            } else {
                return feedback.positive || (feedback.credits && feedback.credits > 0) ? 'alert-success' : 'alert-danger';
            }
        }
    }

    /**
     * Calculates and updates the values of the score chart
     * @param feedbackList The list of feedback items.
     * @private
     */
    private updateChart(feedbackList: FeedbackItem[]) {
        if (!this.exercise || feedbackList.length === 0) {
            this.showScoreChart = false;
            return;
        }

        const sumCredits = (sum: number, feedbackItem: FeedbackItem) => sum + (feedbackItem.credits || 0);
        const sumActualCredits = (sum: number, feedbackItem: FeedbackItem) => sum + (feedbackItem.actualCredits || 0);

        let testCaseCredits = feedbackList.filter((item) => item.type === FeedbackItemType.Test).reduce(sumCredits, 0);
        const positiveCredits = feedbackList.filter((item) => item.type !== FeedbackItemType.Test && item.credits && item.credits > 0).reduce(sumCredits, 0);

        let codeIssueCredits = -feedbackList.filter((item) => item.type === FeedbackItemType.Issue).reduce(sumActualCredits, 0);
        const codeIssuePenalties = -feedbackList.filter((item) => item.type === FeedbackItemType.Issue).reduce(sumCredits, 0);
        const negativeCredits = -feedbackList.filter((item) => item.type !== FeedbackItemType.Issue && item.credits && item.credits < 0).reduce(sumCredits, 0);

        // cap test points
        const maxPoints = this.exercise.maxPoints!;
        const maxPointsWithBonus = maxPoints + (this.exercise.bonusPoints || 0);

        if (testCaseCredits > maxPointsWithBonus) {
            testCaseCredits = maxPointsWithBonus;
        }

        // cap sca penalty points
        if (this.exercise.type === ExerciseType.PROGRAMMING) {
            const programmingExercise = this.exercise as ProgrammingExercise;
            if (programmingExercise.staticCodeAnalysisEnabled && programmingExercise.maxStaticCodeAnalysisPenalty != undefined) {
                const maxPenaltyCredits = (maxPoints * programmingExercise.maxStaticCodeAnalysisPenalty) / 100;
                codeIssueCredits = Math.min(codeIssueCredits, maxPenaltyCredits);
            }
        }

        const course = getCourseFromExercise(this.exercise);

        const appliedNegativePoints = roundValueSpecifiedByCourseSettings(codeIssueCredits + negativeCredits, course);
        const receivedNegativePoints = roundValueSpecifiedByCourseSettings(codeIssuePenalties + negativeCredits, course);
        const positivePoints = roundValueSpecifiedByCourseSettings(testCaseCredits + positiveCredits, course);

        if (appliedNegativePoints !== receivedNegativePoints) {
            this.showScoreChartTooltip = true;
        }
        this.setValues(positivePoints, appliedNegativePoints, receivedNegativePoints, maxPoints, maxPointsWithBonus);
    }

    getCommitHash(): string {
        return (this.result?.submission as ProgrammingSubmission)?.commitHash ?? 'n.a.';
    }

    getCommitUrl(): string | undefined {
        const projectKey = (this.exercise as ProgrammingExercise)?.projectKey;
        const programmingSubmission = this.result.submission as ProgrammingSubmission;
        return createCommitUrl(this.commitHashURLTemplate, projectKey, this.result.participation, programmingSubmission);
    }

    /**
     * Updates the datasets of the charts with the correct values and colors.
     * @param receivedPositive Sum of positive credits of the score
     * @param appliedNegative Sum of applied negative credits
     * @param receivedNegative Sum of received negative credits
     * @param maxScore The relevant maximal points of the exercise
     * @param maxScoreWithBonus The actual received points + optional bonus points
     */
    setValues(receivedPositive: number, appliedNegative: number, receivedNegative: number, maxScore: number, maxScoreWithBonus: number): void {
        this.ngxData = [
            {
                name: this.translateService.instant('artemisApp.exercise.score'),
                series: [
                    { name: this.labels[0], value: 0, isPositive: true },
                    { name: this.labels[1], value: 0, isPositive: false },
                ],
            },
        ];
        let appliedPositive = receivedPositive;

        // cap to min and max values while maintaining correct negative points
        if (appliedPositive - appliedNegative > maxScoreWithBonus) {
            appliedPositive = maxScoreWithBonus;
            appliedNegative = 0;
        } else if (appliedPositive > maxScoreWithBonus) {
            appliedNegative -= appliedPositive - maxScoreWithBonus;
            appliedPositive = maxScoreWithBonus;
        } else if (appliedPositive - appliedNegative < 0) {
            appliedNegative = appliedPositive;
        }
        const score = this.roundToDecimals(((appliedPositive - appliedNegative) / maxScore) * 100, 2);
        this.xScaleMax = Math.max(this.xScaleMax, score);
        this.ngxData[0].series[0].value = score;
        this.ngxData[0].series[0].name +=
            ': ' + this.roundToDecimals(appliedPositive, 1) + (appliedPositive !== receivedPositive ? ` of ${this.roundToDecimals(receivedPositive, 1)}` : '');
        this.ngxData[0].series[1].value = this.roundToDecimals((appliedNegative / maxScore) * 100, 2);
        this.ngxData[0].series[1].name +=
            ': ' + this.roundToDecimals(appliedNegative, 1) + (appliedNegative !== receivedNegative ? ` of ${this.roundToDecimals(receivedNegative, 1)}` : '');
        this.ngxData = [...this.ngxData];
    }

    private roundToDecimals(i: number, n: number) {
        const f = 10 ** n;
        return round(i, f);
    }

    /**
     * Handles the event if the user clicks on a part of the chart.
     * If the user clicks on a legend entry, the corresponding bar disappears.
     * If the user clicks on a bar, the feedback items get filtered accordingly:
     * Click on the green bar -> Only the positive feedback is shown
     * Click in the red bar -> Only the feedback concerning deductions is shown
     * In order to prevent confusion, additionally a disclaimer is shown that states that the feedback items are currently filtered.
     * @param event the information that is delegated by the chart framework. It is dependent on the spot
     * the user clicks
     */
    onSelect(event: any): void {
        if (!event.series) {
            const name = event as string;
            this.ngxData[0].series.forEach((points: any, index: number) => {
                if (points.name === name) {
                    const color = this.ngxColors.domain[index];
                    // if the bar is not transparent yet, make it transparent. Else, reset the normal color
                    if (color !== 'rgba(255,255,255,0)') {
                        this.ngxColors.domain[index] = 'rgba(255,255,255,0)';
                    } else {
                        this.ngxColors.domain[index] = index === 0 ? GraphColors.GREEN : GraphColors.RED;
                    }

                    // update is necessary for the colors to change
                    this.ngxData = [...this.ngxData];
                }
            });
        } else {
            this.filterFeedbackListByChart(event.isPositive);
        }
    }

    /**
     * Method that handles the filter reset applied by the chart
     */
    resetChartFilter() {
        this.showOnlyNegativeFeedback = false;
        this.showOnlyPositiveFeedback = false;
        this.filteredFeedbackList = this.backupFilteredFeedbackList;
        this.countFeedbacks();
    }

    /**
     * Auxiliary method that handles the filtering of the feedback items if a chart bar is clicked
     * @param isPositive the indicator whether the bar representing the positive (point achieving) or the negative (point deducting) feedback is clicked
     * @private
     */
    private filterFeedbackListByChart(isPositive: boolean) {
        let filterPredicate;
        if (isPositive) {
            this.showOnlyPositiveFeedback = !this.showOnlyPositiveFeedback;
            filterPredicate = (feedback: FeedbackItem) => feedback.positive === true;
            this.showOnlyNegativeFeedback = false;
        } else {
            this.showOnlyNegativeFeedback = !this.showOnlyNegativeFeedback;
            // by the second predicate we filter all feedback items that do not deduct any points
            filterPredicate = (feedback: FeedbackItem) => feedback.positive === false && feedback.actualCredits;
            this.showOnlyPositiveFeedback = false;
        }
        // we reset the item list in order to make sure that maximal one feedback type is filtered at any time by the chart
        this.filteredFeedbackList = this.backupFilteredFeedbackList;
        if (this.showOnlyNegativeFeedback || this.showOnlyPositiveFeedback) {
            this.filteredFeedbackList = this.filteredFeedbackList.filter(filterPredicate);
        }

        this.countFeedbacks();
    }

    private countFeedbacks() {
        const testCaseList = this.filteredFeedbackList.filter((feedback) => feedback.type === FeedbackItemType.Test);
        if (this.numberOfAggregatedTestCases && (this.showOnlyPositiveFeedback || !this.showOnlyNegativeFeedback)) {
            // The positive test feedbacks were aggregated to one, so we have to add the number but subtract one, since the aggregated test case is in the testCaseList
            this.testCaseCount = testCaseList.length + this.numberOfAggregatedTestCases - 1;
            this.passedTestCaseCount = testCaseList.filter((feedback) => feedback.positive).length + this.numberOfAggregatedTestCases - 1;
        } else {
            this.testCaseCount = testCaseList.length;
            this.passedTestCaseCount = testCaseList.filter((feedback) => feedback.positive).length;
        }

        this.scaFeedbackCount = this.filteredFeedbackList.filter((feedback) => feedback.type === FeedbackItemType.Issue).length;
        this.manualFeedbackCount = this.filteredFeedbackList.filter(
            (feedback) => feedback.type === FeedbackItemType.Feedback || feedback.type === FeedbackItemType.Subsequent,
        ).length;
    }
}<|MERGE_RESOLUTION|>--- conflicted
+++ resolved
@@ -66,11 +66,8 @@
     readonly ExerciseType = ExerciseType;
     readonly FeedbackItemType = FeedbackItemType;
     readonly roundValueSpecifiedByCourseSettings = roundValueSpecifiedByCourseSettings;
-<<<<<<< HEAD
     readonly resultIsPreliminary = resultIsPreliminary;
-=======
     readonly xAxisFormatting = axisTickFormattingWithPercentageSign;
->>>>>>> 421a7f16
 
     @Input() exercise?: Exercise;
     @Input() result: Result;
