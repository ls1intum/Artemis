--- conflicted
+++ resolved
@@ -117,14 +117,11 @@
                 this.buildLogs = BuildLogEntryArray.fromBuildLogs(repoResult);
             }),
             catchError((error: HttpErrorResponse) => {
-<<<<<<< HEAD
-=======
                 /**
                  * The request returns 403 if the build was successful and therefore no build logs exist.
                  * If no submission is available, the client will attempt to fetch the build logs anyways.
                  * We catch the error here as it would prevent the displaying of feedback.
                  */
->>>>>>> ef1fe176
                 if (error.status === 403) {
                     return of(null);
                 }
