--- conflicted
+++ resolved
@@ -11,7 +11,6 @@
 import { BuildLogService } from 'app/exercises/programming/shared/service/build-log.service';
 import { ProgrammingSubmission } from 'app/entities/programming-submission.model';
 import { StaticCodeAnalysisIssue } from 'app/entities/static-code-analysis-issue.model';
-<<<<<<< HEAD
 
 export class FeedbackItem {
     category: string;
@@ -20,8 +19,6 @@
     positive: boolean | null;
     credits: number;
 }
-=======
->>>>>>> ff3694ef
 
 // Modal -> Result details view
 @Component({
@@ -41,13 +38,8 @@
 
     isLoading = false;
     loadingFailed = false;
-<<<<<<< HEAD
     feedbackList: FeedbackItem[];
     filteredFeedbackList: FeedbackItem[];
-=======
-    feedbackList: Feedback[];
-    staticCodeAnalysisIssues: StaticCodeAnalysisIssue[];
->>>>>>> ff3694ef
     buildLogs: BuildLogEntryArray;
 
     constructor(public activeModal: NgbActiveModal, private resultService: ResultService, private buildLogService: BuildLogService) {}
@@ -106,7 +98,6 @@
         }
     };
 
-<<<<<<< HEAD
     private createFeedbackItems(feedbacks: Feedback[]): FeedbackItem[] {
         if (this.exerciseType === ExerciseType.PROGRAMMING) {
             return feedbacks.map((feedback) => {
@@ -160,26 +151,6 @@
             columnText = issue.startColumn === issue.endColumn ? ` column ${issue.startColumn}` : ` columns ${issue.startColumn}-${issue.endColumn}`;
         }
         return issue.filePath + lineText + columnText;
-=======
-    /**
-     * Distinguishes between static code analysis feedback and test case feedback.
-     * Assigns both lists to the component.
-     *
-     * @param feedbackList All available Feedback
-     */
-    private partitionAndSetFeedback(feedbackList: Feedback[]) {
-        const testCaseFeedback: Feedback[] = [];
-        const staticCodeAnalysisFeedback: StaticCodeAnalysisIssue[] = [];
-        feedbackList.forEach((feedback) => {
-            if (Feedback.isStaticCodeAnalysisFeedback(feedback)) {
-                staticCodeAnalysisFeedback.push(JSON.parse(feedback.detailText!));
-            } else {
-                testCaseFeedback.push(feedback);
-            }
-        });
-        this.feedbackList = testCaseFeedback;
-        this.staticCodeAnalysisIssues = staticCodeAnalysisFeedback;
->>>>>>> ff3694ef
     }
 
     private fetchAndSetBuildLogs = (participationId: number) => {
@@ -188,14 +159,11 @@
                 this.buildLogs = BuildLogEntryArray.fromBuildLogs(repoResult);
             }),
             catchError((error: HttpErrorResponse) => {
-<<<<<<< HEAD
-=======
                 /**
                  * The request returns 403 if the build was successful and therefore no build logs exist.
                  * If no submission is available, the client will attempt to fetch the build logs anyways.
                  * We catch the error here as it would prevent the displaying of feedback.
                  */
->>>>>>> ff3694ef
                 if (error.status === 403) {
                     return of(null);
                 }
