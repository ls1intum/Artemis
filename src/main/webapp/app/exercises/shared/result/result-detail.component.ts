import { Component, Input, OnInit } from '@angular/core';
import { HttpErrorResponse } from '@angular/common/http';
import { NgbActiveModal } from '@ng-bootstrap/ng-bootstrap';
import { catchError, map, switchMap, tap } from 'rxjs/operators';
import { of, throwError } from 'rxjs';
import { BuildLogEntry, BuildLogEntryArray, BuildLogType } from 'app/entities/build-log.model';
import { Feedback, FeedbackType, STATIC_CODE_ANALYSIS_FEEDBACK_IDENTIFIER, SUBMISSION_POLICY_FEEDBACK_IDENTIFIER } from 'app/entities/feedback.model';
import { ResultService } from 'app/exercises/shared/result/result.service';
import { Exercise, ExerciseType, getCourseFromExercise } from 'app/entities/exercise.model';
import { getExercise } from 'app/entities/participation/participation.model';
import { Result } from 'app/entities/result.model';
import { BuildLogService } from 'app/exercises/programming/shared/service/build-log.service';
import { ProgrammingSubmission } from 'app/entities/programming-submission.model';
import { StaticCodeAnalysisIssue } from 'app/entities/static-code-analysis-issue.model';
import { ProgrammingExercise } from 'app/entities/programming-exercise.model';
import { TranslateService } from '@ngx-translate/core';
import {
    createCommitUrl,
    isProgrammingExerciseParticipation,
    isProgrammingExerciseStudentParticipation,
    isResultPreliminary,
} from 'app/exercises/programming/shared/utils/programming-exercise.utils';
import { AssessmentType } from 'app/entities/assessment-type.model';
import { round, roundScoreSpecifiedByCourseSettings } from 'app/shared/util/utils';
import { ProfileInfo } from 'app/shared/layouts/profiles/profile-info.model';
import { ProfileService } from 'app/shared/layouts/profiles/profile.service';
<<<<<<< HEAD
import { Color, LegendPosition, ScaleType } from '@swimlane/ngx-charts';
=======
import { faCircleNotch } from '@fortawesome/free-solid-svg-icons';
>>>>>>> e7df5334

export enum FeedbackItemType {
    Issue,
    Test,
    Feedback,
    Policy,
}

export class FeedbackItem {
    type: FeedbackItemType;
    category: string;
    previewText?: string; // used for long texts with line breaks
    title?: string; // this is typically feedback.text
    text?: string; // this is typically feedback.detailText
    positive?: boolean;
    credits?: number;
    appliedCredits?: number;
}

export const feedbackPreviewCharacterLimit = 300;

// Modal -> Result details view
@Component({
    selector: 'jhi-result-detail',
    templateUrl: './result-detail.component.html',
    styleUrls: ['./result-detail.scss'],
})
export class ResultDetailComponent implements OnInit {
    readonly BuildLogType = BuildLogType;
    readonly AssessmentType = AssessmentType;
    readonly ExerciseType = ExerciseType;
    readonly roundScoreSpecifiedByCourseSettings = roundScoreSpecifiedByCourseSettings;
    readonly getCourseFromExercise = getCourseFromExercise;

    @Input() result: Result;
    // Specify the feedback.text values that should be shown, all other values will not be visible.
    @Input() feedbackFilter: string[];
    @Input() showTestDetails = false;
    @Input() showScoreChart = false;
    @Input() exerciseType: ExerciseType;
    /**
     * Translate key for a HTML message that is displayed at the top of the result details, if defined.
     */
    @Input() messageKey?: string = undefined;

    isLoading = false;
    loadingFailed = false;
    feedbackList: FeedbackItem[];
    filteredFeedbackList: FeedbackItem[];
    buildLogs: BuildLogEntryArray;

    showScoreChartTooltip = false;

    commitHashURLTemplate?: string;
    commitHash?: string;
    commitUrl?: string;

    ngxData: any[] = [];
    labels: string[];
    ngxColors = {
        name: 'Feedback Detail',
        selectable: true,
        group: ScaleType.Ordinal,
        domain: ['#28a745', '#dc3545'], // colors: green, red
    } as Color;
    xScaleMax = 100;
    legendPosition = LegendPosition.Below;

    get exercise(): Exercise | undefined {
        if (this.result.participation) {
            return getExercise(this.result.participation);
        }
    }

    // Icons
    faCircleNotch = faCircleNotch;

    constructor(
        public activeModal: NgbActiveModal,
        private resultService: ResultService,
        private buildLogService: BuildLogService,
        translateService: TranslateService,
        private profileService: ProfileService,
    ) {
        const pointsLabel = translateService.instant('artemisApp.result.chart.points');
        const deductionsLabel = translateService.instant('artemisApp.result.chart.deductions');
        this.labels = [pointsLabel, deductionsLabel];
    }

    /**
     * Load the result feedbacks if necessary and assign them to the component.
     * When a result has feedbacks assigned to it, no server call will be executed.
     *
     */
    ngOnInit(): void {
        this.isLoading = true;
        of(this.result.feedbacks)
            .pipe(
                // If the result already has feedbacks assigned to it, don't query the server.
                switchMap((feedbacks: Feedback[] | undefined | null) =>
                    feedbacks && feedbacks.length ? of(feedbacks) : this.getFeedbackDetailsForResult(this.result.participation!.id!, this.result.id!),
                ),
                switchMap((feedbacks: Feedback[] | undefined | null) => {
                    // In case the exerciseType is not set, we try to set it back if the participation is from a programming exercise
                    if (!this.exerciseType && isProgrammingExerciseParticipation(this.result?.participation)) {
                        this.exerciseType = ExerciseType.PROGRAMMING;
                    }

                    /*
                     * If we have feedback, filter it if needed, distinguish between test case and static code analysis
                     * feedback and assign the lists to the component
                     */
                    if (feedbacks && feedbacks.length) {
                        this.result.feedbacks = feedbacks!;
                        const filteredFeedback = this.filterFeedback(feedbacks);
                        this.feedbackList = this.createFeedbackItems(filteredFeedback);
                        this.filteredFeedbackList = this.filterFeedbackItems(this.feedbackList);
                        if (this.showScoreChart) {
                            this.updateChart(this.feedbackList);
                        }
                    }
                    // If we don't receive a submission or the submission is marked with buildFailed, fetch the build logs.
                    if (
                        this.exerciseType === ExerciseType.PROGRAMMING &&
                        this.result.participation &&
                        (!this.result.submission || (this.result.submission as ProgrammingSubmission).buildFailed)
                    ) {
                        return this.fetchAndSetBuildLogs(this.result.participation.id!, this.result.id);
                    }
                    return of(null);
                }),
                catchError(() => {
                    this.loadingFailed = true;
                    return of(null);
                }),
            )
            .subscribe(() => {
                this.isLoading = false;
            });

        this.commitHash = this.getCommitHash().substr(0, 11);

        // Get active profiles, to distinguish between Bitbucket and GitLab for the commit link of the result
        this.profileService.getProfileInfo().subscribe((info: ProfileInfo) => {
            this.commitHashURLTemplate = info?.commitHashURLTemplate;
            this.commitUrl = this.getCommitUrl();
        });
    }

    /**
     * Loads the missing feedback details
     * @param participationId the current participation
     * @param resultId the current result
     * @private
     */
    private getFeedbackDetailsForResult(participationId: number, resultId: number) {
        return this.resultService.getFeedbackDetailsForResult(participationId, resultId).pipe(map(({ body: feedbackList }) => feedbackList!));
    }

    /**
     * Filters the feedback based on the filter input
     * @param feedbackList The full list of feedback
     */
    private filterFeedback = (feedbackList: Feedback[]) => {
        if (!this.feedbackFilter) {
            return [...feedbackList];
        } else {
            return this.feedbackFilter
                .map((filterText) => {
                    return feedbackList.find(({ text }) => text === filterText);
                })
                .filter(Boolean) as Feedback[];
        }
    };

    /**
     * computes the feedback preview for feedback texts with multiple lines or feedback that is longer than <feedbackPreviewCharacterLimit> characters
     * @param text the feedback.detail Text
     * @return the preview text (one line of text with at most <feedbackPreviewCharacterLimit> characters)
     */
    private static computeFeedbackPreviewText(text: string | undefined): string | undefined {
        if (text) {
            if (text.includes('\n')) {
                // if there are multiple lines, only use the first one
                const firstLine = text.substr(0, text.indexOf('\n'));
                if (firstLine.length > feedbackPreviewCharacterLimit) {
                    return firstLine.substr(0, feedbackPreviewCharacterLimit);
                } else {
                    return firstLine;
                }
            } else if (text.length > feedbackPreviewCharacterLimit) {
                return text.substr(0, feedbackPreviewCharacterLimit);
            }
        }
        // for all other cases
        return undefined; // this means the previewText is not used
    }

    /**
     * Creates a feedback item with a category, title and text for each feedback object.
     * @param feedbacks The list of feedback objects.
     * @private
     */
    private createFeedbackItems(feedbacks: Feedback[]): FeedbackItem[] {
        if (this.exerciseType === ExerciseType.PROGRAMMING) {
            return feedbacks.map((feedback) => {
                const previewText = ResultDetailComponent.computeFeedbackPreviewText(feedback.detailText);
                if (Feedback.isSubmissionPolicyFeedback(feedback)) {
                    const submissionPolicyTitle = feedback.text!.substring(SUBMISSION_POLICY_FEEDBACK_IDENTIFIER.length);
                    return {
                        type: FeedbackItemType.Policy,
                        category: 'Submission Policy',
                        title: submissionPolicyTitle,
                        text: feedback.detailText,
                        previewText,
                        positive: false,
                        credits: feedback.credits,
                        appliedCredits: feedback.credits,
                    };
                } else if (Feedback.isStaticCodeAnalysisFeedback(feedback)) {
                    const scaCategory = feedback.text!.substring(STATIC_CODE_ANALYSIS_FEEDBACK_IDENTIFIER.length);
                    const scaIssue = StaticCodeAnalysisIssue.fromFeedback(feedback);
                    return {
                        type: FeedbackItemType.Issue,
                        category: 'Code Issue',
                        title: `${scaCategory} Issue in file ${this.getIssueLocation(scaIssue)}`.trim(),
                        text: this.showTestDetails ? `${scaIssue.rule}: ${scaIssue.message}` : scaIssue.message,
                        previewText,
                        positive: false,
                        credits: scaIssue.penalty ? -scaIssue.penalty : feedback.credits,
                        appliedCredits: feedback.credits,
                    };
                } else if (feedback.type === FeedbackType.AUTOMATIC) {
                    return {
                        type: FeedbackItemType.Test,
                        category: this.showTestDetails ? 'Test Case' : 'Feedback',
                        title: !this.showTestDetails
                            ? undefined
                            : feedback.positive === undefined
                            ? `No result information for ${feedback.text}`
                            : `Test ${feedback.text} ${feedback.positive ? 'passed' : 'failed'}`,
                        text: feedback.detailText,
                        previewText,
                        positive: feedback.positive,
                        credits: feedback.credits,
                    };
                } else if ((feedback.type === FeedbackType.MANUAL || feedback.type === FeedbackType.MANUAL_UNREFERENCED) && feedback.gradingInstruction) {
                    return {
                        type: FeedbackItemType.Feedback,
                        category: this.showTestDetails ? 'Tutor' : 'Feedback',
                        title: feedback.text,
                        text: feedback.detailText ? feedback.gradingInstruction.feedback + '\n' + feedback.detailText : feedback.gradingInstruction.feedback,
                        previewText,
                        positive: feedback.positive,
                        credits: feedback.credits,
                    };
                } else {
                    return {
                        type: FeedbackItemType.Feedback,
                        category: this.showTestDetails ? 'Tutor' : 'Feedback',
                        title: feedback.text,
                        text: feedback.detailText,
                        previewText,
                        positive: feedback.positive,
                        credits: feedback.credits,
                    };
                }
            });
        } else {
            return feedbacks.map((feedback) => ({
                type: FeedbackItemType.Feedback,
                category: 'Feedback',
                title: feedback.text,
                text: feedback.detailText,
                previewText: ResultDetailComponent.computeFeedbackPreviewText(feedback.detailText),
                positive: feedback.positive,
                credits: feedback.credits,
            }));
        }
    }

    /**
     * Builds the location string for a static code analysis issue
     * @param issue The sca issue
     */
    getIssueLocation(issue: StaticCodeAnalysisIssue): string {
        const lineText = !issue.endLine || issue.startLine === issue.endLine ? ` at line ${issue.startLine}` : ` at lines ${issue.startLine}-${issue.endLine}`;
        let columnText = '';
        if (issue.startColumn) {
            columnText = !issue.endColumn || issue.startColumn === issue.endColumn ? ` column ${issue.startColumn}` : ` columns ${issue.startColumn}-${issue.endColumn}`;
        }
        return issue.filePath + lineText + columnText;
    }

    /**
     * Fetches build logs for a participation
     * @param participationId The active participation
     * @param resultId The current result
     */
    private fetchAndSetBuildLogs = (participationId: number, resultId?: number) => {
        return this.buildLogService.getBuildLogs(participationId, resultId).pipe(
            tap((repoResult: BuildLogEntry[]) => {
                this.buildLogs = BuildLogEntryArray.fromBuildLogs(repoResult);
            }),
            catchError((error: HttpErrorResponse) => {
                /**
                 * The request returns 403 if the build was successful and therefore no build logs exist.
                 * If no submission is available, the client will attempt to fetch the build logs anyways.
                 * We catch the error here as it would prevent the displaying of feedback.
                 */
                if (error.status === 403) {
                    return of(null);
                }
                return throwError(error);
            }),
        );
    };

    /**
     * Filters / Summarizes positive test cases for a student and programming exercise result
     * @param feedbackList The list of feedback items
     * @private
     */
    private filterFeedbackItems(feedbackList: FeedbackItem[]) {
        if (this.exerciseType !== ExerciseType.PROGRAMMING || this.showTestDetails) {
            return [...feedbackList];
        } else {
            const positiveTestCasesWithoutDetailText = feedbackList.filter((feedbackItem) => {
                return feedbackItem.type === FeedbackItemType.Test && feedbackItem.positive && !feedbackItem.text;
            });
            if (positiveTestCasesWithoutDetailText.length > 0) {
                return [
                    {
                        type: FeedbackItemType.Test,
                        category: 'Feedback',
                        title: positiveTestCasesWithoutDetailText.length + ' passed test' + (positiveTestCasesWithoutDetailText.length > 1 ? 's' : ''),
                        positive: true,
                        credits: positiveTestCasesWithoutDetailText.reduce((sum, feedbackItem) => sum + (feedbackItem.credits || 0), 0),
                    },
                    ...feedbackList.filter((feedbackItem) => !positiveTestCasesWithoutDetailText.includes(feedbackItem)),
                ];
            } else {
                return [...feedbackList];
            }
        }
    }

    /**
     * Handles the coloring of each feedback items based on its type and credits.
     * @param feedback The feedback item
     */
    getClassNameForFeedbackItem(feedback: FeedbackItem): string {
        if (feedback.type === FeedbackItemType.Issue) {
            return 'alert-warning';
        } else if (feedback.type === FeedbackItemType.Test) {
            return feedback.positive ? 'alert-success' : 'alert-danger';
        } else {
            if (feedback.credits === 0) {
                return 'alert-warning';
            } else {
                return feedback.positive || (feedback.credits && feedback.credits > 0) ? 'alert-success' : 'alert-danger';
            }
        }
    }

    /**
     * Calculates and updates the values of the score chart
     * @param feedbackList The list of feedback items.
     * @private
     */
    private updateChart(feedbackList: FeedbackItem[]) {
        if (!this.exercise || feedbackList.length === 0) {
            this.showScoreChart = false;
            return;
        }

        const sumCredits = (sum: number, feedbackItem: FeedbackItem) => sum + (feedbackItem.credits || 0);
        const sumAppliedCredits = (sum: number, feedbackItem: FeedbackItem) => sum + (feedbackItem.appliedCredits || 0);

        let testCaseCredits = feedbackList.filter((item) => item.type === FeedbackItemType.Test).reduce(sumCredits, 0);
        const positiveCredits = feedbackList.filter((item) => item.type !== FeedbackItemType.Test && item.credits && item.credits > 0).reduce(sumCredits, 0);

        let codeIssueCredits = -feedbackList.filter((item) => item.type === FeedbackItemType.Issue).reduce(sumAppliedCredits, 0);
        const codeIssuePenalties = -feedbackList.filter((item) => item.type === FeedbackItemType.Issue).reduce(sumCredits, 0);
        const negativeCredits = -feedbackList.filter((item) => item.type !== FeedbackItemType.Issue && item.credits && item.credits < 0).reduce(sumCredits, 0);

        // cap test points
        const maxPoints = this.exercise.maxPoints!;
        const maxPointsWithBonus = maxPoints + (this.exercise.bonusPoints || 0);

        if (testCaseCredits > maxPointsWithBonus) {
            testCaseCredits = maxPointsWithBonus;
        }

        // cap sca penalty points
        if (this.exercise.type === ExerciseType.PROGRAMMING) {
            const programmingExercise = this.exercise as ProgrammingExercise;
            if (programmingExercise.staticCodeAnalysisEnabled && programmingExercise.maxStaticCodeAnalysisPenalty != undefined) {
                const maxPenaltyCredits = (maxPoints * programmingExercise.maxStaticCodeAnalysisPenalty) / 100;
                codeIssueCredits = Math.min(codeIssueCredits, maxPenaltyCredits);
            }
        }

        const course = getCourseFromExercise(this.exercise!);

        const appliedNegativePoints = roundScoreSpecifiedByCourseSettings(codeIssueCredits + negativeCredits, course);
        const receivedNegativePoints = roundScoreSpecifiedByCourseSettings(codeIssuePenalties + negativeCredits, course);
        const positivePoints = roundScoreSpecifiedByCourseSettings(testCaseCredits + positiveCredits, course);

        if (appliedNegativePoints !== receivedNegativePoints) {
            this.showScoreChartTooltip = true;
        }
        this.setValues(positivePoints, appliedNegativePoints, receivedNegativePoints, maxPoints, maxPointsWithBonus);
    }

    /**
     * Checks if the current result is preliminary and has hidden test cases.
     */
    resultIsPreliminary() {
        return (
            this.result.participation &&
            isProgrammingExerciseStudentParticipation(this.result.participation) &&
            isResultPreliminary(this.result!, this.exercise as ProgrammingExercise)
        );
    }

    getCommitHash(): string {
        return (this.result?.submission as ProgrammingSubmission)?.commitHash ?? 'n.a.';
    }

    getCommitUrl(): string | undefined {
        const projectKey = (this.exercise as ProgrammingExercise)?.projectKey;
        const programmingSubmission = this.result.submission as ProgrammingSubmission;
        return createCommitUrl(this.commitHashURLTemplate, projectKey, this.result.participation, programmingSubmission);
    }

    /**
     * Updates the datasets of the charts with the correct values and colors.
     * @param receivedPositive Sum of positive credits of the score
     * @param appliedNegative Sum of applied negative credits
     * @param receivedNegative Sum of received negative credits
     * @param maxScore The relevant maximal points of the exercise
     * @param maxScoreWithBonus The actual received points + optional bonus points
     */
    setValues(receivedPositive: number, appliedNegative: number, receivedNegative: number, maxScore: number, maxScoreWithBonus: number): void {
        this.ngxData = [
            {
                name: 'Score',
                series: [
                    { name: this.labels[0], value: 0 },
                    { name: this.labels[1], value: 0 },
                ],
            },
        ];
        let appliedPositive = receivedPositive;

        // cap to min and max values while maintaining correct negative points
        if (appliedPositive - appliedNegative > maxScoreWithBonus) {
            appliedPositive = maxScoreWithBonus;
            appliedNegative = 0;
        } else if (appliedPositive > maxScoreWithBonus) {
            appliedNegative -= appliedPositive - maxScoreWithBonus;
            appliedPositive = maxScoreWithBonus;
        } else if (appliedPositive - appliedNegative < 0) {
            appliedNegative = appliedPositive;
        }
        const score = this.roundToDecimals(((appliedPositive - appliedNegative) / maxScore) * 100, 2);
        this.xScaleMax = Math.max(this.xScaleMax, score);
        this.ngxData[0].series[0].value = score;
        this.ngxData[0].series[0].name +=
            ': ' + this.roundToDecimals(appliedPositive, 1) + (appliedPositive !== receivedPositive ? ` of ${this.roundToDecimals(receivedPositive, 1)}` : '');
        this.ngxData[0].series[1].value = this.roundToDecimals((appliedNegative / maxScore) * 100, 2);
        this.ngxData[0].series[1].name +=
            ': ' + this.roundToDecimals(appliedNegative, 1) + (appliedNegative !== receivedNegative ? ` of ${this.roundToDecimals(receivedNegative, 1)}` : '');
        this.ngxData = [...this.ngxData];
    }

    private roundToDecimals(i: number, n: number) {
        const f = 10 ** n;
        return round(i, f);
    }

    /**
     * Adds a percentage sign to every x axis tick
     * @param tick the default x axis tick
     * @returns string representing custom x axis tick
     */
    xAxisFormatting(tick: string): string {
        return tick + '%';
    }

    /**
     * Handles the event if the user clicks on a legend entry. Then, the corresponding bar should disappear
     * @param event the information that is delegated by the chart framework. It is dependent on the spot
     * the user clicks
     */
    onSelect(event: any): void {
        if (!event.series) {
            const name = event as string;
            this.ngxData[0].series.forEach((points: any, index: number) => {
                if (points.name === name) {
                    const color = this.ngxColors.domain[index];
                    // if the bar is not transparent yet, make it transparent. Else, reset the normal color
                    this.ngxColors.domain[index] = color !== 'rgba(255,255,255,0)' ? 'rgba(255,255,255,0)' : index === 0 ? '#28a745' : '#dc3545';

                    // update is necessary for the colors to change
                    this.ngxData = [...this.ngxData];
                }
            });
        }
    }
}<|MERGE_RESOLUTION|>--- conflicted
+++ resolved
@@ -24,11 +24,8 @@
 import { round, roundScoreSpecifiedByCourseSettings } from 'app/shared/util/utils';
 import { ProfileInfo } from 'app/shared/layouts/profiles/profile-info.model';
 import { ProfileService } from 'app/shared/layouts/profiles/profile.service';
-<<<<<<< HEAD
 import { Color, LegendPosition, ScaleType } from '@swimlane/ngx-charts';
-=======
 import { faCircleNotch } from '@fortawesome/free-solid-svg-icons';
->>>>>>> e7df5334
 
 export enum FeedbackItemType {
     Issue,
