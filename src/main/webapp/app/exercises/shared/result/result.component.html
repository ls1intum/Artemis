--- conflicted
+++ resolved
@@ -14,11 +14,7 @@
             ><!-- we need to make sure that result is not null, otherwise the compiler complains below -->
             <span [ngClass]="textColorClass" class="guided-tour">
                 <fa-icon [icon]="resultIconClass" size="lg"></fa-icon>
-<<<<<<< HEAD
-                <span *ngIf="exercise != undefined" class="score">
-=======
                 <span class="score" *ngIf="exercise">
->>>>>>> 7f0a0f79
                     <span *ngIf="!short" jhiTranslate="artemisApp.result.score">Score</span>
                     {{ roundScoreSpecifiedByCourseSettings(result.score, getCourseFromExercise(exercise!)) }}%,
                 </span>
