import { Component, Input, OnChanges, OnInit, SimpleChanges } from '@angular/core';
import { ParticipationService } from 'app/exercises/shared/participation/participation.service';
import { initializedResultWithScore } from 'app/exercises/shared/result/result.utils';
import { NgbModal } from '@ng-bootstrap/ng-bootstrap';
import { HttpClient } from '@angular/common/http';
import { MIN_SCORE_GREEN, MIN_SCORE_ORANGE } from 'app/app.constants';
import { TranslateService } from '@ngx-translate/core';
import { ProgrammingExercise } from 'app/entities/programming-exercise.model';
import dayjs from 'dayjs/esm';
import { isProgrammingExerciseStudentParticipation, isResultPreliminary } from 'app/exercises/programming/shared/utils/programming-exercise.utils';
import { JhiWebsocketService } from 'app/core/websocket/websocket.service';
import { getExercise, Participation, ParticipationType } from 'app/entities/participation/participation.model';
import { ProgrammingSubmission } from 'app/entities/programming-submission.model';
import { Submission, SubmissionExerciseType } from 'app/entities/submission.model';
import { Exercise, ExerciseType, getCourseFromExercise } from 'app/entities/exercise.model';
import { ResultDetailComponent } from 'app/exercises/shared/result/result-detail.component';
import { Result } from 'app/entities/result.model';
import { AssessmentType } from 'app/entities/assessment-type.model';
import { roundValueSpecifiedByCourseSettings } from 'app/shared/util/utils';
import { IconProp } from '@fortawesome/fontawesome-svg-core';
import { captureException } from '@sentry/browser';
import { getExerciseDueDate, hasExerciseDueDatePassed } from 'app/exercises/shared/exercise/exercise.utils';
import { faCircleNotch, faExclamationCircle, faFile } from '@fortawesome/free-solid-svg-icons';
import { faCheckCircle, faCircle, faQuestionCircle, faTimesCircle } from '@fortawesome/free-regular-svg-icons';
import { isModelingOrTextOrFileUpload, isParticipationInDueTime, isProgrammingOrQuiz } from 'app/exercises/shared/participation/participation.utils';
<<<<<<< HEAD
import { ResultService } from 'app/exercises/shared/result/result.service';
import { Feedback } from 'app/entities/feedback.model';
=======
import { ExerciseService } from 'app/exercises/shared/exercise/exercise.service';
>>>>>>> ca313d1f

/**
 * Enumeration object representing the possible options that
 * the status of the result's template can be in.
 */
export enum ResultTemplateStatus {
    /**
     * An automatic result is currently being generated and should be available soon.
     * This is currently only relevant for programming exercises.
     */
    IS_BUILDING = 'IS_BUILDING',
    /**
     * A regular, finished result is available.
     * Can be rated (counts toward the score) or not rated (after the deadline for practice).
     */
    HAS_RESULT = 'HAS_RESULT',
    /**
     * There is no result or submission status that could be shown, e.g. because the student just started with the exercise.
     */
    NO_RESULT = 'NO_RESULT',
    /**
     * Submitted and the student can still continue to submit.
     */
    SUBMITTED = 'SUBMITTED',
    /**
     * Submitted and the student can no longer submit, but a result is not yet available.
     */
    SUBMITTED_WAITING_FOR_GRADING = 'SUBMITTED_WAITING_FOR_GRADING',
    /**
     * The student started the exercise but submitted too late.
     * Feedback is not yet available, and a future result will not count toward the score.
     */
    LATE_NO_FEEDBACK = 'LATE_NO_FEEDBACK',
    /**
     * The student started the exercise and submitted too late, but feedback is available.
     */
    LATE = 'LATE',
    /**
     * No latest result available, e.g. because building took too long and the webapp did not receive it in time.
     * This is a distinct state because we want the student to know about this problematic state
     * and not confuse them by showing a previous result that does not match the latest submission.
     */
    MISSING = 'MISSING',
}

/**
 * Information about a missing result to communicate problems and give hints how to respond.
 */
export enum MissingResultInfo {
    NONE = 'NONE',
    FAILED_PROGRAMMING_SUBMISSION_ONLINE_IDE = 'FAILED_PROGRAMMING_SUBMISSION_ONLINE_IDE',
    FAILED_PROGRAMMING_SUBMISSION_OFFLINE_IDE = 'FAILED_PROGRAMMING_SUBMISSION_OFFLINE_IDE',
}

@Component({
    selector: 'jhi-result',
    templateUrl: './result.component.html',
    styles: ['span { display: inline-block; line-height: 1.25 }'],
})

/**
 * When using the result component make sure that the reference to the participation input is changed if the result changes
 * e.g. by using Object.assign to trigger ngOnChanges which makes sure that the result is updated
 */
export class ResultComponent implements OnInit, OnChanges {
    // make constants available to html
    readonly ResultTemplateStatus = ResultTemplateStatus;
    readonly MissingResultInfo = MissingResultInfo;
    readonly ParticipationType = ParticipationType;
    readonly roundScoreSpecifiedByCourseSettings = roundValueSpecifiedByCourseSettings;
    readonly getCourseFromExercise = getCourseFromExercise;

    @Input() participation: Participation;
    @Input() isBuilding: boolean;
    @Input() short = false;
    @Input() result?: Result;
    @Input() showUngradedResults: boolean;
    @Input() showGradedBadge = false;
    @Input() showTestDetails = false;
    @Input() missingResultInfo = MissingResultInfo.NONE;
    @Input() exercise?: Exercise;

    textColorClass: string;
    hasFeedback: boolean;
    resultIconClass: IconProp;
    resultString: string;
    templateStatus: ResultTemplateStatus;
    submission?: Submission;
    onlyShowSuccessfulCompileStatus: boolean;

    resultTooltip: string;

    latestIndividualDueDate?: dayjs.Dayjs;

    // Icons
    faCircleNotch = faCircleNotch;
    faFile = faFile;
    farCircle = faCircle;
    faExclamationCircle = faExclamationCircle;

    constructor(
        private jhiWebsocketService: JhiWebsocketService,
        private participationService: ParticipationService,
        private translate: TranslateService,
        private http: HttpClient,
        private modalService: NgbModal,
<<<<<<< HEAD
        private resultService: ResultService,
=======
        private exerciseService: ExerciseService,
>>>>>>> ca313d1f
    ) {}

    /**
     * Executed on initialization. It retrieves the results of a given
     * participation and displays the corresponding message.
     */
    ngOnInit(): void {
        if (!this.result && this.participation) {
            this.exercise = this.exercise ?? getExercise(this.participation);
            this.participation.exercise = this.exercise;

            if (this.participation.results && this.participation.results.length > 0) {
                if (this.exercise && this.exercise.type === ExerciseType.MODELING) {
                    // sort results by completionDate descending to ensure the newest result is shown
                    // this is important for modeling exercises since students can have multiple tries
                    // think about if this should be used for all types of exercises
                    this.participation.results.sort((r1: Result, r2: Result) => {
                        if (r1.completionDate! > r2.completionDate!) {
                            return -1;
                        }
                        if (r1.completionDate! < r2.completionDate!) {
                            return 1;
                        }
                        return 0;
                    });
                }
                // Make sure result and participation are connected
                if (!this.result) {
                    this.result = this.participation.results[0];
                }
                this.result.participation = this.participation;
            }
        } else if (!this.participation && this.result && this.result.participation) {
            // make sure this.participation is initialized in case it was not passed
            this.participation = this.result.participation;
            this.exercise = this.exercise ?? getExercise(this.participation);
            this.participation.exercise = this.exercise;
        } else if (this.participation) {
            this.exercise = this.exercise ?? getExercise(this.participation);
            this.participation.exercise = this.exercise;
        } else if (!this.result?.exampleResult) {
            // result of example submission does not have participation
            captureException(new Error('The result component did not get a participation or result as parameter and can therefore not display the score'));
            return;
        }

        // Note: it can still happen here that this.result is undefined, e.g. when this.participation.results.length == 0
        this.submission = this.result?.submission;

        if (this.result) {
            this.result.submission = this.result.submission ?? this.submission;
        }
        this.evaluate();

        this.translate.onLangChange.subscribe(() => {
            if (!!this.resultString) {
                this.resultString = this.resultService.getResultString(this.result, this.exercise);
            }
        });
    }

    /**
     * Executed when changes happen sets the corresponding template status to display a message.
     * @param changes The hashtable of the occurred changes as SimpleChanges object.
     */
    ngOnChanges(changes: SimpleChanges) {
        if (changes.participation || changes.result) {
            this.ngOnInit();
            // If it's building, we change the templateStatus to building regardless of any other settings.
        } else if (changes.missingResultInfo) {
            this.evaluate();
        } else if (changes.isBuilding && changes.isBuilding.currentValue) {
            this.templateStatus = ResultTemplateStatus.IS_BUILDING;
            // When the result was building and is not building anymore, we evaluate the result status.
        } else if (changes.isBuilding && changes.isBuilding.previousValue && !changes.isBuilding.currentValue) {
            this.evaluate();
        }
    }

    /**
     * Sets the corresponding icon, styling and message to display results.
     */
    evaluate() {
        this.templateStatus = this.evaluateTemplateStatus();

        if (this.templateStatus === ResultTemplateStatus.LATE) {
            this.textColorClass = this.getTextColorClass();
            this.resultIconClass = this.getResultIconClass();
            this.resultString = this.resultService.getResultString(this.result, this.exercise);
        } else if (this.result && (this.result.score || this.result.score === 0) && (this.result.rated || this.result.rated == undefined || this.showUngradedResults)) {
            this.onlyShowSuccessfulCompileStatus = this.getOnlyShowSuccessfulCompileStatus();
            this.textColorClass = this.getTextColorClass();
            this.hasFeedback = this.getHasFeedback();
            this.resultIconClass = this.getResultIconClass();
            this.resultString = this.resultService.getResultString(this.result, this.exercise);
            this.resultTooltip = this.buildResultTooltip();
        } else if (this.templateStatus !== ResultTemplateStatus.MISSING) {
            // make sure that we do not display results that are 'rated=false' or that do not have a score
            // this state is only possible if no rated results are available at all, so we show the info that no graded result is available
            this.templateStatus = ResultTemplateStatus.NO_RESULT;
            this.result = undefined;
            this.resultString = '';
        }
    }

    private evaluateTemplateStatus() {
        // Fallback if participation is not set
        if (!this.participation || !this.exercise) {
            if (!this.result) {
                return ResultTemplateStatus.NO_RESULT;
            } else {
                return ResultTemplateStatus.HAS_RESULT;
            }
        }

        // If there is a problem, it has priority, and we show that instead
        if (this.missingResultInfo !== MissingResultInfo.NONE) {
            return ResultTemplateStatus.MISSING;
        }

        // Evaluate status for modeling, text and file-upload exercises
        if (isModelingOrTextOrFileUpload(this.participation)) {
            // Based on its submission we test if the participation is in due time of the given exercise.

            const inDueTime = isParticipationInDueTime(this.participation, this.exercise);
            const dueDate = ResultComponent.dateAsDayjs(getExerciseDueDate(this.exercise, this.participation));
            const assessmentDueDate = ResultComponent.dateAsDayjs(this.exercise.assessmentDueDate);

            if (inDueTime && initializedResultWithScore(this.result)) {
                // Submission is in due time of exercise and has a result with score
                if (!assessmentDueDate || assessmentDueDate.isBefore(dayjs())) {
                    // the assessment due date has passed (or there was none)
                    return ResultTemplateStatus.HAS_RESULT;
                } else {
                    // the assessment period is still active
                    return ResultTemplateStatus.SUBMITTED_WAITING_FOR_GRADING;
                }
            } else if (inDueTime && !initializedResultWithScore(this.result)) {
                // Submission is in due time of exercise and doesn't have a result with score.
                if (!dueDate || dueDate.isSameOrAfter(dayjs())) {
                    // the due date is in the future (or there is none) => the exercise is still ongoing
                    return ResultTemplateStatus.SUBMITTED;
                } else if (!assessmentDueDate || assessmentDueDate.isSameOrAfter(dayjs())) {
                    // the due date is over, further submissions are no longer possible, waiting for grading
                    return ResultTemplateStatus.SUBMITTED_WAITING_FOR_GRADING;
                } else {
                    // the due date is over, further submissions are no longer possible, no result after assessment due date
                    // TODO why is this distinct from the case above? The submission can still be graded and often is.
                    return ResultTemplateStatus.NO_RESULT;
                }
            } else if (initializedResultWithScore(this.result) && (!assessmentDueDate || assessmentDueDate.isBefore(dayjs()))) {
                // Submission is not in due time of exercise, has a result with score and there is no assessmentDueDate for the exercise or it lies in the past.
                // TODO handle external submissions with new status "External"
                return ResultTemplateStatus.LATE;
            } else {
                // Submission is not in due time of exercise and there is actually no feedback for the submission or the feedback should not be displayed yet.
                return ResultTemplateStatus.LATE_NO_FEEDBACK;
            }
        }

        // Evaluate status for programming and quiz exercises
        if (isProgrammingOrQuiz(this.participation)) {
            if (this.isBuilding) {
                return ResultTemplateStatus.IS_BUILDING;
            } else if (initializedResultWithScore(this.result)) {
                return ResultTemplateStatus.HAS_RESULT;
            } else {
                return ResultTemplateStatus.NO_RESULT;
            }
        }

        return ResultTemplateStatus.NO_RESULT;
    }

    private static dateAsDayjs(date: any) {
        if (date == undefined) {
            return undefined;
        }
        return dayjs.isDayjs(date) ? date : dayjs(date);
    }

    /**
     * Gets the tooltip text that should be displayed next to the result string. Not required.
     */
    buildResultTooltip() {
        // Only show the 'preliminary' tooltip for programming student participation results and if the buildAndTestAfterDueDate has not passed.
        const programmingExercise = this.exercise as ProgrammingExercise;
        if (this.participation && isProgrammingExerciseStudentParticipation(this.participation) && isResultPreliminary(this.result!, programmingExercise)) {
            if (programmingExercise?.assessmentType !== AssessmentType.AUTOMATIC) {
                return this.translate.instant('artemisApp.result.preliminaryTooltipSemiAutomatic');
            }
            return this.translate.instant('artemisApp.result.preliminaryTooltip');
        }
    }

    /**
     * Checks if there is feedback or not for a build result.
     */
    getHasFeedback(): boolean {
        if (this.submission && this.submission.submissionExerciseType === SubmissionExerciseType.PROGRAMMING && (this.submission as ProgrammingSubmission).buildFailed) {
            return true;
        } else if (this.result?.hasFeedback === undefined) {
            return false;
        }
        return this.result.hasFeedback;
    }

    /**
     * Show details of a result.
     * @param result Result object whose details will be displayed.
     */
    showDetails(result: Result) {
        if (!result.participation) {
            result.participation = this.participation;
        }

        const modalRef = this.modalService.open(ResultDetailComponent, { keyboard: true, size: 'xl' });
        const componentInstance: ResultDetailComponent = modalRef.componentInstance;
        componentInstance.exercise = this.exercise;
        componentInstance.result = result;
        componentInstance.showTestDetails =
            (this.exercise?.type === ExerciseType.PROGRAMMING && (this.exercise as ProgrammingExercise).showTestNamesToStudents) || this.showTestDetails;
        if (this.exercise) {
            componentInstance.exerciseType = this.exercise.type!;
            componentInstance.showScoreChart = true;
        }
        if (this.templateStatus === ResultTemplateStatus.MISSING) {
            componentInstance.messageKey = 'artemisApp.result.notLatestSubmission';
        }

        if (
            this.result?.assessmentType === AssessmentType.AUTOMATIC &&
            this.exercise?.type === ExerciseType.PROGRAMMING &&
            hasExerciseDueDatePassed(this.exercise, this.participation)
        ) {
            this.determineShowMissingAutomaticFeedbackInformation(componentInstance);
        }
    }

    /**
     * Checks whether a build artifact exists for a submission.
     */
    hasBuildArtifact() {
        if (this.result && this.submission && this.submission.submissionExerciseType === SubmissionExerciseType.PROGRAMMING) {
            const submission = this.submission as ProgrammingSubmission;
            return submission.buildArtifact;
        }
        return false;
    }

    /**
     * Download the build results of a specific participation.
     * @param participationId The identifier of the participation.
     */
    downloadBuildResult(participationId?: number) {
        if (participationId) {
            this.participationService.downloadArtifact(participationId).subscribe((artifact) => {
                const fileURL = URL.createObjectURL(artifact.fileContent);
                const link = document.createElement('a');
                link.href = fileURL;
                link.target = '_blank';
                link.download = artifact.fileName;
                document.body.appendChild(link);
                link.click();
            });
        }
    }

    /**
     * Checks if only compilation was tested. This is the case, when a successful result is present with 0 of 0 passed tests
     *
     */
    getOnlyShowSuccessfulCompileStatus(): boolean {
        const zeroTestsPassed = (this.result?.feedbacks?.filter((feedback) => Feedback.isStaticCodeAnalysisFeedback(feedback)).length || 0) === 0;
        return (
            this.templateStatus !== ResultTemplateStatus.NO_RESULT &&
            this.templateStatus !== ResultTemplateStatus.IS_BUILDING &&
            !this.isBuildFailed(this.submission) &&
            zeroTestsPassed
        );
    }

    /**
     * Get the css class for the entire text as a string
     *
     * @return {string} the css class
     */
    getTextColorClass() {
        if (this.templateStatus === ResultTemplateStatus.LATE) {
            return 'result--late';
        }

        const result = this.result!;

        // Build failure so return red text.
        if (this.isBuildFailedAndResultIsAutomatic(result)) {
            return 'text-danger';
        }

        if (this.resultIsPreliminary(result)) {
            return 'text-secondary';
        }

        if (result.score == undefined) {
            return result.successful ? 'text-success' : 'text-danger';
        }

        if (result.score > MIN_SCORE_GREEN) {
            return 'text-success';
        }

        if (result.score > MIN_SCORE_ORANGE) {
            return 'result-orange';
        }

        return 'text-danger';
    }

    /**
     * Get the icon type for the result icon as an array
     *
     */
    getResultIconClass(): IconProp {
        const result = this.result!;

        // Build failure so return times icon.
        if (this.isBuildFailedAndResultIsAutomatic(result)) {
            return faTimesCircle;
        }

        if (this.resultIsPreliminary(result)) {
            return faQuestionCircle;
        }

        if (this.onlyShowSuccessfulCompileStatus) {
            return faCheckCircle;
        }

        if (result.score == undefined) {
            if (result.successful) {
                return faCheckCircle;
            }
            return faTimesCircle;
        }
        if (result.score > 80) {
            return faCheckCircle;
        }
        return faTimesCircle;
    }

    /**
     * Returns true if the specified result is preliminary.
     * @param result the result. It must include a participation and exercise.
     */
    resultIsPreliminary(result: Result) {
        return (
            result.participation &&
            isProgrammingExerciseStudentParticipation(result.participation) &&
            isResultPreliminary(result, result.participation.exercise as ProgrammingExercise)
        );
    }

    /**
     * Returns true if the submission of the result is of type programming, is automatic, and
     * its build has failed.
     * @param result
     */
    isBuildFailedAndResultIsAutomatic(result: Result) {
        return this.isBuildFailed(result.submission) && !this.isManualResult(result);
    }

    /**
     * Returns true if the specified submission is a programming submissions that has a failed
     * build.
     * @param submission the submission
     */
    isBuildFailed(submission?: Submission) {
        const isProgrammingSubmission = submission && submission.submissionExerciseType === SubmissionExerciseType.PROGRAMMING;
        return isProgrammingSubmission && (submission as ProgrammingSubmission).buildFailed;
    }

    /**
     * Returns true if the specified result is not automatic.
     * @param result the result.
     */
    isManualResult(result?: Result) {
        return result?.assessmentType !== AssessmentType.AUTOMATIC;
    }

    /**
     * Determines if some information about testcases could still be hidden because of later individual due dates
     * @param componentInstance the detailed result view
     */
    private determineShowMissingAutomaticFeedbackInformation(componentInstance: ResultDetailComponent) {
        if (!this.latestIndividualDueDate) {
            this.exerciseService.getLatestDueDate(this.exercise!.id!).subscribe((latestIndividualDueDate?: dayjs.Dayjs) => {
                this.latestIndividualDueDate = latestIndividualDueDate;
                this.initializeMissingAutomaticFeedbackAndLatestIndividualDueDate(componentInstance);
            });
        } else {
            this.initializeMissingAutomaticFeedbackAndLatestIndividualDueDate(componentInstance);
        }
    }

    private initializeMissingAutomaticFeedbackAndLatestIndividualDueDate(componentInstance: ResultDetailComponent) {
        componentInstance.showMissingAutomaticFeedbackInformation = dayjs().isBefore(this.latestIndividualDueDate);
        componentInstance.latestIndividualDueDate = this.latestIndividualDueDate;
    }
}<|MERGE_RESOLUTION|>--- conflicted
+++ resolved
@@ -23,12 +23,9 @@
 import { faCircleNotch, faExclamationCircle, faFile } from '@fortawesome/free-solid-svg-icons';
 import { faCheckCircle, faCircle, faQuestionCircle, faTimesCircle } from '@fortawesome/free-regular-svg-icons';
 import { isModelingOrTextOrFileUpload, isParticipationInDueTime, isProgrammingOrQuiz } from 'app/exercises/shared/participation/participation.utils';
-<<<<<<< HEAD
 import { ResultService } from 'app/exercises/shared/result/result.service';
 import { Feedback } from 'app/entities/feedback.model';
-=======
 import { ExerciseService } from 'app/exercises/shared/exercise/exercise.service';
->>>>>>> ca313d1f
 
 /**
  * Enumeration object representing the possible options that
@@ -135,11 +132,8 @@
         private translate: TranslateService,
         private http: HttpClient,
         private modalService: NgbModal,
-<<<<<<< HEAD
+        private exerciseService: ExerciseService,
         private resultService: ResultService,
-=======
-        private exerciseService: ExerciseService,
->>>>>>> ca313d1f
     ) {}
 
     /**
