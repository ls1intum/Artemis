import { Component, Input, OnChanges, OnInit, SimpleChanges } from '@angular/core';
import { ParticipationService } from 'app/exercises/shared/participation/participation.service';
import { initializedResultWithScore } from 'app/exercises/shared/result/result.utils';
import { NgbModal } from '@ng-bootstrap/ng-bootstrap';
import { HttpClient } from '@angular/common/http';
import { MIN_SCORE_GREEN, MIN_SCORE_ORANGE } from 'app/app.constants';
import { TranslateService } from '@ngx-translate/core';
import { ProgrammingExercise } from 'app/entities/programming-exercise.model';
import dayjs from 'dayjs/esm';
import { isProgrammingExerciseStudentParticipation, isResultPreliminary } from 'app/exercises/programming/shared/utils/programming-exercise.utils';
import { JhiWebsocketService } from 'app/core/websocket/websocket.service';
import { getExercise, Participation, ParticipationType } from 'app/entities/participation/participation.model';
import { ProgrammingSubmission } from 'app/entities/programming-submission.model';
import { Submission, SubmissionExerciseType } from 'app/entities/submission.model';
import { Exercise, ExerciseType, getCourseFromExercise } from 'app/entities/exercise.model';
import { ResultDetailComponent } from 'app/exercises/shared/result/result-detail.component';
import { Result } from 'app/entities/result.model';
import { AssessmentType } from 'app/entities/assessment-type.model';
import { roundValueSpecifiedByCourseSettings } from 'app/shared/util/utils';
import { IconProp } from '@fortawesome/fontawesome-svg-core';
import { captureException } from '@sentry/browser';
import { getExerciseDueDate, hasExerciseDueDatePassed } from 'app/exercises/shared/exercise/exercise.utils';
import { faCircleNotch, faExclamationCircle, faFile } from '@fortawesome/free-solid-svg-icons';
import { faCheckCircle, faCircle, faQuestionCircle, faTimesCircle } from '@fortawesome/free-regular-svg-icons';
import { isModelingOrTextOrFileUpload, isParticipationInDueTime, isProgrammingOrQuiz } from 'app/exercises/shared/participation/participation.utils';
import { ResultService } from 'app/exercises/shared/result/result.service';
import { Feedback } from 'app/entities/feedback.model';

/**
 * Enumeration object representing the possible options that
 * the status of the result's template can be in.
 */
enum ResultTemplateStatus {
    /**
     * An automatic result is currectly being generated and should be available soon.
     * This is currently only relevant for programming exercises.
     */
    IS_BUILDING = 'IS_BUILDING',
    /**
     * A regular, finished result is available.
     * Can be rated (counts toward the score) or not rated (after the dealine for pratice).
     */
    HAS_RESULT = 'HAS_RESULT',
    /**
     * There is no result or submission status that could be shown, e.g. because the student just started with the exercise.
     */
    NO_RESULT = 'NO_RESULT',
    /**
     * Submitted and the student can still continue to submit.
     */
    SUBMITTED = 'SUBMITTED',
    /**
     * Submitted and the student can no longer submit, but a result is not yet available.
     */
    SUBMITTED_WAITING_FOR_GRADING = 'SUBMITTED_WAITING_FOR_GRADING',
    /**
     * The student started the exercise but submitted too late.
     * Feedback is not yet available, and a future result will not count toward the score.
     */
    LATE_NO_FEEDBACK = 'LATE_NO_FEEDBACK',
    /**
     * The student started the exercise and submitted too late, but feedback is available.
     */
    LATE = 'LATE',
    /**
     * No latest result available, e.g. because building took too long and the webapp did not receive it in time.
     * This is a distinct state because we want the student to know about this problematic state
     * and not confuse them by showing a previous result that does not match the latest submission.
     */
    MISSING = 'MISSING',
}

/**
 * Information about a missing result to communicate problems and give hints how to respond.
 */
export enum MissingResultInfo {
    NONE = 'NONE',
    FAILED_PROGRAMMING_SUBMISSION_ONLINE_IDE = 'FAILED_PROGRAMMING_SUBMISSION_ONLINE_IDE',
    FAILED_PROGRAMMING_SUBMISSION_OFFLINE_IDE = 'FAILED_PROGRAMMING_SUBMISSION_OFFLINE_IDE',
}

@Component({
    selector: 'jhi-result',
    templateUrl: './result.component.html',
    styles: ['span { display: inline-block; line-height: 1.25 }'],
})

/**
 * When using the result component make sure that the reference to the participation input is changed if the result changes
 * e.g. by using Object.assign to trigger ngOnChanges which makes sure that the result is updated
 */
export class ResultComponent implements OnInit, OnChanges {
    // make constants available to html
    readonly ResultTemplateStatus = ResultTemplateStatus;
    readonly MissingResultInfo = MissingResultInfo;
    readonly roundScoreSpecifiedByCourseSettings = roundValueSpecifiedByCourseSettings;
    readonly getCourseFromExercise = getCourseFromExercise;

    @Input() participation: Participation;
    @Input() isBuilding: boolean;
    @Input() short = false;
    @Input() result?: Result;
    @Input() showUngradedResults: boolean;
    @Input() showGradedBadge = false;
    @Input() showTestDetails = false;
    @Input() missingResultInfo = MissingResultInfo.NONE;
    @Input() exercise?: Exercise;

    ParticipationType = ParticipationType;
    textColorClass: string;
    hasFeedback: boolean;
    resultIconClass: IconProp;
    resultString: string;
    templateStatus: ResultTemplateStatus;
    submission?: Submission;
    onlyShowSuccessfulCompileStatus: boolean;

    resultTooltip: string;

    // Icons
    faCircleNotch = faCircleNotch;
    faFile = faFile;
    farCircle = faCircle;
    faExclamationCircle = faExclamationCircle;

    constructor(
        private jhiWebsocketService: JhiWebsocketService,
        private participationService: ParticipationService,
        private translate: TranslateService,
        private http: HttpClient,
        private modalService: NgbModal,
        private resultService: ResultService,
    ) {}

    /**
     * Executed on initialization. It retrieves the results of a given
     * participation and displays the corresponding message.
     */
    ngOnInit(): void {
        if (!this.result && this.participation) {
            this.exercise = this.exercise || getExercise(this.participation);
            this.participation.exercise = this.exercise;

            if (this.participation.results && this.participation.results.length > 0) {
                if (this.exercise && this.exercise.type === ExerciseType.MODELING) {
                    // sort results by completionDate descending to ensure the newest result is shown
                    // this is important for modeling exercises since students can have multiple tries
                    // think about if this should be used for all types of exercises
                    this.participation.results.sort((r1: Result, r2: Result) => {
                        if (r1.completionDate! > r2.completionDate!) {
                            return -1;
                        }
                        if (r1.completionDate! < r2.completionDate!) {
                            return 1;
                        }
                        return 0;
                    });
                }
                // Make sure result and participation are connected
                if (!this.result) {
                    this.result = this.participation.results[0];
                }
                this.result.participation = this.participation;
            }
        } else if (!this.participation && this.result && this.result.participation) {
            // make sure this.participation is initialized in case it was not passed
            this.participation = this.result.participation;
            this.exercise = this.exercise || getExercise(this.participation);
            this.participation.exercise = this.exercise;
        } else if (this.participation) {
            this.exercise = this.exercise || getExercise(this.participation);
            this.participation.exercise = this.exercise;
        } else if (!this.result?.exampleResult) {
            // result of example submission does not have participation
            captureException(new Error('The result component did not get a participation or result as parameter and can therefore not display the score'));
            return;
        }

        // Note: it can still happen here that this.result is undefined, e.g. when this.participation.results.length == 0
        this.submission = this.result?.submission;

        if (this.result) {
            this.result.submission = this.result?.submission || this.submission;
        }
        this.evaluate();

        this.translate.onLangChange.subscribe(() => {
            if (this.resultString !== '') {
                this.resultString = this.resultService.getResultString(this.result!, this.exercise!);
            }
        });
    }

    /**
     * Executed when changes happen sets the corresponding template status to display a message.
     * @param changes The hashtable of the occurred changes as SimpleChanges object.
     */
    ngOnChanges(changes: SimpleChanges) {
        if (changes.participation || changes.result) {
            this.ngOnInit();
            // If it's building, we change the templateStatus to building regardless of any other settings.
        } else if (changes.missingResultInfo) {
            this.evaluate();
        } else if (changes.isBuilding && changes.isBuilding.currentValue) {
            this.templateStatus = ResultTemplateStatus.IS_BUILDING;
            // When the result was building and is not building anymore, we evaluate the result status.
        } else if (changes.isBuilding && changes.isBuilding.previousValue && !changes.isBuilding.currentValue) {
            this.evaluate();
        }
    }

    /**
     * Sets the corresponding icon, styling and message to display results.
     */
    evaluate() {
        this.templateStatus = this.evaluateTemplateStatus();

        if (this.templateStatus === ResultTemplateStatus.LATE) {
            this.textColorClass = this.getTextColorClass();
            this.resultIconClass = this.getResultIconClass();
            this.resultString = this.resultService.getResultString(this.result!, this.exercise!);
        } else if (this.result && (this.result.score || this.result.score === 0) && (this.result.rated || this.result.rated == undefined || this.showUngradedResults)) {
            this.onlyShowSuccessfulCompileStatus = this.getOnlyShowSuccessfulCompileStatus();
            this.textColorClass = this.getTextColorClass();
            this.hasFeedback = this.getHasFeedback();
            this.resultIconClass = this.getResultIconClass();
            this.resultString = this.resultService.getResultString(this.result!, this.exercise!);
            this.resultTooltip = this.buildResultTooltip();
        } else if (this.templateStatus !== ResultTemplateStatus.MISSING) {
            // make sure that we do not display results that are 'rated=false' or that do not have a score
            // this state is only possible if no rated results are available at all, so we show the info that no graded result is available
            this.templateStatus = ResultTemplateStatus.NO_RESULT;
            this.result = undefined;
            this.resultString = '';
        }
    }

    private evaluateTemplateStatus() {
        // Fallback if participation is not set
        if (!this.participation || !this.exercise) {
            if (!this.result) {
                return ResultTemplateStatus.NO_RESULT;
            } else {
                return ResultTemplateStatus.HAS_RESULT;
            }
        }

        // If there is a problem, it has priority and we show that instead
        if (this.missingResultInfo !== MissingResultInfo.NONE) {
            return ResultTemplateStatus.MISSING;
        }

        // Evaluate status for modeling, text and file-upload exercises
        if (isModelingOrTextOrFileUpload(this.participation)) {
            // Based on its submission we test if the participation is in due time of the given exercise.

            const inDueTime = isParticipationInDueTime(this.participation, this.exercise);
            const dueDate = ResultComponent.dateAsDayjs(getExerciseDueDate(this.exercise, this.participation));
            const assessmentDueDate = ResultComponent.dateAsDayjs(this.exercise.assessmentDueDate);

            if (inDueTime && initializedResultWithScore(this.result)) {
                // Submission is in due time of exercise and has a result with score
                if (!assessmentDueDate || assessmentDueDate.isBefore(dayjs())) {
                    // the assessment due date has passed (or there was none)
                    return ResultTemplateStatus.HAS_RESULT;
                } else {
                    // the assessment period is still active
                    return ResultTemplateStatus.SUBMITTED_WAITING_FOR_GRADING;
                }
            } else if (inDueTime && !initializedResultWithScore(this.result)) {
                // Submission is in due time of exercise and doesn't have a result with score.
                if (!dueDate || dueDate.isSameOrAfter(dayjs())) {
                    // the due date is in the future (or there is none) => the exercise is still ongoing
                    return ResultTemplateStatus.SUBMITTED;
                } else if (!assessmentDueDate || assessmentDueDate.isSameOrAfter(dayjs())) {
                    // the due date is over, further submissions are no longer possible, waiting for grading
                    return ResultTemplateStatus.SUBMITTED_WAITING_FOR_GRADING;
                } else {
                    // the due date is over, further submissions are no longer possible, no result after assessment due date
                    // TODO why is this distinct from the case above? The submission can still be graded and often is.
                    return ResultTemplateStatus.NO_RESULT;
                }
            } else if (initializedResultWithScore(this.result) && (!assessmentDueDate || assessmentDueDate.isBefore(dayjs()))) {
                // Submission is not in due time of exercise, has a result with score and there is no assessmentDueDate for the exercise or it lies in the past.
                // TODO handle external submissions with new status "External"
                return ResultTemplateStatus.LATE;
            } else {
                // Submission is not in due time of exercise and there is actually no feedback for the submission or the feedback should not be displayed yet.
                return ResultTemplateStatus.LATE_NO_FEEDBACK;
            }
        }

        // Evaluate status for programming and quiz exercises
        if (isProgrammingOrQuiz(this.participation)) {
            if (this.isBuilding) {
                return ResultTemplateStatus.IS_BUILDING;
            } else if (initializedResultWithScore(this.result)) {
                return ResultTemplateStatus.HAS_RESULT;
            } else {
                return ResultTemplateStatus.NO_RESULT;
            }
        }

        return ResultTemplateStatus.NO_RESULT;
    }

    private static dateAsDayjs(date: any) {
        if (date == undefined) {
            return undefined;
        }
        return dayjs.isDayjs(date) ? date : dayjs(date);
    }

    /**
<<<<<<< HEAD
=======
     * Gets the build result string.
     */
    buildResultString() {
        if (this.isBuildFailed(this.submission)) {
            return this.isManualResult(this.result) ? this.result!.resultString : this.translate.instant('artemisApp.editor.buildFailed');
            // Only show the 'preliminary' string for programming student participation results and if the buildAndTestAfterDueDate has not passed.
        }

        const buildSuccessful = this.translate.instant('artemisApp.editor.buildSuccessful');
        const resultStringCompiledMessage = this.result!.resultString?.replace('0 of 0 passed', buildSuccessful) ?? buildSuccessful;

        if (this.participation && isProgrammingExerciseStudentParticipation(this.participation) && isResultPreliminary(this.result!, this.exercise as ProgrammingExercise)) {
            const preliminary = '(' + this.translate.instant('artemisApp.result.preliminary') + ')';
            return `${resultStringCompiledMessage} ${preliminary}`;
        } else {
            return resultStringCompiledMessage;
        }
    }

    /**
>>>>>>> 15117483
     * Gets the tooltip text that should be displayed next to the result string. Not required.
     */
    buildResultTooltip() {
        // Only show the 'preliminary' tooltip for programming student participation results and if the buildAndTestAfterDueDate has not passed.
        const programmingExercise = this.exercise as ProgrammingExercise;
        if (this.participation && isProgrammingExerciseStudentParticipation(this.participation) && isResultPreliminary(this.result!, programmingExercise)) {
            if (programmingExercise?.assessmentType !== AssessmentType.AUTOMATIC) {
                return this.translate.instant('artemisApp.result.preliminaryTooltipSemiAutomatic');
            }
            return this.translate.instant('artemisApp.result.preliminaryTooltip');
        }
    }

    /**
     * Checks if there is feedback or not for a build result.
     */
    getHasFeedback(): boolean {
        if (this.submission && this.submission.submissionExerciseType === SubmissionExerciseType.PROGRAMMING && (this.submission as ProgrammingSubmission).buildFailed) {
            return true;
        } else if (this.result?.hasFeedback === undefined) {
            return false;
        }
        return this.result.hasFeedback;
    }

    /**
     * Show details of a result.
     * @param result Result object whose details will be displayed.
     */
    showDetails(result: Result) {
        if (!result.participation) {
            result.participation = this.participation;
        }

        const modalRef = this.modalService.open(ResultDetailComponent, { keyboard: true, size: 'xl' });
        const componentInstance: ResultDetailComponent = modalRef.componentInstance;
        componentInstance.exercise = this.exercise;
        componentInstance.result = result;
        componentInstance.showTestDetails =
            (this.exercise?.type === ExerciseType.PROGRAMMING && (this.exercise as ProgrammingExercise).showTestNamesToStudents) || this.showTestDetails;
        if (this.exercise) {
            componentInstance.exerciseType = this.exercise.type!;
            componentInstance.showScoreChart = true;
        }
        if (this.templateStatus === ResultTemplateStatus.MISSING) {
            componentInstance.messageKey = 'artemisApp.result.notLatestSubmission';
        }

        // The information should only be shown in case it is after the due date
        // and some automatic test case feedbacks are possibly hidden due to
        // other students still working on the exercise.
        componentInstance.showMissingAutomaticFeedbackInformation =
            this.result?.assessmentType === AssessmentType.AUTOMATIC &&
            this.exercise?.type === ExerciseType.PROGRAMMING &&
            hasExerciseDueDatePassed(this.exercise, this.participation);
    }

    /**
     * Checks whether a build artifact exists for a submission.
     */
    hasBuildArtifact() {
        if (this.result && this.submission && this.submission.submissionExerciseType === SubmissionExerciseType.PROGRAMMING) {
            const submission = this.submission as ProgrammingSubmission;
            return submission.buildArtifact;
        }
        return false;
    }

    /**
     * Download the build results of a specific participation.
     * @param participationId The identifier of the participation.
     */
    downloadBuildResult(participationId?: number) {
        if (participationId) {
            this.participationService.downloadArtifact(participationId).subscribe((artifact) => {
                const fileURL = URL.createObjectURL(artifact.fileContent);
                const link = document.createElement('a');
                link.href = fileURL;
                link.target = '_blank';
                link.download = artifact.fileName;
                document.body.appendChild(link);
                link.click();
            });
        }
    }

    /**
     * Checks if only compilation was tested. This is the case, when a successful result is present with 0 of 0 passed tests
     *
     */
    getOnlyShowSuccessfulCompileStatus(): boolean {
        const zeroTestsPassed = (this.result?.feedbacks?.filter((feedback) => Feedback.isStaticCodeAnalysisFeedback(feedback)).length || 0) === 0;
        return (
            this.templateStatus !== ResultTemplateStatus.NO_RESULT &&
            this.templateStatus !== ResultTemplateStatus.IS_BUILDING &&
            !this.isBuildFailed(this.submission) &&
            zeroTestsPassed
        );
    }

    /**
     * Get the css class for the entire text as a string
     *
     * @return {string} the css class
     */
    getTextColorClass() {
        if (this.templateStatus === ResultTemplateStatus.LATE) {
            return 'result--late';
        }

        const result = this.result!;

        // Build failure so return red text.
        if (this.isBuildFailedAndResultIsAutomatic(result)) {
            return 'text-danger';
        }

        if (this.resultIsPreliminary(result)) {
            return 'text-secondary';
        }

        if (result.score == undefined) {
            return result.successful ? 'text-success' : 'text-danger';
        }

        if (result.score > MIN_SCORE_GREEN) {
            return 'text-success';
        }

        if (result.score > MIN_SCORE_ORANGE) {
            return 'result-orange';
        }

        return 'text-danger';
    }

    /**
     * Get the icon type for the result icon as an array
     *
     */
    getResultIconClass(): IconProp {
        const result = this.result!;

        // Build failure so return times icon.
        if (this.isBuildFailedAndResultIsAutomatic(result)) {
            return faTimesCircle;
        }

        if (this.resultIsPreliminary(result)) {
            return faQuestionCircle;
        }

        if (this.onlyShowSuccessfulCompileStatus) {
            return faCheckCircle;
        }

        if (result.score == undefined) {
            if (result.successful) {
                return faCheckCircle;
            }
            return faTimesCircle;
        }
        if (result.score > 80) {
            return faCheckCircle;
        }
        return faTimesCircle;
    }

    /**
     * Returns true if the specified result is preliminary.
     * @param result the result. It must include a participation and exercise.
     */
    resultIsPreliminary(result: Result) {
        return (
            result.participation &&
            isProgrammingExerciseStudentParticipation(result.participation) &&
            isResultPreliminary(result, result.participation.exercise as ProgrammingExercise)
        );
    }

    /**
     * Returns true if the submission of the result is of type programming, is automatic, and
     * its build has failed.
     * @param result
     */
    isBuildFailedAndResultIsAutomatic(result: Result) {
        return this.isBuildFailed(result.submission) && !this.isManualResult(result);
    }

    /**
     * Returns true if the specified submission is a programming submissions that has a failed
     * build.
     * @param submission the submission
     */
    isBuildFailed(submission?: Submission) {
        const isProgrammingSubmission = submission && submission.submissionExerciseType === SubmissionExerciseType.PROGRAMMING;
        return isProgrammingSubmission && (submission as ProgrammingSubmission).buildFailed;
    }

    /**
     * Returns true if the specified result is not automatic.
     * @param result the result.
     */
    isManualResult(result?: Result) {
        return result?.assessmentType !== AssessmentType.AUTOMATIC;
    }
}<|MERGE_RESOLUTION|>--- conflicted
+++ resolved
@@ -312,29 +312,6 @@
     }
 
     /**
-<<<<<<< HEAD
-=======
-     * Gets the build result string.
-     */
-    buildResultString() {
-        if (this.isBuildFailed(this.submission)) {
-            return this.isManualResult(this.result) ? this.result!.resultString : this.translate.instant('artemisApp.editor.buildFailed');
-            // Only show the 'preliminary' string for programming student participation results and if the buildAndTestAfterDueDate has not passed.
-        }
-
-        const buildSuccessful = this.translate.instant('artemisApp.editor.buildSuccessful');
-        const resultStringCompiledMessage = this.result!.resultString?.replace('0 of 0 passed', buildSuccessful) ?? buildSuccessful;
-
-        if (this.participation && isProgrammingExerciseStudentParticipation(this.participation) && isResultPreliminary(this.result!, this.exercise as ProgrammingExercise)) {
-            const preliminary = '(' + this.translate.instant('artemisApp.result.preliminary') + ')';
-            return `${resultStringCompiledMessage} ${preliminary}`;
-        } else {
-            return resultStringCompiledMessage;
-        }
-    }
-
-    /**
->>>>>>> 15117483
      * Gets the tooltip text that should be displayed next to the result string. Not required.
      */
     buildResultTooltip() {
