import { Component, Input, OnChanges, OnInit, SimpleChanges } from '@angular/core';
import { ParticipationService } from 'app/exercises/shared/participation/participation.service';
import {
    MissingResultInformation,
    ResultTemplateStatus,
    evaluateTemplateStatus,
    getResultIconClass,
    getTextColorClass,
    resultIsPreliminary,
} from 'app/exercises/shared/result/result.utils';
import { NgbModal } from '@ng-bootstrap/ng-bootstrap';
import { HttpClient } from '@angular/common/http';
import { TranslateService } from '@ngx-translate/core';
import { ProgrammingExercise } from 'app/entities/programming-exercise.model';
import dayjs from 'dayjs/esm';
import { isProgrammingExerciseStudentParticipation, isResultPreliminary } from 'app/exercises/programming/shared/utils/programming-exercise.utils';
import { JhiWebsocketService } from 'app/core/websocket/websocket.service';
import { Participation, ParticipationType, getExercise } from 'app/entities/participation/participation.model';
import { ProgrammingSubmission } from 'app/entities/programming-submission.model';
import { Submission, SubmissionExerciseType } from 'app/entities/submission.model';
import { Exercise, ExerciseType, getCourseFromExercise } from 'app/entities/exercise.model';
import { ResultDetailComponent } from 'app/exercises/shared/result/result-detail.component';
import { Result } from 'app/entities/result.model';
import { AssessmentType } from 'app/entities/assessment-type.model';
import { roundValueSpecifiedByCourseSettings } from 'app/shared/util/utils';
import { IconProp } from '@fortawesome/fontawesome-svg-core';
import { captureException } from '@sentry/browser';
import { hasExerciseDueDatePassed } from 'app/exercises/shared/exercise/exercise.utils';
import { faCircleNotch, faExclamationCircle, faFile } from '@fortawesome/free-solid-svg-icons';
import { faCircle } from '@fortawesome/free-regular-svg-icons';
import { ResultService } from 'app/exercises/shared/result/result.service';
import { ExerciseService } from 'app/exercises/shared/exercise/exercise.service';
import { ProgrammingExerciseStudentParticipation } from 'app/entities/participation/programming-exercise-student-participation.model';
import { convertDateFromServer } from 'app/utils/date.utils';

@Component({
    selector: 'jhi-result',
    templateUrl: './result.component.html',
    styles: ['span { display: inline-block; line-height: 1.25 }'],
})

/**
 * When using the result component make sure that the reference to the participation input is changed if the result changes
 * e.g. by using Object.assign to trigger ngOnChanges which makes sure that the result is updated
 */
export class ResultComponent implements OnInit, OnChanges {
    // make constants available to html
    readonly ResultTemplateStatus = ResultTemplateStatus;
    readonly MissingResultInfo = MissingResultInformation;
    readonly ParticipationType = ParticipationType;
    readonly roundScoreSpecifiedByCourseSettings = roundValueSpecifiedByCourseSettings;
    readonly getCourseFromExercise = getCourseFromExercise;
    readonly resultIsPreliminary = resultIsPreliminary;

    @Input() participation: Participation;
    @Input() isBuilding: boolean;
    @Input() short = false;
    @Input() result?: Result;
    @Input() showUngradedResults = false;
    @Input() showBadge = false;
    @Input() showTestDetails = false;
    @Input() showIcon = true;
    @Input() missingResultInfo = MissingResultInformation.NONE;
    @Input() exercise?: Exercise;

    textColorClass: string;
    hasFeedback: boolean;
    resultIconClass: IconProp;
    resultString: string;
    templateStatus: ResultTemplateStatus;
    submission?: Submission;
    badgeClass: string;
    badgeText: string;
    badgeTooltip: string;
    resultTooltip?: string;

    latestIndividualDueDate?: dayjs.Dayjs;

    // Icons
    faCircleNotch = faCircleNotch;
    faFile = faFile;
    farCircle = faCircle;
    faExclamationCircle = faExclamationCircle;

    constructor(
        private jhiWebsocketService: JhiWebsocketService,
        private participationService: ParticipationService,
        private translate: TranslateService,
        private http: HttpClient,
        private modalService: NgbModal,
        private exerciseService: ExerciseService,
        private resultService: ResultService,
    ) {}

    /**
     * Executed on initialization. It retrieves the results of a given
     * participation and displays the corresponding message.
     */
    ngOnInit(): void {
        if (!this.result && this.participation) {
            this.exercise = this.exercise ?? getExercise(this.participation);
            this.participation.exercise = this.exercise;

            if (this.participation.results?.length) {
                if (this.exercise && this.exercise.type === ExerciseType.MODELING) {
                    // sort results by completionDate descending to ensure the newest result is shown
                    // this is important for modeling exercises since students can have multiple tries
                    // think about if this should be used for all types of exercises
                    this.participation.results.sort((r1: Result, r2: Result) => {
                        if (r1.completionDate! > r2.completionDate!) {
                            return -1;
                        }
                        if (r1.completionDate! < r2.completionDate!) {
                            return 1;
                        }
                        return 0;
                    });
                }
                // Make sure result and participation are connected
                this.result = this.participation.results[0];
                this.result.participation = this.participation;
            }
        } else if (!this.participation && this.result && this.result.participation) {
            // make sure this.participation is initialized in case it was not passed
            this.participation = this.result.participation;
            this.exercise = this.exercise ?? getExercise(this.participation);
            this.participation.exercise = this.exercise;
        } else if (this.participation) {
            this.exercise = this.exercise ?? getExercise(this.participation);
            this.participation.exercise = this.exercise;
        } else if (!this.result?.exampleResult) {
            // result of example submission does not have participation
            captureException(new Error('The result component did not get a participation or result as parameter and can therefore not display the score'));
            return;
        }
        // Note: it can still happen here that this.result is undefined, e.g. when this.participation.results.length == 0
        this.submission = this.result?.submission;

        this.evaluate();

        this.translate.onLangChange.subscribe(() => {
            if (!!this.resultString) {
                this.resultString = this.resultService.getResultString(this.result, this.exercise, this.short);
            }
        });

        if (this.showBadge && this.result) {
            const badgeData = ResultService.evaluateBadge(this.participation, this.result);
            this.badgeClass = badgeData.badgeClass;
            this.badgeText = badgeData.text;
            this.badgeTooltip = badgeData.tooltip;
        }
    }

    /**
     * Executed when changes happen sets the corresponding template status to display a message.
     * @param changes The hashtable of the occurred changes as SimpleChanges object.
     */
    ngOnChanges(changes: SimpleChanges) {
        if (changes.participation || changes.result) {
            this.ngOnInit();
            // If it's building, we change the templateStatus to building regardless of any other settings.
        } else if (changes.missingResultInfo) {
            this.evaluate();
        } else if (changes.isBuilding && changes.isBuilding.currentValue) {
            this.templateStatus = ResultTemplateStatus.IS_BUILDING;
            // When the result was building and is not building anymore, we evaluate the result status.
        } else if (changes.isBuilding && changes.isBuilding.previousValue && !changes.isBuilding.currentValue) {
            this.evaluate();
        }
    }

    /**
     * Sets the corresponding icon, styling and message to display results.
     */
    evaluate() {
        this.templateStatus = evaluateTemplateStatus(this.exercise, this.participation, this.result, this.isBuilding, this.missingResultInfo);

        if (this.templateStatus === ResultTemplateStatus.LATE) {
            this.textColorClass = getTextColorClass(this.result, this.templateStatus);
            this.resultIconClass = getResultIconClass(this.result, this.templateStatus);
            this.resultString = this.resultService.getResultString(this.result, this.exercise, this.short);
        } else if (this.result && this.result.score !== undefined && (this.result.rated || this.result.rated == undefined || this.showUngradedResults)) {
            this.textColorClass = getTextColorClass(this.result, this.templateStatus);
            this.hasFeedback = this.getHasFeedback();
            this.resultIconClass = getResultIconClass(this.result, this.templateStatus);
            this.resultString = this.resultService.getResultString(this.result, this.exercise, this.short);
            this.resultTooltip = this.buildResultTooltip();
        } else if (this.templateStatus !== ResultTemplateStatus.MISSING) {
            // make sure that we do not display results that are 'rated=false' or that do not have a score
            // this state is only possible if no rated results are available at all, so we show the info that no graded result is available
            this.templateStatus = ResultTemplateStatus.NO_RESULT;
            this.result = undefined;
            this.resultString = '';
        }
    }

<<<<<<< HEAD
=======
    private evaluateTemplateStatus() {
        // Fallback if participation is not set
        if (!this.participation || !this.exercise) {
            if (!this.result) {
                return ResultTemplateStatus.NO_RESULT;
            } else {
                return ResultTemplateStatus.HAS_RESULT;
            }
        }

        // If there is a problem, it has priority, and we show that instead
        if (this.missingResultInfo !== MissingResultInfo.NONE) {
            return ResultTemplateStatus.MISSING;
        }

        // Evaluate status for modeling, text and file-upload exercises
        if (isModelingOrTextOrFileUpload(this.participation)) {
            // Based on its submission we test if the participation is in due time of the given exercise.

            const inDueTime = isParticipationInDueTime(this.participation, this.exercise);
            const dueDate = convertDateFromServer(getExerciseDueDate(this.exercise, this.participation));
            const assessmentDueDate = convertDateFromServer(this.exercise.assessmentDueDate);

            if (inDueTime && initializedResultWithScore(this.result)) {
                // Submission is in due time of exercise and has a result with score
                if (!assessmentDueDate || assessmentDueDate.isBefore(dayjs())) {
                    // the assessment due date has passed (or there was none)
                    return ResultTemplateStatus.HAS_RESULT;
                } else {
                    // the assessment period is still active
                    return ResultTemplateStatus.SUBMITTED_WAITING_FOR_GRADING;
                }
            } else if (inDueTime && !initializedResultWithScore(this.result)) {
                // Submission is in due time of exercise and doesn't have a result with score.
                if (!dueDate || dueDate.isSameOrAfter(dayjs())) {
                    // the due date is in the future (or there is none) => the exercise is still ongoing
                    return ResultTemplateStatus.SUBMITTED;
                } else if (!assessmentDueDate || assessmentDueDate.isSameOrAfter(dayjs())) {
                    // the due date is over, further submissions are no longer possible, waiting for grading
                    return ResultTemplateStatus.SUBMITTED_WAITING_FOR_GRADING;
                } else {
                    // the due date is over, further submissions are no longer possible, no result after assessment due date
                    // TODO why is this distinct from the case above? The submission can still be graded and often is.
                    return ResultTemplateStatus.NO_RESULT;
                }
            } else if (initializedResultWithScore(this.result) && (!assessmentDueDate || assessmentDueDate.isBefore(dayjs()))) {
                // Submission is not in due time of exercise, has a result with score and there is no assessmentDueDate for the exercise or it lies in the past.
                // TODO handle external submissions with new status "External"
                return ResultTemplateStatus.LATE;
            } else {
                // Submission is not in due time of exercise and there is actually no feedback for the submission or the feedback should not be displayed yet.
                return ResultTemplateStatus.LATE_NO_FEEDBACK;
            }
        }

        // Evaluate status for programming and quiz exercises
        if (isProgrammingOrQuiz(this.participation)) {
            if (this.isBuilding) {
                return ResultTemplateStatus.IS_BUILDING;
            } else if (initializedResultWithScore(this.result)) {
                return ResultTemplateStatus.HAS_RESULT;
            } else {
                return ResultTemplateStatus.NO_RESULT;
            }
        }

        return ResultTemplateStatus.NO_RESULT;
    }

>>>>>>> 421a7f16
    /**
     * Gets the tooltip text that should be displayed next to the result string. Not required.
     */
    buildResultTooltip(): string | undefined {
        // Only show the 'preliminary' tooltip for programming student participation results and if the buildAndTestAfterDueDate has not passed.
        const programmingExercise = this.exercise as ProgrammingExercise;
        if (
            this.participation &&
            isProgrammingExerciseStudentParticipation(this.participation) &&
            !(this.participation as ProgrammingExerciseStudentParticipation).testRun &&
            isResultPreliminary(this.result!, programmingExercise)
        ) {
            if (programmingExercise?.assessmentType !== AssessmentType.AUTOMATIC) {
                return 'artemisApp.result.preliminaryTooltipSemiAutomatic';
            }
            return 'artemisApp.result.preliminaryTooltip';
        }
    }

    /**
     * Checks if there is feedback or not for a build result.
     */
    getHasFeedback(): boolean {
        if (this.submission && this.submission.submissionExerciseType === SubmissionExerciseType.PROGRAMMING && (this.submission as ProgrammingSubmission).buildFailed) {
            return true;
        } else if (this.result?.hasFeedback === undefined) {
            return false;
        }
        return this.result.hasFeedback;
    }

    /**
     * Show details of a result.
     * @param result Result object whose details will be displayed.
     */
    showDetails(result: Result) {
        if (!result.participation) {
            result.participation = this.participation;
        }

        const modalRef = this.modalService.open(ResultDetailComponent, { keyboard: true, size: 'xl' });
        const componentInstance: ResultDetailComponent = modalRef.componentInstance;
        componentInstance.exercise = this.exercise;
        componentInstance.result = result;
        componentInstance.showTestDetails =
            (this.exercise?.type === ExerciseType.PROGRAMMING && (this.exercise as ProgrammingExercise).showTestNamesToStudents) || this.showTestDetails;
        if (this.exercise) {
            componentInstance.exerciseType = this.exercise.type!;
            componentInstance.showScoreChart = true;
        }
        if (this.templateStatus === ResultTemplateStatus.MISSING) {
            componentInstance.messageKey = 'artemisApp.result.notLatestSubmission';
        }

        if (
            this.result?.assessmentType === AssessmentType.AUTOMATIC &&
            this.exercise?.type === ExerciseType.PROGRAMMING &&
            hasExerciseDueDatePassed(this.exercise, this.participation)
        ) {
            this.determineShowMissingAutomaticFeedbackInformation(componentInstance);
        }
    }

    /**
     * Checks whether a build artifact exists for a submission.
     */
    hasBuildArtifact() {
        if (this.result && this.submission && this.submission.submissionExerciseType === SubmissionExerciseType.PROGRAMMING) {
            const submission = this.submission as ProgrammingSubmission;
            return submission.buildArtifact;
        }
        return false;
    }

    /**
     * Download the build results of a specific participation.
     * @param participationId The identifier of the participation.
     */
    downloadBuildResult(participationId?: number) {
        if (participationId) {
            this.participationService.downloadArtifact(participationId).subscribe((artifact) => {
                const fileURL = URL.createObjectURL(artifact.fileContent);
                const link = document.createElement('a');
                link.href = fileURL;
                link.target = '_blank';
                link.download = artifact.fileName;
                document.body.appendChild(link);
                link.click();
            });
        }
    }

    /**
     * Determines if some information about testcases could still be hidden because of later individual due dates
     * @param componentInstance the detailed result view
     */
    private determineShowMissingAutomaticFeedbackInformation(componentInstance: ResultDetailComponent) {
        if (!this.latestIndividualDueDate) {
            this.exerciseService.getLatestDueDate(this.exercise!.id!).subscribe((latestIndividualDueDate?: dayjs.Dayjs) => {
                this.latestIndividualDueDate = latestIndividualDueDate;
                this.initializeMissingAutomaticFeedbackAndLatestIndividualDueDate(componentInstance);
            });
        } else {
            this.initializeMissingAutomaticFeedbackAndLatestIndividualDueDate(componentInstance);
        }
    }

    private initializeMissingAutomaticFeedbackAndLatestIndividualDueDate(componentInstance: ResultDetailComponent) {
        componentInstance.showMissingAutomaticFeedbackInformation = dayjs().isBefore(this.latestIndividualDueDate);
        componentInstance.latestIndividualDueDate = this.latestIndividualDueDate;
    }
}<|MERGE_RESOLUTION|>--- conflicted
+++ resolved
@@ -195,78 +195,6 @@
         }
     }
 
-<<<<<<< HEAD
-=======
-    private evaluateTemplateStatus() {
-        // Fallback if participation is not set
-        if (!this.participation || !this.exercise) {
-            if (!this.result) {
-                return ResultTemplateStatus.NO_RESULT;
-            } else {
-                return ResultTemplateStatus.HAS_RESULT;
-            }
-        }
-
-        // If there is a problem, it has priority, and we show that instead
-        if (this.missingResultInfo !== MissingResultInfo.NONE) {
-            return ResultTemplateStatus.MISSING;
-        }
-
-        // Evaluate status for modeling, text and file-upload exercises
-        if (isModelingOrTextOrFileUpload(this.participation)) {
-            // Based on its submission we test if the participation is in due time of the given exercise.
-
-            const inDueTime = isParticipationInDueTime(this.participation, this.exercise);
-            const dueDate = convertDateFromServer(getExerciseDueDate(this.exercise, this.participation));
-            const assessmentDueDate = convertDateFromServer(this.exercise.assessmentDueDate);
-
-            if (inDueTime && initializedResultWithScore(this.result)) {
-                // Submission is in due time of exercise and has a result with score
-                if (!assessmentDueDate || assessmentDueDate.isBefore(dayjs())) {
-                    // the assessment due date has passed (or there was none)
-                    return ResultTemplateStatus.HAS_RESULT;
-                } else {
-                    // the assessment period is still active
-                    return ResultTemplateStatus.SUBMITTED_WAITING_FOR_GRADING;
-                }
-            } else if (inDueTime && !initializedResultWithScore(this.result)) {
-                // Submission is in due time of exercise and doesn't have a result with score.
-                if (!dueDate || dueDate.isSameOrAfter(dayjs())) {
-                    // the due date is in the future (or there is none) => the exercise is still ongoing
-                    return ResultTemplateStatus.SUBMITTED;
-                } else if (!assessmentDueDate || assessmentDueDate.isSameOrAfter(dayjs())) {
-                    // the due date is over, further submissions are no longer possible, waiting for grading
-                    return ResultTemplateStatus.SUBMITTED_WAITING_FOR_GRADING;
-                } else {
-                    // the due date is over, further submissions are no longer possible, no result after assessment due date
-                    // TODO why is this distinct from the case above? The submission can still be graded and often is.
-                    return ResultTemplateStatus.NO_RESULT;
-                }
-            } else if (initializedResultWithScore(this.result) && (!assessmentDueDate || assessmentDueDate.isBefore(dayjs()))) {
-                // Submission is not in due time of exercise, has a result with score and there is no assessmentDueDate for the exercise or it lies in the past.
-                // TODO handle external submissions with new status "External"
-                return ResultTemplateStatus.LATE;
-            } else {
-                // Submission is not in due time of exercise and there is actually no feedback for the submission or the feedback should not be displayed yet.
-                return ResultTemplateStatus.LATE_NO_FEEDBACK;
-            }
-        }
-
-        // Evaluate status for programming and quiz exercises
-        if (isProgrammingOrQuiz(this.participation)) {
-            if (this.isBuilding) {
-                return ResultTemplateStatus.IS_BUILDING;
-            } else if (initializedResultWithScore(this.result)) {
-                return ResultTemplateStatus.HAS_RESULT;
-            } else {
-                return ResultTemplateStatus.NO_RESULT;
-            }
-        }
-
-        return ResultTemplateStatus.NO_RESULT;
-    }
-
->>>>>>> 421a7f16
     /**
      * Gets the tooltip text that should be displayed next to the result string. Not required.
      */
