--- conflicted
+++ resolved
@@ -16,26 +16,17 @@
 import { faListAlt } from '@fortawesome/free-regular-svg-icons';
 import { PROFILE_LOCALCI, PROFILE_LOCALVC } from 'app/app.constants';
 import { ProfileService } from 'app/shared/layouts/profiles/profile.service';
-<<<<<<< HEAD
-import { ArtemisSharedModule } from 'app/shared/shared.module';
-=======
 import { RouterLink } from '@angular/router';
 import { FaIconComponent } from '@fortawesome/angular-fontawesome';
 import { TranslateDirective } from 'app/shared/language/translate.directive';
 import { NgbTooltip } from '@ng-bootstrap/ng-bootstrap';
 import { DeleteButtonDirective } from 'app/shared/delete-dialog/delete-button.directive';
 import { ArtemisTranslatePipe } from 'app/shared/pipes/artemis-translate.pipe';
->>>>>>> 4bc01b67
 
 @Component({
     selector: 'jhi-exam-exercise-row-buttons',
     templateUrl: './exam-exercise-row-buttons.component.html',
-<<<<<<< HEAD
-    standalone: true,
-    imports: [ArtemisSharedModule],
-=======
     imports: [RouterLink, FaIconComponent, TranslateDirective, NgbTooltip, DeleteButtonDirective, ArtemisTranslatePipe],
->>>>>>> 4bc01b67
 })
 export class ExamExerciseRowButtonsComponent implements OnInit {
     private textExerciseService = inject(TextExerciseService);
