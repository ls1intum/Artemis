--- conflicted
+++ resolved
@@ -57,20 +57,7 @@
         <span class="d-none d-md-inline" jhiTranslate="entity.action.editInEditor">Edit in Editor</span>
     </a>
 
-<<<<<<< HEAD
     <a
-        *ngIf="course.isAtLeastInstructor && exercise.type !== exerciseType.QUIZ"
-        [routerLink]="['/course-management', course.id, exercise.type + '-exercises', exercise.id]"
-        class="btn btn-info btn-sm mr-1"
-    >
-        <fa-icon [icon]="'eye'"></fa-icon>
-        <span class="d-none d-md-inline" jhiTranslate="entity.action.view">View</span>
-    </a>
-
-    <a
-=======
-    <button
->>>>>>> 6dd0c90c
         *ngIf="course.isAtLeastInstructor && exercise.type === exerciseType.QUIZ"
         [routerLink]="['/course-management', course.id, 'quiz-exercises', exercise.id, 'preview']"
         class="btn btn-success btn-sm mr-1"
