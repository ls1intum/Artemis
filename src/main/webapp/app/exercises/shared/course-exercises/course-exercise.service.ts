import { ParticipationWebsocketService } from 'app/overview/participation-websocket.service';
import { ExerciseService } from 'app/exercises/shared/exercise/exercise.service';
import { AccountService } from 'app/core/auth/account.service';
import { ProgrammingExercise } from 'app/entities/programming-exercise.model';
import { ModelingExercise } from 'app/entities/modeling-exercise.model';
import { TextExercise } from 'app/entities/text-exercise.model';
import { FileUploadExercise } from 'app/entities/file-upload-exercise.model';
import { Exercise } from 'app/entities/exercise.model';
import { StudentParticipation } from 'app/entities/participation/student-participation.model';
import { Observable, map } from 'rxjs';
import { HttpClient, HttpResponse } from '@angular/common/http';
import { Injectable } from '@angular/core';
import { convertDateFromServer } from 'app/utils/date.utils';
import { ProfileService } from 'app/shared/layouts/profiles/profile.service';

@Injectable({ providedIn: 'root' })
export class CourseExerciseService {
    private resourceUrl = `api/courses`;

    constructor(
        private http: HttpClient,
        private participationWebsocketService: ParticipationWebsocketService,
        private accountService: AccountService,
        private profileService: ProfileService,
    ) {}

    /**
     * returns all programming exercises for the course corresponding to courseId
     * Note: the exercises in the response do not contain participations and do not contain the course to save network bandwidth
     * @param courseId
     */
    findAllProgrammingExercisesForCourse(courseId: number): Observable<HttpResponse<ProgrammingExercise[]>> {
        return this.http
            .get<ProgrammingExercise[]>(`${this.resourceUrl}/${courseId}/programming-exercises`, { observe: 'response' })
            .pipe(map((res: HttpResponse<ProgrammingExercise[]>) => this.processExercisesHttpResponses(res)));
    }

    /**
     * returns all modeling exercises for the course corresponding to courseId
     * Note: the exercises in the response do not contain participations and do not contain the course to save network bandwidth
     * @param courseId - the unique identifier of the course
     */
    findAllModelingExercisesForCourse(courseId: number): Observable<HttpResponse<ModelingExercise[]>> {
        return this.http
            .get<ModelingExercise[]>(`${this.resourceUrl}/${courseId}/modeling-exercises`, { observe: 'response' })
            .pipe(map((res: HttpResponse<ModelingExercise[]>) => this.processExercisesHttpResponses(res)));
    }

    /**
     * returns all text exercises for the course corresponding to courseId
     * Note: the exercises in the response do not contain participations and do not contain the course to save network bandwidth
     * @param courseId - the unique identifier of the course
     */
    findAllTextExercisesForCourse(courseId: number): Observable<HttpResponse<TextExercise[]>> {
        return this.http
            .get<TextExercise[]>(`${this.resourceUrl}/${courseId}/text-exercises`, { observe: 'response' })
            .pipe(map((res: HttpResponse<TextExercise[]>) => this.processExercisesHttpResponses(res)));
    }

    /**
     * returns all file upload exercises for the course corresponding to courseId
     * Note: the exercises in the response do not contain participations and do not contain the course to save network bandwidth
     * @param courseId - the unique identifier of the course
     */
    findAllFileUploadExercisesForCourse(courseId: number): Observable<HttpResponse<FileUploadExercise[]>> {
        return this.http
            .get<FileUploadExercise[]>(`${this.resourceUrl}/${courseId}/file-upload-exercises`, { observe: 'response' })
            .pipe(map((res: HttpResponse<FileUploadExercise[]>) => this.processExercisesHttpResponses(res)));
    }

    /**
     * This method bundles recurring conversion steps for Course Exercise HttpResponses.
     * @param exercisesRes
     */
    private processExercisesHttpResponses(exercisesRes: HttpResponse<Exercise[]>): HttpResponse<Exercise[]> {
        this.convertExerciseResponseArrayDatesFromServer(exercisesRes);
        ExerciseService.convertExerciseCategoryArrayFromServer(exercisesRes);
        if (exercisesRes.body) {
            exercisesRes.body.forEach((exercise) => this.accountService.setAccessRightsForExercise(exercise));
        }
        return exercisesRes;
    }

    /**
     * starts the exercise with the identifier exerciseId
     * @param exerciseId - the unique identifier of the exercise
     */
    startExercise(exerciseId: number): Observable<StudentParticipation> {
        return this.http.post<StudentParticipation>(`api/exercises/${exerciseId}/participations`, {}).pipe(
            map((participation: StudentParticipation) => {
                return this.handleParticipation(participation);
            }),
        );
    }

    /**
     * starts the exercise with the identifier exerciseId
     * @param exerciseId - the unique identifier of the exercise
     * @param useGradedParticipation - flag indicating if the student wants to continue from their graded participation
     */
    startPractice(exerciseId: number, useGradedParticipation: boolean): Observable<StudentParticipation> {
        return this.http.post<StudentParticipation>(`api/exercises/${exerciseId}/participations/practice?useGradedParticipation=${useGradedParticipation}`, {}).pipe(
            map((participation: StudentParticipation) => {
                return this.handleParticipation(participation);
            }),
        );
    }

    /**
     * resumes the programming exercise with the identifier exerciseId
     * @param exerciseId - the unique identifier of the exercise
     * @param participationId - the unique identifier of the participation to continue
     */
    resumeProgrammingExercise(exerciseId: number, participationId: number): Observable<StudentParticipation> {
        return this.http.put<StudentParticipation>(`api/exercises/${exerciseId}/resume-programming-participation/${participationId}`, {}).pipe(
            map((participation: StudentParticipation) => {
                return this.handleParticipation(participation);
            }),
        );
    }

    requestFeedback(exerciseId: number): Observable<StudentParticipation> {
        return this.http.put<StudentParticipation>(`api/exercises/${exerciseId}/request-feedback`, {}).pipe(map((participation: StudentParticipation) => participation));
    }

    /**
     * handle the given student participation by adding in the participationWebsocketService
     * @param participation - the participation to be handled
     */
    handleParticipation(participation: StudentParticipation): StudentParticipation {
        if (participation) {
            // convert date
            participation.initializationDate = convertDateFromServer(participation.initializationDate);
            if (participation.exercise) {
                const exercise = participation.exercise;
                this.convertExerciseDatesFromServer(exercise);
                exercise.studentParticipations = [participation];
<<<<<<< HEAD
                if (exercise.type === ExerciseType.PROGRAMMING && (exercise as ProgrammingExercise).publishBuildPlanUrl) {
                    this.profileService.getProfileInfo().subscribe((profileInfo) => {
                        const programmingParticipations = participation.exercise!.studentParticipations as ProgrammingExerciseStudentParticipation[];
                        setBuildPlanUrlForProgrammingParticipations(
                            profileInfo,
                            programmingParticipations,
                            exercise.id!,
                            (participation.exercise as ProgrammingExercise).projectKey,
                        );
                    });
                }
=======
>>>>>>> fd4125d1
            }
            this.participationWebsocketService.addParticipation(participation);
        }
        return participation;
    }

    convertExerciseDatesFromServer<T extends Exercise>(res: T): T {
        res.releaseDate = convertDateFromServer(res.releaseDate);
        res.startDate = convertDateFromServer(res.startDate);
        res.dueDate = convertDateFromServer(res.dueDate);
        res.assessmentDueDate = convertDateFromServer(res.assessmentDueDate);
        res.exampleSolutionPublicationDate = convertDateFromServer(res.exampleSolutionPublicationDate);
        return res;
    }

    protected convertExerciseResponseArrayDatesFromServer<T extends Exercise>(res: HttpResponse<T[]>): HttpResponse<T[]> {
        if (res.body) {
            res.body.forEach((exercise: T) => {
                exercise.releaseDate = convertDateFromServer(exercise.releaseDate);
                exercise.startDate = convertDateFromServer(exercise.startDate);
                exercise.dueDate = convertDateFromServer(exercise.dueDate);
                exercise.assessmentDueDate = convertDateFromServer(exercise.assessmentDueDate);
                exercise.exampleSolutionPublicationDate = convertDateFromServer(exercise.exampleSolutionPublicationDate);
            });
        }
        return res;
    }
}<|MERGE_RESOLUTION|>--- conflicted
+++ resolved
@@ -135,20 +135,6 @@
                 const exercise = participation.exercise;
                 this.convertExerciseDatesFromServer(exercise);
                 exercise.studentParticipations = [participation];
-<<<<<<< HEAD
-                if (exercise.type === ExerciseType.PROGRAMMING && (exercise as ProgrammingExercise).publishBuildPlanUrl) {
-                    this.profileService.getProfileInfo().subscribe((profileInfo) => {
-                        const programmingParticipations = participation.exercise!.studentParticipations as ProgrammingExerciseStudentParticipation[];
-                        setBuildPlanUrlForProgrammingParticipations(
-                            profileInfo,
-                            programmingParticipations,
-                            exercise.id!,
-                            (participation.exercise as ProgrammingExercise).projectKey,
-                        );
-                    });
-                }
-=======
->>>>>>> fd4125d1
             }
             this.participationWebsocketService.addParticipation(participation);
         }
