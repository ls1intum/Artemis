--- conflicted
+++ resolved
@@ -1,16 +1,9 @@
 <div class="course-info-bar" *ngIf="exercise" id="exercise-header">
-<<<<<<< HEAD
-    <div class="row">
-        <div class="col general-info">
-            <h3>
-=======
     <div class="left-col">
         <div class="title-row">
             <div class="inner-row">
-                <fa-icon *ngIf="displayBackButton" [icon]="faArrowLeft" (click)="onBackClick()" class="back-button me-2"></fa-icon>
                 <fa-icon *ngIf="exercise.type" [icon]="getIcon(exercise.type)" [ngbTooltip]="getIconTooltip(exercise.type) | artemisTranslate" container="body"></fa-icon>
                 &nbsp;
->>>>>>> 24b981e7
                 <ng-content select="[pagetitle]"></ng-content>
             </div>
             <div class="badge-row" *ngIf="(exercise.releaseDate && dayjs(exercise.releaseDate).isAfter(dayjs())) || exercise.difficulty || exerciseCategories?.length">
