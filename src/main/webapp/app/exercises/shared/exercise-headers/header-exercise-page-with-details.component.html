<div class="course-info-bar" *ngIf="exercise" id="exercise-header">
    <div class="left-col">
        <div class="title-row">
            <div class="inner-row">
                <fa-icon *ngIf="exercise.type" [icon]="getIcon(exercise.type)" [ngbTooltip]="getIconTooltip(exercise.type) | artemisTranslate"></fa-icon>
                &nbsp;
                <ng-content select="[pagetitle]"></ng-content>
            </div>
            <jhi-exercise-categories
                [exercise]="exercise"
                [showTags]="{ difficulty: true, notReleased: true }"
                [ngClass]="'badge-row'"
                *ngIf="(exercise.releaseDate && dayjs(exercise.releaseDate).isAfter(dayjs())) || exercise.difficulty || exerciseCategories?.length"
            ></jhi-exercise-categories>
        </div>
        <div class="points-assessment-row" *ngIf="exercise.maxPoints || (exercise.assessmentType && exercise.type === ExerciseType.PROGRAMMING)">
            <span *ngIf="exercise.maxPoints" [style.margin-right]="exercise.maxPoints ? '30px' : null">
                <span class="me-2">
                    {{ 'artemisApp.courseOverview.exerciseDetails.points' | artemisTranslate }}
                    <ng-container *ngIf="achievedPoints !== undefined">
                        {{ achievedPoints + ('artemisApp.courseOverview.exerciseDetails.of' | artemisTranslate) }}
                    </ng-container>
                    {{ exercise.maxPoints }}
                    <span *ngIf="exercise.bonusPoints">({{ 'artemisApp.courseOverview.exerciseDetails.bonus' | artemisTranslate }} {{ exercise.bonusPoints }})</span>
                </span>
                <jhi-included-in-score-badge
                    *ngIf="exercise.includedInOverallScore !== IncludedInOverallScore.INCLUDED_COMPLETELY"
                    [includedInOverallScore]="exercise.includedInOverallScore"
                    class="me-2"
                ></jhi-included-in-score-badge>
            </span>
            <span *ngIf="exercise.assessmentType && exercise.type === ExerciseType.PROGRAMMING">
                <div>
                    {{ 'artemisApp.courseOverview.exerciseDetails.assessmentType' | artemisTranslate }}
                    {{ 'artemisApp.AssessmentType.forExerciseHeader.' + exercise.assessmentType | artemisTranslate }}
                    <fa-icon [icon]="faQuestionCircle" ngbTooltip="{{ 'artemisApp.AssessmentType.tooltip.' + exercise.assessmentType | artemisTranslate }}"></fa-icon>
                </div>
            </span>
        </div>
        <div class="submission-row" *ngIf="submissionPolicy">
            <div>{{ 'artemisApp.programmingExercise.submissionPolicy.submissionLimitTitle' | artemisTranslate }}:</div>
            <div>
                {{
                    numberOfSubmissions +
                        '/' +
                        submissionPolicy.submissionLimit +
                        (submissionPolicy.exceedingPenalty
                            ? ('artemisApp.programmingExercise.submissionPolicy.submissionPenalty.penaltyInfoLabel'
                              | artemisTranslate : { points: submissionPolicy.exceedingPenalty })
                            : '')
                }}
                <fa-icon
                    [icon]="faQuestionCircle"
                    ngbTooltip="{{ 'artemisApp.programmingExercise.submissionPolicy.submissionPolicyType.' + submissionPolicy.type + '.tooltip' | artemisTranslate }}"
                ></fa-icon>
            </div>
        </div>
    </div>
    <div class="right-col">
<<<<<<< HEAD
        <ng-template [ngIf]="exam" [ngIfElse]="courseMode">
            <ng-container *ngIf="!isTestRun">
                <div [class.fw-500]="nextDueDate === NextDate.EXAM_END_DATE">
                    {{ 'artemisApp.exam.endDate' | artemisTranslate }}
                    {{ exam?.endDate | artemisDate }}
                    <span *ngIf="exam?.endDate && !isTestRun" [ngClass]="statusBadges[0]" class="badge">
                        {{ exam?.endDate | artemisTimeAgo }}
                    </span>
                </div>
                <div [class.fw-500]="nextDueDate === NextDate.RESULT_PUBLISH_DATE">
                    {{ 'artemisApp.exam.publishResultsDate' | artemisTranslate }}
                    {{ exam?.publishResultsDate | artemisDate }}
                    <span *ngIf="exam?.publishResultsDate" [ngClass]="statusBadges[1]" class="badge">
                        {{ exam?.publishResultsDate | artemisTimeAgo }}
                    </span>
                </div>
            </ng-container>
        </ng-template>
        <ng-template #courseMode>
            <div *ngIf="isBeforeStartDate && dayjs().isBefore(exercise.startDate ?? exercise.releaseDate)" [class.fw-500]="nextDueDate === NextDate.START_OR_RELEASE_DATE">
                {{ 'artemisApp.courseOverview.exerciseDetails.startDate' | artemisTranslate }}
                <span
                    [ngClass]="statusBadges[0]"
                    class="badge"
                    [ngbTooltip]="
                        'artemisApp.courseOverview.exerciseDetails.startDateTooltip' | artemisTranslate : { date: exercise.startDate ?? exercise.releaseDate | artemisDate }
                    "
                >
                    {{ exercise.startDate ?? exercise.releaseDate | artemisTimeAgo }}
                </span>
            </div>
            <div *ngIf="dueDate" [class.fw-500]="nextDueDate === NextDate.SUBMISSION_DUE_DATE">
                {{ 'artemisApp.courseOverview.exerciseDetails.submissionDue' | artemisTranslate }}
                <span
                    [ngClass]="statusBadges[1]"
                    class="badge"
                    [ngbTooltip]="'artemisApp.courseOverview.exerciseDetails.submissionDueTooltip' | artemisTranslate : { date: dueDate | artemisDate }"
                >
                    {{ dueDate | artemisTimeAgo }}
                </span>
            </div>
            <div *ngIf="exercise.assessmentDueDate" [class.fw-500]="nextDueDate === NextDate.ASSESSMENT_DUE_DATE">
                {{ 'artemisApp.courseOverview.exerciseDetails.assessmentDue' | artemisTranslate }}
                <span
                    [ngClass]="statusBadges[2]"
                    class="badge"
                    [ngbTooltip]="'artemisApp.courseOverview.exerciseDetails.assessmentDueTooltip' | artemisTranslate : { date: exercise.assessmentDueDate | artemisDate }"
                >
                    {{ exercise.assessmentDueDate | artemisTimeAgo }}
                </span>
            </div>
            <div *ngIf="individualComplaintDueDate" [class.fw-500]="nextDueDate === NextDate.COMPLAINT">
                {{ 'artemisApp.courseOverview.exerciseDetails.complaintDue' | artemisTranslate }}
=======
        <ng-container *ngIf="!nextRelevantDateLabel || (nextRelevantDateLabel !== 'releaseDate' && nextRelevantDateLabel !== 'startDate'); else displayNextRelevantDate" />
        <div *ngIf="dueDate" class="fw-500">
            {{ 'artemisApp.courseOverview.exerciseDetails.submissionDue' | artemisTranslate }}
            <span
                [ngClass]="dueDateStatusBadge"
                class="badge"
                [ngbTooltip]="'artemisApp.courseOverview.exerciseDetails.submissionDueTooltip' | artemisTranslate : { date: dueDate | artemisDate }"
            >
                {{ dueDate | artemisTimeAgo }}
            </span>
        </div>
        <ng-container *ngIf="!nextRelevantDateLabel || (nextRelevantDateLabel !== 'assessmentDue' && nextRelevantDateLabel !== 'complaintDue'); else displayNextRelevantDate" />
        <div *ngIf="!nextRelevantDate && canComplainLaterOn" class="fw-500">
            {{ 'artemisApp.courseOverview.exerciseDetails.complaintPossible' | artemisTranslate }}
            <span
                class="badge bg-success"
                [ngbTooltip]="'artemisApp.courseOverview.exerciseDetails.complaintPossibleTooltip' | artemisTranslate : { days: course?.maxComplaintTimeDays }"
            >
                {{ 'global.generic.yes' | artemisTranslate }}
            </span>
        </div>
        <ng-template #displayNextRelevantDate>
            <div *ngIf="nextRelevantDate && (!exam || !isTestRun)" class="fw-500">
                {{ 'artemisApp.courseOverview.exerciseDetails.' + nextRelevantDateLabel | artemisTranslate }}
>>>>>>> 4566747a
                <span
                    [ngClass]="nextRelevantDateStatusBadge"
                    class="badge"
<<<<<<< HEAD
                    [ngbTooltip]="'artemisApp.courseOverview.exerciseDetails.complaintDueTooltip' | artemisTranslate : { date: individualComplaintDueDate | artemisDate }"
                >
                    {{ individualComplaintDueDate | artemisTimeAgo }}
                </span>
            </div>
            <div *ngIf="canComplainLaterOn" [class.fw-500]="nextDueDate === NextDate.COMPLAINT">
                {{ 'artemisApp.courseOverview.exerciseDetails.complaintPossible' | artemisTranslate }}
                <span
                    class="badge bg-success"
                    [ngbTooltip]="'artemisApp.courseOverview.exerciseDetails.complaintPossibleTooltip' | artemisTranslate : { days: course?.maxComplaintTimeDays }"
=======
                    [ngbTooltip]="'artemisApp.courseOverview.exerciseDetails.' + nextRelevantDateLabel + 'Tooltip' | artemisTranslate : { date: nextRelevantDate | artemisDate }"
>>>>>>> 4566747a
                >
                    {{ nextRelevantDate | artemisTimeAgo }}
                </span>
            </div>
            <div *ngIf="exercise.presentationScoreEnabled">
                <ng-template [ngIf]="course?.presentationScore" [ngIfElse]="notBasicPresentation">
                    {{ 'artemisApp.courseOverview.exerciseDetails.presented' | artemisTranslate }}
                    <span *ngIf="(studentParticipation?.presentationScore ?? 0) > 0" class="badge bg-success">
                        {{ 'global.generic.yes' | artemisTranslate }}
                    </span>
                    <span *ngIf="(studentParticipation?.presentationScore ?? 0) <= 0" class="badge bg-secondary">
                        {{ 'global.generic.no' | artemisTranslate }}
                    </span>
                </ng-template>
                <ng-template #notBasicPresentation>
                    {{ 'artemisApp.courseOverview.exerciseDetails.presentation' | artemisTranslate }}
                    <span *ngIf="studentParticipation?.presentationScore" class="badge bg-success">
                        {{ studentParticipation!.presentationScore + '%' }}
                    </span>
                    <span *ngIf="!studentParticipation?.presentationScore" class="badge bg-secondary">
                        {{ 'global.generic.unset' | artemisTranslate }}
                    </span>
                </ng-template>
            </div>
        </ng-template>
    </div>
</div><|MERGE_RESOLUTION|>--- conflicted
+++ resolved
@@ -57,61 +57,6 @@
         </div>
     </div>
     <div class="right-col">
-<<<<<<< HEAD
-        <ng-template [ngIf]="exam" [ngIfElse]="courseMode">
-            <ng-container *ngIf="!isTestRun">
-                <div [class.fw-500]="nextDueDate === NextDate.EXAM_END_DATE">
-                    {{ 'artemisApp.exam.endDate' | artemisTranslate }}
-                    {{ exam?.endDate | artemisDate }}
-                    <span *ngIf="exam?.endDate && !isTestRun" [ngClass]="statusBadges[0]" class="badge">
-                        {{ exam?.endDate | artemisTimeAgo }}
-                    </span>
-                </div>
-                <div [class.fw-500]="nextDueDate === NextDate.RESULT_PUBLISH_DATE">
-                    {{ 'artemisApp.exam.publishResultsDate' | artemisTranslate }}
-                    {{ exam?.publishResultsDate | artemisDate }}
-                    <span *ngIf="exam?.publishResultsDate" [ngClass]="statusBadges[1]" class="badge">
-                        {{ exam?.publishResultsDate | artemisTimeAgo }}
-                    </span>
-                </div>
-            </ng-container>
-        </ng-template>
-        <ng-template #courseMode>
-            <div *ngIf="isBeforeStartDate && dayjs().isBefore(exercise.startDate ?? exercise.releaseDate)" [class.fw-500]="nextDueDate === NextDate.START_OR_RELEASE_DATE">
-                {{ 'artemisApp.courseOverview.exerciseDetails.startDate' | artemisTranslate }}
-                <span
-                    [ngClass]="statusBadges[0]"
-                    class="badge"
-                    [ngbTooltip]="
-                        'artemisApp.courseOverview.exerciseDetails.startDateTooltip' | artemisTranslate : { date: exercise.startDate ?? exercise.releaseDate | artemisDate }
-                    "
-                >
-                    {{ exercise.startDate ?? exercise.releaseDate | artemisTimeAgo }}
-                </span>
-            </div>
-            <div *ngIf="dueDate" [class.fw-500]="nextDueDate === NextDate.SUBMISSION_DUE_DATE">
-                {{ 'artemisApp.courseOverview.exerciseDetails.submissionDue' | artemisTranslate }}
-                <span
-                    [ngClass]="statusBadges[1]"
-                    class="badge"
-                    [ngbTooltip]="'artemisApp.courseOverview.exerciseDetails.submissionDueTooltip' | artemisTranslate : { date: dueDate | artemisDate }"
-                >
-                    {{ dueDate | artemisTimeAgo }}
-                </span>
-            </div>
-            <div *ngIf="exercise.assessmentDueDate" [class.fw-500]="nextDueDate === NextDate.ASSESSMENT_DUE_DATE">
-                {{ 'artemisApp.courseOverview.exerciseDetails.assessmentDue' | artemisTranslate }}
-                <span
-                    [ngClass]="statusBadges[2]"
-                    class="badge"
-                    [ngbTooltip]="'artemisApp.courseOverview.exerciseDetails.assessmentDueTooltip' | artemisTranslate : { date: exercise.assessmentDueDate | artemisDate }"
-                >
-                    {{ exercise.assessmentDueDate | artemisTimeAgo }}
-                </span>
-            </div>
-            <div *ngIf="individualComplaintDueDate" [class.fw-500]="nextDueDate === NextDate.COMPLAINT">
-                {{ 'artemisApp.courseOverview.exerciseDetails.complaintDue' | artemisTranslate }}
-=======
         <ng-container *ngIf="!nextRelevantDateLabel || (nextRelevantDateLabel !== 'releaseDate' && nextRelevantDateLabel !== 'startDate'); else displayNextRelevantDate" />
         <div *ngIf="dueDate" class="fw-500">
             {{ 'artemisApp.courseOverview.exerciseDetails.submissionDue' | artemisTranslate }}
@@ -136,24 +81,10 @@
         <ng-template #displayNextRelevantDate>
             <div *ngIf="nextRelevantDate && (!exam || !isTestRun)" class="fw-500">
                 {{ 'artemisApp.courseOverview.exerciseDetails.' + nextRelevantDateLabel | artemisTranslate }}
->>>>>>> 4566747a
                 <span
                     [ngClass]="nextRelevantDateStatusBadge"
                     class="badge"
-<<<<<<< HEAD
-                    [ngbTooltip]="'artemisApp.courseOverview.exerciseDetails.complaintDueTooltip' | artemisTranslate : { date: individualComplaintDueDate | artemisDate }"
-                >
-                    {{ individualComplaintDueDate | artemisTimeAgo }}
-                </span>
-            </div>
-            <div *ngIf="canComplainLaterOn" [class.fw-500]="nextDueDate === NextDate.COMPLAINT">
-                {{ 'artemisApp.courseOverview.exerciseDetails.complaintPossible' | artemisTranslate }}
-                <span
-                    class="badge bg-success"
-                    [ngbTooltip]="'artemisApp.courseOverview.exerciseDetails.complaintPossibleTooltip' | artemisTranslate : { days: course?.maxComplaintTimeDays }"
-=======
                     [ngbTooltip]="'artemisApp.courseOverview.exerciseDetails.' + nextRelevantDateLabel + 'Tooltip' | artemisTranslate : { date: nextRelevantDate | artemisDate }"
->>>>>>> 4566747a
                 >
                     {{ nextRelevantDate | artemisTimeAgo }}
                 </span>
