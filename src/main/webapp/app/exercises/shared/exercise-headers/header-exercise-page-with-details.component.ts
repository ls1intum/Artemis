--- conflicted
+++ resolved
@@ -42,17 +42,11 @@
     public dueDate?: dayjs.Dayjs;
     public isBeforeStartDate: boolean;
     public programmingExercise?: ProgrammingExercise;
-<<<<<<< HEAD
     public individualComplaintDueDate?: dayjs.Dayjs;
-    public nextDueDate = NextDate.NONE;
-    public statusBadges: string[];
-=======
-    public individualComplaintDeadline?: dayjs.Dayjs;
     public nextRelevantDate?: dayjs.Dayjs;
     public nextRelevantDateLabel?: string;
     public nextRelevantDateStatusBadge?: string;
     public dueDateStatusBadge?: string;
->>>>>>> 4566747a
     public canComplainLaterOn: boolean;
     public achievedPoints?: number;
     public numberOfSubmissions: number;
@@ -88,14 +82,8 @@
             }
             // There is a submission where the student did not have the chance to complain yet
             this.canComplainLaterOn =
-<<<<<<< HEAD
-                (dayjs().isBefore(this.exercise.dueDate) ||
-                    (this.studentParticipation?.individualDueDate && dayjs().isBefore(this.studentParticipation.individualDueDate)) ||
-                    (!!this.studentParticipation?.submissionCount && !this.individualComplaintDueDate)) &&
-=======
                 !!this.studentParticipation?.submissionCount &&
                 !this.individualComplaintDeadline &&
->>>>>>> 4566747a
                 (this.exercise.allowComplaintsForAutomaticAssessments || this.exercise.assessmentType !== AssessmentType.AUTOMATIC);
 
             this.determineNextRelevantDateCourseMode();
@@ -134,14 +122,7 @@
     }
 
     /**
-<<<<<<< HEAD
-     * Determines what element of the header should be highlighted. The highlighted due date/time is the one being due next
-     * Array for badge class (= statusBadges) consist of
-     * 0: Exam End Date
-     * 1: Publish Results Date
-=======
      * Determines the next date of the course exercise cycle. If none exists the latest date in the past is determined
->>>>>>> 4566747a
      */
     private determineNextRelevantDateCourseMode() {
         const possibleDates = [this.exercise.releaseDate, this.exercise.startDate, this.exercise.assessmentDueDate, this.individualComplaintDeadline];
@@ -151,36 +132,6 @@
     }
 
     /**
-<<<<<<< HEAD
-     * Determines what element of the header should be highlighted. The highlighted due date/time is the one being due next
-     * Array for badge class (= statusBadges) consist of
-     * 0: Start Date (either release date or start date if set)
-     * 1: Submission Due Date
-     * 2: Assessment Due Date
-     * 3: Individual Complaint Due Date
-     * 4: Complaint Possible (Yes / No)
-     */
-    private setIsNextDueDateCourseMode() {
-        const now = dayjs();
-        if (this.isBeforeStartDate) {
-            this.nextDueDate = NextDate.START_OR_RELEASE_DATE;
-            this.statusBadges = ['bg-success', 'bg-success', 'bg-success', 'bg-success'];
-        } else if (this.dueDate && now.isBefore(this.dueDate)) {
-            this.nextDueDate = NextDate.SUBMISSION_DUE_DATE;
-            this.statusBadges = ['bg-danger', 'bg-success', 'bg-success', 'bg-success'];
-        } else if (this.exercise.assessmentDueDate && now.isBefore(this.exercise.assessmentDueDate)) {
-            this.nextDueDate = NextDate.ASSESSMENT_DUE_DATE;
-            this.statusBadges = ['bg-danger', 'bg-danger', 'bg-success', 'bg-success'];
-        } else if (this.individualComplaintDueDate && now.isBefore(this.individualComplaintDueDate)) {
-            this.nextDueDate = NextDate.COMPLAINT;
-            this.statusBadges = ['bg-danger', 'bg-danger', 'bg-danger', 'bg-success'];
-        } else if (this.canComplainLaterOn) {
-            this.nextDueDate = NextDate.COMPLAINT;
-            this.statusBadges = ['bg-danger', 'bg-danger', 'bg-danger', 'bg-danger'];
-        } else {
-            this.nextDueDate = NextDate.NONE;
-            this.statusBadges = ['bg-danger', 'bg-danger', 'bg-danger', 'bg-danger'];
-=======
      * Iterates over the given dates and determines the first date that is in the future.
      * If no such date exists, it is determined if the student can complaint later on.
      * If that is also not the case, the latest date in the past is chosen that is after the due date.
@@ -215,7 +166,6 @@
                 this.nextRelevantDateStatusBadge = 'bg-danger';
                 return;
             }
->>>>>>> 4566747a
         }
     }
 
