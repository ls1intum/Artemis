--- conflicted
+++ resolved
@@ -64,11 +64,7 @@
             this.setIsNextDueDateExamMode();
         } else {
             this.dueDate = getExerciseDueDate(this.exercise, this.studentParticipation);
-<<<<<<< HEAD
             this.isBeforeStartDate = this.exercise.startDate ? this.exercise.startDate.isAfter(dayjs()) : !!this.exercise.releaseDate?.isAfter(dayjs());
-            if (this.course) {
-                this.individualComplaintDeadline = this.complaintService.getIndividualComplaintDueDate(this.exercise, this.course, this.studentParticipation);
-=======
             if (this.course?.maxComplaintTimeDays) {
                 this.individualComplaintDeadline = ComplaintService.getIndividualComplaintDueDate(
                     this.exercise,
@@ -76,7 +72,6 @@
                     this.studentParticipation?.results?.last(),
                     this.studentParticipation,
                 );
->>>>>>> 421a7f16
             }
             // The student can either still submit or there is a submission where the student did not have the chance to complain yet
             this.canComplainLaterOn =
