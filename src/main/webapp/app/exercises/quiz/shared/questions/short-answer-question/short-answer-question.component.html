<div
    class="sa-question"
    [ngClass]="{
        disabled: clickDisabled && !showResult,
        result: showResult && !forceSampleSolution,
        incorrect: (score || 0) < shortAnswerQuestion.points! && !forceSampleSolution
    }"
>
    <h4 class="question-title-display">
        <span>{{ questionIndex }})</span> {{ shortAnswerQuestion.title }}
    </h4>
    <div *ngIf="!showResult">
        <div class="short-answer-question-display" *ngFor="let textPart of textParts; let i = index">
            <div class="short-answer-question-display__element" *ngFor="let element of textPart; let j = index">
                <div *ngIf="!shortAnswerQuestionUtil.isInputField(element)" [innerHTML]="element"></div>
                <div class="short-answer-question-container" id="sa-question-container-A" *ngIf="shortAnswerQuestionUtil.isInputField(element)">
                    <input
                        class="short-answer-question-container__input"
                        type="text"
                        [disabled]="clickDisabled"
                        value="{{ getSubmittedTextForSpotAsString(element) }}"
                        id="solution-{{ i }}-{{ j }}-{{ shortAnswerQuestion.id }}"
                        (change)="setSubmittedText()"
                    />
                </div>
                &nbsp;
            </div>
            <br />
        </div>
    </div>
    <div *ngIf="showResult">
        <div class="short-answer-question-display" *ngFor="let textPart of textParts">
            <div class="short-answer-question-display__element" *ngFor="let element of textPart">
                <div *ngIf="!shortAnswerQuestionUtil.isInputField(element)" [innerHTML]="element"></div>
                <div
                    class="short-answer-question-container"
                    *ngIf="shortAnswerQuestionUtil.isInputField(element)"
                    [ngbTooltip]="classifyInputField(element) === 'invalid' ? ('artemisApp.shortAnswerSpot.invalidSpot' | artemisTranslate) : undefined"
                >
                    <input
                        class="short-answer-question-container__input {{ classifyInputField(element) }}"
                        disabled
<<<<<<< HEAD
                        [style.background]="'var(--success)'"
                        value="{{ getSampleSolutionForSpotAsString(element) }}"
                        size="{{ getSampleSolutionSizeForSpot(element) }}"
=======
                        value="{{ getTextForSpotAsString(element) }}"
                        size="{{ getSizeForSpot(element) }}"
>>>>>>> 3ed15c88
                    />
                </div>
            </div>
            <br />
        </div>
    </div>
    <span style="color: red" *ngIf="shortAnswerQuestion.invalid" jhiTranslate="artemisApp.quizQuestion.invalidText"></span>
    <div class="hint" *ngIf="shortAnswerQuestion.hint || (shortAnswerQuestion.explanation && showResult)">
        <ng-template #renderedHint>
            <div [innerHTML]="renderedQuestion.hint"></div>
        </ng-template>
        <span class="label label-info" [ngbPopover]="renderedHint" placement="right" triggers="mouseenter:mouseleave" *ngIf="shortAnswerQuestion.hint">
            <fa-icon [icon]="farQuestionCircle"></fa-icon>
            <span jhiTranslate="artemisApp.quizQuestion.hint"></span>
        </span>
        <br />
        <ng-template #renderedExplanation>
            <div [innerHTML]="renderedQuestion.explanation"></div>
        </ng-template>
        <span
            class="label label-primary"
            [ngbPopover]="renderedExplanation"
            placement="right"
            triggers="mouseenter:mouseleave"
            *ngIf="shortAnswerQuestion.explanation && showResult"
        >
            <fa-icon [icon]="faExclamationCircle"></fa-icon>
            <span jhiTranslate="artemisApp.quizQuestion.explanation"></span>
        </span>
    </div>
    <div class="question-score" *ngIf="!showResult || forceSampleSolution">
        <span jhiTranslate="artemisApp.quizQuestion.score" class="colon-suffix"></span>
        <span>{{ shortAnswerQuestion.points }}</span>
    </div>
    <div class="question-score result" *ngIf="showResult && !forceSampleSolution" [ngClass]="{ incorrect: (score || 0) < shortAnswerQuestion.points! }">
        <span jhiTranslate="artemisApp.quizQuestion.yourScore" class="colon-suffix"></span>
        <span class="show-explanation">{{ score || 0 }}/{{ shortAnswerQuestion.points }}</span>
        <span class="show-explanation">
            <jhi-quiz-scoring-infostudent-modal
                [score]="score"
                [question]="shortAnswerQuestion"
                [shortAnswerText]="submittedTexts"
                [questionIndex]="questionIndex"
            ></jhi-quiz-scoring-infostudent-modal>
        </span>
    </div>
    <br />
    <br />
    <div *ngIf="showResult && !forceSampleSolution">
        <div class="btn btn-outline-primary" *ngIf="!showingSampleSolution" (click)="showSampleSolution()">
            {{ 'artemisApp.quizQuestion.showSampleSolution' | artemisTranslate }}
        </div>
        <div class="btn btn-outline-primary" *ngIf="showingSampleSolution" (click)="hideSampleSolution()">
            {{ 'artemisApp.quizQuestion.hideSampleSolution' | artemisTranslate }}
        </div>
    </div>
</div><|MERGE_RESOLUTION|>--- conflicted
+++ resolved
@@ -40,14 +40,8 @@
                     <input
                         class="short-answer-question-container__input {{ classifyInputField(element) }}"
                         disabled
-<<<<<<< HEAD
-                        [style.background]="'var(--success)'"
-                        value="{{ getSampleSolutionForSpotAsString(element) }}"
-                        size="{{ getSampleSolutionSizeForSpot(element) }}"
-=======
                         value="{{ getTextForSpotAsString(element) }}"
                         size="{{ getSizeForSpot(element) }}"
->>>>>>> 3ed15c88
                     />
                 </div>
             </div>
