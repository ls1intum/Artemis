.quiz-header {
    font-size: 16px;
    margin-top: 25px;
}

.quiz-content {
    .question-index {
        padding: 2px 6px;
    }
}

.quiz-footer {
    height: 70px;
    position: sticky;
    padding: 0 10px;
<<<<<<< HEAD
=======
    bottom: 0;
>>>>>>> 9cd7edfc
    left: 0;
    right: 0;
    z-index: 30;
    box-shadow: 0 0 3px var(--quiz-participation-footer-box-shadow);
    background: var(--quiz-participation-footer-background);

    .container {
        height: 100%;
    }

    .draganddropcolor-question {
        background-color: var(--quiz-participation-footer-dnd-background) !important;
    }
    .multiplechoicecolor-question {
        background-color: var(--quiz-participation-footer-mc-background) !important;
    }
    .shortanswercolor-question {
        background-color: var(--quiz-participation-footer-sa-background) !important;
    }
    .changed-question {
        background-color: var(--quiz-participation-footer-changed-background) !important;
    }
}

.quiz-content,
.quiz-footer-content {
    font-size: 16px;
}

.quiz-footer-content {
    height: 100%;
    display: flex;
    align-items: center;
    justify-content: space-between;

    .form-control,
    .input-group-btn {
        width: auto;
    }

    .form-group {
        display: flex;
        align-items: center;

        > * {
            margin: 0 4px;
        }
    }

    .invalid-reasons-tooltip .tooltip-inner {
        text-align: left;
        max-width: 300px;

        p {
            margin: 4px 0;
            padding: 4px;
        }
    }

    #remaining-time {
        margin: 0 10px;
        max-width: 35%;
        text-align: center;

        > div {
            text-align: center;
            width: 100%;
        }

        @media (max-width: 599px) {
            max-width: 50%;
            max-height: 55px;
            overflow-y: hidden;
        }
    }

    #remaining-time-value {
        font-weight: bold;
        white-space: nowrap;
    }

    #quiz-score {
        text-align: center;
        font-weight: bold;
        color: var(--quiz-participation-footer-content-quiz-score-color);

        &.incorrect {
            color: var(--quiz-participation-footer-content-quiz-score-incorrect-color);
        }
    }

    .time-warning {
        color: var(--quiz-participation-footer-content-time-warning-color);
    }

    .time-critical {
        color: var(--quiz-participation-footer-content-time-critical-color);
    }

    .connection-status-quiz {
        @media (max-width: 767.98px) {
            font-size: 11px;
        }
    }

    @media (max-width: 767.98px) {
        font-size: 12px;
    }
}

.quiz-submitted-overlay,
.quiz-waiting-for-start-overlay,
.quiz-is-active-overlay,
.quiz-is-over-overlay {
    position: fixed !important;
    top: 50%;
    left: 50%;
    -webkit-transform: translate3d(-50%, -50%, 0);
    -moz-transform: translate3d(-50%, -50%, 0);
    -ms-transform: translate3d(-50%, -50%, 0);
    -o-transform: translate3d(-50%, -50%, 0);
    transform: translate3d(-50%, -50%, 0);
    box-shadow:
        0 3px 6px rgba(0, 0, 0, 0.16),
        0 3px 6px rgba(0, 0, 0, 0.23);
    font-size: 16px;
    text-align: center;
    font-weight: bold;
    border-color: var(--quiz-participation-quiz-is-over-border-color);
    z-index: 8;
}

.in-parentheses:before {
    content: '(';
}

.in-parentheses:after {
    content: ')';
}

.align-text {
    max-height: 22px;
    white-space: nowrap;
}

.hide-mobile {
    @media (max-width: 699px) {
        display: none;
    }
}
.show-mobile {
    @media (min-width: 700px) {
        display: none;
    }
}

.quiz-icons {
    max-width: 40%;
}

.stepwizardquiz {
    display: flex;
    flex-wrap: wrap;
    max-height: 60px;
    overflow: hidden;
    position: relative;

    @media (max-width: 767.98px) {
        max-height: 45px;
    }

    @media (max-width: 450px) {
        max-width: 100px;
    }

    &__step {
        display: inline-block;
        text-align: center;
        position: relative;

        .fa {
            vertical-align: initial;
        }

        .btn {
            cursor: pointer;
            opacity: 1 !important;
        }
    }
}

.submit-button {
    width: 25%;

    button {
        float: right;
    }
}

.quiz-refresh-overlay {
    position: absolute;
    top: 0;
    left: 0;
    right: 0;
    bottom: 0;
    opacity: 0;
    z-index: 12;
    pointer-events: none;
    transition: 0.1s ease-out opacity;

    &.active {
        background-color: var(--quiz-participation-refresh-overlay-active-background);
        opacity: 1;
        pointer-events: none;
        transition: 0.2s ease-in opacity;
    }
    .ng-fa-icon {
        position: fixed;
        top: 50%;
        left: 50%;
        transform: translate(-50%, -50%);
    }
}

.btn-circle.btn-circle {
    width: 30px;
    height: 30px;
    text-align: center;
    font-size: 12px;
    font-family: Arial, Helvetica, sans-serif;
    border-radius: 15px;
    border-spacing: 5px;
    padding: 6px 0;
    &.btn-light {
        border-color: var(--quiz-participation-btn-circle-light-border-color);
    }

    @media (max-width: 990px) {
        width: 23px;
        height: 23px;
        display: flex;
        justify-content: center;
        align-items: center;
        .fa {
            font-size: 10px;
        }
    }

    @media (max-width: 767.98px) {
        width: 16px;
        height: 16px;
        display: flex;
        justify-content: center;
        align-items: center;
        .fa {
            font-size: 6px;
        }
    }
}

@media (max-width: 990px) {
    .btn-circle.btn-circle {
        width: 23px;
        height: 23px;
        display: flex;
        justify-content: center;
        align-items: center;
        .fa {
            font-size: 10px;
        }
    }
}<|MERGE_RESOLUTION|>--- conflicted
+++ resolved
@@ -13,10 +13,7 @@
     height: 70px;
     position: sticky;
     padding: 0 10px;
-<<<<<<< HEAD
-=======
     bottom: 0;
->>>>>>> 9cd7edfc
     left: 0;
     right: 0;
     z-index: 30;
