--- conflicted
+++ resolved
@@ -165,18 +165,10 @@
         this.question.solutions!.forEach((solution) => {
             let option = '[-option ';
             let firstSolution = true;
-<<<<<<< HEAD
-            spotsForSolution = this.shortAnswerQuestionUtil.getAllSpotsForSolution(this.question.correctMappings, solution);
-
-            for (const spotForSolution of spotsForSolution) {
-                if (spotForSolution === undefined) {
-                    break;
-=======
             const spotsForSolution = this.shortAnswerQuestionUtil.getAllSpotsForSolutions(this.question.correctMappings, solution);
             spotsForSolution!.forEach((spotForSolution) => {
                 if (!spotForSolution) {
                     return;
->>>>>>> 9127115a
                 }
                 if (firstSolution) {
                     option += this.question.spots?.filter((spot) => this.shortAnswerQuestionUtil.isSameSpot(spot, spotForSolution))[0].spotNr;
