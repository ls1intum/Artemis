--- conflicted
+++ resolved
@@ -68,7 +68,6 @@
             </div>
         </div>
     </div>
-<<<<<<< HEAD
     <div class="card-body" [ngbCollapse]="isQuestionCollapsed">
         <div class="question-options row">
             <div class="col-12 col-lg-4">
@@ -107,29 +106,6 @@
             </div>
             <div class="col-12 col-lg-3 row justify-content-lg-end">
                 <div class="col-8 form-group">
-=======
-    <div class="answer-border" cdkDropList (cdkDropListDropped)="onReorderAnswerOptionDrop($event)">
-        <div class="answer-border" *ngFor="let answer of question.answerOptions" cdkDrag>
-            <div class="question-options">
-                <span class="answer-handle re-evaluate-order-button text-center" style="width: 5%">
-                    <fa-icon [icon]="faArrowsAltV" size="2x"></fa-icon>
-                </span>
-                <jhi-markdown-editor
-                    [markdown]="markdownMap.get(answer.id!)"
-                    [editorMode]="editorMode"
-                    [metaCommands]="[]"
-                    [defaultCommands]="[]"
-                    [headerCommands]="[]"
-                    [domainCommands]="[]"
-                    [colorCommands]="[]"
-                    [showEditButton]="false"
-                    [showPreviewButton]="false"
-                    (markdownChange)="onAnswerOptionChange($event, answer)"
-                    class="editor"
-                    style="width: 65%"
-                ></jhi-markdown-editor>
-                <div class="form-group text-center d-flex flex-wrap" style="width: 25%">
->>>>>>> ffcce221
                     <button
                         class="btn btn-outline-secondary question-invalid"
                         [hidden]="question.invalid"
@@ -197,7 +173,7 @@
                     <div class="col-9 col-lg-7 option-text">
                         <!-- TODO: Fix file upload -->
                         <jhi-markdown-editor
-                            [markdown]="generateAnswerMarkdown(answer)"
+                            [markdown]="markdownMap.get(answer.id!)"
                             [editorMode]="editorMode"
                             [metaCommands]="[]"
                             [defaultCommands]="[]"
