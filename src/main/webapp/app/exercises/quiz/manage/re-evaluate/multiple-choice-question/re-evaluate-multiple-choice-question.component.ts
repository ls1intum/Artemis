import { Component, EventEmitter, Input, Output } from '@angular/core';
import { ArtemisMarkdownService } from 'app/shared/markdown.service';
import { AnswerOption } from 'app/entities/quiz/answer-option.model';
import { MultipleChoiceQuestion } from 'app/entities/quiz/multiple-choice-question.model';
import { CorrectOptionCommand } from 'app/shared/markdown-editor/domainCommands/correctOptionCommand';
import { IncorrectOptionCommand } from 'app/shared/markdown-editor/domainCommands/incorrectOptionCommand';
import { escapeStringForUseInRegex } from 'app/shared/util/global.utils';
import { cloneDeep } from 'lodash';

@Component({
    selector: 'jhi-re-evaluate-multiple-choice-question',
    templateUrl: './re-evaluate-multiple-choice-question.component.html',
    styleUrls: ['./re-evaluate-multiple-choice-question.component.scss', '../../../shared/quiz.scss'],
    providers: [ArtemisMarkdownService],
})
export class ReEvaluateMultipleChoiceQuestionComponent {
    @Input()
    question: MultipleChoiceQuestion;
    @Input()
    questionIndex: number;

    @Output()
    questionDeleted = new EventEmitter<object>();
    @Output()
    questionUpdated = new EventEmitter<object>();
    @Output()
    questionMoveUp = new EventEmitter<object>();
    @Output()
    questionMoveDown = new EventEmitter<object>();

    editorMode = 'markdown';

    // Create Backup Question for resets
    @Input()
    backupQuestion: MultipleChoiceQuestion;

    /**
     * Constructs the re-evaluate component.
     * @param artemisMarkdown the ArtemisMarkdownService
     */
    constructor(private artemisMarkdown: ArtemisMarkdownService) {}

    /**
     * generate the question using the markdown service
     * @param {MultipleChoiceQuestion} question
     * @return string
     */
    getQuestionText(question: MultipleChoiceQuestion): string {
        const questionToSet = { text: question.text, hint: question.hint, explanation: question.explanation };
        return this.artemisMarkdown.generateTextHintExplanation(questionToSet);
    }

    /**
     * parse the new question text, hint and explanation using the markdown service
     * @param {string} text
     */
<<<<<<< HEAD
    ngAfterViewInit(): void {
        /** Setup editor **/
        this.backupQuestion = Object.assign({}, this.question);
        this.setupQuestionEditor();
        this.setQuestionText();
        this.setAnswerTexts();
    }

    /**
     * Set the question text of the editor based on the generated text hint
     */
    setQuestionText(): void {
        this.questionEditorText = this.artemisMarkdown.generateTextHintExplanation(this.question);
    }

    /**
     * Set the question answer text based on the generated answer markdown.
     */
    setAnswerTexts(): void {
        // eslint-disable-next-line chai-friendly/no-unused-expressions
        this.question.answerOptions?.forEach((answerOption, index) => {
            this.answerEditorText[index] = this.generateAnswerMarkdown(answerOption);
        });
=======
    onQuestionChange(text: string): void {
        this.artemisMarkdown.parseTextHintExplanation(text, this.question);
>>>>>>> 43bc953a
    }

    /**
     * parse the new text, hint and explanation using the markdown service and assign it to the passed answer
     * @param {string} text
     * @param {AnswerOption} answer
     */
    onAnswerOptionChange(text: string, answer: AnswerOption): void {
        const answerIndex = this.question.answerOptions!.findIndex((answerOption) => {
            return answerOption.id === answer.id;
        });
        this.parseAnswerMarkdown(text, this.question.answerOptions![answerIndex!]);
    }

    /**
     * Generate the markdown text for this question
     *
     * The markdown is generated according to these rules:
     *
     * 1. First the answer text is inserted
     * 2. If hint and/or explanation exist,
     *      they are added after the text with a linebreak and tab in front of them
     *
     * @param answer {AnswerOption}  is the AnswerOption, which the Markdown-field presents
     */
    generateAnswerMarkdown(answer: AnswerOption): string {
        return (answer.isCorrect ? CorrectOptionCommand.identifier : IncorrectOptionCommand.identifier) + ' ' + this.artemisMarkdown.generateTextHintExplanation(answer);
    }

    /**
     * Parse the an answer markdown and apply the result to the question's data
     *
     * The markdown rules are as follows:
     *
     * 1. Text starts with [correct] or [wrong]
     *    => Answer options are marked as isCorrect depending on [wrong] or [correct]
     * 2. The answer text is parsed with ArtemisMarkdown
     *
     * @param text {string} the markdown text to parse
     * @param answer {AnswerOption} the answer, where to save the result
     */
    parseAnswerMarkdown(text: string, answer: AnswerOption) {
        const answerParts = this.splitByCorrectIncorrectTag(text);
        // Find the box (text in-between the parts)
        const answerOptionText = answerParts[1];
        const startOfThisPart = text.indexOf(answerOptionText);
        const box = text.substring(0, startOfThisPart);
        // Check if box says this answer option is correct or not
        answer.isCorrect = box === CorrectOptionCommand.identifier;
        this.artemisMarkdown.parseTextHintExplanation(answerOptionText, answer);
    }

    /**
     * Split text by [correct] and [wrong]
     * @param text
     */
    private splitByCorrectIncorrectTag(text: string): string[] {
        const stringForSplit = escapeStringForUseInRegex(`${CorrectOptionCommand.identifier}`) + '|' + escapeStringForUseInRegex(`${IncorrectOptionCommand.identifier}`);
        const splitRegExp = new RegExp(stringForSplit, 'g');
        return text.split(splitRegExp);
    }

    /**
     * Delete this question from the quiz
     */
    delete() {
        this.questionDeleted.emit();
    }

    /**
     * Move this question one position up
     */
    moveUp() {
        this.questionMoveUp.emit();
    }

    /**
     * Move this question one position down
     */
    moveDown() {
        this.questionMoveDown.emit();
    }

    /**
     * Resets the question title
     */
    resetQuestionTitle() {
        this.question.title = this.backupQuestion.title;
    }

    /**
     * Resets the question text
     */
    resetQuestionText() {
        this.question.text = this.backupQuestion.text;
        this.question.explanation = this.backupQuestion.explanation;
        this.question.hint = this.backupQuestion.hint;
    }

    /**
     * Resets the whole question
     */
    resetQuestion() {
        this.resetQuestionTitle();
        this.resetQuestionText();
        this.question.answerOptions = cloneDeep(this.backupQuestion.answerOptions);
    }

    /**
     * Resets the whole answer
     * @param answer {AnswerOption} the answer, which will be reset
     */
    resetAnswer(answer: AnswerOption) {
        // Find correct answer if they have another order
        const answerIndex = this.question.answerOptions!.findIndex((answerOption) => {
            return answerOption.id === answer.id;
        });
        // Find correct backup answer
        const backupAnswerIndex = this.backupQuestion.answerOptions!.findIndex((answerBackup) => {
            return answer.id === answerBackup.id;
        });
        // Overwrite current answerOption at given index with the backup
        this.question.answerOptions![answerIndex] = cloneDeep(this.backupQuestion.answerOptions![backupAnswerIndex]);
    }

    /**
     * Delete the answer
     * @param answer {AnswerOption} the Answer which should be deleted
     */
    deleteAnswer(answer: AnswerOption) {
        const index = this.question.answerOptions!.indexOf(answer);
        this.question.answerOptions!.splice(index, 1);
    }

    /**
     * Set the answer invalid
     * @param  answer {AnswerOption} the Answer which should be deleted
     */
    setAnswerInvalid(answer: AnswerOption) {
        const answerIndex = this.question.answerOptions!.indexOf(answer);
        this.question.answerOptions![answerIndex].invalid = true;
        this.questionUpdated.emit();
    }

    /**
     * Checks if the given answer is invalid
     * @param  answer {AnswerOption} the Answer which should be checked
     * @return {boolean} true if the answer is invalid
     */
    isAnswerInvalid(answer: AnswerOption) {
        return answer.invalid;
    }
}<|MERGE_RESOLUTION|>--- conflicted
+++ resolved
@@ -54,34 +54,8 @@
      * parse the new question text, hint and explanation using the markdown service
      * @param {string} text
      */
-<<<<<<< HEAD
-    ngAfterViewInit(): void {
-        /** Setup editor **/
-        this.backupQuestion = Object.assign({}, this.question);
-        this.setupQuestionEditor();
-        this.setQuestionText();
-        this.setAnswerTexts();
-    }
-
-    /**
-     * Set the question text of the editor based on the generated text hint
-     */
-    setQuestionText(): void {
-        this.questionEditorText = this.artemisMarkdown.generateTextHintExplanation(this.question);
-    }
-
-    /**
-     * Set the question answer text based on the generated answer markdown.
-     */
-    setAnswerTexts(): void {
-        // eslint-disable-next-line chai-friendly/no-unused-expressions
-        this.question.answerOptions?.forEach((answerOption, index) => {
-            this.answerEditorText[index] = this.generateAnswerMarkdown(answerOption);
-        });
-=======
     onQuestionChange(text: string): void {
         this.artemisMarkdown.parseTextHintExplanation(text, this.question);
->>>>>>> 43bc953a
     }
 
     /**
