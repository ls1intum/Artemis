--- conflicted
+++ resolved
@@ -302,13 +302,8 @@
             <ng-container *ngIf="!reEvaluationInProgress">
                 <div class="question-options">
                     <div class="col">
-<<<<<<< HEAD
                         <button class="btn btn-outline-secondary" id="add-text-drag-item" (click)="addTextDragItem()">
-                            <fa-icon [icon]="'plus'"></fa-icon>
-=======
-                        <button class="btn btn-outline-secondary" (click)="addTextDragItem()">
                             <fa-icon [icon]="faPlus"></fa-icon>
->>>>>>> 4b27abd1
                             <span jhiTranslate="artemisApp.dragAndDropQuestion.addDragItemText"></span>
                         </button>
                     </div>
