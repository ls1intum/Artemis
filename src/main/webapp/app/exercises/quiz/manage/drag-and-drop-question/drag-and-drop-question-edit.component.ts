import {
    AfterViewInit,
    ChangeDetectorRef,
    Component,
    ElementRef,
    EventEmitter,
    Input,
    OnChanges,
    OnInit,
    Output,
    SimpleChanges,
    ViewChild,
    ViewEncapsulation,
} from '@angular/core';
import { ArtemisMarkdownService } from 'app/shared/markdown.service';
import { DragAndDropQuestionUtil } from 'app/exercises/quiz/shared/drag-and-drop-question-util.service';
import { FileUploaderService } from 'app/shared/http/file-uploader.service';
import { DragAndDropMouseEvent } from 'app/exercises/quiz/manage/drag-and-drop-question/drag-and-drop-mouse-event.class';
import { DragState } from 'app/entities/quiz/drag-state.enum';
import { NgbModal } from '@ng-bootstrap/ng-bootstrap';
import { HintCommand } from 'app/shared/markdown-editor/domainCommands/hint.command';
import { ExplanationCommand } from 'app/shared/markdown-editor/domainCommands/explanation.command';
import { DragAndDropMapping } from 'app/entities/quiz/drag-and-drop-mapping.model';
import { DragAndDropQuestion } from 'app/entities/quiz/drag-and-drop-question.model';
import { MarkdownEditorComponent } from 'app/shared/markdown-editor/markdown-editor.component';
import { DragItem } from 'app/entities/quiz/drag-item.model';
import { DropLocation } from 'app/entities/quiz/drop-location.model';
import { DomainCommand } from 'app/shared/markdown-editor/domainCommands/domainCommand';
import { QuizQuestionEdit } from 'app/exercises/quiz/manage/quiz-question-edit.interface';
import { cloneDeep } from 'lodash-es';
import { round } from 'app/shared/util/utils';
import { MAX_SIZE_UNIT } from 'app/exercises/quiz/manage/apollon-diagrams/exercise-generation/quiz-exercise-generator';
import { debounceTime, filter } from 'rxjs/operators';
import { ImageLoadingStatus, SecuredImageComponent } from 'app/shared/image/secured-image.component';
import { generateExerciseHintExplanation } from 'app/shared/util/markdown.util';
import {
    faAngleDown,
    faAngleRight,
    faBan,
    faBars,
    faChevronDown,
    faChevronUp,
    faCopy,
    faEye,
    faFont,
    faPencilAlt,
    faPlus,
    faTrash,
    faUndo,
    faUnlink,
    faUpload,
} from '@fortawesome/free-solid-svg-icons';
import { faFileImage } from '@fortawesome/free-regular-svg-icons';
import { CdkDragDrop } from '@angular/cdk/drag-drop';
import { MAX_QUIZ_QUESTION_POINTS } from 'app/shared/constants/input.constants';

@Component({
    selector: 'jhi-drag-and-drop-question-edit',
    templateUrl: './drag-and-drop-question-edit.component.html',
    providers: [DragAndDropQuestionUtil],
    styleUrls: ['./drag-and-drop-question-edit.component.scss', '../quiz-exercise.scss', '../../shared/quiz.scss'],
    encapsulation: ViewEncapsulation.None,
})
export class DragAndDropQuestionEditComponent implements OnInit, OnChanges, AfterViewInit, QuizQuestionEdit {
    @ViewChild('clickLayer', { static: false }) private clickLayer: ElementRef;
    @ViewChild('backgroundImage', { static: false }) private backgroundImage: SecuredImageComponent;
    @ViewChild('markdownEditor', { static: false }) private markdownEditor: MarkdownEditorComponent;

    @Input() question: DragAndDropQuestion;
    @Input() questionIndex: number;
    @Input() reEvaluationInProgress: boolean;

    @Output() questionUpdated = new EventEmitter();
    @Output() questionDeleted = new EventEmitter();
    /** Question move up and down are used for re-evaluate **/
    @Output() questionMoveUp = new EventEmitter();
    @Output() questionMoveDown = new EventEmitter();

    /** Ace Editor configuration constants **/
    questionEditorText = '';

    backupQuestion: DragAndDropQuestion;

    dragItemPicture?: string;
    backgroundFile?: File;
    backgroundFileName: string;
    backgroundFilePath: string;
    dragItemFile?: File;
    dragItemFileName: string;

    dropAllowed = false;

    showPreview: boolean;
    isUploadingBackgroundFile: boolean;
    isUploadingDragItemFile: boolean;

    /** Status boolean for collapse status **/
    isQuestionCollapsed: boolean;

    /**
     * Keep track of what the current drag action is doing
     * @type {number}
     */
    draggingState: number = DragState.NONE;

    /**
     * Keep track of the currently dragged drop location
     * @type {DropLocation}
     */
    currentDropLocation?: DropLocation;

    /**
     * Keep track of the current mouse location
     * @type {DragAndDropMouseEvent}
     */
    mouse: DragAndDropMouseEvent;

    hintCommand = new HintCommand();
    explanationCommand = new ExplanationCommand();

    /** {array} with domainCommands that are needed for a drag and drop question **/
    dragAndDropQuestionDomainCommands: DomainCommand[] = [this.explanationCommand, this.hintCommand];

    // Icons
    faBan = faBan;
    faPlus = faPlus;
    faTrash = faTrash;
    faUndo = faUndo;
    faFont = faFont;
    faEye = faEye;
    faChevronUp = faChevronUp;
    faChevronDown = faChevronDown;
    faPencilAlt = faPencilAlt;
    faBars = faBars;
    faUnlink = faUnlink;
    faCopy = faCopy;
    farFileImage = faFileImage;
    faAngleRight = faAngleRight;
    faAngleDown = faAngleDown;
    faUpload = faUpload;

    readonly maxPoints = MAX_QUIZ_QUESTION_POINTS;

    constructor(
        private artemisMarkdown: ArtemisMarkdownService,
        private dragAndDropQuestionUtil: DragAndDropQuestionUtil,
        private modalService: NgbModal,
        private fileUploaderService: FileUploaderService,
        private changeDetector: ChangeDetectorRef,
    ) {}

    /**
     * Actions when initializing component.
     */
    ngOnInit(): void {
        // create deep copy as backup
        this.backupQuestion = cloneDeep(this.question);

        /** Assign status booleans and strings **/
        this.showPreview = false;
        this.isUploadingBackgroundFile = false;
        this.backgroundFileName = '';
        this.backgroundFilePath = '';
        this.isUploadingDragItemFile = false;
        this.dragItemFileName = '';
        this.isQuestionCollapsed = false;

        /** Initialize DropLocation and MouseEvent objects **/
        this.currentDropLocation = new DropLocation();
        this.mouse = new DragAndDropMouseEvent();
        this.questionEditorText = generateExerciseHintExplanation(this.question);
    }

    /**
     * Watch for any changes to the question model and notify listener
     * @param changes {SimpleChanges}
     */
    ngOnChanges(changes: SimpleChanges): void {
        /** Check if previousValue wasn't null to avoid firing at component initialization **/
        if (changes.question && changes.question.previousValue) {
            this.questionUpdated.emit();
        }
        /** Update backupQuestion if the question changed **/
        if (changes.question && changes.question.currentValue) {
            this.backupQuestion = cloneDeep(this.question);
        }
    }

    ngAfterViewInit(): void {
        if (this.question.backgroundFilePath) {
            this.backgroundFilePath = this.question.backgroundFilePath;
            // Trigger image render with the question background file path in order to adjust the click layer.
            setTimeout(() => {
                this.changeDetector.detectChanges();
            }, 0);
        }

        this.backgroundImage.endLoadingProcess
            .pipe(
                filter((loadingStatus) => loadingStatus === ImageLoadingStatus.SUCCESS),
                // Some time until image render. Need to wait until image width is computed.
                debounceTime(300),
            )
            .subscribe(() => this.adjustClickLayerWidth());

        // Trigger click layer width adjustment upon window resize.
        window.onresize = () => this.adjustClickLayerWidth();
    }

    /**
     * Adjusts the click-layer width to equal the background image width.
     */
    adjustClickLayerWidth() {
        // Make the background image visible upon successful image load. Initially it is set to hidden and not
        // conditionally loaded via '*ngIf' because otherwise the reference would be undefined and hence we
        // wouldn't be able to subscribe to the loading process updates.
        this.backgroundImage.element.nativeElement.style.visibility = 'visible';

        // Adjust the click layer to correspond to the area of the background image.
        this.clickLayer.nativeElement.style.width = `${this.backgroundImage.element.nativeElement.offsetWidth}px`;
        this.clickLayer.nativeElement.style.left = `${this.backgroundImage.element.nativeElement.offsetLeft}px`;
    }

    /**
     * This function opens the modal for the help dialog.
     */
    open(content: any) {
        this.modalService.open(content, { size: 'lg' });
    }

    /**
     * Handles drag-available UI
     */
    drag(): void {
        this.dropAllowed = true;
    }

    /**
     * Handles drag-available UI
     */
    drop(): void {
        this.dropAllowed = false;
    }

    /**
     * event {object} Event object which contains the uploaded file
     */
    setBackgroundFile(event: any): void {
        if (event.target.files.length) {
<<<<<<< HEAD
            if (this.question.backgroundFilePath) {
                this.removeFile.emit(this.question.backgroundFilePath);
            }
            const fileList: FileList = event.target.files as FileList;
            const file = fileList[0];
            const fileName = this.fileService.getUniqueFileName(this.fileService.getExtension(file.name), this.filePool);
            this.question.backgroundFilePath = fileName;
            this.filePreviewPaths.set(fileName, URL.createObjectURL(file));
            this.addNewFile.emit({ fileName, file });
            this.changeDetector.detectChanges();
=======
            const fileList: FileList = event.target.files;
            this.backgroundFile = fileList[0];
            this.backgroundFileName = this.backgroundFile.name;
>>>>>>> 0190a742
        }
    }

    /**
     * Upload the selected file (from "Upload Background") and use it for the question's backgroundFilePath
     */
    uploadBackground(): void {
        const file = this.backgroundFile!;

        this.isUploadingBackgroundFile = true;
        this.fileUploaderService.uploadFile(file, file.name).then(
            (result) => {
                this.question.backgroundFilePath = result.path;
                this.isUploadingBackgroundFile = false;
                this.backgroundFile = undefined;
                this.backgroundFileName = '';
                this.backgroundFilePath = result.path!;

                // Trigger image reload.
                this.changeDetector.detectChanges();

                // Update save button state (enable it when the background image changes)
                this.questionUpdated.emit();
            },
            (error) => {
                console.error('Error during file upload in uploadBackground()', error.message);
                this.isUploadingBackgroundFile = false;
                this.backgroundFile = undefined;
                this.backgroundFileName = '';
            },
        );
    }

    /**
     * React to mousemove events on the entire page to update:
     * - mouse object (always)
     * - current drop location (only while dragging)
     * @param event {object} Mouse move event
     */
    mouseMove(event: MouseEvent): void {
        // Update mouse x and y value
        const backgroundElement = this.clickLayer.nativeElement as HTMLElement;
        const backgroundOffsetLeft = backgroundElement.getBoundingClientRect().x + window.scrollX;
        const backgroundOffsetTop = backgroundElement.getBoundingClientRect().y + window.scrollY;
        const backgroundWidth = backgroundElement.offsetWidth;
        const backgroundHeight = backgroundElement.offsetHeight;
        this.mouseMoveAction(event, backgroundOffsetLeft, backgroundOffsetTop, backgroundWidth, backgroundHeight);
    }

    private mouseMoveAction(event: MouseEvent, backgroundOffsetLeft: number, backgroundOffsetTop: number, backgroundWidth: number, backgroundHeight: number) {
        if (event.pageX) {
            this.mouse.x = event.pageX - backgroundOffsetLeft;
            this.mouse.y = event.pageY - backgroundOffsetTop;
        } else if (event.clientX) {
            this.mouse.x = event.clientX - backgroundOffsetLeft;
            this.mouse.y = event.clientY - backgroundOffsetTop;
        }
        this.mouse.x = Math.min(Math.max(0, this.mouse.x), backgroundWidth);
        this.mouse.y = Math.min(Math.max(0, this.mouse.y), backgroundHeight);

        if (this.draggingState !== DragState.NONE) {
            switch (this.draggingState) {
                case DragState.CREATE:
                case DragState.RESIZE_BOTH:
                    // Update current drop location's position and size
                    this.currentDropLocation!.posX = round((MAX_SIZE_UNIT * Math.min(this.mouse.x, this.mouse.startX)) / backgroundWidth);
                    this.currentDropLocation!.posY = round((MAX_SIZE_UNIT * Math.min(this.mouse.y, this.mouse.startY)) / backgroundHeight);
                    this.currentDropLocation!.width = round((MAX_SIZE_UNIT * Math.abs(this.mouse.x - this.mouse.startX)) / backgroundWidth);
                    this.currentDropLocation!.height = round((MAX_SIZE_UNIT * Math.abs(this.mouse.y - this.mouse.startY)) / backgroundHeight);
                    break;
                case DragState.MOVE:
                    // update current drop location's position
                    this.currentDropLocation!.posX = round(
                        Math.min(Math.max(0, (MAX_SIZE_UNIT * (this.mouse.x + this.mouse.offsetX)) / backgroundWidth), MAX_SIZE_UNIT - this.currentDropLocation!.width!),
                    );
                    this.currentDropLocation!.posY = round(
                        Math.min(Math.max(0, (MAX_SIZE_UNIT * (this.mouse.y + this.mouse.offsetY)) / backgroundHeight), MAX_SIZE_UNIT - this.currentDropLocation!.height!),
                    );
                    break;
                case DragState.RESIZE_X:
                    // Update current drop location's position and size (only x-axis)
                    this.currentDropLocation!.posX = round((MAX_SIZE_UNIT * Math.min(this.mouse.x, this.mouse.startX)) / backgroundWidth);
                    this.currentDropLocation!.width = round((MAX_SIZE_UNIT * Math.abs(this.mouse.x - this.mouse.startX)) / backgroundWidth);
                    break;
                case DragState.RESIZE_Y:
                    // update current drop location's position and size (only y-axis)
                    this.currentDropLocation!.posY = round((MAX_SIZE_UNIT * Math.min(this.mouse.y, this.mouse.startY)) / backgroundHeight);
                    this.currentDropLocation!.height = round((MAX_SIZE_UNIT * Math.abs(this.mouse.y - this.mouse.startY)) / backgroundHeight);
                    break;
            }
        }
    }

    /**
     * React to mouseup events to finish dragging operations
     */
    mouseUp(): void {
        if (this.draggingState !== DragState.NONE) {
            switch (this.draggingState) {
                case DragState.CREATE:
                    const backgroundElement = this.clickLayer.nativeElement as HTMLElement;
                    const backgroundWidth = backgroundElement.offsetWidth;
                    const backgroundHeight = backgroundElement.offsetHeight;
                    if ((this.currentDropLocation!.width! / MAX_SIZE_UNIT) * backgroundWidth < 14 && (this.currentDropLocation!.height! / MAX_SIZE_UNIT) * backgroundHeight < 14) {
                        // Remove drop Location if too small (assume it was an accidental click/drag),
                        this.deleteDropLocation(this.currentDropLocation!);
                    } else {
                        // Notify parent of new drop location
                        this.questionUpdated.emit();
                    }
                    break;
                case DragState.MOVE:
                case DragState.RESIZE_BOTH:
                case DragState.RESIZE_X:
                case DragState.RESIZE_Y:
                    // Notify parent of changed drop location
                    this.questionUpdated.emit();
                    break;
            }
        }
        // Update state
        this.draggingState = DragState.NONE;
        this.currentDropLocation = undefined;
    }

    /**
     * React to mouse down events on the background to start dragging
     */
    backgroundMouseDown(): void {
        if (this.question.backgroundFilePath && this.draggingState === DragState.NONE) {
            // Save current mouse position as starting position
            this.mouse.startX = this.mouse.x;
            this.mouse.startY = this.mouse.y;

            // Create new drop location
            this.currentDropLocation = new DropLocation();
            this.currentDropLocation.posX = this.mouse.x;
            this.currentDropLocation.posY = this.mouse.y;
            this.currentDropLocation.width = 0;
            this.currentDropLocation.height = 0;

            // Add drop location to question
            if (!this.question.dropLocations) {
                this.question.dropLocations = [];
            }
            this.question.dropLocations.push(this.currentDropLocation);

            // Update state
            this.draggingState = DragState.CREATE;
        }
    }

    /**
     * React to mousedown events on a drop location to start moving it
     * @param dropLocation {object} the drop location to move
     */
    dropLocationMouseDown(dropLocation: DropLocation): void {
        if (this.draggingState === DragState.NONE) {
            const backgroundElement = this.clickLayer.nativeElement as HTMLElement;
            const backgroundWidth = backgroundElement.offsetWidth;
            const backgroundHeight = backgroundElement.offsetHeight;

            const dropLocationX = (dropLocation.posX! / MAX_SIZE_UNIT) * backgroundWidth;
            const dropLocationY = (dropLocation.posY! / MAX_SIZE_UNIT) * backgroundHeight;

            // Save offset of mouse in drop location
            this.mouse.offsetX = dropLocationX - this.mouse.x;
            this.mouse.offsetY = dropLocationY - this.mouse.y;

            // Update state
            this.currentDropLocation = dropLocation;
            this.draggingState = DragState.MOVE;
        }
    }

    /**
     * Delete the given drop location
     * @param dropLocationToDelete {object} the drop location to delete
     */
    deleteDropLocation(dropLocationToDelete: DropLocation): void {
        this.question.dropLocations = this.question.dropLocations!.filter((dropLocation) => dropLocation !== dropLocationToDelete);
        this.deleteMappingsForDropLocation(dropLocationToDelete);
    }

    /**
     * Add an identical drop location to the question
     * @param dropLocation {object} the drop location to duplicate
     */
    duplicateDropLocation(dropLocation: DropLocation): void {
        const duplicatedDropLocation = new DropLocation();
        duplicatedDropLocation.posX = dropLocation.posX! + dropLocation.width! < 197 ? dropLocation.posX! + 3 : Math.max(0, dropLocation.posX! - 3);
        duplicatedDropLocation.posY = dropLocation.posY! + dropLocation.height! < 197 ? dropLocation.posY! + 3 : Math.max(0, dropLocation.posY! - 3);
        duplicatedDropLocation.width = dropLocation.width;
        duplicatedDropLocation.height = dropLocation.height;
        this.question.dropLocations!.push(duplicatedDropLocation);
    }

    /**
     * React to mousedown events on the resize handles to start resizing the drop location
     * @param dropLocation {object} the drop location that will be resized
     * @param resizeLocationY {string} 'top', 'middle' or 'bottom'
     * @param resizeLocationX {string} 'left', 'center' or 'right'
     */
    resizeMouseDown(dropLocation: DropLocation, resizeLocationY: string, resizeLocationX: string): void {
        if (this.draggingState === DragState.NONE) {
            const backgroundElement = this.clickLayer.nativeElement as HTMLElement;
            const backgroundWidth = backgroundElement.offsetWidth;
            const backgroundHeight = backgroundElement.offsetHeight;

            // Update state
            this.draggingState = DragState.RESIZE_BOTH; // Default is both, will be overwritten later, if needed
            this.currentDropLocation = dropLocation;

            switch (resizeLocationY) {
                case 'top':
                    // Use opposite end as startY
                    this.mouse.startY = ((dropLocation.posY! + dropLocation.height!) / MAX_SIZE_UNIT) * backgroundHeight;
                    break;
                case 'middle':
                    // Limit to x-axis, startY will not be used
                    this.draggingState = DragState.RESIZE_X;
                    break;
                case 'bottom':
                    // Use opposite end as startY
                    this.mouse.startY = (dropLocation.posY! / MAX_SIZE_UNIT) * backgroundHeight;
                    break;
            }

            switch (resizeLocationX) {
                case 'left':
                    // Use opposite end as startX
                    this.mouse.startX = ((dropLocation.posX! + dropLocation.width!) / MAX_SIZE_UNIT) * backgroundWidth;
                    break;
                case 'center':
                    // Limit to y-axis, startX will not be used
                    this.draggingState = DragState.RESIZE_Y;
                    break;
                case 'right':
                    // Use opposite end as startX
                    this.mouse.startX = (dropLocation.posX! / MAX_SIZE_UNIT) * backgroundWidth;
                    break;
            }
        }
    }

    /**
     * Add an empty Text Drag Item to the question
     */
    addTextDragItem(): void {
        // Add drag item to question
        if (!this.question.dragItems) {
            this.question.dragItems = [];
        }
        const dragItem = new DragItem();
        dragItem.text = 'Text';
        this.question.dragItems.push(dragItem);
        this.questionUpdated.emit();
    }

    /**
     * Sets drag item file.
     * @param event {object} Event object which contains the uploaded file
     */
    setDragItemFile(event: any): void {
        if (event.target.files.length) {
            const fileList: FileList = event.target.files;
            this.dragItemFile = fileList[0];
            this.dragItemFileName = this.dragItemFile.name;
        }
    }

    /**
     * Add a Picture Drag Item with the selected file as its picture to the question
     */
    uploadDragItem(): void {
        const file = this.dragItemFile!;

        this.isUploadingDragItemFile = true;
        this.fileUploaderService.uploadFile(file, file.name).then(
            (result) => {
                // Add drag item to question
                if (!this.question.dragItems) {
                    this.question.dragItems = [];
                }
                const dragItem = new DragItem();
                dragItem.pictureFilePath = result.path;
                this.question.dragItems.push(dragItem);
                this.questionUpdated.emit();
                this.isUploadingDragItemFile = false;
                this.dragItemFile = undefined;
                this.dragItemFileName = '';
            },
            (error) => {
                console.error('Error during file upload in uploadDragItem()', error.message);
                this.isUploadingDragItemFile = false;
                this.dragItemFile = undefined;
                this.dragItemFileName = '';
            },
        );
    }

    /**
     * Upload a Picture for Drag Item Change with the selected file as its picture
     */
    uploadPictureForDragItemChange(): void {
        const file = this.dragItemFile!;

        this.isUploadingDragItemFile = true;
        this.fileUploaderService.uploadFile(file, file.name).then(
            (result) => {
                this.dragItemPicture = result.path;
                this.questionUpdated.emit();
                this.isUploadingDragItemFile = false;
                this.dragItemFile = undefined;
            },
            (error) => {
                console.error('Error during file upload in uploadPictureForDragItemChange()', error.message);
                this.isUploadingDragItemFile = false;
                this.dragItemFile = undefined;
            },
        );
    }

    /**
     * Delete the drag item from the question
     * @param dragItemToDelete {object} the drag item that should be deleted
     */
    deleteDragItem(dragItemToDelete: DragItem): void {
        this.question.dragItems = this.question.dragItems!.filter((dragItem) => dragItem !== dragItemToDelete);
        this.deleteMappingsForDragItem(dragItemToDelete);
    }

    /**
     * React to a drag item being dropped on a drop location
     * @param dropLocation {object} the drop location involved
     * @param dropEvent {object} an event containing the drag item involved (can be a copy at this point)
     */
    onDragDrop(dropLocation: DropLocation, dropEvent: CdkDragDrop<DragItem, DragItem>): void {
        const dragItem = dropEvent.item.data as DragItem;
        // Replace dragItem with original (because it may be a copy)
        const questionDragItem = this.question.dragItems!.find((originalDragItem) =>
            dragItem.id ? originalDragItem.id === dragItem.id : originalDragItem.tempID === dragItem.tempID,
        );

        if (!questionDragItem) {
            // Drag item was not found in question => do nothing
            return;
        }

        if (!this.question.correctMappings) {
            this.question.correctMappings = [];
        }

        // Check if this mapping already exists
        if (
            !this.question.correctMappings.some(
                (existingMapping) =>
                    this.dragAndDropQuestionUtil.isSameEntityWithTempId(existingMapping.dropLocation, dropLocation) &&
                    this.dragAndDropQuestionUtil.isSameEntityWithTempId(existingMapping.dragItem, questionDragItem),
            )
        ) {
            // Mapping doesn't exit yet => add this mapping
            const dndMapping = new DragAndDropMapping(questionDragItem, dropLocation);
            this.question.correctMappings.push(dndMapping);

            // Notify parent of changes
            this.questionUpdated.emit();
        }
    }

    /**
     * Get the mapping index for the given mapping
     * @param mapping {object} the mapping we want to get an index for
     * @return {number} the index of the mapping (starting with 1), or 0 if unassigned
     */
    getMappingIndex(mapping: DragAndDropMapping): number {
        const visitedDropLocations: DropLocation[] = [];
        // Save reference to this due nested some calls
        if (
            this.question.correctMappings!.some((correctMapping) => {
                if (
                    !visitedDropLocations.some((dropLocation: DropLocation) => {
                        return this.dragAndDropQuestionUtil.isSameEntityWithTempId(dropLocation, correctMapping.dropLocation);
                    })
                ) {
                    visitedDropLocations.push(correctMapping.dropLocation!);
                }
                return this.dragAndDropQuestionUtil.isSameEntityWithTempId(correctMapping.dropLocation, mapping.dropLocation);
            })
        ) {
            return visitedDropLocations.length;
        } else {
            return 0;
        }
    }

    /**
     * Get all mappings that involve the given drop location
     * @param dropLocation {object} the drop location for which we want to get all mappings
     * @return {Array} all mappings that belong to the given drop location
     */
    getMappingsForDropLocation(dropLocation: DropLocation): DragAndDropMapping[] {
        if (!this.question.correctMappings) {
            this.question.correctMappings = [];
        }
        return this.question.correctMappings.filter((mapping) => this.dragAndDropQuestionUtil.isSameEntityWithTempId(mapping.dropLocation, dropLocation));
    }

    /**
     * Get all mappings that involve the given drag item
     * @param dragItem {object} the drag item for which we want to get all mappings
     * @return {Array} all mappings that belong to the given drag item
     */
    getMappingsForDragItem(dragItem: DragItem): DragAndDropMapping[] {
        if (!this.question.correctMappings) {
            this.question.correctMappings = [];
        }
        return (
            this.question.correctMappings
                .filter((mapping) => this.dragAndDropQuestionUtil.isSameEntityWithTempId(mapping.dragItem, dragItem))
                /** Moved the sorting from the template to the function call **/
                .sort((m1, m2) => this.getMappingIndex(m1) - this.getMappingIndex(m2))
        );
    }

    /**
     * Delete all mappings for the given drop location
     * @param dropLocation {object} the drop location for which we want to delete all mappings
     */
    deleteMappingsForDropLocation(dropLocation: DropLocation): void {
        if (!this.question.correctMappings) {
            this.question.correctMappings = [];
        }
        this.question.correctMappings = this.question.correctMappings.filter((mapping) => !this.dragAndDropQuestionUtil.isSameEntityWithTempId(mapping.dropLocation, dropLocation));
        // Notify parent of changes
        this.questionUpdated.emit();
    }

    /**
     * Delete all mappings for the given drag item
     * @param dragItem {object} the drag item for which we want to delete all mappings
     */
    deleteMappingsForDragItem(dragItem: DragItem): void {
        if (!this.question.correctMappings) {
            this.question.correctMappings = [];
        }
        this.question.correctMappings = this.question.correctMappings.filter((mapping) => !this.dragAndDropQuestionUtil.isSameEntityWithTempId(mapping.dragItem, dragItem));
        // Notify parent of changes
        this.questionUpdated.emit();
    }

    /**
     * Delete the given mapping from the question
     * @param mappingToDelete {object} the mapping to delete
     */
    deleteMapping(mappingToDelete: DragAndDropMapping): void {
        if (!this.question.correctMappings) {
            this.question.correctMappings = [];
        }
        this.question.correctMappings = this.question.correctMappings.filter((mapping) => mapping !== mappingToDelete);
        // Notify parent of changes
        this.questionUpdated.emit();
    }

    /**
     * Move this question one position up
     */
    moveUpQuestion(): void {
        this.questionMoveUp.emit();
    }

    /**
     * Move this question one position down
     */
    moveDownQuestion(): void {
        this.questionMoveDown.emit();
    }

    /**
     * Delete this question from the quiz
     */
    deleteQuestion(): void {
        this.questionDeleted.emit();
    }

    /**
     * Change Picture-Drag-Item to Text-Drag-Item with text: 'Text'
     * @param dragItem {dragItem} the dragItem, which will be changed
     */
    changeToTextDragItem(dragItem: DragItem): void {
        dragItem.pictureFilePath = undefined;
        dragItem.text = 'Text';
    }

    /**
     * Change Text-Drag-Item to Picture-Drag-Item with PictureFile: this.dragItemFile
     * @param dragItem {dragItem} the dragItem, which will be changed
     */
<<<<<<< HEAD
    changeToPictureDragItem(dragItem: DragItem, event: any): void {
        const dragItemFile = this.getFileFromEvent(event);
        if (!dragItemFile) {
            return;
        }

        const fileName = this.fileService.getUniqueFileName(this.fileService.getExtension(dragItemFile.name), this.filePool);

        this.addNewFile.emit({ fileName, file: dragItemFile });
        this.filePreviewPaths.set(fileName, URL.createObjectURL(dragItemFile));
        dragItem.text = undefined;
        dragItem.pictureFilePath = fileName;
        this.questionUpdated.emit();
    }

    private getFileFromEvent(event: any): File | undefined {
        if (!event.target.files.length) {
            return undefined;
        }
        const fileList: FileList = event.target.files as FileList;
        return fileList[0];
=======
    changeToPictureDragItem(dragItem: DragItem): void {
        const file = this.dragItemFile!;

        this.isUploadingDragItemFile = true;
        this.fileUploaderService.uploadFile(file, file.name).then(
            (response) => {
                this.dragItemPicture = response.path;
                this.questionUpdated.emit();
                this.isUploadingDragItemFile = false;
                if (this.dragItemPicture) {
                    dragItem.text = undefined;
                    dragItem.pictureFilePath = this.dragItemPicture;
                }
            },
            (error) => {
                console.error('Error during file upload in changeToPictureDragItem()', error.message);
                this.isUploadingDragItemFile = false;
                this.dragItemFile = undefined;
            },
        );
>>>>>>> 0190a742
    }

    /**
     * Resets the question title
     */
    resetQuestionTitle(): void {
        this.question.title = this.backupQuestion.title;
    }

    /**
     * Resets the question text
     */
    resetQuestionText(): void {
        this.question.text = this.backupQuestion.text;
        this.question.explanation = this.backupQuestion.explanation;
        this.question.hint = this.backupQuestion.hint;
        this.questionEditorText = generateExerciseHintExplanation(this.question);
    }

    /**
     * Resets the whole question
     */
    resetQuestion(): void {
        this.question.title = this.backupQuestion.title;
        this.question.invalid = this.backupQuestion.invalid;
        this.question.randomizeOrder = this.backupQuestion.randomizeOrder;
        this.question.scoringType = this.backupQuestion.scoringType;
        this.resetBackground();
        this.question.dropLocations = cloneDeep(this.backupQuestion.dropLocations);
        this.question.dragItems = cloneDeep(this.backupQuestion.dragItems);
        this.question.correctMappings = cloneDeep(this.backupQuestion.correctMappings);
        this.resetQuestionText();
    }

    /**
     * Resets background-picture
     */
    resetBackground(): void {
        this.question.backgroundFilePath = this.backupQuestion.backgroundFilePath;
        this.backgroundFile = undefined;
        this.isUploadingBackgroundFile = false;
    }

    /**
     * Resets the dropLocation
     * @param dropLocation {dropLocation} the dropLocation, which will be reset
     */
    resetDropLocation(dropLocation: DropLocation): void {
        // Find matching DropLocation in backupQuestion
        const backupDropLocation = this.backupQuestion.dropLocations!.find((currentDL) => currentDL.id === dropLocation.id)!;
        // Find current index of our DropLocation
        const dropLocationIndex = this.question.dropLocations!.indexOf(dropLocation);
        // Remove current DropLocation at given index and insert the backup at the same position
        this.question.dropLocations!.splice(dropLocationIndex, 1);
        this.question.dropLocations!.splice(dropLocationIndex, 0, backupDropLocation);
    }

    /**
     * Resets the dragItem
     * @param dragItem {dragItem} the dragItem, which will be reset
     */
    resetDragItem(dragItem: DragItem): void {
        // Find matching DragItem in backupQuestion
        const backupDragItem = this.backupQuestion.dragItems!.find((currentDI) => currentDI.id === dragItem.id)!;
        // Find current index of our DragItem
        const dragItemIndex = this.question.dragItems!.indexOf(dragItem);
        // Remove current DragItem at given index and insert the backup at the same position
        this.question.dragItems!.splice(dragItemIndex, 1);
        this.question.dragItems!.splice(dragItemIndex, 0, backupDragItem);
    }

    /**
     * Toggles the preview in the template
     */
    togglePreview(): void {
        this.showPreview = !this.showPreview;
        this.prepareForSave();
    }

    /**
     * Detect of text changes in the markdown editor
     * 1. Parse the text in the editor to get the newest values
     * 2. Notify the parent component to check the validity of the text
     * @param value the new value of the markdown editor
     */
    changesInMarkdown(value: string): void {
        this.questionEditorText = value;
        this.prepareForSave();
        this.questionUpdated.emit();
        this.changeDetector.detectChanges();
    }

    /**
     * 1. Gets the {array} containing the text with the domainCommandIdentifier and creates a new drag and drop problem statement
     * by assigning the text according to the domainCommandIdentifiers to the drag and drop attributes.
     * (question text, explanation, hint)
     * @param domainCommands - containing markdownText with the corresponding domainCommand {DomainCommand} identifier
     */
    domainCommandsFound(domainCommands: [string, DomainCommand | null][]): void {
        this.cleanupQuestion();
        for (const [text, command] of domainCommands) {
            if (command === null && text.length > 0) {
                this.question.text = text;
            }
            if (command instanceof ExplanationCommand) {
                this.question.explanation = text;
            } else if (command instanceof HintCommand) {
                this.question.hint = text;
            }
        }
    }

    /**
     * @function cleanupQuestion
     * @desc Clear the question to avoid double assignments of one attribute
     */
    private cleanupQuestion() {
        this.question.text = undefined;
        this.question.explanation = undefined;
        this.question.hint = undefined;
    }

    /**
     * Triggers the saving process by cleaning up the question and calling the markdown parse function
     * to get the newest values in the editor to update the question attributes
     */
    prepareForSave(): void {
        this.cleanupQuestion();
        this.markdownEditor.parse();
    }
}<|MERGE_RESOLUTION|>--- conflicted
+++ resolved
@@ -247,22 +247,9 @@
      */
     setBackgroundFile(event: any): void {
         if (event.target.files.length) {
-<<<<<<< HEAD
-            if (this.question.backgroundFilePath) {
-                this.removeFile.emit(this.question.backgroundFilePath);
-            }
-            const fileList: FileList = event.target.files as FileList;
-            const file = fileList[0];
-            const fileName = this.fileService.getUniqueFileName(this.fileService.getExtension(file.name), this.filePool);
-            this.question.backgroundFilePath = fileName;
-            this.filePreviewPaths.set(fileName, URL.createObjectURL(file));
-            this.addNewFile.emit({ fileName, file });
-            this.changeDetector.detectChanges();
-=======
             const fileList: FileList = event.target.files;
             this.backgroundFile = fileList[0];
             this.backgroundFileName = this.backgroundFile.name;
->>>>>>> 0190a742
         }
     }
 
@@ -304,7 +291,7 @@
      */
     mouseMove(event: MouseEvent): void {
         // Update mouse x and y value
-        const backgroundElement = this.clickLayer.nativeElement as HTMLElement;
+        const backgroundElement = this.clickLayer.nativeElement;
         const backgroundOffsetLeft = backgroundElement.getBoundingClientRect().x + window.scrollX;
         const backgroundOffsetTop = backgroundElement.getBoundingClientRect().y + window.scrollY;
         const backgroundWidth = backgroundElement.offsetWidth;
@@ -363,7 +350,7 @@
         if (this.draggingState !== DragState.NONE) {
             switch (this.draggingState) {
                 case DragState.CREATE:
-                    const backgroundElement = this.clickLayer.nativeElement as HTMLElement;
+                    const backgroundElement = this.clickLayer.nativeElement;
                     const backgroundWidth = backgroundElement.offsetWidth;
                     const backgroundHeight = backgroundElement.offsetHeight;
                     if ((this.currentDropLocation!.width! / MAX_SIZE_UNIT) * backgroundWidth < 14 && (this.currentDropLocation!.height! / MAX_SIZE_UNIT) * backgroundHeight < 14) {
@@ -421,7 +408,7 @@
      */
     dropLocationMouseDown(dropLocation: DropLocation): void {
         if (this.draggingState === DragState.NONE) {
-            const backgroundElement = this.clickLayer.nativeElement as HTMLElement;
+            const backgroundElement = this.clickLayer.nativeElement;
             const backgroundWidth = backgroundElement.offsetWidth;
             const backgroundHeight = backgroundElement.offsetHeight;
 
@@ -468,9 +455,8 @@
      */
     resizeMouseDown(dropLocation: DropLocation, resizeLocationY: string, resizeLocationX: string): void {
         if (this.draggingState === DragState.NONE) {
-            const backgroundElement = this.clickLayer.nativeElement as HTMLElement;
-            const backgroundWidth = backgroundElement.offsetWidth;
-            const backgroundHeight = backgroundElement.offsetHeight;
+            const backgroundWidth = this.clickLayer.nativeElement.offsetWidth;
+            const backgroundHeight = this.clickLayer.nativeElement.offsetHeight;
 
             // Update state
             this.draggingState = DragState.RESIZE_BOTH; // Default is both, will be overwritten later, if needed
@@ -761,29 +747,6 @@
      * Change Text-Drag-Item to Picture-Drag-Item with PictureFile: this.dragItemFile
      * @param dragItem {dragItem} the dragItem, which will be changed
      */
-<<<<<<< HEAD
-    changeToPictureDragItem(dragItem: DragItem, event: any): void {
-        const dragItemFile = this.getFileFromEvent(event);
-        if (!dragItemFile) {
-            return;
-        }
-
-        const fileName = this.fileService.getUniqueFileName(this.fileService.getExtension(dragItemFile.name), this.filePool);
-
-        this.addNewFile.emit({ fileName, file: dragItemFile });
-        this.filePreviewPaths.set(fileName, URL.createObjectURL(dragItemFile));
-        dragItem.text = undefined;
-        dragItem.pictureFilePath = fileName;
-        this.questionUpdated.emit();
-    }
-
-    private getFileFromEvent(event: any): File | undefined {
-        if (!event.target.files.length) {
-            return undefined;
-        }
-        const fileList: FileList = event.target.files as FileList;
-        return fileList[0];
-=======
     changeToPictureDragItem(dragItem: DragItem): void {
         const file = this.dragItemFile!;
 
@@ -804,7 +767,6 @@
                 this.dragItemFile = undefined;
             },
         );
->>>>>>> 0190a742
     }
 
     /**
