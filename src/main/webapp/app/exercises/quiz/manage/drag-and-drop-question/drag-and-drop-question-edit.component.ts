--- conflicted
+++ resolved
@@ -253,12 +253,11 @@
      * event {object} Event object which contains the uploaded file
      */
     setBackgroundFile(event: any): void {
-        if (event.target.files.length) {
-<<<<<<< HEAD
+        const fileList: FileList = event.target.files as FileList;
+        if (fileList.length) {
             if (this.question.backgroundFilePath) {
                 this.removeFile.emit(this.question.backgroundFilePath);
             }
-            const fileList: FileList = event.target.files;
             const file = fileList[0];
             const fileName = this.fileService.getUniqueFileName(this.fileService.getExtension(file.name), this.filePool);
             this.question.backgroundFilePath = fileName;
@@ -269,45 +268,6 @@
     }
 
     /**
-=======
-            const fileList: FileList = event.target.files as FileList;
-            this.backgroundFile = fileList[0];
-            this.backgroundFileName = this.backgroundFile.name;
-        }
-    }
-
-    /**
-     * Upload the selected file (from "Upload Background") and use it for the question's backgroundFilePath
-     */
-    uploadBackground(): void {
-        const file = this.backgroundFile!;
-
-        this.isUploadingBackgroundFile = true;
-        this.fileUploaderService.uploadFile(file, file.name).then(
-            (result) => {
-                this.question.backgroundFilePath = result.path;
-                this.isUploadingBackgroundFile = false;
-                this.backgroundFile = undefined;
-                this.backgroundFileName = '';
-                this.backgroundFilePath = result.path!;
-
-                // Trigger image reload.
-                this.changeDetector.detectChanges();
-
-                // Update save button state (enable it when the background image changes)
-                this.questionUpdated.emit();
-            },
-            (error) => {
-                console.error('Error during file upload in uploadBackground()', error.message);
-                this.isUploadingBackgroundFile = false;
-                this.backgroundFile = undefined;
-                this.backgroundFileName = '';
-            },
-        );
-    }
-
-    /**
->>>>>>> 83f04ae5
      * React to mousemove events on the entire page to update:
      * - mouse object (always)
      * - current drop location (only while dragging)
@@ -534,21 +494,6 @@
     }
 
     /**
-<<<<<<< HEAD
-=======
-     * Sets drag item file.
-     * @param event {object} Event object which contains the uploaded file
-     */
-    setDragItemFile(event: any): void {
-        if (event.target.files.length) {
-            const fileList: FileList = event.target.files as FileList;
-            this.dragItemFile = fileList[0];
-            this.dragItemFileName = this.dragItemFile.name;
-        }
-    }
-
-    /**
->>>>>>> 83f04ae5
      * Add a Picture Drag Item with the selected file as its picture to the question
      */
     createImageDragItem(event: any): void {
@@ -770,10 +715,10 @@
     }
 
     private getFileFromEvent(event: any): File | undefined {
-        if (!event.target.files.length) {
+        const fileList = event.target.files as FileList;
+        if (!fileList.length) {
             return undefined;
         }
-        const fileList: FileList = event.target.files;
         return fileList[0];
     }
 
