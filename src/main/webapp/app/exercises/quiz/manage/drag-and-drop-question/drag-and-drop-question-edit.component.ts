import {
    AfterViewInit,
    ChangeDetectorRef,
    Component,
    ElementRef,
    EventEmitter,
    Input,
    OnChanges,
    OnInit,
    Output,
    SimpleChanges,
    ViewChild,
    ViewEncapsulation,
    inject,
} from '@angular/core';
import { DragAndDropQuestionUtil } from 'app/exercises/quiz/shared/drag-and-drop-question-util.service';
import { DragAndDropMouseEvent } from 'app/exercises/quiz/manage/drag-and-drop-question/drag-and-drop-mouse-event.class';
import { DragState } from 'app/entities/quiz/drag-state.enum';
import { NgbCollapse, NgbModal, NgbTooltip } from '@ng-bootstrap/ng-bootstrap';
import { DragAndDropMapping } from 'app/entities/quiz/drag-and-drop-mapping.model';
import { DragAndDropQuestion } from 'app/entities/quiz/drag-and-drop-question.model';
import { DragItem } from 'app/entities/quiz/drag-item.model';
import { DropLocation } from 'app/entities/quiz/drop-location.model';
import { QuizQuestionEdit } from 'app/exercises/quiz/manage/quiz-question-edit.interface';
import { DragAndDropQuestionComponent } from 'app/exercises/quiz/shared/questions/drag-and-drop-question/drag-and-drop-question.component';
import { cloneDeep } from 'lodash-es';
import { round } from 'app/shared/util/utils';
import { MAX_SIZE_UNIT } from 'app/exercises/quiz/manage/apollon-diagrams/exercise-generation/quiz-exercise-generator';
import { debounceTime, filter } from 'rxjs/operators';
import { ImageLoadingStatus, SecuredImageComponent } from 'app/shared/image/secured-image.component';
import { generateExerciseHintExplanation } from 'app/shared/util/markdown.util';
import { faFileImage } from '@fortawesome/free-regular-svg-icons';
import { CdkDrag, CdkDragDrop, CdkDragPlaceholder, CdkDragPreview, CdkDropList, CdkDropListGroup } from '@angular/cdk/drag-drop';
import { MAX_QUIZ_QUESTION_POINTS } from 'app/shared/constants/input.constants';
import { FileService } from 'app/shared/http/file.service';
import { QuizHintAction } from 'app/shared/monaco-editor/model/actions/quiz/quiz-hint.action';
import { QuizExplanationAction } from 'app/shared/monaco-editor/model/actions/quiz/quiz-explanation.action';
import { MarkdownEditorMonacoComponent, TextWithDomainAction } from 'app/shared/markdown-editor/monaco/markdown-editor-monaco.component';
import { FaIconComponent } from '@fortawesome/angular-fontawesome';
import { FormsModule } from '@angular/forms';
import { TranslateDirective } from 'app/shared/language/translate.directive';
import { QuizScoringInfoModalComponent } from '../quiz-scoring-info-modal/quiz-scoring-info-modal.component';
import { NgClass, NgStyle, NgTemplateOutlet } from '@angular/common';
import { ArtemisTranslatePipe } from 'app/shared/pipes/artemis-translate.pipe';
import {
    faAngleDown,
    faAngleRight,
    faBan,
    faBars,
    faChevronDown,
    faChevronUp,
    faCopy,
    faEye,
    faFont,
    faPencilAlt,
    faPlus,
    faScissors,
    faTrash,
    faUndo,
    faUnlink,
    faUpload,
} from '@fortawesome/free-solid-svg-icons';

@Component({
    selector: 'jhi-drag-and-drop-question-edit',
    templateUrl: './drag-and-drop-question-edit.component.html',
    providers: [DragAndDropQuestionUtil],
    styleUrls: ['./drag-and-drop-question-edit.component.scss', '../quiz-exercise.scss', '../../shared/quiz.scss'],
    encapsulation: ViewEncapsulation.None,
    imports: [
        FaIconComponent,
        FormsModule,
        TranslateDirective,
        NgbTooltip,
        NgbCollapse,
        QuizScoringInfoModalComponent,
        MarkdownEditorMonacoComponent,
        CdkDropListGroup,
        SecuredImageComponent,
        NgClass,
        CdkDropList,
        NgStyle,
        CdkDrag,
        CdkDragPreview,
        NgTemplateOutlet,
        CdkDragPlaceholder,
        DragAndDropQuestionComponent,
        ArtemisTranslatePipe,
    ],
})
export class DragAndDropQuestionEditComponent implements OnInit, OnChanges, AfterViewInit, QuizQuestionEdit {
    private dragAndDropQuestionUtil = inject(DragAndDropQuestionUtil);
    private modalService = inject(NgbModal);
    private changeDetector = inject(ChangeDetectorRef);
    private fileService = inject(FileService);

    @ViewChild('clickLayer', { static: false }) private clickLayer: ElementRef;
    @ViewChild('backgroundImage ', { static: false }) private backgroundImage: SecuredImageComponent;
    @ViewChild('markdownEditor', { static: false }) private markdownEditor: MarkdownEditorMonacoComponent;

    @Input() question: DragAndDropQuestion;
    @Input() questionIndex: number;
    @Input() reEvaluationInProgress: boolean;
    @Input() filePool = new Map<string, { path?: string; file: File }>();

    @Output() questionUpdated = new EventEmitter<void>();
    @Output() questionDeleted = new EventEmitter<void>();
    /** Question move up and down are used for re-evaluate **/
    @Output() questionMoveUp = new EventEmitter<void>();
    @Output() questionMoveDown = new EventEmitter<void>();
    @Output() addNewFile = new EventEmitter<{ fileName: string; path?: string; file: File }>();
    @Output() removeFile = new EventEmitter<string>();

    questionEditorText = '';
    backupQuestion: DragAndDropQuestion;
    filePreviewPaths: Map<string, string> = new Map<string, string>();
    dropAllowed = false;
    showPreview = false;
    readonly CLICK_LAYER_DIMENSION: number = 200;
    /** Status boolean for collapse status **/
    isQuestionCollapsed = false;

    /**
     * Keep track of what the current drag action is doing
     * @type {number}
     */
    draggingState: number = DragState.NONE;

    /**
     * Keep track of the currently dragged drop location
     * @type {DropLocation}
     */
    currentDropLocation?: DropLocation;

    /**
     * Keep track of the current mouse location
     * @type {DragAndDropMouseEvent}
     */
    mouse: DragAndDropMouseEvent;

    hintAction = new QuizHintAction();
    explanationAction = new QuizExplanationAction();

    dragAndDropDomainActions = [this.explanationAction, this.hintAction];

    // Icons
    faBan = faBan;
    faPlus = faPlus;
    faTrash = faTrash;
    faUndo = faUndo;
    faFont = faFont;
    faEye = faEye;
    faChevronUp = faChevronUp;
    faChevronDown = faChevronDown;
    faPencilAlt = faPencilAlt;
    faBars = faBars;
    faUnlink = faUnlink;
    faCopy = faCopy;
    farFileImage = faFileImage;
    faAngleRight = faAngleRight;
    faAngleDown = faAngleDown;
    faUpload = faUpload;
    faScissors = faScissors;

    readonly MAX_POINTS = MAX_QUIZ_QUESTION_POINTS;

    /**
     * Actions when initializing component.
     */
    ngOnInit(): void {
        // create deep copy as backup
        this.backupQuestion = cloneDeep(this.question);

        /** Initialize DropLocation and MouseEvent objects **/
        this.currentDropLocation = new DropLocation();
        this.mouse = new DragAndDropMouseEvent();
        this.questionEditorText = generateExerciseHintExplanation(this.question);

        // check if question was generated with an ApollonDiagram
        if (this.question.importedFiles) {
            this.setBackgroundFile({ target: { files: [new File([this.question.importedFiles.get('diagram-background.png')!], 'diagram-background.png')] } });
            for (const dragItem of this.question.dragItems ?? []) {
                if (dragItem.pictureFilePath && this.question.importedFiles.has(dragItem.pictureFilePath)) {
                    this.changeToPictureDragItem(dragItem, {
                        target: { files: [new File([this.question.importedFiles.get(dragItem.pictureFilePath!)!], dragItem.pictureFilePath!)] },
                    });
                }
            }
        }
    }

    /**
     * Watch for any changes to the question model and notify listener
     * @param changes {SimpleChanges}
     */
    ngOnChanges(changes: SimpleChanges): void {
        /** Check if previousValue wasn't null to avoid firing at component initialization **/
        if (changes.question && changes.question.previousValue) {
            this.questionUpdated.emit();
        }
        /** Update backupQuestion if the question changed **/
        if (changes.question && changes.question.currentValue) {
            this.backupQuestion = cloneDeep(this.question);
        }

        if (!this.filePool || this.filePool.size == 0) {
            return;
        }

        this.filePool.forEach((value, fileName) => {
            if (value.path && !this.filePreviewPaths.has(fileName)) {
                this.filePreviewPaths.set(fileName, value.path);
            }
        });
    }

    ngAfterViewInit(): void {
        if (this.question.backgroundFilePath && !this.filePreviewPaths.has(this.question.backgroundFilePath)) {
            this.filePreviewPaths.set(this.question.backgroundFilePath, this.question.backgroundFilePath);
            // Trigger image render with the question background file path in order to adjust the click layer.
            setTimeout(() => {
                this.changeDetector.markForCheck();
                this.changeDetector.detectChanges();
            }, 0);
        }

        if (this.question.dragItems) {
            for (const dragItem in this.question.dragItems) {
                const path = this.question.dragItems[dragItem].pictureFilePath;
                if (path && !this.filePreviewPaths.has(path)) {
                    this.filePreviewPaths.set(path, path);
                }
            }
        }

        this.backgroundImage.endLoadingProcess
            .pipe(
                filter((loadingStatus) => loadingStatus === ImageLoadingStatus.SUCCESS),
                // Some time until image render. Need to wait until image width is computed.
                debounceTime(300),
            )
            .subscribe(() => this.adjustClickLayerWidth());
        // render import images on UI immediatly
        this.makeFileMapPreview();
        // Trigger click layer width adjustment upon window resize.
        window.onresize = () => this.adjustClickLayerWidth();
    }

    /**
     * Adjusts the click-layer width to equal the background image width.
     */
    adjustClickLayerWidth() {
        // Make the background image visible upon successful image load. Initially it is set to hidden and not
        // conditionally loaded via '*ngIf' because otherwise the reference would be undefined and hence we
        // wouldn't be able to subscribe to the loading process updates.
        this.backgroundImage.element.nativeElement.style.visibility = 'visible';

        // Adjust the click layer to correspond to the area of the background image.
        this.clickLayer.nativeElement.style.width = `${this.backgroundImage.element.nativeElement.offsetWidth}px`;
        this.clickLayer.nativeElement.style.left = `${this.backgroundImage.element.nativeElement.offsetLeft}px`;
    }

    /**
     * This function opens the modal for the help dialog.
     */
    open(content: any) {
        this.modalService.open(content, { size: 'lg' });
    }

    /**
     * Handles drag-available UI
     */
    drag(): void {
        this.dropAllowed = true;
    }

    /**
     * Handles drag-available UI
     */
    drop(): void {
        this.dropAllowed = false;
    }

    /**
     * This method takes the files and creates preview objects so that images
     * are rendered immediately on the UI after importing
     */
    makeFileMapPreview() {
        if (this.filePool) {
            this.filePool.forEach((value, key) => {
                this.filePreviewPaths.set(key, URL.createObjectURL(value.file));
            });
            this.changeDetector.detectChanges();
        }
    }

    /**
     * event {object} Event object which contains the uploaded file
     */
    setBackgroundFile(event: any): void {
        const fileList: FileList = event.target.files as FileList;
        if (fileList.length) {
            const file = fileList[0];
            this.setBackgroundFileFromFile(file);
        }
    }

    setBackgroundFileFromFile(file: File) {
        if (this.question.backgroundFilePath) {
            this.removeFile.emit(this.question.backgroundFilePath);
        }

        const fileName = this.fileService.getUniqueFileName(this.fileService.getExtension(file.name), this.filePool);
        this.question.backgroundFilePath = fileName;
        this.filePreviewPaths.set(fileName, URL.createObjectURL(file));
        this.addNewFile.emit({ fileName, file });
        this.changeDetector.detectChanges();
    }

    /**
     * React to mousemove events on the entire page to update:
     * - mouse object (always)
     * - current drop location (only while dragging)
     * @param event {object} Mouse move event
     */
    mouseMove(event: MouseEvent): void {
        // Update mouse x and y value
        const backgroundElement = this.clickLayer.nativeElement as HTMLElement;
        const backgroundOffsetLeft = backgroundElement.getBoundingClientRect().x + window.scrollX;
        const backgroundOffsetTop = backgroundElement.getBoundingClientRect().y + window.scrollY;
        const backgroundWidth = backgroundElement.offsetWidth;
        const backgroundHeight = backgroundElement.offsetHeight;
        this.mouseMoveAction(event, backgroundOffsetLeft, backgroundOffsetTop, backgroundWidth, backgroundHeight);
    }

    private mouseMoveAction(event: MouseEvent, backgroundOffsetLeft: number, backgroundOffsetTop: number, backgroundWidth: number, backgroundHeight: number) {
        if (event.pageX) {
            this.mouse.x = event.pageX - backgroundOffsetLeft;
            this.mouse.y = event.pageY - backgroundOffsetTop;
        } else if (event.clientX) {
            this.mouse.x = event.clientX - backgroundOffsetLeft;
            this.mouse.y = event.clientY - backgroundOffsetTop;
        }
        this.mouse.x = Math.min(Math.max(0, this.mouse.x), backgroundWidth);
        this.mouse.y = Math.min(Math.max(0, this.mouse.y), backgroundHeight);

        if (this.draggingState !== DragState.NONE) {
            switch (this.draggingState) {
                case DragState.CREATE:
                case DragState.RESIZE_BOTH:
                    // Update current drop location's position and size
                    this.currentDropLocation!.posX = round((MAX_SIZE_UNIT * Math.min(this.mouse.x, this.mouse.startX)) / backgroundWidth);
                    this.currentDropLocation!.posY = round((MAX_SIZE_UNIT * Math.min(this.mouse.y, this.mouse.startY)) / backgroundHeight);
                    this.currentDropLocation!.width = round((MAX_SIZE_UNIT * Math.abs(this.mouse.x - this.mouse.startX)) / backgroundWidth);
                    this.currentDropLocation!.height = round((MAX_SIZE_UNIT * Math.abs(this.mouse.y - this.mouse.startY)) / backgroundHeight);
                    break;
                case DragState.MOVE:
                    // update current drop location's position
                    this.currentDropLocation!.posX = round(
                        Math.min(Math.max(0, (MAX_SIZE_UNIT * (this.mouse.x + this.mouse.offsetX)) / backgroundWidth), MAX_SIZE_UNIT - this.currentDropLocation!.width!),
                    );
                    this.currentDropLocation!.posY = round(
                        Math.min(Math.max(0, (MAX_SIZE_UNIT * (this.mouse.y + this.mouse.offsetY)) / backgroundHeight), MAX_SIZE_UNIT - this.currentDropLocation!.height!),
                    );
                    break;
                case DragState.RESIZE_X:
                    // Update current drop location's position and size (only x-axis)
                    this.currentDropLocation!.posX = round((MAX_SIZE_UNIT * Math.min(this.mouse.x, this.mouse.startX)) / backgroundWidth);
                    this.currentDropLocation!.width = round((MAX_SIZE_UNIT * Math.abs(this.mouse.x - this.mouse.startX)) / backgroundWidth);
                    break;
                case DragState.RESIZE_Y:
                    // update current drop location's position and size (only y-axis)
                    this.currentDropLocation!.posY = round((MAX_SIZE_UNIT * Math.min(this.mouse.y, this.mouse.startY)) / backgroundHeight);
                    this.currentDropLocation!.height = round((MAX_SIZE_UNIT * Math.abs(this.mouse.y - this.mouse.startY)) / backgroundHeight);
                    break;
            }
        }
    }

    /**
     * React to mouseup events to finish dragging operations
     */
    mouseUp(): void {
        if (this.draggingState !== DragState.NONE) {
            switch (this.draggingState) {
                case DragState.CREATE:
                    const backgroundElement = this.clickLayer.nativeElement as HTMLElement;
                    const backgroundWidth = backgroundElement.offsetWidth;
                    const backgroundHeight = backgroundElement.offsetHeight;
                    if ((this.currentDropLocation!.width! / MAX_SIZE_UNIT) * backgroundWidth < 14 && (this.currentDropLocation!.height! / MAX_SIZE_UNIT) * backgroundHeight < 14) {
                        // Remove drop Location if too small (assume it was an accidental click/drag),
                        this.deleteDropLocation(this.currentDropLocation!);
                    } else {
                        // Notify parent of new drop location
                        this.questionUpdated.emit();
                    }
                    break;
                case DragState.MOVE:
                case DragState.RESIZE_BOTH:
                case DragState.RESIZE_X:
                case DragState.RESIZE_Y:
                    // Notify parent of changed drop location
                    this.questionUpdated.emit();
                    break;
            }
        }
        // Update state
        this.draggingState = DragState.NONE;
        this.currentDropLocation = undefined;
    }

    /**
     * React to mouse down events on the background to start dragging
     */
    backgroundMouseDown(): void {
        if (this.question.backgroundFilePath && this.draggingState === DragState.NONE) {
            // Save current mouse position as starting position
            this.mouse.startX = this.mouse.x;
            this.mouse.startY = this.mouse.y;

            // Create new drop location
            this.currentDropLocation = new DropLocation();
            this.currentDropLocation.posX = this.mouse.x;
            this.currentDropLocation.posY = this.mouse.y;
            this.currentDropLocation.width = 0;
            this.currentDropLocation.height = 0;

            // Add drop location to question
            if (!this.question.dropLocations) {
                this.question.dropLocations = [];
            }
            this.question.dropLocations.push(this.currentDropLocation);

            // Update state
            this.draggingState = DragState.CREATE;
        }
    }

    /**
     * React to mousedown events on a drop location to start moving it
     * @param dropLocation {object} the drop location to move
     */
    dropLocationMouseDown(dropLocation: DropLocation): void {
        if (this.draggingState === DragState.NONE) {
            const backgroundElement = this.clickLayer.nativeElement as HTMLElement;
            const backgroundWidth = backgroundElement.offsetWidth;
            const backgroundHeight = backgroundElement.offsetHeight;

            const dropLocationX = (dropLocation.posX! / MAX_SIZE_UNIT) * backgroundWidth;
            const dropLocationY = (dropLocation.posY! / MAX_SIZE_UNIT) * backgroundHeight;

            // Save offset of mouse in drop location
            this.mouse.offsetX = dropLocationX - this.mouse.x;
            this.mouse.offsetY = dropLocationY - this.mouse.y;

            // Update state
            this.currentDropLocation = dropLocation;
            this.draggingState = DragState.MOVE;
        }
    }

    /**
     * Delete the given drop location
     * @param dropLocationToDelete {object} the drop location to delete
     */
    deleteDropLocation(dropLocationToDelete: DropLocation): void {
        this.question.dropLocations = this.question.dropLocations!.filter((dropLocation) => dropLocation !== dropLocationToDelete);
        this.deleteMappingsForDropLocation(dropLocationToDelete);
    }

    /**
     * Add an identical drop location to the question
     * @param dropLocation {object} the drop location to duplicate
     */
    duplicateDropLocation(dropLocation: DropLocation): void {
        const duplicatedDropLocation = new DropLocation();
        duplicatedDropLocation.posX = dropLocation.posX! + dropLocation.width! < 197 ? dropLocation.posX! + 3 : Math.max(0, dropLocation.posX! - 3);
        duplicatedDropLocation.posY = dropLocation.posY! + dropLocation.height! < 197 ? dropLocation.posY! + 3 : Math.max(0, dropLocation.posY! - 3);
        duplicatedDropLocation.width = dropLocation.width;
        duplicatedDropLocation.height = dropLocation.height;
        this.question.dropLocations!.push(duplicatedDropLocation);
    }

    /**
     * React to mousedown events on the resize handles to start resizing the drop location
     * @param dropLocation {object} the drop location that will be resized
     * @param resizeLocationY {string} 'top', 'middle' or 'bottom'
     * @param resizeLocationX {string} 'left', 'center' or 'right'
     */
    resizeMouseDown(dropLocation: DropLocation, resizeLocationY: string, resizeLocationX: string): void {
        if (this.draggingState === DragState.NONE) {
            const backgroundElement = this.clickLayer.nativeElement as HTMLElement;
            const backgroundWidth = backgroundElement.offsetWidth;
            const backgroundHeight = backgroundElement.offsetHeight;

            // Update state
            this.draggingState = DragState.RESIZE_BOTH; // Default is both, will be overwritten later, if needed
            this.currentDropLocation = dropLocation;

            switch (resizeLocationY) {
                case 'top':
                    // Use opposite end as startY
                    this.mouse.startY = ((dropLocation.posY! + dropLocation.height!) / MAX_SIZE_UNIT) * backgroundHeight;
                    break;
                case 'middle':
                    // Limit to x-axis, startY will not be used
                    this.draggingState = DragState.RESIZE_X;
                    break;
                case 'bottom':
                    // Use opposite end as startY
                    this.mouse.startY = (dropLocation.posY! / MAX_SIZE_UNIT) * backgroundHeight;
                    break;
            }

            switch (resizeLocationX) {
                case 'left':
                    // Use opposite end as startX
                    this.mouse.startX = ((dropLocation.posX! + dropLocation.width!) / MAX_SIZE_UNIT) * backgroundWidth;
                    break;
                case 'center':
                    // Limit to y-axis, startX will not be used
                    this.draggingState = DragState.RESIZE_Y;
                    break;
                case 'right':
                    // Use opposite end as startX
                    this.mouse.startX = (dropLocation.posX! / MAX_SIZE_UNIT) * backgroundWidth;
                    break;
            }
        }
    }

    /**
     * Add an empty Text Drag Item to the question
     */
    addTextDragItem(): void {
        // Add drag item to question
        if (!this.question.dragItems) {
            this.question.dragItems = [];
        }
        const dragItem = new DragItem();
        dragItem.text = 'Text';
        this.question.dragItems.push(dragItem);
        this.questionUpdated.emit();
    }

    /**
     * Add a Picture Drag Item with the selected file as its picture to the question
     */
    createImageDragItem(event: any): DragItem | undefined {
        const dragItemFile = this.getFileFromEvent(event);
        if (!dragItemFile) {
            return undefined;
        }
        return this.createImageDragItemFromFile(dragItemFile);
    }

    createImageDragItemFromFile(dragItemFile: File): DragItem {
        const fileName = this.fileService.getUniqueFileName(this.fileService.getExtension(dragItemFile.name), this.filePool);
        this.addNewFile.emit({ fileName, file: dragItemFile });
        this.filePreviewPaths.set(fileName, URL.createObjectURL(dragItemFile));

        const dragItem = new DragItem();
        dragItem.pictureFilePath = fileName;
        // Add drag item to question
        if (!this.question.dragItems) {
            this.question.dragItems = [];
        }
        this.question.dragItems.push(dragItem);

        this.questionUpdated.emit();
        return dragItem;
    }

    /**
     * Delete the drag item from the question
     * @param dragItemToDelete {object} the drag item that should be deleted
     */
    deleteDragItem(dragItemToDelete: DragItem): void {
        this.question.dragItems = this.question.dragItems!.filter((dragItem) => dragItem !== dragItemToDelete);
        if (dragItemToDelete.pictureFilePath) {
            this.removeFile.emit(dragItemToDelete.pictureFilePath);
            this.filePreviewPaths.delete(dragItemToDelete.pictureFilePath);
        }
        this.deleteMappingsForDragItem(dragItemToDelete);
    }

    /**
     * React to a drag item being dropped on a drop location
     * @param dropLocation {object} the drop location involved
     * @param dropEvent {object} an event containing the drag item involved (can be a copy at this point)
     */
    onDragDrop(dropLocation: DropLocation, dropEvent: CdkDragDrop<DragItem, DragItem>): void {
        const dragItem = dropEvent.item.data as DragItem;
        // Replace dragItem with original (because it may be a copy)
        const questionDragItem = this.question.dragItems!.find((originalDragItem) =>
            dragItem.id ? originalDragItem.id === dragItem.id : originalDragItem.tempID === dragItem.tempID,
        );

        if (!questionDragItem) {
            // Drag item was not found in question => do nothing
            return;
        }

        if (!this.question.correctMappings) {
            this.question.correctMappings = [];
        }

        // Check if this mapping already exists
        if (
            !this.question.correctMappings.some(
                (existingMapping) =>
                    this.dragAndDropQuestionUtil.isSameEntityWithTempId(existingMapping.dropLocation, dropLocation) &&
                    this.dragAndDropQuestionUtil.isSameEntityWithTempId(existingMapping.dragItem, questionDragItem),
            )
        ) {
            // Mapping doesn't exit yet => add this mapping
            const dndMapping = new DragAndDropMapping(questionDragItem, dropLocation);
            this.question.correctMappings.push(dndMapping);

            // Notify parent of changes
            this.questionUpdated.emit();
        }
    }

    /**
     * Get the mapping index for the given mapping
     * @param mapping {object} the mapping we want to get an index for
     * @return {number} the index of the mapping (starting with 1), or 0 if unassigned
     */
    getMappingIndex(mapping: DragAndDropMapping): number {
        const visitedDropLocations: DropLocation[] = [];
        // Save reference to this due nested some calls
        if (
            this.question.correctMappings!.some((correctMapping) => {
                if (
                    !visitedDropLocations.some((dropLocation: DropLocation) => {
                        return this.dragAndDropQuestionUtil.isSameEntityWithTempId(dropLocation, correctMapping.dropLocation);
                    })
                ) {
                    visitedDropLocations.push(correctMapping.dropLocation!);
                }
                return this.dragAndDropQuestionUtil.isSameEntityWithTempId(correctMapping.dropLocation, mapping.dropLocation);
            })
        ) {
            return visitedDropLocations.length;
        } else {
            return 0;
        }
    }

    /**
     * Get all mappings that involve the given drop location
     * @param dropLocation {object} the drop location for which we want to get all mappings
     * @return {Array} all mappings that belong to the given drop location
     */
    getMappingsForDropLocation(dropLocation: DropLocation): DragAndDropMapping[] {
        if (!this.question.correctMappings) {
            this.question.correctMappings = [];
        }
        return this.question.correctMappings.filter((mapping) => this.dragAndDropQuestionUtil.isSameEntityWithTempId(mapping.dropLocation, dropLocation));
    }

    /**
     * Get all mappings that involve the given drag item
     * @param dragItem {object} the drag item for which we want to get all mappings
     * @return {Array} all mappings that belong to the given drag item
     */
    getMappingsForDragItem(dragItem: DragItem): DragAndDropMapping[] {
        if (!this.question.correctMappings) {
            this.question.correctMappings = [];
        }
        return (
            this.question.correctMappings
                .filter((mapping) => this.dragAndDropQuestionUtil.isSameEntityWithTempId(mapping.dragItem, dragItem))
                /** Moved the sorting from the template to the function call **/
                .sort((m1, m2) => this.getMappingIndex(m1) - this.getMappingIndex(m2))
        );
    }

    /**
     * Delete all mappings for the given drop location
     * @param dropLocation {object} the drop location for which we want to delete all mappings
     */
    deleteMappingsForDropLocation(dropLocation: DropLocation): void {
        if (!this.question.correctMappings) {
            this.question.correctMappings = [];
        }
        this.question.correctMappings = this.question.correctMappings.filter((mapping) => !this.dragAndDropQuestionUtil.isSameEntityWithTempId(mapping.dropLocation, dropLocation));
        // Notify parent of changes
        this.questionUpdated.emit();
    }

    /**
     * Delete all mappings for the given drag item
     * @param dragItem {object} the drag item for which we want to delete all mappings
     */
    deleteMappingsForDragItem(dragItem: DragItem): void {
        if (!this.question.correctMappings) {
            this.question.correctMappings = [];
        }
        this.question.correctMappings = this.question.correctMappings.filter((mapping) => !this.dragAndDropQuestionUtil.isSameEntityWithTempId(mapping.dragItem, dragItem));
        // Notify parent of changes
        this.questionUpdated.emit();
    }

    /**
     * Delete the given mapping from the question
     * @param mappingToDelete {object} the mapping to delete
     */
    deleteMapping(mappingToDelete: DragAndDropMapping): void {
        if (!this.question.correctMappings) {
            this.question.correctMappings = [];
        }
        this.question.correctMappings = this.question.correctMappings.filter((mapping) => mapping !== mappingToDelete);
        // Notify parent of changes
        this.questionUpdated.emit();
    }

    /**
     * Move this question one position up
     */
    moveUpQuestion(): void {
        this.questionMoveUp.emit();
    }

    /**
     * Move this question one position down
     */
    moveDownQuestion(): void {
        this.questionMoveDown.emit();
    }

    /**
     * Delete this question from the quiz
     */
    deleteQuestion(): void {
        this.filePreviewPaths.forEach((_, fileName) => this.removeFile.emit(fileName));
        this.questionDeleted.emit();
    }

    /**
     * Change Picture-Drag-Item to Text-Drag-Item with text: 'Text'
     * @param dragItem {dragItem} the dragItem, which will be changed
     */
    changeToTextDragItem(dragItem: DragItem): void {
        this.removeFile.emit(dragItem.pictureFilePath!);
        this.filePreviewPaths.delete(dragItem.pictureFilePath!);
        dragItem.pictureFilePath = undefined;
        dragItem.text = 'Text';
        this.questionUpdated.emit();
    }

    /**
     * Change Text-Drag-Item to Picture-Drag-Item with PictureFile: this.dragItemFile
     * @param dragItem {dragItem} the dragItem, which will be changed
     * @param event file upload event
     */
    changeToPictureDragItem(dragItem: DragItem, event: any): void {
        const dragItemFile = this.getFileFromEvent(event);
        if (!dragItemFile) {
            return;
        }

        const fileName = this.fileService.getUniqueFileName(this.fileService.getExtension(dragItemFile.name), this.filePool);

        this.addNewFile.emit({ fileName, file: dragItemFile });
        this.filePreviewPaths.set(fileName, URL.createObjectURL(dragItemFile));
        dragItem.text = undefined;
        dragItem.pictureFilePath = fileName;
        this.questionUpdated.emit();
    }

    private getFileFromEvent(event: any): File | undefined {
        const fileList = event.target.files as FileList;
        if (!fileList.length) {
            return undefined;
        }
        return fileList[0];
    }

    /**
     * Resets the question title
     */
    resetQuestionTitle(): void {
        this.question.title = this.backupQuestion.title;
    }

    /**
     * Resets the question text
     */
    resetQuestionText(): void {
        this.question.text = this.backupQuestion.text;
        this.question.explanation = this.backupQuestion.explanation;
        this.question.hint = this.backupQuestion.hint;
        this.questionEditorText = generateExerciseHintExplanation(this.question);
    }

    /**
     * Resets the whole question
     */
    resetQuestion(): void {
        this.question.title = this.backupQuestion.title;
        this.question.invalid = this.backupQuestion.invalid;
        this.question.randomizeOrder = this.backupQuestion.randomizeOrder;
        this.question.scoringType = this.backupQuestion.scoringType;
        this.resetBackground();
        this.question.dropLocations = cloneDeep(this.backupQuestion.dropLocations);
        this.question.dragItems = cloneDeep(this.backupQuestion.dragItems);
        this.question.correctMappings = cloneDeep(this.backupQuestion.correctMappings);
        this.resetQuestionText();
    }

    /**
     * Resets background-picture
     */
    resetBackground(): void {
        this.removeFile.emit(this.question.backgroundFilePath!);
        this.question.backgroundFilePath = this.backupQuestion.backgroundFilePath;
    }

    /**
     * Resets the dropLocation
     * @param dropLocation {dropLocation} the dropLocation, which will be reset
     */
    resetDropLocation(dropLocation: DropLocation): void {
        // Find matching DropLocation in backupQuestion
        const backupDropLocation = this.backupQuestion.dropLocations!.find((currentDL) => currentDL.id === dropLocation.id)!;
        // Find current index of our DropLocation
        const dropLocationIndex = this.question.dropLocations!.indexOf(dropLocation);
        // Remove current DropLocation at given index and insert the backup at the same position
        this.question.dropLocations!.splice(dropLocationIndex, 1);
        this.question.dropLocations!.splice(dropLocationIndex, 0, backupDropLocation);
    }

    /**
     * Resets the dragItem
     * @param dragItem {dragItem} the dragItem, which will be reset
     */
    resetDragItem(dragItem: DragItem): void {
        // Find matching DragItem in backupQuestion
        const backupDragItem = this.backupQuestion.dragItems!.find((currentDI) => currentDI.id === dragItem.id)!;
        // Find current index of our DragItem
        const dragItemIndex = this.question.dragItems!.indexOf(dragItem);
        // Remove current DragItem at given index and insert the backup at the same position
        this.question.dragItems!.splice(dragItemIndex, 1);
        this.question.dragItems!.splice(dragItemIndex, 0, backupDragItem);
        if (dragItem.pictureFilePath) {
            this.removeFile.emit(dragItem.pictureFilePath);
            this.filePreviewPaths.delete(dragItem.pictureFilePath);
        }
    }

    /**
     * Toggles the preview in the template
     */
    togglePreview(): void {
        this.showPreview = !this.showPreview;
        this.prepareForSave();
    }

    /**
     * Detect of text changes in the markdown editor
     * 1. Parse the text in the editor to get the newest values
     * 2. Notify the parent component to check the validity of the text
     * @param value the new value of the markdown editor
     */
    changesInMarkdown(value: string): void {
        this.questionEditorText = value;
        this.prepareForSave();
        this.questionUpdated.emit();
        this.changeDetector.detectChanges();
    }

    /**
     * Creates the drag and drop problem statement from the parsed markdown text, assigning the question text, explanation, and hint according to the domain actions found.
     * @param textWithDomainActions The parsed markdown text with the corresponding domain actions.
     */
    domainActionsFound(textWithDomainActions: TextWithDomainAction[]): void {
        this.cleanupQuestion();
        for (const { text, action } of textWithDomainActions) {
            if (action === undefined && text.length > 0) {
                this.question.text = text;
            }
            if (action instanceof QuizExplanationAction) {
                this.question.explanation = text;
            } else if (action instanceof QuizHintAction) {
                this.question.hint = text;
            }
        }
    }

    /**
     * @function cleanupQuestion
     * @desc Clear the question to avoid double assignments of one attribute
     */
    private cleanupQuestion() {
        this.question.text = undefined;
        this.question.explanation = undefined;
        this.question.hint = undefined;
    }

    /**
     * Triggers the saving process by cleaning up the question and calling the markdown parse function
     * to get the newest values in the editor to update the question attributes
     */
    prepareForSave(): void {
        this.cleanupQuestion();
        this.markdownEditor.parseMarkdown();
    }

    /**
     * Create new drag items for each drop location in the background image
     */
    getImagesFromDropLocations() {
        for (const someLocation of this.question.dropLocations!) {
            // only crop if there is not mapping to this drop location
            if (this.getMappingsForDropLocation(someLocation).length == 0) {
                const image = new Image();
                let dataUrl: string = '';
                let bgWidth;
                let bgHeight;
                image.onload = () => {
                    bgHeight = image.height;
                    bgWidth = image.width;

                    const canvas = document.createElement('canvas');
                    const context = canvas.getContext('2d');

                    if (context) {
                        // The click layer is 200x200 so it need to be rescaled to the image
                        const scalarHeight = bgHeight / this.CLICK_LAYER_DIMENSION;
                        const scalarWidth = bgWidth / this.CLICK_LAYER_DIMENSION;
                        canvas.width = someLocation.width! * scalarWidth;
                        canvas.height = someLocation.height! * scalarHeight;
                        context.drawImage(
                            image,
                            someLocation.posX! * scalarWidth,
                            someLocation.posY! * scalarHeight,
                            someLocation.width! * scalarWidth,
                            someLocation.height! * scalarHeight,
                            0,
                            0,
                            someLocation.width! * scalarWidth,
                            someLocation.height! * scalarHeight,
                        );

                        dataUrl = canvas.toDataURL('image/png');
                        const dragItemCreated = this.createImageDragItemFromFile(this.dataUrlToFile(dataUrl, 'placeholder' + someLocation.posX!))!;
                        const dndMapping = new DragAndDropMapping(dragItemCreated, someLocation);
                        this.question.correctMappings!.push(dndMapping);
                    }
                };
                image.src = this.backgroundImage.src;
            }
        }
        this.blankOutBackgroundImage();
    }

    /**
     * Takes all drop locations and replaces their location with a white rectangle on the background image
     */
    blankOutBackgroundImage() {
        const backgroundBlankingCanvas = document.createElement('canvas');
        const backgroundBlankingContext = backgroundBlankingCanvas.getContext('2d');
        const image = new Image();
        let bgWidth;
        let bgHeight;
        image.onload = () => {
            bgHeight = image.height;
            bgWidth = image.width;

            backgroundBlankingCanvas.width = bgWidth;
            backgroundBlankingCanvas.height = bgHeight;
            if (backgroundBlankingContext) {
                const scalarHeight = bgHeight / this.CLICK_LAYER_DIMENSION;
                const scalarWidth = bgWidth / this.CLICK_LAYER_DIMENSION;

                backgroundBlankingContext.drawImage(image, 0, 0);
                backgroundBlankingContext.fillStyle = 'white';

                for (const someLocation of this.question.dropLocations!) {
                    // Draw a white rectangle over the specified box location
                    backgroundBlankingContext.fillRect(
                        someLocation.posX! * scalarWidth,
                        someLocation.posY! * scalarHeight,
                        someLocation.width! * scalarWidth,
                        someLocation.height! * scalarHeight,
                    );
                }
                const dataUrlCanvas = backgroundBlankingCanvas.toDataURL('image/png');
                this.setBackgroundFileFromFile(this.dataUrlToFile(dataUrlCanvas, 'background'));
            }
        };
        image.src = this.backgroundImage.src;
    }

    /**
     * Turns a data url into a blob
     * @param dataUrl the data url string for which the file should be created
     * @returns returns a blob created from the data url
     */
    dataUrlToBlob(dataUrl: string): Blob {
<<<<<<< HEAD
        // Separate metadata from base64-encoded content
=======
        // Seperate metadata from base64-encoded content
>>>>>>> fec18d93
        const byteString = window.atob(dataUrl.split(',')[1]);
        // Isolate the MIME type (e.g "image/png")
        const mimeString = dataUrl.split(',')[0].split(':')[1].split(';')[0];
        const ab = new ArrayBuffer(byteString.length);
        const ia = new Uint8Array(ab);
        for (let i = 0; i < byteString.length; i++) {
            ia[i] = byteString.charCodeAt(i);
        }
        return new Blob([ab], { type: mimeString });
    }

    /**
     * Creates a File object from  a blob given through a dataUrl
     * @param dataUrl the data url string for which the file should be created
     * @param fileName the name of the file to be created
     * @returns returns a new file created from the data url
     */
    dataUrlToFile(dataUrl: string, fileName: string): File {
        const blob = this.dataUrlToBlob(dataUrl);
        return new File([blob], fileName, { type: blob.type });
    }
}<|MERGE_RESOLUTION|>--- conflicted
+++ resolved
@@ -1000,11 +1000,7 @@
      * @returns returns a blob created from the data url
      */
     dataUrlToBlob(dataUrl: string): Blob {
-<<<<<<< HEAD
         // Separate metadata from base64-encoded content
-=======
-        // Seperate metadata from base64-encoded content
->>>>>>> fec18d93
         const byteString = window.atob(dataUrl.split(',')[1]);
         // Isolate the MIME type (e.g "image/png")
         const mimeString = dataUrl.split(',')[0].split(':')[1].split(';')[0];
