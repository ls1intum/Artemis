<div
    class="question-list d-flex flex-row flex-wrap"
    cdkDropList
    cdkDropListOrientation="horizontal"
    [cdkDropListData]="quizQuestions"
    (cdkDropListDropped)="handleOnDropQuestion($event)"
>
    @for (question of quizQuestions; track question) {
        <div class="text-center mx-1 my-1" cdkDrag [cdkDragDisabled]="disabled">
<<<<<<< HEAD
            <container-element>
                @switch (question.type) {
                    @case (MULTIPLE_CHOICE) {
                        <div class="d-flex flex-wrap">
                            <div class="question px-2 my-0 border-info">
                                {{ question.title }}
                            </div>
                            <div class="question-type bg-info text-white">MC</div>
                            <div class="question-points border-info">{{ question.points }}</div>
                        </div>
                    }
                    @case (DRAG_AND_DROP) {
                        <div class="d-flex flex-wrap">
                            <div class="question px-2 my-0 border-warning">
                                {{ question.title }}
                            </div>
                            <div class="question-type bg-warning text-white">DnD</div>
                            <div class="question-points border-warning">{{ question.points }}</div>
                        </div>
                    }
                    @case (SHORT_ANSWER) {
                        <div class="d-flex flex-wrap">
                            <div class="question px-2 my-0 border-success">
                                {{ question.title }}
                            </div>
                            <div class="question-type bg-success text-white">SA</div>
                            <div class="question-points border-success">{{ question.points }}</div>
                        </div>
                    }
                }
            </container-element>
=======
            @switch (question.type) {
                @case (MULTIPLE_CHOICE) {
                    <div class="d-flex flex-wrap">
                        <div class="question px-2 my-0 border-info">
                            {{ question.title }}
                        </div>
                        <div class="question-type bg-info text-white">MC</div>
                        <div class="question-points border-info">{{ question.points }}</div>
                    </div>
                }
                @case (DRAG_AND_DROP) {
                    <div class="d-flex flex-wrap">
                        <div class="question px-2 my-0 border-warning">
                            {{ question.title }}
                        </div>
                        <div class="question-type bg-warning text-white">DnD</div>
                        <div class="question-points border-warning">{{ question.points }}</div>
                    </div>
                }
                @case (SHORT_ANSWER) {
                    <div class="d-flex flex-wrap">
                        <div class="question px-2 my-0 border-success">
                            {{ question.title }}
                        </div>
                        <div class="question-type bg-success text-white">SA</div>
                        <div class="question-points border-success">{{ question.points }}</div>
                    </div>
                }
            }
>>>>>>> dd1769c7
        </div>
    }
</div><|MERGE_RESOLUTION|>--- conflicted
+++ resolved
@@ -7,39 +7,6 @@
 >
     @for (question of quizQuestions; track question) {
         <div class="text-center mx-1 my-1" cdkDrag [cdkDragDisabled]="disabled">
-<<<<<<< HEAD
-            <container-element>
-                @switch (question.type) {
-                    @case (MULTIPLE_CHOICE) {
-                        <div class="d-flex flex-wrap">
-                            <div class="question px-2 my-0 border-info">
-                                {{ question.title }}
-                            </div>
-                            <div class="question-type bg-info text-white">MC</div>
-                            <div class="question-points border-info">{{ question.points }}</div>
-                        </div>
-                    }
-                    @case (DRAG_AND_DROP) {
-                        <div class="d-flex flex-wrap">
-                            <div class="question px-2 my-0 border-warning">
-                                {{ question.title }}
-                            </div>
-                            <div class="question-type bg-warning text-white">DnD</div>
-                            <div class="question-points border-warning">{{ question.points }}</div>
-                        </div>
-                    }
-                    @case (SHORT_ANSWER) {
-                        <div class="d-flex flex-wrap">
-                            <div class="question px-2 my-0 border-success">
-                                {{ question.title }}
-                            </div>
-                            <div class="question-type bg-success text-white">SA</div>
-                            <div class="question-points border-success">{{ question.points }}</div>
-                        </div>
-                    }
-                }
-            </container-element>
-=======
             @switch (question.type) {
                 @case (MULTIPLE_CHOICE) {
                     <div class="d-flex flex-wrap">
@@ -69,7 +36,6 @@
                     </div>
                 }
             }
->>>>>>> dd1769c7
         </div>
     }
 </div>