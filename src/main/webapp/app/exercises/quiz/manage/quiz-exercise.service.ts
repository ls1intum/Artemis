import { Injectable } from '@angular/core';
import { HttpClient, HttpResponse } from '@angular/common/http';
import { Observable } from 'rxjs/Observable';
import { map } from 'rxjs/operators';
import { SERVER_API_URL } from 'app/app.constants';

import { QuizExercise } from 'app/entities/quiz/quiz-exercise.model';
import { createRequestOption } from 'app/shared/util/request-util';
import { ExerciseService } from 'app/exercises/shared/exercise/exercise.service';
import { QuizQuestion } from 'app/entities/quiz/quiz-question.model';

export type EntityResponseType = HttpResponse<QuizExercise>;
export type EntityArrayResponseType = HttpResponse<QuizExercise[]>;

@Injectable({ providedIn: 'root' })
export class QuizExerciseService {
    private resourceUrl = SERVER_API_URL + 'api/quiz-exercises';

    QuizStatus = {
        HIDDEN: 'Hidden',
        VISIBLE: 'Visible',
        ACTIVE: 'Active',
        CLOSED: 'Closed',
        OPEN_FOR_PRACTICE: 'Open for Practice',
    };

    constructor(private http: HttpClient, private exerciseService: ExerciseService) {}

    /**
     * Create the given quiz exercise
     * @param quizExercise the quiz exercise that should be created
     */
    create(quizExercise: QuizExercise): Observable<EntityResponseType> {
        const copy = this.exerciseService.convertDateFromClient(quizExercise);
        return this.http
            .post<QuizExercise>(this.resourceUrl, copy, { observe: 'response' })
            .pipe(map((res: EntityResponseType) => this.exerciseService.convertDateFromServer(res)));
    }

    /**
     * Update the given quiz exercise
     * @param quizExercise the quiz exercise that should be updated
     * @param req Additional parameters that should be pased to the server when updating the exercise
     */
    update(quizExercise: QuizExercise, req?: any): Observable<EntityResponseType> {
        const options = createRequestOption(req);
        const copy = this.exerciseService.convertDateFromClient(quizExercise);
        return this.http
            .put<QuizExercise>(this.resourceUrl, copy, { params: options, observe: 'response' })
            .pipe(map((res: EntityResponseType) => this.exerciseService.convertDateFromServer(res)));
    }

    /**
     * Find the quiz exercise with the given id
     * @param quizExerciseId the id of the quiz exercise that should be found
     */
    find(quizExerciseId: number): Observable<EntityResponseType> {
        return this.http
            .get<QuizExercise>(`${this.resourceUrl}/${quizExerciseId}`, { observe: 'response' })
            .pipe(map((res: EntityResponseType) => this.exerciseService.convertDateFromServer(res)));
    }

    /**
     * Recalculate the statistics for a given quiz exercise
     * @param quizExerciseId the id of the quiz exercise for which the statistics should be recalculated
     */
    recalculate(quizExerciseId: number): Observable<EntityResponseType> {
        return this.http
            .get<QuizExercise>(`${this.resourceUrl}/${quizExerciseId}/recalculate-statistics`, { observe: 'response' })
            .pipe(map((res: EntityResponseType) => this.exerciseService.convertDateFromServer(res)));
    }

    /**
     * Note: the exercises in the response do not contain participations and do not contain the course to save network bandwidth
     * They also do not contain questions
     *
     * @param courseId the course for which the quiz exercises should be returned
     */
    findForCourse(courseId: number): Observable<EntityArrayResponseType> {
        return this.http
            .get<QuizExercise[]>(`api/courses/${courseId}/quiz-exercises`, { observe: 'response' })
            .pipe(map((res: EntityArrayResponseType) => this.exerciseService.convertDateArrayFromServer(res)));
    }

    /**
     * Find the quiz exercise with the given id, with information filtered for students
     * @param quizExerciseId the id of the quiz exercise that should be loaded
     */
    findForStudent(quizExerciseId: number): Observable<EntityResponseType> {
        return this.http
            .get<QuizExercise>(`${this.resourceUrl}/${quizExerciseId}/for-student`, { observe: 'response' })
            .pipe(map((res: EntityResponseType) => this.exerciseService.convertDateFromServer(res)));
    }

    /**
     * Open a quiz exercise for practice
     * @param quizExerciseId the id of the quiz exercise that should be opened for practice
     */
    openForPractice(quizExerciseId: number): Observable<EntityResponseType> {
        return this.http
            .put<QuizExercise>(`${this.resourceUrl}/${quizExerciseId}/open-for-practice`, null, { observe: 'response' })
            .pipe(map((res: EntityResponseType) => this.exerciseService.convertDateFromServer(res)));
    }

    /**
     * Start a quiz exercise
     * @param quizExerciseId the id of the quiz exercise that should be started
     */
    start(quizExerciseId: number): Observable<EntityResponseType> {
        return this.http
            .put<QuizExercise>(`${this.resourceUrl}/${quizExerciseId}/start-now`, null, { observe: 'response' })
            .pipe(map((res: EntityResponseType) => this.exerciseService.convertDateFromServer(res)));
    }

    /**
     * Set a quiz exercise visible
     * @param quizExerciseId the id of the quiz exercise that should be set visible
     */
    setVisible(quizExerciseId: number): Observable<EntityResponseType> {
        return this.http
            .put<QuizExercise>(`${this.resourceUrl}/${quizExerciseId}/set-visible`, null, { observe: 'response' })
            .pipe(map((res: EntityResponseType) => this.exerciseService.convertDateFromServer(res)));
    }

<<<<<<< HEAD
    /**
     * Load all quiz exercises
     */
=======
>>>>>>> 18543c12
    query(): Observable<EntityArrayResponseType> {
        return this.http
            .get<QuizExercise[]>(this.resourceUrl, { observe: 'response' })
            .pipe(map((res: EntityArrayResponseType) => this.exerciseService.convertDateArrayFromServer(res)));
    }

    /**
     * Delete a quiz exercise
     * @param quizExerciseId the id of the quiz exercise that should be deleted
     */
    delete(quizExerciseId: number): Observable<HttpResponse<{}>> {
        return this.http.delete(`${this.resourceUrl}/${quizExerciseId}`, { observe: 'response' });
    }

    /**
     * Reset a quiz exercise
     * @param quizExerciseId the id of the quiz exercise that should be resetted
     */
    reset(quizExerciseId: number): Observable<HttpResponse<{}>> {
        return this.http.delete(`${SERVER_API_URL + 'api/exercises'}/${quizExerciseId}/reset`, { observe: 'response' });
    }

    /**
     * Exports given quiz questions into json file
     * @param quizQuestions Quiz questions we want to export
     * @param exportAll If true exports all questions, else exports only those whose export flag is true
     */
    exportQuiz(quizQuestions: QuizQuestion[], exportAll: boolean) {
        // Make list of questions which we need to export,
        const questions: QuizQuestion[] = [];
        for (const question of quizQuestions) {
            if (exportAll || question.exportQuiz) {
                delete question.quizQuestionStatistic;
                delete question.exercise;
                questions.push(question);
            }
        }
        if (questions.length === 0) {
            return;
        }
        // Make blob from the list of questions and download the file,
        const quizJson = JSON.stringify(questions);
        const blob = new Blob([quizJson], { type: 'application/json' });
        this.downloadFile(blob);
    }

    /**
     * Make a file of given blob and allows user to download it from the browser.
     * @param blob data to be written in file.
     */
    downloadFile(blob: Blob) {
        // Different browsers require different code to download file,
        if (window.navigator.appVersion.toString().indexOf('.NET') > 0) {
            // IE & Edge
            window.navigator.msSaveBlob(blob, 'quiz.json');
        } else {
            // Chrome & FF
            // Create a url and attach file to it,
            const url = window.URL.createObjectURL(blob);
            const anchor = document.createElement('a');
            anchor.href = url;
            anchor.download = 'quiz.json';
            document.body.appendChild(anchor); // For FF
            // Click the url so that browser shows save file dialog,
            anchor.click();
            document.body.removeChild(anchor);
        }
    }
    /**
     * Start the given quiz-exercise immediately
     *
     * @param quizExercise the quiz exercise id to start
     */
    statusForQuiz(quizExercise: QuizExercise) {
        if (quizExercise.isPlannedToStart && quizExercise.remainingTime != null) {
            if (quizExercise.remainingTime <= 0) {
                // the quiz is over
                return quizExercise.isOpenForPractice ? this.QuizStatus.OPEN_FOR_PRACTICE : this.QuizStatus.CLOSED;
            } else {
                return this.QuizStatus.ACTIVE;
            }
        }
        // the quiz hasn't started yet
        return quizExercise.isVisibleBeforeStart ? this.QuizStatus.VISIBLE : this.QuizStatus.HIDDEN;
    }
}<|MERGE_RESOLUTION|>--- conflicted
+++ resolved
@@ -122,12 +122,9 @@
             .pipe(map((res: EntityResponseType) => this.exerciseService.convertDateFromServer(res)));
     }
 
-<<<<<<< HEAD
     /**
      * Load all quiz exercises
      */
-=======
->>>>>>> 18543c12
     query(): Observable<EntityArrayResponseType> {
         return this.http
             .get<QuizExercise[]>(this.resourceUrl, { observe: 'response' })
