--- conflicted
+++ resolved
@@ -16,27 +16,18 @@
 export class QuizExerciseService {
     private resourceUrl = SERVER_API_URL + 'api/quiz-exercises';
 
-    constructor(private http: HttpClient) {}
+    constructor(private http: HttpClient, private exerciseService: ExerciseService) {}
 
     /**
      * Create the given quiz exercise
      * @param quizExercise the quiz exercise that should be created
      */
     create(quizExercise: QuizExercise): Observable<EntityResponseType> {
-<<<<<<< HEAD
         const copy = ExerciseService.convertDateFromClient(quizExercise);
         copy.categories = ExerciseService.stringifyExerciseCategories(copy);
-        return this.http.post<QuizExercise>(this.resourceUrl, copy, { observe: 'response' }).pipe(
-            map((res: EntityResponseType) => ExerciseService.convertDateFromServer(res)),
-            map((res: EntityResponseType) => ExerciseService.convertExerciseCategoriesFromServer(res)),
-        );
-=======
-        const copy = this.exerciseService.convertDateFromClient(quizExercise);
-        copy.categories = this.exerciseService.stringifyExerciseCategories(copy);
         return this.http
             .post<QuizExercise>(this.resourceUrl, copy, { observe: 'response' })
             .pipe(map((res: EntityResponseType) => this.exerciseService.processExerciseEntityResponse(res)));
->>>>>>> be4eb134
     }
 
     /**
@@ -46,20 +37,11 @@
      */
     update(quizExercise: QuizExercise, req?: any): Observable<EntityResponseType> {
         const options = createRequestOption(req);
-<<<<<<< HEAD
         const copy = ExerciseService.convertDateFromClient(quizExercise);
         copy.categories = ExerciseService.stringifyExerciseCategories(copy);
-        return this.http.put<QuizExercise>(this.resourceUrl, copy, { params: options, observe: 'response' }).pipe(
-            map((res: EntityResponseType) => ExerciseService.convertDateFromServer(res)),
-            map((res: EntityResponseType) => ExerciseService.convertExerciseCategoriesFromServer(res)),
-        );
-=======
-        const copy = this.exerciseService.convertDateFromClient(quizExercise);
-        copy.categories = this.exerciseService.stringifyExerciseCategories(copy);
         return this.http
             .put<QuizExercise>(this.resourceUrl, copy, { params: options, observe: 'response' })
             .pipe(map((res: EntityResponseType) => this.exerciseService.processExerciseEntityResponse(res)));
->>>>>>> be4eb134
     }
 
     /**
@@ -67,16 +49,9 @@
      * @param quizExerciseId the id of the quiz exercise that should be found
      */
     find(quizExerciseId: number): Observable<EntityResponseType> {
-<<<<<<< HEAD
-        return this.http.get<QuizExercise>(`${this.resourceUrl}/${quizExerciseId}`, { observe: 'response' }).pipe(
-            map((res: EntityResponseType) => ExerciseService.convertDateFromServer(res)),
-            map((res: EntityResponseType) => ExerciseService.convertExerciseCategoriesFromServer(res)),
-        );
-=======
         return this.http
             .get<QuizExercise>(`${this.resourceUrl}/${quizExerciseId}`, { observe: 'response' })
             .pipe(map((res: EntityResponseType) => this.exerciseService.processExerciseEntityResponse(res)));
->>>>>>> be4eb134
     }
 
     /**
@@ -84,16 +59,9 @@
      * @param quizExerciseId the id of the quiz exercise for which the statistics should be recalculated
      */
     recalculate(quizExerciseId: number): Observable<EntityResponseType> {
-<<<<<<< HEAD
-        return this.http.get<QuizExercise>(`${this.resourceUrl}/${quizExerciseId}/recalculate-statistics`, { observe: 'response' }).pipe(
-            map((res: EntityResponseType) => ExerciseService.convertDateFromServer(res)),
-            map((res: EntityResponseType) => ExerciseService.convertExerciseCategoriesFromServer(res)),
-        );
-=======
         return this.http
             .get<QuizExercise>(`${this.resourceUrl}/${quizExerciseId}/recalculate-statistics`, { observe: 'response' })
             .pipe(map((res: EntityResponseType) => this.exerciseService.processExerciseEntityResponse(res)));
->>>>>>> be4eb134
     }
 
     /**
@@ -103,16 +71,9 @@
      * @param courseId the course for which the quiz exercises should be returned
      */
     findForCourse(courseId: number): Observable<EntityArrayResponseType> {
-<<<<<<< HEAD
-        return this.http.get<QuizExercise[]>(`api/courses/${courseId}/quiz-exercises`, { observe: 'response' }).pipe(
-            map((res: EntityArrayResponseType) => ExerciseService.convertDateArrayFromServer(res)),
-            map((res: EntityArrayResponseType) => ExerciseService.convertExerciseCategoryArrayFromServer(res)),
-        );
-=======
         return this.http
             .get<QuizExercise[]>(`api/courses/${courseId}/quiz-exercises`, { observe: 'response' })
             .pipe(map((res: EntityArrayResponseType) => this.exerciseService.processExerciseEntityArrayResponse(res)));
->>>>>>> be4eb134
     }
 
     /**
@@ -122,16 +83,9 @@
      * @param examId the exam for which the quiz exercises should be returned
      */
     findForExam(examId: number): Observable<EntityArrayResponseType> {
-<<<<<<< HEAD
-        return this.http.get<QuizExercise[]>(`api/${examId}/quiz-exercises`, { observe: 'response' }).pipe(
-            map((res: EntityArrayResponseType) => ExerciseService.convertDateArrayFromServer(res)),
-            map((res: EntityArrayResponseType) => ExerciseService.convertExerciseCategoryArrayFromServer(res)),
-        );
-=======
         return this.http
             .get<QuizExercise[]>(`api/${examId}/quiz-exercises`, { observe: 'response' })
             .pipe(map((res: EntityArrayResponseType) => this.exerciseService.processExerciseEntityArrayResponse(res)));
->>>>>>> be4eb134
     }
 
     /**
@@ -139,16 +93,9 @@
      * @param quizExerciseId the id of the quiz exercise that should be loaded
      */
     findForStudent(quizExerciseId: number): Observable<EntityResponseType> {
-<<<<<<< HEAD
-        return this.http.get<QuizExercise>(`${this.resourceUrl}/${quizExerciseId}/for-student`, { observe: 'response' }).pipe(
-            map((res: EntityResponseType) => ExerciseService.convertDateFromServer(res)),
-            map((res: EntityResponseType) => ExerciseService.convertExerciseCategoriesFromServer(res)),
-        );
-=======
         return this.http
             .get<QuizExercise>(`${this.resourceUrl}/${quizExerciseId}/for-student`, { observe: 'response' })
             .pipe(map((res: EntityResponseType) => this.exerciseService.processExerciseEntityResponse(res)));
->>>>>>> be4eb134
     }
 
     /**
@@ -156,16 +103,9 @@
      * @param quizExerciseId the id of the quiz exercise that should be opened for practice
      */
     openForPractice(quizExerciseId: number): Observable<EntityResponseType> {
-<<<<<<< HEAD
-        return this.http.put<QuizExercise>(`${this.resourceUrl}/${quizExerciseId}/open-for-practice`, null, { observe: 'response' }).pipe(
-            map((res: EntityResponseType) => ExerciseService.convertDateFromServer(res)),
-            map((res: EntityResponseType) => ExerciseService.convertExerciseCategoriesFromServer(res)),
-        );
-=======
         return this.http
             .put<QuizExercise>(`${this.resourceUrl}/${quizExerciseId}/open-for-practice`, null, { observe: 'response' })
             .pipe(map((res: EntityResponseType) => this.exerciseService.processExerciseEntityResponse(res)));
->>>>>>> be4eb134
     }
 
     /**
@@ -173,16 +113,9 @@
      * @param quizExerciseId the id of the quiz exercise that should be started
      */
     start(quizExerciseId: number): Observable<EntityResponseType> {
-<<<<<<< HEAD
-        return this.http.put<QuizExercise>(`${this.resourceUrl}/${quizExerciseId}/start-now`, null, { observe: 'response' }).pipe(
-            map((res: EntityResponseType) => ExerciseService.convertDateFromServer(res)),
-            map((res: EntityResponseType) => ExerciseService.convertExerciseCategoriesFromServer(res)),
-        );
-=======
         return this.http
             .put<QuizExercise>(`${this.resourceUrl}/${quizExerciseId}/start-now`, null, { observe: 'response' })
             .pipe(map((res: EntityResponseType) => this.exerciseService.processExerciseEntityResponse(res)));
->>>>>>> be4eb134
     }
 
     /**
@@ -190,32 +123,18 @@
      * @param quizExerciseId the id of the quiz exercise that should be set visible
      */
     setVisible(quizExerciseId: number): Observable<EntityResponseType> {
-<<<<<<< HEAD
-        return this.http.put<QuizExercise>(`${this.resourceUrl}/${quizExerciseId}/set-visible`, null, { observe: 'response' }).pipe(
-            map((res: EntityResponseType) => ExerciseService.convertDateFromServer(res)),
-            map((res: EntityResponseType) => ExerciseService.convertExerciseCategoriesFromServer(res)),
-        );
-=======
         return this.http
             .put<QuizExercise>(`${this.resourceUrl}/${quizExerciseId}/set-visible`, null, { observe: 'response' })
             .pipe(map((res: EntityResponseType) => this.exerciseService.processExerciseEntityResponse(res)));
->>>>>>> be4eb134
     }
 
     /**
      * Load all quiz exercises
      */
     query(): Observable<EntityArrayResponseType> {
-<<<<<<< HEAD
-        return this.http.get<QuizExercise[]>(this.resourceUrl, { observe: 'response' }).pipe(
-            map((res: EntityArrayResponseType) => ExerciseService.convertDateArrayFromServer(res)),
-            map((res: EntityArrayResponseType) => ExerciseService.convertExerciseCategoryArrayFromServer(res)),
-        );
-=======
         return this.http
             .get<QuizExercise[]>(this.resourceUrl, { observe: 'response' })
             .pipe(map((res: EntityArrayResponseType) => this.exerciseService.processExerciseEntityArrayResponse(res)));
->>>>>>> be4eb134
     }
 
     /**
