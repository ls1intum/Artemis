--- conflicted
+++ resolved
@@ -69,112 +69,7 @@
                 </td>
                 <td class="d-md-table-cell"><jhi-exercise-categories [exercise]="quizExercise"></jhi-exercise-categories></td>
                 <td class="text-end">
-<<<<<<< HEAD
                     <jhi-quiz-exercise-manage-buttons [quizExercise]="quizExercise"></jhi-quiz-exercise-manage-buttons>
-=======
-                    <div class="btn-group flex-btn-group-container">
-                        <div class="btn-group-vertical me-1 mb-1">
-                            <a
-                                id="preview-quiz"
-                                *ngIf="quizExercise.isAtLeastTutor"
-                                [routerLink]="['/course-management', quizExercise.course?.id, 'quiz-exercises', quizExercise.id, 'preview']"
-                                class="btn btn-success btn-sm me-1 mb-1"
-                            >
-                                <fa-icon [icon]="faEye"></fa-icon>
-                                <span class="d-none d-md-inline" jhiTranslate="artemisApp.quizExercise.preview">Preview</span>
-                            </a>
-                            <a
-                                *ngIf="quizExercise.isAtLeastTutor"
-                                [routerLink]="['/course-management', quizExercise.course?.id, 'quiz-exercises', quizExercise.id, 'solution']"
-                                class="btn btn-success btn-sm me-1 mb-1"
-                            >
-                                <fa-icon [icon]="faEye"></fa-icon>
-                                <span class="d-none d-md-inline" jhiTranslate="artemisApp.quizExercise.solution">Solution</span>
-                            </a>
-                        </div>
-                        <div class="btn-group-vertical me-1 mb-1">
-                            <a
-                                *ngIf="quizExercise.isAtLeastTutor"
-                                [routerLink]="['/course-management', quizExercise.course?.id, 'quiz-exercises', quizExercise.id, 'quiz-point-statistic']"
-                                class="btn btn-info btn-sm me-1 mb-1 d-flex align-items-center"
-                            >
-                                <span>
-                                    <fa-icon [icon]="faSignal"></fa-icon>
-                                    <span class="d-none d-md-inline" jhiTranslate="global.menu.entities.quizStatistic">Statistic</span>
-                                </span>
-                            </a>
-                            <a
-                                *ngIf="quizExercise.isAtLeastTutor"
-                                [routerLink]="['/course-management', quizExercise.course?.id, 'quiz-exercises', quizExercise.id, 'scores']"
-                                class="btn btn-info btn-sm me-1 mb-1"
-                            >
-                                <fa-icon [icon]="faTable"></fa-icon>
-                                <span class="d-none d-md-inline" jhiTranslate="entity.action.scores">Scores</span>
-                            </a>
-                        </div>
-                        <div class="btn-group-vertical me-1 mb-1">
-                            <button
-                                *ngIf="quizExercise.isAtLeastInstructor"
-                                type="submit"
-                                (click)="exportQuizById(quizExercise.id!, true)"
-                                class="btn btn-warning btn-sm me-1 mb-1"
-                            >
-                                <fa-icon [icon]="faFileExport"></fa-icon>
-                                <span class="d-none d-md-inline" jhiTranslate="entity.action.export">Export</span>
-                            </button>
-                            <a
-                                *ngIf="quizExercise.isAtLeastEditor"
-                                [hidden]="quizExercise.quizEnded"
-                                [class.disabled]="!quizExercise.isEditable"
-                                [routerLink]="['/course-management', quizExercise.course?.id, 'quiz-exercises', quizExercise.id, 'edit']"
-                                class="btn btn-warning btn-sm me-1 mb-1"
-                                style="display: flex; justify-content: center; align-items: center"
-                            >
-                                <div>
-                                    <fa-icon [icon]="faWrench"></fa-icon>
-                                    <span class="d-none d-md-inline" jhiTranslate="entity.action.edit">Edit</span>
-                                </div>
-                            </a>
-                            <a
-                                *ngIf="quizExercise.isAtLeastInstructor"
-                                [hidden]="!quizExercise.quizEnded"
-                                [routerLink]="['/course-management', quizExercise.course?.id, 'quiz-exercises', quizExercise.id, 're-evaluate']"
-                                class="btn btn-warning btn-sm me-1 mb-1"
-                            >
-                                <fa-icon [icon]="faWrench"></fa-icon>
-                                <span class="d-none d-md-inline" jhiTranslate="entity.action.re-evaluate">Re-evaluate</span>
-                            </a>
-                        </div>
-                        <div class="btn-group-vertical me-1 mb-1">
-                            <button
-                                *ngIf="quizExercise.isAtLeastInstructor"
-                                jhiDeleteButton
-                                [entityTitle]="quizExercise.title || ''"
-                                [actionType]="ActionType.Reset"
-                                deleteConfirmationText="artemisApp.exercise.delete.typeNameToConfirm"
-                                (delete)="resetQuizExercise(quizExercise)"
-                                [dialogError]="dialogError$"
-                                deleteQuestion="artemisApp.quizExercise.reset.question"
-                                class="mb-1"
-                            >
-                                <fa-icon [icon]="faUndo"></fa-icon>
-                            </button>
-                            <button
-                                *ngIf="quizExercise.isAtLeastInstructor"
-                                jhiDeleteButton
-                                [entityTitle]="quizExercise.title || ''"
-                                deleteQuestion="artemisApp.quizExercise.delete.question"
-                                deleteConfirmationText="artemisApp.exercise.delete.typeNameToConfirm"
-                                (delete)="deleteQuizExercise(quizExercise.id!)"
-                                [dialogError]="dialogError$"
-                                id="delete-quiz-{{ quizExercise.id }}"
-                                class="mb-1"
-                            >
-                                <fa-icon [icon]="faTrash"></fa-icon>
-                            </button>
-                        </div>
-                    </div>
->>>>>>> 55ee6830
                 </td>
             </tr>
         </tbody>
