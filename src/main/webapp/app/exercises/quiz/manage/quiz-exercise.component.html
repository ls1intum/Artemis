<div>
    <h4>
        <span *ngIf="course && !showHeading">{{ course.title }} - </span><span *ngIf="quizExercises && showHeading">{{ getAmountOfExercisesString(quizExercises) }} </span>
        <span jhiTranslate="artemisApp.quizExercise.home.title">Quiz Exercises</span>
        <a
            *ngIf="course && course.isAtLeastInstructor"
            class="btn mr-2 btn-primary float-right jh-create-entity create-quiz-exercise"
            [routerLink]="['/course-management', courseId, 'quiz-exercises', 'new']"
            id="create-quiz-button"
        >
            <fa-icon [icon]="'plus'"></fa-icon>
            <span jhiTranslate="artemisApp.quizExercise.home.createLabel"> Create new Quiz </span>
        </a>
        <a
            *ngIf="quizExercises && quizExercises.length > 0 && course.isAtLeastInstructor"
            class="btn mr-2 btn-primary float-right jh-create-entity create-quiz-exercise"
            [routerLink]="['/course-management', courseId, 'quiz-exercises', 'export']"
        >
            <fa-icon [icon]="'plus'"></fa-icon>
            <span jhiTranslate="artemisApp.quizExercise.home.exportLabel"> Export Quiz Exercises </span>
        </a>
        <a *ngIf="course && course.isAtLeastInstructor" class="btn mr-2 btn-primary float-right" [routerLink]="['/course-management', courseId, 'apollon-diagrams']">
            <fa-icon [icon]="'plus'"></fa-icon>
            <span jhiTranslate="artemisApp.quizExercise.home.createModelDragAndDrop"> Create new Drag and Drop Model Quiz </span>
        </a>
    </h4>
    <jhi-alert *ngIf="showAlertHeading"></jhi-alert>
    <div class="row"></div>
    <br />
    <div class="table-responsive" *ngIf="quizExercises && quizExercises.length > 0">
        <table class="table table-striped">
            <thead>
                <tr jhiSort [(predicate)]="predicate" [(ascending)]="reverse" [callback]="sortRows.bind(this)">
                    <th jhiSortBy="id"><span jhiTranslate="global.field.id">ID</span>&nbsp;<fa-icon [icon]="'sort'"></fa-icon></th>
                    <th jhiSortBy="title"><span jhiTranslate="artemisApp.exercise.title">Title</span>&nbsp;<fa-icon [icon]="'sort'"></fa-icon></th>
                    <th jhiSortBy="status"><span jhiTranslate="artemisApp.quizExercise.status">Status</span>&nbsp;<fa-icon [icon]="'sort'"></fa-icon></th>
                    <th jhiSortBy="releaseDate"><span jhiTranslate="artemisApp.quizExercise.startTime">Start Time</span>&nbsp;<fa-icon [icon]="'sort'"></fa-icon></th>
                    <th jhiSortBy="duration"><span jhiTranslate="artemisApp.quizExercise.duration">Duration</span>&nbsp;<fa-icon [icon]="'sort'"></fa-icon></th>
                    <th jhiSortBy="maxScore"><span jhiTranslate="artemisApp.exercise.points">Points</span>&nbsp;<fa-icon [icon]="'sort'"></fa-icon></th>
                    <th jhiSortBy="includedInOverallScore">
                        <span jhiTranslate="artemisApp.exercise.includedInOverallScore">Included in Overall Score</span>&nbsp;<fa-icon [icon]="'sort'"></fa-icon>
                    </th>
                    <th>{{ 'artemisApp.quizExercise.quizLifecycle' | artemisTranslate }}</th>
                    <th></th>
                </tr>
            </thead>
            <tbody>
                <tr *ngFor="let quizExercise of quizExercises; trackBy: trackId">
                    <td *ngIf="!quizIsOver(quizExercise) || !quizExercise.isAtLeastInstructor">
                        <a [routerLink]="['/course-management', quizExercise.course?.id, 'quiz-exercises', quizExercise.id, 'edit']">{{ quizExercise.id }}</a>
                    </td>
                    <td *ngIf="quizIsOver(quizExercise) && quizExercise.isAtLeastInstructor">
                        <a [routerLink]="['/course-management', quizExercise.course?.id, 'quiz-exercises', quizExercise.id, 're-evaluate']">{{ quizExercise.id }}</a>
                    </td>
                    <td>{{ quizExercise.title }}</td>
                    <td>
                        <span *ngIf="quizExercise.status === QuizStatus.CLOSED">{{ 'artemisApp.quizExercise.quizStatus.closed' | artemisTranslate }}</span>
                        <span *ngIf="quizExercise.status === QuizStatus.HIDDEN">{{ 'artemisApp.quizExercise.quizStatus.hidden' | artemisTranslate }}</span>
                        <span *ngIf="quizExercise.status === QuizStatus.VISIBLE">{{ 'artemisApp.quizExercise.quizStatus.visible' | artemisTranslate }}</span>
                        <span *ngIf="quizExercise.status === QuizStatus.ACTIVE">{{ 'artemisApp.quizExercise.quizStatus.active' | artemisTranslate }}</span>
                        <span *ngIf="quizExercise.status === QuizStatus.OPEN_FOR_PRACTICE">{{ 'artemisApp.quizExercise.quizStatus.openForPractice' | artemisTranslate }}</span>
                    </td>
                    <td>{{ quizExercise.isPlannedToStart ? (quizExercise.releaseDate | artemisDate: 'long':true) : '-' }}</td>
                    <td>
                        {{ fullMinutesForSeconds(quizExercise.duration!) }}
                        <span jhiTranslate="{{ quizExercise.duration! % 60 ? 'artemisApp.quizExercise.minutesShort' : 'artemisApp.quizExercise.minutes' }}"></span>
                        <span *ngIf="quizExercise.duration! % 60">
                            {{ quizExercise.duration! % 60 }}
                            <span jhiTranslate="artemisApp.quizExercise.secondsShort"></span>
                        </span>
                    </td>
                    <td>{{ quizExercise.maxPoints }}</td>
                    <td>{{ exerciseService.isIncludedInScore(quizExercise) }}</td>
                    <td class="text-right">
                        <div class="btn-group flex-btn-group-container">
                            <button
                                type="submit"
                                (click)="openForPractice(quizExercise.id!)"
                                class="btn btn-warning btn-sm mr-1 mb-1"
                                *ngIf="quizExercise.status === QuizStatus.CLOSED"
                            >
                                <fa-icon [icon]="'play-circle'"></fa-icon>
                                <span class="d-none d-md-inline" jhiTranslate="artemisApp.quizExercise.openForPractice"></span>
                            </button>
                            <button
                                id="instructor-quiz-start-{{ quizExercise.id }}"
                                type="submit"
                                (click)="startQuiz(quizExercise.id!)"
                                class="btn btn-warning btn-sm mr-1 mb-1"
                                *ngIf="quizExercise.status === QuizStatus.VISIBLE"
                            >
                                <fa-icon [icon]="'play-circle'"></fa-icon>
                                <span class="d-none d-md-inline" jhiTranslate="artemisApp.quizExercise.startNow">Start Now</span>
                            </button>
                            <button
                                id="quiz-set-visible-{{ quizExercise.id }}"
                                type="submit"
                                (click)="showQuiz(quizExercise.id!)"
                                class="btn btn-warning btn-sm mr-1 mb-1"
                                *ngIf="quizExercise.status === QuizStatus.HIDDEN"
                            >
                                <fa-icon [icon]="'eye'"></fa-icon>
                                <span class="d-none d-md-inline" jhiTranslate="artemisApp.quizExercise.showNow">Set Visible</span>
                            </button>
                        </div>
                    </td>
                    <td class="text-right">
                        <div class="btn-group flex-btn-group-container">
                            <div class="btn-group-vertical mr-1 mb-1">
                                <a
                                    *ngIf="quizExercise.isAtLeastTutor"
                                    [routerLink]="['/course-management', quizExercise.course?.id, 'quiz-exercises', quizExercise.id, 'preview']"
                                    class="btn btn-success btn-sm mr-1 mb-1"
                                >
                                    <fa-icon [icon]="'eye'"></fa-icon>
                                    <span class="d-none d-md-inline" jhiTranslate="artemisApp.quizExercise.preview">Preview</span>
                                </a>
                                <a
                                    *ngIf="quizExercise.isAtLeastTutor"
                                    [routerLink]="['/course-management', quizExercise.course?.id, 'quiz-exercises', quizExercise.id, 'solution']"
                                    class="btn btn-success btn-sm mr-1 mb-1"
                                >
                                    <fa-icon [icon]="'eye'"></fa-icon>
                                    <span class="d-none d-md-inline" jhiTranslate="artemisApp.quizExercise.solution">Solution</span>
                                </a>
                            </div>
                            <div class="btn-group-vertical mr-1 mb-1">
                                <a
                                    *ngIf="quizExercise.isAtLeastTutor"
                                    [routerLink]="['/course-management', quizExercise.course?.id, 'quiz-exercises', quizExercise.id, 'quiz-point-statistic']"
                                    class="btn btn-info btn-sm mr-1 mb-1"
                                >
                                    <fa-icon [icon]="'signal'"></fa-icon>
                                    <span class="d-none d-md-inline" jhiTranslate="global.menu.entities.quizStatistic">Statistic</span>
                                </a>
                                <a
                                    *ngIf="quizExercise.isAtLeastTutor"
<<<<<<< HEAD
                                    [routerLink]="['/course-management', quizExercise.course.id, 'quiz-exercises', quizExercise.id, 'scores']"
=======
                                    [routerLink]="['/course-management', quizExercise.course?.id, 'exercises', quizExercise.id, 'scores']"
>>>>>>> 36ef5565
                                    class="btn btn-info btn-sm mr-1 mb-1"
                                >
                                    <fa-icon [icon]="'table'"></fa-icon>
                                    <span class="d-none d-md-inline" jhiTranslate="entity.action.scores">Scores</span>
                                </a>
                            </div>
                            <div class="btn-group-vertical mr-1 mb-1">
                                <button
                                    *ngIf="quizExercise.isAtLeastInstructor"
                                    type="submit"
                                    (click)="exportQuizById(quizExercise.id!, true)"
                                    class="btn btn-warning btn-sm mr-1 mb-1"
                                >
                                    <fa-icon [icon]="'file-export'"></fa-icon>
                                    <span class="d-none d-md-inline" jhiTranslate="entity.action.export">Export</span>
                                </button>
                                <a
                                    *ngIf="quizExercise.isAtLeastInstructor"
                                    [hidden]="quizIsOver(quizExercise)"
                                    [class.disabled]="quizExercise.status === QuizStatus.ACTIVE || quizIsOver(quizExercise)"
                                    [routerLink]="['/course-management', quizExercise.course?.id, 'quiz-exercises', quizExercise.id, 'edit']"
                                    class="btn btn-warning btn-sm mr-1 mb-1"
                                >
                                    <fa-icon [icon]="'wrench'"></fa-icon>
                                    <span class="d-none d-md-inline" jhiTranslate="entity.action.edit">Edit</span>
                                </a>
                                <a
                                    *ngIf="quizExercise.isAtLeastInstructor"
                                    [hidden]="!quizIsOver(quizExercise)"
                                    [routerLink]="['/course-management', quizExercise.course?.id, 'quiz-exercises', quizExercise.id, 're-evaluate']"
                                    class="btn btn-warning btn-sm mr-1 mb-1"
                                >
                                    <fa-icon [icon]="'wrench'"></fa-icon>
                                    <span class="d-none d-md-inline" jhiTranslate="entity.action.re-evaluate">Re-evaluate</span>
                                </a>
                            </div>
                            <div class="btn-group-vertical mr-1 mb-1">
                                <button
                                    *ngIf="quizExercise.isAtLeastInstructor"
                                    jhiDeleteButton
                                    [entityTitle]="quizExercise.title || ''"
                                    [actionType]="ActionType.Reset"
                                    deleteConfirmationText="artemisApp.exercise.delete.typeNameToConfirm"
                                    (delete)="resetQuizExercise(quizExercise.id!)"
                                    [dialogError]="dialogError$"
                                    deleteQuestion="artemisApp.quizExercise.reset.question"
                                    class="mb-1"
                                >
                                    <fa-icon [icon]="'times'"></fa-icon>
                                </button>
                                <button
                                    *ngIf="quizExercise.isAtLeastInstructor"
                                    jhiDeleteButton
                                    [entityTitle]="quizExercise.title || ''"
                                    deleteQuestion="artemisApp.quizExercise.delete.question"
                                    deleteConfirmationText="artemisApp.exercise.delete.typeNameToConfirm"
                                    (delete)="deleteQuizExercise(quizExercise.id!)"
                                    [dialogError]="dialogError$"
                                    id="delete-quiz-{{ quizExercise.id }}"
                                    class="mb-1"
                                >
                                    <fa-icon [icon]="'times'"></fa-icon>
                                </button>
                            </div>
                        </div>
                    </td>
                </tr>
            </tbody>
        </table>
    </div>
</div><|MERGE_RESOLUTION|>--- conflicted
+++ resolved
@@ -135,11 +135,7 @@
                                 </a>
                                 <a
                                     *ngIf="quizExercise.isAtLeastTutor"
-<<<<<<< HEAD
-                                    [routerLink]="['/course-management', quizExercise.course.id, 'quiz-exercises', quizExercise.id, 'scores']"
-=======
-                                    [routerLink]="['/course-management', quizExercise.course?.id, 'exercises', quizExercise.id, 'scores']"
->>>>>>> 36ef5565
+                                    [routerLink]="['/course-management', quizExercise.course?.id, 'quiz-exercises', quizExercise.id, 'scores']"
                                     class="btn btn-info btn-sm mr-1 mb-1"
                                 >
                                     <fa-icon [icon]="'table'"></fa-icon>
