import { ApollonEditor, SVG, UMLElementType, UMLModel, UMLModelElement, UMLRelationshipType } from '@ls1intum/apollon';
import dayjs from 'dayjs/esm';
import { Course } from 'app/entities/course.model';
import { convertRenderedSVGToPNG } from 'app/exercises/quiz/manage/apollon-diagrams/exercise-generation/svg-renderer';
import { QuizExerciseService } from 'app/exercises/quiz/manage/quiz-exercise.service';
import { FileUploaderService } from 'app/shared/http/file-uploader.service';
import { DragAndDropMapping } from 'app/entities/quiz/drag-and-drop-mapping.model';
import { DragAndDropQuestion } from 'app/entities/quiz/drag-and-drop-question.model';
import { ScoringType } from 'app/entities/quiz/quiz-question.model';
import { DragItem } from 'app/entities/quiz/drag-item.model';
import { DropLocation } from 'app/entities/quiz/drop-location.model';
import { QuizExercise } from 'app/entities/quiz/quiz-exercise.model';
import { lastValueFrom } from 'rxjs';
import { round } from 'app/shared/util/utils';

// Drop locations in quiz exercises are relatively positioned and sized using integers in the interval [0, 200]
export const MAX_SIZE_UNIT = 200;

/**
 * Generates a new Drag and Drop Quiz Exercise based on a UML model.
 *
 * @param {Course} course The selected `Course` in which the new `QuizExercise` should be created.
 * @param {string} title The title of the new `QuizExercise`.
 * @param {UMLModel} model The complete UML model the quiz exercise is based on.
 * @param {FileUploaderService} fileUploaderService To upload images like the background.
 * @param {QuizExerciseService} quizExerciseService To submit the new `QuizExercise`.
 */
export async function generateDragAndDropQuizExercise(
    course: Course,
    title: string,
    model: UMLModel,
    fileUploaderService: FileUploaderService,
    quizExerciseService: QuizExerciseService,
): Promise<QuizExercise> {
    const interactiveElements = [...model.interactive.elements, ...model.interactive.relationships];
    const elements = [...model.elements, ...model.relationships];

    // Render the diagram's background image and store it
    const renderedDiagram = await ApollonEditor.exportModelAsSvg(model, {
        keepOriginalSize: true,
        exclude: interactiveElements,
    });
    const diagramBackground = await convertRenderedSVGToPNG(renderedDiagram);
    const files = new Map<string, Blob>();
    files.set('diagram-background.png', diagramBackground);

    const dragItems = new Map<string, DragItem>();
    const dropLocations = new Map<string, DropLocation>();

    // Create Drag Items and Drop Locations
    for (const elementId of interactiveElements) {
        const element = elements.find((elem) => elem.id === elementId);
        if (!element) {
            continue;
        }
        const { dragItem, dropLocation } = await generateDragAndDropItem(element, model, renderedDiagram.clip, files);
        dragItems.set(element.id, dragItem!);
        dropLocations.set(element.id, dropLocation!);
    }

    // Create all possible correct mappings between drag items and drop locations
    const correctMappings = createCorrectMappings(dragItems, dropLocations, model);

    // Generate a drag-and-drop question object
    const dragAndDropQuestion = createDragAndDropQuestion(title, 'diagram-background.png', [...dragItems.values()], [...dropLocations.values()], correctMappings);

    // Generate a quiz exercise object
    const quizExercise = createDragAndDropQuizExercise(course, title, dragAndDropQuestion);

    // Save the quiz exercise
<<<<<<< HEAD
    await lastValueFrom(quizExerciseService.create(quizExercise, files));
=======
    const creationResponse = await lastValueFrom(quizExerciseService.create(quizExercise));
>>>>>>> a9416ff8

    return creationResponse.body ?? quizExercise;
}

/**
 * Create a new Drag and Drop `QuizExercise`.
 *
 * @param {Course} course The selected `Course` in which the new `QuizExercise` should be created.
 * @param {string} title The title of the new `QuizExercise`.
 * @param {DragAndDropQuestion} question The `DragAndDropQuestion` of the new `QuizExercise`.
 *
 * @return {QuizExercise} A new Drag and Drop `QuizExercise`.
 */
function createDragAndDropQuizExercise(course: Course, title: string, question: DragAndDropQuestion): QuizExercise {
    const quizExercise = new QuizExercise(course, undefined);
    quizExercise.title = title;
    quizExercise.duration = 600;
    quizExercise.releaseDate = dayjs();
    quizExercise.quizQuestions = [question];
    return quizExercise;
}

/**
 * Create a new Drag and Drop Quiz Exercise `DragAndDropQuestion`.
 *
 * @param {string} title The title of the new `DragAndDropQuestion`.
 * @param {string} backgroundFilePath The path to the `DragAndDropQuestion`'s background image.
 * @param {DragItem[]} dragItems A list of all available `DragItem`s.
 * @param {DropLocation[]} dropLocations A list of all available `DropLocation`s.
 * @param {DragAndDropMapping[]} correctMappings A list of mappings between `DragItem`s and `DropLocation`s.
 *
 * @return {QuizExercise} A new Drag and Drop `QuizExercise`.
 */
function createDragAndDropQuestion(
    title?: string,
    backgroundFilePath?: string,
    dragItems?: DragItem[],
    dropLocations?: DropLocation[],
    correctMappings?: DragAndDropMapping[],
): DragAndDropQuestion {
    const dragAndDropQuestion = new DragAndDropQuestion();
    dragAndDropQuestion.title = title;
    dragAndDropQuestion.text = 'Fill the empty spaces in the UML diagram by dragging and dropping the elements below the diagram into the correct places.';
    dragAndDropQuestion.scoringType = ScoringType.PROPORTIONAL_WITH_PENALTY;
    dragAndDropQuestion.points = 1;
    dragAndDropQuestion.backgroundFilePath = backgroundFilePath;
    dragAndDropQuestion.dropLocations = dropLocations;
    dragAndDropQuestion.dragItems = dragItems;
    dragAndDropQuestion.correctMappings = correctMappings;
    return dragAndDropQuestion;
}

/**
 * Convenience function to create a mapping of a `DragItem` and a `DropLocation` for any particular element.
 *
 * For each image based drag item the image needs to be uploaded first, therefore the result is returned asynchronously.
 *
 * @param {UMLModelElement} element A particular element of the UML model.
 * @param {UMLModel} model The complete UML model.
 * @param svgSize actual size of the generated svg
 * @param files a map of files that should be uploaded
 *
 * @return {Promise<DragAndDropMapping>} A Promise resolving to a Drag and Drop mapping
 */
async function generateDragAndDropItem(
    element: UMLModelElement,
    model: UMLModel,
    svgSize: { width: number; height: number },
    files: Map<string, Blob>,
): Promise<DragAndDropMapping> {
    const textualElementTypes: UMLElementType[] = [UMLElementType.ClassAttribute, UMLElementType.ClassMethod, UMLElementType.ObjectAttribute, UMLElementType.ObjectMethod];
    if (element.type in UMLRelationshipType) {
        return generateDragAndDropItemForRelationship(element, model, svgSize, files);
    } else if (textualElementTypes.includes(element.type as UMLElementType)) {
        return generateDragAndDropItemForText(element, model, svgSize);
    } else {
        return generateDragAndDropItemForElement(element, model, svgSize, files);
    }
}

/**
 * Create a mapping of a `DragItem` and a `DropLocation` for a `UMLElement`.
 *
 * @param {UMLModelElement} element An element of the UML model.
 * @param {UMLModel} model The complete UML model.
 * @param svgSize actual size of the generated svg
 * @param files a map of files that should be uploaded
 *
 * @return {Promise<DragAndDropMapping>} A Promise resolving to a Drag and Drop mapping
 */
async function generateDragAndDropItemForElement(
    element: UMLModelElement,
    model: UMLModel,
    svgSize: { width: number; height: number },
    files: Map<string, Blob>,
): Promise<DragAndDropMapping> {
    const renderedElement: SVG = await ApollonEditor.exportModelAsSvg(model, { include: [element.id] });
    const image = await convertRenderedSVGToPNG(renderedElement);
    const imageName = `element-${element.id}.png`;
    files.set(imageName, image);

    const dragItem = new DragItem();
    dragItem.pictureFilePath = imageName;
    const dropLocation = computeDropLocation(renderedElement.clip, svgSize);

    return new DragAndDropMapping(dragItem, dropLocation);
}

/**
 * Create a mapping of a `DragItem` and a `DropLocation` for a textual based `UMLElement`.
 *
 * @param {UMLModelElement} element A textual based element of the UML model.
 * @param {UMLModel} model The complete UML model.
 * @param svgSize actual size of the generated svg
 *
 * @return {Promise<DragAndDropMapping>} A Promise resolving to a Drag and Drop mapping
 */
async function generateDragAndDropItemForText(element: UMLModelElement, model: UMLModel, svgSize: { width: number; height: number }): Promise<DragAndDropMapping> {
    const dragItem = new DragItem();
    dragItem.text = element.name;
    const dropLocation = computeDropLocation(element.bounds, svgSize);

    return new DragAndDropMapping(dragItem, dropLocation);
}

/**
 * Create a mapping of a `DragItem` and a `DropLocation` for a `UMLRelationship`.
 *
 * @param {UMLModelElement} element A relationship of the UML model.
 * @param {UMLModel} model The complete UML model.
 * @param svgSize actual size of the generated svg
 * @param files a map of files that should be uploaded
 *
 * @return {Promise<DragAndDropMapping>} A Promise resolving to a Drag and Drop mapping
 */
async function generateDragAndDropItemForRelationship(
    element: UMLModelElement,
    model: UMLModel,
    svgSize: { width: number; height: number },
    files: Map<string, Blob>,
): Promise<DragAndDropMapping> {
    const MIN_SIZE = 30;

    let margin = {};
    if (element.bounds.width < MIN_SIZE) {
        const delta = MIN_SIZE - element.bounds.width;
        margin = { ...margin, right: delta / 2, left: delta / 2 };
    }
    if (element.bounds.height < MIN_SIZE) {
        const delta = MIN_SIZE - element.bounds.height;
        margin = { ...margin, top: delta / 2, bottom: delta / 2 };
    }

    const renderedElement: SVG = await ApollonEditor.exportModelAsSvg(model, { margin, include: [element.id] });
    const image = await convertRenderedSVGToPNG(renderedElement);
    const imageName = `relationship-${element.id}.png`;
    files.set(imageName, image);

    const dragItem = new DragItem();
    dragItem.pictureFilePath = imageName;
    const dropLocation = computeDropLocation(renderedElement.clip, svgSize);

    return new DragAndDropMapping(dragItem, dropLocation);
}

/**
 * Create a Drag and Drop Quiz Exercise `DropLocation` for an `Element`.
 *
 * Based on the total size of the complete UML model and the boundaries of an element a drop location is computed. Instead of absolute values
 * for position and size, `DropLocation`s use percentage values to the base of `MAX_SIZE_UNIT`.
 *
 * @param elementLocation The position and size of an element.
 * @param totalSize The total size of the UML model.
 *
 * @return {DropLocation} A Drag and Drop Quiz Exercise `DropLocation`.
 */
function computeDropLocation(elementLocation: { x: number; y: number; width: number; height: number }, totalSize: { width: number; height: number }): DropLocation {
    const dropLocation = new DropLocation();
    // on quiz exercise generation, svg exports adds 15px padding
    elementLocation.x += 15;
    elementLocation.y += 15;
    // round to second decimal
    dropLocation.posX = round((elementLocation.x / totalSize.width) * MAX_SIZE_UNIT, 2);
    dropLocation.posY = round((elementLocation.y / totalSize.height) * MAX_SIZE_UNIT, 2);
    dropLocation.width = round((elementLocation.width / totalSize.width) * MAX_SIZE_UNIT, 2);
    dropLocation.height = round((elementLocation.height / totalSize.height) * MAX_SIZE_UNIT, 2);
    return dropLocation;
}

/**
 * Creates all permutations for correct `DragAndDropMapping` between `DragItem`s and `DropLocation`s.
 *
 * @param {Map<string, DragItem>} dragItems A mapping of element ids to drag items.
 * @param {Map<string, DropLocation>} dropLocations A mapping of element ids to drop locations.
 * @param {UMLModel} model The complete UML model.
 *
 * @return {DragAndDropMapping} A list of all possible `DragAndDropMapping`s.
 */
function createCorrectMappings(dragItems: Map<string, DragItem>, dropLocations: Map<string, DropLocation>, model: UMLModel): DragAndDropMapping[] {
    const textualElementTypes: UMLElementType[] = [UMLElementType.ClassAttribute, UMLElementType.ClassMethod, UMLElementType.ObjectAttribute];
    const mappings = new Map<string, DragAndDropMapping[]>();
    const textualElements = model.elements.filter((element) => textualElementTypes.includes(element.type));

    // Create all one-on-one mappings
    for (const [dragItemElementId, dragItem] of dragItems.entries()) {
        for (const [dropLocationElementId, dropLocation] of dropLocations.entries()) {
            if (dragItemElementId === dropLocationElementId) {
                const mapping = new DragAndDropMapping(dragItem, dropLocation);
                mappings.set(dragItemElementId, [mapping]);
            }
        }
    }

    // Create all mapping permutations for textual based elements within the same parent and same type
    for (const [dragItemElementId, dragItem] of dragItems.entries()) {
        const dragElement = textualElements.find((element) => element.id === dragItemElementId);
        if (!dragElement || !dragElement.owner) {
            continue;
        }
        const dragElementSiblings = textualElements.filter((element) => element.owner === dragElement.owner && element.type === dragElement.type);
        for (const dragElementSibling of dragElementSiblings) {
            if (dragElementSibling.id === dragItemElementId) {
                continue;
            }
            if (mappings.has(dragElementSibling.id)) {
                const mapping = new DragAndDropMapping(dragItem, dropLocations.get(dragElementSibling.id)!);
                mappings.set(dragItemElementId, [...mappings.get(dragItemElementId)!, mapping]);
            }
        }
    }

    const intermediateMappings = new Map(mappings);

    // Create all mapping permutations for textual based elements with the same name and different parents
    for (const [dragItemElementId, dragItem] of dragItems.entries()) {
        const dragElement = textualElements.find((element) => element.id === dragItemElementId);
        if (!dragElement || !dragElement.name) {
            continue;
        }
        for (const [dropLocationElementId] of dropLocations.entries()) {
            const dropElement = textualElements.find((element) => element.id === dropLocationElementId);
            if (!dropElement || dropElement.id === dragElement.id || dropElement.owner === dragElement.owner || dropElement.name !== dragElement.name) {
                continue;
            }
            if (intermediateMappings.has(dropLocationElementId)) {
                const currentMappings = [...intermediateMappings.get(dropLocationElementId)!];
                for (const currentMapping of currentMappings) {
                    const mapping = new DragAndDropMapping(dragItem, currentMapping.dropLocation);
                    mappings.set(dragItemElementId, [...mappings.get(dragItemElementId)!, mapping]);
                }
            }
        }
    }

    return new Array<DragAndDropMapping>().concat(...mappings.values());
}<|MERGE_RESOLUTION|>--- conflicted
+++ resolved
@@ -68,11 +68,7 @@
     const quizExercise = createDragAndDropQuizExercise(course, title, dragAndDropQuestion);
 
     // Save the quiz exercise
-<<<<<<< HEAD
-    await lastValueFrom(quizExerciseService.create(quizExercise, files));
-=======
-    const creationResponse = await lastValueFrom(quizExerciseService.create(quizExercise));
->>>>>>> a9416ff8
+    const creationResponse = await lastValueFrom(quizExerciseService.create(quizExercise, files));
 
     return creationResponse.body ?? quizExercise;
 }
