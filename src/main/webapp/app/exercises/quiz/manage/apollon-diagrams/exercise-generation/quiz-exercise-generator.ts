--- conflicted
+++ resolved
@@ -18,18 +18,7 @@
  * @param {string} title The title of the new `QuizExercise`.
  * @param {UMLModel} model The complete UML model the quiz exercise is based on.
  */
-<<<<<<< HEAD
 export async function generateDragAndDropQuizExercise(course: Course, title: string, model: UMLModel): Promise<DragAndDropQuestion> {
-    const interactiveElements = [...model.interactive.elements, ...model.interactive.relationships];
-    const elements = [...model.elements, ...model.relationships];
-=======
-export async function generateDragAndDropQuizExercise(
-    course: Course,
-    title: string,
-    model: UMLModel,
-    fileUploaderService: FileUploaderService,
-    quizExerciseService: QuizExerciseService,
-): Promise<QuizExercise> {
     const interactiveElements = [
         ...Object.entries(model.interactive.elements)
             .filter(([, include]) => include)
@@ -39,7 +28,6 @@
             .map(([id]) => id),
     ];
     const elements = [...Object.values(model.elements), ...Object.values(model.relationships)];
->>>>>>> bd07c0fb
 
     // Render the diagram's background image and store it
     const renderedDiagram = await ApollonEditor.exportModelAsSvg(model, {
