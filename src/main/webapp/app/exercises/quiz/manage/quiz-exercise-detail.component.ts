import { ChangeDetectionStrategy, ChangeDetectorRef, Component, HostListener, OnChanges, OnInit, QueryList, SimpleChanges, ViewChildren, ViewEncapsulation } from '@angular/core';
import { QuizExerciseService } from './quiz-exercise.service';
import { ActivatedRoute, Router } from '@angular/router';
import { HttpErrorResponse, HttpResponse } from '@angular/common/http';
import { CourseManagementService } from 'app/course/manage/course-management.service';
import { QuizExercise } from 'app/entities/quiz/quiz-exercise.model';
import { DragAndDropQuestionUtil } from 'app/exercises/quiz/shared/drag-and-drop-question-util.service';
import { ShortAnswerQuestionUtil } from 'app/exercises/quiz/shared/short-answer-question-util.service';
import { TranslateService } from '@ngx-translate/core';
import { FileUploaderService } from 'app/shared/http/file-uploader.service';
import { Duration, Option } from './quiz-exercise-interfaces';
import { NgbDate } from '@ng-bootstrap/ng-bootstrap';
import * as moment from 'moment';
import { Moment } from 'moment';
import { Location } from '@angular/common';
import { AlertService } from 'app/core/alert/alert.service';
import { Observable } from 'rxjs/Observable';
import { ComponentCanDeactivate } from 'app/shared/guard/can-deactivate.model';
import { QuizQuestion, QuizQuestionType, ScoringType } from 'app/entities/quiz/quiz-question.model';
import { ExerciseCategory } from 'app/entities/exercise.model';
import { AnswerOption } from 'app/entities/quiz/answer-option.model';
import { MultipleChoiceQuestion } from 'app/entities/quiz/multiple-choice-question.model';
import { ShortAnswerQuestion } from 'app/entities/quiz/short-answer-question.model';
import { ExerciseService } from 'app/exercises/shared/exercise/exercise.service';
import { DragAndDropQuestion } from 'app/entities/quiz/drag-and-drop-question.model';
import { Course } from 'app/entities/course.model';
import { DragAndDropQuestionEditComponent } from 'app/exercises/quiz/manage/drag-and-drop-question/drag-and-drop-question-edit.component';
import { MultipleChoiceQuestionEditComponent } from 'app/exercises/quiz/manage/multiple-choice-question/multiple-choice-question-edit.component';
import { ShortAnswerQuestionEditComponent } from 'app/exercises/quiz/manage/short-answer-question/short-answer-question-edit.component';
import { QuizQuestionEdit } from 'app/exercises/quiz/manage/quiz-question-edit.interface';

interface Reason {
    translateKey: string;
    translateValues: any;
}

interface Warning {
    translateKey: string;
    translateValues: any;
}

@Component({
    selector: 'jhi-quiz-exercise-detail',
    templateUrl: './quiz-exercise-detail.component.html',
    changeDetection: ChangeDetectionStrategy.OnPush,
    providers: [DragAndDropQuestionUtil, ShortAnswerQuestionUtil],
    styleUrls: ['./quiz-exercise-detail.component.scss', '../shared/quiz.scss'],
    encapsulation: ViewEncapsulation.None,
})
export class QuizExerciseDetailComponent implements OnInit, OnChanges, ComponentCanDeactivate {
    // Make constants available to html for comparison
    readonly DRAG_AND_DROP = QuizQuestionType.DRAG_AND_DROP;
    readonly MULTIPLE_CHOICE = QuizQuestionType.MULTIPLE_CHOICE;
    readonly SHORT_ANSWER = QuizQuestionType.SHORT_ANSWER;

    @ViewChildren('editMultipleChoice')
    editMultipleChoiceQuestionComponents: QueryList<MultipleChoiceQuestionEditComponent>;

    @ViewChildren('editDragAndDrop')
    editDragAndDropQuestionComponents: QueryList<DragAndDropQuestionEditComponent>;

    @ViewChildren('editShortAnswer')
    editShortAnswerQuestionComponents: QueryList<ShortAnswerQuestionEditComponent>;

    course: Course;
    quizExercise: QuizExercise;
    courseRepository: CourseManagementService;
    notificationText: string | null;

    entity: QuizExercise;
    savedEntity: QuizExercise;

    /** Constants for 'Add existing questions' and 'Import file' features **/
    showExistingQuestions = false;
    courses: Course[] = [];
    selectedCourseId: number | null;
    quizExercises: QuizExercise[];
    allExistingQuestions: QuizQuestion[];
    existingQuestions: QuizQuestion[];
    importFile: Blob | null;
    importFileName: string;
    searchQueryText: string;
    dndFilterEnabled: boolean;
    mcqFilterEnabled: boolean;
    shortAnswerFilterEnabled: boolean;

    /** Duration object **/
    duration = new Duration(0, 0);

    /** Status constants **/
    isSaving = false;
    quizIsValid: boolean;
    warningQuizCache = false;
    pendingChangesCache: boolean;

    /** Status Options **/
    statusOptionsVisible: Option[] = [new Option(false, 'Hidden'), new Option(true, 'Visible')];
    statusOptionsPractice: Option[] = [new Option(false, 'Closed'), new Option(true, 'Open for Practice')];
    statusOptionsActive: Option[] = [new Option(true, 'Active')];

    exerciseCategories: ExerciseCategory[];
    existingCategories: ExerciseCategory[];

    constructor(
        private route: ActivatedRoute,
        private courseService: CourseManagementService,
        private quizExerciseService: QuizExerciseService,
        private dragAndDropQuestionUtil: DragAndDropQuestionUtil,
        private shortAnswerQuestionUtil: ShortAnswerQuestionUtil,
        private router: Router,
        private translateService: TranslateService,
        private fileUploaderService: FileUploaderService,
        private exerciseService: ExerciseService,
        private jhiAlertService: AlertService,
        private location: Location,
        private changeDetector: ChangeDetectorRef,
    ) {}

    /**
     * Initialize variables and load course and quiz from server.
     */
    ngOnInit(): void {
        /** Initialize local constants **/
        this.showExistingQuestions = false;
        this.courses = [];
        this.quizExercises = [];
        this.allExistingQuestions = [];
        this.existingQuestions = [];
        this.importFile = null;
        this.importFileName = '';
        this.searchQueryText = '';
        this.dndFilterEnabled = true;
        this.mcqFilterEnabled = true;
        this.shortAnswerFilterEnabled = true;
        this.notificationText = null;

        const courseId = Number(this.route.snapshot.paramMap.get('courseId'));
        const quizId = Number(this.route.snapshot.paramMap.get('exerciseId'));
        /** Query the courseService for the participationId given by the params */
        if (courseId) {
            this.courseService.find(courseId).subscribe((response: HttpResponse<Course>) => {
                this.course = response.body!;
                // Make sure to call init if we didn't receive an id => new quiz-exercise
                if (!quizId) {
                    this.init();
                }
            });
        }
        if (quizId) {
            this.quizExerciseService.find(quizId).subscribe((response: HttpResponse<QuizExercise>) => {
                this.quizExercise = response.body!;
                this.init();
            });
        }
        this.courseRepository = this.courseService;
    }

    /**
     * Initializes local constants and prepares the QuizExercise entity
     */
    init(): void {
        if (this.quizExercise) {
            this.entity = this.quizExercise;
        } else {
            this.entity = new QuizExercise();
            this.entity.title = '';
            this.entity.duration = 600;
            this.entity.isVisibleBeforeStart = false;
            this.entity.isOpenForPractice = false;
            this.entity.isPlannedToStart = false;
            this.entity.releaseDate = moment();
            this.entity.randomizeQuestionOrder = true;
            this.entity.quizQuestions = [];
            this.quizExercise = this.entity;
        }
        this.prepareEntity(this.entity);
        // Assign savedEntity to identify local changes
        this.savedEntity = this.entity.id ? JSON.parse(JSON.stringify(this.entity)) : new QuizExercise();
        if (!this.quizExercise.course) {
            this.quizExercise.course = this.course;
        }
        this.exerciseCategories = this.exerciseService.convertExerciseCategoriesFromServer(this.quizExercise);
        this.courseService.findAllCategoriesOfCourse(this.quizExercise.course.id).subscribe(
            (res: HttpResponse<string[]>) => {
                this.existingCategories = this.exerciseService.convertExerciseCategoriesAsStringFromServer(res.body!);
            },
            (res: HttpErrorResponse) => this.onError(res),
        );
        this.updateDuration();
        this.cacheValidation();
    }

    /**
     * Apply updates for changed course and quizExercise
     * @param changes the changes to apply
     */
    ngOnChanges(changes: SimpleChanges): void {
        if (changes.course || changes.quizExercise) {
            this.init();
        }
    }

    /**
     * Update the categories and overwrite the cache, overwrites existing categories
     * @param categories the new categories
     */
    updateCategories(categories: ExerciseCategory[]) {
        this.quizExercise.categories = categories.map((el) => JSON.stringify(el));
        this.cacheValidation();
    }

    /**
     * Determine which dropdown to display depending on the relationship between start time, end time, and current time
     * @returns {string} Name of the dropdown to show
     */
    get showDropdown(): string {
        if (this.quizExercise && this.quizExercise.isPlannedToStart) {
            const releaseDate = this.quizExercise.releaseDate!;
            const plannedEndMoment = moment(releaseDate).add(this.quizExercise.duration, 'seconds');
            if (plannedEndMoment.isBefore(moment())) {
                return 'isOpenForPractice';
            } else if (moment(releaseDate).isBefore(moment())) {
                return 'active';
            }
        }
        return 'isVisibleBeforeStart';
    }

    /**
     * Returns whether pending changes are present, preventing a deactivation.
     */
    canDeactivate(): Observable<boolean> | boolean {
        return !this.pendingChangesCache;
    }

    /**
     * displays the alert for confirming refreshing or closing the page if there are unsaved changes
     */
    @HostListener('window:beforeunload', ['$event'])
    unloadNotification($event: any) {
        if (!this.canDeactivate()) {
            $event.returnValue = this.translateService.instant('pendingChanges');
        }
    }

    /**
     * @desc Callback for datepicker to decide whether given date should be disabled
     * All dates which are in the past (< today) are disabled
     */
    isDateInPast = (date: NgbDate, current: { month: number }) =>
        current.month < moment().month() + 1 ||
        moment()
            .year(date.year)
            .month(date.month - 1)
            .date(date.day)
            .isBefore(moment());

    /**
     * Add an empty multiple choice question to the quiz
     */
    addMultipleChoiceQuestion() {
        if (typeof this.quizExercise === 'undefined') {
            this.quizExercise = this.entity;
        }

        const mcQuestion = new MultipleChoiceQuestion();
        mcQuestion.title = '';
        mcQuestion.text = 'Enter your long question if needed';
        mcQuestion.hint = 'Add a hint here (visible during the quiz via ?-Button)';
        mcQuestion.scoringType = ScoringType.ALL_OR_NOTHING; // explicit default value for multiple questions
        mcQuestion.randomizeOrder = true;
        mcQuestion.score = 1;

        const correctSampleAnswerOption = new AnswerOption();
        correctSampleAnswerOption.isCorrect = true;
        correctSampleAnswerOption.text = 'Enter a correct answer option here';
        correctSampleAnswerOption.hint = 'Add a hint here (visible during the quiz via ?-Button)';
        correctSampleAnswerOption.explanation = 'Add an explanation here (only visible in feedback after quiz has ended)';

        const incorrectSampleAnswerOption = new AnswerOption();
        incorrectSampleAnswerOption.isCorrect = false;
        incorrectSampleAnswerOption.text = 'Enter a wrong answer option here';

        mcQuestion.answerOptions = [correctSampleAnswerOption, incorrectSampleAnswerOption];
        this.quizExercise.quizQuestions.push(mcQuestion);
        this.cacheValidation();
    }

    /**
     * Add an empty drag and drop question to the quiz
     */
    addDragAndDropQuestion(): void {
        if (typeof this.quizExercise === 'undefined') {
            this.quizExercise = this.entity;
        }

        const dndQuestion = new DragAndDropQuestion();
        dndQuestion.title = '';
        dndQuestion.text = 'Enter your long question if needed';
        dndQuestion.hint = 'Add a hint here (visible during the quiz via ?-Button)';
        dndQuestion.scoringType = ScoringType.PROPORTIONAL_WITH_PENALTY; // explicit default value for drag and drop questions
        dndQuestion.randomizeOrder = true;
        dndQuestion.score = 1;
        dndQuestion.dropLocations = [];
        dndQuestion.dragItems = [];
        dndQuestion.correctMappings = [];
        this.quizExercise.quizQuestions.push(dndQuestion);
        this.cacheValidation();
    }

    /**
     * Add an empty short answer question to the quiz
     */
    addShortAnswerQuestion(): void {
        if (typeof this.quizExercise === 'undefined') {
            this.quizExercise = this.entity;
        }

        const shortAnswerQuestion = new ShortAnswerQuestion();
        shortAnswerQuestion.title = '';
        shortAnswerQuestion.text =
            'Enter your long question if needed\n\n' +
            'Select a part of the text and click on Add Spot to automatically create an input field and the corresponding mapping\n\n' +
            'You can define a input field like this: This [-spot 1] an [-spot 2] field.\n\n' +
            'To define the solution for the input fields you need to create a mapping (multiple mapping also possible):\n\n' +
            '[-option 1] is\n' +
            '[-option 2] input\n' +
            '[-option 1,2] correctInBothFields';
        shortAnswerQuestion.scoringType = ScoringType.ALL_OR_NOTHING; // explicit default value for short answer questions
        shortAnswerQuestion.randomizeOrder = true;
        shortAnswerQuestion.score = 1;
        shortAnswerQuestion.spots = [];
        shortAnswerQuestion.solutions = [];
        shortAnswerQuestion.correctMappings = [];
        this.quizExercise.quizQuestions.push(shortAnswerQuestion);
        this.cacheValidation();
    }

    /**
     * Iterates over the questions of the quizExercise and calculates the sum of all question scores
     */
    calculateMaxExerciseScore(): number {
        let scoreSum = 0;
        this.quizExercise.quizQuestions.forEach((question) => (scoreSum += question.score));
        return scoreSum;
    }

    /**
     * Toggles existing questions view
     */
    showHideExistingQuestions(): void {
        if (this.quizExercise == null) {
            this.quizExercise = this.entity;
        }

        // If courses are not populated, then populate list of courses,
        if (this.courses.length === 0) {
            this.courseRepository.getAll().subscribe((res: HttpResponse<Course[]>) => {
                this.courses = res.body!;
            });
        }
        this.showExistingQuestions = !this.showExistingQuestions;
        this.selectedCourseId = null;
        this.allExistingQuestions = this.existingQuestions = [];
        this.changeDetector.detectChanges();
    }

    /**
     * Callback function for when a user selected a Course from the Dropdown list from 'Add existing questions'
     * Populates list of quiz exercises for the selected course
     */
    onCourseSelect(): void {
        this.allExistingQuestions = this.existingQuestions = [];
        if (this.selectedCourseId == null) {
            return;
        }

        /** Search the selected course by id in all available courses **/
        const selectedCourse = this.courses.find((course) => course.id === Number(this.selectedCourseId))!;

        // TODO: the following code seems duplicated (see quiz-exercise-export.component.ts in the method loadForCourse). Try to avoid duplication!
        // For the given course, get list of all quiz exercises. And for all quiz exercises, get list of all questions in a quiz exercise,
        this.quizExerciseService.findForCourse(selectedCourse.id).subscribe(
            (quizExercisesResponse: HttpResponse<QuizExercise[]>) => {
                if (quizExercisesResponse.body) {
                    const quizExercises = quizExercisesResponse.body!;
                    for (const quizExercise of quizExercises) {
                        this.quizExerciseService.find(quizExercise.id).subscribe((response: HttpResponse<QuizExercise>) => {
                            const quizExerciseResponse = response.body!;
                            if (quizExerciseResponse.quizQuestions != null && quizExerciseResponse.quizQuestions.length > 0) {
                                for (const question of quizExerciseResponse.quizQuestions) {
                                    question.exercise = quizExercise;
                                    this.allExistingQuestions.push(question);
                                }
                            } else {
                                console.log('The quiz ' + quizExerciseResponse.title + ' does not contain questions!');
                            }
                            this.applyFilter();
                        });
                    }
                }
            },
            (res: HttpErrorResponse) => this.onError(res),
        );
    }

    private onError(error: HttpErrorResponse) {
        this.jhiAlertService.error(error.message);
    }

    /**
     * Applies filter on questions shown in add existing questions view.
     */
    applyFilter(): void {
        this.existingQuestions = [];
        /**
         * Depending on the filter selected by user, filter out questions.
         * allExistingQuestions contains list of all questions.
         * We don't change it. We populate existingQuestions list depending on the filter options.
         */
        for (const question of this.allExistingQuestions) {
            if (!this.searchQueryText || this.searchQueryText === '' || question.title.toLowerCase().indexOf(this.searchQueryText.toLowerCase()) !== -1) {
                if (this.mcqFilterEnabled === true && question.type === QuizQuestionType.MULTIPLE_CHOICE) {
                    this.existingQuestions.push(question);
                }
                if (this.dndFilterEnabled === true && question.type === QuizQuestionType.DRAG_AND_DROP) {
                    this.existingQuestions.push(question);
                }
                if (this.shortAnswerFilterEnabled === true && question.type === QuizQuestionType.SHORT_ANSWER) {
                    this.existingQuestions.push(question);
                }
            }
        }
        this.cacheValidation();
    }

    /**
     * Assigns the uploaded import file
     * @param $event object containing the uploaded file
     */
    setImportFile($event: any): void {
        if ($event.target.files.length) {
            const fileList: FileList = $event.target.files;
            this.importFile = fileList[0];
            this.importFileName = this.importFile['name'];
        }
        this.changeDetector.detectChanges();
    }

    /**
     * Adds selected quizzes to current quiz exercise
     */
    addExistingQuestions(): void {
        const questions: QuizQuestion[] = [];
        for (const question of this.existingQuestions) {
            if (question.exportQuiz) {
                questions.push(question);
            }
        }
        this.addQuestions(questions);
        this.showExistingQuestions = !this.showExistingQuestions;
        this.selectedCourseId = null;
        this.allExistingQuestions = this.existingQuestions = [];
        this.cacheValidation();
    }

    /**
     * 1. Check whether the inputs in the quiz are valid
     * 2. Check if warning are needed for the inputs
     * 3. Display the warnings/invalid reasons in the html file if needed
     */
    cacheValidation(): void {
        this.warningQuizCache = this.computeInvalidWarnings().length > 0;
        this.quizIsValid = this.validQuiz();
        this.pendingChangesCache = this.pendingChanges();
        this.computeInvalidReasons();
        this.computeInvalidWarnings();
        this.changeDetector.detectChanges();
    }

    /**
     * Remove question from the quiz
     * @param questionToDelete {QuizQuestion} the question to remove
     */
    deleteQuestion(questionToDelete: QuizQuestion): void {
        this.quizExercise.quizQuestions = this.quizExercise.quizQuestions.filter((question) => question !== questionToDelete);
        this.cacheValidation();
    }

    /**
     * Handles the change of a question by replacing the array with a copy (allows for shallow comparison)
     */
    onQuestionUpdated(): void {
        this.cacheValidation();
        this.quizExercise.quizQuestions = Array.from(this.quizExercise.quizQuestions);
    }

    /**
     * Determine if there are any changes waiting to be saved
     * @returns {boolean} true if there are any pending changes, false otherwise
     */
    pendingChanges(): boolean {
        if (!this.quizExercise || !this.savedEntity) {
            return false;
        }
        const keysToCompare = ['title', 'difficulty', 'duration', 'isPlannedToStart', 'isVisibleBeforeStart', 'isOpenForPractice'];

        // Unsaved changes if any of the stated object key values are not equal or the questions/release dates differ
        return (
            keysToCompare.some((key) => this.quizExercise[key] !== this.savedEntity[key]) ||
            !this.areDatesIdentical(this.quizExercise.releaseDate!, this.savedEntity.releaseDate!) ||
            !this.areCategoriesIdentical(this.quizExercise.categories, this.savedEntity.categories) ||
            !this.areQuizExerciseEntityQuestionsIdentical(this.quizExercise.quizQuestions, this.savedEntity.quizQuestions)
        );
    }

    /**
     * Checks whether the used and saved categories are the same.
     * @param categoriesUsed the categories currently used
     * @param categoriesSaved the categories that are saved
     * @returns {boolean} true if the used and saved categories are identical.
     */
    areCategoriesIdentical(categoriesUsed: string[], categoriesSaved: string[]): boolean {
        if (!categoriesUsed) {
            categoriesUsed = [];
        }
        if (!categoriesSaved) {
            categoriesSaved = [];
        }
        return JSON.stringify(categoriesUsed).toLowerCase() === JSON.stringify(categoriesSaved).toLowerCase();
    }

    /**
     * Compares the provided question array objects
     * @param QA1 {QuizQuestion[]} First question array to compare
     * @param QA2 {QuizQuestion[]} Second question array to compare against
     * @return {boolean} true if the provided Question[] objects are identical, false otherwise
     */
    areQuizExerciseEntityQuestionsIdentical(QA1: QuizQuestion[], QA2: QuizQuestion[]): boolean {
        return JSON.stringify(QA1).toLowerCase() === JSON.stringify(QA2).toLowerCase();
    }

    /**
     * This function compares the provided dates with help of the moment library
     * Since we might be receiving an string instead of a moment object (e.g. when receiving it from the backend)
     * we wrap both dates in a moment object. If it's already a moment object, this will just be ignored.
     * @param date1 {string|Moment} First date to compare
     * @param date2 {string|Moment} Second date to compare to
     * @return {boolean} True if the dates are identical, false otherwise
     */
    areDatesIdentical(date1: string | Moment, date2: string | Moment): boolean {
        return moment(date1).isSame(moment(date2));
    }

    /**
     * Check if the current inputs are valid
     * @returns {boolean} true if valid, false otherwise
     */
    private validQuiz(): boolean {
        if (!this.quizExercise) {
            return false;
        }
        // Release date is valid if it's not null and a valid date; Precondition: isPlannedToStart is set
        // Release date should also not be in the past
        const releaseDateValidAndNotInPastCondition: boolean =
            !this.quizExercise.isPlannedToStart ||
            (this.quizExercise.releaseDate != null && moment(this.quizExercise.releaseDate).isValid() && moment(this.quizExercise.releaseDate).isAfter(moment()));

        const isGenerallyValid: boolean =
            this.quizExercise.title !== '' &&
            this.quizExercise.title.length < 250 &&
            this.quizExercise.duration !== 0 &&
            releaseDateValidAndNotInPastCondition &&
            this.quizExercise.quizQuestions &&
            !!this.quizExercise.quizQuestions.length;
        const areAllQuestionsValid = this.quizExercise.quizQuestions.every(function (question) {
            if (question.type === QuizQuestionType.MULTIPLE_CHOICE) {
                const mcQuestion = question as MultipleChoiceQuestion;
                if (mcQuestion.answerOptions!.some((answerOption) => answerOption.isCorrect)) {
                    return question.title && question.title !== '' && question.title.length < 250;
                }
            } else if (question.type === QuizQuestionType.DRAG_AND_DROP) {
                const dndQuestion = question as DragAndDropQuestion;
                return (
                    question.title &&
                    question.title !== '' &&
                    question.title.length < 250 &&
                    dndQuestion.correctMappings &&
                    dndQuestion.correctMappings.length > 0 &&
                    this.dragAndDropQuestionUtil.solve(dndQuestion).length &&
                    this.dragAndDropQuestionUtil.validateNoMisleadingCorrectMapping(dndQuestion)
                );
            } else if (question.type === QuizQuestionType.SHORT_ANSWER) {
                const shortAnswerQuestion = question as ShortAnswerQuestion;
                return (
                    question.title &&
                    question.title !== '' &&
                    shortAnswerQuestion.correctMappings &&
                    shortAnswerQuestion.correctMappings.length > 0 &&
                    // && this.shortAnswerQuestionUtil.solveShortAnswer(shortAnswerQuestion).length
                    this.shortAnswerQuestionUtil.validateNoMisleadingCorrectShortAnswerMapping(shortAnswerQuestion) &&
                    this.shortAnswerQuestionUtil.everySpotHasASolution(shortAnswerQuestion.correctMappings, shortAnswerQuestion.spots) &&
                    this.shortAnswerQuestionUtil.everyMappedSolutionHasASpot(shortAnswerQuestion.correctMappings) &&
                    shortAnswerQuestion.solutions.filter((solution) => solution.text.trim() === '').length === 0 &&
                    !this.shortAnswerQuestionUtil.hasMappingDuplicateValues(shortAnswerQuestion.correctMappings) &&
                    this.shortAnswerQuestionUtil.atLeastAsManySolutionsAsSpots(shortAnswerQuestion)
                );
            } else {
                console.log('Unknown question type: ' + question);
                return question.title && question.title !== '';
            }
        }, this);

        return isGenerallyValid && areAllQuestionsValid;
    }

    /**
     * Get the reasons, why the quiz needs warnings
     * @returns {Array} array of objects with fields 'translateKey' and 'translateValues'
     */
    computeInvalidWarnings(): Warning[] {
        const invalidWarnings = !this.quizExercise
            ? []
            : this.quizExercise.quizQuestions
                  .map((question, index) => {
                      if (question.type === QuizQuestionType.MULTIPLE_CHOICE && (<MultipleChoiceQuestion>question).answerOptions!.some((option) => !option.explanation)) {
                          return {
                              translateKey: 'artemisApp.quizExercise.invalidReasons.explanationIsMissing',
                              translateValues: { index: index + 1 },
                          };
                      }
                  })
                  .filter(Boolean);

        return invalidWarnings as Warning[];
    }

    /**
     * Get the reasons, why the quiz is invalid
     * @returns {Array} array of objects with fields 'translateKey' and 'translateValues'
     */
    computeInvalidReasons(): Reason[] {
        const invalidReasons = new Array<Reason>();
        if (!this.quizExercise) {
            return [];
        }

        if (!this.quizExercise.title || this.quizExercise.title === '') {
            invalidReasons.push({
                translateKey: 'artemisApp.quizExercise.invalidReasons.quizTitle',
                translateValues: {},
            });
        }
        if (this.quizExercise.title.length >= 250) {
            invalidReasons.push({
                translateKey: 'artemisApp.quizExercise.invalidReasons.quizTitleLength',
                translateValues: {},
            });
        }
        if (!this.quizExercise.duration) {
            invalidReasons.push({
                translateKey: 'artemisApp.quizExercise.invalidReasons.quizDuration',
                translateValues: {},
            });
        }
        if (!this.quizExercise.quizQuestions || this.quizExercise.quizQuestions.length === 0) {
            invalidReasons.push({
                translateKey: 'artemisApp.quizExercise.invalidReasons.noQuestion',
                translateValues: {},
            });
        }
        /** We only verify the releaseDate if the checkbox is activated **/
        if (this.quizExercise.isPlannedToStart) {
            if (this.quizExercise.releaseDate == null || !moment(this.quizExercise.releaseDate).isValid()) {
                invalidReasons.push({
                    translateKey: 'artemisApp.quizExercise.invalidReasons.invalidStartTime',
                    translateValues: {},
                });
            }
            // Release Date valid but lies in the past
            if (this.quizExercise.releaseDate && moment(this.quizExercise.releaseDate).isValid()) {
                if (moment(this.quizExercise.releaseDate).isBefore(moment())) {
                    invalidReasons.push({
                        translateKey: 'artemisApp.quizExercise.invalidReasons.startTimeInPast',
                        translateValues: {},
                    });
                }
            }
        }
        this.quizExercise.quizQuestions.forEach(function (question: QuizQuestion, index: number) {
            if (!question.title || question.title === '') {
                invalidReasons.push({
                    translateKey: 'artemisApp.quizExercise.invalidReasons.questionTitle',
                    translateValues: { index: index + 1 },
                });
            }
            if (question.type === QuizQuestionType.MULTIPLE_CHOICE) {
                const mcQuestion = question as MultipleChoiceQuestion;
                if (!mcQuestion.answerOptions!.some((answeroption) => answeroption.isCorrect)) {
                    invalidReasons.push({
                        translateKey: 'artemisApp.quizExercise.invalidReasons.questionCorrectAnswerOption',
                        translateValues: { index: index + 1 },
                    });
                }
                if (!mcQuestion.answerOptions!.every((answeroption) => answeroption.explanation !== '')) {
                    invalidReasons.push({
                        translateKey: 'artemisApp.quizExercise.invalidReasons.explanationIsMissing',
                        translateValues: { index: index + 1 },
                    });
                }
            }
            if (question.title.length >= 250) {
                invalidReasons.push({
                    translateKey: 'artemisApp.quizExercise.invalidReasons.questionTitleLength',
                    translateValues: { index: index + 1 },
                });
            }

            if (question.type === QuizQuestionType.DRAG_AND_DROP) {
                const dndQuestion = question as DragAndDropQuestion;
                if (!dndQuestion.correctMappings || dndQuestion.correctMappings.length === 0) {
                    invalidReasons.push({
                        translateKey: 'artemisApp.quizExercise.invalidReasons.questionCorrectMapping',
                        translateValues: { index: index + 1 },
                    });
                } else if (this.dragAndDropQuestionUtil.solve(dndQuestion, []).length === 0) {
                    invalidReasons.push({
                        translateKey: 'artemisApp.quizExercise.invalidReasons.questionUnsolvable',
                        translateValues: { index: index + 1 },
                    });
                }
                if (!this.dragAndDropQuestionUtil.validateNoMisleadingCorrectMapping(dndQuestion)) {
                    invalidReasons.push({
                        translateKey: 'artemisApp.quizExercise.invalidReasons.misleadingCorrectMapping',
                        translateValues: { index: index + 1 },
                    });
                }
            }
            if (question.type === QuizQuestionType.SHORT_ANSWER) {
                const shortAnswerQuestion = question as ShortAnswerQuestion;
                if (!shortAnswerQuestion.correctMappings || shortAnswerQuestion.correctMappings.length === 0) {
                    invalidReasons.push({
                        translateKey: 'artemisApp.quizExercise.invalidReasons.questionCorrectMapping',
                        translateValues: { index: index + 1 },
                    });
                } /*else if (this.shortAnswerQuestionUtil.solveShortAnswer(shortAnswerQuestion, []).length === 0) {
                    reasons.push({
                        translateKey: 'artemisApp.quizExercise.invalidReasons.shortAnswerQuestionUnsolvable',
                        translateValues: { index: index + 1 }
                    });
                } */
                if (!this.shortAnswerQuestionUtil.validateNoMisleadingCorrectShortAnswerMapping(shortAnswerQuestion)) {
                    invalidReasons.push({
                        translateKey: 'artemisApp.quizExercise.invalidReasons.misleadingCorrectMapping',
                        translateValues: { index: index + 1 },
                    });
                }
                if (!this.shortAnswerQuestionUtil.everySpotHasASolution(shortAnswerQuestion.correctMappings, shortAnswerQuestion.spots)) {
                    invalidReasons.push({
                        translateKey: 'artemisApp.quizExercise.invalidReasons.shortAnswerQuestionEverySpotHasASolution',
                        translateValues: { index: index + 1 },
                    });
                }
                if (!this.shortAnswerQuestionUtil.everyMappedSolutionHasASpot(shortAnswerQuestion.correctMappings)) {
                    invalidReasons.push({
                        translateKey: 'artemisApp.quizExercise.invalidReasons.shortAnswerQuestionEveryMappedSolutionHasASpot',
                        translateValues: { index: index + 1 },
                    });
                }
                if (!(shortAnswerQuestion.solutions.filter((solution) => solution.text.trim() === '').length === 0)) {
                    invalidReasons.push({
                        translateKey: 'artemisApp.quizExercise.invalidReasons.shortAnswerQuestionSolutionHasNoValue',
                        translateValues: { index: index + 1 },
                    });
                }
                if (this.shortAnswerQuestionUtil.hasMappingDuplicateValues(shortAnswerQuestion.correctMappings)) {
                    invalidReasons.push({
                        translateKey: 'artemisApp.quizExercise.invalidReasons.shortAnswerQuestionDuplicateMapping',
                        translateValues: { index: index + 1 },
                    });
                }
                if (!this.shortAnswerQuestionUtil.atLeastAsManySolutionsAsSpots(shortAnswerQuestion)) {
                    invalidReasons.push({
                        translateKey: 'artemisApp.quizExercise.invalidReasons.shortAnswerQuestionUnsolvable',
                        translateValues: { index: index + 1 },
                    });
                }
            }
        }, this);
        return invalidReasons;
    }

    /**
     * Get the reasons, why the quiz is invalid as an HTML string
     * @return {string} the reasons in HTML
     */
    invalidReasonsHTML(): string {
        const translate = this.translateService;
        let reasonString = '';
        for (const reason of this.computeInvalidReasons()) {
            translate.get(reason['translateKey'], reason['translateValues']).subscribe((res: string) => {
                reasonString += res + '   -   ';
            });
        }
        return reasonString.substr(0, reasonString.length - 5);
    }

    /**
     * Imports a json quiz file and adds questions to current quiz exercise.
     */
    async importQuiz() {
        if (this.importFile === null || this.importFile === undefined) {
            return;
        }
        const fileReader = new FileReader();
        fileReader.onload = () => {
            try {
                // Read the file and get list of questions from the file
                const questions = JSON.parse(fileReader.result as string) as QuizQuestion[];
                this.addQuestions(questions);
                // Clearing html elements,
                this.importFile = null;
                this.importFileName = '';
                const control = document.getElementById('importFileInput') as HTMLInputElement;
                control.value = '';
            } catch (e) {
                alert('Import Quiz Failed! Invalid quiz file.');
            }
        };
        fileReader.readAsText(this.importFile);
        this.cacheValidation();
    }

    /**
     * Adds given questions to current quiz exercise.
     * Ids are removed from new questions so that new id is assigned upon saving the quiz exercise.
     * Images are duplicated for drag and drop questions.
     * @param questions list of questions
     */
    async addQuestions(questions: QuizQuestion[]) {
        // To make sure all questions are duplicated (new resources are created), we need to remove some fields from the input questions,
        // This contains removing all ids, duplicating images in case of dnd questions, the question statistic and the exercise
        for (const question of questions) {
            delete question.quizQuestionStatistic;
            delete question.exercise;
            delete question.id;
            if (question.type === QuizQuestionType.MULTIPLE_CHOICE) {
                const mcQuestion = question as MultipleChoiceQuestion;
                for (const answerOption of mcQuestion.answerOptions!) {
                    delete answerOption.id;
                }
                this.quizExercise.quizQuestions = this.quizExercise.quizQuestions.concat([question]);
            } else if (question.type === QuizQuestionType.DRAG_AND_DROP) {
                const dndQuestion = question as DragAndDropQuestion;
                // Get image from the old question and duplicate it on the backend and then save new image to the question,
                let fileUploadResponse = await this.fileUploaderService.duplicateFile(dndQuestion.backgroundFilePath);
                dndQuestion.backgroundFilePath = fileUploadResponse.path;

                // For DropLocations, DragItems and CorrectMappings we need to provide tempID,
                // This tempID is used for keep tracking of mappings by backend. Backend removes tempID and generated a new id,
                for (const dropLocation of dndQuestion.dropLocations) {
                    dropLocation.tempID = dropLocation.id;
                    delete dropLocation.id;
                }
                for (const dragItem of dndQuestion.dragItems) {
                    // Duplicating image on backend. This is only valid for image drag items. For text drag items, pictureFilePath is null,
                    if (dragItem.pictureFilePath !== null) {
                        fileUploadResponse = await this.fileUploaderService.duplicateFile(dragItem.pictureFilePath);
                        dragItem.pictureFilePath = fileUploadResponse.path;
                    }
                    dragItem.tempID = dragItem.id;
                    delete dragItem.id;
                }
                for (const correctMapping of dndQuestion.correctMappings) {
                    // Following fields are not required for dnd question. They will be generated by the backend,
                    delete correctMapping.id;
                    delete correctMapping.dragItemIndex;
                    delete correctMapping.dropLocationIndex;
                    delete correctMapping.invalid;

                    // Duplicating image on backend. This is only valid for image drag items. For text drag items, pictureFilePath is null,
                    const correctMappingDragItem = correctMapping.dragItem!;
                    if (correctMappingDragItem.pictureFilePath !== null) {
                        fileUploadResponse = await this.fileUploaderService.duplicateFile(correctMappingDragItem.pictureFilePath);
                        correctMappingDragItem.pictureFilePath = fileUploadResponse.path;
                    }
                    correctMappingDragItem.tempID = correctMappingDragItem.id;
                    delete correctMapping.dragItem!.id;
                    correctMapping.dropLocation!.tempID = correctMapping.dropLocation!.id;
                    delete correctMapping.dropLocation!.id;
                }
                this.quizExercise.quizQuestions = this.quizExercise.quizQuestions.concat([question]);
            } else if (question.type === QuizQuestionType.SHORT_ANSWER) {
                const shortAnswerQuestion = question as ShortAnswerQuestion;

                // For Spots, Solutions and CorrectMappings we need to provide tempID,
                // This tempID is used for keep tracking of mappings by backend. Backend removes tempID and generated a new id,
                for (const spot of shortAnswerQuestion.spots) {
                    spot.tempID = spot.id;
                    delete spot.id;
                }
                for (const solution of shortAnswerQuestion.solutions) {
                    solution.tempID = solution.id;
                    delete solution.id;
                }
                for (const correctMapping of shortAnswerQuestion.correctMappings) {
                    // Following fields are not required for short answer question. They will be generated by the backend,
                    delete correctMapping.id;
                    delete correctMapping.shortAnswerSolutionIndex;
                    delete correctMapping.shortAnswerSpotIndex;
                    delete correctMapping.invalid;

                    correctMapping.solution.tempID = correctMapping.solution.id;
                    delete correctMapping.solution.id;
                    correctMapping.spot.tempID = correctMapping.spot.id;
                    delete correctMapping.spot.id;
                }
                this.quizExercise.quizQuestions = this.quizExercise.quizQuestions.concat([question]);
            }
        }
    }

    /**
     * triggers the parsing of the editor content in the designated edit component
     */
    parseAllQuestions(): void {
        const editQuestionComponents: QuizQuestionEdit[] = [
            ...this.editMultipleChoiceQuestionComponents.toArray(),
            ...this.editDragAndDropQuestionComponents.toArray(),
            ...this.editShortAnswerQuestionComponents.toArray(),
        ];
        editQuestionComponents.forEach((component) => component.prepareForSave());
    }

    /**
     * Save the quiz to the server and invoke callback functions depending of result
     */
    save(): void {
        if (this.hasSavedQuizStarted || !this.pendingChangesCache || !this.quizIsValid) {
            return;
        }
        this.isSaving = true;
        this.parseAllQuestions();
        if (this.quizExercise.id !== undefined) {
            const requestOptions = {} as any;
            if (this.notificationText) {
                requestOptions.notificationText = this.notificationText;
            }
            this.quizExerciseService.update(this.quizExercise, requestOptions).subscribe(
                (quizExerciseResponse: HttpResponse<QuizExercise>) => {
                    this.notificationText = null;
                    if (quizExerciseResponse.body) {
                        this.onSaveSuccess(quizExerciseResponse.body);
                    } else {
                        this.onSaveError();
                    }
                },
                () => this.onSaveError(),
            );
            this.pendingChangesCache = false;
        } else {
            this.quizExerciseService.create(this.quizExercise).subscribe(
                (quizExerciseResponse: HttpResponse<QuizExercise>) => {
                    if (quizExerciseResponse.body) {
                        this.onSaveSuccess(quizExerciseResponse.body);
                    } else {
                        this.onSaveError();
                    }
                },
<<<<<<< HEAD
                (res: HttpErrorResponse) => this.onSaveError(),
=======
                () => this.onSaveError(),
>>>>>>> 18543c12
            );
            this.pendingChangesCache = false;
        }
    }

    /**
     * Callback function for when the save succeeds
     * Terminates the saving process and assign the returned quizExercise to the local entities
     * @param {QuizExercise} quizExercise: Saved quizExercise entity
     */
    private onSaveSuccess(quizExercise: QuizExercise): void {
        this.isSaving = false;
        this.prepareEntity(quizExercise);
        this.savedEntity = JSON.parse(JSON.stringify(quizExercise));
        this.quizExercise = quizExercise;
        this.changeDetector.detectChanges();
    }

    /**
     * Callback function for when the save fails
     */
    private onSaveError = (): void => {
        console.error('Saving Quiz Failed! Please try again later.');
        this.jhiAlertService.error('artemisApp.quizExercise.saveError');
        this.isSaving = false;
        this.changeDetector.detectChanges();
    };

    /**
     * Makes sure the entity is well formed and its fields are of the correct types
     * @param quizExercise {QuizExercise} exercise which will be prepared
     */
    prepareEntity(quizExercise: QuizExercise): void {
        quizExercise.releaseDate = quizExercise.releaseDate ? moment(quizExercise.releaseDate) : moment();
        quizExercise.duration = Number(quizExercise.duration);
        quizExercise.duration = isNaN(quizExercise.duration) ? 10 : quizExercise.duration;
    }

    /**
     * Reach to changes of duration inputs by updating model and ui
     */
    onDurationChange(): void {
        const duration = moment.duration(this.duration);
        this.quizExercise.duration = Math.min(Math.max(duration.asSeconds(), 0), 10 * 60 * 60);
        this.updateDuration();
        this.cacheValidation();
    }

    /**
     * Update ui to current value of duration
     */
    updateDuration(): void {
        const duration = moment.duration(this.quizExercise.duration, 'seconds');
        this.duration.minutes = 60 * duration.hours() + duration.minutes();
        this.duration.seconds = duration.seconds();
    }

    /**
     * Navigate back
     */
    cancel(): void {
        this.router.navigate(['/course-management', this.quizExercise.course!.id, 'quiz-exercise']);
    }

    /**
     * Check if the saved quiz has started
     * @return {boolean} true if the saved quiz has started, otherwise false
     */
    get hasSavedQuizStarted(): boolean {
        return !!(this.savedEntity && this.savedEntity.isPlannedToStart && moment(this.savedEntity.releaseDate!).isBefore(moment()));
    }

    /**
     * Navigate back
     */
    back(): void {
        this.location.back();
    }
}<|MERGE_RESOLUTION|>--- conflicted
+++ resolved
@@ -967,11 +967,7 @@
                         this.onSaveError();
                     }
                 },
-<<<<<<< HEAD
-                (res: HttpErrorResponse) => this.onSaveError(),
-=======
                 () => this.onSaveError(),
->>>>>>> 18543c12
             );
             this.pendingChangesCache = false;
         }
