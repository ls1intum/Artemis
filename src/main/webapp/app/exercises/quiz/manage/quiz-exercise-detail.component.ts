--- conflicted
+++ resolved
@@ -601,7 +601,6 @@
         return !!this.quizExercise?.quizBatches?.some((batch) => batch.startTimeError);
     }
 
-<<<<<<< HEAD
     setIsInvalidReleaseDateAndValidateCache(isInvalidDate: boolean) {
         this.isInvalidReleaseDate = isInvalidDate;
         this.cacheValidation();
@@ -628,9 +627,6 @@
         } else {
             this.isInvalidBachModeStartTime = false;
         }
-=======
-    handleQuestionChanged() {
->>>>>>> 01046ba9
         this.cacheValidation();
     }
 }