<<<<<<< HEAD
@if (quizExercise && quizExercise.isEditable) {
    <div class="row">
        <div class="col-lg-12">
            <div class="title">
                <div class="col-sm d-flex align-items-center">
                    @if (!quizExercise.id) {
                        <h4 id="jhi-text-exercise-heading-create" jhiTranslate="artemisApp.quizExercise.home.createLabel">Create a new Quiz Exercise</h4>
                    }
                    @if (!isImport && quizExercise.id) {
                        <h4 id="jhi-text-exercise-heading-edit" jhiTranslate="artemisApp.quizExercise.home.editLabel">Edit Quiz Exercise</h4>
                    }
                    @if (isImport) {
                        <h4 id="jhi-text-exercise-heading-import" jhiTranslate="artemisApp.quizExercise.home.importLabel">Import Quiz Exercise</h4>
                    }
                    <jhi-documentation-button [type]="documentationType" />
                </div>
                <h4>
                    <span class="badge bg-info align-text-top float-end">
                        <span jhiTranslate="artemisApp.quizExercise.maxScore"></span>&nbsp;
                        <span class="badge max-score">{{ calculateMaxExerciseScore() }}</span>
                        <span class="sr-only" jhiTranslate="artemisApp.quizExercise.maxScore"></span>
                    </span>
                </h4>
            </div>
            @if (hasSavedQuizStarted) {
                <div>
                    <div class="quiz-is-active-background"></div>
                    <div class="quiz-is-active-overlay alert alert-warning">
                        <span jhiTranslate="artemisApp.quizExercise.edit.quizHasStarted"></span>
                    </div>
                </div>
            }
            <div class="form-group" [hidden]="isImport || !quizExercise.id">
                <label for="id" jhiTranslate="global.field.id">ID</label>
                <input type="text" class="form-control" id="id" name="id" [(ngModel)]="quizExercise.id" readonly />
            </div>
            <div class="edit-quiz">
                <form name="editForm" role="form" novalidate>
                    <jhi-exercise-title-channel-name
                        [exercise]="quizExercise"
                        [course]="quizExercise.course"
                        (onTitleChange)="cacheValidation()"
                        (onChannelNameChange)="cacheValidation()"
                        [isExamMode]="isExamMode"
                        [isImport]="isImport"
                    />
                </form>
                @if (!isExamMode) {
                    <div class="form-group position-relative">
                        <label class="form-control-label" jhiTranslate="artemisApp.exercise.categories">Categories</label>
                        <jhi-help-icon text="artemisApp.exercise.categoriesTooltip" />
                        <jhi-category-selector
                            [categories]="exerciseCategories"
                            [existingCategories]="existingCategories"
                            (selectedCategories)="updateCategories($event)"
                            (ngModelChange)="cacheValidation()"
                        />
                    </div>
                }
                <div class="row">
                    <div class="col-lg-4 col-sm-12">
                        <div class="form-group">
                            <label class="form-control-label" jhiTranslate="artemisApp.exercise.difficulty">Difficulty</label>
                            <div>
                                <jhi-difficulty-picker (ngModelChange)="cacheValidation()" [exercise]="quizExercise" />
                            </div>
                        </div>
                    </div>
                    <div class="col-lg-4 col-sm-12">
                        <div class="form-group">
                            @if (!isExamMode) {
                                <label for="quiz-duration-minutes" jhiTranslate="artemisApp.quizExercise.duration">Duration</label>
                                <div class="d-flex align-items-center">
                                    <input
                                        id="quiz-duration-minutes"
                                        style="width: 70px"
                                        class="form-control me-2"
                                        title="Duration"
                                        type="number"
                                        min="0"
                                        max="600"
                                        [(ngModel)]="duration.minutes"
                                        (ngModelChange)="onDurationChange()"
                                    />
                                    <span jhiTranslate="artemisApp.quizExercise.minutes"></span>
                                    <input
                                        id="quiz-duration-seconds"
                                        style="width: 70px"
                                        class="form-control me-2 ms-2"
                                        title="Duration"
                                        type="number"
                                        max="60"
                                        min="-1"
                                        [(ngModel)]="duration.seconds"
                                        (ngModelChange)="onDurationChange()"
                                    />
                                    <span jhiTranslate="artemisApp.quizExercise.seconds"></span>
                                </div>
                            }
                        </div>
                    </div>
                    <div class="col-lg-4 col-sm-12">
                        <div class="form-group">
                            <label for="cbRandomizeOrder" jhiTranslate="artemisApp.quizExercise.options">Options</label>
                            <div class="form-check custom-control custom-checkbox">
                                <input
                                    type="checkbox"
                                    id="cbRandomizeOrder"
                                    class="form-check-input custom-control-input"
                                    [(ngModel)]="quizExercise.randomizeQuestionOrder"
                                    (ngModelChange)="cacheValidation()"
                                />
                                <label class="form-check-label custom-control-label" for="cbRandomizeOrder" jhiTranslate="artemisApp.quizExercise.randomizeQuestionOrder"> </label>
                            </div>
                            @if (!isExamMode) {
                                <label for="quizMode" jhiTranslate="artemisApp.quizExercise.quizMode.title" class="colon-suffix no-flex-shrink"></label>
                                <jhi-help-icon text="artemisApp.quizExercise.quizMode.explanation" />
                                <select id="quizMode" class="form-select" [(ngModel)]="quizExercise.quizMode" (ngModelChange)="cacheValidation()">
                                    <option [value]="QuizMode.SYNCHRONIZED">{{ 'artemisApp.quizExercise.quizMode.synchronized' | artemisTranslate }}</option>
                                    <option [value]="QuizMode.BATCHED">{{ 'artemisApp.quizExercise.quizMode.batched' | artemisTranslate }}</option>
                                    <option [value]="QuizMode.INDIVIDUAL">{{ 'artemisApp.quizExercise.quizMode.individual' | artemisTranslate }}</option>
                                </select>
                                <ng-container>
                                    <!-- releaseDate works similar to Exam.visibleDate -->
                                    <jhi-date-time-picker
                                        id="pick-releaseDate"
                                        class="form-element"
                                        labelName="{{ 'artemisApp.quizExercise.releaseDate' | artemisTranslate }}"
                                        labelTooltip="{{ 'artemisApp.quizExercise.releaseDateExplanation.' + quizExercise.quizMode | artemisTranslate }}"
                                        [(ngModel)]="quizExercise.releaseDate"
                                        (valueChange)="cacheValidation()"
                                        [error]="false"
                                        name="releaseDate"
                                    />
                                </ng-container>
                                @if (quizExercise.quizMode !== QuizMode.SYNCHRONIZED) {
                                    <jhi-date-time-picker
                                        id="pick-dueDate"
                                        class="form-element"
                                        name="dueDate"
                                        [error]="!!quizExercise.dueDateError"
                                        labelName="{{ 'artemisApp.exercise.dueDate' | artemisTranslate }}"
                                        (valueChange)="cacheValidation()"
                                        [(ngModel)]="quizExercise.dueDate"
                                    />
                                    @if (quizExercise.dueDateError) {
                                        <span class="invalid-feedback">{{ 'artemisApp.quizExercise.dueDateError' | artemisTranslate }}</span>
                                    }
                                }
                                @if (quizExercise.quizMode === QuizMode.SYNCHRONIZED) {
                                    <div class="form-check custom-control custom-checkbox">
                                        <input
                                            type="checkbox"
                                            id="cbScheduleQuizStart"
                                            class="form-check-input custom-control-input"
                                            [(ngModel)]="scheduleQuizStart"
                                            (ngModelChange)="cacheValidation()"
                                        />
                                        <label class="form-check-label custom-control-label" for="cbScheduleQuizStart" jhiTranslate="artemisApp.quizExercise.setStartTime"> </label>
                                        <jhi-help-icon text="artemisApp.quizExercise.startTimeExplanation" />
                                    </div>
                                }
                                @if (quizExercise.quizMode === QuizMode.BATCHED && false) {
                                    <div class="form-check custom-control custom-checkbox">
                                        <!-- no scheduled batched mode yet -->
                                        <jhi-button (click)="addQuizBatch()" [btnType]="ButtonType.DEFAULT" title="artemisApp.quizExercise.addBatch" />
                                    </div>
                                }
                                @if (quizExercise.quizBatches && quizExercise.quizMode === QuizMode.SYNCHRONIZED) {
                                    <!-- Change "quizExercise.quizMode === QuizMode.SYNCHRONIZED" above to "quizExercise.quizMode !== QuizMode.INDIVIDUAL" when scheduled batched mode is active -->
                                    @for (quizBatch of quizExercise.quizBatches; track quizBatch; let first = $first) {
                                        <div>
                                            <!-- startTime works similar to Exam.startDate -->
                                            <jhi-date-time-picker
                                                class="form-element"
                                                name="startTime"
                                                [shouldDisplayTimeZoneWarning]="first"
                                                labelName="{{ 'artemisApp.quizExercise.startTime' | artemisTranslate }}"
                                                [error]="quizBatch.startTimeError ?? false"
                                                (valueChange)="cacheValidation()"
                                                [(ngModel)]="quizBatch.startTime"
                                            />
                                            @if (quizBatch.startTimeError) {
                                                <span class="invalid-feedback">{{
                                                    (quizExercise.quizMode === QuizMode.SYNCHRONIZED
                                                        ? 'artemisApp.quizExercise.startTimeErrorSynchronized'
                                                        : 'artemisApp.quizExercise.startTimeError'
                                                    ) | artemisTranslate
                                                }}</span>
                                            }
                                            <!-- no scheduled batched mode yet -->
                                            <!-- Change *ngIf="false" below to "quizExercise.quizMode === QuizMode.BATCHED" when scheduled batched mode is active -->
                                            @if (false) {
                                                <jhi-button (click)="removeQuizBatch(quizBatch)" [btnType]="ButtonType.ERROR" [icon]="faXmark" />
                                            }
                                        </div>
                                    }
                                }
                            }
                        </div>
                    </div>
                </div>
                <div class="row">
                    <div class="col">
                        <div class="form-group">
                            <label class="form-control-label">{{
                                'artemisApp.exercise.includedInOverallScore' + (quizExercise.course ? 'Course' : 'Exam') + 'Label' | artemisTranslate
                            }}</label>
                            <div>
                                @if (quizExercise.includedInOverallScore) {
                                    <jhi-included-in-overall-score-picker
                                        [includedInOverallScore]="quizExercise.includedInOverallScore!"
                                        (includedInOverallScoreChange)="includedInOverallScoreChange($event)"
                                        [allowNotIncluded]="!isExamMode"
                                    />
                                }
                            </div>
                        </div>
                    </div>
                </div>
                <div class="row">
                    @if (!isExamMode) {
                        <div class="form-group">
                            <jhi-competency-selection
                                id="competencies"
                                [labelName]="'artemisApp.competency.link.title' | artemisTranslate"
                                [labelTooltip]="'artemisApp.competency.link.exercise' | artemisTranslate"
                                [(ngModel)]="quizExercise.competencies"
                                name="competencies"
                            />
                        </div>
                    }
                </div>
                @if (courseId) {
                    <jhi-quiz-question-list-edit
                        #quizQuestionsEdit
                        [courseId]="courseId!"
                        [quizQuestions]="quizExercise.quizQuestions ?? []"
                        (onQuestionAdded)="handleQuestionChanged()"
                        (onQuestionDeleted)="handleQuestionChanged()"
                        (onQuestionUpdated)="handleQuestionChanged()"
                    />
                }
                <div class="edit-quiz-footer">
                    <div class="container">
                        <div class="edit-quiz-footer-content">
                            @if (!isExamMode && quizExercise.id) {
                                <div class="form-group flex-fill ms-3">
                                    <div class="form-group flex-fill">
                                        <input
                                            minlength="3"
                                            type="text"
                                            placeholder="{{ 'artemisApp.exercise.notificationText' | artemisTranslate }}"
                                            class="form-control flex-fill"
                                            name="notificationText"
                                            id="field_notification_text"
                                            [(ngModel)]="notificationText"
                                        />
                                    </div>
                                </div>
                            }
                            <div class="form-group">
                                @if (!pendingChangesCache && !isSaving) {
                                    <span jhiTranslate="artemisApp.quizExercise.edit.saved" class="badge bg-success"> </span>
                                }
                                @if (pendingChangesCache && quizIsValid && !isSaving) {
                                    <span jhiTranslate="artemisApp.quizExercise.edit.pendingChanges" class="badge bg-secondary"> </span>
                                }
                                @if (isSaving) {
                                    <span jhiTranslate="artemisApp.quizExercise.edit.saving" class="badge bg-secondary"> </span>
                                }
                                <ng-template #tooltipTranslate>
                                    @for (reason of computeInvalidReasons(); track reason) {
                                        <div>
                                            @if ((reason.translateValues | json) !== '{}') {
                                                <p
                                                    jhiTranslate="{{ reason.translateKey }}"
                                                    [translateValues]="{ index: reason.translateValues.index, threshold: reason.translateValues.threshold }"
                                                ></p>
                                            }
                                            @if ((reason.translateValues | json) === '{}') {
                                                <p jhiTranslate="{{ reason.translateKey }}"></p>
                                            }
                                        </div>
                                    }
                                </ng-template>
                                <ng-template #warningTranslate>
                                    @for (warning of computeInvalidWarnings(); track warning) {
                                        <div>
                                            @if ((warning.translateValues | json) !== '{}') {
                                                <p jhiTranslate="{{ warning.translateKey }}" [translateValues]="{ index: warning.translateValues.index }"></p>
                                            }
                                            @if ((warning.translateValues | json) === '{}') {
                                                <p jhiTranslate="{{ warning.translateKey }}"></p>
                                            }
                                        </div>
                                    }
                                </ng-template>
                                @if (!quizIsValid) {
                                    <span class="badge bg-danger" [ngbTooltip]="tooltipTranslate" tooltip-placement="top-right auto">
                                        <fa-icon [icon]="faExclamationCircle" />
                                        <span jhiTranslate="artemisApp.quizExercise.edit.invalidInput"></span>
                                        <span>({{ computeInvalidReasons().length }})</span>
                                    </span>
                                }
                                @if (warningQuizCache) {
                                    <span class="badge bg-warning" [ngbTooltip]="warningTranslate" tooltip-placement="top-right auto">
                                        <span jhiTranslate="artemisApp.quizExercise.edit.warning"></span>
                                        <span>({{ computeInvalidWarnings().length }})</span>
                                    </span>
                                }
                                @if (quizExercise.course || quizExercise.exerciseGroup) {
                                    <button
                                        id="quiz-cancel-back-button"
                                        class="btn btn-default"
                                        [ngClass]="{ 'btn-secondary': !pendingChangesCache, 'btn-danger': pendingChangesCache }"
                                        (click)="previousState()"
                                        jhiTranslate="{{ pendingChangesCache ? 'entity.action.cancel' : 'entity.action.back' }}"
                                    ></button>
                                }
                                <button
                                    id="quiz-save"
                                    class="btn btn-success"
                                    (click)="save()"
                                    [disabled]="isSaveDisabled()"
                                    jhiTranslate="entity.action.save"
                                    [ngbTooltip]="quizIsValid ? '' : tooltipTranslate"
                                    tooltip-placement="top-right auto"
                                    tooltip-class="invalid-reasons-tooltip"
                                ></button>
                            </div>
                        </div>
                    </div>
                </div>
=======
<div class="row justify-content-center">
    <div class="col-md-8">
        @if (quizExercise) {
            <div>
                <div class="d-flex align-items-center">
                    <h2><span jhiTranslate="artemisApp.quizExercise.detail.title">Quiz Exercise</span> {{ quizExercise.id }}</h2>
                    <jhi-documentation-button [type]="documentationType"></jhi-documentation-button>
                </div>
                <hr />
                <jhi-quiz-exercise-manage-buttons [quizExercise]="quizExercise" [isDetailPage]="true" (loadQuizExercises)="load()"></jhi-quiz-exercise-manage-buttons>
                <hr />
                <jhi-quiz-exercise-lifecycle-buttons [quizExercise]="quizExercise" (loadOne)="load()" (handleNewQuizExercise)="load()"></jhi-quiz-exercise-lifecycle-buttons>
                @if (showStatistics) {
                    <div class="mt-3">
                        <jhi-exercise-detail-statistics
                            [exercise]="quizExercise"
                            [doughnutStats]="statistics"
                            [exerciseType]="quizExercise.type!"
                            class="d-flex justify-content-around"
                        ></jhi-exercise-detail-statistics>
                    </div>
                }
                @if (detailOverviewSections) {
                    <jhi-detail-overview-list [sections]="detailOverviewSections"></jhi-detail-overview-list>
                }
>>>>>>> 00ab52a8
            </div>
        }
    </div>
</div><|MERGE_RESOLUTION|>--- conflicted
+++ resolved
@@ -1,351 +1,15 @@
-<<<<<<< HEAD
-@if (quizExercise && quizExercise.isEditable) {
-    <div class="row">
-        <div class="col-lg-12">
-            <div class="title">
-                <div class="col-sm d-flex align-items-center">
-                    @if (!quizExercise.id) {
-                        <h4 id="jhi-text-exercise-heading-create" jhiTranslate="artemisApp.quizExercise.home.createLabel">Create a new Quiz Exercise</h4>
-                    }
-                    @if (!isImport && quizExercise.id) {
-                        <h4 id="jhi-text-exercise-heading-edit" jhiTranslate="artemisApp.quizExercise.home.editLabel">Edit Quiz Exercise</h4>
-                    }
-                    @if (isImport) {
-                        <h4 id="jhi-text-exercise-heading-import" jhiTranslate="artemisApp.quizExercise.home.importLabel">Import Quiz Exercise</h4>
-                    }
-                    <jhi-documentation-button [type]="documentationType" />
-                </div>
-                <h4>
-                    <span class="badge bg-info align-text-top float-end">
-                        <span jhiTranslate="artemisApp.quizExercise.maxScore"></span>&nbsp;
-                        <span class="badge max-score">{{ calculateMaxExerciseScore() }}</span>
-                        <span class="sr-only" jhiTranslate="artemisApp.quizExercise.maxScore"></span>
-                    </span>
-                </h4>
-            </div>
-            @if (hasSavedQuizStarted) {
-                <div>
-                    <div class="quiz-is-active-background"></div>
-                    <div class="quiz-is-active-overlay alert alert-warning">
-                        <span jhiTranslate="artemisApp.quizExercise.edit.quizHasStarted"></span>
-                    </div>
-                </div>
-            }
-            <div class="form-group" [hidden]="isImport || !quizExercise.id">
-                <label for="id" jhiTranslate="global.field.id">ID</label>
-                <input type="text" class="form-control" id="id" name="id" [(ngModel)]="quizExercise.id" readonly />
-            </div>
-            <div class="edit-quiz">
-                <form name="editForm" role="form" novalidate>
-                    <jhi-exercise-title-channel-name
-                        [exercise]="quizExercise"
-                        [course]="quizExercise.course"
-                        (onTitleChange)="cacheValidation()"
-                        (onChannelNameChange)="cacheValidation()"
-                        [isExamMode]="isExamMode"
-                        [isImport]="isImport"
-                    />
-                </form>
-                @if (!isExamMode) {
-                    <div class="form-group position-relative">
-                        <label class="form-control-label" jhiTranslate="artemisApp.exercise.categories">Categories</label>
-                        <jhi-help-icon text="artemisApp.exercise.categoriesTooltip" />
-                        <jhi-category-selector
-                            [categories]="exerciseCategories"
-                            [existingCategories]="existingCategories"
-                            (selectedCategories)="updateCategories($event)"
-                            (ngModelChange)="cacheValidation()"
-                        />
-                    </div>
-                }
-                <div class="row">
-                    <div class="col-lg-4 col-sm-12">
-                        <div class="form-group">
-                            <label class="form-control-label" jhiTranslate="artemisApp.exercise.difficulty">Difficulty</label>
-                            <div>
-                                <jhi-difficulty-picker (ngModelChange)="cacheValidation()" [exercise]="quizExercise" />
-                            </div>
-                        </div>
-                    </div>
-                    <div class="col-lg-4 col-sm-12">
-                        <div class="form-group">
-                            @if (!isExamMode) {
-                                <label for="quiz-duration-minutes" jhiTranslate="artemisApp.quizExercise.duration">Duration</label>
-                                <div class="d-flex align-items-center">
-                                    <input
-                                        id="quiz-duration-minutes"
-                                        style="width: 70px"
-                                        class="form-control me-2"
-                                        title="Duration"
-                                        type="number"
-                                        min="0"
-                                        max="600"
-                                        [(ngModel)]="duration.minutes"
-                                        (ngModelChange)="onDurationChange()"
-                                    />
-                                    <span jhiTranslate="artemisApp.quizExercise.minutes"></span>
-                                    <input
-                                        id="quiz-duration-seconds"
-                                        style="width: 70px"
-                                        class="form-control me-2 ms-2"
-                                        title="Duration"
-                                        type="number"
-                                        max="60"
-                                        min="-1"
-                                        [(ngModel)]="duration.seconds"
-                                        (ngModelChange)="onDurationChange()"
-                                    />
-                                    <span jhiTranslate="artemisApp.quizExercise.seconds"></span>
-                                </div>
-                            }
-                        </div>
-                    </div>
-                    <div class="col-lg-4 col-sm-12">
-                        <div class="form-group">
-                            <label for="cbRandomizeOrder" jhiTranslate="artemisApp.quizExercise.options">Options</label>
-                            <div class="form-check custom-control custom-checkbox">
-                                <input
-                                    type="checkbox"
-                                    id="cbRandomizeOrder"
-                                    class="form-check-input custom-control-input"
-                                    [(ngModel)]="quizExercise.randomizeQuestionOrder"
-                                    (ngModelChange)="cacheValidation()"
-                                />
-                                <label class="form-check-label custom-control-label" for="cbRandomizeOrder" jhiTranslate="artemisApp.quizExercise.randomizeQuestionOrder"> </label>
-                            </div>
-                            @if (!isExamMode) {
-                                <label for="quizMode" jhiTranslate="artemisApp.quizExercise.quizMode.title" class="colon-suffix no-flex-shrink"></label>
-                                <jhi-help-icon text="artemisApp.quizExercise.quizMode.explanation" />
-                                <select id="quizMode" class="form-select" [(ngModel)]="quizExercise.quizMode" (ngModelChange)="cacheValidation()">
-                                    <option [value]="QuizMode.SYNCHRONIZED">{{ 'artemisApp.quizExercise.quizMode.synchronized' | artemisTranslate }}</option>
-                                    <option [value]="QuizMode.BATCHED">{{ 'artemisApp.quizExercise.quizMode.batched' | artemisTranslate }}</option>
-                                    <option [value]="QuizMode.INDIVIDUAL">{{ 'artemisApp.quizExercise.quizMode.individual' | artemisTranslate }}</option>
-                                </select>
-                                <ng-container>
-                                    <!-- releaseDate works similar to Exam.visibleDate -->
-                                    <jhi-date-time-picker
-                                        id="pick-releaseDate"
-                                        class="form-element"
-                                        labelName="{{ 'artemisApp.quizExercise.releaseDate' | artemisTranslate }}"
-                                        labelTooltip="{{ 'artemisApp.quizExercise.releaseDateExplanation.' + quizExercise.quizMode | artemisTranslate }}"
-                                        [(ngModel)]="quizExercise.releaseDate"
-                                        (valueChange)="cacheValidation()"
-                                        [error]="false"
-                                        name="releaseDate"
-                                    />
-                                </ng-container>
-                                @if (quizExercise.quizMode !== QuizMode.SYNCHRONIZED) {
-                                    <jhi-date-time-picker
-                                        id="pick-dueDate"
-                                        class="form-element"
-                                        name="dueDate"
-                                        [error]="!!quizExercise.dueDateError"
-                                        labelName="{{ 'artemisApp.exercise.dueDate' | artemisTranslate }}"
-                                        (valueChange)="cacheValidation()"
-                                        [(ngModel)]="quizExercise.dueDate"
-                                    />
-                                    @if (quizExercise.dueDateError) {
-                                        <span class="invalid-feedback">{{ 'artemisApp.quizExercise.dueDateError' | artemisTranslate }}</span>
-                                    }
-                                }
-                                @if (quizExercise.quizMode === QuizMode.SYNCHRONIZED) {
-                                    <div class="form-check custom-control custom-checkbox">
-                                        <input
-                                            type="checkbox"
-                                            id="cbScheduleQuizStart"
-                                            class="form-check-input custom-control-input"
-                                            [(ngModel)]="scheduleQuizStart"
-                                            (ngModelChange)="cacheValidation()"
-                                        />
-                                        <label class="form-check-label custom-control-label" for="cbScheduleQuizStart" jhiTranslate="artemisApp.quizExercise.setStartTime"> </label>
-                                        <jhi-help-icon text="artemisApp.quizExercise.startTimeExplanation" />
-                                    </div>
-                                }
-                                @if (quizExercise.quizMode === QuizMode.BATCHED && false) {
-                                    <div class="form-check custom-control custom-checkbox">
-                                        <!-- no scheduled batched mode yet -->
-                                        <jhi-button (click)="addQuizBatch()" [btnType]="ButtonType.DEFAULT" title="artemisApp.quizExercise.addBatch" />
-                                    </div>
-                                }
-                                @if (quizExercise.quizBatches && quizExercise.quizMode === QuizMode.SYNCHRONIZED) {
-                                    <!-- Change "quizExercise.quizMode === QuizMode.SYNCHRONIZED" above to "quizExercise.quizMode !== QuizMode.INDIVIDUAL" when scheduled batched mode is active -->
-                                    @for (quizBatch of quizExercise.quizBatches; track quizBatch; let first = $first) {
-                                        <div>
-                                            <!-- startTime works similar to Exam.startDate -->
-                                            <jhi-date-time-picker
-                                                class="form-element"
-                                                name="startTime"
-                                                [shouldDisplayTimeZoneWarning]="first"
-                                                labelName="{{ 'artemisApp.quizExercise.startTime' | artemisTranslate }}"
-                                                [error]="quizBatch.startTimeError ?? false"
-                                                (valueChange)="cacheValidation()"
-                                                [(ngModel)]="quizBatch.startTime"
-                                            />
-                                            @if (quizBatch.startTimeError) {
-                                                <span class="invalid-feedback">{{
-                                                    (quizExercise.quizMode === QuizMode.SYNCHRONIZED
-                                                        ? 'artemisApp.quizExercise.startTimeErrorSynchronized'
-                                                        : 'artemisApp.quizExercise.startTimeError'
-                                                    ) | artemisTranslate
-                                                }}</span>
-                                            }
-                                            <!-- no scheduled batched mode yet -->
-                                            <!-- Change *ngIf="false" below to "quizExercise.quizMode === QuizMode.BATCHED" when scheduled batched mode is active -->
-                                            @if (false) {
-                                                <jhi-button (click)="removeQuizBatch(quizBatch)" [btnType]="ButtonType.ERROR" [icon]="faXmark" />
-                                            }
-                                        </div>
-                                    }
-                                }
-                            }
-                        </div>
-                    </div>
-                </div>
-                <div class="row">
-                    <div class="col">
-                        <div class="form-group">
-                            <label class="form-control-label">{{
-                                'artemisApp.exercise.includedInOverallScore' + (quizExercise.course ? 'Course' : 'Exam') + 'Label' | artemisTranslate
-                            }}</label>
-                            <div>
-                                @if (quizExercise.includedInOverallScore) {
-                                    <jhi-included-in-overall-score-picker
-                                        [includedInOverallScore]="quizExercise.includedInOverallScore!"
-                                        (includedInOverallScoreChange)="includedInOverallScoreChange($event)"
-                                        [allowNotIncluded]="!isExamMode"
-                                    />
-                                }
-                            </div>
-                        </div>
-                    </div>
-                </div>
-                <div class="row">
-                    @if (!isExamMode) {
-                        <div class="form-group">
-                            <jhi-competency-selection
-                                id="competencies"
-                                [labelName]="'artemisApp.competency.link.title' | artemisTranslate"
-                                [labelTooltip]="'artemisApp.competency.link.exercise' | artemisTranslate"
-                                [(ngModel)]="quizExercise.competencies"
-                                name="competencies"
-                            />
-                        </div>
-                    }
-                </div>
-                @if (courseId) {
-                    <jhi-quiz-question-list-edit
-                        #quizQuestionsEdit
-                        [courseId]="courseId!"
-                        [quizQuestions]="quizExercise.quizQuestions ?? []"
-                        (onQuestionAdded)="handleQuestionChanged()"
-                        (onQuestionDeleted)="handleQuestionChanged()"
-                        (onQuestionUpdated)="handleQuestionChanged()"
-                    />
-                }
-                <div class="edit-quiz-footer">
-                    <div class="container">
-                        <div class="edit-quiz-footer-content">
-                            @if (!isExamMode && quizExercise.id) {
-                                <div class="form-group flex-fill ms-3">
-                                    <div class="form-group flex-fill">
-                                        <input
-                                            minlength="3"
-                                            type="text"
-                                            placeholder="{{ 'artemisApp.exercise.notificationText' | artemisTranslate }}"
-                                            class="form-control flex-fill"
-                                            name="notificationText"
-                                            id="field_notification_text"
-                                            [(ngModel)]="notificationText"
-                                        />
-                                    </div>
-                                </div>
-                            }
-                            <div class="form-group">
-                                @if (!pendingChangesCache && !isSaving) {
-                                    <span jhiTranslate="artemisApp.quizExercise.edit.saved" class="badge bg-success"> </span>
-                                }
-                                @if (pendingChangesCache && quizIsValid && !isSaving) {
-                                    <span jhiTranslate="artemisApp.quizExercise.edit.pendingChanges" class="badge bg-secondary"> </span>
-                                }
-                                @if (isSaving) {
-                                    <span jhiTranslate="artemisApp.quizExercise.edit.saving" class="badge bg-secondary"> </span>
-                                }
-                                <ng-template #tooltipTranslate>
-                                    @for (reason of computeInvalidReasons(); track reason) {
-                                        <div>
-                                            @if ((reason.translateValues | json) !== '{}') {
-                                                <p
-                                                    jhiTranslate="{{ reason.translateKey }}"
-                                                    [translateValues]="{ index: reason.translateValues.index, threshold: reason.translateValues.threshold }"
-                                                ></p>
-                                            }
-                                            @if ((reason.translateValues | json) === '{}') {
-                                                <p jhiTranslate="{{ reason.translateKey }}"></p>
-                                            }
-                                        </div>
-                                    }
-                                </ng-template>
-                                <ng-template #warningTranslate>
-                                    @for (warning of computeInvalidWarnings(); track warning) {
-                                        <div>
-                                            @if ((warning.translateValues | json) !== '{}') {
-                                                <p jhiTranslate="{{ warning.translateKey }}" [translateValues]="{ index: warning.translateValues.index }"></p>
-                                            }
-                                            @if ((warning.translateValues | json) === '{}') {
-                                                <p jhiTranslate="{{ warning.translateKey }}"></p>
-                                            }
-                                        </div>
-                                    }
-                                </ng-template>
-                                @if (!quizIsValid) {
-                                    <span class="badge bg-danger" [ngbTooltip]="tooltipTranslate" tooltip-placement="top-right auto">
-                                        <fa-icon [icon]="faExclamationCircle" />
-                                        <span jhiTranslate="artemisApp.quizExercise.edit.invalidInput"></span>
-                                        <span>({{ computeInvalidReasons().length }})</span>
-                                    </span>
-                                }
-                                @if (warningQuizCache) {
-                                    <span class="badge bg-warning" [ngbTooltip]="warningTranslate" tooltip-placement="top-right auto">
-                                        <span jhiTranslate="artemisApp.quizExercise.edit.warning"></span>
-                                        <span>({{ computeInvalidWarnings().length }})</span>
-                                    </span>
-                                }
-                                @if (quizExercise.course || quizExercise.exerciseGroup) {
-                                    <button
-                                        id="quiz-cancel-back-button"
-                                        class="btn btn-default"
-                                        [ngClass]="{ 'btn-secondary': !pendingChangesCache, 'btn-danger': pendingChangesCache }"
-                                        (click)="previousState()"
-                                        jhiTranslate="{{ pendingChangesCache ? 'entity.action.cancel' : 'entity.action.back' }}"
-                                    ></button>
-                                }
-                                <button
-                                    id="quiz-save"
-                                    class="btn btn-success"
-                                    (click)="save()"
-                                    [disabled]="isSaveDisabled()"
-                                    jhiTranslate="entity.action.save"
-                                    [ngbTooltip]="quizIsValid ? '' : tooltipTranslate"
-                                    tooltip-placement="top-right auto"
-                                    tooltip-class="invalid-reasons-tooltip"
-                                ></button>
-                            </div>
-                        </div>
-                    </div>
-                </div>
-=======
 <div class="row justify-content-center">
     <div class="col-md-8">
         @if (quizExercise) {
             <div>
                 <div class="d-flex align-items-center">
                     <h2><span jhiTranslate="artemisApp.quizExercise.detail.title">Quiz Exercise</span> {{ quizExercise.id }}</h2>
-                    <jhi-documentation-button [type]="documentationType"></jhi-documentation-button>
+                    <jhi-documentation-button [type]="documentationType" />
                 </div>
                 <hr />
-                <jhi-quiz-exercise-manage-buttons [quizExercise]="quizExercise" [isDetailPage]="true" (loadQuizExercises)="load()"></jhi-quiz-exercise-manage-buttons>
+                <jhi-quiz-exercise-manage-buttons [quizExercise]="quizExercise" [isDetailPage]="true" (loadQuizExercises)="load()" />
                 <hr />
-                <jhi-quiz-exercise-lifecycle-buttons [quizExercise]="quizExercise" (loadOne)="load()" (handleNewQuizExercise)="load()"></jhi-quiz-exercise-lifecycle-buttons>
+                <jhi-quiz-exercise-lifecycle-buttons [quizExercise]="quizExercise" (loadOne)="load()" (handleNewQuizExercise)="load()" />
                 @if (showStatistics) {
                     <div class="mt-3">
                         <jhi-exercise-detail-statistics
@@ -353,13 +17,12 @@
                             [doughnutStats]="statistics"
                             [exerciseType]="quizExercise.type!"
                             class="d-flex justify-content-around"
-                        ></jhi-exercise-detail-statistics>
+                        />
                     </div>
                 }
                 @if (detailOverviewSections) {
-                    <jhi-detail-overview-list [sections]="detailOverviewSections"></jhi-detail-overview-list>
+                    <jhi-detail-overview-list [sections]="detailOverviewSections" />
                 }
->>>>>>> 00ab52a8
             </div>
         }
     </div>
