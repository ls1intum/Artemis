--- conflicted
+++ resolved
@@ -275,32 +275,7 @@
             <div class="edit-quiz-footer">
                 <div class="container">
                     <div class="edit-quiz-footer-content">
-<<<<<<< HEAD
-                        <div class="form-group" *ngIf="!isExamMode" style="width: max-content !important">
-                            <span jhiTranslate="artemisApp.quizExercise.status" class="colon-suffix me-1" style="align-self: center"></span>
-                            <select
-                                *ngIf="showDropdown === 'isOpenForPractice'"
-                                class="form-select"
-                                [(ngModel)]="quizExercise.isOpenForPractice"
-                                (ngModelChange)="cacheValidation()"
-                                title="status"
-                            >
-                                <option *ngFor="let option of statusOptionsPractice" [value]="option.key">
-                                    <span *ngIf="option.key === true">{{ 'artemisApp.quizExercise.quizStatus.openForPractice' | artemisTranslate }}</span>
-                                    <span *ngIf="option.key === false">{{ 'artemisApp.quizExercise.quizStatus.closed' | artemisTranslate }}</span>
-                                </option>
-                            </select>
-                            <select *ngIf="showDropdown === 'active'" class="form-select" title="status" disabled>
-                                <option *ngFor="let option of statusOptionsActive" [value]="option.key">
-                                    {{ 'artemisApp.quizExercise.quizStatus.active' | artemisTranslate }}
-                                </option>
-                            </select>
-                        </div>
-
-                        <div class="form-group flex-fill ms-3" *ngIf="!isExamMode && quizExercise.id && !isImport">
-=======
                         <div class="form-group flex-fill ms-3" *ngIf="!isExamMode && quizExercise.id">
->>>>>>> 760e9e73
                             <div class="form-group flex-fill">
                                 <input
                                     minlength="3"
