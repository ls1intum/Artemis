<div class="row justify-content-center">
    <div class="col-md-8">
        @if (modelingExercise) {
            <div>
                <div class="d-flex align-items-center">
                    <h2><span jhiTranslate="artemisApp.modelingExercise.detail.title">Modeling Exercise</span> {{ modelingExercise.id }}</h2>
                    <jhi-documentation-button [type]="documentationType" />
                </div>
                <hr />
                <div class="text-start">
                    @if (course) {
                        <jhi-non-programming-exercise-detail-common-actions [isExamExercise]="isExamExercise" [course]="course" [exercise]="modelingExercise" />
                    }
                </div>
                <hr />
                <div class="mb-1">
                    <button (click)="buildModelClusters()" class="btn btn-primary btn-sm me-1" jhiTranslate="artemisApp.modelingExercise.buildClusters.action">
                        Build Clusters
                    </button>
                    <button (click)="deleteModelClusters()" class="btn btn-primary btn-sm" jhiTranslate="artemisApp.modelingExercise.deleteClusters.action">Delete Clusters</button>
                </div>
                @if (!modelingExercise.releaseDate || dayjs(modelingExercise.releaseDate).isBefore(dayjs())) {
                    <div class="mt-3">
                        <jhi-exercise-detail-statistics
                            [exercise]="modelingExercise"
                            [doughnutStats]="doughnutStats"
                            [exerciseType]="ExerciseType.MODELING"
                            class="d-flex justify-content-around"
<<<<<<< HEAD
                        />
                        <hr />
                        <div>
                            <h2><span jhiTranslate="artemisApp.exercise.details">Exercise Details</span></h2>
                        </div>
                        <hr />
                    </div>
                }
                <dl class="row-md jh-entity-details markdown-preview">
                    <jhi-exercise-details [exercise]="modelingExercise" />
                    <dt><span jhiTranslate="artemisApp.modelingExercise.diagramType">Diagram Type</span></dt>
                    <dd>
                        <span jhiTranslate="{{ 'artemisApp.DiagramType.' + modelingExercise.diagramType }}">{{ modelingExercise.diagramType }}</span>
                    </dd>
                    <dt>
                        <span jhiTranslate="artemisApp.modelingExercise.exampleSolution">Example Solution</span>
                        @if (modelingExercise && modelingExercise.exampleSolutionModel && isApollonProfileActive) {
                            <button (click)="downloadAsPDf()" class="btn btn-primary m-2" jhiTranslate="entity.action.export">Export</button>
                        }
                    </dt>
                    <dd class="editor-outline-background">
                        @if (exampleSolutionUML) {
                            <jhi-modeling-editor [readOnly]="true" [diagramType]="modelingExercise.diagramType!" [umlModel]="exampleSolutionUML!" />
                        }
                    </dd>
                    @if (modelingExercise.exampleSolutionExplanation) {
                        <div>
                            <dt>
                                {{ 'artemisApp.modelingExercise.exampleSolutionExplanation' | artemisTranslate }}
                            </dt>
                            <dd class="editor-outline-background">
                                <span [innerHTML]="exampleSolution"></span>
                            </dd>
                        </div>
                    }
                    <dt><span jhiTranslate="artemisApp.exercise.exampleSolutionPublicationDate">Example Solution Publication Date</span></dt>
                    <dd>
                        @if (modelingExercise.exampleSolutionPublicationDate) {
                            <span>{{ modelingExercise.exampleSolutionPublicationDate | artemisDate }}</span>
                        }
                        @if (!modelingExercise.exampleSolutionPublicationDate) {
                            <span jhiTranslate="artemisApp.exercise.dateNotSet"></span>
                        }
                    </dd>
                </dl>
                <ng-container *jhiHasAnyAuthority="'ROLE_ADMIN'">
                    <dl class="row-md">
                        <dt>
                            <span jhiTranslate="artemisApp.modelingExercise.clusters">Clusters</span>
                        </dt>
                        <dd>
                            <span><span jhiTranslate="artemisApp.modelingExercise.checkClusters.text">Number of Clusters:</span> {{ numberOfClusters }}</span>
                        </dd>
                        <dd>
                            <button (click)="buildModelClusters()" class="btn btn-primary" jhiTranslate="artemisApp.modelingExercise.buildClusters.action">Build Clusters</button>
                        </dd>
                        <dd>
                            <button (click)="deleteModelClusters()" class="btn btn-primary" jhiTranslate="artemisApp.modelingExercise.deleteClusters.action">
                                Delete Clusters
                            </button>
                        </dd>
                    </dl>
                </ng-container>
=======
                        ></jhi-exercise-detail-statistics>
                    </div>
                }
                <jhi-detail-overview-list [sections]="detailOverviewSections"></jhi-detail-overview-list>
>>>>>>> 00ab52a8
            </div>
        }
    </div>
</div><|MERGE_RESOLUTION|>--- conflicted
+++ resolved
@@ -26,76 +26,10 @@
                             [doughnutStats]="doughnutStats"
                             [exerciseType]="ExerciseType.MODELING"
                             class="d-flex justify-content-around"
-<<<<<<< HEAD
                         />
-                        <hr />
-                        <div>
-                            <h2><span jhiTranslate="artemisApp.exercise.details">Exercise Details</span></h2>
-                        </div>
-                        <hr />
                     </div>
                 }
-                <dl class="row-md jh-entity-details markdown-preview">
-                    <jhi-exercise-details [exercise]="modelingExercise" />
-                    <dt><span jhiTranslate="artemisApp.modelingExercise.diagramType">Diagram Type</span></dt>
-                    <dd>
-                        <span jhiTranslate="{{ 'artemisApp.DiagramType.' + modelingExercise.diagramType }}">{{ modelingExercise.diagramType }}</span>
-                    </dd>
-                    <dt>
-                        <span jhiTranslate="artemisApp.modelingExercise.exampleSolution">Example Solution</span>
-                        @if (modelingExercise && modelingExercise.exampleSolutionModel && isApollonProfileActive) {
-                            <button (click)="downloadAsPDf()" class="btn btn-primary m-2" jhiTranslate="entity.action.export">Export</button>
-                        }
-                    </dt>
-                    <dd class="editor-outline-background">
-                        @if (exampleSolutionUML) {
-                            <jhi-modeling-editor [readOnly]="true" [diagramType]="modelingExercise.diagramType!" [umlModel]="exampleSolutionUML!" />
-                        }
-                    </dd>
-                    @if (modelingExercise.exampleSolutionExplanation) {
-                        <div>
-                            <dt>
-                                {{ 'artemisApp.modelingExercise.exampleSolutionExplanation' | artemisTranslate }}
-                            </dt>
-                            <dd class="editor-outline-background">
-                                <span [innerHTML]="exampleSolution"></span>
-                            </dd>
-                        </div>
-                    }
-                    <dt><span jhiTranslate="artemisApp.exercise.exampleSolutionPublicationDate">Example Solution Publication Date</span></dt>
-                    <dd>
-                        @if (modelingExercise.exampleSolutionPublicationDate) {
-                            <span>{{ modelingExercise.exampleSolutionPublicationDate | artemisDate }}</span>
-                        }
-                        @if (!modelingExercise.exampleSolutionPublicationDate) {
-                            <span jhiTranslate="artemisApp.exercise.dateNotSet"></span>
-                        }
-                    </dd>
-                </dl>
-                <ng-container *jhiHasAnyAuthority="'ROLE_ADMIN'">
-                    <dl class="row-md">
-                        <dt>
-                            <span jhiTranslate="artemisApp.modelingExercise.clusters">Clusters</span>
-                        </dt>
-                        <dd>
-                            <span><span jhiTranslate="artemisApp.modelingExercise.checkClusters.text">Number of Clusters:</span> {{ numberOfClusters }}</span>
-                        </dd>
-                        <dd>
-                            <button (click)="buildModelClusters()" class="btn btn-primary" jhiTranslate="artemisApp.modelingExercise.buildClusters.action">Build Clusters</button>
-                        </dd>
-                        <dd>
-                            <button (click)="deleteModelClusters()" class="btn btn-primary" jhiTranslate="artemisApp.modelingExercise.deleteClusters.action">
-                                Delete Clusters
-                            </button>
-                        </dd>
-                    </dl>
-                </ng-container>
-=======
-                        ></jhi-exercise-detail-statistics>
-                    </div>
-                }
-                <jhi-detail-overview-list [sections]="detailOverviewSections"></jhi-detail-overview-list>
->>>>>>> 00ab52a8
+                <jhi-detail-overview-list [sections]="detailOverviewSections" />
             </div>
         }
     </div>
