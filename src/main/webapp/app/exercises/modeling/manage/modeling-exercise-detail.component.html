<div class="row justify-content-center">
    <div class="col-8">
        <div *ngIf="modelingExercise">
            <h2><span jhiTranslate="artemisApp.modelingExercise.detail.title">Modeling Exercise</span> {{ modelingExercise.id }}</h2>
            <hr />
            <jhi-alert></jhi-alert>
            <jhi-alert-error></jhi-alert-error>
            <div class="text-left">
                <jhi-non-programming-exercise-detail-common-actions
                    *ngIf="modelingExercise.course"
                    [exercise]="modelingExercise"
                    [courseId]="modelingExercise.course.id!"
                    [isExamExercise]="false"
                ></jhi-non-programming-exercise-detail-common-actions>

<<<<<<< HEAD
                <a *ngIf="modelingExercise.isAtLeastEditor" class="btn btn-primary btn-sm me-1" id="check-plagiarism-download" routerLink="plagiarism">
=======
                <a
                    *ngIf="modelingExercise.isAtLeastTutor && modelingExercise.course"
                    [routerLink]="['/course-management', modelingExercise.course!.id!, 'modeling-exercises', modelingExercise.id!, 'exercise-statistics']"
                    class="btn btn-info btn-sm mr-1"
                >
                    <fa-icon [icon]="'chart-bar'"></fa-icon>&nbsp;<span jhiTranslate="statistics.statistics-title">Statistics</span>
                </a>
                <a *ngIf="modelingExercise.isAtLeastEditor" class="btn btn-primary btn-sm mr-1" id="check-plagiarism-download" routerLink="plagiarism">
>>>>>>> 1709a308
                    <span jhiTranslate="artemisApp.textExercise.checkPlagiarism">Check Plagiarism</span>
                </a>
            </div>
            <div *ngIf="modelingExercise.releaseDate != undefined && moment(modelingExercise.releaseDate).isBefore(moment())" class="mt-3">
                <jhi-exercise-detail-statistics
                    [exercise]="modelingExercise"
                    [doughnutStats]="doughnutStats"
                    [exerciseType]="ExerciseType.MODELING"
                ></jhi-exercise-detail-statistics>
                <hr />
                <div>
                    <h2><span jhiTranslate="artemisApp.exercise.details">Exercise Details</span></h2>
                </div>
                <hr />
            </div>
            <dl class="row-md jh-entity-details markdown-preview">
                <jhi-exercise-details [exercise]="modelingExercise"></jhi-exercise-details>
                <dt><span jhiTranslate="artemisApp.modelingExercise.diagramType">Diagram Type</span></dt>
                <dd>
                    <span jhiTranslate="{{ 'artemisApp.DiagramType.' + modelingExercise.diagramType }}">{{ modelingExercise.diagramType }}</span>
                </dd>

                <dt>
                    <span jhiTranslate="artemisApp.exercise.sampleSolution">Sample Solution</span>
                    <button *ngIf="modelingExercise && modelingExercise.sampleSolutionModel" (click)="downloadAsPDf()" class="btn btn-primary" jhiTranslate="entity.action.export">
                        Export
                    </button>
                </dt>
                <dd class="editor-outline-background">
                    <jhi-modeling-editor
                        *ngIf="sampleSolutionUML"
                        [readOnly]="true"
                        [diagramType]="modelingExercise.diagramType!"
                        [umlModel]="sampleSolutionUML!"
                    ></jhi-modeling-editor>
                </dd>
                <dd class="editor-outline-background">
                    <span [innerHTML]="sampleSolution"></span>
                </dd>
            </dl>
        </div>
    </div>
</div><|MERGE_RESOLUTION|>--- conflicted
+++ resolved
@@ -13,18 +13,15 @@
                     [isExamExercise]="false"
                 ></jhi-non-programming-exercise-detail-common-actions>
 
-<<<<<<< HEAD
-                <a *ngIf="modelingExercise.isAtLeastEditor" class="btn btn-primary btn-sm me-1" id="check-plagiarism-download" routerLink="plagiarism">
-=======
+
                 <a
                     *ngIf="modelingExercise.isAtLeastTutor && modelingExercise.course"
                     [routerLink]="['/course-management', modelingExercise.course!.id!, 'modeling-exercises', modelingExercise.id!, 'exercise-statistics']"
-                    class="btn btn-info btn-sm mr-1"
+                    class="btn btn-info btn-sm me-1"
                 >
                     <fa-icon [icon]="'chart-bar'"></fa-icon>&nbsp;<span jhiTranslate="statistics.statistics-title">Statistics</span>
                 </a>
-                <a *ngIf="modelingExercise.isAtLeastEditor" class="btn btn-primary btn-sm mr-1" id="check-plagiarism-download" routerLink="plagiarism">
->>>>>>> 1709a308
+                <a *ngIf="modelingExercise.isAtLeastEditor" class="btn btn-primary btn-sm me-1" id="check-plagiarism-download" routerLink="plagiarism">
                     <span jhiTranslate="artemisApp.textExercise.checkPlagiarism">Check Plagiarism</span>
                 </a>
             </div>
