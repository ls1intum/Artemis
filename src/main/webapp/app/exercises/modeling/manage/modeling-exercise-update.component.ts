--- conflicted
+++ resolved
@@ -18,13 +18,9 @@
 import { cloneDeep } from 'lodash';
 import { NgbModal } from '@ng-bootstrap/ng-bootstrap';
 import { ExerciseUpdateWarningService } from 'app/exercises/shared/exercise-update-warning/exercise-update-warning.service';
-<<<<<<< HEAD
 import { EditType, SaveExerciseCommand } from 'app/exercises/shared/exercise/exercise-utils';
-=======
-import { EditType } from 'app/exercises/shared/exercise/exercise-utils';
 import { UMLModel } from '@ls1intum/apollon';
 import { ModelingEditorComponent } from '../shared/modeling-editor.component';
->>>>>>> 1d75654e
 
 @Component({
     selector: 'jhi-modeling-exercise-update',
@@ -184,34 +180,7 @@
     }
 
     save() {
-<<<<<<< HEAD
-=======
         this.modelingExercise.sampleSolutionModel = JSON.stringify(this.modelingEditor?.getCurrentModel());
-
-        if (this.modelingExercise.gradingInstructionFeedbackUsed) {
-            const ref = this.popupService.checkExerciseBeforeUpdate(this.modelingExercise, this.backupExercise);
-            if (!this.modalService.hasOpenModals()) {
-                this.saveExercise();
-            } else {
-                ref.then((reference) => {
-                    reference.componentInstance.confirmed.subscribe(() => {
-                        this.saveExercise();
-                    });
-                });
-            }
-            return;
-        }
-
-        this.saveExercise();
-    }
-
-    /**
-     * Sends a request to either update, create or import a modeling exercise
-     */
-    saveExercise(): void {
-        Exercise.sanitize(this.modelingExercise);
-
->>>>>>> 1d75654e
         this.isSaving = true;
 
         this.saveCommand.save(this.modelingExercise, this.notificationText).subscribe(
