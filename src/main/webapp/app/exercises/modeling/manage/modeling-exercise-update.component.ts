import { Component, OnInit, ViewChild } from '@angular/core';
import { ActivatedRoute, Router } from '@angular/router';
import { HttpErrorResponse, HttpResponse } from '@angular/common/http';
import { JhiAlertService, JhiEventManager } from 'ng-jhipster';
import { ModelingExercise, UMLDiagramType } from 'app/entities/modeling-exercise.model';
import { ModelingExerciseService } from './modeling-exercise.service';
import { CourseManagementService } from 'app/course/manage/course-management.service';
import { ExampleSubmissionService } from 'app/exercises/shared/example-submission/example-submission.service';
import { ExerciseService } from 'app/exercises/shared/exercise/exercise.service';
import { ExerciseMode, IncludedInOverallScore } from 'app/entities/exercise.model';
import { EditorMode } from 'app/shared/markdown-editor/markdown-editor.component';
import { KatexCommand } from 'app/shared/markdown-editor/commands/katex.command';
import { AssessmentType } from 'app/entities/assessment-type.model';
import { switchMap, tap } from 'rxjs/operators';
import { ExerciseGroupService } from 'app/exam/manage/exercise-groups/exercise-group.service';
import { navigateBackFromExerciseUpdate, navigateToExampleSubmissions } from 'app/utils/navigation.utils';
import { ExerciseCategory } from 'app/entities/exercise-category.model';
import { cloneDeep } from 'lodash';
import { NgbModal } from '@ng-bootstrap/ng-bootstrap';
import { ExerciseUpdateWarningService } from 'app/exercises/shared/exercise-update-warning/exercise-update-warning.service';
import { EditType, SaveExerciseCommand } from 'app/exercises/shared/exercise/exercise-utils';
import { UMLModel } from '@ls1intum/apollon';
import { ModelingEditorComponent } from '../shared/modeling-editor.component';

@Component({
    selector: 'jhi-modeling-exercise-update',
    templateUrl: './modeling-exercise-update.component.html',
    styleUrls: ['./modeling-exercise-update.scss'],
})
export class ModelingExerciseUpdateComponent implements OnInit {
    @ViewChild(ModelingEditorComponent, { static: false })
    modelingEditor?: ModelingEditorComponent;

    readonly IncludedInOverallScore = IncludedInOverallScore;

    EditorMode = EditorMode;
    AssessmentType = AssessmentType;
    UMLDiagramType = UMLDiagramType;
    checkedFlag: boolean;

    modelingExercise: ModelingExercise;
    backupExercise: ModelingExercise;
    exampleSolution: UMLModel;
    isSaving: boolean;
    exerciseCategories: ExerciseCategory[];
    existingCategories: ExerciseCategory[];
    notificationText?: string;

    domainCommandsProblemStatement = [new KatexCommand()];
    domainCommandsSampleSolution = [new KatexCommand()];
    domainCommandsGradingInstructions = [new KatexCommand()];
    examCourseId?: number;
    isImport: boolean;
    isExamMode: boolean;
    semiAutomaticAssessmentAvailable = true;

    saveCommand: SaveExerciseCommand<ModelingExercise>;

    constructor(
        private jhiAlertService: JhiAlertService,
        private modelingExerciseService: ModelingExerciseService,
        private modalService: NgbModal,
        private popupService: ExerciseUpdateWarningService,
        private courseService: CourseManagementService,
        private exerciseService: ExerciseService,
        private exerciseGroupService: ExerciseGroupService,
        private eventManager: JhiEventManager,
        private exampleSubmissionService: ExampleSubmissionService,
        private activatedRoute: ActivatedRoute,
        private router: Router,
    ) {}

    get editType(): EditType {
        if (this.isImport) {
            return EditType.IMPORT;
        }

        return this.modelingExercise.id == undefined ? EditType.CREATE : EditType.UPDATE;
    }

    /**
     * Initializes all relevant data for creating or editing modeling exercise
     */
    ngOnInit(): void {
        this.checkedFlag = false; // default value of grading instructions toggle
        // This is used to scroll page to the top of the page, because the routing keeps the position for the
        // new page from previous page.

        window.scroll(0, 0);

        // Get the modelingExercise
        this.activatedRoute.data.subscribe(({ modelingExercise }) => {
            this.modelingExercise = modelingExercise;

            if (this.modelingExercise.sampleSolutionModel != undefined) {
                this.exampleSolution = JSON.parse(this.modelingExercise.sampleSolutionModel);
            }

            this.backupExercise = cloneDeep(this.modelingExercise);
            this.examCourseId = this.modelingExercise.course?.id || this.modelingExercise.exerciseGroup?.exam?.course?.id;

            this.saveCommand = new SaveExerciseCommand(this.modalService, this.popupService, this.modelingExerciseService, this.backupExercise, this.editType);
        });

        this.activatedRoute.url
            .pipe(
                tap(
                    (segments) =>
                        (this.isImport = segments.some((segment) => segment.path === 'import', (this.isExamMode = segments.some((segment) => segment.path === 'exercise-groups')))),
                ),
                switchMap(() => this.activatedRoute.params),
                tap((params) => {
                    if (!this.isExamMode) {
                        this.exerciseCategories = this.modelingExercise.categories || [];
                        if (!!this.modelingExercise.course) {
                            this.courseService.findAllCategoriesOfCourse(this.modelingExercise.course!.id!).subscribe(
                                (categoryRes: HttpResponse<string[]>) => {
                                    this.existingCategories = this.exerciseService.convertExerciseCategoriesAsStringFromServer(categoryRes.body!);
                                },
                                (categoryRes: HttpErrorResponse) => this.onError(categoryRes),
                            );
                        } else {
                            this.courseService.findAllCategoriesOfCourse(this.modelingExercise.exerciseGroup!.exam!.course!.id!).subscribe(
                                (categoryRes: HttpResponse<string[]>) => {
                                    this.existingCategories = this.exerciseService.convertExerciseCategoriesAsStringFromServer(categoryRes.body!);
                                },
                                (categoryRes: HttpErrorResponse) => this.onError(categoryRes),
                            );
                        }
                    } else {
                        // Lock individual mode for exam exercises
                        this.modelingExercise.mode = ExerciseMode.INDIVIDUAL;
                        this.modelingExercise.teamAssignmentConfig = undefined;
                        this.modelingExercise.teamMode = false;
                        this.modelingExercise.assessmentType = AssessmentType.MANUAL;
                    }
                    if (this.isImport) {
                        if (this.isExamMode) {
                            // The target exerciseGroupId where we want to import into
                            const exerciseGroupId = params['exerciseGroupId'];
                            const courseId = params['courseId'];
                            const examId = params['examId'];

                            this.exerciseGroupService.find(courseId, examId, exerciseGroupId).subscribe((res) => (this.modelingExercise.exerciseGroup = res.body!));
                            // We reference exam exercises by their exercise group, not their course. Having both would lead to conflicts on the server
                            this.modelingExercise.course = undefined;
                        } else {
                            // The target course where we want to import into
                            const targetCourseId = params['courseId'];
                            this.courseService.find(targetCourseId).subscribe((res) => (this.modelingExercise.course = res.body!));
                            // We reference normal exercises by their course, having both would lead to conflicts on the server
                            this.modelingExercise.exerciseGroup = undefined;
                        }
                        // Reset the due dates
                        this.modelingExercise.dueDate = undefined;
                        this.modelingExercise.releaseDate = undefined;
                        this.modelingExercise.assessmentDueDate = undefined;
                    }
                }),
            )
            .subscribe();

        this.isSaving = false;
        this.notificationText = undefined;
    }

    /**
     * Updates the exercise categories
     * @param categories list of exercise categories
     */
    updateCategories(categories: ExerciseCategory[]): void {
        this.modelingExercise.categories = categories;
    }

    /**
     * Validates if the date is correct
     */
    validateDate(): void {
        this.exerciseService.validateDate(this.modelingExercise);
    }

    save() {
        this.modelingExercise.sampleSolutionModel = JSON.stringify(this.modelingEditor?.getCurrentModel());
<<<<<<< HEAD
=======

        if (this.modelingExercise.gradingInstructionFeedbackUsed) {
            const ref = this.popupService.checkExerciseBeforeUpdate(this.modelingExercise, this.backupExercise);
            if (!this.modalService.hasOpenModals()) {
                this.saveExercise();
            } else {
                ref.then((reference) => {
                    reference.componentInstance.confirmed.subscribe(() => {
                        this.saveExercise();
                    });
                    reference.componentInstance.reEvaluated.subscribe(() => {
                        const requestOptions = {} as any;
                        requestOptions.deleteFeedback = reference.componentInstance.deleteFeedback;
                        this.subscribeToSaveResponse(this.modelingExerciseService.reevaluateAndUpdate(this.modelingExercise, requestOptions));
                    });
                });
            }
            return;
        }

        this.saveExercise();
    }

    /**
     * Sends a request to either update, create or import a modeling exercise
     */
    saveExercise(): void {
        Exercise.sanitize(this.modelingExercise);

>>>>>>> 98a541d2
        this.isSaving = true;

        this.saveCommand.save(this.modelingExercise, this.notificationText).subscribe(
            (exercise: ModelingExercise) => this.onSaveSuccess(exercise.id!),
            (res: HttpErrorResponse) => this.onSaveError(res),
        );
    }

    previousState() {
        navigateBackFromExerciseUpdate(this.router, this.modelingExercise);
    }

    private onSaveSuccess(exerciseId: number): void {
        this.eventManager.broadcast({ name: 'modelingExerciseListModification', content: 'OK' });
        this.isSaving = false;

        switch (this.editType) {
            case EditType.CREATE:
            case EditType.IMPORT:
                // Passing exerciseId since it is required for navigation to the example submission dashboard.
                navigateToExampleSubmissions(this.router, { ...this.modelingExercise, id: exerciseId });
                break;
            case EditType.UPDATE:
                this.previousState();
                break;
        }
    }

    private onSaveError(error: HttpErrorResponse): void {
        this.jhiAlertService.error(error.message);
        this.isSaving = false;
    }

    private onError(error: HttpErrorResponse): void {
        this.jhiAlertService.error(error.message);
    }

    /**
     * gets the flag of the structured grading instructions slide toggle
     */
    getCheckedFlag(event: boolean) {
        this.checkedFlag = event;
    }

    /**
     * When the diagram type changes, we need to check whether {@link AssessmentType.SEMI_AUTOMATIC} is available for the type. If not, we revert to {@link AssessmentType.MANUAL}
     */
    diagramTypeChanged() {
        if (this.isExamMode || !this.semiAutomaticAssessmentAvailable) {
            this.modelingExercise.assessmentType = AssessmentType.MANUAL;
        }
    }
}<|MERGE_RESOLUTION|>--- conflicted
+++ resolved
@@ -181,43 +181,14 @@
 
     save() {
         this.modelingExercise.sampleSolutionModel = JSON.stringify(this.modelingEditor?.getCurrentModel());
-<<<<<<< HEAD
-=======
-
-        if (this.modelingExercise.gradingInstructionFeedbackUsed) {
-            const ref = this.popupService.checkExerciseBeforeUpdate(this.modelingExercise, this.backupExercise);
-            if (!this.modalService.hasOpenModals()) {
-                this.saveExercise();
-            } else {
-                ref.then((reference) => {
-                    reference.componentInstance.confirmed.subscribe(() => {
-                        this.saveExercise();
-                    });
-                    reference.componentInstance.reEvaluated.subscribe(() => {
-                        const requestOptions = {} as any;
-                        requestOptions.deleteFeedback = reference.componentInstance.deleteFeedback;
-                        this.subscribeToSaveResponse(this.modelingExerciseService.reevaluateAndUpdate(this.modelingExercise, requestOptions));
-                    });
-                });
-            }
-            return;
-        }
-
-        this.saveExercise();
-    }
-
-    /**
-     * Sends a request to either update, create or import a modeling exercise
-     */
-    saveExercise(): void {
-        Exercise.sanitize(this.modelingExercise);
-
->>>>>>> 98a541d2
         this.isSaving = true;
 
         this.saveCommand.save(this.modelingExercise, this.notificationText).subscribe(
             (exercise: ModelingExercise) => this.onSaveSuccess(exercise.id!),
             (res: HttpErrorResponse) => this.onSaveError(res),
+            () => {
+                this.isSaving = false;
+            },
         );
     }
 
