import { Component, OnInit, Input } from '@angular/core';
import { ActivatedRoute, Router } from '@angular/router';
import { HttpErrorResponse, HttpResponse } from '@angular/common/http';
import { Observable } from 'rxjs/Observable';
import { JhiEventManager } from 'ng-jhipster';
import { ModelingExercise } from '../../../entities/modeling-exercise.model';
import { ModelingExerciseService } from './modeling-exercise.service';
import { CourseManagementService } from '../../../course/manage/course-management.service';
import { ExampleSubmissionService } from 'app/exercises/shared/example-submission/example-submission.service';
import { MAX_SCORE_PATTERN } from 'app/app.constants';
import { WindowRef } from 'app/core/websocket/window.service';
import { ExerciseService } from 'app/exercises/shared/exercise/exercise.service';
import { ExerciseCategory } from 'app/entities/exercise.model';
import { EditorMode } from 'app/shared/markdown-editor/markdown-editor.component';
import { KatexCommand } from 'app/shared/markdown-editor/commands/katex.command';
import { AlertService } from 'app/core/alert/alert.service';

@Component({
    selector: 'jhi-modeling-exercise-update',
    templateUrl: './modeling-exercise-update.component.html',
    styleUrls: ['./modeling-exercise-update.scss'],
})
export class ModelingExerciseUpdateComponent implements OnInit {
    EditorMode = EditorMode;
    checkedFlag: boolean;

    modelingExercise: ModelingExercise;
    isSaving: boolean;
    maxScorePattern = MAX_SCORE_PATTERN;
    exerciseCategories: ExerciseCategory[];
    existingCategories: ExerciseCategory[];
    notificationText: string | null;

    domainCommandsProblemStatement = [new KatexCommand()];
    domainCommandsSampleSolution = [new KatexCommand()];
    domainCommandsGradingInstructions = [new KatexCommand()];

    constructor(
        private jhiAlertService: AlertService,
        private modelingExerciseService: ModelingExerciseService,
        private courseService: CourseManagementService,
        private exerciseService: ExerciseService,
        private eventManager: JhiEventManager,
        private exampleSubmissionService: ExampleSubmissionService,
        private activatedRoute: ActivatedRoute,
        private router: Router,
        private $window: WindowRef,
    ) {}

    /**
     * Initializes all relevant data for creating or editing modeling exercise
     */
    ngOnInit(): void {
        // This is used to scroll page to the top of the page, because the routing keeps the position for the
        // new page from previous page.
        this.checkedFlag = false; // default value of grading instructions toggle
        this.$window.nativeWindow.scroll(0, 0);

        this.activatedRoute.data.subscribe(({ modelingExercise }) => {
            this.modelingExercise = modelingExercise;
            this.exerciseCategories = this.exerciseService.convertExerciseCategoriesFromServer(this.modelingExercise);
            this.courseService.findAllCategoriesOfCourse(this.modelingExercise.course!.id).subscribe(
                (res: HttpResponse<string[]>) => {
                    this.existingCategories = this.exerciseService.convertExerciseCategoriesAsStringFromServer(res.body!);
                },
                (res: HttpErrorResponse) => this.onError(res),
            );
        });
        this.isSaving = false;
        this.notificationText = null;
    }

    /**
     * Updates the exercise categories
     * @param categories list of exercise categories
     */
    updateCategories(categories: ExerciseCategory[]): void {
        this.modelingExercise.categories = categories.map((el) => JSON.stringify(el));
    }

    /**
     * Validates if the date is correct
     */
    validateDate(): void {
        this.exerciseService.validateDate(this.modelingExercise);
    }

    /**
     * Sends a request to either update or create a modeling exercise
     */
    save(): void {
        this.isSaving = true;
        if (this.modelingExercise.id !== undefined) {
            const requestOptions = {} as any;
            if (this.notificationText) {
                requestOptions.notificationText = this.notificationText;
            }
            this.subscribeToSaveResponse(this.modelingExerciseService.update(this.modelingExercise, requestOptions));
        } else {
            this.subscribeToSaveResponse(this.modelingExerciseService.create(this.modelingExercise));
        }
    }

    /**
     * Deletes the example submission
     * @param id of the submission that will be deleted
     * @param index in the example submissions array
     */
    deleteExampleSubmission(id: number, index: number): void {
        this.exampleSubmissionService.delete(id).subscribe(
            () => {
                this.modelingExercise.exampleSubmissions.splice(index, 1);
            },
            (error: HttpErrorResponse) => {
                this.jhiAlertService.error(error.message);
            },
        );
    }

    /**
     * Returns to previous state, which is always exercise page
     */
    previousState(): void {
<<<<<<< HEAD
        if (this.modelingExercise.course) {
            this.router.navigate(['/course-management', this.modelingExercise.course.id, 'exercises']);
        } else {
            window.history.back();
        }
=======
        window.history.back();
>>>>>>> b3426c7a
    }

    private subscribeToSaveResponse(result: Observable<HttpResponse<ModelingExercise>>): void {
        result.subscribe(
            (res: HttpResponse<ModelingExercise>) => this.onSaveSuccess(res.body!),
            (res: HttpErrorResponse) => this.onSaveError(),
        );
    }

    private onSaveSuccess(result: ModelingExercise): void {
        this.eventManager.broadcast({ name: 'modelingExerciseListModification', content: 'OK' });
        this.isSaving = false;
        this.previousState();
    }

    private onSaveError(): void {
        this.isSaving = false;
    }

    private onError(error: HttpErrorResponse): void {
        this.jhiAlertService.error(error.message);
    }
    /**
     * gets the flag of the structured grading instructions slide toggle
     */
    getCheckedFlag(event: boolean) {
        this.checkedFlag = event;
    }
}<|MERGE_RESOLUTION|>--- conflicted
+++ resolved
@@ -121,15 +121,7 @@
      * Returns to previous state, which is always exercise page
      */
     previousState(): void {
-<<<<<<< HEAD
-        if (this.modelingExercise.course) {
-            this.router.navigate(['/course-management', this.modelingExercise.course.id, 'exercises']);
-        } else {
-            window.history.back();
-        }
-=======
         window.history.back();
->>>>>>> b3426c7a
     }
 
     private subscribeToSaveResponse(result: Observable<HttpResponse<ModelingExercise>>): void {
