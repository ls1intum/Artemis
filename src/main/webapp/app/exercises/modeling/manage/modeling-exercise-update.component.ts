import { Component, OnInit, ViewChild } from '@angular/core';
import { ActivatedRoute, Router } from '@angular/router';
import { HttpErrorResponse, HttpResponse } from '@angular/common/http';
import { JhiAlertService, JhiEventManager } from 'ng-jhipster';
import { ModelingExercise, UMLDiagramType } from 'app/entities/modeling-exercise.model';
import { ModelingExerciseService } from './modeling-exercise.service';
import { CourseManagementService } from 'app/course/manage/course-management.service';
import { ExampleSubmissionService } from 'app/exercises/shared/example-submission/example-submission.service';
import { ExerciseService } from 'app/exercises/shared/exercise/exercise.service';
import { ExerciseMode, IncludedInOverallScore } from 'app/entities/exercise.model';
import { EditorMode } from 'app/shared/markdown-editor/markdown-editor.component';
import { KatexCommand } from 'app/shared/markdown-editor/commands/katex.command';
import { AssessmentType } from 'app/entities/assessment-type.model';
import { switchMap, tap } from 'rxjs/operators';
import { ExerciseGroupService } from 'app/exam/manage/exercise-groups/exercise-group.service';
import { ArtemisNavigationUtilService, navigateToExampleSubmissions } from 'app/utils/navigation.utils';
import { ExerciseCategory } from 'app/entities/exercise-category.model';
import { cloneDeep } from 'lodash';
import { NgbModal } from '@ng-bootstrap/ng-bootstrap';
import { ExerciseUpdateWarningService } from 'app/exercises/shared/exercise-update-warning/exercise-update-warning.service';
<<<<<<< HEAD
import { onError } from 'app/shared/util/global.utils';
import { EditType } from 'app/exercises/shared/exercise/exercise-utils';
=======
import { EditType, SaveExerciseCommand } from 'app/exercises/shared/exercise/exercise-utils';
>>>>>>> 6b1466d6
import { UMLModel } from '@ls1intum/apollon';
import { ModelingEditorComponent } from '../shared/modeling-editor.component';

@Component({
    selector: 'jhi-modeling-exercise-update',
    templateUrl: './modeling-exercise-update.component.html',
    styleUrls: ['./modeling-exercise-update.scss'],
})
export class ModelingExerciseUpdateComponent implements OnInit {
    @ViewChild(ModelingEditorComponent, { static: false })
    modelingEditor?: ModelingEditorComponent;

    readonly IncludedInOverallScore = IncludedInOverallScore;

    EditorMode = EditorMode;
    AssessmentType = AssessmentType;
    UMLDiagramType = UMLDiagramType;
    checkedFlag: boolean;

    modelingExercise: ModelingExercise;
    backupExercise: ModelingExercise;
    exampleSolution: UMLModel;
    isSaving: boolean;
    exerciseCategories: ExerciseCategory[];
    existingCategories: ExerciseCategory[];
    notificationText?: string;

    domainCommandsProblemStatement = [new KatexCommand()];
    domainCommandsSampleSolution = [new KatexCommand()];
    domainCommandsGradingInstructions = [new KatexCommand()];
    examCourseId?: number;
    isImport: boolean;
    isExamMode: boolean;
    semiAutomaticAssessmentAvailable = true;

    saveCommand: SaveExerciseCommand<ModelingExercise>;

    constructor(
        private jhiAlertService: JhiAlertService,
        private modelingExerciseService: ModelingExerciseService,
        private modalService: NgbModal,
        private popupService: ExerciseUpdateWarningService,
        private courseService: CourseManagementService,
        private exerciseService: ExerciseService,
        private exerciseGroupService: ExerciseGroupService,
        private eventManager: JhiEventManager,
        private exampleSubmissionService: ExampleSubmissionService,
        private activatedRoute: ActivatedRoute,
        private router: Router,
        private navigationUtilService: ArtemisNavigationUtilService,
    ) {}

    get editType(): EditType {
        if (this.isImport) {
            return EditType.IMPORT;
        }

        return this.modelingExercise.id == undefined ? EditType.CREATE : EditType.UPDATE;
    }

    /**
     * Initializes all relevant data for creating or editing modeling exercise
     */
    ngOnInit(): void {
        this.checkedFlag = false; // default value of grading instructions toggle
        // This is used to scroll page to the top of the page, because the routing keeps the position for the
        // new page from previous page.

        window.scroll(0, 0);

        // Get the modelingExercise
        this.activatedRoute.data.subscribe(({ modelingExercise }) => {
            this.modelingExercise = modelingExercise;

            if (this.modelingExercise.sampleSolutionModel != undefined) {
                this.exampleSolution = JSON.parse(this.modelingExercise.sampleSolutionModel);
            }

            this.backupExercise = cloneDeep(this.modelingExercise);
            this.examCourseId = this.modelingExercise.course?.id || this.modelingExercise.exerciseGroup?.exam?.course?.id;

            this.saveCommand = new SaveExerciseCommand(this.modalService, this.popupService, this.modelingExerciseService, this.backupExercise, this.editType);
        });

        this.activatedRoute.url
            .pipe(
                tap(
                    (segments) =>
                        (this.isImport = segments.some((segment) => segment.path === 'import', (this.isExamMode = segments.some((segment) => segment.path === 'exercise-groups')))),
                ),
                switchMap(() => this.activatedRoute.params),
                tap((params) => {
                    if (!this.isExamMode) {
                        this.exerciseCategories = this.modelingExercise.categories || [];
                        if (!!this.modelingExercise.course) {
                            this.courseService.findAllCategoriesOfCourse(this.modelingExercise.course!.id!).subscribe(
                                (categoryRes: HttpResponse<string[]>) => {
                                    this.existingCategories = this.exerciseService.convertExerciseCategoriesAsStringFromServer(categoryRes.body!);
                                },
                                (categoryRes: HttpErrorResponse) => onError(this.jhiAlertService, categoryRes),
                            );
                        } else {
                            this.courseService.findAllCategoriesOfCourse(this.modelingExercise.exerciseGroup!.exam!.course!.id!).subscribe(
                                (categoryRes: HttpResponse<string[]>) => {
                                    this.existingCategories = this.exerciseService.convertExerciseCategoriesAsStringFromServer(categoryRes.body!);
                                },
                                (categoryRes: HttpErrorResponse) => onError(this.jhiAlertService, categoryRes),
                            );
                        }
                    } else {
                        // Lock individual mode for exam exercises
                        this.modelingExercise.mode = ExerciseMode.INDIVIDUAL;
                        this.modelingExercise.teamAssignmentConfig = undefined;
                        this.modelingExercise.teamMode = false;
                        this.modelingExercise.assessmentType = AssessmentType.MANUAL;
                    }
                    if (this.isImport) {
                        if (this.isExamMode) {
                            // The target exerciseGroupId where we want to import into
                            const exerciseGroupId = params['exerciseGroupId'];
                            const courseId = params['courseId'];
                            const examId = params['examId'];

                            this.exerciseGroupService.find(courseId, examId, exerciseGroupId).subscribe((res) => (this.modelingExercise.exerciseGroup = res.body!));
                            // We reference exam exercises by their exercise group, not their course. Having both would lead to conflicts on the server
                            this.modelingExercise.course = undefined;
                        } else {
                            // The target course where we want to import into
                            const targetCourseId = params['courseId'];
                            this.courseService.find(targetCourseId).subscribe((res) => (this.modelingExercise.course = res.body!));
                            // We reference normal exercises by their course, having both would lead to conflicts on the server
                            this.modelingExercise.exerciseGroup = undefined;
                        }
                        // Reset the due dates
                        this.modelingExercise.dueDate = undefined;
                        this.modelingExercise.releaseDate = undefined;
                        this.modelingExercise.assessmentDueDate = undefined;
                    }
                }),
            )
            .subscribe();

        this.isSaving = false;
        this.notificationText = undefined;
    }

    /**
     * Updates the exercise categories
     * @param categories list of exercise categories
     */
    updateCategories(categories: ExerciseCategory[]): void {
        this.modelingExercise.categories = categories;
    }

    /**
     * Validates if the date is correct
     */
    validateDate(): void {
        this.exerciseService.validateDate(this.modelingExercise);
    }

    save() {
        this.modelingExercise.sampleSolutionModel = JSON.stringify(this.modelingEditor?.getCurrentModel());
        this.isSaving = true;

        this.saveCommand.save(this.modelingExercise, this.notificationText).subscribe(
            (exercise: ModelingExercise) => this.onSaveSuccess(exercise.id!),
            (res: HttpErrorResponse) => this.onSaveError(res),
            () => {
<<<<<<< HEAD
                this.modelingExercise.exampleSubmissions!.splice(index, 1);
            },
            (error: HttpErrorResponse) => {
                onError(this.jhiAlertService, error);
=======
                this.isSaving = false;
>>>>>>> 6b1466d6
            },
        );
    }

    /**
     * Return to the previous page or a default if no previous page exists
     */
    previousState() {
        this.navigationUtilService.navigateBackFromExerciseUpdate(this.modelingExercise);
    }

    private onSaveSuccess(exerciseId: number): void {
        this.eventManager.broadcast({ name: 'modelingExerciseListModification', content: 'OK' });
        this.isSaving = false;

        switch (this.editType) {
            case EditType.CREATE:
            case EditType.IMPORT:
                // Passing exerciseId since it is required for navigation to the example submission dashboard.
                navigateToExampleSubmissions(this.router, { ...this.modelingExercise, id: exerciseId });
                break;
            case EditType.UPDATE:
                this.previousState();
                break;
        }
    }

    private onSaveError(error: HttpErrorResponse): void {
        this.jhiAlertService.error(error.message);
        this.isSaving = false;
    }

    /**
     * gets the flag of the structured grading instructions slide toggle
     */
    getCheckedFlag(event: boolean) {
        this.checkedFlag = event;
    }

    /**
     * When the diagram type changes, we need to check whether {@link AssessmentType.SEMI_AUTOMATIC} is available for the type. If not, we revert to {@link AssessmentType.MANUAL}
     */
    diagramTypeChanged() {
        if (this.isExamMode || !this.semiAutomaticAssessmentAvailable) {
            this.modelingExercise.assessmentType = AssessmentType.MANUAL;
        }
    }
}<|MERGE_RESOLUTION|>--- conflicted
+++ resolved
@@ -18,12 +18,8 @@
 import { cloneDeep } from 'lodash';
 import { NgbModal } from '@ng-bootstrap/ng-bootstrap';
 import { ExerciseUpdateWarningService } from 'app/exercises/shared/exercise-update-warning/exercise-update-warning.service';
-<<<<<<< HEAD
 import { onError } from 'app/shared/util/global.utils';
-import { EditType } from 'app/exercises/shared/exercise/exercise-utils';
-=======
 import { EditType, SaveExerciseCommand } from 'app/exercises/shared/exercise/exercise-utils';
->>>>>>> 6b1466d6
 import { UMLModel } from '@ls1intum/apollon';
 import { ModelingEditorComponent } from '../shared/modeling-editor.component';
 
@@ -193,14 +189,7 @@
             (exercise: ModelingExercise) => this.onSaveSuccess(exercise.id!),
             (res: HttpErrorResponse) => this.onSaveError(res),
             () => {
-<<<<<<< HEAD
-                this.modelingExercise.exampleSubmissions!.splice(index, 1);
-            },
-            (error: HttpErrorResponse) => {
-                onError(this.jhiAlertService, error);
-=======
                 this.isSaving = false;
->>>>>>> 6b1466d6
             },
         );
     }
@@ -229,7 +218,7 @@
     }
 
     private onSaveError(error: HttpErrorResponse): void {
-        this.jhiAlertService.error(error.message);
+        onError(this.jhiAlertService, error);
         this.isSaving = false;
     }
 
