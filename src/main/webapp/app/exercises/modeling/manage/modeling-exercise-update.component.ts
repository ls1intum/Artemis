import { Component, OnInit } from '@angular/core';
import { ActivatedRoute, Router } from '@angular/router';
import { HttpErrorResponse, HttpResponse } from '@angular/common/http';
import { JhiAlertService, JhiEventManager } from 'ng-jhipster';
import { ModelingExercise, UMLDiagramType } from 'app/entities/modeling-exercise.model';
import { ModelingExerciseService } from './modeling-exercise.service';
import { CourseManagementService } from 'app/course/manage/course-management.service';
import { ExampleSubmissionService } from 'app/exercises/shared/example-submission/example-submission.service';
import { ExerciseService } from 'app/exercises/shared/exercise/exercise.service';
import { ExerciseMode, IncludedInOverallScore } from 'app/entities/exercise.model';
import { EditorMode } from 'app/shared/markdown-editor/markdown-editor.component';
import { KatexCommand } from 'app/shared/markdown-editor/commands/katex.command';
import { AssessmentType } from 'app/entities/assessment-type.model';
import { switchMap, tap } from 'rxjs/operators';
import { ExerciseGroupService } from 'app/exam/manage/exercise-groups/exercise-group.service';
import { navigateBackFromExerciseUpdate, navigateToExampleSubmissions } from 'app/utils/navigation.utils';
import { ExerciseCategory } from 'app/entities/exercise-category.model';
import { cloneDeep } from 'lodash';
import { NgbModal } from '@ng-bootstrap/ng-bootstrap';
import { ExerciseUpdateWarningService } from 'app/exercises/shared/exercise-update-warning/exercise-update-warning.service';
<<<<<<< HEAD
import { EditType, SaveExerciseCommand } from 'app/exercises/shared/exercise/exercise-utils';
=======
import { EditType } from 'app/exercises/shared/exercise/exercise-utils';
>>>>>>> 87fa4817

@Component({
    selector: 'jhi-modeling-exercise-update',
    templateUrl: './modeling-exercise-update.component.html',
    styleUrls: ['./modeling-exercise-update.scss'],
})
export class ModelingExerciseUpdateComponent implements OnInit {
    readonly IncludedInOverallScore = IncludedInOverallScore;

    EditorMode = EditorMode;
    AssessmentType = AssessmentType;
    UMLDiagramType = UMLDiagramType;
    checkedFlag: boolean;

    modelingExercise: ModelingExercise;
    backupExercise: ModelingExercise;
    isSaving: boolean;
    exerciseCategories: ExerciseCategory[];
    existingCategories: ExerciseCategory[];
    notificationText?: string;

    domainCommandsProblemStatement = [new KatexCommand()];
    domainCommandsSampleSolution = [new KatexCommand()];
    domainCommandsGradingInstructions = [new KatexCommand()];
    examCourseId?: number;
    isImport: boolean;
    isExamMode: boolean;
    semiAutomaticAssessmentAvailable = true;

    saveCommand: SaveExerciseCommand<ModelingExercise>;

    constructor(
        private jhiAlertService: JhiAlertService,
        private modelingExerciseService: ModelingExerciseService,
        private modalService: NgbModal,
        private popupService: ExerciseUpdateWarningService,
        private courseService: CourseManagementService,
        private exerciseService: ExerciseService,
        private exerciseGroupService: ExerciseGroupService,
        private eventManager: JhiEventManager,
        private exampleSubmissionService: ExampleSubmissionService,
        private activatedRoute: ActivatedRoute,
        private router: Router,
    ) {}

    get editType(): EditType {
        if (this.isImport) {
            return EditType.IMPORT;
        }

        return this.modelingExercise.id == undefined ? EditType.CREATE : EditType.UPDATE;
    }

    /**
     * Initializes all relevant data for creating or editing modeling exercise
     */
    ngOnInit(): void {
        this.checkedFlag = false; // default value of grading instructions toggle
        // This is used to scroll page to the top of the page, because the routing keeps the position for the
        // new page from previous page.

        window.scroll(0, 0);

        // Get the modelingExercise
        this.activatedRoute.data.subscribe(({ modelingExercise }) => {
            this.modelingExercise = modelingExercise;
            this.backupExercise = cloneDeep(this.modelingExercise);
            this.examCourseId = this.modelingExercise.course?.id || this.modelingExercise.exerciseGroup?.exam?.course?.id;

            this.saveCommand = new SaveExerciseCommand(this.modalService, this.popupService, this.modelingExerciseService, this.backupExercise, this.editType);
        });

        this.activatedRoute.url
            .pipe(
                tap(
                    (segments) =>
                        (this.isImport = segments.some((segment) => segment.path === 'import', (this.isExamMode = segments.some((segment) => segment.path === 'exercise-groups')))),
                ),
                switchMap(() => this.activatedRoute.params),
                tap((params) => {
                    if (!this.isExamMode) {
                        this.exerciseCategories = this.modelingExercise.categories || [];
                        if (!!this.modelingExercise.course) {
                            this.courseService.findAllCategoriesOfCourse(this.modelingExercise.course!.id!).subscribe(
                                (categoryRes: HttpResponse<string[]>) => {
                                    this.existingCategories = this.exerciseService.convertExerciseCategoriesAsStringFromServer(categoryRes.body!);
                                },
                                (categoryRes: HttpErrorResponse) => this.onError(categoryRes),
                            );
                        } else {
                            this.courseService.findAllCategoriesOfCourse(this.modelingExercise.exerciseGroup!.exam!.course!.id!).subscribe(
                                (categoryRes: HttpResponse<string[]>) => {
                                    this.existingCategories = this.exerciseService.convertExerciseCategoriesAsStringFromServer(categoryRes.body!);
                                },
                                (categoryRes: HttpErrorResponse) => this.onError(categoryRes),
                            );
                        }
                    } else {
                        // Lock individual mode for exam exercises
                        this.modelingExercise.mode = ExerciseMode.INDIVIDUAL;
                        this.modelingExercise.teamAssignmentConfig = undefined;
                        this.modelingExercise.teamMode = false;
                        this.modelingExercise.assessmentType = AssessmentType.MANUAL;
                    }
                    if (this.isImport) {
                        if (this.isExamMode) {
                            // The target exerciseGroupId where we want to import into
                            const exerciseGroupId = params['exerciseGroupId'];
                            const courseId = params['courseId'];
                            const examId = params['examId'];

                            this.exerciseGroupService.find(courseId, examId, exerciseGroupId).subscribe((res) => (this.modelingExercise.exerciseGroup = res.body!));
                            // We reference exam exercises by their exercise group, not their course. Having both would lead to conflicts on the server
                            this.modelingExercise.course = undefined;
                        } else {
                            // The target course where we want to import into
                            const targetCourseId = params['courseId'];
                            this.courseService.find(targetCourseId).subscribe((res) => (this.modelingExercise.course = res.body!));
                            // We reference normal exercises by their course, having both would lead to conflicts on the server
                            this.modelingExercise.exerciseGroup = undefined;
                        }
                        // Reset the due dates
                        this.modelingExercise.dueDate = undefined;
                        this.modelingExercise.releaseDate = undefined;
                        this.modelingExercise.assessmentDueDate = undefined;
                    }
                }),
            )
            .subscribe();

        this.isSaving = false;
        this.notificationText = undefined;
    }

    /**
     * Updates the exercise categories
     * @param categories list of exercise categories
     */
    updateCategories(categories: ExerciseCategory[]): void {
        this.modelingExercise.categories = categories;
    }

    /**
     * Validates if the date is correct
     */
    validateDate(): void {
        this.exerciseService.validateDate(this.modelingExercise);
    }

    save() {
<<<<<<< HEAD
        this.isSaving = true;

        this.saveCommand.save(this.modelingExercise, this.notificationText).subscribe(
            (exercise: ModelingExercise) => this.onSaveSuccess(exercise.id!),
            (res: HttpErrorResponse) => this.onSaveError(res),
        );
=======
        if (this.modelingExercise.gradingInstructionFeedbackUsed) {
            const ref = this.popupService.checkExerciseBeforeUpdate(this.modelingExercise, this.backupExercise);
            if (!this.modalService.hasOpenModals()) {
                this.saveExercise();
            } else {
                ref.then((reference) => {
                    reference.componentInstance.confirmed.subscribe(() => {
                        this.saveExercise();
                    });
                });
            }
            return;
        }

        this.saveExercise();
    }

    /**
     * Sends a request to either update, create or import a modeling exercise
     */
    saveExercise(): void {
        Exercise.sanitize(this.modelingExercise);

        this.isSaving = true;

        switch (this.editType) {
            case EditType.IMPORT:
                this.subscribeToSaveResponse(this.modelingExerciseService.import(this.modelingExercise));
                break;
            case EditType.CREATE:
                this.subscribeToSaveResponse(this.modelingExerciseService.create(this.modelingExercise));
                break;
            case EditType.UPDATE:
                const requestOptions = {} as any;
                if (this.notificationText) {
                    requestOptions.notificationText = this.notificationText;
                }
                this.subscribeToSaveResponse(this.modelingExerciseService.update(this.modelingExercise, requestOptions));
                break;
        }
>>>>>>> 87fa4817
    }

    /**
     * Deletes the example submission
     * @param id of the submission that will be deleted
     * @param index in the example submissions array
     */
    deleteExampleSubmission(id: number, index: number): void {
        this.exampleSubmissionService.delete(id).subscribe(
            () => {
                this.modelingExercise.exampleSubmissions!.splice(index, 1);
            },
            (error: HttpErrorResponse) => {
                this.jhiAlertService.error(error.message);
            },
        );
    }

    previousState() {
        navigateBackFromExerciseUpdate(this.router, this.modelingExercise);
    }

<<<<<<< HEAD
=======
    private subscribeToSaveResponse(result: Observable<HttpResponse<ModelingExercise>>): void {
        result.subscribe(
            (exercise: HttpResponse<ModelingExercise>) => this.onSaveSuccess(exercise.body!.id!),
            () => this.onSaveError(),
        );
    }

>>>>>>> 87fa4817
    private onSaveSuccess(exerciseId: number): void {
        this.eventManager.broadcast({ name: 'modelingExerciseListModification', content: 'OK' });
        this.isSaving = false;

        switch (this.editType) {
            case EditType.CREATE:
            case EditType.IMPORT:
                // Passing exerciseId since it is required for navigation to the example submission dashboard.
                navigateToExampleSubmissions(this.router, { ...this.modelingExercise, id: exerciseId });
                break;
            case EditType.UPDATE:
                this.previousState();
                break;
        }
    }

    private onSaveError(error: HttpErrorResponse): void {
        this.jhiAlertService.error(error.message);
        this.isSaving = false;
    }

    private onError(error: HttpErrorResponse): void {
        this.jhiAlertService.error(error.message);
    }

    /**
     * gets the flag of the structured grading instructions slide toggle
     */
    getCheckedFlag(event: boolean) {
        this.checkedFlag = event;
    }

    /**
     * When the diagram type changes, we need to check whether {@link AssessmentType.SEMI_AUTOMATIC} is available for the type. If not, we revert to {@link AssessmentType.MANUAL}
     */
    diagramTypeChanged() {
        const semiAutomaticSupportPossible =
            this.modelingExercise.diagramType === UMLDiagramType.ClassDiagram || this.modelingExercise.diagramType === UMLDiagramType.ActivityDiagram;
        if (this.isExamMode || !semiAutomaticSupportPossible) {
            this.modelingExercise.assessmentType = AssessmentType.MANUAL;
        }
    }
}<|MERGE_RESOLUTION|>--- conflicted
+++ resolved
@@ -18,11 +18,7 @@
 import { cloneDeep } from 'lodash';
 import { NgbModal } from '@ng-bootstrap/ng-bootstrap';
 import { ExerciseUpdateWarningService } from 'app/exercises/shared/exercise-update-warning/exercise-update-warning.service';
-<<<<<<< HEAD
 import { EditType, SaveExerciseCommand } from 'app/exercises/shared/exercise/exercise-utils';
-=======
-import { EditType } from 'app/exercises/shared/exercise/exercise-utils';
->>>>>>> 87fa4817
 
 @Component({
     selector: 'jhi-modeling-exercise-update',
@@ -173,55 +169,12 @@
     }
 
     save() {
-<<<<<<< HEAD
         this.isSaving = true;
 
         this.saveCommand.save(this.modelingExercise, this.notificationText).subscribe(
             (exercise: ModelingExercise) => this.onSaveSuccess(exercise.id!),
             (res: HttpErrorResponse) => this.onSaveError(res),
         );
-=======
-        if (this.modelingExercise.gradingInstructionFeedbackUsed) {
-            const ref = this.popupService.checkExerciseBeforeUpdate(this.modelingExercise, this.backupExercise);
-            if (!this.modalService.hasOpenModals()) {
-                this.saveExercise();
-            } else {
-                ref.then((reference) => {
-                    reference.componentInstance.confirmed.subscribe(() => {
-                        this.saveExercise();
-                    });
-                });
-            }
-            return;
-        }
-
-        this.saveExercise();
-    }
-
-    /**
-     * Sends a request to either update, create or import a modeling exercise
-     */
-    saveExercise(): void {
-        Exercise.sanitize(this.modelingExercise);
-
-        this.isSaving = true;
-
-        switch (this.editType) {
-            case EditType.IMPORT:
-                this.subscribeToSaveResponse(this.modelingExerciseService.import(this.modelingExercise));
-                break;
-            case EditType.CREATE:
-                this.subscribeToSaveResponse(this.modelingExerciseService.create(this.modelingExercise));
-                break;
-            case EditType.UPDATE:
-                const requestOptions = {} as any;
-                if (this.notificationText) {
-                    requestOptions.notificationText = this.notificationText;
-                }
-                this.subscribeToSaveResponse(this.modelingExerciseService.update(this.modelingExercise, requestOptions));
-                break;
-        }
->>>>>>> 87fa4817
     }
 
     /**
@@ -244,16 +197,6 @@
         navigateBackFromExerciseUpdate(this.router, this.modelingExercise);
     }
 
-<<<<<<< HEAD
-=======
-    private subscribeToSaveResponse(result: Observable<HttpResponse<ModelingExercise>>): void {
-        result.subscribe(
-            (exercise: HttpResponse<ModelingExercise>) => this.onSaveSuccess(exercise.body!.id!),
-            () => this.onSaveError(),
-        );
-    }
-
->>>>>>> 87fa4817
     private onSaveSuccess(exerciseId: number): void {
         this.eventManager.broadcast({ name: 'modelingExerciseListModification', content: 'OK' });
         this.isSaving = false;
