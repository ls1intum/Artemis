--- conflicted
+++ resolved
@@ -16,15 +16,10 @@
             </div>
 
             <button (click)="upsertExampleModelingSubmission()" class="btn btn-primary ms-2 button-resize">
-<<<<<<< HEAD
                 <fa-icon [icon]="faSave"></fa-icon>
-                <span *ngIf="isNewSubmission" jhiTranslate="artemisApp.modelingExercise.createNewExampleSubmission">Create new example submission</span>
-=======
-                <fa-icon [icon]="'save'"></fa-icon>
                 <span *ngIf="isNewSubmission" jhiTranslate="artemisApp.modelingExercise.createNewExampleSubmission" id="new-modeling-example-submission"
                     >Create new example submission</span
                 >
->>>>>>> 3c5f5117
                 <span *ngIf="!isNewSubmission" jhiTranslate="artemisApp.modelingExercise.saveExampleSubmission">Save modeling submission</span>
             </button>
         </div>
@@ -36,13 +31,8 @@
 
         <div class="mt-2 mb-3" *ngIf="exampleSubmission && !isNewSubmission">
             <button class="btn btn-secondary button-resize" *ngIf="!assessmentMode" (click)="showAssessment()">
-<<<<<<< HEAD
                 <fa-icon [icon]="faChalkboardTeacher"></fa-icon>
-                <span jhiTranslate="artemisApp.modelingExercise.showExampleAssessment">Show assessment</span>
-=======
-                <fa-icon [icon]="'chalkboard-teacher'"></fa-icon>
                 <span jhiTranslate="artemisApp.modelingExercise.showExampleAssessment" id="show-modeling-example-assessment">Show assessment</span>
->>>>>>> 3c5f5117
             </button>
 
             <button class="btn btn-secondary button-resize" *ngIf="assessmentMode" (click)="showSubmission()">
