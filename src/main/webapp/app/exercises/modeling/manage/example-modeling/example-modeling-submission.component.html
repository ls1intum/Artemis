@if (exercise) {
    <div class="row">
        <div class="col-12 col-lg-7 d-flex flex-column justify-content-between">
            <h2 jhiTranslate="artemisApp.modelingExercise.exampleSubmissionForModelingExercise" [translateValues]="{ exerciseTitle: exercise?.title }">
                Example Modeling Submission for Exercise {{ exercise?.title }}
            </h2>
            @if (toComplete) {
                <h5 class="fw-light">{{ 'artemisApp.exampleSubmission.home.assessmentTraining' | artemisTranslate }}</h5>
            }
            @if (assessmentMode) {
                <p jhiTranslate="artemisApp.exampleSubmission.assessmentInstruction">Double-click on a model element to view and edit the element's assessment.</p>
            }
        </div>
        @if (exercise.isAtLeastEditor && !readOnly && !toComplete) {
            <div class="col-12 col-lg-4 text-end">
                @if (!assessmentMode) {
                    <div class="d-flex justify-content-end flex-wrap align-items-center">
                        <div>
                            <div class="text-start">
                                <span>{{ 'artemisApp.exampleSubmission.assessmentTraining' | artemisTranslate }}</span>
                                <jhi-help-icon [text]="'artemisApp.exampleSubmission.selectModelExplanation'"></jhi-help-icon>
                            </div>
                            <div class="btn-group" role="group">
                                <input
                                    type="radio"
                                    class="btn-check"
                                    name="mode"
                                    id="read-and-confirm-button"
                                    autocomplete="off"
                                    [value]="ExampleSubmissionMode.READ_AND_CONFIRM"
                                    [(ngModel)]="selectedMode"
                                />
                                <label class="btn btn-outline-secondary" for="read-and-confirm-button">{{
                                    'artemisApp.exampleSubmission.readAndConfirm' | artemisTranslate
                                }}</label>
                                <input
                                    type="radio"
                                    class="btn-check"
                                    name="mode"
                                    id="only-not-imported"
                                    autocomplete="off"
                                    [value]="ExampleSubmissionMode.ASSESS_CORRECTLY"
                                    [(ngModel)]="selectedMode"
                                />
                                <label class="btn btn-outline-secondary" for="only-not-imported">{{ 'artemisApp.exampleSubmission.assessCorrectly' | artemisTranslate }}</label>
                            </div>
                        </div>
                        <button (click)="upsertExampleModelingSubmission()" class="btn btn-primary ms-2 button-resize">
                            <fa-icon [icon]="faSave"></fa-icon>
                            @if (isNewSubmission) {
                                <span jhiTranslate="artemisApp.modelingExercise.createNewExampleSubmission" id="new-modeling-example-submission"
                                    >Create new example submission</span
                                >
                            }
                            @if (!isNewSubmission) {
                                <span jhiTranslate="artemisApp.modelingExercise.saveExampleSubmission">Save modeling submission</span>
                            }
                        </button>
                    </div>
                }
                @if (assessmentMode) {
                    <button (click)="saveExampleAssessment()" class="btn btn-primary button-resize">
                        <fa-icon [icon]="faSave"></fa-icon>
                        <span jhiTranslate="artemisApp.modelingExercise.saveExampleAssessment">Save example assessment</span>
                    </button>
                }
                @if (exampleSubmission && !isNewSubmission) {
                    <div class="mt-2 mb-3">
                        @if (!assessmentMode) {
                            <button class="btn btn-secondary button-resize" (click)="showAssessment()">
                                <fa-icon [icon]="faChalkboardTeacher"></fa-icon>
                                <span jhiTranslate="artemisApp.modelingExercise.showExampleAssessment" id="show-modeling-example-assessment">Show assessment</span>
                            </button>
                        }
                        @if (assessmentMode) {
                            <button class="btn btn-secondary button-resize" (click)="showSubmission()">
                                <fa-icon [icon]="faCodeBranch"></fa-icon>
                                <span jhiTranslate="artemisApp.modelingExercise.showExampleSubmission">Show submission</span>
                            </button>
                        }
                    </div>
                }
            </div>
        }
        <div class="row">
            <div class="col-9 mb-3">
                <span class="pe-2" style="font-weight: bolder">{{ 'artemisApp.exampleSubmission.legend.title' | artemisTranslate }}: </span>
                @for (legendElement of legend.slice(0, 3); track legendElement) {
                    <div class="pe-5" style="display: inline-block">
                        <span>{{ legendElement.text | artemisTranslate }}</span>
                        <fa-layers>
                            <fa-icon style="color: #e9ecef" [icon]="faCircle" size="2x"></fa-icon>
                            <fa-icon
                                [icon]="legendElement.icon"
                                [styles]="{ width: '29px', color: legendElement.color, 'font-size': legendElement.size }"
                                transform="shrink-6"
                            ></fa-icon>
                        </fa-layers>
                    </div>
                }
                <!-- Extra logic for displaying warning icon. It should only be shown for tutors that are assessing example submissions -->
                @if (toComplete) {
                    <div class="pe-5" style="display: inline-block">
                        <span>{{ legend[3].text | artemisTranslate }}</span>
                        <fa-layers>
                            <fa-icon style="color: #e9ecef" [icon]="faCircle" size="2x"></fa-icon>
                            <fa-icon
                                [icon]="legend[3].icon"
                                [styles]="{ color: '#ffc800', width: '29px', 'margin-top': '-9px', 'font-size': legend[3].size }"
                                transform="shrink-6"
                            ></fa-icon>
                            <fa-icon [icon]="faExclamation" size="2x" [styles]="{ width: '29px', 'margin-top': '-8px' }" transform="shrink-10"></fa-icon>
                        </fa-layers>
                    </div>
                }
            </div>
            @if (readOnly) {
                <div class="col-3 text-end mb-2">
                    <button (click)="readAndUnderstood()" class="btn btn-success">
                        <fa-icon [icon]="faSave"></fa-icon>
                        <span jhiTranslate="artemisApp.exampleSubmission.readAndUnderstood">I have viewed and understood the example</span>
                    </button>
                </div>
            }
            @if (toComplete) {
                <div class="col-3 text-end mb-2">
                    <button
                        class="btn btn-primary px-5"
                        (click)="checkAssessment()"
                        [disabled]="!assessments || !assessmentsAreValid"
                        jhiTranslate="artemisApp.exampleSubmission.submitAssessment"
                    >
                        Submit Assessment
                    </button>
                </div>
            }
        </div>
        <div class="col-12">
            <div class="row flex-nowrap">
                <div class="col editor-container-outer">
                    @if (highlightedElements && highlightedElements.size > 0) {
                        <div class="col">
                            <div [style.background-color]="highlightColor" class="my-2 text-center">
                                <span>{{ 'artemisApp.exampleSubmission.modelElementHint' | artemisTranslate }}</span>
                            </div>
                        </div>
                    }
                    <div class="row editor-container-inner">
                        @if (!assessmentMode && exercise.diagramType) {
                            <jhi-modeling-editor
                                class="col-12"
                                [umlModel]="umlModel"
                                [diagramType]="exercise.diagramType!"
                                [readOnly]="readOnly"
                                [explanation]="explanationText"
                                (explanationChange)="explanationChanged($event)"
                                [withExplanation]="true"
                            />
                        }
                        @if (assessmentMode && exercise.diagramType) {
                            <jhi-modeling-assessment
                                class="col-12"
                                [umlModel]="umlModel"
                                [resultFeedbacks]="result?.feedbacks || []"
                                [diagramType]="exercise.diagramType!"
                                [maxScore]="exercise.maxPoints || 0"
                                [maxBonusPoints]="exercise.bonusPoints || 0"
                                [totalScore]="totalScore"
                                [readOnly]="readOnly"
                                [course]="course"
                                [explanation]="explanationText"
                                [highlightedElements]="highlightedElements"
                                (feedbackChanged)="onReferencedFeedbackChanged($event)"
                            >
                            </jhi-modeling-assessment>
                        }
                    </div>
                    <!--The explanation field is only visible a) in assessment mode, b) for example submissions in read and confirm mode and c) when in assessment dashboard (readonly = true)
<<<<<<< HEAD
              only if an explanation text is there-->
=======
            only if an explanation text is there-->
>>>>>>> dd1769c7
                    @if (assessmentMode && selectedMode === ExampleSubmissionMode.READ_AND_CONFIRM && (!readOnly || (assessmentExplanation && assessmentExplanation.length > 0))) {
                        <h3 class="mt-3">
                            {{ 'artemisApp.exampleSubmission.assessmentExplanation' | artemisTranslate }}
                            <sup>
                                <small>
                                    <fa-icon
                                        [icon]="faInfoCircle"
                                        title="{{ 'artemisApp.exampleSubmission.assessmentExplanationInfo' | artemisTranslate }}"
                                        style="color: #ffc107"
                                    ></fa-icon>
                                </small>
                            </sup>
                        </h3>
                    }
                    <!--The explanation field is only visible a) in assessment mode, b) for example submissions in read and confirm mode and c) when in assessment dashboard (readonly = true)
<<<<<<< HEAD
              only if an explanation text is there-->
=======
            only if an explanation text is there-->
>>>>>>> dd1769c7
                    @if (assessmentMode && selectedMode === ExampleSubmissionMode.READ_AND_CONFIRM && (!readOnly || (assessmentExplanation && assessmentExplanation.length > 0))) {
                        <textarea class="form-control" rows="4" maxLength="2000" [(ngModel)]="assessmentExplanation" [disabled]="readOnly"></textarea>
                    }
                    @if (assessmentMode) {
                        <jhi-unreferenced-feedback
                            [(feedbacks)]="unreferencedFeedback"
                            [readOnly]="readOnly"
                            [addReferenceIdForExampleSubmission]="true"
                            (feedbacksChange)="onUnReferencedFeedbackChanged($event)"
                        ></jhi-unreferenced-feedback>
                    }
                </div>
                @if (exercise) {
                    <jhi-collapsable-assessment-instructions
                        class="col-auto pe-2"
                        [readOnly]="readOnly"
                        [exercise]="exercise"
                        [collapsed]="!readOnly && !toComplete"
                        [isAssessmentTraining]="toComplete"
                        [showAssessmentInstructions]="assessmentMode"
                    >
                    </jhi-collapsable-assessment-instructions>
                }
            </div>
        </div>
    </div>
}<|MERGE_RESOLUTION|>--- conflicted
+++ resolved
@@ -176,11 +176,7 @@
                         }
                     </div>
                     <!--The explanation field is only visible a) in assessment mode, b) for example submissions in read and confirm mode and c) when in assessment dashboard (readonly = true)
-<<<<<<< HEAD
-              only if an explanation text is there-->
-=======
             only if an explanation text is there-->
->>>>>>> dd1769c7
                     @if (assessmentMode && selectedMode === ExampleSubmissionMode.READ_AND_CONFIRM && (!readOnly || (assessmentExplanation && assessmentExplanation.length > 0))) {
                         <h3 class="mt-3">
                             {{ 'artemisApp.exampleSubmission.assessmentExplanation' | artemisTranslate }}
@@ -196,11 +192,7 @@
                         </h3>
                     }
                     <!--The explanation field is only visible a) in assessment mode, b) for example submissions in read and confirm mode and c) when in assessment dashboard (readonly = true)
-<<<<<<< HEAD
-              only if an explanation text is there-->
-=======
             only if an explanation text is there-->
->>>>>>> dd1769c7
                     @if (assessmentMode && selectedMode === ExampleSubmissionMode.READ_AND_CONFIRM && (!readOnly || (assessmentExplanation && assessmentExplanation.length > 0))) {
                         <textarea class="form-control" rows="4" maxLength="2000" [(ngModel)]="assessmentExplanation" [disabled]="readOnly"></textarea>
                     }
