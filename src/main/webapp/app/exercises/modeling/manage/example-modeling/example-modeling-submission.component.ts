--- conflicted
+++ resolved
@@ -406,24 +406,6 @@
         delete result.submission;
         getLatestSubmissionResult(exampleSubmission.submission)!.feedbacks = this.feedbacks;
 
-<<<<<<< HEAD
-        this.tutorParticipationService.assessExampleSubmission(exampleSubmission, this.exerciseId).subscribe(
-            () => {
-                this.alertService.success('artemisApp.exampleSubmission.assessScore.success');
-            },
-            (error: HttpErrorResponse) => {
-                const errorType = error.headers.get('x-artemisapp-error');
-
-                if (errorType === 'error.tooLow') {
-                    this.alertService.error('artemisApp.exampleSubmission.assessScore.tooLow');
-                } else if (errorType === 'error.tooHigh') {
-                    this.alertService.error('artemisApp.exampleSubmission.assessScore.tooHigh');
-                } else {
-                    onError(this.alertService, error);
-                }
-            },
-        );
-=======
         const command = new ExampleSubmissionAssessCommand(this.tutorParticipationService, this.jhiAlertService, this);
         command.assessExampleSubmission(exampleSubmission, this.exerciseId);
     }
@@ -443,7 +425,6 @@
             }
         });
         this.assessmentEditor.resultFeedbacks = this.feedbacks;
->>>>>>> 34cdecc3
     }
 
     readAndUnderstood() {
