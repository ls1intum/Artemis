import { Component, OnInit, ViewChild } from '@angular/core';
import { ActivatedRoute, Router } from '@angular/router';
import { Location } from '@angular/common';
import { AlertService } from 'app/core/util/alert.service';
import { AccountService } from 'app/core/auth/account.service';
import { HttpErrorResponse, HttpResponse } from '@angular/common/http';
import { ExampleSubmissionService } from 'app/exercises/shared/example-submission/example-submission.service';
import { Result } from 'app/entities/result.model';
import { TutorParticipationService } from 'app/exercises/shared/dashboards/tutor/tutor-participation.service';
import { UMLModel } from '@ls1intum/apollon';
import { ModelingEditorComponent } from 'app/exercises/modeling/shared/modeling-editor.component';
import { ExampleSubmission } from 'app/entities/example-submission.model';
import { Feedback, FeedbackCorrectionError, FeedbackType } from 'app/entities/feedback.model';
import { ExerciseService } from 'app/exercises/shared/exercise/exercise.service';
import { ModelingAssessmentService } from 'app/exercises/modeling/assess/modeling-assessment.service';
import { ModelingSubmission } from 'app/entities/modeling-submission.model';
import { ModelingExercise } from 'app/entities/modeling-exercise.model';
import { ModelingAssessmentComponent } from 'app/exercises/modeling/assess/modeling-assessment.component';
import { concatMap, tap } from 'rxjs/operators';
import { getLatestSubmissionResult, setLatestSubmissionResult } from 'app/entities/submission.model';
import { getPositiveAndCappedTotalScore } from 'app/exercises/shared/exercise/exercise.utils';
import { onError } from 'app/shared/util/global.utils';
import { IconProp } from '@fortawesome/fontawesome-svg-core';
import { FeedbackMarker, ExampleSubmissionAssessCommand } from 'app/exercises/shared/example-submission/example-submission-assess-command';
import { getCourseFromExercise } from 'app/entities/exercise.model';
import { Course } from 'app/entities/course.model';
<<<<<<< HEAD
import { faChalkboardTeacher, faCheck, faCircle, faCodeBranch, faExclamation, faExclamationTriangle, faInfoCircle, faSave, faTimes } from '@fortawesome/free-solid-svg-icons';
=======
import { ArtemisNavigationUtilService } from 'app/utils/navigation.utils';
>>>>>>> 45351ed6

@Component({
    selector: 'jhi-example-modeling-submission',
    templateUrl: './example-modeling-submission.component.html',
    styleUrls: ['./example-modeling-submission.component.scss'],
})
export class ExampleModelingSubmissionComponent implements OnInit, FeedbackMarker {
    @ViewChild(ModelingEditorComponent, { static: false })
    modelingEditor: ModelingEditorComponent;
    @ViewChild(ModelingAssessmentComponent, { static: false })
    assessmentEditor: ModelingAssessmentComponent;

    isNewSubmission: boolean;
    usedForTutorial = false;
    assessmentMode = false;
    exerciseId: number;
    exampleSubmission: ExampleSubmission;
    modelingSubmission: ModelingSubmission;
    umlModel: UMLModel;
    explanationText: string;
    feedbackChanged = false;
    assessmentsAreValid = false;
    result: Result;
    totalScore: number;
    invalidError?: string;
    exercise: ModelingExercise;
    course?: Course;
    readOnly: boolean;
    toComplete: boolean;
    assessmentExplanation: string;
    isExamMode: boolean;

    legend = [
        {
            text: 'artemisApp.exampleSubmission.legend.positiveScore',
            icon: faCheck as IconProp,
            color: 'green',
            size: '2em',
        },
        {
            text: 'artemisApp.exampleSubmission.legend.negativeScore',
            icon: faTimes as IconProp,
            color: 'red',
            size: '2em',
        },
        {
            text: 'artemisApp.exampleSubmission.legend.feedbackWithoutScore',
            icon: faExclamation as IconProp,
            color: 'blue',
            size: '1.66em',
        },
        {
            text: 'artemisApp.exampleSubmission.legend.incorrectAssessment',
            icon: faExclamationTriangle as IconProp,
            color: 'yellow',
            size: '2em',
        },
    ];

    private exampleSubmissionId: number;

<<<<<<< HEAD
    // Icons
    faSave = faSave;
    faCircle = faCircle;
    faInfoCircle = faInfoCircle;
    faExclamation = faExclamation;
    faCodeBranch = faCodeBranch;
    faChalkboardTeacher = faChalkboardTeacher;
=======
    referencedFeedback: Feedback[] = [];
    unreferencedFeedback: Feedback[] = [];
    get assessments(): Feedback[] {
        return [...this.referencedFeedback, ...this.unreferencedFeedback];
    }
>>>>>>> 45351ed6

    constructor(
        private exerciseService: ExerciseService,
        private exampleSubmissionService: ExampleSubmissionService,
        private modelingAssessmentService: ModelingAssessmentService,
        private tutorParticipationService: TutorParticipationService,
        private alertService: AlertService,
        private accountService: AccountService,
        private route: ActivatedRoute,
        private router: Router,
        private location: Location,
        private navigationUtilService: ArtemisNavigationUtilService,
    ) {}

    ngOnInit(): void {
        this.exerciseId = Number(this.route.snapshot.paramMap.get('exerciseId'));
        const exampleSubmissionId = this.route.snapshot.paramMap.get('exampleSubmissionId');
        this.readOnly = !!this.route.snapshot.queryParamMap.get('readOnly');
        this.toComplete = !!this.route.snapshot.queryParamMap.get('toComplete');

        if (exampleSubmissionId === 'new') {
            this.isNewSubmission = true;
            this.exampleSubmissionId = -1;
        } else {
            // (+) converts string 'id' to a number
            this.exampleSubmissionId = +exampleSubmissionId!;
        }

        // if one of the flags is set, we navigated here from the assessment dashboard which means that we are not
        // interested in the modeling editor, i.e. we only wanna use the assessment mode
        if (this.readOnly || this.toComplete) {
            this.assessmentMode = true;
        }
        this.loadAll();
    }

    private loadAll(): void {
        this.exerciseService.find(this.exerciseId).subscribe((exerciseResponse: HttpResponse<ModelingExercise>) => {
            this.exercise = exerciseResponse.body!;
            this.course = getCourseFromExercise(this.exercise);
            this.isExamMode = this.exercise.exerciseGroup != undefined;
        });

        if (this.isNewSubmission) {
            this.exampleSubmission = new ExampleSubmission();
            return; // We don't need to load anything else
        }

        this.exampleSubmissionService.get(this.exampleSubmissionId).subscribe((exampleSubmissionResponse: HttpResponse<ExampleSubmission>) => {
            this.exampleSubmission = exampleSubmissionResponse.body!;
            if (this.exampleSubmission.submission) {
                this.modelingSubmission = this.exampleSubmission.submission as ModelingSubmission;
                if (this.modelingSubmission.model) {
                    this.umlModel = JSON.parse(this.modelingSubmission.model);
                }
                // Updates the explanation text with example modeling submission's explanation
                this.explanationText = this.modelingSubmission.explanationText ?? '';
            }
            this.usedForTutorial = this.exampleSubmission.usedForTutorial!;
            this.assessmentExplanation = this.exampleSubmission.assessmentExplanation!;

            // Do not load the results when we have to assess the submission. The API will not provide it anyway
            // if we are not instructors
            if (this.toComplete) {
                return;
            }

            this.modelingAssessmentService.getExampleAssessment(this.exerciseId, this.modelingSubmission.id!).subscribe((result) => {
                this.updateAssessment(result);
                this.checkScoreBoundaries();
            });
        });
    }

    upsertExampleModelingSubmission() {
        if (this.isNewSubmission) {
            this.createNewExampleModelingSubmission();
        } else {
            this.updateExampleModelingSubmission();
            this.updateAssessmentExplanationAndExampleAssessment();
        }
    }

    private createNewExampleModelingSubmission(): void {
        const modelingSubmission: ModelingSubmission = new ModelingSubmission();
        modelingSubmission.model = JSON.stringify(this.modelingEditor.getCurrentModel());
        modelingSubmission.explanationText = this.explanationText;
        modelingSubmission.exampleSubmission = true;

        const newExampleSubmission: ExampleSubmission = this.exampleSubmission;
        newExampleSubmission.submission = modelingSubmission;
        newExampleSubmission.exercise = this.exercise;
        newExampleSubmission.usedForTutorial = this.usedForTutorial;

        this.exampleSubmissionService.create(newExampleSubmission, this.exerciseId).subscribe(
            (exampleSubmissionResponse: HttpResponse<ExampleSubmission>) => {
                this.exampleSubmission = exampleSubmissionResponse.body!;
                this.exampleSubmissionId = this.exampleSubmission.id!;
                if (this.exampleSubmission.submission) {
                    this.modelingSubmission = this.exampleSubmission.submission as ModelingSubmission;
                    if (this.modelingSubmission.model) {
                        this.umlModel = JSON.parse(this.modelingSubmission.model);
                    }
                    // Updates the explanation text with example modeling submission's explanation
                    this.explanationText = this.modelingSubmission.explanationText ?? '';
                }
                this.isNewSubmission = false;

                this.alertService.success('artemisApp.modelingEditor.saveSuccessful');

                // Update the url with the new id, without reloading the page, to make the history consistent
                this.navigationUtilService.replaceNewWithIdInUrl(window.location.href, this.exampleSubmissionId);
            },
            (error: HttpErrorResponse) => {
                onError(this.alertService, error);
            },
        );
    }

    private updateExampleModelingSubmission() {
        if (!this.modelingSubmission) {
            this.createNewExampleModelingSubmission();
        }
        this.modelingSubmission.model = JSON.stringify(this.modelingEditor.getCurrentModel());

        this.modelingSubmission.explanationText = this.explanationText;
        this.modelingSubmission.exampleSubmission = true;
        if (this.result) {
            this.result.feedbacks = this.assessments;
            setLatestSubmissionResult(this.modelingSubmission, this.result);
            delete this.result.submission;
        }

        const exampleSubmission = this.exampleSubmission;
        exampleSubmission.submission = this.modelingSubmission;
        exampleSubmission.exercise = this.exercise;
        exampleSubmission.usedForTutorial = this.usedForTutorial;
        this.exampleSubmissionService.update(exampleSubmission, this.exerciseId).subscribe(
            (exampleSubmissionResponse: HttpResponse<ExampleSubmission>) => {
                this.exampleSubmission = exampleSubmissionResponse.body!;
                this.exampleSubmissionId = this.exampleSubmission.id!;
                if (this.exampleSubmission.submission) {
                    this.modelingSubmission = this.exampleSubmission.submission as ModelingSubmission;
                    if (this.modelingSubmission.model) {
                        this.umlModel = JSON.parse(this.modelingSubmission.model);
                    }
                    if (this.modelingSubmission.explanationText) {
                        this.explanationText = this.modelingSubmission.explanationText;
                    }
                }
                this.isNewSubmission = false;

                this.alertService.success('artemisApp.modelingEditor.saveSuccessful');
            },
            (error: HttpErrorResponse) => {
                onError(this.alertService, error);
            },
        );
    }

    onReferencedFeedbackChanged(referencedFeedback: Feedback[]) {
        this.referencedFeedback = referencedFeedback;
        this.feedbackChanged = true;
        this.checkScoreBoundaries();
    }

    onUnReferencedFeedbackChanged(unreferencedFeedback: Feedback[]) {
        this.unreferencedFeedback = unreferencedFeedback;
        this.feedbackChanged = true;
        this.checkScoreBoundaries();
    }

    showAssessment() {
        if (this.modelChanged()) {
            this.updateExampleModelingSubmission();
        }
        this.assessmentMode = true;
    }

    private modelChanged(): boolean {
        return this.modelingEditor && JSON.stringify(this.umlModel) !== JSON.stringify(this.modelingEditor.getCurrentModel());
    }

    explanationChanged(explanation: string) {
        this.explanationText = explanation;
    }

    showSubmission() {
        if (this.feedbackChanged) {
            this.saveExampleAssessment();
            this.feedbackChanged = false;
        }
        this.assessmentMode = false;
    }

    public saveExampleAssessment(): void {
        this.checkScoreBoundaries();
        if (!this.assessmentsAreValid) {
            this.alertService.error('modelingAssessment.invalidAssessments');
            return;
        }
        if (this.assessmentExplanation !== this.exampleSubmission.assessmentExplanation && this.assessments) {
            this.updateAssessmentExplanationAndExampleAssessment();
        } else if (this.assessmentExplanation !== this.exampleSubmission.assessmentExplanation) {
            this.updateAssessmentExplanation();
        } else if (this.assessments) {
            this.updateExampleAssessment();
        }
    }

    private updateAssessmentExplanationAndExampleAssessment() {
        this.exampleSubmission.assessmentExplanation = this.assessmentExplanation;
        this.exampleSubmissionService
            .update(this.exampleSubmission, this.exerciseId)
            .pipe(
                tap((exampleSubmissionResponse: HttpResponse<ExampleSubmission>) => {
                    this.exampleSubmission = exampleSubmissionResponse.body!;
                    this.assessmentExplanation = this.exampleSubmission.assessmentExplanation!;
                }),
                concatMap(() => this.modelingAssessmentService.saveExampleAssessment(this.assessments, this.exampleSubmissionId)),
            )
            .subscribe(
                (result: Result) => {
                    this.updateAssessment(result);
                    this.alertService.success('modelingAssessmentEditor.messages.saveSuccessful');
                },
                () => {
                    this.alertService.error('modelingAssessmentEditor.messages.saveFailed');
                },
            );
    }

    /**
     * Updates the example submission with the assessment explanation text from the input field if it is different from the explanation already saved with the example submission.
     */
    private updateAssessmentExplanation() {
        this.exampleSubmission.assessmentExplanation = this.assessmentExplanation;
        this.exampleSubmissionService.update(this.exampleSubmission, this.exerciseId).subscribe((exampleSubmissionResponse: HttpResponse<ExampleSubmission>) => {
            this.exampleSubmission = exampleSubmissionResponse.body!;
            this.assessmentExplanation = this.exampleSubmission.assessmentExplanation!;
        });
    }

    private updateExampleAssessment() {
        this.modelingAssessmentService.saveExampleAssessment(this.assessments, this.exampleSubmissionId).subscribe(
            (result: Result) => {
                this.updateAssessment(result);
                this.alertService.success('modelingAssessmentEditor.messages.saveSuccessful');
            },
            () => {
                this.alertService.error('modelingAssessmentEditor.messages.saveFailed');
            },
        );
    }

    /**
     * Calculates the total score of the current assessment.
     * Returns an error if the total score cannot be calculated
     * because a score is not a number/empty.
     */
    public checkScoreBoundaries() {
        if (this.assessments.length === 0) {
            this.totalScore = 0;
            this.assessmentsAreValid = true;
            return;
        }

        const credits = this.assessments.map((feedback) => feedback.credits);
        if (!credits.every((credit) => credit != undefined && !isNaN(credit))) {
            this.invalidError = 'The score field must be a number and can not be empty!';
            this.assessmentsAreValid = false;
            return;
        }

        const maxPoints = this.exercise.maxPoints! + this.exercise.bonusPoints!;
        const creditsTotalScore = credits.reduce((a, b) => a! + b!, 0)!;
        this.totalScore = getPositiveAndCappedTotalScore(creditsTotalScore, maxPoints);
        this.assessmentsAreValid = true;
        this.invalidError = undefined;
    }

    async back() {
        const courseId = this.exercise.course?.id || this.exercise.exerciseGroup?.exam?.course?.id;
        if (this.readOnly || this.toComplete) {
            await this.router.navigate(['/course-management', courseId, 'assessment-dashboard', this.exerciseId]);
        } else if (this.isExamMode) {
            await this.router.navigate([
                '/course-management',
                courseId,
                'exams',
                this.exercise.exerciseGroup?.exam?.id,
                'exercise-groups',
                this.exercise.exerciseGroup?.id,
                'modeling-exercises',
                this.exerciseId,
                'example-submissions',
            ]);
        } else {
            await this.router.navigate(['/course-management', courseId, 'modeling-exercises', this.exerciseId, 'example-submissions']);
        }
    }

    checkAssessment() {
        // scroll to top that the user definitely recognizes the response message (success OR score too low/high)
        window.scroll(0, 0);
        this.checkScoreBoundaries();
        if (!this.assessmentsAreValid) {
            this.alertService.error('artemisApp.modelingAssessment.invalidAssessments');
            return;
        }

        const exampleSubmission = Object.assign({}, this.exampleSubmission);
        const result = new Result();
        setLatestSubmissionResult(exampleSubmission.submission, result);
        delete result.submission;
        getLatestSubmissionResult(exampleSubmission.submission)!.feedbacks = this.assessments;

        const command = new ExampleSubmissionAssessCommand(this.tutorParticipationService, this.alertService, this);
        command.assessExampleSubmission(exampleSubmission, this.exerciseId);
    }

    markAllFeedbackToCorrect() {
        this.assessments.forEach((feedback) => {
            feedback.correctionStatus = 'CORRECT';
        });
        this.assessmentEditor.resultFeedbacks = this.referencedFeedback;
    }

    markWrongFeedback(correctionErrors: FeedbackCorrectionError[]) {
        correctionErrors.forEach((correctionError) => {
            const validatedFeedback = this.assessments.find((feedback) => feedback.reference === correctionError.reference);
            if (validatedFeedback != undefined) {
                validatedFeedback.correctionStatus = correctionError.type;
            }
        });
        this.assessmentEditor.resultFeedbacks = this.referencedFeedback;
    }

    readAndUnderstood() {
        this.tutorParticipationService.assessExampleSubmission(this.exampleSubmission, this.exerciseId).subscribe(() => {
            this.alertService.success('artemisApp.exampleSubmission.readSuccessfully');
            this.back();
        });
    }

    private updateAssessment(result: Result) {
        this.result = result;
        if (result) {
            this.referencedFeedback = result.feedbacks?.filter((feedback) => feedback.type !== FeedbackType.MANUAL_UNREFERENCED) || [];
            this.unreferencedFeedback = result.feedbacks?.filter((feedback) => feedback.type === FeedbackType.MANUAL_UNREFERENCED) || [];
        }
    }
}<|MERGE_RESOLUTION|>--- conflicted
+++ resolved
@@ -24,11 +24,8 @@
 import { FeedbackMarker, ExampleSubmissionAssessCommand } from 'app/exercises/shared/example-submission/example-submission-assess-command';
 import { getCourseFromExercise } from 'app/entities/exercise.model';
 import { Course } from 'app/entities/course.model';
-<<<<<<< HEAD
 import { faChalkboardTeacher, faCheck, faCircle, faCodeBranch, faExclamation, faExclamationTriangle, faInfoCircle, faSave, faTimes } from '@fortawesome/free-solid-svg-icons';
-=======
 import { ArtemisNavigationUtilService } from 'app/utils/navigation.utils';
->>>>>>> 45351ed6
 
 @Component({
     selector: 'jhi-example-modeling-submission',
@@ -90,7 +87,12 @@
 
     private exampleSubmissionId: number;
 
-<<<<<<< HEAD
+    referencedFeedback: Feedback[] = [];
+    unreferencedFeedback: Feedback[] = [];
+    get assessments(): Feedback[] {
+        return [...this.referencedFeedback, ...this.unreferencedFeedback];
+    }
+
     // Icons
     faSave = faSave;
     faCircle = faCircle;
@@ -98,13 +100,6 @@
     faExclamation = faExclamation;
     faCodeBranch = faCodeBranch;
     faChalkboardTeacher = faChalkboardTeacher;
-=======
-    referencedFeedback: Feedback[] = [];
-    unreferencedFeedback: Feedback[] = [];
-    get assessments(): Feedback[] {
-        return [...this.referencedFeedback, ...this.unreferencedFeedback];
-    }
->>>>>>> 45351ed6
 
     constructor(
         private exerciseService: ExerciseService,
