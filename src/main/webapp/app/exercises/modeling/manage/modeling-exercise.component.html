--- conflicted
+++ resolved
@@ -67,11 +67,7 @@
                         <div class="btn-group flex-btn-group-container">
                             <a
                                 *ngIf="modelingExercise.isAtLeastTutor"
-<<<<<<< HEAD
-                                [routerLink]="['/course-management', modelingExercise.course.id, 'modeling-exercises', modelingExercise.id, 'scores']"
-=======
-                                [routerLink]="['/course-management', modelingExercise.course?.id, 'exercises', modelingExercise.id, 'scores']"
->>>>>>> 36ef5565
+                                [routerLink]="['/course-management', modelingExercise.course?.id, 'modeling-exercises', modelingExercise.id, 'scores']"
                                 class="btn btn-info btn-sm mr-1"
                             >
                                 <fa-icon [icon]="'table'"></fa-icon>
@@ -95,11 +91,7 @@
                             </a>
                             <a
                                 *ngIf="modelingExercise.teamMode && modelingExercise.isAtLeastTutor"
-<<<<<<< HEAD
-                                [routerLink]="['/course-management', modelingExercise.course.id, 'modeling-exercises', modelingExercise.id, 'teams']"
-=======
-                                [routerLink]="['/course-management', modelingExercise.course?.id, 'exercises', modelingExercise.id, 'teams']"
->>>>>>> 36ef5565
+                                [routerLink]="['/course-management', modelingExercise.course?.id, 'modeling-exercises', modelingExercise.id, 'teams']"
                                 class="btn btn-primary btn-sm mr-1"
                             >
                                 <fa-icon [icon]="'users'"></fa-icon>
