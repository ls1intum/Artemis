--- conflicted
+++ resolved
@@ -270,41 +270,6 @@
             <label class="form-control-label" jhiTranslate="artemisApp.exercise.assessmentInstructions" for="gradingInstructions">Assessment Instructions</label>
             <jhi-grading-instructions-details id="gradingInstructions" [exercise]="modelingExercise" />
         </div>
-<<<<<<< HEAD
-        @if (!isExamMode) {
-            <div class="form-group">
-                <jhi-competency-selection
-                    id="competencies"
-                    [labelName]="'artemisApp.competency.link.title' | artemisTranslate"
-                    [labelTooltip]="'artemisApp.competency.link.exercise' | artemisTranslate"
-                    [(ngModel)]="modelingExercise.competencies"
-                    name="competencies"
-                />
-            </div>
-        }
-=======
-        <jhi-exercise-update-notification [exercise]="modelingExercise" [isImport]="isImport" [(notificationText)]="notificationText" />
-    </div>
-    <div>
-        <button id="modeling-back-cancel-button" type="button" class="btn btn-secondary" (click)="previousState()">
-            <fa-icon [icon]="faBan" />&nbsp;<span jhiTranslate="entity.action.cancel">Cancel</span>
-        </button>
-        <button
-            type="button"
-            [disabled]="
-                editForm.form.invalid ||
-                isSaving ||
-                modelingExercise.dueDateError ||
-                modelingExercise.assessmentDueDateError ||
-                modelingExercise.exampleSolutionPublicationDateError
-            "
-            class="btn btn-primary"
-            id="modeling-exercise-creation-save"
-            (click)="save()"
-        >
-            <fa-icon [icon]="faSave" />&nbsp;<span jhiTranslate="entity.action.save">Save</span>
-        </button>
->>>>>>> 57c79016
     </div>
     <jhi-form-footer
         [isImport]="isImport"
