--- conflicted
+++ resolved
@@ -275,13 +275,8 @@
         [isCreation]="!modelingExercise.id"
         [isSaving]="isSaving"
         [isDisabled]="!!(editForm.form.invalid || modelingExercise.dueDateError || modelingExercise.assessmentDueDateError || modelingExercise.exampleSolutionPublicationDateError)"
-<<<<<<< HEAD
-        (cancelAction)="previousState()"
-        (saveAction)="save()"
-=======
         (onCancel)="previousState()"
         (save)="save()"
->>>>>>> 041d5c96
         [(notificationText)]="notificationText"
     />
 </form>