--- conflicted
+++ resolved
@@ -164,24 +164,9 @@
                 [enableResize]="true"
             ></jhi-markdown-editor>
         </div>
-<<<<<<< HEAD
         <div class="form-group">
             <label class="form-control-label" jhiTranslate="artemisApp.exercise.assessmentInstructions" for="gradingInstructions">Assessment Instructions</label>
             <jhi-grading-instructions-details id="gradingInstructions" [exercise]="modelingExercise"></jhi-grading-instructions-details>
-=======
-        <div class="form-group" name="gradingInstructions" id="field_gradingInstructions">
-            <jhi-slide-toggle class="form-element" (checkedEmitter)="getCheckedFlag($event)"></jhi-slide-toggle>
-            <jhi-markdown-editor
-                *ngIf="this.checkedFlag === false"
-                class="markdown-editor background-editor-color"
-                [domainCommands]="domainCommandsGradingInstructions"
-                [(markdown)]="modelingExercise.gradingInstructions"
-                [editorMode]="EditorMode.LATEX"
-                [shouldDisplayAlert]="false"
-                [enableResize]="true"
-            ></jhi-markdown-editor>
-            <jhi-grading-instructions-details *ngIf="this.checkedFlag" [exercise]="modelingExercise"></jhi-grading-instructions-details>
->>>>>>> 75a1538b
         </div>
         <div class="form-group">
             <label class="form-control-label" jhiTranslate="artemisApp.modelingExercise.exampleSolution">Example Solution</label>
