import { Injectable } from '@angular/core';
import { HttpClient, HttpResponse } from '@angular/common/http';
import { Observable } from 'rxjs';
import { map } from 'rxjs/operators';
import { SERVER_API_URL } from 'app/app.constants';

import { ModelingExercise } from 'app/entities/modeling-exercise.model';
import { createRequestOption } from 'app/shared/util/request-util';
import { ModelingStatistic } from 'app/entities/modeling-statistic.model';
import { ExerciseService } from 'app/exercises/shared/exercise/exercise.service';
import { ModelingPlagiarismResult } from 'app/exercises/shared/plagiarism/types/modeling/ModelingPlagiarismResult';
import { PlagiarismOptions } from 'app/exercises/shared/plagiarism/types/PlagiarismOptions';
import { downloadStream } from 'app/shared/util/download.util';

export type EntityResponseType = HttpResponse<ModelingExercise>;
export type EntityArrayResponseType = HttpResponse<ModelingExercise[]>;

@Injectable({ providedIn: 'root' })
export class ModelingExerciseService {
    public resourceUrl = SERVER_API_URL + 'api/modeling-exercises';

    constructor(private http: HttpClient, private exerciseService: ExerciseService) {
        this.exerciseService = exerciseService;
    }

    create(modelingExercise: ModelingExercise): Observable<EntityResponseType> {
        let copy = this.exerciseService.convertDateFromClient(modelingExercise);
        copy = this.exerciseService.setBonusPointsConstrainedByIncludedInOverallScore(copy);
        copy.categories = this.exerciseService.stringifyExerciseCategories(copy);
        return this.http.post<ModelingExercise>(this.resourceUrl, copy, { observe: 'response' }).pipe(
            map((res: EntityResponseType) => this.exerciseService.convertDateFromServer(res)),
            map((res: EntityResponseType) => this.exerciseService.convertExerciseCategoriesFromServer(res)),
        );
    }

    update(modelingExercise: ModelingExercise, req?: any): Observable<EntityResponseType> {
        const options = createRequestOption(req);
        let copy = this.exerciseService.convertDateFromClient(modelingExercise);
        copy = this.exerciseService.setBonusPointsConstrainedByIncludedInOverallScore(copy);
        copy.categories = this.exerciseService.stringifyExerciseCategories(copy);
        return this.http.put<ModelingExercise>(this.resourceUrl, copy, { params: options, observe: 'response' }).pipe(
            map((res: EntityResponseType) => this.exerciseService.convertDateFromServer(res)),
            map((res: EntityResponseType) => this.exerciseService.convertExerciseCategoriesFromServer(res)),
        );
    }

    find(modelingExerciseId: number): Observable<EntityResponseType> {
        return this.http.get<ModelingExercise>(`${this.resourceUrl}/${modelingExerciseId}`, { observe: 'response' }).pipe(
            map((res: EntityResponseType) => this.exerciseService.convertDateFromServer(res)),
            map((res: EntityResponseType) => this.exerciseService.convertExerciseCategoriesFromServer(res)),
            map((res: EntityResponseType) => this.exerciseService.checkPermission(res)),
        );
    }

    getStatistics(modelingExerciseId: number): Observable<HttpResponse<ModelingStatistic>> {
        return this.http.get<ModelingStatistic>(`${this.resourceUrl}/${modelingExerciseId}/statistics`, { observe: 'response' });
    }

    delete(modelingExerciseId: number): Observable<HttpResponse<{}>> {
        return this.http.delete(`${this.resourceUrl}/${modelingExerciseId}`, { observe: 'response' });
    }

    /**
     * Imports a modeling exercise by cloning the entity itself plus example solutions and example submissions
     *
     * @param adaptedSourceModelingExercise The exercise that should be imported, including adapted values for the
     * new exercise. E.g. with another title than the original exercise. Old values that should get discarded
     * (like the old ID) will be handled by the server.
     */
    import(adaptedSourceModelingExercise: ModelingExercise) {
        let copy = this.exerciseService.convertDateFromClient(adaptedSourceModelingExercise);
        copy = this.exerciseService.setBonusPointsConstrainedByIncludedInOverallScore(copy);
        copy.categories = this.exerciseService.stringifyExerciseCategories(copy);
        return this.http.post<ModelingExercise>(`${this.resourceUrl}/import/${adaptedSourceModelingExercise.id}`, copy, { observe: 'response' }).pipe(
            map((res: EntityResponseType) => this.exerciseService.convertDateFromServer(res)),
            map((res: EntityResponseType) => this.exerciseService.convertExerciseCategoriesFromServer(res)),
        );
    }

    /**
     * Check for plagiarism
     * @param exerciseId of the programming exercise
     * @param options
     */
    checkPlagiarism(exerciseId: number, options?: PlagiarismOptions): Observable<ModelingPlagiarismResult> {
        return this.http
            .get<ModelingPlagiarismResult>(`${this.resourceUrl}/${exerciseId}/check-plagiarism`, { observe: 'response', params: { ...options?.toParams() } })
            .pipe(map((response: HttpResponse<ModelingPlagiarismResult>) => response.body!));
    }

    convertToPdf(model: string, filename: string): Observable<any> {
        return this.http
            .post(`${SERVER_API_URL}api/apollon-convert/pdf`, { model }, { observe: 'response', responseType: 'blob' })
            .pipe(map((response: HttpResponse<Blob>) => downloadStream(response.body, 'application/pdf', filename)));
    }

    /**
     * Get the latest plagiarism result for the exercise with the given ID.
     *
     * @param exerciseId
     */
    getLatestPlagiarismResult(exerciseId: number): Observable<ModelingPlagiarismResult> {
        return this.http
            .get<ModelingPlagiarismResult>(`${this.resourceUrl}/${exerciseId}/plagiarism-result`, {
                observe: 'response',
            })
            .pipe(map((response: HttpResponse<ModelingPlagiarismResult>) => response.body!));
    }

    /**
<<<<<<< HEAD
     * Re-evaluates and updates an modeling exercise.
     *
     * @param modelingExercise that should be updated of type {ModelingExercise}
     * @param req optional request options
     */
    reevaluateAndUpdate(modelingExercise: ModelingExercise, req?: any): Observable<EntityResponseType> {
        const options = createRequestOption(req);
        let copy = this.exerciseService.convertDateFromClient(modelingExercise);
        copy = this.exerciseService.setBonusPointsConstrainedByIncludedInOverallScore(copy);
        copy.categories = this.exerciseService.stringifyExerciseCategories(copy);
        return this.http.put<ModelingExercise>(`${this.resourceUrl}/${modelingExercise.id}/re-evaluate`, copy, { params: options, observe: 'response' }).pipe(
            map((res: EntityResponseType) => this.exerciseService.convertDateFromServer(res)),
            map((res: EntityResponseType) => this.exerciseService.convertExerciseCategoriesFromServer(res)),
        );
=======
     * Build the clusters to use in Compass
     * @param modelingExerciseId id of the exercise to build the clusters for
     */
    buildClusters(modelingExerciseId: number): Observable<{}> {
        return this.http.post(`${this.resourceUrl}/${modelingExerciseId}/trigger-automatic-assessment`, { observe: 'response' });
    }

    /**
     * Delete the clusters used in Compass
     * @param modelingExerciseId id of the exercise to delete the clusters of
     */
    deleteClusters(modelingExerciseId: number): Observable<{}> {
        return this.http.delete(`${this.resourceUrl}/${modelingExerciseId}/clusters`, { observe: 'response' });
>>>>>>> 338ba870
    }
}<|MERGE_RESOLUTION|>--- conflicted
+++ resolved
@@ -108,7 +108,22 @@
     }
 
     /**
-<<<<<<< HEAD
+     * Build the clusters to use in Compass
+     * @param modelingExerciseId id of the exercise to build the clusters for
+     */
+    buildClusters(modelingExerciseId: number): Observable<{}> {
+        return this.http.post(`${this.resourceUrl}/${modelingExerciseId}/trigger-automatic-assessment`, { observe: 'response' });
+    }
+
+    /**
+     * Delete the clusters used in Compass
+     * @param modelingExerciseId id of the exercise to delete the clusters of
+     */
+    deleteClusters(modelingExerciseId: number): Observable<{}> {
+        return this.http.delete(`${this.resourceUrl}/${modelingExerciseId}/clusters`, { observe: 'response' });
+    }
+
+    /**
      * Re-evaluates and updates an modeling exercise.
      *
      * @param modelingExercise that should be updated of type {ModelingExercise}
@@ -123,20 +138,5 @@
             map((res: EntityResponseType) => this.exerciseService.convertDateFromServer(res)),
             map((res: EntityResponseType) => this.exerciseService.convertExerciseCategoriesFromServer(res)),
         );
-=======
-     * Build the clusters to use in Compass
-     * @param modelingExerciseId id of the exercise to build the clusters for
-     */
-    buildClusters(modelingExerciseId: number): Observable<{}> {
-        return this.http.post(`${this.resourceUrl}/${modelingExerciseId}/trigger-automatic-assessment`, { observe: 'response' });
-    }
-
-    /**
-     * Delete the clusters used in Compass
-     * @param modelingExerciseId id of the exercise to delete the clusters of
-     */
-    deleteClusters(modelingExerciseId: number): Observable<{}> {
-        return this.http.delete(`${this.resourceUrl}/${modelingExerciseId}/clusters`, { observe: 'response' });
->>>>>>> 338ba870
     }
 }