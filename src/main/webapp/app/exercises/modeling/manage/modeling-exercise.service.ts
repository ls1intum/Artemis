--- conflicted
+++ resolved
@@ -2,11 +2,7 @@
 import { HttpClient, HttpResponse } from '@angular/common/http';
 import { Observable } from 'rxjs';
 import { map } from 'rxjs/operators';
-<<<<<<< HEAD
-
-=======
 import { SERVER_API_URL } from 'app/app.constants';
->>>>>>> 34cdecc3
 import { ModelingExercise } from 'app/entities/modeling-exercise.model';
 import { createRequestOption } from 'app/shared/util/request-util';
 import { ExerciseServicable, ExerciseService } from 'app/exercises/shared/exercise/exercise.service';
