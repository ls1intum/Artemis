import { AfterViewInit, Component, EventEmitter, Input, OnChanges, OnDestroy, Output, SimpleChanges, ViewEncapsulation } from '@angular/core';
import { ApollonEditor, ApollonMode, SVG, UMLDiagramType, UMLElementType, UMLModel, UMLRelationship, UMLRelationshipType } from '@ls1intum/apollon';
import { NgbModal } from '@ng-bootstrap/ng-bootstrap';
import { associationUML, personUML, studentUML } from 'app/guided-tour/guided-tour-task.model';
import { GuidedTourService } from 'app/guided-tour/guided-tour.service';
import { isFullScreen } from 'app/shared/util/fullscreen.util';
import { faCheck, faCircleNotch, faTimes } from '@fortawesome/free-solid-svg-icons';
import { faQuestionCircle } from '@fortawesome/free-regular-svg-icons';
import { ModelingComponent } from 'app/exercises/modeling/shared/modeling.component';
<<<<<<< HEAD
import { DomSanitizer, SafeHtml } from '@angular/platform-browser';
=======
import { Patch } from '@ls1intum/apollon';
>>>>>>> 94eb9869

@Component({
    selector: 'jhi-modeling-editor',
    templateUrl: './modeling-editor.component.html',
    styleUrls: ['./modeling-editor.component.scss'],
    encapsulation: ViewEncapsulation.None,
})
export class ModelingEditorComponent extends ModelingComponent implements AfterViewInit, OnDestroy, OnChanges {
    @Input() showHelpButton = true;
    @Input() withExplanation = false;
    @Input() savedStatus?: { isChanged?: boolean; isSaving?: boolean };

    @Output() private onModelChanged: EventEmitter<UMLModel> = new EventEmitter<UMLModel>();
    @Output() onModelPatch = new EventEmitter<Patch>();

    @Output() explanationChange = new EventEmitter();

    private modelSubscription: number;
    private modelPatchSubscription: number;

    // Icons
    faCheck = faCheck;
    faTimes = faTimes;
    faCircleNotch = faCircleNotch;
    farQuestionCircle = faQuestionCircle;

    htmlScroll = 0;
    mouseDownListener: ((this: Document, ev: MouseEvent) => any) | undefined;
    scrollListener: ((this: Document, ev: Event) => any) | undefined;

    readonlyApollonDiagram?: SVG;
    readOnlySVG?: SafeHtml;

    constructor(
        private modalService: NgbModal,
        private guidedTourService: GuidedTourService,
        private sanitizer: DomSanitizer,
    ) {
        super();
    }

    /**
     * Initializes the Apollon editor.
     * If this is a guided tour, then calls assessModelForGuidedTour.
     * If resizeOptions is set to true, resizes the editor according to interactions.
     */
    async ngAfterViewInit(): Promise<void> {
        this.initializeApollonEditor();
        if (this.readOnly) {
            await this.apollonEditor?.nextRender;
            this.readonlyApollonDiagram = await this.apollonEditor?.exportAsSVG();
            if (this.readonlyApollonDiagram?.svg) {
                this.readOnlySVG = this.sanitizer.bypassSecurityTrustHtml(this.readonlyApollonDiagram.svg);
            }
        } else {
            this.guidedTourService.checkModelingComponent().subscribe((key) => {
                if (key) {
                    this.assessModelForGuidedTour(key, this.getCurrentModel());
                }
            });
            this.setupInteract();
            this.setupSafariScrollFix();
        }
    }

    /**
     * This function initializes the Apollon editor in Modeling mode.
     */
    private initializeApollonEditor(): void {
        if (this.apollonEditor) {
            this.apollonEditor.unsubscribeFromModelChange(this.modelSubscription);
            this.apollonEditor.unsubscribeFromModelChangePatches(this.modelPatchSubscription);
            this.apollonEditor.destroy();
        }

        // Apollon doesn't need assessments in Modeling mode
        ModelingEditorComponent.removeAssessments(this.umlModel);

        if (this.editorContainer) {
            this.apollonEditor = new ApollonEditor(this.editorContainer.nativeElement, {
                model: this.umlModel,
                mode: ApollonMode.Modelling,
                readonly: this.readOnly,
                type: this.diagramType || UMLDiagramType.ClassDiagram,
                scale: 0.8,
            });

            this.modelSubscription = this.apollonEditor.subscribeToModelChange((model: UMLModel) => {
                this.onModelChanged.emit(model);
            });

            this.modelPatchSubscription = this.apollonEditor.subscribeToModelChangePatches((patch: Patch) => {
                this.onModelPatch.emit(patch);
            });
        }
    }

    /**
     * This is a hack to prevent the UI jumping to bottom when using popovers in Apollon while using Safari.
     * Other browsers do not show this behavior.
     */
    private setupSafariScrollFix() {
        // Detect Safari desktop: https://stackoverflow.com/a/52205049/7441850
        const isSafariDesktop = /Safari/i.test(navigator.userAgent) && /Apple Computer/.test(navigator.vendor) && !/Mobi|Android/i.test(navigator.userAgent);

        if (this.readOnly || !isSafariDesktop) {
            return;
        }

        console.log('Warning: Installing hack to prevent UI scroll jumps in Safari while using Apollon!');
        console.log('Warning: If you experience problems regarding the scrolling behavior, please report them at https://github.com/ls1intum/Artemis');

        this.mouseDownListener = () => {
            const newScroll = document.getElementsByTagName('html')[0].scrollTop;
            if (newScroll !== this.htmlScroll) {
                const copy = this.htmlScroll;
                // eslint-disable-next-line @typescript-eslint/ban-ts-comment
                // @ts-ignore (behavior 'instant' works with safari)
                requestAnimationFrame(() => window.scrollTo({ top: copy, left: 0, behavior: 'instant' }));
            }
        };

        this.scrollListener = () => {
            this.htmlScroll = document.getElementsByTagName('html')[0].scrollTop;
        };

        document.addEventListener('mousedown', this.mouseDownListener);
        document.addEventListener('scroll', this.scrollListener);
    }

    get isApollonEditorMounted(): boolean {
        return this.apollonEditor != undefined;
    }

    /**
     * Removes the Assessments from a given UMLModel. In modeling mode the assessments are not needed.
     * Also, they should not be sent to the server and persisted as part of the model JSON.
     *
     * @param umlModel the model for which the assessments should be removed
     */
    private static removeAssessments(umlModel: UMLModel) {
        if (umlModel) {
            umlModel.assessments = {};
        }
    }

    /**
     * Returns the current model of the Apollon editor. It removes the assessment first, as it should not be part
     * of the model outside Apollon.
     */
    getCurrentModel(): UMLModel {
        const currentModel = this.apollonEditor!.model;
        ModelingEditorComponent.removeAssessments(currentModel);
        return currentModel;
    }

    /**
     * This function opens the modal for the help dialog.
     */
    open(content: any): void {
        this.modalService.open(content, { size: 'lg' });
    }

    /**
     * If changes are made to the uml model, update the model and remove assessments
     * @param {SimpleChanges} changes - Changes made
     */
    ngOnChanges(changes: SimpleChanges): void {
        if (changes.diagramType) {
            // if diagram type changed -> recreate the editor
            this.initializeApollonEditor();
        }

        if (changes.umlModel && changes.umlModel.currentValue && this.apollonEditor) {
            this.umlModel = changes.umlModel.currentValue;
            // Apollon doesn't need assessments in Modeling mode
            ModelingEditorComponent.removeAssessments(this.umlModel);
            this.apollonEditor.model = this.umlModel;
        }
    }

    /**
     * If the apollon editor is not null, destroy it and set it to null, on component destruction
     */
    ngOnDestroy(): void {
        try {
            if (this.apollonEditor) {
                if (this.modelSubscription) {
                    this.apollonEditor.unsubscribeFromModelChange(this.modelSubscription);
                }
                if (this.modelPatchSubscription) {
                    this.apollonEditor.unsubscribeFromModelChangePatches(this.modelPatchSubscription);
                }
                this.apollonEditor.destroy();
                this.apollonEditor = undefined;
            }

            if (this.mouseDownListener) {
                document.removeEventListener('mousedown', this.mouseDownListener);
                document.removeEventListener('scroll', this.scrollListener!);
            }
        } catch (err) {
            console.log(err);
            throw err;
        }
    }

    /**
     * Assess the model for the modeling guided tutorial
     * @param umlName  the identifier of the UML element that has to be assessed
     * @param umlModel  the current UML model in the editor
     */
    assessModelForGuidedTour(umlName: string, umlModel: UMLModel): void {
        // Find the required UML classes
        const personClass = this.elementWithClass(personUML.name, umlModel);
        const studentClass = this.elementWithClass(studentUML.name, umlModel);
        let personStudentAssociation: UMLRelationship | undefined;

        switch (umlName) {
            // Check if the Person class is correct
            case personUML.name: {
                const nameAttribute = this.elementWithAttribute(personUML.attribute, umlModel);
                const personClassCorrect = personClass && nameAttribute ? nameAttribute.owner === personClass.id : false;
                this.guidedTourService.updateModelingResult(umlName, personClassCorrect);
                break;
            }
            // Check if the Student class is correct
            case studentUML.name: {
                const majorAttribute = this.elementWithAttribute(studentUML.attribute, umlModel);
                const visitLectureMethod = this.elementWithMethod(studentUML.method, umlModel);
                const studentClassCorrect =
                    studentClass && majorAttribute && visitLectureMethod ? majorAttribute.owner === studentClass.id && visitLectureMethod.owner === studentClass.id : false;
                this.guidedTourService.updateModelingResult(umlName, studentClassCorrect);
                break;
            }
            // Check if the Inheritance association is correct
            case associationUML.name: {
                personStudentAssociation = Object.values(umlModel.relationships).find(
                    (relationship) =>
                        relationship.source.element === studentClass!.id &&
                        relationship.target.element === personClass!.id &&
                        relationship.type === UMLRelationshipType.ClassInheritance,
                );
                this.guidedTourService.updateModelingResult(umlName, !!personStudentAssociation);
                break;
            }
        }
    }

    /**
     * Return the UMLModelElement of the type class with the @param name
     * @param name class name
     * @param umlModel current model that is assessed
     */
    elementWithClass(name: string, umlModel: UMLModel) {
        return Object.values(umlModel.elements).find((element) => element.name.trim() === name && element.type === UMLElementType.Class);
    }

    /**
     * Return the UMLModelElement of the type ClassAttribute with the @param attribute
     * @param attribute name
     * @param umlModel current model that is assessed
     */
    elementWithAttribute(attribute: string, umlModel: UMLModel) {
        return Object.values(umlModel.elements).find((element) => element.name.includes(attribute) && element.type === UMLElementType.ClassAttribute);
    }

    /**
     * Return the UMLModelElement of the type ClassMethod with the @param method
     * @param method name
     * @param umlModel current model that is assessed
     */
    elementWithMethod(method: string, umlModel: UMLModel) {
        return Object.values(umlModel.elements).find((element) => element.name.includes(method) && element.type === UMLElementType.ClassMethod);
    }

    /**
     * checks if this component is the current fullscreen component
     */
    get isFullScreen() {
        return isFullScreen();
    }

    // Emit explanation change when textarea input changes
    onExplanationInput(newValue: string) {
        this.explanationChange.emit(newValue);
        this.explanation = newValue;
    }

    /**
     * Import a patch into the Apollon editor
     * @param patch the patch to import
     */
    importPatch(patch: Patch) {
        this.apollonEditor?.importPatch(patch);
    }
}<|MERGE_RESOLUTION|>--- conflicted
+++ resolved
@@ -7,11 +7,8 @@
 import { faCheck, faCircleNotch, faTimes } from '@fortawesome/free-solid-svg-icons';
 import { faQuestionCircle } from '@fortawesome/free-regular-svg-icons';
 import { ModelingComponent } from 'app/exercises/modeling/shared/modeling.component';
-<<<<<<< HEAD
 import { DomSanitizer, SafeHtml } from '@angular/platform-browser';
-=======
 import { Patch } from '@ls1intum/apollon';
->>>>>>> 94eb9869
 
 @Component({
     selector: 'jhi-modeling-editor',
