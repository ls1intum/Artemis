--- conflicted
+++ resolved
@@ -161,19 +161,15 @@
                         <ng-container *ngIf="submission.participation?.submissions">
                             <a
                                 *ngIf="exercise.isAtLeastInstructor && !examId"
-<<<<<<< HEAD
                                 [routerLink]="[
                                     '/course-management',
                                     courseId,
                                     exercise.type + '-exercises',
                                     exercise.id,
                                     'participations',
-                                    submission.participation.id,
+                                    submission.participation!.id,
                                     'submissions'
                                 ]"
-=======
-                                [routerLink]="['/course-management', courseId, 'exercises', exercise.id, 'participations', submission.participation!.id!, 'submissions']"
->>>>>>> 36ef5565
                             >
                                 {{ submission.participation!.submissions?.length || '0' }}
                             </a>
