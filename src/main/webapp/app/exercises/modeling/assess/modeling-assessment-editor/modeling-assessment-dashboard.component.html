--- conflicted
+++ resolved
@@ -197,13 +197,8 @@
                                     submission.id,
                                     'assessment'
                                 ]"
-<<<<<<< HEAD
                                 [class.disabled]="busy"
-                                [queryParams]="{ optimal: false, hideBackButton: true }"
-=======
-                                [disabled]="busy"
-                                [queryParams]="{ optimal: false, hideBackButton: true, 'correction-round': submission.results?.length }"
->>>>>>> 1aa82160
+                                [queryParams]="{ optimal: false, hideBackButton: true , 'correction-round': submission.results?.length }"
                                 class="btn btn-outline-secondary btn-sm mb-1"
                             >
                                 <fa-icon [icon]="'folder-open'" [fixedWidth]="true"></fa-icon>&nbsp;{{ 'artemisApp.assessment.dashboard.actions.assess' | translate }}
@@ -237,13 +232,8 @@
                                 submission.id,
                                 'assessment'
                             ]"
-<<<<<<< HEAD
                             [class.disabled]="busy"
-                            [queryParams]="{ optimal: false, hideBackButton: true }"
-=======
-                            [disabled]="busy"
                             [queryParams]="{ optimal: false, hideBackButton: true, 'correction-round': submission.results?.length }"
->>>>>>> 1aa82160
                             class="btn btn-outline-secondary btn-sm mb-1"
                         >
                             <fa-icon [icon]="'folder-open'" [fixedWidth]="true"></fa-icon>&nbsp;{{ 'artemisApp.assessment.dashboard.actions.open' | translate }}
