import { Component, OnDestroy, OnInit } from '@angular/core';
import { Course } from 'app/entities/course.model';
import { CourseManagementService } from 'app/course/manage/course-management.service';
import { Subscription } from 'rxjs';
import { ActivatedRoute, Router } from '@angular/router';
import { NgbModal } from '@ng-bootstrap/ng-bootstrap';
import { AccountService } from 'app/core/auth/account.service';
import { HttpResponse } from '@angular/common/http';
import { TranslateService } from '@ngx-translate/core';
import { ModelingSubmissionService } from 'app/exercises/modeling/participate/modeling-submission.service';
import { Exercise, ExerciseType } from 'app/entities/exercise.model';
import { getLatestSubmissionResult, Submission } from 'app/entities/submission.model';
import { ModelingAssessmentService } from 'app/exercises/modeling/assess/modeling-assessment.service';
import { ExerciseService } from 'app/exercises/shared/exercise/exercise.service';
import { ModelingSubmission } from 'app/entities/modeling-submission.model';
import { ResultService } from 'app/exercises/shared/result/result.service';
import { ModelingExercise } from 'app/entities/modeling-exercise.model';
import { AssessmentType } from 'app/entities/assessment-type.model';
import { SortService } from 'app/shared/service/sort.service';
import { Authority } from 'app/shared/constants/authority.constants';
import { getLinkToSubmissionAssessment } from 'app/utils/navigation.utils';
import { AlertService } from 'app/core/util/alert.service';
import { EventManager } from 'app/core/util/event-manager.service';
import { faEdit, faBan, faFolderOpen, faSort } from '@fortawesome/free-solid-svg-icons';
import { AbstractAssessmentDashboard } from 'app/exercises/shared/dashboards/tutor/abstract-assessment-dashboard';

@Component({
    selector: 'jhi-assessment-dashboard',
    templateUrl: './modeling-assessment-dashboard.component.html',
    providers: [],
})
export class ModelingAssessmentDashboardComponent extends AbstractAssessmentDashboard implements OnInit, OnDestroy {
    // make constants available to html for comparison
    ExerciseType = ExerciseType;
    AssessmentType = AssessmentType;
    course: Course;
    exercise: ModelingExercise;
    paramSub: Subscription;
    predicate: string;
    reverse: boolean;
    courseId: number;
    examId: number;
    exerciseId: number;
    exerciseGroupId: number;
    numberOfCorrectionrounds = 1;

    private cancelConfirmationText: string;

    // all available submissions
    submissions: ModelingSubmission[];
    filteredSubmissions: ModelingSubmission[];
    eventSubscriber: Subscription;
    busy: boolean;
    userId: number;
    canOverrideAssessments: boolean;

    // Icons
    faSort = faSort;
    faFolderOpen = faFolderOpen;
    faBan = faBan;
    faEdit = faEdit;

    constructor(
        private route: ActivatedRoute,
        private alertService: AlertService,
        private router: Router,
        private courseService: CourseManagementService,
        private exerciseService: ExerciseService,
        private resultService: ResultService,
        private modelingSubmissionService: ModelingSubmissionService,
        private modelingAssessmentService: ModelingAssessmentService,
        private modalService: NgbModal,
        private eventManager: EventManager,
        private accountService: AccountService,
        private translateService: TranslateService,
        private sortService: SortService,
    ) {
        super();
        this.reverse = false;
        this.predicate = 'id';
        this.submissions = [];
        this.filteredSubmissions = [];
        this.canOverrideAssessments = this.accountService.hasAnyAuthorityDirect([Authority.ADMIN, Authority.INSTRUCTOR]);
        translateService.get('modelingAssessmentEditor.messages.confirmCancel').subscribe((text) => (this.cancelConfirmationText = text));
    }

    ngOnInit() {
        this.accountService.identity().then((user) => {
            this.userId = user!.id!;
        });
        this.paramSub = this.route.params.subscribe((params) => {
            this.courseId = params['courseId'];
            this.courseService.find(this.courseId).subscribe((res: HttpResponse<Course>) => {
                this.course = res.body!;
            });
            this.route.queryParams.subscribe((queryParams) => {
                if (queryParams['filterOption']) {
                    this.filterOption = Number(queryParams['filterOption']);
                }
            });
            this.exerciseId = params['exerciseId'];
            this.exerciseService.find(this.exerciseId).subscribe((res: HttpResponse<Exercise>) => {
                if (res.body!.type === ExerciseType.MODELING) {
                    this.exercise = res.body as ModelingExercise;
                    this.courseId = this.exercise.course ? this.exercise.course.id! : this.exercise.exerciseGroup!.exam!.course!.id!;
                    this.getSubmissions();
                    this.numberOfCorrectionrounds = this.exercise.exerciseGroup ? this.exercise!.exerciseGroup.exam!.numberOfCorrectionRoundsInExam! : 1;
                } else {
                    // TODO: error message if this is not a modeling exercise
                }
            });

            this.examId = params['examId'];
            this.exerciseGroupId = params['exerciseGroupId'];
        });
        this.registerChangeInResults();
    }

    registerChangeInResults() {
        this.eventSubscriber = this.eventManager.subscribe('resultListModification', () => this.getSubmissions());
    }

    /**
     * Get all results for the current modeling exercise, this includes information about all submitted models ( = submissions)
     *
     */
    getSubmissions() {
        this.modelingSubmissionService
            .getModelingSubmissionsForExerciseByCorrectionRound(this.exercise.id!, { submittedOnly: true })
            .subscribe((res: HttpResponse<ModelingSubmission[]>) => {
                // only use submissions that have already been submitted (this makes sure that unsubmitted submissions are not shown
                // the server should have filtered these submissions already
                this.submissions = res.body!.filter((submission) => submission.submitted);
                this.submissions.forEach((submission) => {
                    const tmpResult = getLatestSubmissionResult(submission);
                    if (tmpResult) {
                        // reconnect some associations
                        submission.latestResult = tmpResult;
                        tmpResult!.submission = submission;
                        tmpResult!.participation = submission.participation;
                        if (submission.participation) {
                            submission.participation.results = [tmpResult!];
                        }
                    }
                });
<<<<<<< HEAD
                this.applyChartFilter(this.submissions);
                this.assessedSubmissions = this.submissions.filter((submission) => {
                    const result = getLatestSubmissionResult(submission);
                    setLatestSubmissionResult(submission, result);
                    return !!result;
                }).length;
=======
                this.filteredSubmissions = this.submissions;
>>>>>>> 0cce076a
            });
    }

    getAssessmentRouterLink(participationId: number, submissionId: number): string[] {
        return getLinkToSubmissionAssessment(ExerciseType.MODELING, this.courseId, this.exerciseId, participationId, submissionId, this.examId, this.exerciseGroupId);
    }

    /**
     * Cancel the current assessment and reload the submissions to reflect the change.
     */
    cancelAssessment(submission: Submission) {
        const confirmCancel = window.confirm(this.cancelConfirmationText);
        if (confirmCancel) {
            this.modelingAssessmentService.cancelAssessment(submission.id!).subscribe(() => {
                this.getSubmissions();
            });
        }
    }

    ngOnDestroy() {
        this.paramSub.unsubscribe();
        this.eventManager.destroy(this.eventSubscriber);
    }

    public sortRows() {
        this.sortService.sortByProperty(this.filteredSubmissions, this.predicate, this.reverse);
    }

    /**
     * get the link for the assessment of a specific submission of the current exercise
     */
    getAssessmentLink(participationId: number, submissionId: number): string[] {
        return getLinkToSubmissionAssessment(this.exercise.type!, this.courseId, this.exerciseId, participationId, submissionId, this.examId, this.exerciseGroupId);
    }
}<|MERGE_RESOLUTION|>--- conflicted
+++ resolved
@@ -143,16 +143,7 @@
                         }
                     }
                 });
-<<<<<<< HEAD
                 this.applyChartFilter(this.submissions);
-                this.assessedSubmissions = this.submissions.filter((submission) => {
-                    const result = getLatestSubmissionResult(submission);
-                    setLatestSubmissionResult(submission, result);
-                    return !!result;
-                }).length;
-=======
-                this.filteredSubmissions = this.submissions;
->>>>>>> 0cce076a
             });
     }
 
