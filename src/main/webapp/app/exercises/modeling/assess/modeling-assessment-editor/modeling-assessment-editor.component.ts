import { Component, OnInit } from '@angular/core';
import { Location } from '@angular/common';
import { AlertService } from 'app/core/util/alert.service';
import { NgbModal } from '@ng-bootstrap/ng-bootstrap';
import { UMLModel } from '@ls1intum/apollon';
import { ActivatedRoute, Router } from '@angular/router';
import { AccountService } from 'app/core/auth/account.service';
import { HttpErrorResponse } from '@angular/common/http';
import { TranslateService } from '@ngx-translate/core';
import dayjs from 'dayjs/esm';
import { ComplaintService } from 'app/complaints/complaint.service';
import { ComplaintResponse } from 'app/entities/complaint-response.model';
import { ModelingSubmission } from 'app/entities/modeling-submission.model';
import { ResultService } from 'app/exercises/shared/result/result.service';
import { ModelingExercise, UMLDiagramType } from 'app/entities/modeling-exercise.model';
import { ModelingExerciseService } from 'app/exercises/modeling/manage/modeling-exercise.service';
import { StudentParticipation } from 'app/entities/participation/student-participation.model';
import { Result } from 'app/entities/result.model';
import { ModelingSubmissionService } from 'app/exercises/modeling/participate/modeling-submission.service';
import { Feedback, FeedbackHighlightColor, FeedbackType } from 'app/entities/feedback.model';
import { Complaint, ComplaintType } from 'app/entities/complaint.model';
import { ModelingAssessmentService } from 'app/exercises/modeling/assess/modeling-assessment.service';
import { assessmentNavigateBack } from 'app/exercises/shared/navigate-back.util';
import { StructuredGradingCriterionService } from 'app/exercises/shared/structured-grading-criterion/structured-grading-criterion.service';
import { getSubmissionResultByCorrectionRound, getSubmissionResultById } from 'app/entities/submission.model';
import { getExerciseDashboardLink, getLinkToSubmissionAssessment } from 'app/utils/navigation.utils';
import { ExerciseType, getCourseFromExercise } from 'app/entities/exercise.model';
import { SubmissionService } from 'app/exercises/shared/submission/submission.service';
import { ExampleSubmissionService } from 'app/exercises/shared/example-submission/example-submission.service';
import { onError } from 'app/shared/util/global.utils';
import { Course } from 'app/entities/course.model';
import { isAllowedToModifyFeedback } from 'app/assessment/assessment.service';

@Component({
    selector: 'jhi-modeling-assessment-editor',
    templateUrl: './modeling-assessment-editor.component.html',
    styleUrls: ['./modeling-assessment-editor.component.scss'],
})
export class ModelingAssessmentEditorComponent implements OnInit {
    totalScore = 0;
    submission?: ModelingSubmission;
    model?: UMLModel;
    modelingExercise?: ModelingExercise;
    course?: Course;
    result?: Result;
    referencedFeedback: Feedback[] = [];
    unreferencedFeedback: Feedback[] = [];
    highlightedElements: Map<string, string>; // map elementId -> highlight color
    highlightMissingFeedback = false;

    assessmentsAreValid = false;
    nextSubmissionBusy: boolean;
    courseId: number;
    examId = 0;
    exerciseId: number;
    exerciseGroupId: number;
    exerciseDashboardLink: string[];
    userId: number;
    isAssessor = false;
    hideBackButton: boolean;
    complaint: Complaint;
    ComplaintType = ComplaintType;
    isLoading = true;
    isTestRun = false;
    hasAutomaticFeedback = false;
    hasAssessmentDueDatePassed: boolean;
    correctionRound = 0;
    resultId: number;
    loadingInitialSubmission = true;
    highlightDifferences = false;
    resizeOptions = { verticalResize: true };
    isApollonModelLoaded = false;

    private cancelConfirmationText: string;

    constructor(
        private alertService: AlertService,
        private modalService: NgbModal,
        private router: Router,
        private route: ActivatedRoute,
        private modelingSubmissionService: ModelingSubmissionService,
        private modelingExerciseService: ModelingExerciseService,
        private resultService: ResultService,
        private modelingAssessmentService: ModelingAssessmentService,
        private accountService: AccountService,
        private location: Location,
        private translateService: TranslateService,
        private complaintService: ComplaintService,
        private structuredGradingCriterionService: StructuredGradingCriterionService,
        private submissionService: SubmissionService,
        private exampleSubmissionService: ExampleSubmissionService,
    ) {
        translateService.get('artemisApp.modelingAssessmentEditor.messages.confirmCancel').subscribe((text) => (this.cancelConfirmationText = text));
    }

    private get feedback(): Feedback[] {
        return [...this.referencedFeedback, ...this.unreferencedFeedback];
    }

    ngOnInit() {
        // Used to check if the assessor is the current user
        this.accountService.identity().then((user) => {
            this.userId = user!.id!;
        });

        this.route.queryParamMap.subscribe((queryParams) => {
            this.hideBackButton = queryParams.get('hideBackButton') === 'true';
            this.isTestRun = queryParams.get('testRun') === 'true';
            this.correctionRound = Number(queryParams.get('correction-round'));
        });
        this.route.paramMap.subscribe((params) => {
            this.courseId = Number(params.get('courseId'));
            this.exerciseId = Number(params.get('exerciseId'));
            if (params.has('examId')) {
                this.examId = Number(params.get('examId'));
                this.exerciseGroupId = Number(params.get('exerciseGroupId'));
            }

            this.exerciseDashboardLink = getExerciseDashboardLink(this.courseId, this.exerciseId, this.examId, this.isTestRun);

            const submissionId = params.get('submissionId');
            this.resultId = Number(params.get('resultId')) ?? 0;
            if (submissionId === 'new') {
                this.loadRandomSubmission(this.exerciseId);
            } else {
                this.loadSubmission(Number(submissionId));
            }
        });
    }

    private loadSubmission(submissionId: number): void {
        this.modelingSubmissionService.getSubmission(submissionId, this.correctionRound, this.resultId).subscribe({
            next: (submission: ModelingSubmission) => {
                this.handleReceivedSubmission(submission);
            },
            error: (error: HttpErrorResponse) => {
                this.handleErrorResponse(error);
            },
        });
    }

    private loadRandomSubmission(exerciseId: number): void {
        this.modelingSubmissionService.getModelingSubmissionForExerciseForCorrectionRoundWithoutAssessment(exerciseId, true, this.correctionRound).subscribe({
            next: (submission: ModelingSubmission) => {
                this.handleReceivedSubmission(submission);

                // Update the url with the new id, without reloading the page, to make the history consistent
                const newUrl = window.location.hash.replace('#', '').replace('new', `${this.submission!.id}`);
                this.location.go(newUrl);
            },
            error: (error: HttpErrorResponse) => {
                this.handleErrorResponse(error);
            },
        });
    }

    private handleReceivedSubmission(submission: ModelingSubmission): void {
        this.loadingInitialSubmission = false;
        this.submission = submission;
        const studentParticipation = this.submission.participation as StudentParticipation;
        this.modelingExercise = studentParticipation.exercise as ModelingExercise;
        this.course = getCourseFromExercise(this.modelingExercise);
        if (this.resultId > 0) {
            this.result = getSubmissionResultById(submission, this.resultId);
            this.correctionRound = submission.results?.findIndex((result) => result.id === this.resultId)!;
        } else {
            this.result = getSubmissionResultByCorrectionRound(this.submission, this.correctionRound);
        }
        this.hasAssessmentDueDatePassed = !!this.modelingExercise!.assessmentDueDate && dayjs(this.modelingExercise!.assessmentDueDate).isBefore(dayjs());

        this.getComplaint();

        if (this.result?.feedbacks) {
            this.result = this.modelingAssessmentService.convertResult(this.result);
            this.handleFeedback(this.result.feedbacks);
        } else {
            this.result!.feedbacks = [];
        }
        if (this.result && this.submission?.participation) {
            this.submission.participation.results = [this.result];
            this.result.participation = this.submission.participation;
        }
        if (!this.modelingExercise.diagramType) {
            this.modelingExercise.diagramType = UMLDiagramType.ClassDiagram;
        }
        if (this.submission.model) {
            this.model = JSON.parse(this.submission.model);
        } else {
            this.alertService.closeAll();
<<<<<<< HEAD
            this.alertService.error('artemisApp.modelingAssessmentEditor.messages.noModel');
=======
            this.alertService.warning('modelingAssessmentEditor.messages.noModel');
>>>>>>> 24734f62
        }
        if ((!this.result?.assessor || this.result.assessor.id === this.userId) && !this.result?.completionDate) {
            this.alertService.closeAll();
            this.alertService.info('artemisApp.modelingAssessmentEditor.messages.lock');
        }
        this.checkPermissions();

        this.submissionService.handleFeedbackCorrectionRoundTag(this.correctionRound, this.submission);

        this.isLoading = false;
    }

    private getComplaint(): void {
        if (!this.submission) {
            return;
        }
        this.complaintService.findBySubmissionId(this.submission.id!).subscribe({
            next: (res) => {
                if (!res.body) {
                    return;
                }
                this.complaint = res.body;
            },
            error: () => {
                this.onError();
            },
        });
    }

    /**
     * Checks the given feedback list for unreferenced feedback. The remaining list is then assigned to the
     * referencedFeedback variable containing only feedback elements with a reference and valid score.
     * Additionally, it checks if the feedback list contains any automatic feedback elements and sets the hasAutomaticFeedback flag accordingly.
     * Afterwards, it triggers the highlighting of feedback elements, if necessary.
     */
    private handleFeedback(feedback?: Feedback[]): void {
        if (!feedback || feedback.length === 0) {
            return;
        }

        this.referencedFeedback = feedback.filter((feedbackElement) => feedbackElement.reference);
        this.unreferencedFeedback = feedback.filter((feedbackElement) => feedbackElement.type === FeedbackType.MANUAL_UNREFERENCED);

        this.hasAutomaticFeedback = feedback.some((feedbackItem) => feedbackItem.type === FeedbackType.AUTOMATIC);
        this.highlightAutomaticFeedback();

        if (this.highlightMissingFeedback) {
            this.highlightElementsWithMissingFeedback();
        }
        this.calculateTotalScore();
    }

    private checkPermissions(): void {
        this.isAssessor = this.result?.assessor?.id === this.userId;
    }

    /**
     * Boolean which determines whether the user can override a result.
     * If no exercise is loaded, for example during loading between exercises, we return false.
     * Instructors can always override a result.
     * Tutors can override their own results within the assessment due date, if there is no complaint about their assessment.
     * They cannot override a result anymore, if there is a complaint. Another tutor must handle the complaint.
     */
    get canOverride(): boolean {
        if (this.modelingExercise) {
            if (this.modelingExercise.isAtLeastInstructor) {
                // Instructors can override any assessment at any time.
                return true;
            }
            if (this.complaint && this.isAssessor) {
                // If there is a complaint, the original assessor cannot override the result anymore.
                return false;
            }
            let isBeforeAssessmentDueDate = true;
            // Add check as the assessmentDueDate must not be set for exercises
            if (this.modelingExercise.assessmentDueDate) {
                isBeforeAssessmentDueDate = dayjs().isBefore(this.modelingExercise.assessmentDueDate!);
            }
            // tutors are allowed to override one of their assessments before the assessment due date.
            return this.isAssessor && isBeforeAssessmentDueDate;
        }
        return false;
    }

    get readOnly(): boolean {
        return !isAllowedToModifyFeedback(
            this.modelingExercise?.isAtLeastInstructor ?? false,
            this.isTestRun,
            this.isAssessor,
            this.hasAssessmentDueDatePassed,
            this.result,
            this.complaint,
            this.modelingExercise,
        );
    }

    private handleErrorResponse(error: HttpErrorResponse): void {
        this.loadingInitialSubmission = false;
        this.submission = undefined;

        // there is no submission waiting for assessment at the moment
        if (error.status === 404) {
            return;
        }

        this.isLoading = false;
        if (error.error && error.error.errorKey === 'lockedSubmissionsLimitReached') {
            this.navigateBack();
        } else {
            this.onError();
        }
    }

    onError(): void {
        this.submission = undefined;
        this.modelingExercise = undefined;
        this.result = undefined;
        this.model = undefined;
        this.alertService.closeAll();
        this.alertService.error('artemisApp.modelingAssessmentEditor.messages.loadSubmissionFailed');
    }

    onSaveAssessment() {
        if (!this.modelingAssessmentService.isFeedbackTextValid(this.feedback)) {
            this.alertService.error('artemisApp.modelingAssessmentEditor.messages.feedbackTextTooLong');
            return;
        }

        this.modelingAssessmentService.saveAssessment(this.result!.id!, this.feedback, this.submission!.id!).subscribe({
            next: (result: Result) => {
                this.result = result;
                this.handleFeedback(this.result.feedbacks);
                this.alertService.closeAll();
                this.alertService.success('artemisApp.modelingAssessmentEditor.messages.saveSuccessful');
            },
            error: () => {
                this.alertService.closeAll();
                this.alertService.error('artemisApp.modelingAssessmentEditor.messages.saveFailed');
            },
        });
    }

    onSubmitAssessment() {
        if ((this.model && this.referencedFeedback.length < this.model.elements.length) || !this.assessmentsAreValid) {
            const confirmationMessage = this.translateService.instant('artemisApp.modelingAssessmentEditor.messages.confirmSubmission');

            // if the assessment is before the assessment due date, don't show the confirm submission button
            const isBeforeAssessmentDueDate = this.modelingExercise && this.modelingExercise.assessmentDueDate && dayjs().isBefore(this.modelingExercise.assessmentDueDate);
            if (isBeforeAssessmentDueDate) {
                this.submitAssessment();
            } else {
                const confirm = window.confirm(confirmationMessage);
                if (confirm) {
                    this.submitAssessment();
                } else {
                    this.highlightMissingFeedback = true;
                    this.highlightElementsWithMissingFeedback();
                }
            }
        } else {
            this.submitAssessment();
        }
    }

    private submitAssessment() {
        if (!this.modelingAssessmentService.isFeedbackTextValid(this.feedback)) {
            this.alertService.error('artemisApp.modelingAssessmentEditor.messages.feedbackTextTooLong');
            return;
        }
        this.modelingAssessmentService.saveAssessment(this.result!.id!, this.feedback, this.submission!.id!, true).subscribe({
            next: (result: Result) => {
                result.participation!.results = [result];
                this.result = result;

                this.alertService.closeAll();
                this.alertService.success('artemisApp.modelingAssessmentEditor.messages.submitSuccessful');

                this.highlightMissingFeedback = false;
            },
            error: (error: HttpErrorResponse) => {
                let errorMessage = 'artemisApp.modelingAssessmentEditor.messages.submitFailed';
                if (error.error && error.error.entityName && error.error.message) {
                    errorMessage = `artemisApp.${error.error.entityName}.${error.error.message}`;
                }
                this.alertService.closeAll();
                this.alertService.error(errorMessage);
            },
        });
        this.assessmentsAreValid = false;
    }

    /**
     * Sends the current (updated) assessment to the server to update the original assessment after a complaint was accepted.
     * The corresponding complaint response is sent along with the updated assessment to prevent additional requests.
     *
     * @param complaintResponse the response to the complaint that is sent to the server along with the assessment update
     */
    onUpdateAssessmentAfterComplaint(complaintResponse: ComplaintResponse): void {
        this.modelingAssessmentService.updateAssessmentAfterComplaint(this.feedback, complaintResponse, this.submission!.id!).subscribe({
            next: (response) => {
                this.result = response.body!;
                // reconnect
                this.result.participation!.results = [this.result];
                this.alertService.closeAll();
                this.alertService.success('artemisApp.modelingAssessmentEditor.messages.updateAfterComplaintSuccessful');
            },
            error: (httpErrorResponse: HttpErrorResponse) => {
                this.alertService.closeAll();
                const error = httpErrorResponse.error;
                if (error && error.errorKey && error.errorKey === 'complaintLock') {
                    this.alertService.error(error.message, error.params);
                } else {
                    this.alertService.error('artemisApp.modelingAssessmentEditor.messages.updateAfterComplaintFailed');
                }
            },
        });
    }

    /**
     * Cancel the current assessment and navigate back to the exercise dashboard.
     */
    onCancelAssessment() {
        const confirmCancel = window.confirm(this.cancelConfirmationText);
        if (confirmCancel) {
            this.modelingAssessmentService.cancelAssessment(this.submission!.id!).subscribe(() => {
                this.navigateBack();
            });
        }
    }

    onFeedbackChanged(feedback: Feedback[]) {
        this.referencedFeedback = feedback.filter((feedbackElement) => feedbackElement.reference);

        if (!this.isApollonModelLoaded) {
            this.isApollonModelLoaded = true;
            this.calculateTotalScore();
            this.submissionService.handleFeedbackCorrectionRoundTag(this.correctionRound, this.submission!);
            return;
        }

        this.validateFeedback();
    }

    assessNext() {
        this.isLoading = true;
        this.nextSubmissionBusy = true;
        this.modelingSubmissionService.getModelingSubmissionForExerciseForCorrectionRoundWithoutAssessment(this.modelingExercise!.id!, true, this.correctionRound).subscribe({
            next: (unassessedSubmission: ModelingSubmission) => {
                this.nextSubmissionBusy = false;
                this.isLoading = false;

                // navigate to the new assessment page to trigger re-initialization of the components
                this.router.onSameUrlNavigation = 'reload';

                // navigate to root and then to new assessment page to trigger re-initialization of the components
                const url = getLinkToSubmissionAssessment(
                    ExerciseType.MODELING,
                    this.courseId,
                    this.exerciseId,
                    undefined,
                    unassessedSubmission.id!,
                    this.examId,
                    this.exerciseGroupId,
                );
                this.router.navigateByUrl('/', { skipLocationChange: true }).then(() => this.router.navigate(url, { queryParams: { 'correction-round': this.correctionRound } }));
            },
            error: (error: HttpErrorResponse) => {
                this.nextSubmissionBusy = false;
                this.handleErrorResponse(error);
            },
        });
    }

    /**
     * Validates the feedback:
     *   - There must be any form of feedback, either unreferencing feedback or feedback referencing a model element or both
     *   - Each reference feedback must have a score that is a valid number
     */
    validateFeedback() {
        this.calculateTotalScore();
        const hasReferencedFeedback = Feedback.haveCredits(this.referencedFeedback);
        const hasUnreferencedFeedback = Feedback.haveCreditsAndComments(this.unreferencedFeedback);
        // When unreferenced feedback is set, it has to be valid (score + detailed text)
        this.assessmentsAreValid = (hasReferencedFeedback && this.unreferencedFeedback.length === 0) || hasUnreferencedFeedback;
        this.submissionService.handleFeedbackCorrectionRoundTag(this.correctionRound, this.submission!);
    }

    navigateBack() {
        assessmentNavigateBack(this.location, this.router, this.modelingExercise, this.submission, this.isTestRun);
    }

    /**
     * Add all elements for which no corresponding feedback element exist to the map of highlighted elements. To make sure that we do not have outdated elements in the map, all
     * elements with the corresponding "missing feedback color" get removed first.
     */
    private highlightElementsWithMissingFeedback() {
        if (!this.model) {
            return;
        }

        this.highlightedElements = this.highlightedElements
            ? this.removeHighlightedFeedbackOfColor(this.highlightedElements, FeedbackHighlightColor.RED)
            : new Map<string, string>();

        const referenceIds = this.referencedFeedback.map((feedback) => feedback.referenceId);
        for (const element of this.model.elements) {
            if (!referenceIds.includes(element.id)) {
                this.highlightedElements.set(element.id, FeedbackHighlightColor.RED);
            }
        }
    }

    /**
     * Add all automatic feedback elements to the map of highlighted elements. To make sure that we do not have outdated elements in the map, all elements with the corresponding
     * "automatic feedback color" get removed first. The automatic feedback will not be highlighted anymore after the assessment has been completed.
     */
    private highlightAutomaticFeedback() {
        if (this.result && this.result.completionDate) {
            return;
        }

        this.highlightedElements = this.highlightedElements
            ? this.removeHighlightedFeedbackOfColor(this.highlightedElements, FeedbackHighlightColor.CYAN)
            : new Map<string, string>();

        for (const feedbackItem of this.referencedFeedback) {
            if (feedbackItem.type === FeedbackType.AUTOMATIC && feedbackItem.referenceId) {
                this.highlightedElements.set(feedbackItem.referenceId, FeedbackHighlightColor.CYAN);
            }
        }
    }

    /**
     * Remove all elements with the given highlight color from the map of highlighted feedback elements.
     *
     * @param highlightedElements the map of highlighted feedback elements
     * @param color the color of the elements that should be removed
     */
    private removeHighlightedFeedbackOfColor(highlightedElements: Map<string, string>, color: string) {
        return new Map<string, string>([...highlightedElements].filter(([, value]) => value !== color));
    }

    /**
     * Calculates the total score of the current assessment.
     * This function originally checked whether the total score is negative
     * or greater than the max. score, but we decided to remove the restriction
     * and instead set the score boundaries on the server.
     */
    calculateTotalScore() {
        this.totalScore = this.structuredGradingCriterionService.computeTotalScore(this.feedback);
        // Cap totalScore to maxPoints
        const maxPoints = this.modelingExercise!.maxPoints! + this.modelingExercise!.bonusPoints! ?? 0.0;
        if (this.totalScore > maxPoints) {
            this.totalScore = maxPoints;
        }
        // Do not allow negative score
        if (this.totalScore < 0) {
            this.totalScore = 0;
        }
    }

    /**
     * Invokes exampleSubmissionService when useAsExampleSubmission is emitted in assessment-layout
     */
    useStudentSubmissionAsExampleSubmission(): void {
        if (this.submission && this.modelingExercise) {
            this.exampleSubmissionService.import(this.submission.id!, this.modelingExercise.id!).subscribe({
                next: () => this.alertService.success('artemisApp.exampleSubmission.submitSuccessful'),
                error: (error: HttpErrorResponse) => onError(this.alertService, error),
            });
        }
    }
}<|MERGE_RESOLUTION|>--- conflicted
+++ resolved
@@ -187,11 +187,7 @@
             this.model = JSON.parse(this.submission.model);
         } else {
             this.alertService.closeAll();
-<<<<<<< HEAD
-            this.alertService.error('artemisApp.modelingAssessmentEditor.messages.noModel');
-=======
-            this.alertService.warning('modelingAssessmentEditor.messages.noModel');
->>>>>>> 24734f62
+            this.alertService.warning('artemisApp.modelingAssessmentEditor.messages.noModel');
         }
         if ((!this.result?.assessor || this.result.assessor.id === this.userId) && !this.result?.completionDate) {
             this.alertService.closeAll();
