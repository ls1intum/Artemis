<jhi-assessment-layout
    (navigateBack)="navigateBack()"
    [isLoading]="isLoading"
    [nextSubmissionBusy]="nextSubmissionBusy"
    [isTeamMode]="!!modelingExercise?.teamMode"
    [isAssessor]="isAssessor"
    [isTestRun]="isTestRun"
    [exerciseDashboardLink]="exerciseDashboardLink"
    [isAtLeastInstructor]="isAtLeastInstructor"
    [canOverride]="canOverride"
    [result]="result"
    [assessmentsAreValid]="assessmentsAreValid"
    [complaint]="complaint"
    [exercise]="modelingExercise"
    [submission]="submission"
    [hasAssessmentDueDatePassed]="hasAssessmentDueDatePassed"
    (save)="onSaveAssessment()"
    (submit)="onSubmitAssessment()"
    (cancel)="onCancelAssessment()"
    (nextSubmission)="assessNext()"
    (updateAssessmentAfterComplaint)="onUpdateAssessmentAfterComplaint($event)"
    [(highlightDifferences)]="highlightDifferences"
    [correctionRound]="correctionRound"
    (importExampleSubmission)="importStudentSubmissionAsExampleSubmission()"
>
    <ng-container *ngIf="submission; then assessment; else noSubmission"></ng-container>
</jhi-assessment-layout>

<ng-template #assessment>
    <div class="alert alert-info" *ngIf="hasAutomaticFeedback && isAssessor && !result?.completionDate" jhiTranslate="modelingAssessmentEditor.automaticAssessmentAvailable">
        Congratulations! Parts of this model could already be assessed automatically. Please review the automatic assessment and complete the assessment afterwards. By submitting
        the assessment you also confirm the automatic assessment. Please be aware that you are responsible for the whole assessment.
    </div>

    <div class="editor-container flex-grow-1">
        <jhi-modeling-assessment
            *ngIf="submission"
            [diagramType]="modelingExercise?.diagramType"
            [maxScore]="modelingExercise?.maxPoints || 0"
            [maxBonusPoints]="modelingExercise?.bonusPoints || 0"
            [totalScore]="totalScore"
            [model]="model!"
            [readOnly]="readOnly"
            [resultFeedbacks]="result?.feedbacks || []"
            [highlightedElements]="highlightedElements"
            (feedbackChanged)="onFeedbackChanged($event)"
            [explanation]="submission?.explanationText || ''"
            [highlightDifferences]="highlightDifferences"
            [elementCounts]="submission && submission.similarElements"
<<<<<<< HEAD
            [resizeOptions]="resizeOptions"
=======
            [course]="course"
>>>>>>> d85c8174
        ></jhi-modeling-assessment>
        <jhi-collapsable-assessment-instructions
            *ngIf="modelingExercise"
            [readOnly]="false"
            [exercise]="modelingExercise"
            [collapsed]="false"
        ></jhi-collapsable-assessment-instructions>
    </div>

    <div class="row mt-3">
        <div class="col-md-6">
            <jhi-unreferenced-feedback
                [(feedbacks)]="unreferencedFeedback"
                (feedbacksChange)="validateFeedback()"
                [readOnly]="readOnly"
                [highlightDifferences]="highlightDifferences"
            ></jhi-unreferenced-feedback>
        </div>
        <div class="col-md-6" *ngIf="(hasAutomaticFeedback || highlightMissingFeedback) && !result?.completionDate">
            <h4 jhiTranslate="modelingAssessmentEditor.highlightingColors.title">Highlighting Color(s)</h4>
            <div class="row" *ngIf="hasAutomaticFeedback">
                <div class="mx-3 mb-2 highlighting-item color-cyan"></div>
                <span jhiTranslate="modelingAssessmentEditor.highlightingColors.automaticAssessment">automatic assessment</span>
            </div>
            <div class="row" *ngIf="highlightMissingFeedback">
                <div class="mx-3 mb-2 highlighting-item color-red"></div>
                <span jhiTranslate="modelingAssessmentEditor.highlightingColors.missingAssessment">missing assessment</span>
            </div>
        </div>
    </div>
</ng-template>

<ng-template #noSubmission>
    <div *ngIf="!loadingInitialSubmission" class="alert alert-warning text-center mt-4" role="alert">
        <p jhiTranslate="modelingAssessment.notFound">We haven't found any new submission without an assessment, please go back.</p>
        <a [routerLink]="exerciseDashboardLink" class="btn btn-info btn-sm me-1 mb-1 assessment-dashboard">
            <span class="d-none d-md-inline" jhiTranslate="entity.action.exerciseDashboard">Exercise dashboard</span>
        </a>
    </div>
</ng-template><|MERGE_RESOLUTION|>--- conflicted
+++ resolved
@@ -47,11 +47,8 @@
             [explanation]="submission?.explanationText || ''"
             [highlightDifferences]="highlightDifferences"
             [elementCounts]="submission && submission.similarElements"
-<<<<<<< HEAD
             [resizeOptions]="resizeOptions"
-=======
             [course]="course"
->>>>>>> d85c8174
         ></jhi-modeling-assessment>
         <jhi-collapsable-assessment-instructions
             *ngIf="modelingExercise"
