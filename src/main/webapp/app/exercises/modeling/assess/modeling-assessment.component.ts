import { AfterViewInit, Component, ElementRef, EventEmitter, Input, OnChanges, OnDestroy, Output, Renderer2, SimpleChanges, ViewChild } from '@angular/core';
import { ApollonEditor, ApollonMode, Assessment, Selection, UMLDiagramType, UMLElementType, UMLModel, UMLRelationshipType } from '@ls1intum/apollon';
import { Feedback, FeedbackType } from 'app/entities/feedback.model';
import { OtherModelElementCount } from 'app/entities/modeling-submission.model';
import { ArtemisTranslatePipe } from 'app/shared/pipes/artemis-translate.pipe';
import interact from 'interactjs';
import $ from 'jquery';
import { AlertService } from 'app/core/util/alert.service';
<<<<<<< HEAD
import { Course } from 'app/entities/course.model';
=======
import { GradingInstruction } from 'app/exercises/shared/structured-grading-criterion/grading-instruction.model';

export interface DropInfo {
    instruction: GradingInstruction;
    tooltipMessage: string;
    removeMessage: string;
}
>>>>>>> 21948486

@Component({
    selector: 'jhi-modeling-assessment',
    templateUrl: './modeling-assessment.component.html',
    styleUrls: ['./modeling-assessment.component.scss'],
})
export class ModelingAssessmentComponent implements AfterViewInit, OnDestroy, OnChanges {
    apollonEditor?: ApollonEditor;
    elementFeedback: Map<string, Feedback>; // map element.id --> Feedback
    referencedFeedbacks: Feedback[] = [];
    unreferencedFeedbacks: Feedback[] = [];
    firstCorrectionRoundColor = '#3e8acc';
    secondCorrectionRoundColor = '#ffa561';

    @ViewChild('editorContainer', { static: false }) editorContainer: ElementRef;
    @ViewChild('resizeContainer', { static: false }) resizeContainer: ElementRef;
    @Input() model: UMLModel;
    @Input() explanation: string;
    @Input() highlightedElements: Map<string, string>; // map elementId -> highlight color
    @Input() centeredElementId: string;
    @Input() elementCounts?: OtherModelElementCount[];
    @Input() course?: Course;

    feedbacks: Feedback[];
    @Input() set resultFeedbacks(feedback: Feedback[]) {
        this.feedbacks = feedback;
        this.referencedFeedbacks = this.feedbacks.filter((feedbackElement) => feedbackElement.reference != undefined);
        this.updateApollonAssessments(this.referencedFeedbacks);
    }

    @Input() diagramType?: UMLDiagramType;
    @Input() maxScore: number;
    @Input() maxBonusPoints = 0;
    @Input() totalScore: number;
    @Input() title: string;
    @Input() resizeOptions: { initialWidth: string; maxWidth?: number };
    @Input() readOnly = false;
    @Input() enablePopups = true;
    @Input() displayPoints = true;
    @Input() highlightDifferences: boolean;

    @Output() feedbackChanged = new EventEmitter<Feedback[]>();
    @Output() selectionChanged = new EventEmitter<Selection>();

    constructor(private alertService: AlertService, private renderer: Renderer2, private artemisTranslatePipe: ArtemisTranslatePipe) {}

    ngAfterViewInit(): void {
        if (this.feedbacks) {
            this.referencedFeedbacks = this.feedbacks.filter((feedbackElement) => feedbackElement.reference != undefined);
            this.unreferencedFeedbacks = this.feedbacks.filter(
                (feedbackElement) => feedbackElement.reference == undefined && feedbackElement.type === FeedbackType.MANUAL_UNREFERENCED,
            );
        }
        this.initializeApollonEditor();
        if (this.highlightedElements) {
            this.updateHighlightedElements(this.highlightedElements);
        }
        if (this.elementCounts) {
            this.updateElementCounts(this.elementCounts);
        }
        this.applyStateConfiguration();
        if (this.resizeOptions) {
            if (this.resizeOptions.initialWidth) {
                this.renderer.setStyle(this.resizeContainer.nativeElement, 'width', this.resizeOptions.initialWidth);
            }
            interact('.resizable')
                .resizable({
                    edges: { left: false, right: '.draggable-right', bottom: false, top: false },
                    modifiers: [
                        interact.modifiers!.restrictSize({
                            min: { width: 15, height: 0 },
                            max: { width: this.resizeOptions.maxWidth ? this.resizeOptions.maxWidth : 2500, height: 2000 },
                        }),
                    ],
                    inertia: true,
                })
                .on('resizestart', function (event: any) {
                    event.target.classList.add('card-resizable');
                })
                .on('resizeend', function (event: any) {
                    event.target.classList.remove('card-resizable');
                })
                .on('resizemove', (event: any) => {
                    const target = event.target;
                    target.style.width = event.rect.width + 'px';
                });
        }
    }

    ngOnDestroy() {
        if (this.apollonEditor) {
            this.apollonEditor.destroy();
        }
    }

    ngOnChanges(changes: SimpleChanges): void {
        if (changes.model && changes.model.currentValue && this.apollonEditor) {
            this.apollonEditor!.model = changes.model.currentValue;
            this.handleFeedback();
        }
        if (changes.feedbacks && changes.feedbacks.currentValue && this.model) {
            this.feedbacks = changes.feedbacks.currentValue;
            this.handleFeedback();
            this.applyStateConfiguration();
        }
        if (changes.highlightedElements) {
            this.highlightedElements = changes.highlightedElements.currentValue;

            if (this.apollonEditor) {
                this.applyStateConfiguration();
            }
        }
        if (changes.centeredElementId) {
            if (this.centeredElementId) {
                this.scrollIntoView(this.centeredElementId);
            }
        }
        if (changes.highlightDifferences) {
            this.updateApollonAssessments(this.referencedFeedbacks);
        }
    }

    /**
     * Initializes the Apollon editor after updating the Feedback accordingly. It also subscribes to change
     * events of Apollon an passes them on to parent components.
     */
    private initializeApollonEditor() {
        if (this.apollonEditor) {
            this.apollonEditor.destroy();
        }

        this.handleFeedback();

        this.apollonEditor = new ApollonEditor(this.editorContainer.nativeElement, {
            mode: ApollonMode.Assessment,
            readonly: this.readOnly,
            model: this.model,
            type: this.diagramType || UMLDiagramType.ClassDiagram,
            enablePopups: this.enablePopups,
        });
        this.apollonEditor.subscribeToSelectionChange((selection: Selection) => {
            if (this.readOnly) {
                this.selectionChanged.emit(selection);
            }
        });
        if (!this.readOnly) {
            this.apollonEditor.subscribeToAssessmentChange((assessments: Assessment[]) => {
                this.referencedFeedbacks = this.generateFeedbackFromAssessment(assessments);
                this.feedbackChanged.emit(this.referencedFeedbacks);
            });
        }
    }

    private applyStateConfiguration() {
        if (this.highlightedElements) {
            this.updateHighlightedElements(this.highlightedElements);
        }
        if (this.centeredElementId) {
            setTimeout(() => this.scrollIntoView(this.centeredElementId), 0);
        }
    }

    /**
     * Gets the assessments from Apollon and creates/updates the corresponding Feedback entries in the
     * element feedback mapping.
     * Returns an array containing all feedback entries from the mapping.
     */
    private generateFeedbackFromAssessment(assessments: Assessment[]): Feedback[] {
        const newElementFeedback = new Map();
        for (const assessment of assessments) {
            let feedback = this.elementFeedback.get(assessment.modelElementId);
            if (feedback) {
                if (feedback.credits !== assessment.score && feedback.gradingInstruction) {
                    feedback.gradingInstruction = undefined;
                }
                feedback.credits = assessment.score;
                feedback.text = assessment.feedback;
                if (assessment.dropInfo && assessment.dropInfo.instruction?.id) {
                    feedback.gradingInstruction = assessment.dropInfo.instruction;
                }
                if (feedback.gradingInstruction && assessment.dropInfo == undefined) {
                    feedback.gradingInstruction = undefined;
                }
            } else {
                feedback = Feedback.forModeling(assessment.score, assessment.feedback, assessment.modelElementId, assessment.elementType, assessment.dropInfo);
            }
            newElementFeedback.set(assessment.modelElementId, feedback);
        }
        this.elementFeedback = newElementFeedback;
        return [...this.elementFeedback.values()];
    }

    /**
     * Handles (new) feedback by removing invalid feedback, updating the element-feedback mapping and updating
     * the assessments for Apollon accordingly.
     * which is then shown in the score display component.
     * This method is called before initializing Apollon and when the feedback or model is updated.
     */
    private handleFeedback(): void {
        this.referencedFeedbacks = this.removeInvalidFeedback(this.feedbacks);
        this.updateElementFeedbackMapping(this.referencedFeedbacks);
        this.updateApollonAssessments(this.referencedFeedbacks);
    }

    /**
     * Removes feedback elements for which the corresponding model element does not exist in the model anymore.
     * @param feedbacks the list of feedback to filter
     */
    private removeInvalidFeedback(feedbacks: Feedback[]): Feedback[] {
        if (!feedbacks) {
            return feedbacks;
        }
        if (!this.model || !this.model.elements) {
            return [];
        }

        let availableIds: string[] = this.model.elements.map((element) => element.id);
        if (this.model.relationships) {
            availableIds = availableIds.concat(this.model.relationships.map((relationship) => relationship.id));
        }
        return feedbacks.filter((feedback) => availableIds.includes(feedback.referenceId!));
    }

    /**
     * Updates the mapping of elementIds to Feedback elements. This should be called after getting the
     * (updated) Feedback list from the server.
     *
     * @param feedbacks new Feedback elements to insert
     */
    private updateElementFeedbackMapping(feedbacks: Feedback[]) {
        if (!this.elementFeedback) {
            this.elementFeedback = new Map();
        }
        if (!feedbacks) {
            return;
        }
        for (const feedback of feedbacks) {
            this.elementFeedback.set(feedback.referenceId!, feedback);
        }
    }

    /**
     * Sets the corresponding highlight color in the apollon model of all elements contained in the given element map.
     *
     * @param newElements a map of elementIds -> highlight color
     */
    private updateHighlightedElements(newElements: Map<string, string>) {
        if (!newElements) {
            newElements = new Map<string, string>();
        }

        if (this.apollonEditor != undefined) {
            const model: UMLModel = this.apollonEditor!.model;
            for (const element of model.elements) {
                element.highlight = newElements.get(element.id);
            }
            for (const relationship of model.relationships) {
                relationship.highlight = newElements.get(relationship.id);
            }
            this.apollonEditor!.model = model;
        }
    }

    /**
     * Sets the corresponding highlight color in the apollon model of all elements contained in the given element map.
     *
     * @param newElements a map of elementIds -> highlight color
     */
    private updateElementCounts(newElementCounts: OtherModelElementCount[]) {
        if (!newElementCounts) {
            return;
        }

        const elementCountMap = new Map<string, Number>();

        newElementCounts.forEach((elementCount) => elementCountMap.set(elementCount.elementId, elementCount.numberOfOtherElements));

        if (this.apollonEditor != undefined) {
            const model: UMLModel = this.apollonEditor!.model;
            for (const element of model.elements) {
                element.assessmentNote = this.calculateNote(elementCountMap.get(element.id));
            }
            for (const relationship of model.relationships) {
                relationship.assessmentNote = this.calculateNote(elementCountMap.get(relationship.id));
            }
            this.apollonEditor!.model = model;
        }
    }

    private scrollIntoView(elementId: string) {
        const element = this.editorContainer.nativeElement as HTMLElement;
        const matchingElement = $(element).find(`#${elementId}`).get(0);
        if (matchingElement) {
            matchingElement.scrollIntoView({ block: 'center', inline: 'center' });
        }
    }

    /**
     * Converts a given feedback list to Apollon assessments and updates the model of Apollon with the new assessments.
     * @param feedbacks the feedback list to convert and pass on to Apollon
     */
    private updateApollonAssessments(feedbacks: Feedback[]) {
        if (!feedbacks || !this.model) {
            return;
        }

        this.model.assessments = feedbacks.map<Assessment>((feedback) => {
            return {
                modelElementId: feedback.referenceId!,
                elementType: feedback.referenceType! as UMLElementType | UMLRelationshipType,
                score: feedback.credits!,
                feedback: feedback.text || undefined,
                label: this.calculateLabel(feedback),
                labelColor: this.calculateLabelColor(feedback),
                correctionStatus: this.calculateCorrectionStatusForFeedback(feedback),
                dropInfo: this.calculateDropInfo(feedback),
            };
        });
        if (this.apollonEditor) {
            this.apollonEditor!.model = this.model;
        }
    }

    private calculateLabel(feedback: any) {
        const firstCorrectionRoundText = this.artemisTranslatePipe.transform('artemisApp.assessment.diffView.correctionRoundDiffFirst');
        const secondCorrectionRoundText = this.artemisTranslatePipe.transform('artemisApp.assessment.diffView.correctionRoundDiffSecond');
        if (this.highlightDifferences) {
            return feedback.copiedFeedbackId ? firstCorrectionRoundText : secondCorrectionRoundText;
        }
        return undefined;
    }

    private calculateLabelColor(feedback: any) {
        if (this.highlightDifferences) {
            return feedback.copiedFeedbackId ? this.firstCorrectionRoundColor : this.secondCorrectionRoundColor;
        }
        return '';
    }

    private calculateNote(count: Number | undefined) {
        if (count) {
            return this.artemisTranslatePipe.transform('modelingAssessment.impactWarning', { affectedSubmissionsCount: count });
        }

        return undefined;
    }

    private calculateCorrectionStatusForFeedback(feedback: Feedback) {
        let correctionStatusDescription = feedback.correctionStatus
            ? this.artemisTranslatePipe.transform('artemisApp.exampleSubmission.feedback.' + feedback.correctionStatus)
            : feedback.correctionStatus;
        if (feedback.correctionStatus && feedback.correctionStatus !== 'CORRECT') {
            // Adding a missing warning icon to the translation strings of incorrect feedbacks.
            correctionStatusDescription += ' ⚠️';
        }
        let correctionStatus: 'CORRECT' | 'INCORRECT' | 'NOT_VALIDATED';
        switch (feedback.correctionStatus) {
            case 'CORRECT':
                correctionStatus = 'CORRECT';
                break;
            case undefined:
                correctionStatus = 'NOT_VALIDATED';
                break;
            default:
                correctionStatus = 'INCORRECT';
        }

        return {
            description: correctionStatusDescription,
            status: correctionStatus,
        };
    }

    private calculateDropInfo(feedback: Feedback) {
        if (feedback.gradingInstruction) {
            const dropInfo = <DropInfo>{};
            dropInfo.instruction = feedback.gradingInstruction;
            dropInfo.removeMessage = this.artemisTranslatePipe.transform('artemisApp.assessment.messages.removeAssessmentInstructionLink');
            dropInfo.tooltipMessage = this.artemisTranslatePipe.transform('artemisApp.exercise.assessmentInstruction') + feedback!.gradingInstruction!.instructionDescription;
            return dropInfo;
        }

        return undefined;
    }
}<|MERGE_RESOLUTION|>--- conflicted
+++ resolved
@@ -6,9 +6,7 @@
 import interact from 'interactjs';
 import $ from 'jquery';
 import { AlertService } from 'app/core/util/alert.service';
-<<<<<<< HEAD
 import { Course } from 'app/entities/course.model';
-=======
 import { GradingInstruction } from 'app/exercises/shared/structured-grading-criterion/grading-instruction.model';
 
 export interface DropInfo {
@@ -16,7 +14,6 @@
     tooltipMessage: string;
     removeMessage: string;
 }
->>>>>>> 21948486
 
 @Component({
     selector: 'jhi-modeling-assessment',
