import { AfterViewInit, Component, ElementRef, EventEmitter, Input, OnChanges, OnDestroy, Output, Renderer2, SimpleChanges, ViewChild } from '@angular/core';
import { ApollonEditor, ApollonMode, Assessment, Selection, UMLDiagramType, UMLElementType, UMLModel, UMLRelationshipType } from '@ls1intum/apollon';
import { Feedback, FeedbackType } from 'app/entities/feedback.model';
import { OtherModelElementCount } from 'app/entities/modeling-submission.model';
import { ArtemisTranslatePipe } from 'app/shared/pipes/artemis-translate.pipe';
import interact from 'interactjs';
import * as $ from 'jquery';
import { JhiAlertService } from 'ng-jhipster';

@Component({
    selector: 'jhi-modeling-assessment',
    templateUrl: './modeling-assessment.component.html',
    styleUrls: ['./modeling-assessment.component.scss'],
})
export class ModelingAssessmentComponent implements AfterViewInit, OnDestroy, OnChanges {
    apollonEditor?: ApollonEditor;
    elementFeedback: Map<string, Feedback>; // map element.id --> Feedback
    referencedFeedbacks: Feedback[] = [];
    unreferencedFeedbacks: Feedback[] = [];
    firstCorrectionRoundColor = '#3e8acc';
    secondCorrectionRoundColor = '#ffa561';

    @ViewChild('editorContainer', { static: false }) editorContainer: ElementRef;
    @ViewChild('resizeContainer', { static: false }) resizeContainer: ElementRef;
    @Input() model: UMLModel;
    @Input() explanation: string;
    @Input() highlightedElements: Map<string, string>; // map elementId -> highlight color
    @Input() centeredElementId: string;
    @Input() elementCounts?: OtherModelElementCount[];

    feedbacks: Feedback[];
    @Input() set resultFeedbacks(feedback: Feedback[]) {
        this.feedbacks = feedback;
        this.referencedFeedbacks = this.feedbacks.filter((feedbackElement) => feedbackElement.reference != undefined);
        this.updateApollonAssessments(this.referencedFeedbacks);
    }

    @Input() diagramType?: UMLDiagramType;
    @Input() maxScore: number;
    @Input() maxBonusPoints = 0;
    @Input() totalScore: number;
    @Input() title: string;
    @Input() resizeOptions: { initialWidth: string; maxWidth?: number };
    @Input() readOnly = false;
    @Input() enablePopups = true;
    @Input() displayPoints = true;
    @Input() highlightDifferences: boolean;

    @Output() feedbackChanged = new EventEmitter<Feedback[]>();
    @Output() selectionChanged = new EventEmitter<Selection>();

    constructor(private jhiAlertService: JhiAlertService, private renderer: Renderer2, private artemisTranslatePipe: ArtemisTranslatePipe) {}

    ngAfterViewInit(): void {
        if (this.feedbacks) {
            this.referencedFeedbacks = this.feedbacks.filter((feedbackElement) => feedbackElement.reference != undefined);
            this.unreferencedFeedbacks = this.feedbacks.filter(
                (feedbackElement) => feedbackElement.reference == undefined && feedbackElement.type === FeedbackType.MANUAL_UNREFERENCED,
            );
        }
        this.initializeApollonEditor();
        if (this.highlightedElements) {
            this.updateHighlightedElements(this.highlightedElements);
        }
        if (this.elementCounts) {
            this.updateElementCounts(this.elementCounts);
        }
        this.applyStateConfiguration();
        if (this.resizeOptions) {
            if (this.resizeOptions.initialWidth) {
                this.renderer.setStyle(this.resizeContainer.nativeElement, 'width', this.resizeOptions.initialWidth);
            }
            interact('.resizable')
                .resizable({
                    edges: { left: false, right: '.draggable-right', bottom: false, top: false },
                    modifiers: [
                        interact.modifiers!.restrictSize({
                            min: { width: 15, height: 0 },
                            max: { width: this.resizeOptions.maxWidth ? this.resizeOptions.maxWidth : 2500, height: 2000 },
                        }),
                    ],
                    inertia: true,
                })
                .on('resizestart', function (event: any) {
                    event.target.classList.add('card-resizable');
                })
                .on('resizeend', function (event: any) {
                    event.target.classList.remove('card-resizable');
                })
                .on('resizemove', (event: any) => {
                    const target = event.target;
                    target.style.width = event.rect.width + 'px';
                });
        }
    }

    ngOnDestroy() {
        if (this.apollonEditor) {
            this.apollonEditor.destroy();
        }
    }

    ngOnChanges(changes: SimpleChanges): void {
        if (changes.model && changes.model.currentValue && this.apollonEditor) {
            this.apollonEditor!.model = changes.model.currentValue;
            this.handleFeedback();
        }
        if (changes.feedbacks && changes.feedbacks.currentValue && this.model) {
            this.feedbacks = changes.feedbacks.currentValue;
            this.handleFeedback();
            this.applyStateConfiguration();
        }
        if (changes.highlightedElements) {
            this.highlightedElements = changes.highlightedElements.currentValue;

            if (this.apollonEditor) {
                this.applyStateConfiguration();
            }
        }
        if (changes.centeredElementId) {
            if (this.centeredElementId) {
                this.scrollIntoView(this.centeredElementId);
            }
        }
        if (changes.highlightDifferences) {
            this.updateApollonAssessments(this.referencedFeedbacks);
        }
    }

    /**
     * Initializes the Apollon editor after updating the Feedback accordingly. It also subscribes to change
     * events of Apollon an passes them on to parent components.
     */
    private initializeApollonEditor() {
        if (this.apollonEditor) {
            this.apollonEditor.destroy();
        }

        this.handleFeedback();

        this.apollonEditor = new ApollonEditor(this.editorContainer.nativeElement, {
            mode: ApollonMode.Assessment,
            readonly: this.readOnly,
            model: this.model,
            type: this.diagramType || UMLDiagramType.ClassDiagram,
            enablePopups: this.enablePopups,
        });
        this.apollonEditor.subscribeToSelectionChange((selection: Selection) => {
            if (this.readOnly) {
                this.selectionChanged.emit(selection);
            }
        });
        if (!this.readOnly) {
            this.apollonEditor.subscribeToAssessmentChange((assessments: Assessment[]) => {
                this.referencedFeedbacks = this.generateFeedbackFromAssessment(assessments);
                this.feedbackChanged.emit(this.referencedFeedbacks);
            });
        }
    }

    private applyStateConfiguration() {
        if (this.highlightedElements) {
            this.updateHighlightedElements(this.highlightedElements);
        }
        if (this.centeredElementId) {
            setTimeout(() => this.scrollIntoView(this.centeredElementId), 0);
        }
    }

    /**
     * Gets the assessments from Apollon and creates/updates the corresponding Feedback entries in the
     * element feedback mapping.
     * Returns an array containing all feedback entries from the mapping.
     */
    private generateFeedbackFromAssessment(assessments: Assessment[]): Feedback[] {
        const newElementFeedback = new Map();
        for (const assessment of assessments) {
            let feedback = this.elementFeedback.get(assessment.modelElementId);
            if (feedback) {
                if (feedback.credits !== assessment.score && feedback.gradingInstruction) {
                    feedback.gradingInstruction = undefined;
                }
                feedback.credits = assessment.score;
                feedback.text = assessment.feedback;
                if (assessment.dropInfo && assessment.dropInfo.instruction.id) {
                    feedback.gradingInstruction = assessment.dropInfo.instruction;
                }
            } else {
                feedback = Feedback.forModeling(assessment.score, assessment.feedback, assessment.modelElementId, assessment.elementType, assessment.dropInfo);
            }
            newElementFeedback.set(assessment.modelElementId, feedback);
        }
        this.elementFeedback = newElementFeedback;
        return [...this.elementFeedback.values()];
    }

    /**
     * Handles (new) feedback by removing invalid feedback, updating the element-feedback mapping and updating
     * the assessments for Apollon accordingly.
     * which is then shown in the score display component.
     * This method is called before initializing Apollon and when the feedback or model is updated.
     */
    private handleFeedback(): void {
        this.referencedFeedbacks = this.removeInvalidFeedback(this.feedbacks);
        this.updateElementFeedbackMapping(this.referencedFeedbacks);
        this.updateApollonAssessments(this.referencedFeedbacks);
    }

    /**
     * Removes feedback elements for which the corresponding model element does not exist in the model anymore.
     * @param feedbacks the list of feedback to filter
     */
    private removeInvalidFeedback(feedbacks: Feedback[]): Feedback[] {
        if (!feedbacks) {
            return feedbacks;
        }
        if (!this.model || !this.model.elements) {
            return [];
        }

        let availableIds: string[] = this.model.elements.map((element) => element.id);
        if (this.model.relationships) {
            availableIds = availableIds.concat(this.model.relationships.map((relationship) => relationship.id));
        }
        return feedbacks.filter((feedback) => availableIds.includes(feedback.referenceId!));
    }

    /**
     * Updates the mapping of elementIds to Feedback elements. This should be called after getting the
     * (updated) Feedback list from the server.
     *
     * @param feedbacks new Feedback elements to insert
     */
    private updateElementFeedbackMapping(feedbacks: Feedback[]) {
        if (!this.elementFeedback) {
            this.elementFeedback = new Map();
        }
        if (!feedbacks) {
            return;
        }
        for (const feedback of feedbacks) {
            this.elementFeedback.set(feedback.referenceId!, feedback);
        }
    }

    /**
     * Sets the corresponding highlight color in the apollon model of all elements contained in the given element map.
     *
     * @param newElements a map of elementIds -> highlight color
     */
    private updateHighlightedElements(newElements: Map<string, string>) {
        if (!newElements) {
            newElements = new Map<string, string>();
        }

        if (this.apollonEditor != undefined) {
            const model: UMLModel = this.apollonEditor!.model;
            for (const element of model.elements) {
                element.highlight = newElements.get(element.id);
            }
            for (const relationship of model.relationships) {
                relationship.highlight = newElements.get(relationship.id);
            }
            this.apollonEditor!.model = model;
        }
    }

    /**
     * Sets the corresponding highlight color in the apollon model of all elements contained in the given element map.
     *
     * @param newElements a map of elementIds -> highlight color
     */
    private updateElementCounts(newElementCounts: OtherModelElementCount[]) {
        if (!newElementCounts) {
            return;
        }

        const elementCountMap = new Map<String, Number>();

        newElementCounts.forEach((elementCount) => elementCountMap.set(elementCount.elementId, elementCount.numberOfOtherElements));

        if (this.apollonEditor != undefined) {
            const model: UMLModel = this.apollonEditor!.model;
            for (const element of model.elements) {
                element.assessmentNote = this.calculateNote(elementCountMap.get(element.id));
            }
            for (const relationship of model.relationships) {
                relationship.assessmentNote = this.calculateNote(elementCountMap.get(relationship.id));
            }
            this.apollonEditor!.model = model;
        }
    }

    private scrollIntoView(elementId: string) {
        const element = this.editorContainer.nativeElement as HTMLElement;
        const matchingElement = $(element).find(`#${elementId}`).get(0);
        if (matchingElement) {
            matchingElement.scrollIntoView({ block: 'center', inline: 'center' });
        }
    }

    /**
     * Converts a given feedback list to Apollon assessments and updates the model of Apollon with the new assessments.
     * @param feedbacks the feedback list to convert and pass on to Apollon
     */
    private updateApollonAssessments(feedbacks: Feedback[]) {
        if (!feedbacks || !this.model) {
            return;
        }
<<<<<<< HEAD
        this.model.assessments = feedbacks.map<Assessment>((feedback) => ({
            modelElementId: feedback.referenceId!,
            elementType: feedback.referenceType! as UMLElementType | UMLRelationshipType,
            score: feedback.credits!,
            feedback: feedback.text || undefined,
            label: this.calculateLabel(feedback),
            labelColor: this.calculateLabelColor(feedback),
            dropInfo: feedback.gradingInstruction || undefined,
        }));
=======

        this.model.assessments = feedbacks.map<Assessment>((feedback) => {
            return {
                modelElementId: feedback.referenceId!,
                elementType: feedback.referenceType! as UMLElementType | UMLRelationshipType,
                score: feedback.credits!,
                feedback: feedback.text || undefined,
                label: this.calculateLabel(feedback),
                labelColor: this.calculateLabelColor(feedback),
                correctionStatus: this.calculateCorrectionStatusForFeedback(feedback),
            };
        });
>>>>>>> 8c9a899b
        if (this.apollonEditor) {
            this.apollonEditor!.model = this.model;
        }
    }

    private calculateLabel(feedback: any) {
        const firstCorrectionRoundText = this.artemisTranslatePipe.transform('artemisApp.assessment.diffView.correctionRoundDiffFirst');
        const secondCorrectionRoundText = this.artemisTranslatePipe.transform('artemisApp.assessment.diffView.correctionRoundDiffSecond');
        if (this.highlightDifferences) {
            return feedback.copiedFeedbackId ? firstCorrectionRoundText : secondCorrectionRoundText;
        }
        return undefined;
    }

    private calculateLabelColor(feedback: any) {
        if (this.highlightDifferences) {
            return feedback.copiedFeedbackId ? this.firstCorrectionRoundColor : this.secondCorrectionRoundColor;
        }
        return '';
    }

    private calculateNote(count: Number | undefined) {
        if (count) {
            return this.artemisTranslatePipe.transform('modelingAssessment.impactWarning', { affectedSubmissionsCount: count });
        }

        return undefined;
    }

    private calculateCorrectionStatusForFeedback(feedback: Feedback) {
        let correctionStatusDescription = feedback.correctionStatus
            ? this.artemisTranslatePipe.transform('artemisApp.exampleSubmission.feedback.' + feedback.correctionStatus)
            : feedback.correctionStatus;
        if (feedback.correctionStatus && feedback.correctionStatus !== 'CORRECT') {
            // Adding a missing warning icon to the translation strings of incorrect feedbacks.
            correctionStatusDescription += ' ⚠️';
        }
        let correctionStatus: 'CORRECT' | 'INCORRECT' | 'NOT_VALIDATED';
        switch (feedback.correctionStatus) {
            case 'CORRECT':
                correctionStatus = 'CORRECT';
                break;
            case undefined:
                correctionStatus = 'NOT_VALIDATED';
                break;
            default:
                correctionStatus = 'INCORRECT';
        }

        return {
            description: correctionStatusDescription,
            status: correctionStatus,
        };
    }
}<|MERGE_RESOLUTION|>--- conflicted
+++ resolved
@@ -307,17 +307,6 @@
         if (!feedbacks || !this.model) {
             return;
         }
-<<<<<<< HEAD
-        this.model.assessments = feedbacks.map<Assessment>((feedback) => ({
-            modelElementId: feedback.referenceId!,
-            elementType: feedback.referenceType! as UMLElementType | UMLRelationshipType,
-            score: feedback.credits!,
-            feedback: feedback.text || undefined,
-            label: this.calculateLabel(feedback),
-            labelColor: this.calculateLabelColor(feedback),
-            dropInfo: feedback.gradingInstruction || undefined,
-        }));
-=======
 
         this.model.assessments = feedbacks.map<Assessment>((feedback) => {
             return {
@@ -328,9 +317,9 @@
                 label: this.calculateLabel(feedback),
                 labelColor: this.calculateLabelColor(feedback),
                 correctionStatus: this.calculateCorrectionStatusForFeedback(feedback),
+                dropInfo: feedback.gradingInstruction || undefined,
             };
         });
->>>>>>> 8c9a899b
         if (this.apollonEditor) {
             this.apollonEditor!.model = this.model;
         }
