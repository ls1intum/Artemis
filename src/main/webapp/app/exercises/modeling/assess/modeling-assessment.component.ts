import { AfterViewInit, Component, ElementRef, EventEmitter, Input, OnChanges, OnDestroy, Output, Renderer2, SimpleChanges, ViewChild } from '@angular/core';
import { ApollonEditor, ApollonMode, Assessment, Selection, UMLDiagramType, UMLElementType, UMLModel, UMLRelationshipType } from '@ls1intum/apollon';
import { JhiAlertService } from 'ng-jhipster';
import interact from 'interactjs';
import { Feedback, FeedbackType } from 'app/entities/feedback.model';
import * as $ from 'jquery';
<<<<<<< HEAD
import { JhiLanguageService } from 'ng-jhipster';
=======
import { GradingInstruction } from 'app/exercises/shared/structured-grading-criterion/grading-instruction.model';
>>>>>>> 2215288c

@Component({
    selector: 'jhi-modeling-assessment',
    templateUrl: './modeling-assessment.component.html',
    styleUrls: ['./modeling-assessment.component.scss'],
})
export class ModelingAssessmentComponent implements AfterViewInit, OnDestroy, OnChanges {
    apollonEditor?: ApollonEditor;
    elementFeedback: Map<string, Feedback>; // map element.id --> Feedback
    referencedFeedbacks: Feedback[] = [];
    unreferencedFeedbacks: Feedback[] = [];

    @ViewChild('editorContainer', { static: false }) editorContainer: ElementRef;
    @ViewChild('resizeContainer', { static: false }) resizeContainer: ElementRef;
    @Input() model: UMLModel;
    @Input() explanation: string;
    @Input() highlightedElements: Map<string, string>; // map elementId -> highlight color
    @Input() centeredElementId: string;

    feedbacks: Feedback[];
    @Input() set resultFeedbacks(feedback: Feedback[]) {
        this.feedbacks = feedback;
        this.referencedFeedbacks = this.feedbacks.filter((feedbackElement) => feedbackElement.reference != undefined);
        this.updateApollonAssessments(this.referencedFeedbacks);
    }

    @Input() diagramType?: UMLDiagramType;
    @Input() maxScore: number;
    @Input() maxBonusPoints = 0;
    @Input() totalScore: number;
    @Input() title: string;
    @Input() resizeOptions: { initialWidth: string; maxWidth?: number };
    @Input() readOnly = false;
    @Input() enablePopups = true;
    @Input() displayPoints = true;
    @Input() highlightDifferences: boolean;

    @Output() feedbackChanged = new EventEmitter<Feedback[]>();
    @Output() selectionChanged = new EventEmitter<Selection>();

    constructor(private jhiAlertService: JhiAlertService, private renderer: Renderer2, private languageService: JhiLanguageService) {}

    ngAfterViewInit(): void {
        if (this.feedbacks) {
            this.referencedFeedbacks = this.feedbacks.filter((feedbackElement) => feedbackElement.reference != undefined);
            this.unreferencedFeedbacks = this.feedbacks.filter(
                (feedbackElement) => feedbackElement.reference == undefined && feedbackElement.type === FeedbackType.MANUAL_UNREFERENCED,
            );
        }
        this.initializeApollonEditor();
        if (this.highlightedElements) {
            this.updateHighlightedElements(this.highlightedElements);
        }
        this.applyStateConfiguration();
        if (this.resizeOptions) {
            if (this.resizeOptions.initialWidth) {
                this.renderer.setStyle(this.resizeContainer.nativeElement, 'width', this.resizeOptions.initialWidth);
            }
            interact('.resizable')
                .resizable({
                    edges: { left: false, right: '.draggable-right', bottom: false, top: false },
                    modifiers: [
                        interact.modifiers!.restrictSize({
                            min: { width: 15, height: 0 },
                            max: { width: this.resizeOptions.maxWidth ? this.resizeOptions.maxWidth : 2500, height: 2000 },
                        }),
                    ],
                    inertia: true,
                })
                .on('resizestart', function (event: any) {
                    event.target.classList.add('card-resizable');
                })
                .on('resizeend', function (event: any) {
                    event.target.classList.remove('card-resizable');
                })
                .on('resizemove', (event: any) => {
                    const target = event.target;
                    target.style.width = event.rect.width + 'px';
                });
        }
    }

    ngOnDestroy() {
        if (this.apollonEditor) {
            this.apollonEditor.destroy();
        }
    }

    ngOnChanges(changes: SimpleChanges): void {
        if (changes.model && changes.model.currentValue && this.apollonEditor) {
            this.apollonEditor!.model = changes.model.currentValue;
            this.handleFeedback();
        }
        if (changes.feedbacks && changes.feedbacks.currentValue && this.model) {
            this.feedbacks = changes.feedbacks.currentValue;
            this.handleFeedback();
            this.applyStateConfiguration();
        }
        if (changes.highlightedElements) {
            this.highlightedElements = changes.highlightedElements.currentValue;

            if (this.apollonEditor) {
                this.applyStateConfiguration();
            }
        }
        if (changes.centeredElementId) {
            if (this.centeredElementId) {
                this.scrollIntoView(this.centeredElementId);
            }
        }
        if (changes.highlightDifferences) {
            this.updateApollonAssessments(this.referencedFeedbacks);
        }
    }

    /**
     * Initializes the Apollon editor after updating the Feedback accordingly. It also subscribes to change
     * events of Apollon an passes them on to parent components.
     */
    private initializeApollonEditor() {
        if (this.apollonEditor) {
            this.apollonEditor.destroy();
        }

        this.handleFeedback();

        this.apollonEditor = new ApollonEditor(this.editorContainer.nativeElement, {
            mode: ApollonMode.Assessment,
            readonly: this.readOnly,
            model: this.model,
            type: this.diagramType || UMLDiagramType.ClassDiagram,
            enablePopups: this.enablePopups,
        });
        this.apollonEditor.subscribeToSelectionChange((selection: Selection) => {
            if (this.readOnly) {
                this.selectionChanged.emit(selection);
            }
        });
        if (!this.readOnly) {
            this.apollonEditor.subscribeToAssessmentChange((assessments: Assessment[]) => {
                this.referencedFeedbacks = this.generateFeedbackFromAssessment(assessments);
                this.feedbackChanged.emit(this.referencedFeedbacks);
            });
        }
    }

    private applyStateConfiguration() {
        if (this.highlightedElements) {
            this.updateHighlightedElements(this.highlightedElements);
        }
        if (this.centeredElementId) {
            setTimeout(() => this.scrollIntoView(this.centeredElementId), 0);
        }
    }

    /**
     * Gets the assessments from Apollon and creates/updates the corresponding Feedback entries in the
     * element feedback mapping.
     * Returns an array containing all feedback entries from the mapping.
     */
    private generateFeedbackFromAssessment(assessments: Assessment[]): Feedback[] {
        for (const assessment of assessments) {
            const existingFeedback = this.elementFeedback.get(assessment.modelElementId);
            if (existingFeedback) {
                if (existingFeedback.credits !== assessment.score && existingFeedback.gradingInstruction) {
                    existingFeedback.gradingInstruction = undefined;
                }
                existingFeedback.credits = assessment.score;
                existingFeedback.text = assessment.feedback;
                if (assessment.dropInfo) {
                    existingFeedback.gradingInstruction = new GradingInstruction();
                    existingFeedback.gradingInstruction.id = assessment.dropInfo.instructionId;
                }
            } else {
                this.elementFeedback.set(
                    assessment.modelElementId,
                    Feedback.forModeling(assessment.score, assessment.feedback, assessment.modelElementId, assessment.elementType, assessment.dropInfo),
                );
            }
        }
        return [...this.elementFeedback.values()];
    }

    /**
     * Handles (new) feedback by removing invalid feedback, updating the element-feedback mapping and updating
     * the assessments for Apollon accordingly.
     * which is then shown in the score display component.
     * This method is called before initializing Apollon and when the feedback or model is updated.
     */
    private handleFeedback(): void {
        this.referencedFeedbacks = this.removeInvalidFeedback(this.feedbacks);
        this.updateElementFeedbackMapping(this.referencedFeedbacks);
        this.updateApollonAssessments(this.referencedFeedbacks);
    }

    /**
     * Removes feedback elements for which the corresponding model element does not exist in the model anymore.
     * @param feedbacks the list of feedback to filter
     */
    private removeInvalidFeedback(feedbacks: Feedback[]): Feedback[] {
        if (!feedbacks) {
            return feedbacks;
        }
        if (!this.model || !this.model.elements) {
            return [];
        }

        let availableIds: string[] = this.model.elements.map((element) => element.id);
        if (this.model.relationships) {
            availableIds = availableIds.concat(this.model.relationships.map((relationship) => relationship.id));
        }
        return feedbacks.filter((feedback) => availableIds.includes(feedback.referenceId!));
    }

    /**
     * Updates the mapping of elementIds to Feedback elements. This should be called after getting the
     * (updated) Feedback list from the server.
     *
     * @param feedbacks new Feedback elements to insert
     */
    private updateElementFeedbackMapping(feedbacks: Feedback[]) {
        if (!this.elementFeedback) {
            this.elementFeedback = new Map();
        }
        if (!feedbacks) {
            return;
        }
        for (const feedback of feedbacks) {
            this.elementFeedback.set(feedback.referenceId!, feedback);
        }
    }

    /**
     * Sets the corresponding highlight color in the apollon model of all elements contained in the given element map.
     *
     * @param newElements a map of elementIds -> highlight color
     */
    private updateHighlightedElements(newElements: Map<string, string>) {
        if (!newElements) {
            newElements = new Map<string, string>();
        }

        if (this.apollonEditor !== null) {
            const model: UMLModel = this.apollonEditor!.model;
            for (const element of model.elements) {
                element.highlight = newElements.get(element.id);
            }
            for (const relationship of model.relationships) {
                relationship.highlight = newElements.get(relationship.id);
            }
            this.apollonEditor!.model = model;
        }
    }

    private scrollIntoView(elementId: string) {
        const element = this.editorContainer.nativeElement as HTMLElement;
        const matchingElement = $(element).find(`#${elementId}`).get(0);
        if (matchingElement) {
            matchingElement.scrollIntoView({ block: 'center', inline: 'center' });
        }
    }

    /**
     * Converts a given feedback list to Apollon assessments and updates the model of Apollon with the new assessments.
     * @param feedbacks the feedback list to convert and pass on to Apollon
     */
    private updateApollonAssessments(feedbacks: Feedback[]) {
        if (!feedbacks || !this.model) {
            return;
        }
        this.model.assessments = feedbacks.map<Assessment>((feedback) => ({
            modelElementId: feedback.referenceId!,
            elementType: feedback.referenceType! as UMLElementType | UMLRelationshipType,
            score: feedback.credits!,
            feedback: feedback.text || undefined,
            label: this.calculateLabel(feedback),
            labelColor: this.calculateLabelColor(feedback),
        }));
        if (this.apollonEditor) {
            this.apollonEditor!.model = this.model;
        }
    }

    private calculateLabel(feedback: any) {
        if (this.highlightDifferences && this.languageService.getCurrentLanguage() === 'en') {
            return feedback.copiedFeedbackId ? 'First correction round' : 'Second correction round';
        } else if (this.highlightDifferences && this.languageService.getCurrentLanguage() === 'de') {
            return feedback.copiedFeedbackId ? 'Erste Korrekturrunde' : 'Zweite Korrekturrunde';
        }
        return undefined;
    }

    private calculateLabelColor(feedback: any) {
        if (this.highlightDifferences) {
            return feedback.copiedFeedbackId ? '#3e8acc' : '#ffa561';
        }
        return '';
    }
}<|MERGE_RESOLUTION|>--- conflicted
+++ resolved
@@ -4,11 +4,8 @@
 import interact from 'interactjs';
 import { Feedback, FeedbackType } from 'app/entities/feedback.model';
 import * as $ from 'jquery';
-<<<<<<< HEAD
+import { GradingInstruction } from 'app/exercises/shared/structured-grading-criterion/grading-instruction.model';
 import { JhiLanguageService } from 'ng-jhipster';
-=======
-import { GradingInstruction } from 'app/exercises/shared/structured-grading-criterion/grading-instruction.model';
->>>>>>> 2215288c
 
 @Component({
     selector: 'jhi-modeling-assessment',
@@ -173,20 +170,10 @@
         for (const assessment of assessments) {
             const existingFeedback = this.elementFeedback.get(assessment.modelElementId);
             if (existingFeedback) {
-                if (existingFeedback.credits !== assessment.score && existingFeedback.gradingInstruction) {
-                    existingFeedback.gradingInstruction = undefined;
-                }
                 existingFeedback.credits = assessment.score;
                 existingFeedback.text = assessment.feedback;
-                if (assessment.dropInfo) {
-                    existingFeedback.gradingInstruction = new GradingInstruction();
-                    existingFeedback.gradingInstruction.id = assessment.dropInfo.instructionId;
-                }
             } else {
-                this.elementFeedback.set(
-                    assessment.modelElementId,
-                    Feedback.forModeling(assessment.score, assessment.feedback, assessment.modelElementId, assessment.elementType, assessment.dropInfo),
-                );
+                this.elementFeedback.set(assessment.modelElementId, Feedback.forModeling(assessment.score, assessment.feedback, assessment.modelElementId, assessment.elementType));
             }
         }
         return [...this.elementFeedback.values()];
