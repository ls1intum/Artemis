--- conflicted
+++ resolved
@@ -8,12 +8,9 @@
 import { ArtemisModelingEditorModule } from 'app/exercises/modeling/shared/modeling-editor.module';
 import { ModelingAssessmentModule } from 'app/exercises/modeling/assess/modeling-assessment.module';
 import { ArtemisModelingParticipationRoutingModule } from 'app/exercises/modeling/participate/modeling-participation.route';
+import { ArtemisHeaderExercisePageWithDetailsModule } from 'app/exercises/shared/exercise-headers/exercise-headers.module';
 import { ArtemisTeamModule } from 'app/exercises/shared/team/team.module';
-<<<<<<< HEAD
 import { ArtemisTeamSubmissionSyncModule } from 'app/exercises/shared/team-submission-sync/team-submission-sync.module';
-=======
-import { ArtemisHeaderExercisePageWithDetailsModule } from 'app/exercises/shared/exercise-headers/exercise-headers.module';
->>>>>>> 69652d97
 
 @NgModule({
     imports: [
@@ -23,14 +20,11 @@
         ArtemisComplaintsModule,
         ArtemisSharedComponentModule,
         ArtemisModelingParticipationRoutingModule,
+        ArtemisHeaderExercisePageWithDetailsModule,
         ModelingAssessmentModule,
         MomentModule,
         ArtemisTeamModule,
-<<<<<<< HEAD
         ArtemisTeamSubmissionSyncModule,
-=======
-        ArtemisHeaderExercisePageWithDetailsModule,
->>>>>>> 69652d97
     ],
     declarations: [ModelingSubmissionComponent],
 })
