--- conflicted
+++ resolved
@@ -15,12 +15,8 @@
 import { ModelingEditorComponent } from 'app/exercises/modeling/shared/modeling-editor.component';
 import { HeaderParticipationPageComponent } from 'app/exercises/shared/exercise-headers/header-participation-page.component';
 import { getExerciseDueDate, hasExerciseDueDatePassed } from 'app/exercises/shared/exercise/exercise.utils';
-<<<<<<< HEAD
 import { RatingComponent } from 'app/exercises/shared/rating/rating.component';
-import { addParticipationToResult, getAutomaticAndManualUnreferencedFeedback } from 'app/exercises/shared/result/result.utils';
-=======
 import { addParticipationToResult, getUnreferencedFeedback } from 'app/exercises/shared/result/result.utils';
->>>>>>> 0646b251
 import { AccountService } from 'app/core/auth/account.service';
 import { TeamSubmissionSyncComponent } from 'app/exercises/shared/team-submission-sync/team-submission-sync.component';
 import { TeamParticipateInfoBoxComponent } from 'app/exercises/shared/team/team-participate/team-participate-info-box.component';
@@ -702,11 +698,7 @@
     get unreferencedFeedback(): Feedback[] | undefined {
         if (this.assessmentResult?.feedbacks) {
             checkSubsequentFeedbackInAssessment(this.assessmentResult.feedbacks);
-<<<<<<< HEAD
-            return getAutomaticAndManualUnreferencedFeedback(this.assessmentResult.feedbacks);
-=======
             return getUnreferencedFeedback(this.assessmentResult.feedbacks);
->>>>>>> 0646b251
         }
         return undefined;
     }
