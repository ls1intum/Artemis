import { Component, HostListener, OnDestroy, OnInit, ViewChild } from '@angular/core';
import { ActivatedRoute, Router } from '@angular/router';
import { Subscription } from 'rxjs/Subscription';
import { ParticipationWebsocketService } from 'app/overview/participation-websocket.service';
import { Selection, UMLModel, UMLRelationshipType, UMLElementType } from '@ls1intum/apollon';
import { AlertService } from 'app/core/alert/alert.service';
import { NgbModal } from '@ng-bootstrap/ng-bootstrap';
import { Observable } from 'rxjs/Observable';
import { TranslateService } from '@ngx-translate/core';
import * as moment from 'moment';
import { omit } from 'lodash';
import { GuidedTourService } from 'app/guided-tour/guided-tour.service';
import { modelingTour } from 'app/guided-tour/tours/modeling-tour';
import { JhiWebsocketService } from 'app/core/websocket/websocket.service';
import { ComponentCanDeactivate } from 'app/shared/guard/can-deactivate.model';
import { ModelingSubmission } from 'app/entities/modeling-submission.model';
import { ResultService } from 'app/exercises/shared/result/result.service';
import { ModelingExercise, UMLDiagramType } from 'app/entities/modeling-exercise.model';
import { StudentParticipation } from 'app/entities/participation/student-participation.model';
import { Result } from 'app/entities/result.model';
import { ModelingEditorComponent } from 'app/exercises/modeling/shared/modeling-editor.component';
import { ModelingSubmissionService } from 'app/exercises/modeling/participate/modeling-submission.service';
import { ComplaintType } from 'app/entities/complaint.model';
import { ModelingAssessmentService } from 'app/exercises/modeling/assess/modeling-assessment.service';
import { Feedback } from 'app/entities/feedback.model';
import { ApollonDiagramService } from 'app/exercises/quiz/manage/apollon-diagrams/apollon-diagram.service';
import { ButtonType } from 'app/shared/components/button.component';
import { participationStatus } from 'app/exercises/shared/exercise/exercise-utils';
import { filter } from 'rxjs/operators';
<<<<<<< HEAD
import { Subject } from 'rxjs';
import { stringifyIgnoringFields } from 'app/shared/util/utils';
=======
import { stringifyIgnoringFields } from 'app/shared/util/utils';
import { Location } from '@angular/common';
>>>>>>> 69652d97

@Component({
    selector: 'jhi-modeling-submission',
    templateUrl: './modeling-submission.component.html',
    styleUrls: ['./modeling-submission.component.scss'],
})
// TODO CZ: move assessment functionality to separate assessment result view?
export class ModelingSubmissionComponent implements OnInit, OnDestroy, ComponentCanDeactivate {
    @ViewChild(ModelingEditorComponent, { static: false })
    modelingEditor: ModelingEditorComponent;
    ButtonType = ButtonType;

    private subscription: Subscription;
    private resultUpdateListener: Subscription;

    participation: StudentParticipation;
    modelingExercise: ModelingExercise;
    result: Result | null;

    selectedEntities: string[];
    selectedRelationships: string[];

    submission: ModelingSubmission;

    assessmentResult: Result | null;
    assessmentsNames: Map<string, Map<string, string>>;
    totalScore: number;
    generalFeedbackText: String | null;

    umlModel: UMLModel; // input model for Apollon
    hasElements = false; // indicates if the current model has at least one element
    isSaving: boolean;
    retryStarted = false;
    autoSaveInterval: number;
    autoSaveTimer: number;

    automaticSubmissionWebsocketChannel: string;

    // indicates if the assessment due date is in the past. the assessment will not be loaded and displayed to the student if it is not.
    isAfterAssessmentDueDate: boolean;
    isLoading: boolean;
    isLate: boolean; // indicates if the submission is late
    ComplaintType = ComplaintType;

    // submission sync with team members
    teamSyncInterval: number;
    teamSyncTimer: number;
    private submissionChange = new Subject<ModelingSubmission>();
    submissionStream$ = this.submissionChange.asObservable();

    constructor(
        private jhiWebsocketService: JhiWebsocketService,
        private apollonDiagramService: ApollonDiagramService,
        private modelingSubmissionService: ModelingSubmissionService,
        private modelingAssessmentService: ModelingAssessmentService,
        private resultService: ResultService,
        private jhiAlertService: AlertService,
        private route: ActivatedRoute,
        private modalService: NgbModal,
        private translateService: TranslateService,
        private router: Router,
        private participationWebsocketService: ParticipationWebsocketService,
        private guidedTourService: GuidedTourService,
        private location: Location,
    ) {
        this.isSaving = false;
        this.autoSaveTimer = 0;
        this.isLoading = true;
    }

    ngOnInit(): void {
        this.subscription = this.route.params.subscribe((params) => {
            if (params['participationId']) {
                this.modelingSubmissionService.getLatestSubmissionForModelingEditor(params['participationId']).subscribe(
                    (modelingSubmission) => {
                        if (!modelingSubmission) {
                            this.jhiAlertService.error('artemisApp.apollonDiagram.submission.noSubmission');
                        }
                        // reconnect participation <--> result
                        if (modelingSubmission.result) {
                            modelingSubmission.participation.results = [modelingSubmission.result];
                        }
                        this.participation = modelingSubmission.participation as StudentParticipation;

                        // reconnect participation <--> submission
                        this.participation.submissions = [<ModelingSubmission>omit(modelingSubmission, 'participation')];

                        this.modelingExercise = this.participation.exercise as ModelingExercise;
                        this.modelingExercise.studentParticipations = [this.participation];
                        this.modelingExercise.participationStatus = participationStatus(this.modelingExercise);
                        if (this.modelingExercise.diagramType == null) {
                            this.modelingExercise.diagramType = UMLDiagramType.ClassDiagram;
                        }
                        // checks if the student started the exercise after the due date
                        this.isLate =
                            this.modelingExercise &&
                            !!this.modelingExercise.dueDate &&
                            !!this.participation.initializationDate &&
                            moment(this.participation.initializationDate).isAfter(this.modelingExercise.dueDate);
                        this.isAfterAssessmentDueDate = !this.modelingExercise.assessmentDueDate || moment().isAfter(this.modelingExercise.assessmentDueDate);
                        this.submission = modelingSubmission;
                        if (this.submission.model) {
                            this.umlModel = JSON.parse(this.submission.model);
                            this.hasElements = this.umlModel.elements && this.umlModel.elements.length !== 0;
                        }
                        this.subscribeToWebsockets();
                        if (this.submission.result && this.isAfterAssessmentDueDate) {
                            this.result = this.submission.result;
                        }
                        if (this.submission.submitted && this.result && this.result.completionDate) {
                            this.modelingAssessmentService.getAssessment(this.submission.id).subscribe((assessmentResult: Result) => {
                                this.assessmentResult = assessmentResult;
                                this.prepareAssessmentData();
                            });
                        }
                        this.setAutoSaveTimer();
                        if (this.modelingExercise.teamMode) {
                            this.setupSubmissionStreamForTeam();
                        }
                        this.isLoading = false;
                        this.guidedTourService.enableTourForExercise(this.modelingExercise, modelingTour, true);
                    },
                    (error) => {
                        if (error.status === 403) {
                            this.router.navigate(['accessdenied']);
                        }
                    },
                );
            }
        });
        window.scroll(0, 0);
    }

    /**
     * If the submission is submitted, subscribe to new results for the participation.
     * Otherwise, subscribe to the automatic submission (which happens when the submission is un-submitted and the exercise due date is over).
     */
    private subscribeToWebsockets(): void {
        if (this.submission && this.submission.id) {
            if (this.submission.submitted) {
                this.subscribeToNewResultsWebsocket();
            } else {
                this.subscribeToAutomaticSubmissionWebsocket();
            }
        }
    }

    /**
     * Subscribes to the websocket channel for automatic submissions. In the server the AutomaticSubmissionService regularly checks for unsubmitted submissions, if the
     * corresponding exercise has finished. If it has, the submission is automatically submitted and sent over this websocket channel. Here we listen to the channel and update the
     * view accordingly.
     */
    private subscribeToAutomaticSubmissionWebsocket(): void {
        if (!this.submission || !this.submission.id) {
            return;
        }
        this.automaticSubmissionWebsocketChannel = '/user/topic/modelingSubmission/' + this.submission.id;
        this.jhiWebsocketService.subscribe(this.automaticSubmissionWebsocketChannel);
        this.jhiWebsocketService.receive(this.automaticSubmissionWebsocketChannel).subscribe((submission: ModelingSubmission) => {
            if (submission.submitted) {
                this.submission = submission;
                if (this.submission.model) {
                    this.umlModel = JSON.parse(this.submission.model);
                    this.hasElements = this.umlModel.elements && this.umlModel.elements.length !== 0;
                }
                if (this.submission.result && this.submission.result.completionDate && this.isAfterAssessmentDueDate) {
                    this.modelingAssessmentService.getAssessment(this.submission.id).subscribe((assessmentResult: Result) => {
                        this.assessmentResult = assessmentResult;
                        this.prepareAssessmentData();
                    });
                }
                this.jhiAlertService.info('artemisApp.modelingEditor.autoSubmit');
            }
        });
    }

    /**
     * Subscribes to the websocket channel for new results. When an assessment is submitted the new result is sent over this websocket channel. Here we listen to the channel
     * and show the new assessment information to the student.
     */
    private subscribeToNewResultsWebsocket(): void {
        if (!this.participation || !this.participation.id) {
            return;
        }
        this.resultUpdateListener = this.participationWebsocketService.subscribeForLatestResultOfParticipation(this.participation.id).subscribe((newResult: Result) => {
            if (newResult && newResult.completionDate) {
                this.assessmentResult = newResult;
                this.assessmentResult = this.modelingAssessmentService.convertResult(newResult);
                this.prepareAssessmentData();
                this.jhiAlertService.info('artemisApp.modelingEditor.newAssessment');
            }
        });
    }

    /**
     * This function sets and starts an auto-save timer that automatically saves changes
     * to the model after at most 60 seconds.
     */
    private setAutoSaveTimer(): void {
        this.autoSaveTimer = 0;
        // auto save of submission if there are changes
        this.autoSaveInterval = window.setInterval(() => {
            this.autoSaveTimer++;
            if (this.autoSaveTimer >= 60 && !this.canDeactivate()) {
                this.saveDiagram();
            }
        }, 1000);
    }

    private setupSubmissionStreamForTeam(): void {
        this.teamSyncTimer = 0;
        this.teamSyncInterval = window.setInterval(() => {
            this.teamSyncTimer++;
            if (this.teamSyncTimer >= 2 && !this.canDeactivate()) {
                this.updateSubmissionModel();
                this.submissionChange.next(this.submission);
            }
        }, 1000);
    }

    saveDiagram(): void {
        if (this.isSaving) {
            // don't execute the function if it is already currently executing
            return;
        }
        this.updateSubmissionModel();
        this.submission.submitted = false;
        this.isSaving = true;
        this.autoSaveTimer = 0;

        if (this.submission.id) {
            this.modelingSubmissionService.update(this.submission, this.modelingExercise.id).subscribe(
                (response) => {
                    this.submission = response.body!;
                    // reconnect so that the submission status is displayed correctly in the result.component
                    this.submission.participation.submissions = [this.submission];
                    this.participationWebsocketService.addParticipation(this.submission.participation as StudentParticipation, this.modelingExercise);
                    this.result = this.submission.result;
                    this.jhiAlertService.success('artemisApp.modelingEditor.saveSuccessful');
                },
                () => {
                    this.jhiAlertService.error('artemisApp.modelingEditor.error');
                },
                () => {
                    this.isSaving = false;
                },
            );
        } else {
            this.modelingSubmissionService.create(this.submission, this.modelingExercise.id).subscribe(
                (submission) => {
                    this.submission = submission.body!;
                    this.result = this.submission.result;
                    this.jhiAlertService.success('artemisApp.modelingEditor.saveSuccessful');
                    this.subscribeToAutomaticSubmissionWebsocket();
                },
                () => {
                    this.jhiAlertService.error('artemisApp.modelingEditor.error');
                },
                () => {
                    this.isSaving = false;
                },
            );
        }
    }

    submit(): void {
        if (this.isSaving) {
            // don't execute the function if it is already currently executing
            return;
        }
        this.updateSubmissionModel();
        this.submission.submitted = true;
        if (this.isModelEmpty(this.submission.model)) {
            this.jhiAlertService.warning('artemisApp.modelingEditor.empty');
            return;
        }
        this.isSaving = true;
        this.autoSaveTimer = 0;
        if (this.submission.id) {
            this.modelingSubmissionService
                .update(this.submission, this.modelingExercise.id)
                .pipe(filter((res) => !!res.body))
                .subscribe(
                    (response) => {
                        this.submission = response.body!;
                        this.participation = this.submission.participation as StudentParticipation;
                        // reconnect so that the submission status is displayed correctly in the result.component
                        this.submission.participation.submissions = [this.submission];
                        this.participationWebsocketService.addParticipation(this.participation, this.modelingExercise);
                        this.modelingExercise.studentParticipations = [this.participation];
                        this.modelingExercise.participationStatus = participationStatus(this.modelingExercise);
                        this.result = this.submission.result;
                        this.retryStarted = false;

                        if (this.isLate) {
                            this.jhiAlertService.warning('entity.action.submitDeadlineMissedAlert');
                        } else {
                            this.jhiAlertService.success('entity.action.submitSuccessfulAlert');
                        }

                        this.subscribeToWebsockets();
                        if (this.automaticSubmissionWebsocketChannel) {
                            this.jhiWebsocketService.unsubscribe(this.automaticSubmissionWebsocketChannel);
                        }
                    },
                    () => {
                        this.jhiAlertService.error('artemisApp.modelingEditor.error');
                        this.submission.submitted = false;
                    },
                    () => (this.isSaving = false),
                );
        } else {
            this.modelingSubmissionService
                .create(this.submission, this.modelingExercise.id)
                .pipe(filter((res) => !!res.body))
                .subscribe(
                    (submission) => {
                        this.submission = submission.body!;
                        this.participation = this.submission.participation as StudentParticipation;
                        this.modelingExercise.studentParticipations = [this.participation];
                        this.modelingExercise.participationStatus = participationStatus(this.modelingExercise);
                        this.result = this.submission.result;
                        if (this.isLate) {
                            this.jhiAlertService.warning('artemisApp.modelingEditor.submitDeadlineMissed');
                        } else {
                            this.jhiAlertService.success('artemisApp.modelingEditor.submitSuccessful');
                        }
                        this.subscribeToAutomaticSubmissionWebsocket();
                    },
                    () => {
                        this.jhiAlertService.error('artemisApp.modelingEditor.error');
                    },
                    () => (this.isSaving = false),
                );
        }
    }

    onReceiveSubmissionFromTeam(submission: ModelingSubmission) {
        this.submission = submission;
        this.umlModel = JSON.parse(submission.model);
    }

    private isModelEmpty(model: string): boolean {
        const umlModel: UMLModel = JSON.parse(model);
        return !umlModel || !umlModel.elements || umlModel.elements.length === 0;
    }

    ngOnDestroy(): void {
        this.subscription.unsubscribe();
        clearInterval(this.autoSaveInterval);
        clearInterval(this.teamSyncInterval);
        if (this.automaticSubmissionWebsocketChannel) {
            this.jhiWebsocketService.unsubscribe(this.automaticSubmissionWebsocketChannel);
        }
        if (this.resultUpdateListener) {
            this.resultUpdateListener.unsubscribe();
        }
    }

    /**
     * Updates the model of the submission with the current Apollon model state
     */
    updateSubmissionModel(): void {
        if (!this.submission) {
            this.submission = new ModelingSubmission();
        }
        if (!this.modelingEditor || !this.modelingEditor.getCurrentModel()) {
            return;
        }
        const umlModel = this.modelingEditor.getCurrentModel();
        this.hasElements = umlModel.elements && umlModel.elements.length !== 0;
        const diagramJson = JSON.stringify(umlModel);
        if (this.submission && diagramJson) {
            this.submission.model = diagramJson;
        }
    }

    /**
     * Prepare assessment data for displaying the assessment information to the student.
     */
    private prepareAssessmentData(): void {
        this.filterGeneralFeedback();
        this.initializeAssessmentInfo();
    }

    /**
     * Gets the text of the general feedback, if there is one, and removes it from the original feedback list that is displayed in the assessment list.
     */
    private filterGeneralFeedback(): void {
        if (this.assessmentResult && this.assessmentResult.feedbacks && this.submission && this.submission.model) {
            const feedback = this.assessmentResult.feedbacks;
            const generalFeedbackIndex = feedback.findIndex((feedbackElement) => feedbackElement.reference == null);
            if (generalFeedbackIndex >= 0) {
                this.generalFeedbackText = feedback[generalFeedbackIndex].detailText;
                feedback.splice(generalFeedbackIndex, 1);
            }
        }
    }

    /**
     * Retrieves names for displaying the assessment and calculates the total score
     */
    private initializeAssessmentInfo(): void {
        if (this.assessmentResult && this.assessmentResult.feedbacks && this.submission && this.submission.model) {
            this.assessmentsNames = this.modelingAssessmentService.getNamesForAssessments(this.assessmentResult, this.umlModel);
            let totalScore = 0;
            for (const feedback of this.assessmentResult.feedbacks) {
                totalScore += feedback.credits;
            }
            this.totalScore = totalScore;
        }
    }

    /**
     * Handles changes of the model element selection in Apollon. This is used for displaying
     * only the feedback of the selected model elements.
     * @param selection the new selection
     */
    onSelectionChanged(selection: Selection) {
        this.selectedEntities = selection.elements;
        for (const selectedEntity of this.selectedEntities) {
            this.selectedEntities.push(...this.getSelectedChildren(selectedEntity));
        }
        this.selectedRelationships = selection.relationships;
    }

    /**
     * Returns the elementIds of all the children of the element with the given elementId
     * or an empty list, if no children exist for this element.
     */
    private getSelectedChildren(elementId: string): string[] {
        if (!this.umlModel || !this.umlModel.elements) {
            return [];
        }
        return this.umlModel.elements.filter((element) => element.owner === elementId).map((element) => element.id);
    }

    /**
     * Checks whether a model element in the modeling editor is selected.
     */
    isSelected(feedback: Feedback): boolean {
        if ((!this.selectedEntities || this.selectedEntities.length === 0) && (!this.selectedRelationships || this.selectedRelationships.length === 0)) {
            return true;
        }
        const referencedModelType = feedback.referenceType! as UMLElementType;
        if (referencedModelType in UMLRelationshipType) {
            return this.selectedRelationships.indexOf(feedback.referenceId!) > -1;
        } else {
            return this.selectedEntities.indexOf(feedback.referenceId!) > -1;
        }
    }

    canDeactivate(): Observable<boolean> | boolean {
        if (!this.modelingEditor) {
            return true;
        }
        const model: UMLModel = this.modelingEditor.getCurrentModel();
        return !this.modelHasUnsavedChanges(model);
    }

    /**
     * Checks whether there are pending changes in the current model. Returns true if there are unsaved changes, false otherwise.
     */
    private modelHasUnsavedChanges(model: UMLModel): boolean {
        if (!this.submission || !this.submission.model) {
            return model.elements.length > 0 && JSON.stringify(model) !== '';
        } else if (this.submission && this.submission.model) {
            const currentModel = JSON.parse(this.submission.model);
            const versionMatch = currentModel.version === model.version;
            const modelMatch = stringifyIgnoringFields(currentModel, 'size') === stringifyIgnoringFields(model, 'size');
            return versionMatch && !modelMatch;
        }
        return false;
    }

    // displays the alert for confirming leaving the page if there are unsaved changes
    @HostListener('window:beforeunload', ['$event'])
    unloadNotification($event: any): void {
        if (!this.canDeactivate()) {
            $event.returnValue = this.translateService.instant('pendingChanges');
        }
    }

    /**
     * starts a retry and resets necessary attributes
     * the retry is only persisted after saving or submitting the model
     */
    retry(): void {
        this.retryStarted = true;
        this.umlModel.assessments = [];
        this.submission = new ModelingSubmission();
        this.assessmentResult = null;
        this.result = null; // TODO: think about how we could visualize old results and assessments after retry
        clearInterval(this.autoSaveInterval);
        this.setAutoSaveTimer();
    }

    /**
     * counts the number of model elements
     * is used in the submit() function
     */
    calculateNumberOfModelElements(): number {
        if (this.submission && this.submission.model) {
            const umlModel = JSON.parse(this.submission.model);
            return umlModel.elements.length + umlModel.relationships.length;
        }
        return 0;
    }

    /**
     * The exercise is still active if it's due date hasn't passed yet.
     */
    get isActive(): boolean {
        return this.modelingExercise && (!this.modelingExercise.dueDate || moment(this.modelingExercise.dueDate).isSameOrAfter(moment()));
    }

    get submitButtonTooltip(): string {
        if (!this.isLate) {
            if (this.isActive && !this.modelingExercise.dueDate) {
                return 'entity.action.submitNoDeadlineTooltip';
            } else if (this.isActive) {
                return 'entity.action.submitTooltip';
            } else {
                return 'entity.action.deadlineMissedTooltip';
            }
        }

        return 'entity.action.submitDeadlineMissedTooltip';
    }
}<|MERGE_RESOLUTION|>--- conflicted
+++ resolved
@@ -27,13 +27,9 @@
 import { ButtonType } from 'app/shared/components/button.component';
 import { participationStatus } from 'app/exercises/shared/exercise/exercise-utils';
 import { filter } from 'rxjs/operators';
-<<<<<<< HEAD
-import { Subject } from 'rxjs';
-import { stringifyIgnoringFields } from 'app/shared/util/utils';
-=======
 import { stringifyIgnoringFields } from 'app/shared/util/utils';
 import { Location } from '@angular/common';
->>>>>>> 69652d97
+import { Subject } from 'rxjs';
 
 @Component({
     selector: 'jhi-modeling-submission',
