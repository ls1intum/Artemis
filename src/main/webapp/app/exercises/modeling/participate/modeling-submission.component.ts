--- conflicted
+++ resolved
@@ -27,20 +27,10 @@
 import { AUTOSAVE_CHECK_INTERVAL, AUTOSAVE_EXERCISE_INTERVAL, AUTOSAVE_TEAM_EXERCISE_INTERVAL } from 'app/shared/constants/exercise-exam-constants';
 import { ComponentCanDeactivate } from 'app/shared/guard/can-deactivate.model';
 import { stringifyIgnoringFields } from 'app/shared/util/utils';
-<<<<<<< HEAD
-import { omit } from 'lodash';
-import * as moment from 'moment';
-import { JhiAlertService } from 'ng-jhipster';
 import { Subject, Subscription } from 'rxjs';
-=======
 import { omit } from 'lodash-es';
 import dayjs from 'dayjs';
 import { AlertService } from 'app/core/util/alert.service';
-import { Subject } from 'rxjs';
-import { Subscription } from 'rxjs';
-import { addParticipationToResult, getUnreferencedFeedback } from 'app/exercises/shared/result/result-utils';
-import { AUTOSAVE_CHECK_INTERVAL, AUTOSAVE_EXERCISE_INTERVAL, AUTOSAVE_TEAM_EXERCISE_INTERVAL } from 'app/shared/constants/exercise-exam-constants';
->>>>>>> c9965cd1
 
 @Component({
     selector: 'jhi-modeling-submission',
