import { Component, HostListener, OnDestroy, OnInit, ViewChild } from '@angular/core';
import { ActivatedRoute, Router } from '@angular/router';
import { Subscription } from 'rxjs/Subscription';
import { ParticipationWebsocketService } from 'app/overview/participation-websocket.service';
import { Selection, UMLModel, UMLRelationshipType, UMLElementType } from '@ls1intum/apollon';
import { AlertService } from 'app/core/alert/alert.service';
import { NgbModal } from '@ng-bootstrap/ng-bootstrap';
import { Observable } from 'rxjs/Observable';
import { TranslateService } from '@ngx-translate/core';
import * as moment from 'moment';
import { omit } from 'lodash';
import { GuidedTourService } from 'app/guided-tour/guided-tour.service';
import { modelingTour } from 'app/guided-tour/tours/modeling-tour';
import { JhiWebsocketService } from 'app/core/websocket/websocket.service';
import { ComponentCanDeactivate } from 'app/shared/guard/can-deactivate.model';
import { ModelingSubmission } from 'app/entities/modeling-submission.model';
import { ResultService } from 'app/exercises/shared/result/result.service';
import { ModelingExercise, UMLDiagramType } from 'app/entities/modeling-exercise.model';
import { StudentParticipation } from 'app/entities/participation/student-participation.model';
import { Result } from 'app/entities/result.model';
import { ModelingEditorComponent } from 'app/exercises/modeling/shared/modeling-editor.component';
import { ModelingSubmissionService } from 'app/exercises/modeling/participate/modeling-submission.service';
import { ComplaintType } from 'app/entities/complaint.model';
import { ModelingAssessmentService } from 'app/exercises/modeling/assess/modeling-assessment.service';
import { Feedback } from 'app/entities/feedback.model';
import { ApollonDiagramService } from 'app/exercises/quiz/manage/apollon-diagrams/apollon-diagram.service';
import { ButtonType } from 'app/shared/components/button.component';
import { participationStatus } from 'app/exercises/shared/exercise/exercise-utils';
import { filter } from 'rxjs/operators';
import { stringifyIgnoringFields } from 'app/shared/util/utils';
<<<<<<< HEAD
import { Location } from '@angular/common';
import { Subject } from 'rxjs';
=======
>>>>>>> 071ed1f2

@Component({
    selector: 'jhi-modeling-submission',
    templateUrl: './modeling-submission.component.html',
    styleUrls: ['./modeling-submission.component.scss'],
})
// TODO CZ: move assessment functionality to separate assessment result view?
export class ModelingSubmissionComponent implements OnInit, OnDestroy, ComponentCanDeactivate {
    @ViewChild(ModelingEditorComponent, { static: false })
    modelingEditor: ModelingEditorComponent;
    ButtonType = ButtonType;

    private subscription: Subscription;
    private resultUpdateListener: Subscription;

    participation: StudentParticipation;
    modelingExercise: ModelingExercise;
    result: Result | null;

    selectedEntities: string[];
    selectedRelationships: string[];

    submission: ModelingSubmission;

    assessmentResult: Result | null;
    assessmentsNames: Map<string, Map<string, string>>;
    totalScore: number;
    generalFeedbackText: String | null;

    umlModel: UMLModel; // input model for Apollon
    hasElements = false; // indicates if the current model has at least one element
    isSaving: boolean;
    retryStarted = false;
    autoSaveInterval: number;
    autoSaveTimer: number;

    automaticSubmissionWebsocketChannel: string;

    // indicates if the assessment due date is in the past. the assessment will not be loaded and displayed to the student if it is not.
    isAfterAssessmentDueDate: boolean;
    isLoading: boolean;
    isLate: boolean; // indicates if the submission is late
    ComplaintType = ComplaintType;

    // submission sync with team members
    teamSyncInterval: number;
    teamSyncTimer: number;
    private submissionChange = new Subject<ModelingSubmission>();
    submissionStream$ = this.submissionChange.asObservable();

    constructor(
        private jhiWebsocketService: JhiWebsocketService,
        private apollonDiagramService: ApollonDiagramService,
        private modelingSubmissionService: ModelingSubmissionService,
        private modelingAssessmentService: ModelingAssessmentService,
        private resultService: ResultService,
        private jhiAlertService: AlertService,
        private route: ActivatedRoute,
        private modalService: NgbModal,
        private translateService: TranslateService,
        private router: Router,
        private participationWebsocketService: ParticipationWebsocketService,
        private guidedTourService: GuidedTourService,
    ) {
        this.isSaving = false;
        this.autoSaveTimer = 0;
        this.isLoading = true;
    }

    ngOnInit(): void {
        this.subscription = this.route.params.subscribe((params) => {
            if (params['participationId']) {
                this.modelingSubmissionService.getLatestSubmissionForModelingEditor(params['participationId']).subscribe(
                    (modelingSubmission) => {
                        if (!modelingSubmission) {
                            this.jhiAlertService.error('artemisApp.apollonDiagram.submission.noSubmission');
                        }
                        // reconnect participation <--> result
                        if (modelingSubmission.result) {
                            modelingSubmission.participation.results = [modelingSubmission.result];
                        }
                        this.participation = modelingSubmission.participation as StudentParticipation;

                        // reconnect participation <--> submission
                        this.participation.submissions = [<ModelingSubmission>omit(modelingSubmission, 'participation')];

                        this.modelingExercise = this.participation.exercise as ModelingExercise;
                        this.modelingExercise.studentParticipations = [this.participation];
                        this.modelingExercise.participationStatus = participationStatus(this.modelingExercise);
                        if (this.modelingExercise.diagramType == null) {
                            this.modelingExercise.diagramType = UMLDiagramType.ClassDiagram;
                        }
                        // checks if the student started the exercise after the due date
                        this.isLate =
                            this.modelingExercise &&
                            !!this.modelingExercise.dueDate &&
                            !!this.participation.initializationDate &&
                            moment(this.participation.initializationDate).isAfter(this.modelingExercise.dueDate);
                        this.isAfterAssessmentDueDate = !this.modelingExercise.assessmentDueDate || moment().isAfter(this.modelingExercise.assessmentDueDate);
                        this.submission = modelingSubmission;
                        if (this.submission.model) {
                            this.umlModel = JSON.parse(this.submission.model);
                            this.hasElements = this.umlModel.elements && this.umlModel.elements.length !== 0;
                        }
                        this.subscribeToWebsockets();
                        if (this.submission.result && this.isAfterAssessmentDueDate) {
                            this.result = this.submission.result;
                        }
                        if (this.submission.submitted && this.result && this.result.completionDate) {
                            this.modelingAssessmentService.getAssessment(this.submission.id).subscribe((assessmentResult: Result) => {
                                this.assessmentResult = assessmentResult;
                                this.prepareAssessmentData();
                            });
                        }
                        if (this.modelingExercise.teamMode) {
                            this.setupSubmissionStreamForTeam();
                        } else {
                            this.setAutoSaveTimer();
                        }
                        this.isLoading = false;
                        this.guidedTourService.enableTourForExercise(this.modelingExercise, modelingTour, true);
                    },
                    (error) => {
                        if (error.status === 403) {
                            this.router.navigate(['accessdenied']);
                        }
                    },
                );
            }
        });
        window.scroll(0, 0);
    }

    /**
     * If the submission is submitted, subscribe to new results for the participation.
     * Otherwise, subscribe to the automatic submission (which happens when the submission is un-submitted and the exercise due date is over).
     */
    private subscribeToWebsockets(): void {
        if (this.submission && this.submission.id) {
            if (this.submission.submitted) {
                this.subscribeToNewResultsWebsocket();
            } else {
                this.subscribeToAutomaticSubmissionWebsocket();
            }
        }
    }

    /**
     * Subscribes to the websocket channel for automatic submissions. In the server the AutomaticSubmissionService regularly checks for unsubmitted submissions, if the
     * corresponding exercise has finished. If it has, the submission is automatically submitted and sent over this websocket channel. Here we listen to the channel and update the
     * view accordingly.
     */
    private subscribeToAutomaticSubmissionWebsocket(): void {
        if (!this.submission || !this.submission.id) {
            return;
        }
        this.automaticSubmissionWebsocketChannel = '/user/topic/modelingSubmission/' + this.submission.id;
        this.jhiWebsocketService.subscribe(this.automaticSubmissionWebsocketChannel);
        this.jhiWebsocketService.receive(this.automaticSubmissionWebsocketChannel).subscribe((submission: ModelingSubmission) => {
            if (submission.submitted) {
                this.submission = submission;
                if (this.submission.model) {
                    this.umlModel = JSON.parse(this.submission.model);
                    this.hasElements = this.umlModel.elements && this.umlModel.elements.length !== 0;
                }
                if (this.submission.result && this.submission.result.completionDate && this.isAfterAssessmentDueDate) {
                    this.modelingAssessmentService.getAssessment(this.submission.id).subscribe((assessmentResult: Result) => {
                        this.assessmentResult = assessmentResult;
                        this.prepareAssessmentData();
                    });
                }
                this.jhiAlertService.info('artemisApp.modelingEditor.autoSubmit');
            }
        });
    }

    /**
     * Subscribes to the websocket channel for new results. When an assessment is submitted the new result is sent over this websocket channel. Here we listen to the channel
     * and show the new assessment information to the student.
     */
    private subscribeToNewResultsWebsocket(): void {
        if (!this.participation || !this.participation.id) {
            return;
        }
        this.resultUpdateListener = this.participationWebsocketService.subscribeForLatestResultOfParticipation(this.participation.id).subscribe((newResult: Result) => {
            if (newResult && newResult.completionDate) {
                this.assessmentResult = newResult;
                this.assessmentResult = this.modelingAssessmentService.convertResult(newResult);
                this.prepareAssessmentData();
                this.jhiAlertService.info('artemisApp.modelingEditor.newAssessment');
            }
        });
    }

    /**
     * This function sets and starts an auto-save timer that automatically saves changes
     * to the model after at most 60 seconds.
     */
    private setAutoSaveTimer(): void {
        this.autoSaveTimer = 0;
        // auto save of submission if there are changes
        this.autoSaveInterval = window.setInterval(() => {
            this.autoSaveTimer++;
            if (this.autoSaveTimer >= 60 && !this.canDeactivate()) {
                this.saveDiagram();
            }
        }, 1000);
    }

    private setupSubmissionStreamForTeam(): void {
        this.teamSyncTimer = 0;
        this.teamSyncInterval = window.setInterval(() => {
            this.teamSyncTimer++;
            if (this.teamSyncTimer >= 2 && !this.canDeactivate()) {
                this.updateSubmissionModel();
                this.submissionChange.next(this.submission);
            }
        }, 1000);
    }

    saveDiagram(): void {
        if (this.isSaving) {
            // don't execute the function if it is already currently executing
            return;
        }
        this.updateSubmissionModel();
        this.submission.submitted = false;
        this.isSaving = true;
        this.autoSaveTimer = 0;

        if (this.submission.id) {
            this.modelingSubmissionService.update(this.submission, this.modelingExercise.id).subscribe(
                (response) => {
                    this.submission = response.body!;
                    // reconnect so that the submission status is displayed correctly in the result.component
                    this.submission.participation.submissions = [this.submission];
                    this.participationWebsocketService.addParticipation(this.submission.participation as StudentParticipation, this.modelingExercise);
                    this.result = this.submission.result;
                    this.jhiAlertService.success('artemisApp.modelingEditor.saveSuccessful');
                    this.onSaveSuccess();
                },
                () => this.onSaveError(),
            );
        } else {
            this.modelingSubmissionService.create(this.submission, this.modelingExercise.id).subscribe(
                (submission) => {
                    this.submission = submission.body!;
                    this.result = this.submission.result;
                    this.jhiAlertService.success('artemisApp.modelingEditor.saveSuccessful');
                    this.subscribeToAutomaticSubmissionWebsocket();
                    this.onSaveSuccess();
                },
                () => this.onSaveError(),
            );
        }
    }

    submit(): void {
        if (this.isSaving) {
            // don't execute the function if it is already currently executing
            return;
        }
        this.updateSubmissionModel();
        this.submission.submitted = true;
        if (this.isModelEmpty(this.submission.model)) {
            this.jhiAlertService.warning('artemisApp.modelingEditor.empty');
            return;
        }
        this.isSaving = true;
        this.autoSaveTimer = 0;
        if (this.submission.id) {
            this.modelingSubmissionService
                .update(this.submission, this.modelingExercise.id)
                .pipe(filter((res) => !!res.body))
                .subscribe(
                    (response) => {
                        this.submission = response.body!;
                        this.participation = this.submission.participation as StudentParticipation;
                        // reconnect so that the submission status is displayed correctly in the result.component
                        this.submission.participation.submissions = [this.submission];
                        this.participationWebsocketService.addParticipation(this.participation, this.modelingExercise);
                        this.modelingExercise.studentParticipations = [this.participation];
                        this.modelingExercise.participationStatus = participationStatus(this.modelingExercise);
                        this.result = this.submission.result;
                        this.retryStarted = false;

                        if (this.isLate) {
                            this.jhiAlertService.warning('entity.action.submitDeadlineMissedAlert');
                        } else {
                            this.jhiAlertService.success('entity.action.submitSuccessfulAlert');
                        }

                        this.subscribeToWebsockets();
                        if (this.automaticSubmissionWebsocketChannel) {
                            this.jhiWebsocketService.unsubscribe(this.automaticSubmissionWebsocketChannel);
                        }
                        this.onSaveSuccess();
                    },
                    () => this.onSaveError(),
                );
        } else {
            this.modelingSubmissionService
                .create(this.submission, this.modelingExercise.id)
                .pipe(filter((res) => !!res.body))
                .subscribe(
                    (submission) => {
                        this.submission = submission.body!;
                        this.participation = this.submission.participation as StudentParticipation;
                        this.modelingExercise.studentParticipations = [this.participation];
                        this.modelingExercise.participationStatus = participationStatus(this.modelingExercise);
                        this.result = this.submission.result;
                        if (this.isLate) {
                            this.jhiAlertService.warning('artemisApp.modelingEditor.submitDeadlineMissed');
                        } else {
                            this.jhiAlertService.success('artemisApp.modelingEditor.submitSuccessful');
                        }
                        this.subscribeToAutomaticSubmissionWebsocket();
                        this.onSaveSuccess();
                    },
                    () => this.onSaveError(),
                );
        }
    }

<<<<<<< HEAD
    onReceiveSubmissionFromTeam(submission: ModelingSubmission) {
        this.submission = submission;
        this.umlModel = JSON.parse(submission.model);
=======
    private onSaveSuccess() {
        this.isSaving = false;
    }

    private onSaveError() {
        this.jhiAlertService.error('artemisApp.modelingEditor.error');
        this.isSaving = false;
>>>>>>> 071ed1f2
    }

    private isModelEmpty(model: string): boolean {
        const umlModel: UMLModel = JSON.parse(model);
        return !umlModel || !umlModel.elements || umlModel.elements.length === 0;
    }

    ngOnDestroy(): void {
        this.subscription.unsubscribe();
        clearInterval(this.autoSaveInterval);
        clearInterval(this.teamSyncInterval);
        if (this.automaticSubmissionWebsocketChannel) {
            this.jhiWebsocketService.unsubscribe(this.automaticSubmissionWebsocketChannel);
        }
        if (this.resultUpdateListener) {
            this.resultUpdateListener.unsubscribe();
        }
    }

    /**
     * Updates the model of the submission with the current Apollon model state
     */
    updateSubmissionModel(): void {
        if (!this.submission) {
            this.submission = new ModelingSubmission();
        }
        if (!this.modelingEditor || !this.modelingEditor.getCurrentModel()) {
            return;
        }
        const umlModel = this.modelingEditor.getCurrentModel();
        this.hasElements = umlModel.elements && umlModel.elements.length !== 0;
        const diagramJson = JSON.stringify(umlModel);
        if (this.submission && diagramJson) {
            this.submission.model = diagramJson;
        }
    }

    /**
     * Prepare assessment data for displaying the assessment information to the student.
     */
    private prepareAssessmentData(): void {
        this.filterGeneralFeedback();
        this.initializeAssessmentInfo();
    }

    /**
     * Gets the text of the general feedback, if there is one, and removes it from the original feedback list that is displayed in the assessment list.
     */
    private filterGeneralFeedback(): void {
        if (this.assessmentResult && this.assessmentResult.feedbacks && this.submission && this.submission.model) {
            const feedback = this.assessmentResult.feedbacks;
            const generalFeedbackIndex = feedback.findIndex((feedbackElement) => feedbackElement.reference == null);
            if (generalFeedbackIndex >= 0) {
                this.generalFeedbackText = feedback[generalFeedbackIndex].detailText;
                feedback.splice(generalFeedbackIndex, 1);
            }
        }
    }

    /**
     * Retrieves names for displaying the assessment and calculates the total score
     */
    private initializeAssessmentInfo(): void {
        if (this.assessmentResult && this.assessmentResult.feedbacks && this.submission && this.submission.model) {
            this.assessmentsNames = this.modelingAssessmentService.getNamesForAssessments(this.assessmentResult, this.umlModel);
            let totalScore = 0;
            for (const feedback of this.assessmentResult.feedbacks) {
                totalScore += feedback.credits;
            }
            this.totalScore = totalScore;
        }
    }

    /**
     * Handles changes of the model element selection in Apollon. This is used for displaying
     * only the feedback of the selected model elements.
     * @param selection the new selection
     */
    onSelectionChanged(selection: Selection) {
        this.selectedEntities = selection.elements;
        for (const selectedEntity of this.selectedEntities) {
            this.selectedEntities.push(...this.getSelectedChildren(selectedEntity));
        }
        this.selectedRelationships = selection.relationships;
    }

    /**
     * Returns the elementIds of all the children of the element with the given elementId
     * or an empty list, if no children exist for this element.
     */
    private getSelectedChildren(elementId: string): string[] {
        if (!this.umlModel || !this.umlModel.elements) {
            return [];
        }
        return this.umlModel.elements.filter((element) => element.owner === elementId).map((element) => element.id);
    }

    /**
     * Checks whether a model element in the modeling editor is selected.
     */
    isSelected(feedback: Feedback): boolean {
        if ((!this.selectedEntities || this.selectedEntities.length === 0) && (!this.selectedRelationships || this.selectedRelationships.length === 0)) {
            return true;
        }
        const referencedModelType = feedback.referenceType! as UMLElementType;
        if (referencedModelType in UMLRelationshipType) {
            return this.selectedRelationships.indexOf(feedback.referenceId!) > -1;
        } else {
            return this.selectedEntities.indexOf(feedback.referenceId!) > -1;
        }
    }

    canDeactivate(): Observable<boolean> | boolean {
        if (!this.modelingEditor) {
            return true;
        }
        const model: UMLModel = this.modelingEditor.getCurrentModel();
        return !this.modelHasUnsavedChanges(model);
    }

    /**
     * Checks whether there are pending changes in the current model. Returns true if there are unsaved changes, false otherwise.
     */
    private modelHasUnsavedChanges(model: UMLModel): boolean {
        if (!this.submission || !this.submission.model) {
            return model.elements.length > 0 && JSON.stringify(model) !== '';
        } else if (this.submission && this.submission.model) {
            const currentModel = JSON.parse(this.submission.model);
            const versionMatch = currentModel.version === model.version;
            const modelMatch = stringifyIgnoringFields(currentModel, 'size') === stringifyIgnoringFields(model, 'size');
            return versionMatch && !modelMatch;
        }
        return false;
    }

    // displays the alert for confirming leaving the page if there are unsaved changes
    @HostListener('window:beforeunload', ['$event'])
    unloadNotification($event: any): void {
        if (!this.canDeactivate()) {
            $event.returnValue = this.translateService.instant('pendingChanges');
        }
    }

    /**
     * starts a retry and resets necessary attributes
     * the retry is only persisted after saving or submitting the model
     */
    retry(): void {
        this.retryStarted = true;
        this.umlModel.assessments = [];
        this.submission = new ModelingSubmission();
        this.assessmentResult = null;
        this.result = null; // TODO: think about how we could visualize old results and assessments after retry
        clearInterval(this.autoSaveInterval);
        this.setAutoSaveTimer();
    }

    /**
     * counts the number of model elements
     * is used in the submit() function
     */
    calculateNumberOfModelElements(): number {
        if (this.submission && this.submission.model) {
            const umlModel = JSON.parse(this.submission.model);
            return umlModel.elements.length + umlModel.relationships.length;
        }
        return 0;
    }

    /**
     * The exercise is still active if it's due date hasn't passed yet.
     */
    get isActive(): boolean {
        return this.modelingExercise && (!this.modelingExercise.dueDate || moment(this.modelingExercise.dueDate).isSameOrAfter(moment()));
    }

    get submitButtonTooltip(): string {
        if (!this.isLate) {
            if (this.isActive && !this.modelingExercise.dueDate) {
                return 'entity.action.submitNoDeadlineTooltip';
            } else if (this.isActive) {
                return 'entity.action.submitTooltip';
            } else {
                return 'entity.action.deadlineMissedTooltip';
            }
        }

        return 'entity.action.submitDeadlineMissedTooltip';
    }
}<|MERGE_RESOLUTION|>--- conflicted
+++ resolved
@@ -28,11 +28,8 @@
 import { participationStatus } from 'app/exercises/shared/exercise/exercise-utils';
 import { filter } from 'rxjs/operators';
 import { stringifyIgnoringFields } from 'app/shared/util/utils';
-<<<<<<< HEAD
 import { Location } from '@angular/common';
 import { Subject } from 'rxjs';
-=======
->>>>>>> 071ed1f2
 
 @Component({
     selector: 'jhi-modeling-submission',
@@ -357,19 +354,18 @@
         }
     }
 
-<<<<<<< HEAD
+    private onSaveSuccess() {
+        this.isSaving = false;
+    }
+
+    private onSaveError() {
+        this.jhiAlertService.error('artemisApp.modelingEditor.error');
+        this.isSaving = false;
+    }
+
     onReceiveSubmissionFromTeam(submission: ModelingSubmission) {
         this.submission = submission;
         this.umlModel = JSON.parse(submission.model);
-=======
-    private onSaveSuccess() {
-        this.isSaving = false;
-    }
-
-    private onSaveError() {
-        this.jhiAlertService.error('artemisApp.modelingEditor.error');
-        this.isSaving = false;
->>>>>>> 071ed1f2
     }
 
     private isModelEmpty(model: string): boolean {
