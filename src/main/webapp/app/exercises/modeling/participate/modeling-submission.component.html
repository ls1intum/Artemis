<jhi-header-participation-page class="d-block mb-4" [exercise]="modelingExercise" [participation]="participation">
    <span pagetitle>
        {{ 'artemisApp.modelingSubmission.modelingEditor' | translate }}: <span class="font-weight-normal">{{ modelingExercise?.title }}</span>
    </span>
    <jhi-button
        submitbutton
        class="guided-tour submission-button"
        [disabled]="(!isActive && !isLate) || !submission || !!result"
        [title]="!isLate ? 'entity.action.submit' : 'entity.action.submitDeadlineMissed'"
        (onClick)="submit()"
        [isLoading]="isSaving"
        [btnType]="!isLate ? ButtonType.PRIMARY : ButtonType.WARNING"
        [tooltip]="submitButtonTooltip"
    ></jhi-button>
</jhi-header-participation-page>

<jhi-alert></jhi-alert>

<div class="submission-container d-flex flex-column pl-2 mt-3">
    <div class="d-flex flex-column flex-md-row" *ngIf="modelingExercise">
        <div class="flex-grow-1">
            <p class="mb-3 markdown-preview">
                <span jhiTranslate="artemisApp.modelingSubmission.problemStatement"><strong>Problem Statement:</strong></span>
                <span class="background-editor-color">
                    <span [innerHTML]="modelingExercise!.problemStatement! | htmlForMarkdown"></span>
                </span>
            </p>
        </div>
        <div *ngIf="modelingExercise?.teamMode && (isActive || isLate)" class="flex-shrink-0 align-self-end align-self-md-stretch mb-2 ml-md-2 ml-lg-3">
            <jhi-team-participate-info-box
                [exercise]="modelingExercise"
                [participation]="participation"
                [typing$]="submissionStream$"
                [dockedToRightSide]="true"
            ></jhi-team-participate-info-box>
        </div>
    </div>

<<<<<<< HEAD
    <jhi-fullscreen>
        <div class="row flex-grow-1">
            <div *ngIf="submission && (isActive || isLate) && !result" class="col-12 editor-large">
                <jhi-modeling-editor [umlModel]="umlModel" [diagramType]="modelingExercise.diagramType"></jhi-modeling-editor>
=======
    <div class="row flex-grow-1">
        <div *ngIf="submission && (isActive || isLate) && !result" class="col-12 editor-large">
            <jhi-modeling-editor [umlModel]="umlModel" [diagramType]="modelingExercise.diagramType"></jhi-modeling-editor>
            <jhi-team-submission-sync
                *ngIf="modelingExercise.teamMode"
                [exerciseType]="modelingExercise.type"
                [submission$]="submissionStream$"
                [participation]="participation"
                (receiveSubmission)="onReceiveSubmissionFromTeam($event)"
            ></jhi-team-submission-sync>
        </div>
        <div *ngIf="(!isActive || result) && modelingExercise" class="col-9">
            <jhi-modeling-assessment
                [model]="umlModel"
                [feedbacks]="assessmentResult?.feedbacks"
                [diagramType]="modelingExercise.diagramType"
                [maxScore]="modelingExercise.maxScore"
                [readOnly]="true"
                [enablePopups]="false"
                [displayPoints]="false"
                (selectionChanged)="onSelectionChanged($event)"
            ></jhi-modeling-assessment>
        </div>
        <div class="col-3" *ngIf="submission?.submitted && (!isActive || result)">
            <h4 jhiTranslate="artemisApp.modelingSubmission.assessment.title">Assessment</h4>
            <div class="alert alert-info" *ngIf="generalFeedbackText && generalFeedbackText.length >= 0">
                <b><fa-icon [icon]="['far', 'comment-dots']"></fa-icon>&nbsp;<span jhiTranslate="artemisApp.assessment.generalFeedback">General Feedback</span>:</b>
                <br />
                {{ generalFeedbackText }}
>>>>>>> 5d366553
            </div>
            <div *ngIf="(!isActive || result) && modelingExercise" class="col-9">
                <jhi-modeling-assessment
                    [model]="umlModel"
                    [feedbacks]="assessmentResult?.feedbacks"
                    [diagramType]="modelingExercise.diagramType"
                    [maxScore]="modelingExercise.maxScore"
                    [readOnly]="true"
                    [enablePopups]="false"
                    [displayPoints]="false"
                    (selectionChanged)="onSelectionChanged($event)"
                ></jhi-modeling-assessment>
            </div>
            <div class="col-3" *ngIf="submission?.submitted && (!isActive || result)">
                <h4 jhiTranslate="artemisApp.modelingSubmission.assessment.title">Assessment</h4>
                <div class="alert alert-info" *ngIf="generalFeedbackText && generalFeedbackText.length >= 0">
                    <b><fa-icon [icon]="['far', 'comment-dots']"></fa-icon>&nbsp;<span jhiTranslate="artemisApp.assessment.generalFeedback">General Feedback</span>:</b>
                    <br />
                    {{ generalFeedbackText }}
                </div>
                <p
                    *ngIf="!assessmentResult || !assessmentResult.feedbacks || assessmentResult?.feedbacks.length === 0"
                    jhiTranslate="artemisApp.modelingSubmission.assessment.noAssessment"
                >
                    There is no assessment available yet.
                </p>
                <ng-container *ngIf="assessmentResult?.feedbacks?.length > 0">
                    <p jhiTranslate="artemisApp.modelingSubmission.assessment.instructions">
                        Select elements in the editor to filter the assessment.
                    </p>
                    <table class="table">
                        <thead class="thead-light">
                            <tr>
                                <th jhiTranslate="artemisApp.modelingSubmission.assessment.element">Element</th>
                                <th class="text-center" jhiTranslate="artemisApp.modelingSubmission.assessment.score">Score</th>
                            </tr>
                        </thead>
                        <tbody *ngIf="assessmentsNames">
                            <!--TODO CZ: replace function call 'isSelected' in html-->
                            <tr *ngFor="let feedback of assessmentResult?.feedbacks" [hidden]="(feedback.credits === 0 && !feedback.text) || !isSelected(feedback)">
                                <td>
                                    <span>{{ assessmentsNames[feedback.referenceId]['type'] }} </span>
                                    <code class="text-primary">{{ assessmentsNames[feedback.referenceId]['name'] }}</code
                                    ><br />
                                    <span *ngIf="feedback.text" [ngClass]="{ 'text-success': feedback.credits > 0, 'text-danger': feedback.credits < 0 }"
                                        ><strong>Feedback:</strong> {{ feedback.text }}</span
                                    >
                                </td>
                                <td class="text-center">{{ feedback.credits | number: '1.0-1' }}</td>
                            </tr>
                        </tbody>
                    </table>
                </ng-container>
            </div>
        </div>
    </jhi-fullscreen>
    <jhi-complaint-interactions *ngIf="modelingExercise" [exercise]="modelingExercise" [participation]="participation" [result]="result"> </jhi-complaint-interactions>
</div><|MERGE_RESOLUTION|>--- conflicted
+++ resolved
@@ -36,42 +36,17 @@
         </div>
     </div>
 
-<<<<<<< HEAD
     <jhi-fullscreen>
         <div class="row flex-grow-1">
             <div *ngIf="submission && (isActive || isLate) && !result" class="col-12 editor-large">
                 <jhi-modeling-editor [umlModel]="umlModel" [diagramType]="modelingExercise.diagramType"></jhi-modeling-editor>
-=======
-    <div class="row flex-grow-1">
-        <div *ngIf="submission && (isActive || isLate) && !result" class="col-12 editor-large">
-            <jhi-modeling-editor [umlModel]="umlModel" [diagramType]="modelingExercise.diagramType"></jhi-modeling-editor>
-            <jhi-team-submission-sync
-                *ngIf="modelingExercise.teamMode"
-                [exerciseType]="modelingExercise.type"
-                [submission$]="submissionStream$"
-                [participation]="participation"
-                (receiveSubmission)="onReceiveSubmissionFromTeam($event)"
-            ></jhi-team-submission-sync>
-        </div>
-        <div *ngIf="(!isActive || result) && modelingExercise" class="col-9">
-            <jhi-modeling-assessment
-                [model]="umlModel"
-                [feedbacks]="assessmentResult?.feedbacks"
-                [diagramType]="modelingExercise.diagramType"
-                [maxScore]="modelingExercise.maxScore"
-                [readOnly]="true"
-                [enablePopups]="false"
-                [displayPoints]="false"
-                (selectionChanged)="onSelectionChanged($event)"
-            ></jhi-modeling-assessment>
-        </div>
-        <div class="col-3" *ngIf="submission?.submitted && (!isActive || result)">
-            <h4 jhiTranslate="artemisApp.modelingSubmission.assessment.title">Assessment</h4>
-            <div class="alert alert-info" *ngIf="generalFeedbackText && generalFeedbackText.length >= 0">
-                <b><fa-icon [icon]="['far', 'comment-dots']"></fa-icon>&nbsp;<span jhiTranslate="artemisApp.assessment.generalFeedback">General Feedback</span>:</b>
-                <br />
-                {{ generalFeedbackText }}
->>>>>>> 5d366553
+                <jhi-team-submission-sync
+                    *ngIf="modelingExercise.teamMode"
+                    [exerciseType]="modelingExercise.type"
+                    [submission$]="submissionStream$"
+                    [participation]="participation"
+                    (receiveSubmission)="onReceiveSubmissionFromTeam($event)"
+                ></jhi-team-submission-sync>
             </div>
             <div *ngIf="(!isActive || result) && modelingExercise" class="col-9">
                 <jhi-modeling-assessment
