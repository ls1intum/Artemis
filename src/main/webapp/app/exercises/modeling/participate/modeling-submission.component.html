--- conflicted
+++ resolved
@@ -5,21 +5,6 @@
                 {{ 'artemisApp.modelingSubmission.modelingEditor' | artemisTranslate }}:
                 <span class="font-weight-normal">{{ examMode ? modelingExercise?.exerciseGroup?.title : modelingExercise?.title }}</span>
             </span>
-<<<<<<< HEAD
-            @if (isOwnerOfParticipation) {
-                <jhi-button
-                    submitbutton
-                    class="guided-tour submission-button"
-                    id="submit-modeling-submission"
-                    [disabled]="(!isActive && !isLate) || !submission || !!result || (isLate && !!submission.submitted)"
-                    [title]="!isLate ? 'entity.action.submit' : 'entity.action.submitDueDateMissed'"
-                    (onClick)="submit()"
-                    [isLoading]="isSaving"
-                    [btnType]="!isLate ? ButtonType.PRIMARY : ButtonType.WARNING"
-                    [tooltip]="submitButtonTooltip"
-                ></jhi-button>
-            }
-=======
             <ng-container submitbutton>
                 @if (isOwnerOfParticipation) {
                     <jhi-button
@@ -34,7 +19,6 @@
                     ></jhi-button>
                 }
             </ng-container>
->>>>>>> dd1769c7
         </jhi-header-participation-page>
     }
     @if (modelingExercise) {
@@ -176,19 +160,11 @@
             <!--region Right Panel-->
             <fa-icon right-header [icon]="farListAlt"></fa-icon>&nbsp;
             <span right-header id="problem-statement" jhiTranslate="artemisApp.modelingSubmission.problemStatement">Problem Statement</span>
-<<<<<<< HEAD
-            @if (modelingExercise!.problemStatement) {
-                <p right-body class="mb-3 markdown-preview">
-                    <span [innerHTML]="modelingExercise!.problemStatement! | htmlForMarkdown"></span>
-                </p>
-            }
-=======
             <p right-body class="mb-3 markdown-preview">
                 @if (modelingExercise!.problemStatement) {
                     <span [innerHTML]="modelingExercise!.problemStatement! | htmlForMarkdown"></span>
                 }
             </p>
->>>>>>> dd1769c7
             <!--endregion-->
         </jhi-resizeable-container>
     }
