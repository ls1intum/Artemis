import { Injectable } from '@angular/core';
import dayjs from 'dayjs';
import { HttpClient, HttpParams, HttpResponse } from '@angular/common/http';
import { Observable } from 'rxjs';
<<<<<<< HEAD
import { map, tap } from 'rxjs/operators';
import { omit as _omit } from 'lodash';
import { SERVER_API_URL } from 'app/app.constants';
=======
import { map } from 'rxjs/operators';
import { omit as _omit } from 'lodash-es';
>>>>>>> 906288d0

import { createRequestOption } from 'app/shared/util/request-util';
import { ExerciseService } from 'app/exercises/shared/exercise/exercise.service';
import { ProgrammingExercise } from 'app/entities/programming-exercise.model';
import { TemplateProgrammingExerciseParticipation } from 'app/entities/participation/template-programming-exercise-participation.model';
import { SolutionProgrammingExerciseParticipation } from 'app/entities/participation/solution-programming-exercise-participation.model';
import { TextPlagiarismResult } from 'app/exercises/shared/plagiarism/types/text/TextPlagiarismResult';
import { PlagiarismOptions } from 'app/exercises/shared/plagiarism/types/PlagiarismOptions';
import { Submission } from 'app/entities/submission.model';
import { AccountService } from 'app/core/auth/account.service';

export type EntityResponseType = HttpResponse<ProgrammingExercise>;
export type EntityArrayResponseType = HttpResponse<ProgrammingExercise[]>;

export type ProgrammingExerciseTestCaseStateDTO = {
    released: boolean;
    hasStudentResult: boolean;
    testCasesChanged: boolean;
    buildAndTestStudentSubmissionsAfterDueDate?: dayjs.Dayjs;
};

export type ProgrammingExerciseInstructorRepositoryType = 'TEMPLATE' | 'SOLUTION' | 'TESTS' | 'AUXILIARY';

@Injectable({ providedIn: 'root' })
export class ProgrammingExerciseService {
    public resourceUrl = SERVER_API_URL + 'api/programming-exercises';

    constructor(private http: HttpClient, private exerciseService: ExerciseService, private accountService: AccountService) {}

    /**
     * Sets a new programming exercise up
     * @param programmingExercise which should be setup
     */
    automaticSetup(programmingExercise: ProgrammingExercise): Observable<EntityResponseType> {
        let copy = this.convertDataFromClient(programmingExercise);
        copy = this.exerciseService.setBonusPointsConstrainedByIncludedInOverallScore(copy);
        copy.categories = this.exerciseService.stringifyExerciseCategories(copy);
        return this.http.post<ProgrammingExercise>(this.resourceUrl + '/setup', copy, { observe: 'response' }).pipe(
            map((res: EntityResponseType) => this.convertDateFromServer(res)),
            map((res: EntityResponseType) => this.exerciseService.convertExerciseCategoriesFromServer(res)),
        );
    }

    /**
     * Generates the structure oracle
     * @param exerciseId of the programming exercise for which the structure oracle should be created
     */
    generateStructureOracle(exerciseId: number): Observable<string> {
        return this.http.put<string>(`${this.resourceUrl}/${exerciseId}/generate-tests`, { responseType: 'text' });
    }

    /**
     * Recreates the BASE and SOLUTION build plan for this exercise
     * @param exerciseId of the programming exercise for which the build plans should be recreated
     */
    recreateBuildPlans(exerciseId: number): Observable<string> {
        return this.http.put<string>(`${this.resourceUrl}/${exerciseId}/recreate-build-plans`, { responseType: 'text' });
    }

    /**
     * Check plagiarism with JPlag
     *
     * @param exerciseId
     * @param options
     */
    checkPlagiarism(exerciseId: number, options?: PlagiarismOptions): Observable<TextPlagiarismResult> {
        return this.http
            .get<TextPlagiarismResult>(`${this.resourceUrl}/${exerciseId}/check-plagiarism`, {
                observe: 'response',
                params: {
                    ...options?.toParams(),
                },
            })
            .pipe(map((response: HttpResponse<TextPlagiarismResult>) => response.body!));
    }

    /**
     * Check for plagiarism
     * @param exerciseId of the programming exercise
     * @param options
     */
    checkPlagiarismJPlagReport(exerciseId: number, options?: PlagiarismOptions): Observable<HttpResponse<Blob>> {
        return this.http.get(`${this.resourceUrl}/${exerciseId}/check-plagiarism-jplag-report`, {
            observe: 'response',
            responseType: 'blob',
            params: {
                ...options?.toParams(),
            },
        });
    }

    /**
     * Get the latest plagiarism result for the exercise with the given ID.
     *
     * @param exerciseId
     */
    getLatestPlagiarismResult(exerciseId: number): Observable<TextPlagiarismResult> {
        return this.http
            .get<TextPlagiarismResult>(`${this.resourceUrl}/${exerciseId}/plagiarism-result`, {
                observe: 'response',
            })
            .pipe(map((response: HttpResponse<TextPlagiarismResult>) => response.body!));
    }

    /**
     * Combines all commits of the template repository to one
     * @param exerciseId of the particular programming exercise
     */
    combineTemplateRepositoryCommits(exerciseId: number) {
        return this.http.put(`${this.resourceUrl}/${exerciseId}/combine-template-commits`, { responseType: 'text' });
    }

    /**
     * Imports a programming exercise by cloning the entity itself plus all basic build plans and repositories
     * (template, solution, test).
     *
     * @param adaptedSourceProgrammingExercise The exercise that should be imported, including adapted values for the
     *                                         new exercise. E.g. with another title than the original exercise. Old
     *                                         values that should get discarded (like the old ID) will be handled by the
     *                                         server.
     * @param recreateBuildPlans Option determining whether the build plans should be recreated or copied from the imported exercise
     * @param updateTemplate Option determining whether the template files in the repositories should be updated
     */
    importExercise(adaptedSourceProgrammingExercise: ProgrammingExercise, recreateBuildPlans: boolean, updateTemplate: boolean): Observable<EntityResponseType> {
        const options = createRequestOption({ recreateBuildPlans, updateTemplate });
        const exercise = this.exerciseService.setBonusPointsConstrainedByIncludedInOverallScore(adaptedSourceProgrammingExercise);
        exercise.categories = this.exerciseService.stringifyExerciseCategories(exercise);
        return this.http
            .post<ProgrammingExercise>(`${this.resourceUrl}/import/${adaptedSourceProgrammingExercise.id}`, exercise, {
                params: options,
                observe: 'response',
            })
            .pipe(
                map((res: EntityResponseType) => this.exerciseService.convertDateFromServer(res)),
                map((res: EntityResponseType) => this.exerciseService.convertExerciseCategoriesFromServer(res)),
            );
    }

    /**
     * Updates an existing programming exercise
     * @param programmingExercise which should be updated
     * @param req optional request options
     */
    update(programmingExercise: ProgrammingExercise, req?: any): Observable<EntityResponseType> {
        const options = createRequestOption(req);
        let copy = this.convertDataFromClient(programmingExercise);
        copy = this.exerciseService.setBonusPointsConstrainedByIncludedInOverallScore(copy);
        copy.categories = this.exerciseService.stringifyExerciseCategories(copy);
        return this.http.put<ProgrammingExercise>(this.resourceUrl, copy, { params: options, observe: 'response' }).pipe(
            map((res: EntityResponseType) => this.convertDateFromServer(res)),
            map((res: EntityResponseType) => this.exerciseService.convertExerciseCategoriesFromServer(res)),
        );
    }

    /**
     * Updates the timeline of a programming exercise
     * @param programmingExercise to update
     * @param req optional request options
     */
    updateTimeline(programmingExercise: ProgrammingExercise, req?: any): Observable<EntityResponseType> {
        const options = createRequestOption(req);
        const copy = this.convertDataFromClient(programmingExercise);
        return this.http.put<ProgrammingExercise>(`${this.resourceUrl}/timeline`, copy, { params: options, observe: 'response' }).pipe(
            map((res: EntityResponseType) => this.convertDateFromServer(res)),
            map((res: EntityResponseType) => this.exerciseService.convertExerciseCategoriesFromServer(res)),
        );
    }

    /**
     * Updates the problem statement
     * @param programmingExerciseId of the programming exercise for which to change the problem statement
     * @param problemStatement the new problem statement
     * @param req optional request options
     */
    updateProblemStatement(programmingExerciseId: number, problemStatement: string, req?: any) {
        const options = createRequestOption(req);
        return this.http
            .patch<ProgrammingExercise>(`${this.resourceUrl}/${programmingExerciseId}/problem-statement`, problemStatement, { params: options, observe: 'response' })
            .pipe(
                map((res: EntityResponseType) => this.convertDateFromServer(res)),
                map((res: EntityResponseType) => this.exerciseService.convertExerciseCategoriesFromServer(res)),
            );
    }

    /**
     * Finds the programming exercise for the given exerciseId
     * @param programmingExerciseId of the programming exercise to retrieve
     */
    find(programmingExerciseId: number): Observable<EntityResponseType> {
        return this.http.get<ProgrammingExercise>(`${this.resourceUrl}/${programmingExerciseId}`, { observe: 'response' }).pipe(
            map((res: EntityResponseType) => this.convertDateFromServer(res)),
            map((res: EntityResponseType) => this.exerciseService.convertExerciseCategoriesFromServer(res)),
            tap((res: EntityResponseType) => {
                if (res.body) {
                    this.accountService.setAccessRightsForExercise(res.body);
                }
            }),
        );
    }

    /**
     * Finds the programming exercise for the given exerciseId with the corresponding participation's with results
     * @param programmingExerciseId of the programming exercise to retrieve
     */
    findWithTemplateAndSolutionParticipationAndResults(programmingExerciseId: number): Observable<EntityResponseType> {
        return this.http.get<ProgrammingExercise>(`${this.resourceUrl}/${programmingExerciseId}/with-participations`, { observe: 'response' }).pipe(
            map((res: EntityResponseType) => this.convertDateFromServer(res)),
            map((res: EntityResponseType) => this.exerciseService.convertExerciseCategoriesFromServer(res)),
            tap((res: EntityResponseType) => {
                if (res.body) {
                    this.accountService.setAccessRightsForExercise(res.body);
                }
            }),
        );
    }

    /**
     * Finds the programming exercise for the given exerciseId with the template and solution participation
     * @param programmingExerciseId of the programming exercise to retrieve
     * @param withSubmissionResults get results attached to submissions
     */
    findWithTemplateAndSolutionParticipation(programmingExerciseId: number, withSubmissionResults = false): Observable<EntityResponseType> {
        let params = new HttpParams();
        params = params.set('withSubmissionResults', withSubmissionResults.toString());
        return this.http
            .get<ProgrammingExercise>(`${this.resourceUrl}/${programmingExerciseId}/with-template-and-solution-participation`, { params, observe: 'response' })
            .pipe(
                map((res: EntityResponseType) => this.convertDateFromServer(res)),
                map((res: EntityResponseType) => this.exerciseService.convertExerciseCategoriesFromServer(res)),
            )
            .pipe(
                map((res: EntityResponseType) => {
                    if (res.body && withSubmissionResults) {
                        // We need to reconnect the submissions with the results. They got removed because of the circular dependency
                        const templateSubmissions = res.body.templateParticipation?.submissions;
                        this.reconnectSubmissionAndResult(templateSubmissions);
                        const solutionSubmissions = res.body.solutionParticipation?.submissions;
                        this.reconnectSubmissionAndResult(solutionSubmissions);
                        this.accountService.setAccessRightsForExercise(res.body);
                    }
                    return res;
                }),
            );
    }

    /**
     * Reconnecting the missing submission of a submission's result
     *
     * @param submissions where the results have no reference to its submission
     */
    private reconnectSubmissionAndResult(submissions: Submission[] | undefined) {
        if (submissions) {
            submissions.forEach((submission) => {
                if (submission.results) {
                    submission.results.forEach((result) => {
                        result.submission = submission;
                    });
                }
            });
        }
    }

    /**
     * Returns a entity with true in the body if there is a programming exercise with the given id, it is released (release date < now) and there is at least one student result.
     *
     * @param exerciseId ProgrammingExercise id
     */
    getProgrammingExerciseTestCaseState(exerciseId: number): Observable<HttpResponse<ProgrammingExerciseTestCaseStateDTO>> {
        return this.http.get<ProgrammingExerciseTestCaseStateDTO>(`${this.resourceUrl}/${exerciseId}/test-case-state`, { observe: 'response' });
    }

    /**
     * Receives all programming exercises for the particular query
     * @param req optional request options
     */
    query(req?: any): Observable<EntityArrayResponseType> {
        const options = createRequestOption(req);
        return this.http.get<ProgrammingExercise[]>(this.resourceUrl, { params: options, observe: 'response' }).pipe(
            map((res: EntityArrayResponseType) => this.exerciseService.convertDateArrayFromServer(res)),
            map((res: EntityArrayResponseType) => this.exerciseService.convertExerciseCategoryArrayFromServer(res)),
        );
    }

    /**
     * Deletes the programming exercise with the corresponding programming exercise Id
     * @param programmingExerciseId of the programming exercise to delete
     * @param deleteStudentReposBuildPlans indicates if the StudentReposBuildPlans should be also deleted or not
     * @param deleteBaseReposBuildPlans indicates if the BaseReposBuildPlans should be also deleted or not
     */
    delete(programmingExerciseId: number, deleteStudentReposBuildPlans: boolean, deleteBaseReposBuildPlans: boolean): Observable<HttpResponse<{}>> {
        let params = new HttpParams();
        params = params.set('deleteStudentReposBuildPlans', deleteStudentReposBuildPlans.toString());
        params = params.set('deleteBaseReposBuildPlans', deleteBaseReposBuildPlans.toString());
        return this.http.delete(`${this.resourceUrl}/${programmingExerciseId}`, { params, observe: 'response' });
    }

    /**
     * Converts the data from the client
     * if template & solution participation exist removes the exercise and results from them
     * @param exercise for which the data should be converted
     */
    convertDataFromClient(exercise: ProgrammingExercise) {
        const copy = {
            ...this.exerciseService.convertDateFromClient(exercise),
            buildAndTestStudentSubmissionsAfterDueDate:
                exercise.buildAndTestStudentSubmissionsAfterDueDate && dayjs(exercise.buildAndTestStudentSubmissionsAfterDueDate).isValid()
                    ? dayjs(exercise.buildAndTestStudentSubmissionsAfterDueDate).toJSON()
                    : undefined,
        };
        // Remove exercise from template & solution participation to avoid circular dependency issues.
        // Also remove the results, as they can have circular structures as well and don't have to be saved here.
        if (copy.templateParticipation) {
            copy.templateParticipation = _omit(copy.templateParticipation, ['exercise', 'results']) as TemplateProgrammingExerciseParticipation;
        }
        if (copy.solutionParticipation) {
            copy.solutionParticipation = _omit(copy.solutionParticipation, ['exercise', 'results']) as SolutionProgrammingExerciseParticipation;
        }

        return copy as ProgrammingExercise;
    }

    /**
     * Convert all date fields of the programming exercise to dayjs date objects.
     * Note: This conversion could produce an invalid date if the date is malformatted.
     *
     * @param entity ProgrammingExercise
     */
    convertDateFromServer(entity: EntityResponseType) {
        const res = this.exerciseService.convertDateFromServer(entity);
        if (!res.body) {
            return res;
        }
        res.body.buildAndTestStudentSubmissionsAfterDueDate = res.body.buildAndTestStudentSubmissionsAfterDueDate
            ? dayjs(res.body.buildAndTestStudentSubmissionsAfterDueDate)
            : undefined;
        return res;
    }

    /**
     * Unlock all the student repositories of the given exercise so that student can perform commits
     * @param exerciseId of the particular programming exercise
     */
    unlockAllRepositories(exerciseId: number): Observable<HttpResponse<{}>> {
        return this.http.put<any>(`${this.resourceUrl}/${exerciseId}/unlock-all-repositories`, {}, { observe: 'response' });
    }

    /**
     * Lock all the student repositories of the given exercise so that student can perform commits
     * @param exerciseId of the particular programming exercise
     */
    lockAllRepositories(exerciseId: number): Observable<HttpResponse<{}>> {
        return this.http.put<any>(`${this.resourceUrl}/${exerciseId}/lock-all-repositories`, {}, { observe: 'response' });
    }

    /**
     * Exports the solution, template or test repository for a given exercise.
     * @param exerciseId
     * @param repositoryType
     * @param auxiliaryRepositoryId
     */
    exportInstructorRepository(exerciseId: number, repositoryType: ProgrammingExerciseInstructorRepositoryType, auxiliaryRepositoryId: number): Observable<HttpResponse<Blob>> {
        if (repositoryType === 'AUXILIARY') {
            return this.http.get(`${this.resourceUrl}/${exerciseId}/export-instructor-auxiliary-repository/${auxiliaryRepositoryId}`, {
                observe: 'response',
                responseType: 'blob',
            });
        } else {
            return this.http.get(`${this.resourceUrl}/${exerciseId}/export-instructor-repository/${repositoryType}`, {
                observe: 'response',
                responseType: 'blob',
            });
        }
    }

    /**
     * Exports all instructor repositories (solution, template, test), the problem statement and the exercise details.
     * @param exerciseId
     */
    exportInstructorExercise(exerciseId: number): Observable<HttpResponse<Blob>> {
        return this.http.get(`${this.resourceUrl}/${exerciseId}/export-instructor-exercise`, {
            observe: 'response',
            responseType: 'blob',
        });
    }

    /**
     * Re-evaluates and updates an existing programming exercise.
     *
     * @param programmingExercise that should be updated of type {ProgrammingExercise}
     * @param req optional request options
     */
    reevaluateAndUpdate(programmingExercise: ProgrammingExercise, req?: any): Observable<EntityResponseType> {
        const options = createRequestOption(req);
        let copy = this.convertDataFromClient(programmingExercise);
        copy = this.exerciseService.setBonusPointsConstrainedByIncludedInOverallScore(copy);
        copy.categories = this.exerciseService.stringifyExerciseCategories(copy);
        return this.http.put<ProgrammingExercise>(`${this.resourceUrl}/${programmingExercise.id}/re-evaluate`, copy, { params: options, observe: 'response' }).pipe(
            map((res: EntityResponseType) => this.exerciseService.convertDateFromServer(res)),
            map((res: EntityResponseType) => this.exerciseService.convertExerciseCategoriesFromServer(res)),
        );
    }
}<|MERGE_RESOLUTION|>--- conflicted
+++ resolved
@@ -2,14 +2,8 @@
 import dayjs from 'dayjs';
 import { HttpClient, HttpParams, HttpResponse } from '@angular/common/http';
 import { Observable } from 'rxjs';
-<<<<<<< HEAD
 import { map, tap } from 'rxjs/operators';
-import { omit as _omit } from 'lodash';
-import { SERVER_API_URL } from 'app/app.constants';
-=======
-import { map } from 'rxjs/operators';
 import { omit as _omit } from 'lodash-es';
->>>>>>> 906288d0
 
 import { createRequestOption } from 'app/shared/util/request-util';
 import { ExerciseService } from 'app/exercises/shared/exercise/exercise.service';
