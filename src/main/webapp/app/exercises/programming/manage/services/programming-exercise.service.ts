--- conflicted
+++ resolved
@@ -32,7 +32,7 @@
 export class ProgrammingExerciseService {
     public resourceUrl = SERVER_API_URL + 'api/programming-exercises';
 
-    constructor(private http: HttpClient, private accountService: AccountService) {}
+    constructor(private http: HttpClient, private accountService: AccountService, private exerciseService: ExerciseService) {}
 
     /**
      * Sets a new programming exercise up
@@ -43,7 +43,7 @@
         copy = ExerciseService.setBonusPointsConstrainedByIncludedInOverallScore(copy);
         copy.categories = ExerciseService.stringifyExerciseCategories(copy);
         return this.http.post<ProgrammingExercise>(this.resourceUrl + '/setup', copy, { observe: 'response' }).pipe(
-            map((res: EntityResponseType) => this.convertDateFromServer(res)),
+            map((res: EntityResponseType) => ProgrammingExerciseService.convertDateFromServer(res)),
             map((res: EntityResponseType) => ExerciseService.convertExerciseCategoriesFromServer(res)),
         );
     }
@@ -154,7 +154,7 @@
         copy = ExerciseService.setBonusPointsConstrainedByIncludedInOverallScore(copy);
         copy.categories = ExerciseService.stringifyExerciseCategories(copy);
         return this.http.put<ProgrammingExercise>(this.resourceUrl, copy, { params: options, observe: 'response' }).pipe(
-            map((res: EntityResponseType) => this.convertDateFromServer(res)),
+            map((res: EntityResponseType) => ProgrammingExerciseService.convertDateFromServer(res)),
             map((res: EntityResponseType) => ExerciseService.convertExerciseCategoriesFromServer(res)),
         );
     }
@@ -168,7 +168,7 @@
         const options = createRequestOption(req);
         const copy = this.convertDataFromClient(programmingExercise);
         return this.http.put<ProgrammingExercise>(`${this.resourceUrl}/timeline`, copy, { params: options, observe: 'response' }).pipe(
-            map((res: EntityResponseType) => this.convertDateFromServer(res)),
+            map((res: EntityResponseType) => ProgrammingExerciseService.convertDateFromServer(res)),
             map((res: EntityResponseType) => ExerciseService.convertExerciseCategoriesFromServer(res)),
         );
     }
@@ -184,7 +184,7 @@
         return this.http
             .patch<ProgrammingExercise>(`${this.resourceUrl}/${programmingExerciseId}/problem-statement`, problemStatement, { params: options, observe: 'response' })
             .pipe(
-                map((res: EntityResponseType) => this.convertDateFromServer(res)),
+                map((res: EntityResponseType) => ProgrammingExerciseService.convertDateFromServer(res)),
                 map((res: EntityResponseType) => ExerciseService.convertExerciseCategoriesFromServer(res)),
             );
     }
@@ -195,18 +195,9 @@
      */
     find(programmingExerciseId: number): Observable<EntityResponseType> {
         return this.http.get<ProgrammingExercise>(`${this.resourceUrl}/${programmingExerciseId}`, { observe: 'response' }).pipe(
-            map((res: EntityResponseType) => this.convertDateFromServer(res)),
-<<<<<<< HEAD
-            map((res: EntityResponseType) => ExerciseService.convertExerciseCategoriesFromServer(res)),
-            tap((res: EntityResponseType) => {
-                if (res.body) {
-                    this.accountService.setAccessRightsForExercise(res.body);
-                }
-            }),
-=======
-            map((res: EntityResponseType) => this.exerciseService.convertExerciseCategoriesFromServer(res)),
+            map((res: EntityResponseType) => ProgrammingExerciseService.convertDateFromServer(res)),
+            map((res: EntityResponseType) => ExerciseService.convertExerciseCategoriesFromServer(res)),
             tap((res: EntityResponseType) => this.exerciseService.checkPermission(res)),
->>>>>>> f8d07e21
         );
     }
 
@@ -216,13 +207,9 @@
      */
     findWithTemplateAndSolutionParticipationAndResults(programmingExerciseId: number): Observable<EntityResponseType> {
         return this.http.get<ProgrammingExercise>(`${this.resourceUrl}/${programmingExerciseId}/with-participations`, { observe: 'response' }).pipe(
-            map((res: EntityResponseType) => this.convertDateFromServer(res)),
-            map((res: EntityResponseType) => ExerciseService.convertExerciseCategoriesFromServer(res)),
-            tap((res: EntityResponseType) => {
-                if (res.body) {
-                    this.accountService.setAccessRightsForExercise(res.body);
-                }
-            }),
+            map((res: EntityResponseType) => ProgrammingExerciseService.convertDateFromServer(res)),
+            map((res: EntityResponseType) => ExerciseService.convertExerciseCategoriesFromServer(res)),
+            tap((res: EntityResponseType) => this.exerciseService.checkPermission(res)),
         );
     }
 
@@ -237,7 +224,7 @@
         return this.http
             .get<ProgrammingExercise>(`${this.resourceUrl}/${programmingExerciseId}/with-template-and-solution-participation`, { params, observe: 'response' })
             .pipe(
-                map((res: EntityResponseType) => this.convertDateFromServer(res)),
+                map((res: EntityResponseType) => ProgrammingExerciseService.convertDateFromServer(res)),
                 map((res: EntityResponseType) => ExerciseService.convertExerciseCategoriesFromServer(res)),
             )
             .pipe(
@@ -337,7 +324,7 @@
      *
      * @param entity ProgrammingExercise
      */
-    convertDateFromServer(entity: EntityResponseType) {
+    static convertDateFromServer(entity: EntityResponseType) {
         const res = ExerciseService.convertDateFromServer(entity);
         if (!res.body) {
             return res;
