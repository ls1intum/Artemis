--- conflicted
+++ resolved
@@ -15,12 +15,9 @@
 import { Submission } from 'app/entities/submission.model';
 import { Task } from 'app/exercises/programming/shared/instructions-render/task/programming-exercise-task.model';
 import { ProgrammingExerciseTestCase } from 'app/entities/programming-exercise-test-case.model';
-<<<<<<< HEAD
-import { ProgrammingExerciseSolutionEntry } from 'app/entities/hestia/programming-exercise-solution-entry.model';
-=======
 import { ProgrammingExerciseFullGitDiffReport } from 'app/entities/hestia/programming-exercise-full-git-diff-report.model';
 import { ProgrammingExerciseGitDiffReport } from 'app/entities/hestia/programming-exercise-git-diff-report.model';
->>>>>>> 1e59ef88
+import { ProgrammingExerciseSolutionEntry } from 'app/entities/hestia/programming-exercise-solution-entry.model';
 
 export type EntityResponseType = HttpResponse<ProgrammingExercise>;
 export type EntityArrayResponseType = HttpResponse<ProgrammingExercise[]>;
@@ -458,28 +455,27 @@
         return this.http.delete<void>(`${this.resourceUrl}/${exerciseId}/tasks`, { observe: 'response' });
     }
 
-<<<<<<< HEAD
+    /**
+     * Gets the git-diff report of a programming exercise
+     *
+     * @param exerciseId The id of a programming exercise
+     */
+    getDiffReport(exerciseId: number): Observable<ProgrammingExerciseGitDiffReport | undefined> {
+        return this.http
+            .get<ProgrammingExerciseGitDiffReport>(`${this.resourceUrl}/${exerciseId}/diff-report`, { observe: 'response' })
+            .pipe(map((res: HttpResponse<ProgrammingExerciseGitDiffReport>) => res.body ?? undefined));
+    }
+
+    /**
+     * Gets the full git-diff report of a programming exercise containing the previousCode and current code blocks
+     *
+     * @param exerciseId The id of a programming exercise
+     */
+    getFullDiffReport(exerciseId: number): Observable<ProgrammingExerciseFullGitDiffReport> {
+        return this.http.get<ProgrammingExerciseFullGitDiffReport>(`${this.resourceUrl}/${exerciseId}/full-diff-report`);
+    }
+
     createStructuralSolutionEntries(exerciseId: number): Observable<ProgrammingExerciseSolutionEntry[]> {
         return this.http.post<ProgrammingExerciseSolutionEntry[]>(`${this.resourceUrl}/${exerciseId}/structural-solution-entries`, null);
-=======
-    /**
-     * Gets the git-diff report of a programming exercise
-     *
-     * @param exerciseId The id of a programming exercise
-     */
-    getDiffReport(exerciseId: number): Observable<ProgrammingExerciseGitDiffReport | undefined> {
-        return this.http
-            .get<ProgrammingExerciseGitDiffReport>(`${this.resourceUrl}/${exerciseId}/diff-report`, { observe: 'response' })
-            .pipe(map((res: HttpResponse<ProgrammingExerciseGitDiffReport>) => res.body ?? undefined));
-    }
-
-    /**
-     * Gets the full git-diff report of a programming exercise containing the previousCode and current code blocks
-     *
-     * @param exerciseId The id of a programming exercise
-     */
-    getFullDiffReport(exerciseId: number): Observable<ProgrammingExerciseFullGitDiffReport> {
-        return this.http.get<ProgrammingExerciseFullGitDiffReport>(`${this.resourceUrl}/${exerciseId}/full-diff-report`);
->>>>>>> 1e59ef88
     }
 }