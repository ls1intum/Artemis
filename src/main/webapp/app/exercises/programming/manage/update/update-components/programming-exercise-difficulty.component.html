<section class="mb-5">
    <h3
        jhiTranslate="artemisApp.programmingExercise.wizardMode.detailedSteps.difficultyStepTitle"
        id="artemisApp.programmingExercise.wizardMode.detailedSteps.difficultyStepTitle"
    ></h3>
    <p jhiTranslate="artemisApp.programmingExercise.wizardMode.detailedSteps.difficultyStepMessage"></p>
    <div class="form-group">
        <label class="label-narrow" jhiTranslate="artemisApp.exercise.difficulty"></label>
        <div>
            <jhi-difficulty-picker [exercise]="programmingExercise" />
        </div>
    </div>
    <div class="form-group">
        <jhi-team-config-form-group class="form-element" [exercise]="programmingExercise" [isImport]="programmingExerciseCreationConfig.isImportFromExistingExercise" />
    </div>
    <div class="form-group">
        <div class="form-check">
            <label [class]="!programmingExerciseCreationConfig.validIdeSelection() ? 'form-check-label text-danger' : 'form-check-label'" for="field_allowOfflineIde">
<<<<<<< HEAD
                <input
                    class="form-check-input"
                    type="checkbox"
                    name="allowOfflineIde"
                    id="field_allowOfflineIde"
                    [(ngModel)]="programmingExercise.allowOfflineIde"
                    (change)="disableReadOnlyModeIfConditionsNotMet()"
                    checked
                />
                <span jhiTranslate="artemisApp.programmingExercise.allowOfflineIde.title">Allow Offline IDE</span>
=======
                <input class="form-check-input" type="checkbox" name="allowOfflineIde" id="field_allowOfflineIde" [(ngModel)]="programmingExercise.allowOfflineIde" checked />
                <span jhiTranslate="artemisApp.programmingExercise.allowOfflineIde.title"></span>
>>>>>>> 9288fe25
                @if (!programmingExerciseCreationConfig.validIdeSelection()) {
                    <fa-icon
                        [icon]="faQuestionCircle"
                        class="text-danger"
                        [placement]="'top'"
                        ngbTooltip="{{ 'artemisApp.programmingExercise.allowOfflineIde.alert' | artemisTranslate }}"
                    />
                }
            </label>
        </div>
        @if (ProjectType.XCODE !== programmingExerciseCreationConfig.selectedProjectType) {
            <div class="form-check">
                <label [class]="!programmingExerciseCreationConfig.validIdeSelection() ? 'form-check-label text-danger' : 'form-check-label'" for="field_allowOnlineEditor">
                    <input
                        class="form-check-input"
                        type="checkbox"
                        name="allowOnlineEditor"
                        id="field_allowOnlineEditor"
                        [(ngModel)]="programmingExercise.allowOnlineEditor"
                        (change)="disableReadOnlyModeIfConditionsNotMet()"
                        checked
                    />
                    <span jhiTranslate="artemisApp.programmingExercise.allowOnlineEditor.title"></span>
                    @if (!programmingExerciseCreationConfig.validIdeSelection()) {
                        <fa-icon
                            [icon]="faQuestionCircle"
                            class="text-danger"
                            [placement]="'top'"
                            ngbTooltip="{{ 'artemisApp.programmingExercise.allowOnlineEditor.alert' | artemisTranslate }}"
                        />
                    }
                </label>
            </div>
            <div class="form-check" style="margin-left: 20px">
                <label [class]="'form-check-label'" [ngStyle]="shouldDisableReadOnlyMode() ? { color: 'grey' } : {}" for="field_allowOnlineEditorReadOnlyMode">
                    <input
                        class="form-check-input"
                        type="checkbox"
                        name="allowOnlineEditorReadOnlyMode"
                        id="field_allowOnlineEditorReadOnlyMode"
                        [(ngModel)]="programmingExercise.allowOnlineEditorReadOnlyMode"
                        [disabled]="shouldDisableReadOnlyMode()"
                        checked
                    />
                    <span jhiTranslate="artemisApp.programmingExercise.allowOnlineEditor.readOnlyMode.title">read-only mode</span>
                    <jhi-help-icon placement="auto" text="artemisApp.programmingExercise.allowOnlineEditor.readOnlyMode.alert" />
                </label>
            </div>
        }
        @if (programmingExerciseCreationConfig.publishBuildPlanUrlAllowed) {
            <div class="form-check">
                <label class="form-check-label" for="field_publishBuildPlanUrl">
                    <input
                        class="form-check-input"
                        type="checkbox"
                        name="publishBuildPlanUrl"
                        id="field_publishBuildPlanUrl"
                        [(ngModel)]="programmingExercise.publishBuildPlanUrl"
                        checked
                    />
                    <span jhiTranslate="artemisApp.programmingExercise.publishBuildPlanUrl"></span>
                </label>
            </div>
        }
    </div>
</section><|MERGE_RESOLUTION|>--- conflicted
+++ resolved
@@ -16,7 +16,6 @@
     <div class="form-group">
         <div class="form-check">
             <label [class]="!programmingExerciseCreationConfig.validIdeSelection() ? 'form-check-label text-danger' : 'form-check-label'" for="field_allowOfflineIde">
-<<<<<<< HEAD
                 <input
                     class="form-check-input"
                     type="checkbox"
@@ -26,11 +25,7 @@
                     (change)="disableReadOnlyModeIfConditionsNotMet()"
                     checked
                 />
-                <span jhiTranslate="artemisApp.programmingExercise.allowOfflineIde.title">Allow Offline IDE</span>
-=======
-                <input class="form-check-input" type="checkbox" name="allowOfflineIde" id="field_allowOfflineIde" [(ngModel)]="programmingExercise.allowOfflineIde" checked />
                 <span jhiTranslate="artemisApp.programmingExercise.allowOfflineIde.title"></span>
->>>>>>> 9288fe25
                 @if (!programmingExerciseCreationConfig.validIdeSelection()) {
                     <fa-icon
                         [icon]="faQuestionCircle"
