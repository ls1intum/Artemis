--- conflicted
+++ resolved
@@ -8,14 +8,11 @@
     styleUrls: ['../../programming-exercise-form.scss'],
 })
 export class ProgrammingExerciseInformationComponent {
+    @Input() isImportFromExistingExercise: boolean;
+    @Input() isExamMode: boolean;
+    @Input() isEdit: boolean;
     @Input() programmingExercise: ProgrammingExercise;
-<<<<<<< HEAD
     @Input() programmingExerciseCreationConfig: ProgrammingExerciseCreationConfig;
 
     protected readonly ProjectType = ProjectType;
-=======
-    @Input() shouldHidePreview = false;
-    @Input() infoInputs: InfoStepInputs;
-    @Input() auxiliaryRepositoriesSupported = false;
->>>>>>> 4566747a
 }