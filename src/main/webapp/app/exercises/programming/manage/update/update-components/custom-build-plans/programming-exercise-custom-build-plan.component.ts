import { Component, Input, OnChanges, SimpleChanges, ViewChild } from '@angular/core';
import { ProgrammingExercise, ProgrammingLanguage, ProjectType } from 'app/entities/programming-exercise.model';
import { faQuestionCircle } from '@fortawesome/free-solid-svg-icons';
import { ProgrammingExerciseCreationConfig } from 'app/exercises/programming/manage/update/programming-exercise-creation-config';
import { AeolusService } from 'app/exercises/programming/shared/service/aeolus.service';
import { ProgrammingExerciseBuildConfigurationComponent } from 'app/exercises/programming/manage/update/update-components/custom-build-plans/programming-exercise-build-configuration/programming-exercise-build-configuration.component';
import { MonacoEditorComponent } from 'app/shared/monaco-editor/monaco-editor.component';
import { ASSIGNMENT_REPO_NAME, TEST_REPO_NAME } from 'app/shared/constants/input.constants';

@Component({
    selector: 'jhi-programming-exercise-custom-build-plan',
    templateUrl: './programming-exercise-custom-build-plan.component.html',
    styleUrls: ['../../../programming-exercise-form.scss'],
})
export class ProgrammingExerciseCustomBuildPlanComponent implements OnChanges {
    @Input() programmingExercise: ProgrammingExercise;
    @Input() programmingExerciseCreationConfig: ProgrammingExerciseCreationConfig;

    @ViewChild(ProgrammingExerciseBuildConfigurationComponent) programmingExerciseDockerImageComponent?: ProgrammingExerciseBuildConfigurationComponent;

    programmingLanguage?: ProgrammingLanguage;
    projectType?: ProjectType;
    staticCodeAnalysisEnabled?: boolean;
    sequentialTestRuns?: boolean;
    testwiseCoverageEnabled?: boolean;
    isImportFromFile: boolean = false;

    originalBuildScript: string = '';

    constructor(private aeolusService: AeolusService) {}

    code: string = '#!/bin/bash\n\n# Add your custom build plan action here';
    private _editor?: MonacoEditorComponent;

    @ViewChild('editor', { static: false }) set editor(value: MonacoEditorComponent) {
        this._editor = value;
        if (this._editor) {
            this.setupEditor();
            if (this.programmingExercise.id || this.isImportFromFile) {
                this.code = this.programmingExercise.buildConfig?.buildScript || '';
            }
            this._editor.setText(this.code);
        }
    }

    ngOnChanges(changes: SimpleChanges) {
        if (changes.programmingExerciseCreationConfig || changes.programmingExercise) {
            if (this.shouldReloadTemplate()) {
                const isImportFromFile = changes.programmingExerciseCreationConfig?.currentValue?.isImportFromFile ?? false;
                this.loadAeolusTemplate(isImportFromFile);
            }
        }
        if (this.shouldReplacePlaceholders()) {
            const updatedBuildScript = this.replacePlaceholders(this.originalBuildScript);
            if (updatedBuildScript) {
                this.programmingExercise.buildConfig!.buildScript = updatedBuildScript;
                this.codeChanged(this.programmingExercise.buildConfig?.buildScript || '');
            }
        }
    }

    shouldReloadTemplate(): boolean {
        return (
            !this.programmingExercise.id &&
            (this.programmingExercise.programmingLanguage !== this.programmingLanguage ||
                this.programmingExercise.projectType !== this.projectType ||
                this.programmingExercise.staticCodeAnalysisEnabled !== this.staticCodeAnalysisEnabled ||
                this.programmingExercise.buildConfig!.sequentialTestRuns !== this.sequentialTestRuns ||
                this.programmingExercise.buildConfig!.testwiseCoverageEnabled !== this.testwiseCoverageEnabled)
        );
    }

    shouldReplacePlaceholders(): boolean {
        return (
            (!!this.programmingExercise.buildConfig?.assignmentCheckoutPath && this.programmingExercise.buildConfig?.assignmentCheckoutPath !== '') ||
            (!!this.programmingExercise.buildConfig?.testCheckoutPath &&
                this.programmingExercise.buildConfig?.testCheckoutPath !== '' &&
                (!!this.programmingExercise.buildConfig?.buildScript?.includes('${studentParentWorkingDirectoryName}') ||
                    !!this.programmingExercise.buildConfig?.buildScript?.includes('${testWorkingDirectory}')))
        );
    }

    /**
     * In case the programming language or project type changes, we need to reset the template and the build plan
     * @private
     */
    resetCustomBuildPlan() {
        this.programmingExercise.buildConfig!.windfile = undefined;
        this.programmingExercise.buildConfig!.buildPlanConfiguration = undefined;
        this.programmingExercise.buildConfig!.buildScript = undefined;
    }

    /**
     * Loads the predefined template for the selected programming language and project type
     * if there is one available.
     * @param isImportFromFile whether the exercise is imported from a file
     * @private
     */
    loadAeolusTemplate(isImportFromFile: boolean = false) {
        if (!this.programmingExercise.programmingLanguage) {
            return;
        }
        this.programmingLanguage = this.programmingExercise.programmingLanguage;
        this.projectType = this.programmingExercise.projectType;
        this.staticCodeAnalysisEnabled = this.programmingExercise.staticCodeAnalysisEnabled;
        this.sequentialTestRuns = this.programmingExercise.buildConfig?.sequentialTestRuns;
        this.testwiseCoverageEnabled = this.programmingExercise.buildConfig?.testwiseCoverageEnabled;
        this.isImportFromFile = isImportFromFile;
        if (!isImportFromFile || !this.programmingExercise.buildConfig?.windfile) {
            this.aeolusService
                .getAeolusTemplateFile(this.programmingLanguage, this.projectType, this.staticCodeAnalysisEnabled, this.sequentialTestRuns, this.testwiseCoverageEnabled)
                .subscribe({
                    next: (file) => {
                        this.programmingExercise.buildConfig!.windfile = this.aeolusService.parseWindFile(file);
                    },
                    error: () => {
                        this.programmingExercise.buildConfig!.windfile = undefined;
                    },
                });
        }
        this.programmingExerciseCreationConfig.buildPlanLoaded = true;
        if (!this.programmingExercise.buildConfig?.windfile) {
            this.resetCustomBuildPlan();
        }
<<<<<<< HEAD
        this.aeolusService
            .getAeolusTemplateScript(this.programmingLanguage, this.projectType, this.staticCodeAnalysisEnabled, this.sequentialTestRuns, this.testwiseCoverageEnabled)
            .subscribe({
                next: (file: string) => {
                    this.originalBuildScript = file;
                    file = this.replacePlaceholders(file);
                    this.codeChanged(file);
                    this.editor?.setText(file);
                },
                error: () => {
                    this.programmingExercise.buildConfig!.buildScript = undefined;
                },
            });
=======
        if (!isImportFromFile || !this.programmingExercise.buildConfig?.buildScript) {
            this.aeolusService
                .getAeolusTemplateScript(this.programmingLanguage, this.projectType, this.staticCodeAnalysisEnabled, this.sequentialTestRuns, this.testwiseCoverageEnabled)
                .subscribe({
                    next: (file: string) => {
                        this.codeChanged(file);
                        this.editor?.setText(file);
                    },
                    error: () => {
                        this.programmingExercise.buildConfig!.buildScript = undefined;
                    },
                });
        }
>>>>>>> 4dc60a8c
        if (!this.programmingExercise.buildConfig?.buildScript) {
            this.resetCustomBuildPlan();
        }
        if (!this.programmingExercise.buildConfig?.timeoutSeconds) {
            this.programmingExercise.buildConfig!.timeoutSeconds = 0;
        }
    }

    get editor(): MonacoEditorComponent | undefined {
        return this._editor;
    }

    faQuestionCircle = faQuestionCircle;

    codeChanged(code: string): void {
        this.code = code;
        this.editor?.setText(code);
        this.programmingExercise.buildConfig!.buildScript = code;
    }

    /**
     * Sets up an ace editor for the build plan script
     */
    setupEditor(): void {
        if (!this._editor) {
            return;
        }
        this._editor.changeModel('build-plan.sh', '');
    }

    setDockerImage(dockerImage: string) {
        if (!this.programmingExercise.buildConfig?.windfile || !this.programmingExercise.buildConfig?.windfile.metadata.docker) {
            return;
        }
        this.programmingExercise.buildConfig!.windfile.metadata.docker.image = dockerImage.trim();
    }

    setTimeout(timeout: number) {
        this.programmingExercise.buildConfig!.timeoutSeconds = timeout;
    }

    replacePlaceholders(buildScript: string): string {
        const assignmentRepoName = this.programmingExercise.buildConfig?.assignmentCheckoutPath || ASSIGNMENT_REPO_NAME;
        const testRepoName = this.programmingExercise.buildConfig?.testCheckoutPath || TEST_REPO_NAME;
        buildScript = buildScript.replaceAll('${studentParentWorkingDirectoryName}', assignmentRepoName);
        buildScript = buildScript.replaceAll('${testWorkingDirectory}', testRepoName);
        return buildScript;
    }
}<|MERGE_RESOLUTION|>--- conflicted
+++ resolved
@@ -122,26 +122,13 @@
         if (!this.programmingExercise.buildConfig?.windfile) {
             this.resetCustomBuildPlan();
         }
-<<<<<<< HEAD
-        this.aeolusService
-            .getAeolusTemplateScript(this.programmingLanguage, this.projectType, this.staticCodeAnalysisEnabled, this.sequentialTestRuns, this.testwiseCoverageEnabled)
-            .subscribe({
-                next: (file: string) => {
-                    this.originalBuildScript = file;
-                    file = this.replacePlaceholders(file);
-                    this.codeChanged(file);
-                    this.editor?.setText(file);
-                },
-                error: () => {
-                    this.programmingExercise.buildConfig!.buildScript = undefined;
-                },
-            });
-=======
         if (!isImportFromFile || !this.programmingExercise.buildConfig?.buildScript) {
             this.aeolusService
                 .getAeolusTemplateScript(this.programmingLanguage, this.projectType, this.staticCodeAnalysisEnabled, this.sequentialTestRuns, this.testwiseCoverageEnabled)
                 .subscribe({
                     next: (file: string) => {
+                        this.originalBuildScript = file;
+                        file = this.replacePlaceholders(file);
                         this.codeChanged(file);
                         this.editor?.setText(file);
                     },
@@ -150,7 +137,6 @@
                     },
                 });
         }
->>>>>>> 4dc60a8c
         if (!this.programmingExercise.buildConfig?.buildScript) {
             this.resetCustomBuildPlan();
         }
