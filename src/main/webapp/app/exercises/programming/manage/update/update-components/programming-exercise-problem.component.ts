import { Component, EventEmitter, Input, Output } from '@angular/core';
import { ProgrammingExercise, ProgrammingLanguage, ProjectType } from 'app/entities/programming-exercise.model';
import { AssessmentType } from 'app/entities/assessment-type.model';
import { faQuestionCircle } from '@fortawesome/free-solid-svg-icons';
import { Observable } from 'rxjs';

@Component({
    selector: 'jhi-programming-exercise-problem',
    templateUrl: './programming-exercise-problem.component.html',
    styleUrls: ['../../programming-exercise-form.scss'],
})
export class ProgrammingExerciseProblemComponent {
    readonly ProgrammingLanguage = ProgrammingLanguage;
    readonly ProjectType = ProjectType;
    readonly AssessmentType = AssessmentType;

    programmingExercise: ProgrammingExercise;

    @Input() isImport: boolean;
    @Input() isExamMode: boolean;

    @Input() problemStatementLoaded: boolean;
    @Input() templateParticipationResultLoaded: boolean;
    @Input() hasUnsavedChanges: boolean;
    @Input() rerenderSubject: Observable<void>;
    @Input() sequentialTestRunsAllowed: boolean;
    @Input() checkoutSolutionRepositoryAllowed: boolean;
    @Input() publishBuildPlanUrlAllowed: boolean;
<<<<<<< HEAD
    @Input() testwiseCoverageReportSupported: boolean;
=======
    @Input() testwiseCoverageAnalysisSupported: boolean;
>>>>>>> 22f276de
    @Input() validIdeSelection: () => boolean | undefined;
    @Input() selectedProjectType: ProjectType;
    @Input() inProductionEnvironment: boolean;
    @Input() recreateBuildPlans: boolean;
    @Input() recreateBuildPlanOrUpdateTemplateChange: () => void;
    @Input() updateTemplate: boolean;

    @Output() exerciseChange = new EventEmitter<ProgrammingExercise>();

    @Input()
    get exercise() {
        return this.programmingExercise;
    }

    set exercise(exercise: ProgrammingExercise) {
        this.programmingExercise = exercise;
        this.exerciseChange.emit(this.programmingExercise);
    }

    faQuestionCircle = faQuestionCircle;
}<|MERGE_RESOLUTION|>--- conflicted
+++ resolved
@@ -26,11 +26,7 @@
     @Input() sequentialTestRunsAllowed: boolean;
     @Input() checkoutSolutionRepositoryAllowed: boolean;
     @Input() publishBuildPlanUrlAllowed: boolean;
-<<<<<<< HEAD
-    @Input() testwiseCoverageReportSupported: boolean;
-=======
     @Input() testwiseCoverageAnalysisSupported: boolean;
->>>>>>> 22f276de
     @Input() validIdeSelection: () => boolean | undefined;
     @Input() selectedProjectType: ProjectType;
     @Input() inProductionEnvironment: boolean;
