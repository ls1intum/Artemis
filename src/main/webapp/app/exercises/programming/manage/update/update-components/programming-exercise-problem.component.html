<section class="mb-5">
    <h1><span jhiTranslate="artemisApp.programmingExercise.wizardMode.detailedSteps.problemStepTitle">Problem</span></h1>
    <p><span jhiTranslate="artemisApp.programmingExercise.wizardMode.detailedSteps.problemStepMessage">Set problem.</span></p>

<<<<<<< HEAD
    <div class="form-group mb-0" id="field_problemStatement" name="problemStatement">
        <label class="form-control-label" for="field_problemStatement" jhiTranslate="artemisApp.programmingExercise.problemStatement.title"></label>
        <ngb-alert *ngIf="programmingExerciseCreationConfig.isImportFromExistingExercise || programmingExerciseCreationConfig.isImportFromFile" [dismissible]="false">
            <span class="font-weight-bold">{{ 'artemisApp.exercise.import.attention' | artemisTranslate }}</span
            ><span>{{
                programmingExerciseCreationConfig.isImportFromExistingExercise
                    ? ('artemisApp.exercise.import.markdownWarning' | artemisTranslate)
                    : ('artemisApp.exercise.import.embeddedFilesWarning' | artemisTranslate)
            }}</span>
        </ngb-alert>
        <jhi-programming-exercise-instructions
            *ngIf="programmingExerciseCreationConfig.isImportFromExistingExercise"
            [exercise]="programmingExercise"
            [participation]="programmingExercise.templateParticipation!"
            [personalParticipation]="false"
        ></jhi-programming-exercise-instructions>

        <jhi-programming-exercise-editable-instructions
            *ngIf="
                programmingExerciseCreationConfig.problemStatementLoaded &&
                programmingExerciseCreationConfig.templateParticipationResultLoaded &&
                !programmingExerciseCreationConfig.isImportFromExistingExercise
            "
            [participation]="programmingExercise.templateParticipation!"
            [(exercise)]="exercise"
            [showStatus]="!!programmingExercise?.id"
            [editMode]="!!programmingExercise?.id"
            (hasUnsavedChanges)="programmingExerciseCreationConfig.hasUnsavedChanges = $event"
            [forceRender]="programmingExerciseCreationConfig.rerenderSubject"
            class="form__editable-instructions"
        ></jhi-programming-exercise-editable-instructions>
    </div>
    <div class="form-group" *ngIf="!programmingExerciseCreationConfig.isExamMode">
        <jhi-learning-goal-selection
            id="learning-goals"
            [labelName]="'artemisApp.learningGoal.link.title' | artemisTranslate"
            [labelTooltip]="'artemisApp.learningGoal.link.exercise' | artemisTranslate"
            [(ngModel)]="programmingExercise.competencies"
            name="learningGoals"
        ></jhi-learning-goal-selection>
    </div>
</section>
=======
    <jhi-programming-exercise-editable-instructions
        *ngIf="problemStatementLoaded && templateParticipationResultLoaded && !isImportFromExistingExercise"
        [participation]="programmingExercise.templateParticipation!"
        [(exercise)]="exercise"
        [showStatus]="!!programmingExercise?.id"
        [editMode]="!!programmingExercise?.id"
        (hasUnsavedChanges)="hasUnsavedChanges = $event"
        [forceRender]="rerenderSubject"
        class="form__editable-instructions"
    ></jhi-programming-exercise-editable-instructions>
</div>
<div class="form-group" *ngIf="!isExamMode">
    <jhi-competency-selection
        id="competencies"
        [labelName]="'artemisApp.competency.link.title' | artemisTranslate"
        [labelTooltip]="'artemisApp.competency.link.exercise' | artemisTranslate"
        [(ngModel)]="programmingExercise.competencies"
        name="competencies"
    ></jhi-competency-selection>
</div>
<div *ngIf="programmingExercise.assessmentType === AssessmentType.SEMI_AUTOMATIC" class="form-group">
    <label class="form-control-label" jhiTranslate="artemisApp.exercise.assessmentInstructions" for="gradingInstructions">Assessment Instructions</label>
    <jhi-grading-instructions-details id="gradingInstructions" [exercise]="programmingExercise"></jhi-grading-instructions-details>
</div>
<!-- It would be very complicated to change the sequential test run feature after an exercise is created, which is why it can only be activated if the exercise was not yet created.-->
<div class="form-group mb-0" *ngIf="sequentialTestRunsAllowed">
    <div class="form-check">
        <label class="form-check-label" for="field_sequentialTestRuns">
            <input
                class="form-check-input"
                type="checkbox"
                name="sequentialTestRuns"
                id="field_sequentialTestRuns"
                [disabled]="!!programmingExercise.id || !!programmingExercise.staticCodeAnalysisEnabled || !!programmingExercise.testwiseCoverageEnabled"
                [(ngModel)]="programmingExercise.sequentialTestRuns"
                checked
            />
            <span jhiTranslate="artemisApp.programmingExercise.sequentialTestRuns.title">Differentiate Test Case Execution</span>
            <jhi-help-icon placement="auto" text="artemisApp.programmingExercise.sequentialTestRuns.description"></jhi-help-icon>
        </label>
    </div>
</div>
<!-- Setting whether the solution repository should be checked out is only supported for Haskell exercises and is only available for new exercises -->
<div class="form-group mb-0" *ngIf="!programmingExercise.id && programmingExercise.programmingLanguage && checkoutSolutionRepositoryAllowed">
    <div class="form-check">
        <label class="form-check-label" for="field_checkoutSolutionRepository">
            <input
                class="form-check-input"
                type="checkbox"
                name="checkoutSolutionRepository"
                id="field_checkoutSolutionRepository"
                [(ngModel)]="programmingExercise.checkoutSolutionRepository"
            />
            <span jhiTranslate="artemisApp.programmingExercise.checkoutSolutionRepository.title">Checkout Solution repository</span>
            <jhi-help-icon placement="auto" text="artemisApp.programmingExercise.checkoutSolutionRepository.description"></jhi-help-icon>
        </label>
    </div>
</div>
<div class="form-group mb-0">
    <div class="form-check">
        <label [class]="!validIdeSelection() ? 'form-check-label text-danger' : 'form-check-label'" for="field_allowOfflineIde">
            <input class="form-check-input" type="checkbox" name="allowOfflineIde" id="field_allowOfflineIde" [(ngModel)]="programmingExercise.allowOfflineIde" checked />
            <span jhiTranslate="artemisApp.programmingExercise.allowOfflineIde.title">Allow Offline IDE</span>
            <fa-icon
                *ngIf="!validIdeSelection()"
                [icon]="faQuestionCircle"
                class="text-danger"
                [placement]="'top'"
                ngbTooltip="{{ 'artemisApp.programmingExercise.allowOfflineIde.alert' | artemisTranslate }}"
            ></fa-icon>
        </label>
    </div>
</div>
<div class="form-group mb-0" *ngIf="ProjectType.XCODE !== selectedProjectType">
    <div class="form-check">
        <label [class]="!validIdeSelection() ? 'form-check-label text-danger' : 'form-check-label'" for="field_allowOnlineEditor">
            <input class="form-check-input" type="checkbox" name="allowOnlineEditor" id="field_allowOnlineEditor" [(ngModel)]="programmingExercise.allowOnlineEditor" checked />
            <span jhiTranslate="artemisApp.programmingExercise.allowOnlineEditor.title">Allow Online Editor</span>
            <fa-icon
                *ngIf="!validIdeSelection()"
                [icon]="faQuestionCircle"
                class="text-danger"
                [placement]="'top'"
                ngbTooltip="{{ 'artemisApp.programmingExercise.allowOnlineEditor.alert' | artemisTranslate }}"
            ></fa-icon>
        </label>
    </div>
</div>
<div class="form-group mb-0">
    <div class="form-check">
        <label class="form-check-label" for="field_showTestNamesToStudents">
            <input
                class="form-check-input"
                type="checkbox"
                name="showTestNamesToStudents"
                id="field_showTestNamesToStudents"
                [(ngModel)]="programmingExercise.showTestNamesToStudents"
                checked
            />
            <span jhiTranslate="artemisApp.programmingExercise.showTestNamesToStudents">Show Test Names to Students</span>
            <fa-icon
                [icon]="faQuestionCircle"
                class="text-secondary"
                placement="auto"
                ngbTooltip="{{ 'artemisApp.programmingExercise.showTestNamesToStudentsTooltip' | artemisTranslate }}"
            ></fa-icon>
        </label>
    </div>
</div>
<div class="form-group mb-0" *ngIf="publishBuildPlanUrlAllowed">
    <div class="form-check">
        <label class="form-check-label" for="field_publishBuildPlanUrl">
            <input
                class="form-check-input"
                type="checkbox"
                name="publishBuildPlanUrl"
                id="field_publishBuildPlanUrl"
                [(ngModel)]="programmingExercise.publishBuildPlanUrl"
                checked
            />
            <span jhiTranslate="artemisApp.programmingExercise.publishBuildPlanUrl">Publish Build Plan Url</span>
        </label>
    </div>
</div>
<div class="form-group mb-0" *ngIf="testwiseCoverageAnalysisSupported">
    <div class="form-check">
        <label class="form-check-label" for="field_testwiseCoverageEnabled">
            <input
                class="form-check-input"
                type="checkbox"
                name="testwiseCoverageEnabled"
                id="field_testwiseCoverageEnabled"
                [disabled]="!!programmingExercise.sequentialTestRuns || !!programmingExercise.id"
                [(ngModel)]="programmingExercise.testwiseCoverageEnabled"
                checked
            />
            <span jhiTranslate="artemisApp.programmingExercise.recordTestwiseCoverage">Record Testwise Coverage</span>
            <fa-icon
                [icon]="faQuestionCircle"
                class="text-secondary"
                placement="auto"
                ngbTooltip="{{ 'artemisApp.programmingExercise.recordTestwiseCoverageTooltip' | artemisTranslate }}"
            ></fa-icon>
        </label>
    </div>
</div>
<div *ngIf="isImportFromExistingExercise" class="form-group mb-0">
    <div class="form-check">
        <label class="form-check-label" for="field_recreateBuildPlans">
            <input
                class="form-check-input"
                type="checkbox"
                name="recreateBuildPlans"
                id="field_recreateBuildPlans"
                [(ngModel)]="recreateBuildPlans"
                (change)="recreateBuildPlanOrUpdateTemplateChange()"
            />
            <span jhiTranslate="artemisApp.programmingExercise.recreateBuildPlans.title">Recreate Build Plans</span>
            <jhi-help-icon placement="auto" text="artemisApp.programmingExercise.recreateBuildPlans.description"></jhi-help-icon>
        </label>
    </div>
</div>
<div
    class="form-group mb-0"
    *ngIf="isImportFromExistingExercise && programmingExercise.projectType !== ProjectType.PLAIN_GRADLE && programmingExercise.projectType !== ProjectType.GRADLE_GRADLE"
>
    <div class="form-check">
        <label class="form-check-label" for="field_updateTemplateFiles">
            <input
                class="form-check-input"
                type="checkbox"
                name="updateTemplateFiles"
                id="field_updateTemplateFiles"
                [(ngModel)]="updateTemplate"
                (change)="recreateBuildPlanOrUpdateTemplateChange()"
            />
            <span jhiTranslate="artemisApp.programmingExercise.updateTemplate.title">Update template</span>
            <jhi-help-icon placement="auto" text="artemisApp.programmingExercise.updateTemplate.description"></jhi-help-icon>
        </label>
    </div>
</div>
>>>>>>> 4566747a
<|MERGE_RESOLUTION|>--- conflicted
+++ resolved
@@ -2,7 +2,6 @@
     <h1><span jhiTranslate="artemisApp.programmingExercise.wizardMode.detailedSteps.problemStepTitle">Problem</span></h1>
     <p><span jhiTranslate="artemisApp.programmingExercise.wizardMode.detailedSteps.problemStepMessage">Set problem.</span></p>
 
-<<<<<<< HEAD
     <div class="form-group mb-0" id="field_problemStatement" name="problemStatement">
         <label class="form-control-label" for="field_problemStatement" jhiTranslate="artemisApp.programmingExercise.problemStatement.title"></label>
         <ngb-alert *ngIf="programmingExerciseCreationConfig.isImportFromExistingExercise || programmingExerciseCreationConfig.isImportFromFile" [dismissible]="false">
@@ -35,196 +34,14 @@
             class="form__editable-instructions"
         ></jhi-programming-exercise-editable-instructions>
     </div>
+
     <div class="form-group" *ngIf="!programmingExerciseCreationConfig.isExamMode">
-        <jhi-learning-goal-selection
-            id="learning-goals"
-            [labelName]="'artemisApp.learningGoal.link.title' | artemisTranslate"
-            [labelTooltip]="'artemisApp.learningGoal.link.exercise' | artemisTranslate"
+        <jhi-competency-selection
+            id="competencies"
+            [labelName]="'artemisApp.competency.link.title' | artemisTranslate"
+            [labelTooltip]="'artemisApp.competency.link.exercise' | artemisTranslate"
             [(ngModel)]="programmingExercise.competencies"
-            name="learningGoals"
-        ></jhi-learning-goal-selection>
+            name="competencies"
+        ></jhi-competency-selection>
     </div>
-</section>
-=======
-    <jhi-programming-exercise-editable-instructions
-        *ngIf="problemStatementLoaded && templateParticipationResultLoaded && !isImportFromExistingExercise"
-        [participation]="programmingExercise.templateParticipation!"
-        [(exercise)]="exercise"
-        [showStatus]="!!programmingExercise?.id"
-        [editMode]="!!programmingExercise?.id"
-        (hasUnsavedChanges)="hasUnsavedChanges = $event"
-        [forceRender]="rerenderSubject"
-        class="form__editable-instructions"
-    ></jhi-programming-exercise-editable-instructions>
-</div>
-<div class="form-group" *ngIf="!isExamMode">
-    <jhi-competency-selection
-        id="competencies"
-        [labelName]="'artemisApp.competency.link.title' | artemisTranslate"
-        [labelTooltip]="'artemisApp.competency.link.exercise' | artemisTranslate"
-        [(ngModel)]="programmingExercise.competencies"
-        name="competencies"
-    ></jhi-competency-selection>
-</div>
-<div *ngIf="programmingExercise.assessmentType === AssessmentType.SEMI_AUTOMATIC" class="form-group">
-    <label class="form-control-label" jhiTranslate="artemisApp.exercise.assessmentInstructions" for="gradingInstructions">Assessment Instructions</label>
-    <jhi-grading-instructions-details id="gradingInstructions" [exercise]="programmingExercise"></jhi-grading-instructions-details>
-</div>
-<!-- It would be very complicated to change the sequential test run feature after an exercise is created, which is why it can only be activated if the exercise was not yet created.-->
-<div class="form-group mb-0" *ngIf="sequentialTestRunsAllowed">
-    <div class="form-check">
-        <label class="form-check-label" for="field_sequentialTestRuns">
-            <input
-                class="form-check-input"
-                type="checkbox"
-                name="sequentialTestRuns"
-                id="field_sequentialTestRuns"
-                [disabled]="!!programmingExercise.id || !!programmingExercise.staticCodeAnalysisEnabled || !!programmingExercise.testwiseCoverageEnabled"
-                [(ngModel)]="programmingExercise.sequentialTestRuns"
-                checked
-            />
-            <span jhiTranslate="artemisApp.programmingExercise.sequentialTestRuns.title">Differentiate Test Case Execution</span>
-            <jhi-help-icon placement="auto" text="artemisApp.programmingExercise.sequentialTestRuns.description"></jhi-help-icon>
-        </label>
-    </div>
-</div>
-<!-- Setting whether the solution repository should be checked out is only supported for Haskell exercises and is only available for new exercises -->
-<div class="form-group mb-0" *ngIf="!programmingExercise.id && programmingExercise.programmingLanguage && checkoutSolutionRepositoryAllowed">
-    <div class="form-check">
-        <label class="form-check-label" for="field_checkoutSolutionRepository">
-            <input
-                class="form-check-input"
-                type="checkbox"
-                name="checkoutSolutionRepository"
-                id="field_checkoutSolutionRepository"
-                [(ngModel)]="programmingExercise.checkoutSolutionRepository"
-            />
-            <span jhiTranslate="artemisApp.programmingExercise.checkoutSolutionRepository.title">Checkout Solution repository</span>
-            <jhi-help-icon placement="auto" text="artemisApp.programmingExercise.checkoutSolutionRepository.description"></jhi-help-icon>
-        </label>
-    </div>
-</div>
-<div class="form-group mb-0">
-    <div class="form-check">
-        <label [class]="!validIdeSelection() ? 'form-check-label text-danger' : 'form-check-label'" for="field_allowOfflineIde">
-            <input class="form-check-input" type="checkbox" name="allowOfflineIde" id="field_allowOfflineIde" [(ngModel)]="programmingExercise.allowOfflineIde" checked />
-            <span jhiTranslate="artemisApp.programmingExercise.allowOfflineIde.title">Allow Offline IDE</span>
-            <fa-icon
-                *ngIf="!validIdeSelection()"
-                [icon]="faQuestionCircle"
-                class="text-danger"
-                [placement]="'top'"
-                ngbTooltip="{{ 'artemisApp.programmingExercise.allowOfflineIde.alert' | artemisTranslate }}"
-            ></fa-icon>
-        </label>
-    </div>
-</div>
-<div class="form-group mb-0" *ngIf="ProjectType.XCODE !== selectedProjectType">
-    <div class="form-check">
-        <label [class]="!validIdeSelection() ? 'form-check-label text-danger' : 'form-check-label'" for="field_allowOnlineEditor">
-            <input class="form-check-input" type="checkbox" name="allowOnlineEditor" id="field_allowOnlineEditor" [(ngModel)]="programmingExercise.allowOnlineEditor" checked />
-            <span jhiTranslate="artemisApp.programmingExercise.allowOnlineEditor.title">Allow Online Editor</span>
-            <fa-icon
-                *ngIf="!validIdeSelection()"
-                [icon]="faQuestionCircle"
-                class="text-danger"
-                [placement]="'top'"
-                ngbTooltip="{{ 'artemisApp.programmingExercise.allowOnlineEditor.alert' | artemisTranslate }}"
-            ></fa-icon>
-        </label>
-    </div>
-</div>
-<div class="form-group mb-0">
-    <div class="form-check">
-        <label class="form-check-label" for="field_showTestNamesToStudents">
-            <input
-                class="form-check-input"
-                type="checkbox"
-                name="showTestNamesToStudents"
-                id="field_showTestNamesToStudents"
-                [(ngModel)]="programmingExercise.showTestNamesToStudents"
-                checked
-            />
-            <span jhiTranslate="artemisApp.programmingExercise.showTestNamesToStudents">Show Test Names to Students</span>
-            <fa-icon
-                [icon]="faQuestionCircle"
-                class="text-secondary"
-                placement="auto"
-                ngbTooltip="{{ 'artemisApp.programmingExercise.showTestNamesToStudentsTooltip' | artemisTranslate }}"
-            ></fa-icon>
-        </label>
-    </div>
-</div>
-<div class="form-group mb-0" *ngIf="publishBuildPlanUrlAllowed">
-    <div class="form-check">
-        <label class="form-check-label" for="field_publishBuildPlanUrl">
-            <input
-                class="form-check-input"
-                type="checkbox"
-                name="publishBuildPlanUrl"
-                id="field_publishBuildPlanUrl"
-                [(ngModel)]="programmingExercise.publishBuildPlanUrl"
-                checked
-            />
-            <span jhiTranslate="artemisApp.programmingExercise.publishBuildPlanUrl">Publish Build Plan Url</span>
-        </label>
-    </div>
-</div>
-<div class="form-group mb-0" *ngIf="testwiseCoverageAnalysisSupported">
-    <div class="form-check">
-        <label class="form-check-label" for="field_testwiseCoverageEnabled">
-            <input
-                class="form-check-input"
-                type="checkbox"
-                name="testwiseCoverageEnabled"
-                id="field_testwiseCoverageEnabled"
-                [disabled]="!!programmingExercise.sequentialTestRuns || !!programmingExercise.id"
-                [(ngModel)]="programmingExercise.testwiseCoverageEnabled"
-                checked
-            />
-            <span jhiTranslate="artemisApp.programmingExercise.recordTestwiseCoverage">Record Testwise Coverage</span>
-            <fa-icon
-                [icon]="faQuestionCircle"
-                class="text-secondary"
-                placement="auto"
-                ngbTooltip="{{ 'artemisApp.programmingExercise.recordTestwiseCoverageTooltip' | artemisTranslate }}"
-            ></fa-icon>
-        </label>
-    </div>
-</div>
-<div *ngIf="isImportFromExistingExercise" class="form-group mb-0">
-    <div class="form-check">
-        <label class="form-check-label" for="field_recreateBuildPlans">
-            <input
-                class="form-check-input"
-                type="checkbox"
-                name="recreateBuildPlans"
-                id="field_recreateBuildPlans"
-                [(ngModel)]="recreateBuildPlans"
-                (change)="recreateBuildPlanOrUpdateTemplateChange()"
-            />
-            <span jhiTranslate="artemisApp.programmingExercise.recreateBuildPlans.title">Recreate Build Plans</span>
-            <jhi-help-icon placement="auto" text="artemisApp.programmingExercise.recreateBuildPlans.description"></jhi-help-icon>
-        </label>
-    </div>
-</div>
-<div
-    class="form-group mb-0"
-    *ngIf="isImportFromExistingExercise && programmingExercise.projectType !== ProjectType.PLAIN_GRADLE && programmingExercise.projectType !== ProjectType.GRADLE_GRADLE"
->
-    <div class="form-check">
-        <label class="form-check-label" for="field_updateTemplateFiles">
-            <input
-                class="form-check-input"
-                type="checkbox"
-                name="updateTemplateFiles"
-                id="field_updateTemplateFiles"
-                [(ngModel)]="updateTemplate"
-                (change)="recreateBuildPlanOrUpdateTemplateChange()"
-            />
-            <span jhiTranslate="artemisApp.programmingExercise.updateTemplate.title">Update template</span>
-            <jhi-help-icon placement="auto" text="artemisApp.programmingExercise.updateTemplate.description"></jhi-help-icon>
-        </label>
-    </div>
-</div>
->>>>>>> 4566747a
+</section>