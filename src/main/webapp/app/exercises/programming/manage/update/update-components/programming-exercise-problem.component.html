--- conflicted
+++ resolved
@@ -150,11 +150,7 @@
         </label>
     </div>
 </div>
-<<<<<<< HEAD
-<div class="form-group mb-0" *ngIf="testwiseCoverageReportSupported">
-=======
 <div class="form-group mb-0" *ngIf="testwiseCoverageAnalysisSupported">
->>>>>>> 22f276de
     <div class="form-check">
         <label class="form-check-label" for="field_testwiseCoverageEnabled">
             <input
