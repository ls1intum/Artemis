<ng-container *ngIf="programmingExercise && programmingExercise.shortName">
    <div id="preview" class="row ms-2 mt-1 mb-1 pt-1 pb-1">
        <div class="col-auto rounded bg-light pt-1 pb-1">
            <div>
                <div>
                    <span class="font-weight-bold" jhiTranslate="artemisApp.programmingExercise.preview.repositories">Repositories: </span>
                </div>
                <hr class="pt-0 pb-0 mt-1 mb-1" />
                <ul>
                    <li>
<<<<<<< HEAD
                        <code class="text-white badge bg-primary label-preview"
                            >{{ getCourseShortName()?.toLowerCase() }}{{ programmingExercise.shortName.toLowerCase() }}-exercise</code
                        >
                        <jhi-help-icon placement="right" text="artemisApp.programmingExercise.preview.templateRepoTooltip"></jhi-help-icon>
                    </li>
                    <li>
                        <code class="text-white badge bg-primary label-preview"
                            >{{ getCourseShortName()?.toLowerCase() }}{{ programmingExercise.shortName.toLowerCase() }}-solution</code
                        >
                        <jhi-help-icon placement="right" text="artemisApp.programmingExercise.preview.solutionRepoTooltip"></jhi-help-icon>
                    </li>
                    <li>
                        <code class="text-white badge bg-primary label-preview"
                            >{{ getCourseShortName()?.toLowerCase() }}{{ programmingExercise.shortName.toLowerCase() }}-tests</code
                        >
=======
                        <code class="text-white badge badge-primary label-preview">
                            {{ getCourseShortName()?.toLowerCase() }}{{ programmingExercise.shortName.toLowerCase() }}-exercise
                        </code>
                        <jhi-help-icon placement="right" text="artemisApp.programmingExercise.preview.templateRepoTooltip"></jhi-help-icon>
                    </li>
                    <li>
                        <code class="text-white badge badge-primary label-preview">
                            {{ getCourseShortName()?.toLowerCase() }}{{ programmingExercise.shortName.toLowerCase() }}-solution
                        </code>
                        <jhi-help-icon placement="right" text="artemisApp.programmingExercise.preview.solutionRepoTooltip"></jhi-help-icon>
                    </li>
                    <li>
                        <code class="text-white badge badge-primary label-preview">
                            {{ getCourseShortName()?.toLowerCase() }}{{ programmingExercise.shortName.toLowerCase() }}-tests
                        </code>
>>>>>>> f7d4291d
                        <jhi-help-icon placement="right" text="artemisApp.programmingExercise.preview.testRepoTooltip"></jhi-help-icon>
                    </li>
                    <div *ngIf="programmingExercise.auxiliaryRepositories != undefined && programmingExercise.auxiliaryRepositories.length > 0">
                        <div *ngFor="let auxiliaryRepository of programmingExercise.auxiliaryRepositories">
                            <li>
                                <code class="text-white badge badge-success badge-primary label-preview">
                                    {{ getCourseShortName()?.toLowerCase() }}{{ programmingExercise.shortName.toLowerCase() }}-{{ auxiliaryRepository.name?.toLowerCase() }}
                                </code>
                                <jhi-help-icon-without-translation
                                    placement="right"
                                    text="{{ auxiliaryRepository.description || 'Auxiliary Repository' }}"
                                ></jhi-help-icon-without-translation>
                            </li>
                        </div>
                    </div>
                </ul>
            </div>
        </div>
        <div class="col-auto rounded bg-light pt-1 pb-1">
            <div>
                <span class="font-weight-bold" jhiTranslate="artemisApp.programmingExercise.preview.buildPlans">Build Plans: </span>
            </div>
            <hr class="pt-0 pb-0 mt-1 mb-1" />
            <ul>
                <li>
                    <code class="text-white badge bg-primary label-preview">{{ getCourseShortName()?.toUpperCase() }}{{ programmingExercise.shortName.toUpperCase() }}-BASE</code>
                    <jhi-help-icon placement="right" text="artemisApp.programmingExercise.preview.templateBuildPlanTooltip"></jhi-help-icon>
                </li>
                <li>
                    <code class="text-white badge bg-primary label-preview"
                        >{{ getCourseShortName()?.toUpperCase() }}{{ programmingExercise.shortName.toUpperCase() }}-SOLUTION</code
                    >
                    <jhi-help-icon placement="right" text="artemisApp.programmingExercise.preview.solutionBuildPlanTooltip"></jhi-help-icon>
                </li>
            </ul>
        </div>
    </div>
</ng-container><|MERGE_RESOLUTION|>--- conflicted
+++ resolved
@@ -8,39 +8,21 @@
                 <hr class="pt-0 pb-0 mt-1 mb-1" />
                 <ul>
                     <li>
-<<<<<<< HEAD
-                        <code class="text-white badge bg-primary label-preview"
-                            >{{ getCourseShortName()?.toLowerCase() }}{{ programmingExercise.shortName.toLowerCase() }}-exercise</code
-                        >
-                        <jhi-help-icon placement="right" text="artemisApp.programmingExercise.preview.templateRepoTooltip"></jhi-help-icon>
-                    </li>
-                    <li>
-                        <code class="text-white badge bg-primary label-preview"
-                            >{{ getCourseShortName()?.toLowerCase() }}{{ programmingExercise.shortName.toLowerCase() }}-solution</code
-                        >
-                        <jhi-help-icon placement="right" text="artemisApp.programmingExercise.preview.solutionRepoTooltip"></jhi-help-icon>
-                    </li>
-                    <li>
-                        <code class="text-white badge bg-primary label-preview"
-                            >{{ getCourseShortName()?.toLowerCase() }}{{ programmingExercise.shortName.toLowerCase() }}-tests</code
-                        >
-=======
-                        <code class="text-white badge badge-primary label-preview">
+                        <code class="text-white badge bg-primary label-preview">
                             {{ getCourseShortName()?.toLowerCase() }}{{ programmingExercise.shortName.toLowerCase() }}-exercise
                         </code>
                         <jhi-help-icon placement="right" text="artemisApp.programmingExercise.preview.templateRepoTooltip"></jhi-help-icon>
                     </li>
                     <li>
-                        <code class="text-white badge badge-primary label-preview">
+                        <code class="text-white badge bg-primary label-preview">
                             {{ getCourseShortName()?.toLowerCase() }}{{ programmingExercise.shortName.toLowerCase() }}-solution
                         </code>
                         <jhi-help-icon placement="right" text="artemisApp.programmingExercise.preview.solutionRepoTooltip"></jhi-help-icon>
                     </li>
                     <li>
-                        <code class="text-white badge badge-primary label-preview">
+                        <code class="text-white badge bg-primary label-preview">
                             {{ getCourseShortName()?.toLowerCase() }}{{ programmingExercise.shortName.toLowerCase() }}-tests
                         </code>
->>>>>>> f7d4291d
                         <jhi-help-icon placement="right" text="artemisApp.programmingExercise.preview.testRepoTooltip"></jhi-help-icon>
                     </li>
                     <div *ngIf="programmingExercise.auxiliaryRepositories != undefined && programmingExercise.auxiliaryRepositories.length > 0">
