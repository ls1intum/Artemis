--- conflicted
+++ resolved
@@ -6,25 +6,16 @@
     </div>
     @if (programmingExercise.customizeBuildPlanWithAeolus) {
         <div class="row m-1">
-<<<<<<< HEAD
-            @if (programmingExercise.windfile && programmingExercise.windfile.metadata && programmingExercise.windfile.metadata.docker) {
-                <jhi-programming-exercise-docker-image [dockerImage]="programmingExercise.windfile.metadata.docker.image" (dockerImageChange)="setDockerImage($event)" />
-=======
             @if (programmingExercise.buildConfig?.windFile && programmingExercise.buildConfig?.windFile?.metadata && programmingExercise.buildConfig?.windFile?.metadata?.docker) {
                 <jhi-programming-exercise-docker-image
                     [dockerImage]="programmingExercise.buildConfig!.windFile!.metadata.docker.image"
                     (dockerImageChange)="setDockerImage($event)"
                 />
->>>>>>> 1b4a0504
             }
             <div class="col-3 col-md-3">
                 <div class="d-flex flex-column h-100 justify-content-between">
                     <div class="list-group">
-<<<<<<< HEAD
-                        @for (action of this.programmingExercise.windfile?.actions; track action) {
-=======
                         @for (action of this.programmingExercise.buildConfig?.windFile?.actions; track action) {
->>>>>>> 1b4a0504
                             <div class="list-group-item mb-1" [ngClass]="{ active: active?.name === action.name }" (click)="changeActiveAction(action.name)">
                                 <div class="d-flex w-100 justify-content-between">
                                     <p class="mb-0">{{ action.name }}</p>
