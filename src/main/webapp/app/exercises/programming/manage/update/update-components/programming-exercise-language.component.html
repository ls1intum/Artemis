--- conflicted
+++ resolved
@@ -40,7 +40,8 @@
                 !programmingExerciseCreationConfig.isImportFromExistingExercise &&
                 !programmingExerciseCreationConfig.isImportFromFile &&
                 !programmingExercise.id &&
-                programmingExercise.programmingLanguage === ProgrammingLanguage.JAVA
+                programmingExercise.programmingLanguage === ProgrammingLanguage.JAVA &&
+                programmingExercise.projectType !== ProjectType.MAVEN_BLACKBOX
             "
         >
             <input
@@ -58,19 +59,8 @@
     </div>
 
     <div
-<<<<<<< HEAD
-        class="form-check mt-2"
-        *ngIf="
-            !isImportFromExistingExercise &&
-            !isImportFromFile &&
-            !programmingExercise.id &&
-            programmingExercise.programmingLanguage === ProgrammingLanguage.JAVA &&
-            programmingExercise.projectType !== ProjectType.MAVEN_BLACKBOX
-        "
-=======
         class="form-group"
         *ngIf="programmingExercise.programmingLanguage && programmingExerciseCreationConfig.packageNameRequired && programmingExercise.projectType !== ProjectType.XCODE"
->>>>>>> bf85a5db
     >
         <label class="label-narrow" jhiTranslate="artemisApp.programmingExercise.packageName" for="field_packageName">Package Name</label>
         <input
