<section class="mb-5">
    <h3 jhiTranslate="artemisApp.programmingExercise.wizardMode.detailedSteps.languageStepTitle">Language</h3>
    <p jhiTranslate="artemisApp.programmingExercise.wizardMode.detailedSteps.languageStepMessage">Set language.</p>
    <div class="form-group">
        <label class="label-narrow" jhiTranslate="artemisApp.programmingExercise.programmingLanguage" for="field_programmingLanguage">Programming Language</label>
        <select
            #select
            required
            class="form-select"
            [ngModel]="programmingExerciseCreationConfig.selectedProgrammingLanguage"
            (ngModelChange)="select.value = programmingExerciseCreationConfig.onProgrammingLanguageChange($event)"
            name="programmingLanguage"
            id="field_programmingLanguage"
            [disabled]="programmingExerciseCreationConfig.isImportFromExistingExercise || !!programmingExercise.id || programmingExerciseCreationConfig.isImportFromFile"
        >
            @for (supportedLanguage of programmingExerciseCreationConfig.supportedLanguages; track supportedLanguage) {
                <option [value]="supportedLanguage">
                    {{ supportedLanguage.charAt(0).toUpperCase() + supportedLanguage.slice(1).toLowerCase() }}
                </option>
            }
        </select>
    </div>
    @if (programmingExercise.programmingLanguage && programmingExerciseCreationConfig.projectTypes && programmingExerciseCreationConfig.projectTypes.length > 0) {
        <div class="form-group mt-2">
            <label class="label-narrow" jhiTranslate="artemisApp.programmingExercise.projectType" for="field_projectType">Project Type</label>
            <jhi-mode-picker
                required
                [options]="programmingExerciseCreationConfig.modePickerOptions"
                [value]="programmingExerciseCreationConfig.selectedProjectType"
                (valueChange)="programmingExerciseCreationConfig.onProjectTypeChange($event!)"
                [disabled]="programmingExerciseCreationConfig.isImportFromExistingExercise || programmingExerciseCreationConfig.isImportFromFile || !!programmingExercise.id"
                name="projectType"
                id="field_projectType"
            ></jhi-mode-picker>
            @if (
                !programmingExerciseCreationConfig.isImportFromExistingExercise &&
                !programmingExerciseCreationConfig.isImportFromFile &&
                !programmingExercise.id &&
                programmingExercise.programmingLanguage === ProgrammingLanguage.JAVA &&
                programmingExercise.projectType !== ProjectType.MAVEN_BLACKBOX
            ) {
                <div class="form-check mt-2">
                    <input
                        class="form-check-input"
                        type="checkbox"
                        name="withDependencies"
                        id="field_with_dependencies"
                        [(ngModel)]="programmingExerciseCreationConfig.withDependencies"
                        (ngModelChange)="programmingExerciseCreationConfig.onWithDependenciesChanged($event)"
                        checked
                    />
                    <span jhiTranslate="artemisApp.programmingExercise.withDependencies">With Dependencies</span>
                    <jhi-help-icon placement="auto" text="artemisApp.programmingExercise.withDependenciesTooltip"></jhi-help-icon>
                </div>
            }
        </div>
    }
    @if (programmingExercise.programmingLanguage && programmingExerciseCreationConfig.packageNameRequired && programmingExercise.projectType !== ProjectType.XCODE) {
        <div class="form-group">
            <label class="label-narrow" jhiTranslate="artemisApp.programmingExercise.packageName" for="field_packageName">Package Name</label>
            <input
                required
                type="text"
                [pattern]="programmingExerciseCreationConfig.packageNamePattern"
                class="form-control"
                name="packageName"
                id="field_packageName"
                [(ngModel)]="programmingExercise.packageName"
                [readonly]="programmingExercise.id"
                #packageName="ngModel"
                [disabled]="programmingExerciseCreationConfig.isImportFromExistingExercise || !!programmingExercise.id || programmingExerciseCreationConfig.isImportFromFile"
            />
            @for (e of packageName.errors! | keyvalue | removekeys: ['required']; track e) {
                @if (packageName.invalid && (packageName.dirty || packageName.touched)) {
                    <div class="alert alert-danger">
                        @if (programmingExercise.projectType === ProjectType.MAVEN_BLACKBOX) {
                            <div [jhiTranslate]="'artemisApp.exercise.form.packageName' + '.' + e.key + '.' + programmingExercise.programmingLanguage + '_BLACKBOX'"></div>
                        }
                        @if (programmingExercise.projectType !== ProjectType.MAVEN_BLACKBOX) {
                            <div [jhiTranslate]="'artemisApp.exercise.form.packageName' + '.' + e.key + '.' + programmingExercise.programmingLanguage"></div>
                        }
                    </div>
                }
            }
        </div>
    }
    @if (programmingExercise.programmingLanguage === ProgrammingLanguage.SWIFT && programmingExercise.projectType === ProjectType.XCODE) {
        <div class="form-group">
            <label class="label-narrow" jhiTranslate="artemisApp.programmingExercise.appName" for="field_packageName">App Name</label>
            <input
                required
                type="text"
                [pattern]="programmingExerciseCreationConfig.appNamePatternForSwift"
                class="form-control"
                name="packageName"
                id="field_appName"
                [(ngModel)]="programmingExercise.packageName"
                [readonly]="programmingExercise.id"
                #packageName="ngModel"
                [disabled]="programmingExerciseCreationConfig.isImportFromExistingExercise || !!programmingExercise.id || programmingExerciseCreationConfig.isImportFromFile"
            />
            @for (e of packageName.errors! | keyvalue | removekeys: ['required']; track e) {
                @if (packageName.invalid && (packageName.dirty || packageName.touched)) {
                    <div class="alert alert-danger">
                        <div [jhiTranslate]="'artemisApp.exercise.form.packageName' + '.' + e.key + '.' + programmingExercise.programmingLanguage"></div>
                    </div>
                }
            }
        </div>
    }
    <!-- Static code analysis checkbox -->
    @if (programmingExercise.programmingLanguage && programmingExerciseCreationConfig.staticCodeAnalysisAllowed) {
        <div>
            <div class="form-check custom-control custom-checkbox">
                <input
                    type="checkbox"
                    class="form-check-input custom-control-input"
                    id="field_staticCodeAnalysisEnabled"
                    name="staticCodeAnalysisEnabled"
                    [disabled]="!!programmingExercise.sequentialTestRuns || (!programmingExerciseCreationConfig.isImportFromExistingExercise && !!programmingExercise.id)"
                    [(ngModel)]="programmingExercise.staticCodeAnalysisEnabled"
                    (change)="programmingExerciseCreationConfig.onStaticCodeAnalysisChanged()"
                />
                <label
                    class="form-check-label custom-control-label"
                    for="field_staticCodeAnalysisEnabled"
                    jhiTranslate="artemisApp.programmingExercise.enableStaticCodeAnalysis.title"
                >
                    Enable Static Code Analysis</label
                >
                <jhi-help-icon placement="auto" text="artemisApp.programmingExercise.enableStaticCodeAnalysis.description"></jhi-help-icon>
            </div>
        </div>
    }
    <!-- Sequential Test Runs checkbox
<<<<<<< HEAD
            It would be very complicated to change the sequential test run feature after an exercise is created, which is why it can only be activated if the exercise was not yet created.-->
=======
    It would be very complicated to change the sequential test run feature after an exercise is created, which is why it can only be activated if the exercise was not yet created.-->
>>>>>>> dd1769c7
    @if (programmingExerciseCreationConfig.sequentialTestRunsAllowed) {
        <div>
            <div class="form-check custom-control custom-checkbox">
                <input
                    class="form-check-input"
                    type="checkbox"
                    name="sequentialTestRuns"
                    id="field_sequentialTestRuns"
                    [disabled]="!!programmingExercise.id || !!programmingExercise.staticCodeAnalysisEnabled || !!programmingExercise.testwiseCoverageEnabled"
                    [(ngModel)]="programmingExercise.sequentialTestRuns"
                    checked
                />
                <label class="form-check-label custom-control-label" for="field_sequentialTestRuns" jhiTranslate="artemisApp.programmingExercise.sequentialTestRuns.title">
                    >Sequential Test Runs</label
                >
                <jhi-help-icon placement="auto" text="artemisApp.programmingExercise.sequentialTestRuns.description"></jhi-help-icon>
            </div>
        </div>
    }
    <!-- Testwise Coverage checkbox-->
    @if (programmingExerciseCreationConfig.testwiseCoverageAnalysisSupported) {
        <div class="form-check custom-control custom-checkbox">
            <input
                class="form-check-input"
                type="checkbox"
                name="testwiseCoverageEnabled"
                id="field_testwiseCoverageEnabled"
                [disabled]="!!programmingExercise.sequentialTestRuns || !!programmingExercise.id"
                [(ngModel)]="programmingExercise.testwiseCoverageEnabled"
                checked
            />
            <label class="form-check-label custom-control-label" for="field_testwiseCoverageEnabled" jhiTranslate="artemisApp.programmingExercise.recordTestwiseCoverage"
                >Record Testwise Coverage
            </label>
            <jhi-help-icon placement="auto" text="artemisApp.programmingExercise.recordTestwiseCoverageTooltip"></jhi-help-icon>
        </div>
    }
    @if (!programmingExercise.id && programmingExerciseCreationConfig.customBuildPlansSupported) {
        <jhi-programming-exercise-custom-build-plan
            [programmingExercise]="programmingExercise"
            [programmingExerciseCreationConfig]="this.programmingExerciseCreationConfig"
        ></jhi-programming-exercise-custom-build-plan>
    }
</section><|MERGE_RESOLUTION|>--- conflicted
+++ resolved
@@ -133,11 +133,7 @@
         </div>
     }
     <!-- Sequential Test Runs checkbox
-<<<<<<< HEAD
-            It would be very complicated to change the sequential test run feature after an exercise is created, which is why it can only be activated if the exercise was not yet created.-->
-=======
     It would be very complicated to change the sequential test run feature after an exercise is created, which is why it can only be activated if the exercise was not yet created.-->
->>>>>>> dd1769c7
     @if (programmingExerciseCreationConfig.sequentialTestRunsAllowed) {
         <div>
             <div class="form-check custom-control custom-checkbox">
