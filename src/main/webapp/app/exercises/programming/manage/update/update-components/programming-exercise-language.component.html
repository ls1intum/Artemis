--- conflicted
+++ resolved
@@ -29,16 +29,13 @@
     ></jhi-mode-picker>
     <div
         class="form-check mt-2"
-<<<<<<< HEAD
         *ngIf="
-            !isImport &&
+            !isImportFromExistingExercise &&
+            !isImportFromFile &&
             !programmingExercise.id &&
             programmingExercise.programmingLanguage === ProgrammingLanguage.JAVA &&
             programmingExercise.projectType != ProjectType.MAVEN_BLACKBOX
         "
-=======
-        *ngIf="!isImportFromExistingExercise && !isImportFromFile && !programmingExercise.id && programmingExercise.programmingLanguage === ProgrammingLanguage.JAVA"
->>>>>>> cf74c01b
     >
         <input
             class="form-check-input"
