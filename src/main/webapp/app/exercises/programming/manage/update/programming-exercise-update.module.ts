import { NgModule } from '@angular/core';
import { ProgrammingExerciseUpdateComponent } from 'app/exercises/programming/manage/update/programming-exercise-update.component';
import { ArtemisSharedModule } from 'app/shared/shared.module';
import { ArtemisSharedComponentModule } from 'app/shared/components/shared-component.module';
import { ProgrammingExercisePlansAndRepositoriesPreviewComponent } from 'app/exercises/programming/manage/update/programming-exercise-plans-and-repositories-preview.component';
import { ArtemisTeamConfigFormGroupModule } from 'app/exercises/shared/team-config-form-group/team-config-form-group.module';
import { ArtemisDifficultyPickerModule } from 'app/exercises/shared/difficulty-picker/difficulty-picker.module';
import { ArtemisPresentationScoreModule } from 'app/exercises/shared/presentation-score/presentation-score.module';
import { ArtemisProgrammingExerciseInstructionsEditorModule } from 'app/exercises/programming/manage/instructions-editor/programming-exercise-instructions-editor.module';
import { ArtemisMarkdownEditorModule } from 'app/shared/markdown-editor/markdown-editor.module';
import { ArtemisCategorySelectorModule } from 'app/shared/category-selector/category-selector.module';
import { StructuredGradingCriterionModule } from 'app/exercises/shared/structured-grading-criterion/structured-grading-criterion.module';
import { ArtemisIncludedInOverallScorePickerModule } from 'app/exercises/shared/included-in-overall-score-picker/included-in-overall-score-picker.module';
import { ArtemisProgrammingExerciseLifecycleModule } from 'app/exercises/programming/shared/lifecycle/programming-exercise-lifecycle.module';
import { AddAuxiliaryRepositoryButtonComponent } from 'app/exercises/programming/manage/update/add-auxiliary-repository-button.component';
import { NgxDatatableModule } from '@flaviosantoro92/ngx-datatable';
import { ArtemisTableModule } from 'app/shared/table/table.module';
import { RemoveAuxiliaryRepositoryButtonComponent } from 'app/exercises/programming/manage/update/remove-auxiliary-repository-button.component';
import { SubmissionPolicyUpdateModule } from 'app/exercises/shared/submission-policy/submission-policy-update.module';
import { ArtemisModePickerModule } from 'app/exercises/shared/mode-picker/mode-picker.module';
import { ProgrammingExerciseInformationComponent } from 'app/exercises/programming/manage/update/update-components/programming-exercise-information.component';
import { ProgrammingExerciseDifficultyComponent } from 'app/exercises/programming/manage/update/update-components/programming-exercise-difficulty.component';
import { ProgrammingExerciseLanguageComponent } from 'app/exercises/programming/manage/update/update-components/programming-exercise-language.component';
import { ProgrammingExerciseGradingComponent } from 'app/exercises/programming/manage/update/update-components/programming-exercise-grading.component';
import { ProgrammingExerciseProblemComponent } from 'app/exercises/programming/manage/update/update-components/programming-exercise-problem.component';
import { ExerciseTitleChannelNameModule } from 'app/exercises/shared/exercise-title-channel-name/exercise-title-channel-name.module';
import { ExerciseUpdateNotificationModule } from 'app/exercises/shared/exercise-update-notification/exercise-update-notification.module';
import { ExerciseUpdatePlagiarismModule } from 'app/exercises/shared/plagiarism/exercise-update-plagiarism/exercise-update-plagiarism.module';
import { ProgrammingExerciseCustomAeolusBuildPlanComponent } from 'app/exercises/programming/manage/update/update-components/custom-build-plans/programming-exercise-custom-aeolus-build-plan.component';
import { AceEditorModule } from 'app/shared/markdown-editor/ace-editor/ace-editor.module';
import { ProgrammingExerciseCustomBuildPlanComponent } from 'app/exercises/programming/manage/update/update-components/custom-build-plans/programming-exercise-custom-build-plan.component';
import { ProgrammingExerciseDockerImageComponent } from 'app/exercises/programming/manage/update/update-components/custom-build-plans/programming-exercise-docker-image/programming-exercise-docker-image.component';
<<<<<<< HEAD
import { IrisModule } from 'app/iris/iris.module';
=======
import { FormsModule } from 'app/forms/forms.module';
>>>>>>> 4f4165d9

@NgModule({
    imports: [
        ArtemisSharedModule,
        ArtemisSharedComponentModule,
        ArtemisTeamConfigFormGroupModule,
        ArtemisIncludedInOverallScorePickerModule,
        ArtemisDifficultyPickerModule,
        ArtemisPresentationScoreModule,
        ArtemisProgrammingExerciseInstructionsEditorModule,
        ArtemisMarkdownEditorModule,
        ArtemisCategorySelectorModule,
        StructuredGradingCriterionModule,
        ArtemisProgrammingExerciseLifecycleModule,
        NgxDatatableModule,
        ArtemisTableModule,
        SubmissionPolicyUpdateModule,
        ArtemisModePickerModule,
        ExerciseTitleChannelNameModule,
        ExerciseUpdateNotificationModule,
        ExerciseUpdatePlagiarismModule,
        AceEditorModule,
<<<<<<< HEAD
        IrisModule,
=======
        FormsModule,
>>>>>>> 4f4165d9
    ],
    declarations: [
        ProgrammingExerciseUpdateComponent,
        ProgrammingExerciseInformationComponent,
        ProgrammingExerciseDifficultyComponent,
        ProgrammingExerciseCustomAeolusBuildPlanComponent,
        ProgrammingExerciseCustomBuildPlanComponent,
        ProgrammingExerciseDockerImageComponent,
        ProgrammingExerciseLanguageComponent,
        ProgrammingExerciseGradingComponent,
        ProgrammingExerciseProblemComponent,
        ProgrammingExercisePlansAndRepositoriesPreviewComponent,
        AddAuxiliaryRepositoryButtonComponent,
        RemoveAuxiliaryRepositoryButtonComponent,
    ],
    exports: [ProgrammingExerciseUpdateComponent, ProgrammingExercisePlansAndRepositoriesPreviewComponent],
})
export class ArtemisProgrammingExerciseUpdateModule {}<|MERGE_RESOLUTION|>--- conflicted
+++ resolved
@@ -30,11 +30,8 @@
 import { AceEditorModule } from 'app/shared/markdown-editor/ace-editor/ace-editor.module';
 import { ProgrammingExerciseCustomBuildPlanComponent } from 'app/exercises/programming/manage/update/update-components/custom-build-plans/programming-exercise-custom-build-plan.component';
 import { ProgrammingExerciseDockerImageComponent } from 'app/exercises/programming/manage/update/update-components/custom-build-plans/programming-exercise-docker-image/programming-exercise-docker-image.component';
-<<<<<<< HEAD
 import { IrisModule } from 'app/iris/iris.module';
-=======
 import { FormsModule } from 'app/forms/forms.module';
->>>>>>> 4f4165d9
 
 @NgModule({
     imports: [
@@ -57,11 +54,8 @@
         ExerciseUpdateNotificationModule,
         ExerciseUpdatePlagiarismModule,
         AceEditorModule,
-<<<<<<< HEAD
+        FormsModule,
         IrisModule,
-=======
-        FormsModule,
->>>>>>> 4f4165d9
     ],
     declarations: [
         ProgrammingExerciseUpdateComponent,
