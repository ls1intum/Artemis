<form name="editForm" role="form" novalidate #editForm="ngForm" (keydown.enter)="isEventInsideTextArea($event)">
    <h4 *ngIf="!isImport && !programmingExercise.id" id="jhi-programming-exercise-heading-create" jhiTranslate="artemisApp.programmingExercise.home.generateLabel">
        Generate new Programming Exercise
    </h4>
    <h4 *ngIf="!isImport && programmingExercise.id" id="jhi-programming-exercise-heading-edit" jhiTranslate="artemisApp.programmingExercise.home.editLabel">
        Edit Programming Exercise
    </h4>
    <h4 *ngIf="isImport" id="jhi-programming-exercise-heading-import" jhiTranslate="artemisApp.programmingExercise.home.importLabel">Import Programming Exercise</h4>
    <div class="update-programming-exercise">
        <jhi-alert></jhi-alert>
        <jhi-alert-error></jhi-alert-error>
        <div class="form-group" [hidden]="isImport || !programmingExercise.id">
            <label for="id" jhiTranslate="global.field.id">ID</label>
            <input type="text" class="form-control" id="id" name="id" [(ngModel)]="programmingExercise.id" readonly />
        </div>
        <div class="form-group">
            <div>
                <label class="label-narrow" jhiTranslate="artemisApp.exercise.title" for="field_title">Title</label>
                <jhi-help-icon placement="auto" text="artemisApp.programmingExercise.titleTooltip"></jhi-help-icon>
            </div>
            <input required type="text" class="form-control" name="title" id="field_title" [pattern]="titleNamePattern" [(ngModel)]="programmingExercise.title" #title="ngModel" />
            <ng-container *ngFor="let e of title.errors! | keyvalue | removekeys: ['required']">
                <div *ngIf="title.invalid && (title.dirty || title.touched)" class="alert alert-danger">
                    <div [jhiTranslate]="'artemisApp.exercise.form.title' + '.' + e.key"></div>
                </div>
            </ng-container>
        </div>
        <div class="form-group">
            <div>
                <label class="label-narrow" jhiTranslate="artemisApp.exercise.shortName" for="field_shortName">Short Name</label>
                <jhi-help-icon placement="auto" text="artemisApp.programmingExercise.shortNameTooltip"></jhi-help-icon>
            </div>
            <input
                required
                type="text"
                class="form-control"
                name="shortName"
                id="field_shortName"
                minlength="3"
                [pattern]="shortNamePattern"
                [(ngModel)]="programmingExercise.shortName"
                [readonly]="!isImport && programmingExercise.id"
                #shortName="ngModel"
            />
            <ng-container *ngFor="let error of shortName.errors! | keyvalue | removekeys: ['required']">
                <div *ngIf="shortName.invalid && (shortName.dirty || shortName.touched)" class="alert alert-danger">
                    <div [jhiTranslate]="'artemisApp.exercise.form.shortName' + '.' + error.key"></div>
                </div>
            </ng-container>
        </div>
        <div class="form-group mt-2">
            <label class="label-narrow" jhiTranslate="artemisApp.programmingExercise.preview.label" for="preview"></label>
            <jhi-help-icon placement="auto" text="artemisApp.programmingExercise.preview.tooltip"></jhi-help-icon>
        </div>
        <jhi-programming-exercise-plans-and-repositories-preview [programmingExercise]="programmingExercise"></jhi-programming-exercise-plans-and-repositories-preview>
        <div *ngIf="!isImport" class="form-group">
            <ngx-datatable
                id="auxiliaryRepositoryTable"
                class="bootstrap"
                trackByProp="id"
                [headerHeight]="50"
                [limit]="20"
                [columnMode]="'force'"
                [rowHeight]="'auto'"
                [rows]="programmingExercise.auxiliaryRepositories"
                *ngIf="programmingExercise.auxiliaryRepositories && programmingExercise.auxiliaryRepositories.length > 0"
            >
                <ngx-datatable-column name="Repository Name" prop="repositoryName">
                    <ng-template ngx-datatable-cell-template let-row="row">
                        <jhi-table-editable-field
                            [id]="row.id + '-repositoryName'"
                            [value]="row.name || ''"
                            [onValueUpdate]="updateRepositoryName(row)"
                            [pattern]="invalidRepositoryNamePattern"
                            [isRequired]="true"
                            [translationBase]="'artemisApp.programmingExercise.auxiliaryRepository.repositoryNameRequired'"
                        >
                        </jhi-table-editable-field>
                    </ng-template>
                </ngx-datatable-column>
                <ngx-datatable-column name="Checkout Directory" prop="checkoutDirectory">
                    <ng-template ngx-datatable-cell-template let-row="row">
                        <jhi-table-editable-field
                            [id]="row.id + '-checkoutDirectory'"
                            [value]="row.checkoutDirectory || ''"
                            [onValueUpdate]="updateCheckoutDirectory(row)"
                            [pattern]="invalidDirectoryNamePattern"
                            [translationBase]="'artemisApp.programmingExercise.auxiliaryRepository.invalidDirectoryName'"
                        >
                        </jhi-table-editable-field>
                    </ng-template>
                </ngx-datatable-column>
                <ngx-datatable-column name="Description" prop="description">
                    <ng-template ngx-datatable-cell-template let-row="row">
                        <textarea class="form-control table-editable-field__input me-2" [id]="row.id + '-description'" [(ngModel)]="row.description"> </textarea>
                    </ng-template>
                </ngx-datatable-column>
                <ngx-datatable-column name="" prop="removeButton">
                    <ng-template ngx-datatable-cell-template let-row="row">
                        <jhi-remove-auxiliary-repository-button
                            placement="right"
                            [programmingExercise]="programmingExercise"
                            (onRefresh)="refreshAuxiliaryRepositoryChecks()"
                            [row]="row"
                            class="ml-2"
                        ></jhi-remove-auxiliary-repository-button>
                    </ng-template>
                </ngx-datatable-column>
            </ngx-datatable>
            <ngb-alert [dismissible]="false" [type]="'danger'" *ngIf="auxiliaryRepositoryDuplicateNames || auxiliaryRepositoryDuplicateDirectories">
                <span *ngIf="auxiliaryRepositoryDuplicateNames">{{ 'artemisApp.programmingExercise.auxiliaryRepository.duplicateRepositoryNames' | artemisTranslate }}</span>
                <span *ngIf="auxiliaryRepositoryDuplicateDirectories">{{ 'artemisApp.programmingExercise.auxiliaryRepository.duplicateDirectoryNames' | artemisTranslate }}</span>
            </ngb-alert>
            <ngb-alert [dismissible]="false" [type]="'info'" *ngIf="isEdit">
                <span>{{ 'artemisApp.programmingExercise.auxiliaryRepository.warning' | artemisTranslate }}</span>
            </ngb-alert>
            <jhi-add-auxiliary-repository-button
                [programmingExercise]="programmingExercise"
                (onRefresh)="refreshAuxiliaryRepositoryChecks()"
                class="ml-2"
            ></jhi-add-auxiliary-repository-button>
        </div>
        <div *ngIf="!isExamMode" class="form-group position-relative">
            <div>
                <label class="label-narrow" jhiTranslate="artemisApp.exercise.categories">Categories</label>
                <jhi-help-icon placement="auto" text="artemisApp.programmingExercise.categoriesTooltip"></jhi-help-icon>
            </div>
            <jhi-category-selector
                [categories]="exerciseCategories"
                [existingCategories]="existingCategories"
                (selectedCategories)="updateCategories($event)"
            ></jhi-category-selector>
        </div>
        <div class="form-group">
            <label class="label-narrow" jhiTranslate="artemisApp.exercise.difficulty">Difficulty</label>
            <div>
                <jhi-difficulty-picker [exercise]="programmingExercise"></jhi-difficulty-picker>
            </div>
        </div>
        <jhi-team-config-form-group class="form-element" [exercise]="programmingExercise" [isImport]="isImport"></jhi-team-config-form-group>
        <div class="form-group">
            <label class="label-narrow" jhiTranslate="artemisApp.programmingExercise.programmingLanguage" for="field_programmingLanguage">Programming Language</label>
            <select
                #select
                required
                class="form-select"
                [ngModel]="selectedProgrammingLanguage"
                (ngModelChange)="select.value = onProgrammingLanguageChange($event)"
                name="programmingLanguage"
                id="field_programmingLanguage"
                [disabled]="isImport || !!programmingExercise.id"
            >
                <option value="JAVA" *ngIf="supportsJava">Java</option>
                <option value="PYTHON" *ngIf="supportsPython">Python</option>
                <option value="C" *ngIf="supportsC">C</option>
                <option value="HASKELL" *ngIf="supportsHaskell">Haskell</option>
                <option value="KOTLIN" *ngIf="supportsKotlin">Kotlin</option>
                <option value="VHDL" *ngIf="supportsVHDL">VHDL</option>
                <option value="ASSEMBLER" *ngIf="supportsAssembler">Assembler</option>
                <option value="SWIFT" *ngIf="supportsSwift">Swift</option>
                <option value="OCAML" *ngIf="supportsOCaml">OCaml</option>
                <option value="EMPTY" *ngIf="supportsEmpty">Empty</option>
            </select>
        </div>

        <div class="form-group" *ngIf="programmingExercise.programmingLanguage && projectTypes && projectTypes.length > 0">
            <label class="label-narrow" jhiTranslate="artemisApp.programmingExercise.projectType" for="field_projectType">Project Type</label>
            <select
                #select
                required
                class="form-select"
                [ngModel]="selectedProjectType"
                (ngModelChange)="select.value = onProjectTypeChange($event)"
                name="projectType"
                id="field_projectType"
                [disabled]="isImport || !!programmingExercise.id"
            >
                <option value="ECLIPSE" *ngIf="projectTypes.includes(ProjectType.ECLIPSE)">Eclipse</option>
                <option value="MAVEN" *ngIf="projectTypes.includes(ProjectType.MAVEN)">Maven</option>
                <option value="PLAIN" *ngIf="projectTypes.includes(ProjectType.PLAIN)">Plain</option>
                <option value="XCODE" *ngIf="projectTypes.includes(ProjectType.XCODE)">Xcode</option>
                <option value="GCC" *ngIf="projectTypes.includes(ProjectType.GCC)">GCC</option>
                <option value="FACT" *ngIf="projectTypes.includes(ProjectType.FACT)">FACT</option>
            </select>
        </div>

        <div class="form-group" *ngIf="programmingExercise.programmingLanguage && packageNameRequired && programmingExercise.projectType != ProjectType.XCODE">
            <label class="label-narrow" jhiTranslate="artemisApp.programmingExercise.packageName" for="field_packageName">Package Name</label>
            <input
                required
                type="text"
                [pattern]="packageNamePattern"
                class="form-control"
                name="packageName"
                id="field_packageName"
                [(ngModel)]="programmingExercise.packageName"
                [readonly]="programmingExercise.id"
                #packageName="ngModel"
                [disabled]="isImport || !!programmingExercise.id"
            />
            <ng-container *ngFor="let e of packageName.errors! | keyvalue | removekeys: ['required']">
                <div *ngIf="packageName.invalid && (packageName.dirty || packageName.touched)" class="alert alert-danger">
                    <div [jhiTranslate]="'artemisApp.exercise.form.packageName' + '.' + e.key + '.' + programmingExercise.programmingLanguage"></div>
                </div>
            </ng-container>
        </div>

        <div class="form-group" *ngIf="programmingExercise.programmingLanguage == ProgrammingLanguage.SWIFT && programmingExercise.projectType == ProjectType.XCODE">
            <label class="label-narrow" jhiTranslate="artemisApp.programmingExercise.appName" for="field_packageName">App Name</label>
            <input
                required
                type="text"
                [pattern]="appNamePatternForSwift"
                class="form-control"
                name="packageName"
                id="field_appName"
                [(ngModel)]="programmingExercise.packageName"
                [readonly]="programmingExercise.id"
                #packageName="ngModel"
                [disabled]="isImport || !!programmingExercise.id"
            />
            <ng-container *ngFor="let e of packageName.errors! | keyvalue | removekeys: ['required']">
                <div *ngIf="packageName.invalid && (packageName.dirty || packageName.touched)" class="alert alert-danger">
                    <div [jhiTranslate]="'artemisApp.exercise.form.packageName' + '.' + e.key + '.' + programmingExercise.programmingLanguage"></div>
                </div>
            </ng-container>
        </div>

        <div class="form-group mt-2">
            <div>
                <label jhiTranslate="artemisApp.programmingExercise.timeline.timelineLabel" for="timeline"> Timeline for the whole programming exercise </label>
                <jhi-help-icon placement="auto" text="artemisApp.programmingExercise.timeline.timelineTooltip"></jhi-help-icon>
            </div>
            <jhi-programming-exercise-lifecycle id="timeline" [exercise]="programmingExercise" [isExamMode]="isExamMode" [readOnly]="false"></jhi-programming-exercise-lifecycle>
        </div>
        <div class="form-group">
            <label class="form-control-label">{{
                'artemisApp.exercise.includedInOverallScore' + (programmingExercise.course ? 'Course' : 'Exam') + 'Label' | artemisTranslate
            }}</label>
            <div>
                <jhi-included-in-overall-score-picker [(includedInOverallScore)]="programmingExercise.includedInOverallScore"></jhi-included-in-overall-score-picker>
            </div>
        </div>
        <div class="row">
            <div class="col">
                <div class="form-group">
                    <label class="label-narrow" jhiTranslate="artemisApp.exercise.points" for="field_points">Points</label>
                    <input
                        required
                        type="number"
                        class="form-control"
                        [customMin]="1"
                        [customMax]="9999"
                        name="points"
                        id="field_points"
                        [(ngModel)]="programmingExercise.maxPoints"
                        #maxScore="ngModel"
                    />
                    <div *ngIf="maxScore?.invalid && (maxScore?.dirty || maxScore?.touched) && maxScore?.errors" class="alert alert-danger">
                        {{ 'artemisApp.exercise.pointsError' | artemisTranslate }}
                    </div>
                </div>
            </div>
            <div class="col">
                <div class="form-group" [hidden]="programmingExercise.includedInOverallScore !== IncludedInOverallScore.INCLUDED_COMPLETELY">
                    <label class="label-narrow" jhiTranslate="artemisApp.exercise.bonusPoints" for="field_bonusPoints">Bonus Points</label>
                    <input
                        type="number"
                        [required]="programmingExercise.includedInOverallScore === IncludedInOverallScore.INCLUDED_COMPLETELY"
                        class="form-control"
                        [customMin]="0"
                        [customMax]="9999"
                        name="bonusPoints"
                        id="field_bonusPoints"
                        [(ngModel)]="programmingExercise.bonusPoints"
                        #bonusPoints="ngModel"
                    />
                    <div
                        *ngIf="bonusPoints?.invalid && (bonusPoints?.dirty || bonusPoints?.touched) && bonusPoints?.errors"
                        class="alert alert-danger"
                        [hidden]="programmingExercise.includedInOverallScore !== IncludedInOverallScore.INCLUDED_COMPLETELY"
                    >
                        {{ 'artemisApp.exercise.bonusPointsError' | artemisTranslate }}
                    </div>
                </div>
            </div>
        </div>
        <div class="form-group">
            <jhi-submission-policy-update #submissionPolicyForm [editable]="!isEdit" [programmingExercise]="programmingExercise"></jhi-submission-policy-update>
            <ng-container *ngIf="programmingExercise.submissionPolicy != undefined">
                <ngb-alert [dismissible]="false" [type]="'info'">
                    <span>{{ 'artemisApp.programmingExercise.submissionPolicy.editInGradingInformation' | artemisTranslate }}</span>
                </ngb-alert>
            </ng-container>
        </div>
<<<<<<< HEAD
        <div class="form-group mt-2" *ngIf="programmingExercise.programmingLanguage && staticCodeAnalysisAllowed">
=======
        <div
            class="form-group mt-2"
            *ngIf="programmingExercise.programmingLanguage && staticCodeAnalysisAllowed && ProjectType.XCODE !== selectedProjectType && ProjectType.FACT !== selectedProjectType"
        >
>>>>>>> a758290e
            <div class="form-check custom-control custom-checkbox">
                <input
                    type="checkbox"
                    class="form-check-input custom-control-input"
                    id="field_staticCodeAnalysisEnabled"
                    name="staticCodeAnalysisEnabled"
                    [disabled]="!!programmingExercise.sequentialTestRuns || (!isImport && !!programmingExercise.id)"
                    [(ngModel)]="programmingExercise.staticCodeAnalysisEnabled"
                    (change)="onStaticCodeAnalysisChanged()"
                />
                <label
                    class="form-check-label custom-control-label"
                    for="field_staticCodeAnalysisEnabled"
                    jhiTranslate="artemisApp.programmingExercise.enableStaticCodeAnalysis.title"
                >
                    Enable Static Code Analysis</label
                >
                <fa-icon
                    [icon]="faQuestionCircle"
                    class="text-secondary"
                    placement="auto"
                    ngbTooltip="{{ 'artemisApp.programmingExercise.enableStaticCodeAnalysis.description' | artemisTranslate }}"
                ></fa-icon>
            </div>
            <ng-container *ngIf="programmingExercise.staticCodeAnalysisEnabled">
                <label class="label-narrow" jhiTranslate="artemisApp.programmingExercise.maxStaticCodeAnalysisPenalty.title" for="field_maxPenalty"
                    >Max Static Code Analysis Penalty</label
                >
                <fa-icon
                    [icon]="faQuestionCircle"
                    class="text-secondary"
                    placement="auto"
                    ngbTooltip="{{ 'artemisApp.programmingExercise.maxStaticCodeAnalysisPenalty.description' | artemisTranslate }}"
                ></fa-icon>
                <div class="input-group">
                    <div class="input-group-prepend">
                        <span class="input-group-text">%</span>
                    </div>
                    <input
                        type="number"
                        [pattern]="maxPenaltyPattern"
                        class="form-control"
                        name="maxPenalty"
                        id="field_maxPenalty"
                        [(ngModel)]="programmingExercise.maxStaticCodeAnalysisPenalty"
                        #maxPenalty="ngModel"
                    />
                </div>
                <ng-container *ngFor="let e of maxPenalty.errors! | keyvalue">
                    <div *ngIf="maxPenalty.invalid && (maxPenalty.dirty || maxPenalty.touched)" class="alert alert-danger">
                        <div [jhiTranslate]="'artemisApp.exercise.form.maxPenalty' + '.' + e.key"></div>
                    </div>
                </ng-container>
            </ng-container>
        </div>
        <jhi-presentation-score-checkbox [exercise]="programmingExercise"></jhi-presentation-score-checkbox>
        <div class="form-group mb-0" id="field_problemStatement" name="problemStatement">
            <label class="form-control-label" for="field_problemStatement" jhiTranslate="artemisApp.programmingExercise.problemStatement.title"></label>
            <ng-container *ngIf="isImport">
                <ngb-alert [dismissible]="false">
                    <span class="font-weight-bold">{{ 'artemisApp.exercise.import.attention' | artemisTranslate }}</span
                    ><span>{{ 'artemisApp.exercise.import.markdownWarning' | artemisTranslate }}</span>
                </ngb-alert>
                <jhi-programming-exercise-instructions
                    [exercise]="programmingExercise"
                    [participation]="programmingExercise.templateParticipation!"
                    [personalParticipation]="false"
                >
                </jhi-programming-exercise-instructions>
            </ng-container>
            <jhi-programming-exercise-editable-instructions
                *ngIf="problemStatementLoaded && templateParticipationResultLoaded && !isImport"
                [participation]="programmingExercise.templateParticipation!"
                [(exercise)]="programmingExercise"
                [showStatus]="!!programmingExercise?.id"
                [editMode]="!!programmingExercise?.id"
                (hasUnsavedChanges)="hasUnsavedChanges = $event"
                [forceRender]="rerenderSubject.asObservable()"
                class="form__editable-instructions"
            ></jhi-programming-exercise-editable-instructions>
        </div>
        <div *ngIf="programmingExercise.assessmentType === AssessmentType.SEMI_AUTOMATIC" class="form-group">
            <label class="form-control-label" jhiTranslate="artemisApp.exercise.assessmentInstructions" for="gradingInstructions">Assessment Instructions</label>
            <jhi-grading-instructions-details id="gradingInstructions" [exercise]="programmingExercise"></jhi-grading-instructions-details>
        </div>
        <!-- It would be very complicated to change the sequential test run feature after an exercise is created, which is why it can only be activated if the exercise was not yet created.-->
        <div class="form-group mb-0" *ngIf="sequentialTestRunsAllowed">
            <div class="form-check">
                <label class="form-check-label" for="field_sequentialTestRuns">
                    <input
                        class="form-check-input"
                        type="checkbox"
                        name="sequentialTestRuns"
                        id="field_sequentialTestRuns"
                        [disabled]="!!programmingExercise.id || !!programmingExercise.staticCodeAnalysisEnabled"
                        [(ngModel)]="programmingExercise.sequentialTestRuns"
                        checked
                    />
                    <span jhiTranslate="artemisApp.programmingExercise.sequentialTestRuns.title">Differentiate Test Case Execution</span>
                    <jhi-help-icon placement="auto" text="artemisApp.programmingExercise.sequentialTestRuns.description"></jhi-help-icon>
                </label>
            </div>
        </div>
        <!-- Setting whether the solution repository should be checked out is only supported for Haskell exercises and is only available for new exercises -->
        <div class="form-group mb-0" *ngIf="!programmingExercise.id && programmingExercise.programmingLanguage && checkoutSolutionRepositoryAllowed">
            <div class="form-check">
                <label class="form-check-label" for="field_checkoutSolutionRepository">
                    <input
                        class="form-check-input"
                        type="checkbox"
                        name="checkoutSolutionRepository"
                        id="field_checkoutSolutionRepository"
                        [(ngModel)]="programmingExercise.checkoutSolutionRepository"
                    />
                    <span jhiTranslate="artemisApp.programmingExercise.checkoutSolutionRepository.title">Checkout Solution repository</span>
                    <jhi-help-icon placement="auto" text="artemisApp.programmingExercise.checkoutSolutionRepository.description"></jhi-help-icon>
                </label>
            </div>
        </div>
        <div class="form-group mb-0">
            <div class="form-check">
                <label [class]="!validIdeSelection() ? 'form-check-label text-danger' : 'form-check-label'" for="field_allowOfflineIde">
                    <input class="form-check-input" type="checkbox" name="allowOfflineIde" id="field_allowOfflineIde" [(ngModel)]="programmingExercise.allowOfflineIde" checked />
                    <span jhiTranslate="artemisApp.programmingExercise.allowOfflineIde.title">Allow Offline IDE</span>
                    <fa-icon
                        *ngIf="!validIdeSelection()"
                        [icon]="faQuestionCircle"
                        class="text-danger"
                        [placement]="'top'"
                        ngbTooltip="{{ 'artemisApp.programmingExercise.allowOfflineIde.alert' | artemisTranslate }}"
                    ></fa-icon>
                </label>
            </div>
        </div>
        <div class="form-group mb-0" *ngIf="ProjectType.XCODE !== selectedProjectType">
            <div class="form-check">
                <label [class]="!validIdeSelection() ? 'form-check-label text-danger' : 'form-check-label'" for="field_allowOnlineEditor">
                    <input
                        class="form-check-input"
                        type="checkbox"
                        name="allowOnlineEditor"
                        id="field_allowOnlineEditor"
                        [(ngModel)]="programmingExercise.allowOnlineEditor"
                        checked
                    />
                    <span jhiTranslate="artemisApp.programmingExercise.allowOnlineEditor.title">Allow Online Editor</span>
                    <fa-icon
                        *ngIf="!validIdeSelection()"
                        [icon]="faQuestionCircle"
                        class="text-danger"
                        [placement]="'top'"
                        ngbTooltip="{{ 'artemisApp.programmingExercise.allowOnlineEditor.alert' | artemisTranslate }}"
                    ></fa-icon>
                </label>
            </div>
        </div>
        <div class="form-group mb-0">
            <div class="form-check">
                <label class="form-check-label" for="field_showTestNamesToStudents">
                    <input
                        class="form-check-input"
                        type="checkbox"
                        name="showTestNamesToStudents"
                        id="field_showTestNamesToStudents"
                        [(ngModel)]="programmingExercise.showTestNamesToStudents"
                        checked
                    />
                    <span jhiTranslate="artemisApp.programmingExercise.showTestNamesToStudents">Show Test Names to Students</span>
                    <fa-icon
                        [icon]="faQuestionCircle"
                        class="text-secondary"
                        placement="auto"
                        ngbTooltip="{{ 'artemisApp.programmingExercise.showTestNamesToStudentsTooltip' | artemisTranslate }}"
                    ></fa-icon>
                </label>
            </div>
        </div>
        <!--This checkbox is only visible in the dev environment. If the checkbox is checked and the user clicks on the generate button
             a programming exercise without a connection to the VCS and CI will be generated
             This functionality is only for testing purposes-->
        <div class="form-group mb-0" *ngIf="!inProductionEnvironment">
            <div class="form-check">
                <label class="form-check-label" for="field_noVersionControlAndContinuousIntegrationAvailable">
                    <input
                        class="form-check-input"
                        type="checkbox"
                        name="noVersionControlAndContinuousIntegrationAvailable"
                        id="field_noVersionControlAndContinuousIntegrationAvailable"
                        [(ngModel)]="programmingExercise.noVersionControlAndContinuousIntegrationAvailable"
                        checked
                    />
                    <span jhiTranslate="artemisApp.programmingExercise.noVersionControlAndContinuousIntegrationAvailable">Setup without connection to VCS and CI</span>
                </label>
            </div>
        </div>
        <div class="form-group mb-0">
            <div class="form-check">
                <label class="form-check-label" for="field_publishBuildPlanUrl">
                    <input
                        class="form-check-input"
                        type="checkbox"
                        name="publishBuildPlanUrl"
                        id="field_publishBuildPlanUrl"
                        [(ngModel)]="programmingExercise.publishBuildPlanUrl"
                        checked
                    />
                    <span jhiTranslate="artemisApp.programmingExercise.publishBuildPlanUrl">Publish Build Plan Url</span>
                </label>
            </div>
        </div>
        <div *ngIf="isImport" class="form-group mb-0">
            <div class="form-check">
                <label class="form-check-label" for="field_recreateBuildPlans">
                    <input
                        class="form-check-input"
                        type="checkbox"
                        name="recreateBuildPlans"
                        id="field_recreateBuildPlans"
                        [(ngModel)]="recreateBuildPlans"
                        (change)="onRecreateBuildPlanOrUpdateTemplateChange()"
                    />
                    <span jhiTranslate="artemisApp.programmingExercise.recreateBuildPlans.title">Recreate Build Plans</span>
                    <jhi-help-icon placement="auto" text="artemisApp.programmingExercise.recreateBuildPlans.description"></jhi-help-icon>
                </label>
            </div>
        </div>
        <div *ngIf="isImport" class="form-group mb-0">
            <div class="form-check">
                <label class="form-check-label" for="field_updateTemplateFiles">
                    <input
                        class="form-check-input"
                        type="checkbox"
                        name="updateTemplateFiles"
                        id="field_updateTemplateFiles"
                        [(ngModel)]="updateTemplate"
                        (change)="onRecreateBuildPlanOrUpdateTemplateChange()"
                    />
                    <span jhiTranslate="artemisApp.programmingExercise.updateTemplate.title">Update template</span>
                    <jhi-help-icon placement="auto" text="artemisApp.programmingExercise.updateTemplate.description"></jhi-help-icon>
                </label>
            </div>
        </div>
        <div class="update-programming-exercise-footer">
            <div class="update-programming-exercise-footer-content">
                <span *ngIf="isSaving" jhiTranslate="artemisApp.quizExercise.edit.saving" class="badge bg-secondary"> </span>
                <ng-template #tooltipTranslate>
                    <div *ngFor="let reason of getInvalidReasons()">
                        <p jhiTranslate="{{ reason.translateKey }}"></p>
                    </div>
                </ng-template>
                <span *ngIf="getInvalidReasons().length > 0" class="badge bg-danger" [ngbTooltip]="tooltipTranslate" tooltip-placement="top-right">
                    <fa-icon [icon]="faExclamationCircle"></fa-icon>
                    <span jhiTranslate="artemisApp.quizExercise.edit.invalidInput"></span>
                    <span>({{ getInvalidReasons().length }})</span>
                </span>
                <button type="button" id="cancel-save" class="btn btn-secondary me-1" (click)="previousState()">
                    <fa-icon [icon]="faBan"></fa-icon>&nbsp;<span jhiTranslate="entity.action.cancel">Cancel</span>
                </button>
                <jhi-button
                    id="save-entity"
                    [featureToggle]="FeatureToggle.ProgrammingExercises"
                    [disabled]="getInvalidReasons().length > 0"
                    [isLoading]="isSaving"
                    [icon]="faSave"
                    [title]="submitButtonTitle"
                    (onClick)="save()"
                >
                </jhi-button>
            </div>
        </div>
    </div>
</form><|MERGE_RESOLUTION|>--- conflicted
+++ resolved
@@ -293,14 +293,10 @@
                 </ngb-alert>
             </ng-container>
         </div>
-<<<<<<< HEAD
-        <div class="form-group mt-2" *ngIf="programmingExercise.programmingLanguage && staticCodeAnalysisAllowed">
-=======
         <div
             class="form-group mt-2"
-            *ngIf="programmingExercise.programmingLanguage && staticCodeAnalysisAllowed && ProjectType.XCODE !== selectedProjectType && ProjectType.FACT !== selectedProjectType"
+            *ngIf="programmingExercise.programmingLanguage && staticCodeAnalysisAllowed"
         >
->>>>>>> a758290e
             <div class="form-check custom-control custom-checkbox">
                 <input
                     type="checkbox"
