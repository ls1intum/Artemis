--- conflicted
+++ resolved
@@ -548,14 +548,14 @@
                     <span>({{ getInvalidReasons().length }})</span>
                 </span>
                 <button type="button" id="cancel-save" class="btn btn-secondary me-1" (click)="previousState()">
-                    <fa-icon [icon]="'ban'"></fa-icon>&nbsp;<span jhiTranslate="entity.action.cancel">Cancel</span>
+                    <fa-icon [icon]="faBan"></fa-icon>&nbsp;<span jhiTranslate="entity.action.cancel">Cancel</span>
                 </button>
                 <jhi-button
                     id="save-entity"
                     [featureToggle]="FeatureToggle.PROGRAMMING_EXERCISES"
                     [disabled]="getInvalidReasons().length > 0"
                     [isLoading]="isSaving"
-                    [icon]="'save'"
+                    [icon]="faSave"
                     [title]="submitButtonTitle"
                     (onClick)="save()"
                 >
@@ -563,22 +563,4 @@
             </div>
         </div>
     </div>
-<<<<<<< HEAD
-=======
-    <div>
-        <button type="button" id="cancel-save" class="btn btn-secondary me-1" (click)="previousState()">
-            <fa-icon [icon]="faBan"></fa-icon>&nbsp;<span jhiTranslate="entity.action.cancel">Cancel</span>
-        </button>
-        <jhi-button
-            id="save-entity"
-            [featureToggle]="FeatureToggle.PROGRAMMING_EXERCISES"
-            [disabled]="editForm.form.invalid || !validIdeSelection() || !auxiliaryRepositoriesValid || submissionPolicyForm.invalid"
-            [isLoading]="isSaving"
-            [icon]="faSave"
-            [title]="submitButtonTitle"
-            (onClick)="save()"
-        >
-        </jhi-button>
-    </div>
->>>>>>> 6f31445c
 </form>