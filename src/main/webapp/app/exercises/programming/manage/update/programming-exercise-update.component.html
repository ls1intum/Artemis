<div class="row justify-content-center">
    <div class="col-lg-8 col-sm-12">
        <form name="editForm" role="form" novalidate (ngSubmit)="save()" #editForm="ngForm" (keydown.enter)="$event.preventDefault()">
            <h4 *ngIf="!programmingExercise.id" id="jhi-programming-exercise-heading-create" jhiTranslate="artemisApp.programmingExercise.home.generateLabel">
                Generate new Programming Exercise
            </h4>
            <h4 *ngIf="!isImport && programmingExercise.id" id="jhi-programming-exercise-heading-edit" jhiTranslate="artemisApp.programmingExercise.home.editLabel">
                Edit Programming Exercise
            </h4>
            <h4 *ngIf="isImport" id="jhi-programming-exercise-heading-import" jhiTranslate="artemisApp.programmingExercise.home.importLabel">Import Programming Exercise</h4>
            <div>
                <jhi-alert></jhi-alert>
                <jhi-alert-error></jhi-alert-error>
                <div class="form-group-narrow" [hidden]="isImport || !programmingExercise.id">
                    <label for="id" jhiTranslate="global.field.id">ID</label>
                    <input type="text" class="form-control" id="id" name="id" [(ngModel)]="programmingExercise.id" readonly />
                </div>

                <div class="form-group-narrow">
                    <div>
                        <label class="label-narrow" jhiTranslate="artemisApp.exercise.title" for="field_title">Title</label>
                        <jhi-help-icon placement="top" text="artemisApp.programmingExercise.titleTooltip"></jhi-help-icon>
                    </div>
                    <input
                        required
                        type="text"
                        class="form-control"
                        name="title"
                        id="field_title"
                        [pattern]="titleNamePattern"
                        [(ngModel)]="programmingExercise.title"
                        #title="ngModel"
                    />
                    <ng-container *ngFor="let e of title.errors! | keyvalue | removekeys: ['required']">
                        <div *ngIf="title.invalid && (title.dirty || title.touched)" class="alert alert-danger">
                            <div [jhiTranslate]="'artemisApp.exercise.form.title' + '.' + e.key"></div>
                        </div>
                    </ng-container>
                </div>

                <div class="form-group-narrow">
                    <div>
                        <label class="label-narrow" jhiTranslate="artemisApp.exercise.shortName" for="field_shortName">Short Name</label>
                        <jhi-help-icon placement="top" text="artemisApp.programmingExercise.shortNameTooltip"></jhi-help-icon>
                    </div>
                    <input
                        required
                        type="text"
                        class="form-control"
                        name="shortName"
                        id="field_shortName"
                        minlength="3"
                        [pattern]="shortNamePattern"
                        [(ngModel)]="programmingExercise.shortName"
                        [readonly]="!isImport && programmingExercise.id"
                        #shortName="ngModel"
                    />
                    <ng-container *ngFor="let error of shortName.errors! | keyvalue | removekeys: ['required']">
                        <div *ngIf="shortName.invalid && (shortName.dirty || shortName.touched)" class="alert alert-danger">
                            <div [jhiTranslate]="'artemisApp.exercise.form.shortName' + '.' + error.key"></div>
                        </div>
                    </ng-container>
                </div>
                <jhi-programming-exercise-plans-and-repositories-preview [programmingExercise]="programmingExercise"> </jhi-programming-exercise-plans-and-repositories-preview>
                <div *ngIf="!isExamMode" class="form-group-narrow position-relative">
                    <div>
                        <label class="label-narrow" jhiTranslate="artemisApp.exercise.categories">Categories</label>
                        <jhi-help-icon placement="top" text="artemisApp.programmingExercise.categoriesTooltip"></jhi-help-icon>
                    </div>
                    <jhi-category-selector
                        [exerciseCategories]="exerciseCategories"
                        [existingCategories]="existingCategories"
                        (selectedCategories)="updateCategories($event)"
                    ></jhi-category-selector>
                </div>
                <div class="form-group-narrow">
                    <label class="label-narrow" jhiTranslate="artemisApp.exercise.difficulty">Difficulty</label>
                    <div>
                        <jhi-difficulty-picker [exercise]="programmingExercise"></jhi-difficulty-picker>
                    </div>
                </div>
                <jhi-team-config-form-group [exercise]="programmingExercise"></jhi-team-config-form-group>
                <div class="form-group-narrow">
                    <label class="label-narrow" jhiTranslate="artemisApp.programmingExercise.programmingLanguage" for="field_programmingLanguage">Programming Language</label>
                    <select
                        #select
                        required
                        class="form-control"
                        [ngModel]="selectedProgrammingLanguage"
                        (ngModelChange)="select.value = onProgrammingLanguageChange($event)"
                        name="programmingLanguage"
                        id="field_programmingLanguage"
                        [disabled]="isImport || programmingExercise.id"
                    >
                        <option value="JAVA">Java</option>
                        <option value="PYTHON">Python</option>
                        <option value="C">C</option>
                        <option value="HASKELL">Haskell</option>
                    </select>
                </div>

                <div class="form-group-narrow" *ngIf="programmingExercise.programmingLanguage === ProgrammingLanguage.JAVA">
                    <label class="label-narrow" jhiTranslate="artemisApp.programmingExercise.packageName" for="field_packageName">Package Name</label>
                    <input
                        required
                        type="text"
                        [pattern]="packageNamePattern"
                        class="form-control"
                        name="packageName"
                        id="field_packageName"
                        [(ngModel)]="programmingExercise.packageName"
                        [readonly]="programmingExercise.id"
                        #packageName="ngModel"
                    />
                    <ng-container *ngFor="let e of packageName.errors! | keyvalue | removekeys: ['required']">
                        <div *ngIf="packageName.invalid && (packageName.dirty || packageName.touched)" class="alert alert-danger">
                            <div [jhiTranslate]="'artemisApp.exercise.form.packageName' + '.' + e.key"></div>
                        </div>
                    </ng-container>
                </div>
                <div class="form-group-narrow mt-2">
                    <div>
                        <label class="label-narrow label-timeline" jhiTranslate="artemisApp.programmingExercise.timeline.timelineLabel" for="timeline">
                            Timeline for the whole programming exercise
                        </label>
                        <jhi-help-icon placement="top" text="artemisApp.programmingExercise.timeline.timelineTooltip"></jhi-help-icon>
                    </div>
                    <jhi-programming-exercise-lifecycle id="timeline" [exercise]="programmingExercise" [isExamMode]="isExamMode"> </jhi-programming-exercise-lifecycle>
                </div>
<<<<<<< HEAD
                <div class="form-group">
                    <label class="label-narrow" jhiTranslate="artemisApp.exercise.maxScore" for="field_maxScore">Max Score</label>
                    <input
                        required
                        type="number"
                        [pattern]="maxScorePattern"
                        class="form-control"
                        min="1"
                        max="9999"
                        name="maxScore"
                        id="field_maxScore"
                        [(ngModel)]="programmingExercise.maxScore"
                        #maxScore="ngModel"
                    />
                    <ng-container *ngFor="let e of maxScore.errors! | keyvalue | removekeys: ['required']">
                        <div *ngIf="maxScore.invalid && (maxScore.dirty || maxScore.touched)" class="alert alert-danger">
                            <div [jhiTranslate]="'artemisApp.exercise.form.maxScore' + '.' + e.key"></div>
=======
                <div class="row">
                    <div class="col">
                        <div class="form-group-narrow">
                            <label class="label-narrow" jhiTranslate="artemisApp.exercise.points" for="field_points">Regular Points</label>
                            <input
                                required
                                type="number"
                                [pattern]="maxScorePattern"
                                class="form-control"
                                min="1"
                                max="9999"
                                name="points"
                                id="field_points"
                                [(ngModel)]="programmingExercise.maxScore"
                                #maxScore="ngModel"
                            />
                            <ng-container *ngFor="let e of maxScore.errors! | keyvalue | removekeys: ['required']">
                                <div *ngIf="maxScore.invalid && (maxScore.dirty || maxScore.touched)" class="alert alert-danger">
                                    <div [jhiTranslate]="'artemisApp.exercise.form.points' + '.' + e.key"></div>
                                </div>
                            </ng-container>
                        </div>
                    </div>
                    <div class="col">
                        <div class="form-group-narrow">
                            <label class="label-narrow" jhiTranslate="artemisApp.exercise.bonusPoints" for="field_bonusPoints">Bonus Points</label>
                            <input
                                required
                                type="number"
                                [pattern]="maxScorePattern"
                                class="form-control"
                                min="1"
                                max="9999"
                                name="bonusPoints"
                                id="field_bonusPoints"
                                [(ngModel)]="programmingExercise.bonusPoints"
                                #bonusPoints="ngModel"
                            />
                            <ng-container *ngFor="let e of bonusPoints.errors! | keyvalue | removekeys: ['required']">
                                <div *ngIf="bonusPoints.invalid && (bonusPoints.dirty || bonusPoints.touched)" class="alert alert-danger">
                                    <div [jhiTranslate]="'artemisApp.exercise.form.bonusPoints' + '.' + e.key"></div>
                                </div>
                            </ng-container>
>>>>>>> ff3694ef
                        </div>
                    </div>
                </div>
                <!-- Static code analysis is only supported for JAVA at the moment.
                Also this option can't be changed on edit or import because the build plans and the test repo are already set up-->
                <div class="form-group" *ngIf="programmingExercise.programmingLanguage === ProgrammingLanguage.JAVA">
                    <div class="form-check custom-control custom-checkbox">
                        <input
                            type="checkbox"
                            class="form-check-input custom-control-input"
                            id="field_staticCodeAnalysisEnabled"
                            name="staticCodeAnalysisEnabled"
                            [disabled]="!!programmingExercise.id"
                            [(ngModel)]="programmingExercise.staticCodeAnalysisEnabled"
                            (change)="onStaticCodeAnalysisChanged()"
                        />
                        <label
                            class="form-check-label custom-control-label"
                            for="field_staticCodeAnalysisEnabled"
                            jhiTranslate="artemisApp.programmingExercise.enableStaticCodeAnalysis.title"
                        >
                            Enable Static Code Analysis</label
                        >
                        <fa-icon
                            icon="question-circle"
                            class="text-secondary"
                            placement="top"
                            ngbTooltip="{{ 'artemisApp.programmingExercise.enableStaticCodeAnalysis.description' | translate }}"
                        ></fa-icon>
                    </div>
                    <ng-container *ngIf="programmingExercise.staticCodeAnalysisEnabled">
                        <label class="label-narrow" jhiTranslate="artemisApp.programmingExercise.maxStaticCodeAnalysisPenalty.title" for="field_maxPenalty"
                            >Max Static Code Analysis Penalty</label
                        >
                        <fa-icon
                            icon="question-circle"
                            class="text-secondary"
                            placement="top"
                            ngbTooltip="{{ 'artemisApp.programmingExercise.maxStaticCodeAnalysisPenalty.description' | translate }}"
                        ></fa-icon>
                        <div class="input-group">
                            <div class="input-group-prepend">
                                <span class="input-group-text">%</span>
                            </div>
                            <input
                                type="number"
                                [pattern]="maxPenaltyPattern"
                                class="form-control"
                                min="0"
                                max="100"
                                name="maxPenalty"
                                id="field_maxPenalty"
                                [(ngModel)]="programmingExercise.maxStaticCodeAnalysisPenalty"
                                #maxPenalty="ngModel"
                            />
                        </div>
                        <ng-container *ngFor="let e of maxPenalty.errors! | keyvalue">
                            <div *ngIf="maxPenalty.invalid && (maxPenalty.dirty || maxPenalty.touched)" class="alert alert-danger">
                                <div [jhiTranslate]="'artemisApp.exercise.form.maxPenalty' + '.' + e.key"></div>
                            </div>
                        </ng-container>
                    </ng-container>
                </div>
                <!-- Static code analysis is only supported for JAVA at the moment.
                Also this option can't be changed on edit or import because the build plans and the test repo are already set up-->
                <div class="form-group" *ngIf="programmingExercise.programmingLanguage === ProgrammingLanguage.JAVA">
                    <div class="form-check custom-control custom-checkbox">
                        <input
                            type="checkbox"
                            class="form-check-input custom-control-input"
                            id="field_staticCodeAnalysisEnabled"
                            name="staticCodeAnalysisEnabled"
                            [disabled]="!!programmingExercise.id"
                            [(ngModel)]="programmingExercise.staticCodeAnalysisEnabled"
                            (change)="onStaticCodeAnalysisChanged()"
                        />
                        <label
                            class="form-check-label custom-control-label"
                            for="field_staticCodeAnalysisEnabled"
                            jhiTranslate="artemisApp.programmingExercise.enableStaticCodeAnalysis.title"
                        >
                            Enable Static Code Analysis</label
                        >
                        <fa-icon
                            icon="question-circle"
                            class="text-secondary"
                            placement="top"
                            ngbTooltip="{{ 'artemisApp.programmingExercise.enableStaticCodeAnalysis.description' | translate }}"
                        ></fa-icon>
                    </div>
                    <ng-container *ngIf="programmingExercise.staticCodeAnalysisEnabled">
                        <label class="label-narrow" jhiTranslate="artemisApp.programmingExercise.maxStaticCodeAnalysisPenalty" for="field_maxPenalty"
                            >Max Static Code Analysis Penalty</label
                        >
                        <input
                            type="number"
                            [pattern]="maxPenaltyPattern"
                            class="form-control"
                            min="0"
                            max="100"
                            name="maxPenalty"
                            id="field_maxPenalty"
                            [(ngModel)]="programmingExercise.maxStaticCodeAnalysisPenalty"
                            #maxPenalty="ngModel"
                        />
                        <ng-container *ngFor="let e of maxPenalty.errors! | keyvalue">
                            <div *ngIf="maxPenalty.invalid && (maxPenalty.dirty || maxPenalty.touched)" class="alert alert-danger">
                                <div [jhiTranslate]="'artemisApp.exercise.form.maxPenalty' + '.' + e.key"></div>
                            </div>
                        </ng-container>
                    </ng-container>
                </div>
                <jhi-presentation-score-checkbox [exercise]="programmingExercise"></jhi-presentation-score-checkbox>
                <div class="form-group" id="field_problemStatement" name="problemStatement">
                    <label class="form-control-label" for="field_problemStatement" jhiTranslate="artemisApp.programmingExercise.problemStatement.title"></label>
                    <ng-container *ngIf="isImport">
                        <ngb-alert [dismissible]="false">
                            <span class="font-weight-bold">{{ 'artemisApp.exercise.import.attention' | translate }}</span
                            ><span>{{ 'artemisApp.exercise.import.markdownWarning' | translate }}</span>
                        </ngb-alert>
                        <jhi-programming-exercise-instructions
                            [exercise]="programmingExercise"
                            [participation]="programmingExercise.templateParticipation"
                            [personalParticipation]="false"
                        >
                        </jhi-programming-exercise-instructions>
                    </ng-container>
                    <jhi-programming-exercise-editable-instructions
                        *ngIf="problemStatementLoaded && templateParticipationResultLoaded && !isImport"
                        [participation]="programmingExercise.templateParticipation"
                        [(exercise)]="programmingExercise"
                        [showStatus]="programmingExercise?.id"
                        [editMode]="programmingExercise?.id"
                        (hasUnsavedChanges)="hasUnsavedChanges = $event"
                        [forceRender]="rerenderSubject.asObservable()"
                        class="form__editable-instructions"
                    ></jhi-programming-exercise-editable-instructions>
                </div>
                <div *ngIf="programmingExercise.assessmentType === AssessmentType.SEMI_AUTOMATIC" class="form-group" id="field_gradingInstructions">
                    <label class="form-control-label" jhiTranslate="artemisApp.exercise.gradingInstructions" for="field_gradingInstructions">Grading instructions</label>
                    <jhi-markdown-editor
                        class="markdown-editor"
                        [domainCommands]="domainCommandsGradingInstructions"
                        [(markdown)]="programmingExercise.gradingInstructions"
                        [editorMode]="EditorMode.LATEX"
                    ></jhi-markdown-editor>
                </div>
                <!--        It would be very complicated to change the sequential test run feature after an exercise is created, which is why it can only be activated if the exercise was not yet created.-->
                <div class="form-group-narrow">
                    <div class="form-check">
                        <label class="form-check-label" for="field_sequentialTestRuns">
                            <input
                                class="form-check-input"
                                type="checkbox"
                                name="sequentialTestRuns"
                                id="field_sequentialTestRuns"
                                [disabled]="!!programmingExercise.id"
                                [(ngModel)]="programmingExercise.sequentialTestRuns"
                                checked
                            />
                            <span jhiTranslate="artemisApp.programmingExercise.sequentialTestRuns.title">Differentiate Test Case Execution</span>
                            <jhi-help-icon placement="top" text="artemisApp.programmingExercise.sequentialTestRuns.description"></jhi-help-icon>
                        </label>
                    </div>
                </div>
                <div class="form-group-narrow">
                    <div class="form-check">
                        <label class="form-check-label" for="field_allowOfflineIde">
                            <input
                                class="form-check-input"
                                type="checkbox"
                                name="allowOfflineIde"
                                id="field_allowOfflineIde"
                                [(ngModel)]="programmingExercise.allowOfflineIde"
                                checked
                            />
                            <span jhiTranslate="artemisApp.programmingExercise.allowOfflineIde">Allow Offline IDE</span>
                        </label>
                    </div>
                </div>
                <div class="form-group-narrow">
                    <div class="form-check">
                        <label class="form-check-label" for="field_allowOnlineEditor">
                            <input
                                class="form-check-input"
                                type="checkbox"
                                name="allowOnlineEditor"
                                id="field_allowOnlineEditor"
                                [(ngModel)]="programmingExercise.allowOnlineEditor"
                                checked
                            />
                            <span jhiTranslate="artemisApp.programmingExercise.allowOnlineEditor">Allow Online Editor</span>
                        </label>
                    </div>
                </div>
                <!--This checkbox is only visible in the dev environment. If the checkbox is checked and the user clicks on the generate button
                a programming exercise without a connection to the VCS and CI will be generated
                This functionality is only for testing purposes-->
                <div class="form-group-narrow" *ngIf="!inProductionEnvironment">
                    <div class="form-check">
                        <label class="form-check-label" for="field_noVersionControlAndContinuousIntegrationAvailable">
                            <input
                                class="form-check-input"
                                type="checkbox"
                                name="noVersionControlAndContinuousIntegrationAvailable"
                                id="field_noVersionControlAndContinuousIntegrationAvailable"
                                [(ngModel)]="programmingExercise.noVersionControlAndContinuousIntegrationAvailable"
                                checked
                            />
                            <span jhiTranslate="artemisApp.programmingExercise.noVersionControlAndContinuousIntegrationAvailable">Setup without connection to VCS and CI</span>
                        </label>
                    </div>
                </div>
                <div class="form-group-narrow">
                    <div class="form-check">
                        <label class="form-check-label" for="field_publishBuildPlanUrl">
                            <input
                                class="form-check-input"
                                type="checkbox"
                                name="publishBuildPlanUrl"
                                id="field_publishBuildPlanUrl"
                                [(ngModel)]="programmingExercise.publishBuildPlanUrl"
                                checked
                            />
                            <span jhiTranslate="artemisApp.programmingExercise.publishBuildPlanUrl">Publish Build Plan Url</span>
                        </label>
                    </div>
                </div>
                <div class="form-group-narrow" *ngIf="programmingExercise.id && !isImport && !isExamMode">
                    <label class="form-control-label" jhiTranslate="artemisApp.exercise.notificationText" for="field_notification_text">Notification Text</label>
                    <input minlength="3" type="text" class="form-control" name="notificationtText" id="field_notification_text" [(ngModel)]="notificationText" />
                </div>
            </div>
            <div>
                <button type="button" id="cancel-save" class="btn btn-secondary mr-1" (click)="previousState()">
                    <fa-icon [icon]="'ban'"></fa-icon>&nbsp;<span jhiTranslate="entity.action.cancel">Cancel</span>
                </button>
                <jhi-button
                    id="save-entity"
                    [featureToggle]="FeatureToggle.PROGRAMMING_EXERCISES"
                    [disabled]="editForm.form.invalid"
                    [isLoading]="isSaving"
                    [icon]="'save'"
                    [title]="submitButtonTitle"
                >
                </jhi-button>
            </div>
        </form>
    </div>
</div><|MERGE_RESOLUTION|>--- conflicted
+++ resolved
@@ -127,25 +127,6 @@
                     </div>
                     <jhi-programming-exercise-lifecycle id="timeline" [exercise]="programmingExercise" [isExamMode]="isExamMode"> </jhi-programming-exercise-lifecycle>
                 </div>
-<<<<<<< HEAD
-                <div class="form-group">
-                    <label class="label-narrow" jhiTranslate="artemisApp.exercise.maxScore" for="field_maxScore">Max Score</label>
-                    <input
-                        required
-                        type="number"
-                        [pattern]="maxScorePattern"
-                        class="form-control"
-                        min="1"
-                        max="9999"
-                        name="maxScore"
-                        id="field_maxScore"
-                        [(ngModel)]="programmingExercise.maxScore"
-                        #maxScore="ngModel"
-                    />
-                    <ng-container *ngFor="let e of maxScore.errors! | keyvalue | removekeys: ['required']">
-                        <div *ngIf="maxScore.invalid && (maxScore.dirty || maxScore.touched)" class="alert alert-danger">
-                            <div [jhiTranslate]="'artemisApp.exercise.form.maxScore' + '.' + e.key"></div>
-=======
                 <div class="row">
                     <div class="col">
                         <div class="form-group-narrow">
@@ -189,7 +170,6 @@
                                     <div [jhiTranslate]="'artemisApp.exercise.form.bonusPoints' + '.' + e.key"></div>
                                 </div>
                             </ng-container>
->>>>>>> ff3694ef
                         </div>
                     </div>
                 </div>
