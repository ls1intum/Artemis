<div>
    <jhi-programming-exercise-update-wizard
        *ngIf="isShowingWizardMode"
        (onNextStep)="nextWizardStep()"
        [currentStep]="currentWizardModeStep"
        [toggleMode]="toggleMode"
        [isSaving]="isSaving"
        [getInvalidReasons]="getInvalidReasonsForWizard"
        [isImport]="isImport"
        [(exercise)]="programmingExercise"
        [infoStepInputs]="getInfoStepInputs()"
        [languageStepInputs]="getLanguageStepInputs()"
        [gradingStepInputs]="getGradingStepInputs()"
        [problemStepInputs]="getProblemStepInputs()"
    ></jhi-programming-exercise-update-wizard>
    <form name="editForm" role="form" novalidate #editForm="ngForm" (keydown.enter)="isEventInsideTextArea($event)" *ngIf="!isShowingWizardMode">
        <div class="d-flex" *ngIf="!isImport && !programmingExercise.id">
            <div class="flex-grow-1 align-items-center">
                <h4 *ngIf="!isImport && !programmingExercise.id" id="jhi-programming-exercise-heading-create" jhiTranslate="artemisApp.programmingExercise.home.generateLabel">
                    Generate new Programming Exercise
                </h4>
                <jhi-documentation-button [type]="documentationType"></jhi-documentation-button>
            </div>
            <div class="flex-grow-1 ms-3" *ngIf="!isEdit && !isExamMode && !isImport">
                <div class="guided-mode-button">
                    <button type="button" id="guided.mode" class="btn btn-primary" (click)="toggleWizardMode()">
                        <fa-icon [icon]="faHandShakeAngle"></fa-icon>&nbsp;<span jhiTranslate="artemisApp.programmingExercise.home.switchToGuidedModeLabel"
                            >Switch to guided mode</span
                        >
                    </button>
                </div>
            </div>
        </div>
<<<<<<< HEAD
        <jhi-programming-exercise-plans-and-repositories-preview [programmingExercise]="programmingExercise"></jhi-programming-exercise-plans-and-repositories-preview>
        <div *ngIf="!isImport && !localVCEnabled" class="form-group">
            <ngx-datatable
                id="auxiliaryRepositoryTable"
                class="bootstrap"
                trackByProp="id"
                [headerHeight]="50"
                [limit]="20"
                [columnMode]="'force'"
                [rowHeight]="'auto'"
                [rows]="programmingExercise.auxiliaryRepositories"
                *ngIf="programmingExercise.auxiliaryRepositories && programmingExercise.auxiliaryRepositories.length > 0"
            >
                <ngx-datatable-column name="Repository Name" prop="repositoryName">
                    <ng-template ngx-datatable-cell-template let-row="row">
                        <jhi-table-editable-field
                            [id]="row.id + '-repositoryName'"
                            [value]="row.name || ''"
                            [onValueUpdate]="updateRepositoryName(row)"
                            [pattern]="invalidRepositoryNamePattern"
                            [isRequired]="true"
                            [translationBase]="'artemisApp.programmingExercise.auxiliaryRepository.repositoryNameRequired'"
                        >
                        </jhi-table-editable-field>
                    </ng-template>
                </ngx-datatable-column>
                <ngx-datatable-column name="Checkout Directory" prop="checkoutDirectory">
                    <ng-template ngx-datatable-cell-template let-row="row">
                        <jhi-table-editable-field
                            [id]="row.id + '-checkoutDirectory'"
                            [value]="row.checkoutDirectory || ''"
                            [onValueUpdate]="updateCheckoutDirectory(row)"
                            [pattern]="invalidDirectoryNamePattern"
                            [translationBase]="'artemisApp.programmingExercise.auxiliaryRepository.invalidDirectoryName'"
                        >
                        </jhi-table-editable-field>
                    </ng-template>
                </ngx-datatable-column>
                <ngx-datatable-column name="Description" prop="description">
                    <ng-template ngx-datatable-cell-template let-row="row">
                        <textarea class="form-control table-editable-field__input me-2" [id]="row.id + '-description'" [(ngModel)]="row.description" name="description"> </textarea>
                    </ng-template>
                </ngx-datatable-column>
                <ngx-datatable-column name="" prop="removeButton">
                    <ng-template ngx-datatable-cell-template let-row="row">
                        <jhi-remove-auxiliary-repository-button
                            placement="right auto"
                            [programmingExercise]="programmingExercise"
                            (onRefresh)="refreshAuxiliaryRepositoryChecks()"
                            [row]="row"
                            class="ml-2"
                        ></jhi-remove-auxiliary-repository-button>
                    </ng-template>
                </ngx-datatable-column>
            </ngx-datatable>
            <ngb-alert [dismissible]="false" [type]="'danger'" *ngIf="auxiliaryRepositoryDuplicateNames || auxiliaryRepositoryDuplicateDirectories">
                <span *ngIf="auxiliaryRepositoryDuplicateNames">{{ 'artemisApp.programmingExercise.auxiliaryRepository.duplicateRepositoryNames' | artemisTranslate }}</span>
                <span *ngIf="auxiliaryRepositoryDuplicateDirectories">{{ 'artemisApp.programmingExercise.auxiliaryRepository.duplicateDirectoryNames' | artemisTranslate }}</span>
            </ngb-alert>
            <ngb-alert [dismissible]="false" [type]="'info'" *ngIf="isEdit">
                <span>{{ 'artemisApp.programmingExercise.auxiliaryRepository.warning' | artemisTranslate }}</span>
            </ngb-alert>
            <jhi-add-auxiliary-repository-button
=======
        <h4 *ngIf="!isImport && programmingExercise.id" id="jhi-programming-exercise-heading-edit" jhiTranslate="artemisApp.programmingExercise.home.editLabel">
            Edit Programming Exercise
        </h4>
        <h4 *ngIf="isImport" id="jhi-programming-exercise-heading-import" jhiTranslate="artemisApp.programmingExercise.home.importLabel">Import Programming Exercise</h4>
        <div class="update-programming-exercise">
            <div class="form-group" [hidden]="isImport || !programmingExercise.id">
                <label for="id" jhiTranslate="global.field.id">ID</label>
                <input type="text" class="form-control" id="id" name="id" [(ngModel)]="programmingExercise.id" readonly />
            </div>
            <jhi-programming-exercise-info
                [isImport]="isImport"
                [isEdit]="isEdit"
                [isExamMode]="isExamMode"
>>>>>>> 36abe60f
                [programmingExercise]="programmingExercise"
                [infoInputs]="getInfoStepInputs()"
            >
            </jhi-programming-exercise-info>
            <jhi-programming-exercise-difficulty [isImport]="isImport" [programmingExercise]="programmingExercise"></jhi-programming-exercise-difficulty>
            <jhi-programming-exercise-language [isImport]="isImport" [programmingExercise]="programmingExercise" [languageStepInputs]="getLanguageStepInputs()">
            </jhi-programming-exercise-language>
            <jhi-programming-exercise-grading
                class="form-step"
                [isImport]="isImport"
                [programmingExercise]="programmingExercise"
                [gradingInputs]="getGradingStepInputs()"
            ></jhi-programming-exercise-grading>
            <jhi-programming-exercise-problem
                [isImport]="isImport"
                [isExamMode]="isExamMode"
                [(exercise)]="programmingExercise"
                [problemStatementLoaded]="problemStatementLoaded"
                [templateParticipationResultLoaded]="templateParticipationResultLoaded"
                [hasUnsavedChanges]="hasUnsavedChanges"
                [rerenderSubject]="rerenderSubject"
                [sequentialTestRunsAllowed]="sequentialTestRunsAllowed"
                [checkoutSolutionRepositoryAllowed]="checkoutSolutionRepositoryAllowed"
                [validIdeSelection]="validIdeSelection"
                [inProductionEnvironment]="inProductionEnvironment"
                [recreateBuildPlans]="recreateBuildPlans"
                [recreateBuildPlanOrUpdateTemplateChange]="onRecreateBuildPlanOrUpdateTemplateChange"
                [updateTemplate]="updateTemplate"
                [selectedProjectType]="selectedProjectType"
            ></jhi-programming-exercise-problem>

            <div class="update-programming-exercise-footer">
                <div class="update-programming-exercise-footer-content">
                    <span *ngIf="isSaving" jhiTranslate="artemisApp.quizExercise.edit.saving" class="badge bg-secondary"> </span>
                    <ng-template #tooltipTranslate>
                        <div *ngFor="let reason of getInvalidReasons()">
                            <p jhiTranslate="{{ reason.translateKey }}"></p>
                        </div>
                    </ng-template>
                    <span *ngIf="getInvalidReasons().length > 0" class="badge bg-danger" [ngbTooltip]="tooltipTranslate" tooltip-placement="top-right auto">
                        <fa-icon [icon]="faExclamationCircle"></fa-icon>
                        <span jhiTranslate="artemisApp.quizExercise.edit.invalidInput"></span>
                        <span>({{ getInvalidReasons().length }})</span>
                    </span>
                    <button type="button" id="cancel-save" class="btn btn-secondary me-1" (click)="previousState()">
                        <fa-icon [icon]="faBan"></fa-icon>&nbsp;<span jhiTranslate="entity.action.cancel">Cancel</span>
                    </button>
                    <jhi-button
                        id="save-entity"
                        [featureToggle]="FeatureToggle.ProgrammingExercises"
                        [disabled]="getInvalidReasons().length > 0"
                        [isLoading]="isSaving"
                        [icon]="faSave"
                        [title]="submitButtonTitle"
                        (onClick)="save()"
                    >
                    </jhi-button>
                </div>
            </div>
        </div>
    </form>
</div><|MERGE_RESOLUTION|>--- conflicted
+++ resolved
@@ -31,71 +31,6 @@
                 </div>
             </div>
         </div>
-<<<<<<< HEAD
-        <jhi-programming-exercise-plans-and-repositories-preview [programmingExercise]="programmingExercise"></jhi-programming-exercise-plans-and-repositories-preview>
-        <div *ngIf="!isImport && !localVCEnabled" class="form-group">
-            <ngx-datatable
-                id="auxiliaryRepositoryTable"
-                class="bootstrap"
-                trackByProp="id"
-                [headerHeight]="50"
-                [limit]="20"
-                [columnMode]="'force'"
-                [rowHeight]="'auto'"
-                [rows]="programmingExercise.auxiliaryRepositories"
-                *ngIf="programmingExercise.auxiliaryRepositories && programmingExercise.auxiliaryRepositories.length > 0"
-            >
-                <ngx-datatable-column name="Repository Name" prop="repositoryName">
-                    <ng-template ngx-datatable-cell-template let-row="row">
-                        <jhi-table-editable-field
-                            [id]="row.id + '-repositoryName'"
-                            [value]="row.name || ''"
-                            [onValueUpdate]="updateRepositoryName(row)"
-                            [pattern]="invalidRepositoryNamePattern"
-                            [isRequired]="true"
-                            [translationBase]="'artemisApp.programmingExercise.auxiliaryRepository.repositoryNameRequired'"
-                        >
-                        </jhi-table-editable-field>
-                    </ng-template>
-                </ngx-datatable-column>
-                <ngx-datatable-column name="Checkout Directory" prop="checkoutDirectory">
-                    <ng-template ngx-datatable-cell-template let-row="row">
-                        <jhi-table-editable-field
-                            [id]="row.id + '-checkoutDirectory'"
-                            [value]="row.checkoutDirectory || ''"
-                            [onValueUpdate]="updateCheckoutDirectory(row)"
-                            [pattern]="invalidDirectoryNamePattern"
-                            [translationBase]="'artemisApp.programmingExercise.auxiliaryRepository.invalidDirectoryName'"
-                        >
-                        </jhi-table-editable-field>
-                    </ng-template>
-                </ngx-datatable-column>
-                <ngx-datatable-column name="Description" prop="description">
-                    <ng-template ngx-datatable-cell-template let-row="row">
-                        <textarea class="form-control table-editable-field__input me-2" [id]="row.id + '-description'" [(ngModel)]="row.description" name="description"> </textarea>
-                    </ng-template>
-                </ngx-datatable-column>
-                <ngx-datatable-column name="" prop="removeButton">
-                    <ng-template ngx-datatable-cell-template let-row="row">
-                        <jhi-remove-auxiliary-repository-button
-                            placement="right auto"
-                            [programmingExercise]="programmingExercise"
-                            (onRefresh)="refreshAuxiliaryRepositoryChecks()"
-                            [row]="row"
-                            class="ml-2"
-                        ></jhi-remove-auxiliary-repository-button>
-                    </ng-template>
-                </ngx-datatable-column>
-            </ngx-datatable>
-            <ngb-alert [dismissible]="false" [type]="'danger'" *ngIf="auxiliaryRepositoryDuplicateNames || auxiliaryRepositoryDuplicateDirectories">
-                <span *ngIf="auxiliaryRepositoryDuplicateNames">{{ 'artemisApp.programmingExercise.auxiliaryRepository.duplicateRepositoryNames' | artemisTranslate }}</span>
-                <span *ngIf="auxiliaryRepositoryDuplicateDirectories">{{ 'artemisApp.programmingExercise.auxiliaryRepository.duplicateDirectoryNames' | artemisTranslate }}</span>
-            </ngb-alert>
-            <ngb-alert [dismissible]="false" [type]="'info'" *ngIf="isEdit">
-                <span>{{ 'artemisApp.programmingExercise.auxiliaryRepository.warning' | artemisTranslate }}</span>
-            </ngb-alert>
-            <jhi-add-auxiliary-repository-button
-=======
         <h4 *ngIf="!isImport && programmingExercise.id" id="jhi-programming-exercise-heading-edit" jhiTranslate="artemisApp.programmingExercise.home.editLabel">
             Edit Programming Exercise
         </h4>
@@ -109,7 +44,6 @@
                 [isImport]="isImport"
                 [isEdit]="isEdit"
                 [isExamMode]="isExamMode"
->>>>>>> 36abe60f
                 [programmingExercise]="programmingExercise"
                 [infoInputs]="getInfoStepInputs()"
             >
