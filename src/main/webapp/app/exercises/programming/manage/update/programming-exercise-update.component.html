--- conflicted
+++ resolved
@@ -104,14 +104,10 @@
 
                 <div
                     class="form-group-narrow"
-<<<<<<< HEAD
                     *ngIf="
                         programmingExercise.programmingLanguage &&
                         programmingLanguageFeatureService.getProgrammingLanguageFeature(programmingExercise.programmingLanguage).packageNameRequired
                     "
-=======
-                    *ngIf="programmingExercise.programmingLanguage === ProgrammingLanguage.JAVA || programmingExercise.programmingLanguage === ProgrammingLanguage.KOTLIN"
->>>>>>> 8aa73283
                 >
                     <label class="label-narrow" jhiTranslate="artemisApp.programmingExercise.packageName" for="field_packageName">Package Name</label>
                     <input
