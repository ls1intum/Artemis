--- conflicted
+++ resolved
@@ -92,16 +92,6 @@
                         id="field_programmingLanguage"
                         [disabled]="isImport || programmingExercise.id"
                     >
-<<<<<<< HEAD
-                        <option value="JAVA">Java</option>
-                        <option value="PYTHON">Python</option>
-                        <option value="C">C</option>
-                        <option value="HASKELL">Haskell</option>
-                        <option value="KOTLIN">Kotlin</option>
-                        <option value="VHDL">VHDL</option>
-                        <option value="ASSEMBLER">Assembler</option>
-                        <option value="SWIFT">Swift</option>
-=======
                         <option value="JAVA" *ngIf="supportsJava">Java</option>
                         <option value="PYTHON" *ngIf="supportsPython">Python</option>
                         <option value="C" *ngIf="supportsC">C</option>
@@ -109,7 +99,7 @@
                         <option value="KOTLIN" *ngIf="supportsKotlin">Kotlin</option>
                         <option value="VHDL" *ngIf="supportsVHDL">VHDL</option>
                         <option value="ASSEMBLER" *ngIf="supportsAssembler">Assembler</option>
->>>>>>> b406b6cd
+                        <option value="SWIFT" *ngIf="supportsSwift">Swift</option>
                     </select>
                 </div>
 
