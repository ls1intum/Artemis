--- conflicted
+++ resolved
@@ -63,19 +63,13 @@
                 [isCreation]="!programmingExercise.id"
                 [isImport]="isImportFromExistingExercise || isImportFromFile"
                 [isSaving]="isSaving"
-<<<<<<< HEAD
-=======
-                [invalidReasons]="getInvalidReasons()"
-                (save)="save()"
-                (onCancel)="previousState()"
->>>>>>> 041d5c96
                 [(notificationText)]="notificationText"
                 [isSimpleMode]="isSimpleMode()"
                 [switchEditMode]="switchEditMode"
                 [areAuxiliaryRepositoriesValid]="isAuxiliaryRepositoryInputValid()"
                 [invalidReasons]="getInvalidReasons()"
-                (saveAction)="save()"
-                (cancelAction)="previousState()"
+                (save)="save()"
+                (onCancel)="previousState()"
             />
         </div>
     </form>
