--- conflicted
+++ resolved
@@ -1,4 +1,3 @@
-<<<<<<< HEAD
 <div>
     <jhi-programming-exercise-update-wizard
         *ngIf="isShowingWizardMode"
@@ -16,93 +15,17 @@
     ></jhi-programming-exercise-update-wizard>
     <form name="editForm" role="form" novalidate #editForm="ngForm" (keydown.enter)="isEventInsideTextArea($event)" *ngIf="!isShowingWizardMode">
         <div class="d-flex" *ngIf="!isImport && !programmingExercise.id">
-            <div class="flex-grow-1">
-                <h4 id="jhi-programming-exercise-heading-create" jhiTranslate="artemisApp.programmingExercise.home.generateLabel">Generate new Programming Exercise</h4>
+            <div class="flex-grow-1 align-items-center">
+                <h4 *ngIf="!isImport && !programmingExercise.id" id="jhi-programming-exercise-heading-create" jhiTranslate="artemisApp.programmingExercise.home.generateLabel">
+                    Generate new Programming Exercise
+                </h4>
+                <jhi-documentation-button [type]="documentationType"></jhi-documentation-button>
             </div>
             <div class="flex-grow-1 ms-3" *ngIf="!isEdit && !isExamMode && !isImport">
                 <div class="guided-mode-button">
                     <button type="button" id="guided.mode" class="btn btn-primary" (click)="toggleWizardMode()">
                         <fa-icon [icon]="faHandShakeAngle"></fa-icon>&nbsp;<span jhiTranslate="artemisApp.programmingExercise.home.switchToGuidedModeLabel"
                             >Switch to guided mode</span
-=======
-<form name="editForm" role="form" novalidate #editForm="ngForm" (keydown.enter)="isEventInsideTextArea($event)">
-    <div class="d-flex align-items-center">
-        <h4 *ngIf="!isImport && !programmingExercise.id" id="jhi-programming-exercise-heading-create" jhiTranslate="artemisApp.programmingExercise.home.generateLabel">
-            Generate new Programming Exercise
-        </h4>
-        <jhi-documentation-button [type]="documentationType"></jhi-documentation-button>
-    </div>
-    <h4 *ngIf="!isImport && programmingExercise.id" id="jhi-programming-exercise-heading-edit" jhiTranslate="artemisApp.programmingExercise.home.editLabel">
-        Edit Programming Exercise
-    </h4>
-    <h4 *ngIf="isImport" id="jhi-programming-exercise-heading-import" jhiTranslate="artemisApp.programmingExercise.home.importLabel">Import Programming Exercise</h4>
-    <div class="update-programming-exercise">
-        <div class="form-group" [hidden]="isImport || !programmingExercise.id">
-            <label for="id" jhiTranslate="global.field.id">ID</label>
-            <input type="text" class="form-control" id="id" name="id" [(ngModel)]="programmingExercise.id" readonly />
-        </div>
-        <div class="form-group">
-            <div>
-                <label class="label-narrow" jhiTranslate="artemisApp.exercise.title" for="field_title">Title</label>
-                <jhi-help-icon text="artemisApp.programmingExercise.titleTooltip"></jhi-help-icon>
-            </div>
-            <input required type="text" class="form-control" name="title" id="field_title" [pattern]="titleNamePattern" [(ngModel)]="programmingExercise.title" #title="ngModel" />
-            <ng-container *ngFor="let e of title.errors! | keyvalue | removekeys : ['required']">
-                <div *ngIf="title.invalid && (title.dirty || title.touched)" class="alert alert-danger">
-                    <div [jhiTranslate]="'artemisApp.exercise.form.title' + '.' + e.key"></div>
-                </div>
-            </ng-container>
-        </div>
-        <div class="form-group">
-            <div>
-                <label class="label-narrow" jhiTranslate="artemisApp.exercise.shortName" for="field_shortName">Short Name</label>
-                <jhi-help-icon text="artemisApp.programmingExercise.shortNameTooltip"></jhi-help-icon>
-            </div>
-            <input
-                required
-                type="text"
-                class="form-control"
-                name="shortName"
-                id="field_shortName"
-                minlength="3"
-                [pattern]="shortNamePattern"
-                [(ngModel)]="programmingExercise.shortName"
-                [readonly]="!isImport && programmingExercise.id"
-                #shortName="ngModel"
-            />
-            <ng-container *ngFor="let error of shortName.errors! | keyvalue | removekeys : ['required']">
-                <div *ngIf="shortName.invalid && (shortName.dirty || shortName.touched)" class="alert alert-danger">
-                    <div [jhiTranslate]="'artemisApp.exercise.form.shortName' + '.' + error.key"></div>
-                </div>
-            </ng-container>
-        </div>
-        <div class="form-group mt-2 mb-0">
-            <label class="label-narrow" jhiTranslate="artemisApp.programmingExercise.preview.label" for="preview"></label>
-            <jhi-help-icon text="artemisApp.programmingExercise.preview.tooltip"></jhi-help-icon>
-        </div>
-        <jhi-programming-exercise-plans-and-repositories-preview [programmingExercise]="programmingExercise"></jhi-programming-exercise-plans-and-repositories-preview>
-        <div *ngIf="!isImport" class="form-group">
-            <ngx-datatable
-                id="auxiliaryRepositoryTable"
-                class="bootstrap"
-                trackByProp="id"
-                [headerHeight]="50"
-                [limit]="20"
-                [columnMode]="'force'"
-                [rowHeight]="'auto'"
-                [rows]="programmingExercise.auxiliaryRepositories"
-                *ngIf="programmingExercise.auxiliaryRepositories && programmingExercise.auxiliaryRepositories.length > 0"
-            >
-                <ngx-datatable-column name="Repository Name" prop="repositoryName">
-                    <ng-template ngx-datatable-cell-template let-row="row">
-                        <jhi-table-editable-field
-                            [id]="row.id + '-repositoryName'"
-                            [value]="row.name || ''"
-                            [onValueUpdate]="updateRepositoryName(row)"
-                            [pattern]="invalidRepositoryNamePattern"
-                            [isRequired]="true"
-                            [translationBase]="'artemisApp.programmingExercise.auxiliaryRepository.repositoryNameRequired'"
->>>>>>> 4b837090
                         >
                     </button>
                 </div>
