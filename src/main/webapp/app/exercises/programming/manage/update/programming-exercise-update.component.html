<div class="row justify-content-center">
    <div class="col-lg-8 col-sm-12">
        <form name="editForm" role="form" novalidate (ngSubmit)="save()" #editForm="ngForm">
            <h4 *ngIf="!programmingExercise.id" id="jhi-programming-exercise-heading-create" jhiTranslate="artemisApp.programmingExercise.home.generateLabel">
                Generate new Programming Exercise
            </h4>
            <h4 *ngIf="!isImport && programmingExercise.id" id="jhi-programming-exercise-heading-edit" jhiTranslate="artemisApp.programmingExercise.home.editLabel">
                Edit Programming Exercise
            </h4>
            <h4 *ngIf="isImport" id="jhi-programming-exercise-heading-import" jhiTranslate="artemisApp.programmingExercise.home.importLabel">Import Programming Exercise</h4>
            <div>
                <jhi-alert></jhi-alert>
                <jhi-alert-error></jhi-alert-error>
                <div class="form-group-narrow" [hidden]="isImport || !programmingExercise.id">
                    <label for="id" jhiTranslate="global.field.id">ID</label>
                    <input type="text" class="form-control" id="id" name="id" [(ngModel)]="programmingExercise.id" readonly />
                </div>

                <div class="form-group-narrow">
                    <div>
                        <label class="label-narrow" jhiTranslate="artemisApp.exercise.title" for="field_title">Title</label>
                        <jhi-help-icon placement="top" text="artemisApp.programmingExercise.titleTooltip"></jhi-help-icon>
                    </div>
                    <input
                        required
                        type="text"
                        class="form-control"
                        name="title"
                        id="field_title"
                        [pattern]="titleNamePattern"
                        [(ngModel)]="programmingExercise.title"
                        #title="ngModel"
                    />
                    <ng-container *ngFor="let e of title.errors! | keyvalue | removekeys: ['required']">
                        <div *ngIf="title.invalid && (title.dirty || title.touched)" class="alert alert-danger">
                            <div [jhiTranslate]="'artemisApp.exercise.form.title' + '.' + e.key"></div>
                        </div>
                    </ng-container>
                </div>

                <div class="form-group-narrow">
                    <div>
                        <label class="label-narrow" jhiTranslate="artemisApp.exercise.shortName" for="field_shortName">Short Name</label>
                        <jhi-help-icon placement="top" text="artemisApp.programmingExercise.shortNameTooltip"></jhi-help-icon>
                    </div>
                    <input
                        required
                        type="text"
                        class="form-control"
                        name="shortName"
                        id="field_shortName"
                        minlength="3"
                        [pattern]="shortNamePattern"
                        [(ngModel)]="programmingExercise.shortName"
                        [readonly]="!isImport && programmingExercise.id"
                        #shortName="ngModel"
                    />
                    <ng-container *ngFor="let error of shortName.errors! | keyvalue | removekeys: ['required']">
                        <div *ngIf="shortName.invalid && (shortName.dirty || shortName.touched)" class="alert alert-danger">
                            <div [jhiTranslate]="'artemisApp.exercise.form.shortName' + '.' + error.key"></div>
                        </div>
                    </ng-container>
                </div>
                <jhi-programming-exercise-plans-and-repositories-preview [programmingExercise]="programmingExercise"> </jhi-programming-exercise-plans-and-repositories-preview>
                <div *ngIf="!isExamMode" class="form-group-narrow position-relative">
                    <div>
                        <label class="label-narrow" jhiTranslate="artemisApp.exercise.categories">Categories</label>
                        <jhi-help-icon placement="top" text="artemisApp.programmingExercise.categoriesTooltip"></jhi-help-icon>
                    </div>
                    <jhi-category-selector
                        [exerciseCategories]="exerciseCategories"
                        [existingCategories]="existingCategories"
                        (selectedCategories)="updateCategories($event)"
                    ></jhi-category-selector>
                </div>
                <div class="form-group-narrow">
                    <label class="label-narrow" jhiTranslate="artemisApp.exercise.difficulty">Difficulty</label>
                    <div>
                        <jhi-difficulty-picker [exercise]="programmingExercise"></jhi-difficulty-picker>
                    </div>
                </div>
                <jhi-team-config-form-group [exercise]="programmingExercise"></jhi-team-config-form-group>
                <div class="form-group-narrow">
                    <label class="label-narrow" jhiTranslate="artemisApp.programmingExercise.programmingLanguage" for="field_programmingLanguage">Programming Language</label>
                    <select
                        #select
                        required
                        class="form-control"
                        [ngModel]="selectedProgrammingLanguage"
                        (ngModelChange)="select.value = onProgrammingLanguageChange($event)"
                        name="programmingLanguage"
                        id="field_programmingLanguage"
                        [disabled]="isImport || programmingExercise.id"
                    >
                        <option value="JAVA">Java</option>
                        <option value="PYTHON">Python</option>
                        <option value="C">C</option>
                        <option value="HASKELL">Haskell</option>
                    </select>
                </div>

                <div class="form-group-narrow" *ngIf="programmingExercise.programmingLanguage === ProgrammingLanguage.JAVA">
                    <label class="label-narrow" jhiTranslate="artemisApp.programmingExercise.packageName" for="field_packageName">Package Name</label>
                    <input
                        required
                        type="text"
                        [pattern]="packageNamePattern"
                        class="form-control"
                        name="packageName"
                        id="field_packageName"
                        [(ngModel)]="programmingExercise.packageName"
                        [readonly]="programmingExercise.id"
                        #packageName="ngModel"
                    />
                    <ng-container *ngFor="let e of packageName.errors! | keyvalue | removekeys: ['required']">
                        <div *ngIf="packageName.invalid && (packageName.dirty || packageName.touched)" class="alert alert-danger">
                            <div [jhiTranslate]="'artemisApp.exercise.form.packageName' + '.' + e.key"></div>
                        </div>
                    </ng-container>
                </div>
                <div class="form-group-narrow mt-2">
                    <div>
                        <label class="label-narrow label-timeline" jhiTranslate="artemisApp.programmingExercise.timeline.timelineLabel" for="timeline">
                            Timeline for the whole programming exercise
                        </label>
                        <jhi-help-icon placement="top" text="artemisApp.programmingExercise.timeline.timelineTooltip"></jhi-help-icon>
                    </div>
                    <jhi-programming-exercise-lifecycle id="timeline" [exercise]="programmingExercise" [isExamMode]="isExamMode"> </jhi-programming-exercise-lifecycle>
                </div>
                <div class="form-group">
                    <label class="label-narrow" jhiTranslate="artemisApp.exercise.maxScore" for="field_maxScore">Max Score</label>
                    <input
                        required
                        type="number"
                        [pattern]="maxScorePattern"
                        class="form-control"
                        min="1"
                        max="9999"
                        name="maxScore"
                        id="field_maxScore"
                        [(ngModel)]="programmingExercise.maxScore"
                        #maxScore="ngModel"
                    />
                    <ng-container *ngFor="let e of maxScore.errors! | keyvalue | removekeys: ['required']">
                        <div *ngIf="maxScore.invalid && (maxScore.dirty || maxScore.touched)" class="alert alert-danger">
                            <div [jhiTranslate]="'artemisApp.exercise.form.maxScore' + '.' + e.key"></div>
                        </div>
                    </ng-container>
                </div>
                <!-- Static code analysis is only supported for JAVA at the moment.
                Also this option can't be changed on edit or import because the build plans and the test repo are already set up-->
                <div class="form-group" *ngIf="programmingExercise.programmingLanguage === ProgrammingLanguage.JAVA">
                    <div class="form-check custom-control custom-checkbox">
                        <input
                            type="checkbox"
                            class="form-check-input custom-control-input"
                            id="field_staticCodeAnalysisEnabled"
                            name="staticCodeAnalysisEnabled"
                            [disabled]="!!programmingExercise.id"
                            [(ngModel)]="programmingExercise.staticCodeAnalysisEnabled"
                            (change)="onStaticCodeAnalysisChanged()"
                        />
                        <label
                            class="form-check-label custom-control-label"
                            for="field_staticCodeAnalysisEnabled"
                            jhiTranslate="artemisApp.programmingExercise.enableStaticCodeAnalysis.title"
                        >
                            Enable Static Code Analysis</label
                        >
                        <fa-icon
                            icon="question-circle"
                            class="text-secondary"
                            placement="top"
                            ngbTooltip="{{ 'artemisApp.programmingExercise.enableStaticCodeAnalysis.description' | translate }}"
                        ></fa-icon>
                    </div>
                    <ng-container *ngIf="programmingExercise.staticCodeAnalysisEnabled">
<<<<<<< HEAD
                        <label class="label-narrow" jhiTranslate="artemisApp.programmingExercise.maxStaticCodeAnalysisPenalty" for="field_maxPenalty"
                            >Max Static Code Analysis Penalty</label
                        >
                        <input
                            type="number"
                            [pattern]="maxPenaltyPattern"
                            class="form-control"
                            min="0"
                            max="100"
                            name="maxPenalty"
                            id="field_maxPenalty"
                            [(ngModel)]="programmingExercise.maxStaticCodeAnalysisPenalty"
                            #maxPenalty="ngModel"
                        />
=======
                        <label class="label-narrow" jhiTranslate="artemisApp.programmingExercise.maxStaticCodeAnalysisPenalty.title" for="field_maxPenalty"
                            >Max Static Code Analysis Penalty</label
                        >
                        <fa-icon
                            icon="question-circle"
                            class="text-secondary"
                            placement="top"
                            ngbTooltip="{{ 'artemisApp.programmingExercise.maxStaticCodeAnalysisPenalty.description' | translate }}"
                        ></fa-icon>
                        <div class="input-group">
                            <div class="input-group-prepend">
                                <span class="input-group-text">%</span>
                            </div>
                            <input
                                type="number"
                                [pattern]="maxPenaltyPattern"
                                class="form-control"
                                min="0"
                                max="100"
                                name="maxPenalty"
                                id="field_maxPenalty"
                                [(ngModel)]="programmingExercise.maxStaticCodeAnalysisPenalty"
                                #maxPenalty="ngModel"
                            />
                        </div>
>>>>>>> 9127115a
                        <ng-container *ngFor="let e of maxPenalty.errors! | keyvalue">
                            <div *ngIf="maxPenalty.invalid && (maxPenalty.dirty || maxPenalty.touched)" class="alert alert-danger">
                                <div [jhiTranslate]="'artemisApp.exercise.form.maxPenalty' + '.' + e.key"></div>
                            </div>
                        </ng-container>
                    </ng-container>
                </div>
                <jhi-presentation-score-checkbox [exercise]="programmingExercise"></jhi-presentation-score-checkbox>
                <div class="form-group" id="field_problemStatement" name="problemStatement">
                    <label class="form-control-label" for="field_problemStatement" jhiTranslate="artemisApp.programmingExercise.problemStatement.title"></label>
                    <ng-container *ngIf="isImport">
                        <ngb-alert [dismissible]="false">
                            <span class="font-weight-bold">{{ 'artemisApp.exercise.import.attention' | translate }}</span
                            ><span>{{ 'artemisApp.exercise.import.markdownWarning' | translate }}</span>
                        </ngb-alert>
                        <jhi-programming-exercise-instructions
                            [exercise]="programmingExercise"
                            [participation]="programmingExercise.templateParticipation"
                            [personalParticipation]="false"
                        >
                        </jhi-programming-exercise-instructions>
                    </ng-container>
                    <jhi-programming-exercise-editable-instructions
                        *ngIf="problemStatementLoaded && templateParticipationResultLoaded && !isImport"
                        [participation]="programmingExercise.templateParticipation"
                        [(exercise)]="programmingExercise"
                        [showStatus]="programmingExercise?.id"
                        [editMode]="programmingExercise?.id"
                        (hasUnsavedChanges)="hasUnsavedChanges = $event"
                        [forceRender]="rerenderSubject.asObservable()"
                        class="form__editable-instructions"
                    ></jhi-programming-exercise-editable-instructions>
                </div>
                <div *ngIf="programmingExercise.assessmentType === AssessmentType.SEMI_AUTOMATIC" class="form-group" id="field_gradingInstructions">
                    <label class="form-control-label" jhiTranslate="artemisApp.exercise.gradingInstructions" for="field_gradingInstructions">Grading instructions</label>
                    <jhi-markdown-editor
                        class="markdown-editor"
                        [domainCommands]="domainCommandsGradingInstructions"
                        [(markdown)]="programmingExercise.gradingInstructions"
                        [editorMode]="EditorMode.LATEX"
                    ></jhi-markdown-editor>
                </div>
                <!--        It would be very complicated to change the sequential test run feature after an exercise is created, which is why it can only be activated if the exercise was not yet created.-->
                <div class="form-group-narrow">
                    <div class="form-check">
                        <label class="form-check-label" for="field_sequentialTestRuns">
                            <input
                                class="form-check-input"
                                type="checkbox"
                                name="sequentialTestRuns"
                                id="field_sequentialTestRuns"
                                [disabled]="!!programmingExercise.id"
                                [(ngModel)]="programmingExercise.sequentialTestRuns"
                                checked
                            />
                            <span jhiTranslate="artemisApp.programmingExercise.sequentialTestRuns.title">Differentiate Test Case Execution</span>
                            <jhi-help-icon placement="top" text="artemisApp.programmingExercise.sequentialTestRuns.description"></jhi-help-icon>
                        </label>
                    </div>
                </div>
                <div class="form-group-narrow">
                    <div class="form-check">
                        <label class="form-check-label" for="field_allowOfflineIde">
                            <input
                                class="form-check-input"
                                type="checkbox"
                                name="allowOfflineIde"
                                id="field_allowOfflineIde"
                                [(ngModel)]="programmingExercise.allowOfflineIde"
                                checked
                            />
                            <span jhiTranslate="artemisApp.programmingExercise.allowOfflineIde">Allow Offline IDE</span>
                        </label>
                    </div>
                </div>
                <div class="form-group-narrow">
                    <div class="form-check">
                        <label class="form-check-label" for="field_allowOnlineEditor">
                            <input
                                class="form-check-input"
                                type="checkbox"
                                name="allowOnlineEditor"
                                id="field_allowOnlineEditor"
                                [(ngModel)]="programmingExercise.allowOnlineEditor"
                                checked
                            />
                            <span jhiTranslate="artemisApp.programmingExercise.allowOnlineEditor">Allow Online Editor</span>
                        </label>
                    </div>
                </div>
                <!--This checkbox is only visible in the dev environment. If the checkbox is checked and the user clicks on the generate button
                a programming exercise without a connection to the VCS and CI will be generated
                This functionality is only for testing purposes-->
                <div class="form-group-narrow" *ngIf="!inProductionEnvironment">
                    <div class="form-check">
                        <label class="form-check-label" for="field_noVersionControlAndContinuousIntegrationAvailable">
                            <input
                                class="form-check-input"
                                type="checkbox"
                                name="noVersionControlAndContinuousIntegrationAvailable"
                                id="field_noVersionControlAndContinuousIntegrationAvailable"
                                [(ngModel)]="programmingExercise.noVersionControlAndContinuousIntegrationAvailable"
                                checked
                            />
                            <span jhiTranslate="artemisApp.programmingExercise.noVersionControlAndContinuousIntegrationAvailable">Setup without connection to VCS and CI</span>
                        </label>
                    </div>
                </div>
                <div class="form-group-narrow">
                    <div class="form-check">
                        <label class="form-check-label" for="field_publishBuildPlanUrl">
                            <input
                                class="form-check-input"
                                type="checkbox"
                                name="publishBuildPlanUrl"
                                id="field_publishBuildPlanUrl"
                                [(ngModel)]="programmingExercise.publishBuildPlanUrl"
                                checked
                            />
                            <span jhiTranslate="artemisApp.programmingExercise.publishBuildPlanUrl">Publish Build Plan Url</span>
                        </label>
                    </div>
                </div>
                <div class="form-group-narrow" *ngIf="programmingExercise.id && !isImport && !isExamMode">
                    <label class="form-control-label" jhiTranslate="artemisApp.exercise.notificationText" for="field_notification_text">Notification Text</label>
                    <input minlength="3" type="text" class="form-control" name="notificationtText" id="field_notification_text" [(ngModel)]="notificationText" />
                </div>
            </div>
            <div>
                <button type="button" id="cancel-save" class="btn btn-secondary mr-1" (click)="previousState()">
                    <fa-icon [icon]="'ban'"></fa-icon>&nbsp;<span jhiTranslate="entity.action.cancel">Cancel</span>
                </button>
                <jhi-button
                    id="save-entity"
                    [featureToggle]="FeatureToggle.PROGRAMMING_EXERCISES"
                    [disabled]="editForm.form.invalid"
                    [isLoading]="isSaving"
                    [icon]="'save'"
                    [title]="submitButtonTitle"
                >
                </jhi-button>
            </div>
        </form>
    </div>
</div><|MERGE_RESOLUTION|>--- conflicted
+++ resolved
@@ -175,22 +175,6 @@
                         ></fa-icon>
                     </div>
                     <ng-container *ngIf="programmingExercise.staticCodeAnalysisEnabled">
-<<<<<<< HEAD
-                        <label class="label-narrow" jhiTranslate="artemisApp.programmingExercise.maxStaticCodeAnalysisPenalty" for="field_maxPenalty"
-                            >Max Static Code Analysis Penalty</label
-                        >
-                        <input
-                            type="number"
-                            [pattern]="maxPenaltyPattern"
-                            class="form-control"
-                            min="0"
-                            max="100"
-                            name="maxPenalty"
-                            id="field_maxPenalty"
-                            [(ngModel)]="programmingExercise.maxStaticCodeAnalysisPenalty"
-                            #maxPenalty="ngModel"
-                        />
-=======
                         <label class="label-narrow" jhiTranslate="artemisApp.programmingExercise.maxStaticCodeAnalysisPenalty.title" for="field_maxPenalty"
                             >Max Static Code Analysis Penalty</label
                         >
@@ -216,7 +200,6 @@
                                 #maxPenalty="ngModel"
                             />
                         </div>
->>>>>>> 9127115a
                         <ng-container *ngFor="let e of maxPenalty.errors! | keyvalue">
                             <div *ngIf="maxPenalty.invalid && (maxPenalty.dirty || maxPenalty.touched)" class="alert alert-danger">
                                 <div [jhiTranslate]="'artemisApp.exercise.form.maxPenalty' + '.' + e.key"></div>
