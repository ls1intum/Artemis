<form name="editForm" role="form" novalidate #editForm="ngForm" (keydown.enter)="isEventInsideTextArea($event)">
    <h4 *ngIf="!isImport && !programmingExercise.id" id="jhi-programming-exercise-heading-create" jhiTranslate="artemisApp.programmingExercise.home.generateLabel">
        Generate new Programming Exercise
    </h4>
    <h4 *ngIf="!isImport && programmingExercise.id" id="jhi-programming-exercise-heading-edit" jhiTranslate="artemisApp.programmingExercise.home.editLabel">
        Edit Programming Exercise
    </h4>
    <h4 *ngIf="isImport" id="jhi-programming-exercise-heading-import" jhiTranslate="artemisApp.programmingExercise.home.importLabel">Import Programming Exercise</h4>
    <div class="update-programming-exercise">
        <div class="form-group" [hidden]="isImport || !programmingExercise.id">
            <label for="id" jhiTranslate="global.field.id">ID</label>
            <input type="text" class="form-control" id="id" name="id" [(ngModel)]="programmingExercise.id" readonly />
        </div>
        <div class="form-group">
            <div>
                <label class="label-narrow" jhiTranslate="artemisApp.exercise.title" for="field_title">Title</label>
                <jhi-help-icon placement="auto" text="artemisApp.programmingExercise.titleTooltip"></jhi-help-icon>
            </div>
            <input required type="text" class="form-control" name="title" id="field_title" [pattern]="titleNamePattern" [(ngModel)]="programmingExercise.title" #title="ngModel" />
            <ng-container *ngFor="let e of title.errors! | keyvalue | removekeys: ['required']">
                <div *ngIf="title.invalid && (title.dirty || title.touched)" class="alert alert-danger">
                    <div [jhiTranslate]="'artemisApp.exercise.form.title' + '.' + e.key"></div>
                </div>
            </ng-container>
        </div>
        <div class="form-group">
            <div>
                <label class="label-narrow" jhiTranslate="artemisApp.exercise.shortName" for="field_shortName">Short Name</label>
                <jhi-help-icon placement="auto" text="artemisApp.programmingExercise.shortNameTooltip"></jhi-help-icon>
            </div>
            <input
                required
                type="text"
                class="form-control"
                name="shortName"
                id="field_shortName"
                minlength="3"
                [pattern]="shortNamePattern"
                [(ngModel)]="programmingExercise.shortName"
                [readonly]="!isImport && programmingExercise.id"
                #shortName="ngModel"
            />
            <ng-container *ngFor="let error of shortName.errors! | keyvalue | removekeys: ['required']">
                <div *ngIf="shortName.invalid && (shortName.dirty || shortName.touched)" class="alert alert-danger">
                    <div [jhiTranslate]="'artemisApp.exercise.form.shortName' + '.' + error.key"></div>
                </div>
            </ng-container>
        </div>
        <div class="form-group mt-2">
            <label class="label-narrow" jhiTranslate="artemisApp.programmingExercise.preview.label" for="preview"></label>
            <jhi-help-icon placement="auto" text="artemisApp.programmingExercise.preview.tooltip"></jhi-help-icon>
        </div>
        <jhi-programming-exercise-plans-and-repositories-preview [programmingExercise]="programmingExercise"></jhi-programming-exercise-plans-and-repositories-preview>
        <div *ngIf="!isImport" class="form-group">
            <ngx-datatable
                id="auxiliaryRepositoryTable"
                class="bootstrap"
                trackByProp="id"
                [headerHeight]="50"
                [limit]="20"
                [columnMode]="'force'"
                [rowHeight]="'auto'"
                [rows]="programmingExercise.auxiliaryRepositories"
                *ngIf="programmingExercise.auxiliaryRepositories && programmingExercise.auxiliaryRepositories.length > 0"
            >
                <ngx-datatable-column name="Repository Name" prop="repositoryName">
                    <ng-template ngx-datatable-cell-template let-row="row">
                        <jhi-table-editable-field
                            [id]="row.id + '-repositoryName'"
                            [value]="row.name || ''"
                            [onValueUpdate]="updateRepositoryName(row)"
                            [pattern]="invalidRepositoryNamePattern"
                            [isRequired]="true"
                            [translationBase]="'artemisApp.programmingExercise.auxiliaryRepository.repositoryNameRequired'"
                        >
                        </jhi-table-editable-field>
                    </ng-template>
                </ngx-datatable-column>
                <ngx-datatable-column name="Checkout Directory" prop="checkoutDirectory">
                    <ng-template ngx-datatable-cell-template let-row="row">
                        <jhi-table-editable-field
                            [id]="row.id + '-checkoutDirectory'"
                            [value]="row.checkoutDirectory || ''"
                            [onValueUpdate]="updateCheckoutDirectory(row)"
                            [pattern]="invalidDirectoryNamePattern"
                            [translationBase]="'artemisApp.programmingExercise.auxiliaryRepository.invalidDirectoryName'"
                        >
                        </jhi-table-editable-field>
                    </ng-template>
                </ngx-datatable-column>
                <ngx-datatable-column name="Description" prop="description">
                    <ng-template ngx-datatable-cell-template let-row="row">
                        <textarea class="form-control table-editable-field__input me-2" [id]="row.id + '-description'" [(ngModel)]="row.description"> </textarea>
                    </ng-template>
                </ngx-datatable-column>
                <ngx-datatable-column name="" prop="removeButton">
                    <ng-template ngx-datatable-cell-template let-row="row">
                        <jhi-remove-auxiliary-repository-button
                            placement="right"
                            [programmingExercise]="programmingExercise"
                            (onRefresh)="refreshAuxiliaryRepositoryChecks()"
                            [row]="row"
                            class="ml-2"
                        ></jhi-remove-auxiliary-repository-button>
                    </ng-template>
                </ngx-datatable-column>
            </ngx-datatable>
            <ngb-alert [dismissible]="false" [type]="'danger'" *ngIf="auxiliaryRepositoryDuplicateNames || auxiliaryRepositoryDuplicateDirectories">
                <span *ngIf="auxiliaryRepositoryDuplicateNames">{{ 'artemisApp.programmingExercise.auxiliaryRepository.duplicateRepositoryNames' | artemisTranslate }}</span>
                <span *ngIf="auxiliaryRepositoryDuplicateDirectories">{{ 'artemisApp.programmingExercise.auxiliaryRepository.duplicateDirectoryNames' | artemisTranslate }}</span>
            </ngb-alert>
            <ngb-alert [dismissible]="false" [type]="'info'" *ngIf="isEdit">
                <span>{{ 'artemisApp.programmingExercise.auxiliaryRepository.warning' | artemisTranslate }}</span>
            </ngb-alert>
            <jhi-add-auxiliary-repository-button
                [programmingExercise]="programmingExercise"
                (onRefresh)="refreshAuxiliaryRepositoryChecks()"
                class="ml-2"
            ></jhi-add-auxiliary-repository-button>
        </div>
        <div *ngIf="!isExamMode" class="form-group position-relative">
            <div>
                <label class="label-narrow" jhiTranslate="artemisApp.exercise.categories">Categories</label>
                <jhi-help-icon placement="auto" text="artemisApp.programmingExercise.categoriesTooltip"></jhi-help-icon>
            </div>
            <jhi-category-selector
                [categories]="exerciseCategories"
                [existingCategories]="existingCategories"
                (selectedCategories)="updateCategories($event)"
            ></jhi-category-selector>
        </div>
        <div class="form-group">
            <label class="label-narrow" jhiTranslate="artemisApp.exercise.difficulty">Difficulty</label>
            <div>
                <jhi-difficulty-picker [exercise]="programmingExercise"></jhi-difficulty-picker>
            </div>
        </div>
        <jhi-team-config-form-group class="form-element" [exercise]="programmingExercise" [isImport]="isImport"></jhi-team-config-form-group>
        <div class="form-group">
            <label class="label-narrow" jhiTranslate="artemisApp.programmingExercise.programmingLanguage" for="field_programmingLanguage">Programming Language</label>
            <select
                #select
                required
                class="form-select"
                [ngModel]="selectedProgrammingLanguage"
                (ngModelChange)="select.value = onProgrammingLanguageChange($event)"
                name="programmingLanguage"
                id="field_programmingLanguage"
                [disabled]="isImport || !!programmingExercise.id"
            >
                <option value="JAVA" *ngIf="supportsJava">Java</option>
                <option value="PYTHON" *ngIf="supportsPython">Python</option>
                <option value="C" *ngIf="supportsC">C</option>
                <option value="HASKELL" *ngIf="supportsHaskell">Haskell</option>
                <option value="KOTLIN" *ngIf="supportsKotlin">Kotlin</option>
                <option value="VHDL" *ngIf="supportsVHDL">VHDL</option>
                <option value="ASSEMBLER" *ngIf="supportsAssembler">Assembler</option>
                <option value="SWIFT" *ngIf="supportsSwift">Swift</option>
                <option value="OCAML" *ngIf="supportsOCaml">OCaml</option>
                <option value="EMPTY" *ngIf="supportsEmpty">Empty</option>
            </select>
        </div>

        <div class="form-group" *ngIf="programmingExercise.programmingLanguage && projectTypes && projectTypes.length > 0">
            <div>
                <label class="label-narrow" jhiTranslate="artemisApp.programmingExercise.projectType" for="field_projectType">Project Type</label>
                <jhi-help-icon
                    *ngIf="programmingExercise.programmingLanguage === ProgrammingLanguage.JAVA"
                    placement="auto"
                    text="artemisApp.programmingExercise.projectTypeTooltip"
                ></jhi-help-icon>
            </div>
            <select
                #select
                required
                class="form-select"
                [ngModel]="selectedProjectType"
                (ngModelChange)="select.value = onProjectTypeChange($event)"
                name="projectType"
                id="field_projectType"
                [disabled]="isImport || !!programmingExercise.id"
            >
<<<<<<< HEAD
                <option value="ECLIPSE" *ngIf="projectTypes.includes(ProjectType.ECLIPSE)">Eclipse</option>
                <option value="MAVEN" *ngIf="projectTypes.includes(ProjectType.MAVEN)">Maven</option>
                <option value="PLAIN_GRADLE" *ngIf="projectTypes.includes(ProjectType.PLAIN_GRADLE)">Plain - Gradle</option>
                <option value="GRADLE_GRADLE" *ngIf="projectTypes.includes(ProjectType.GRADLE_GRADLE)">Gradle - Gradle</option>
=======
                <option value="PLAIN_MAVEN" *ngIf="projectTypes.includes(ProjectType.PLAIN_MAVEN)">Plain Java</option>
                <option value="MAVEN_MAVEN" *ngIf="projectTypes.includes(ProjectType.MAVEN_MAVEN)">Maven</option>
>>>>>>> c30e4de3
                <option value="PLAIN" *ngIf="projectTypes.includes(ProjectType.PLAIN)">Plain</option>
                <option value="XCODE" *ngIf="projectTypes.includes(ProjectType.XCODE)">Xcode</option>
                <option value="GCC" *ngIf="projectTypes.includes(ProjectType.GCC)">GCC</option>
                <option value="FACT" *ngIf="projectTypes.includes(ProjectType.FACT)">FACT</option>
            </select>
        </div>

        <div class="form-group" *ngIf="programmingExercise.programmingLanguage === ProgrammingLanguage.JAVA">
            <label class="label-narrow" jhiTranslate="artemisApp.programmingExercise.testRepositoryProjectType" for="field_testProjectType">Test Repository Project Type</label>
            <jhi-help-icon placement="auto" text="artemisApp.programmingExercise.testRepositoryProjectTypeTooltip"></jhi-help-icon>
            <select
                #selectTestRepoProject
                required
                class="form-select"
                [ngModel]="selectedTestRepositoryProjectType"
                (ngModelChange)="selectTestRepoProject.value = onTestRepositoryProjectTypeChange($event)"
                name="testRepositoryProjectType"
                id="field_testProjectType"
                [disabled]="isImport || !!programmingExercise.id"
            >
                <!-- This ngIf is needed do differentiate when Gradle has been introduced, because Maven-Gradle and Gradle-Maven should not be possible -->
                <option value="MAVEN" *ngIf="selectedProjectType === ProjectType.PLAIN_MAVEN || selectedProjectType === ProjectType.MAVEN_MAVEN">Maven</option>
            </select>
        </div>

        <div class="form-group" *ngIf="programmingExercise.programmingLanguage && packageNameRequired && programmingExercise.projectType != ProjectType.XCODE">
            <label class="label-narrow" jhiTranslate="artemisApp.programmingExercise.packageName" for="field_packageName">Package Name</label>
            <input
                required
                type="text"
                [pattern]="packageNamePattern"
                class="form-control"
                name="packageName"
                id="field_packageName"
                [(ngModel)]="programmingExercise.packageName"
                [readonly]="programmingExercise.id"
                #packageName="ngModel"
                [disabled]="isImport || !!programmingExercise.id"
            />
            <ng-container *ngFor="let e of packageName.errors! | keyvalue | removekeys: ['required']">
                <div *ngIf="packageName.invalid && (packageName.dirty || packageName.touched)" class="alert alert-danger">
                    <div [jhiTranslate]="'artemisApp.exercise.form.packageName' + '.' + e.key + '.' + programmingExercise.programmingLanguage"></div>
                </div>
            </ng-container>
        </div>

        <div class="form-group" *ngIf="programmingExercise.programmingLanguage == ProgrammingLanguage.SWIFT && programmingExercise.projectType == ProjectType.XCODE">
            <label class="label-narrow" jhiTranslate="artemisApp.programmingExercise.appName" for="field_packageName">App Name</label>
            <input
                required
                type="text"
                [pattern]="appNamePatternForSwift"
                class="form-control"
                name="packageName"
                id="field_appName"
                [(ngModel)]="programmingExercise.packageName"
                [readonly]="programmingExercise.id"
                #packageName="ngModel"
                [disabled]="isImport || !!programmingExercise.id"
            />
            <ng-container *ngFor="let e of packageName.errors! | keyvalue | removekeys: ['required']">
                <div *ngIf="packageName.invalid && (packageName.dirty || packageName.touched)" class="alert alert-danger">
                    <div [jhiTranslate]="'artemisApp.exercise.form.packageName' + '.' + e.key + '.' + programmingExercise.programmingLanguage"></div>
                </div>
            </ng-container>
        </div>

        <div class="form-group mt-2">
            <div>
                <label jhiTranslate="artemisApp.programmingExercise.timeline.timelineLabel" for="timeline"> Timeline for the whole programming exercise </label>
                <jhi-help-icon placement="auto" text="artemisApp.programmingExercise.timeline.timelineTooltip"></jhi-help-icon>
            </div>
            <jhi-programming-exercise-lifecycle id="timeline" [exercise]="programmingExercise" [isExamMode]="isExamMode" [readOnly]="false"></jhi-programming-exercise-lifecycle>
        </div>
        <div class="form-group">
            <label class="form-control-label">{{
                'artemisApp.exercise.includedInOverallScore' + (programmingExercise.course ? 'Course' : 'Exam') + 'Label' | artemisTranslate
            }}</label>
            <div>
                <jhi-included-in-overall-score-picker [(includedInOverallScore)]="programmingExercise.includedInOverallScore"></jhi-included-in-overall-score-picker>
            </div>
        </div>
        <div class="row">
            <div class="col">
                <div class="form-group">
                    <label class="label-narrow" jhiTranslate="artemisApp.exercise.points" for="field_points">Points</label>
                    <input
                        required
                        type="number"
                        class="form-control"
                        [customMin]="1"
                        [customMax]="9999"
                        name="points"
                        id="field_points"
                        [(ngModel)]="programmingExercise.maxPoints"
                        #maxScore="ngModel"
                    />
                    <div *ngIf="maxScore?.invalid && (maxScore?.dirty || maxScore?.touched) && maxScore?.errors" class="alert alert-danger">
                        {{ 'artemisApp.exercise.pointsError' | artemisTranslate }}
                    </div>
                </div>
            </div>
            <div class="col">
                <div class="form-group" [hidden]="programmingExercise.includedInOverallScore !== IncludedInOverallScore.INCLUDED_COMPLETELY">
                    <label class="label-narrow" jhiTranslate="artemisApp.exercise.bonusPoints" for="field_bonusPoints">Bonus Points</label>
                    <input
                        type="number"
                        [required]="programmingExercise.includedInOverallScore === IncludedInOverallScore.INCLUDED_COMPLETELY"
                        class="form-control"
                        [customMin]="0"
                        [customMax]="9999"
                        name="bonusPoints"
                        id="field_bonusPoints"
                        [(ngModel)]="programmingExercise.bonusPoints"
                        #bonusPoints="ngModel"
                    />
                    <div
                        *ngIf="bonusPoints?.invalid && (bonusPoints?.dirty || bonusPoints?.touched) && bonusPoints?.errors"
                        class="alert alert-danger"
                        [hidden]="programmingExercise.includedInOverallScore !== IncludedInOverallScore.INCLUDED_COMPLETELY"
                    >
                        {{ 'artemisApp.exercise.bonusPointsError' | artemisTranslate }}
                    </div>
                </div>
            </div>
        </div>
        <div class="form-group">
            <jhi-submission-policy-update #submissionPolicyForm [editable]="!isEdit" [programmingExercise]="programmingExercise"></jhi-submission-policy-update>
            <ng-container *ngIf="programmingExercise.submissionPolicy != undefined">
                <ngb-alert [dismissible]="false" [type]="'info'">
                    <span>{{ 'artemisApp.programmingExercise.submissionPolicy.editInGradingInformation' | artemisTranslate }}</span>
                </ngb-alert>
            </ng-container>
        </div>
        <div class="form-group mt-2" *ngIf="programmingExercise.programmingLanguage && staticCodeAnalysisAllowed">
            <div class="form-check custom-control custom-checkbox">
                <input
                    type="checkbox"
                    class="form-check-input custom-control-input"
                    id="field_staticCodeAnalysisEnabled"
                    name="staticCodeAnalysisEnabled"
                    [disabled]="!!programmingExercise.sequentialTestRuns || (!isImport && !!programmingExercise.id)"
                    [(ngModel)]="programmingExercise.staticCodeAnalysisEnabled"
                    (change)="onStaticCodeAnalysisChanged()"
                />
                <label
                    class="form-check-label custom-control-label"
                    for="field_staticCodeAnalysisEnabled"
                    jhiTranslate="artemisApp.programmingExercise.enableStaticCodeAnalysis.title"
                >
                    Enable Static Code Analysis</label
                >
                <fa-icon
                    [icon]="faQuestionCircle"
                    class="text-secondary"
                    placement="auto"
                    ngbTooltip="{{ 'artemisApp.programmingExercise.enableStaticCodeAnalysis.description' | artemisTranslate }}"
                ></fa-icon>
            </div>
            <ng-container *ngIf="programmingExercise.staticCodeAnalysisEnabled">
                <label class="label-narrow" jhiTranslate="artemisApp.programmingExercise.maxStaticCodeAnalysisPenalty.title" for="field_maxPenalty"
                    >Max Static Code Analysis Penalty</label
                >
                <fa-icon
                    [icon]="faQuestionCircle"
                    class="text-secondary"
                    placement="auto"
                    ngbTooltip="{{ 'artemisApp.programmingExercise.maxStaticCodeAnalysisPenalty.description' | artemisTranslate }}"
                ></fa-icon>
                <div class="input-group">
                    <div class="input-group-prepend">
                        <span class="input-group-text">%</span>
                    </div>
                    <input
                        type="number"
                        [pattern]="maxPenaltyPattern"
                        class="form-control"
                        name="maxPenalty"
                        id="field_maxPenalty"
                        [(ngModel)]="programmingExercise.maxStaticCodeAnalysisPenalty"
                        #maxPenalty="ngModel"
                    />
                </div>
                <ng-container *ngFor="let e of maxPenalty.errors! | keyvalue">
                    <div *ngIf="maxPenalty.invalid && (maxPenalty.dirty || maxPenalty.touched)" class="alert alert-danger">
                        <div [jhiTranslate]="'artemisApp.exercise.form.maxPenalty' + '.' + e.key"></div>
                    </div>
                </ng-container>
            </ng-container>
        </div>
        <jhi-presentation-score-checkbox [exercise]="programmingExercise"></jhi-presentation-score-checkbox>
        <div class="form-group mb-0" id="field_problemStatement" name="problemStatement">
            <label class="form-control-label" for="field_problemStatement" jhiTranslate="artemisApp.programmingExercise.problemStatement.title"></label>
            <ng-container *ngIf="isImport">
                <ngb-alert [dismissible]="false">
                    <span class="font-weight-bold">{{ 'artemisApp.exercise.import.attention' | artemisTranslate }}</span
                    ><span>{{ 'artemisApp.exercise.import.markdownWarning' | artemisTranslate }}</span>
                </ngb-alert>
                <jhi-programming-exercise-instructions
                    [exercise]="programmingExercise"
                    [participation]="programmingExercise.templateParticipation!"
                    [personalParticipation]="false"
                >
                </jhi-programming-exercise-instructions>
            </ng-container>
            <jhi-programming-exercise-editable-instructions
                *ngIf="problemStatementLoaded && templateParticipationResultLoaded && !isImport"
                [participation]="programmingExercise.templateParticipation!"
                [(exercise)]="programmingExercise"
                [showStatus]="!!programmingExercise?.id"
                [editMode]="!!programmingExercise?.id"
                (hasUnsavedChanges)="hasUnsavedChanges = $event"
                [forceRender]="rerenderSubject.asObservable()"
                class="form__editable-instructions"
            ></jhi-programming-exercise-editable-instructions>
        </div>
        <div *ngIf="programmingExercise.assessmentType === AssessmentType.SEMI_AUTOMATIC" class="form-group">
            <label class="form-control-label" jhiTranslate="artemisApp.exercise.assessmentInstructions" for="gradingInstructions">Assessment Instructions</label>
            <jhi-grading-instructions-details id="gradingInstructions" [exercise]="programmingExercise"></jhi-grading-instructions-details>
        </div>
        <!-- It would be very complicated to change the sequential test run feature after an exercise is created, which is why it can only be activated if the exercise was not yet created.-->
        <div class="form-group mb-0" *ngIf="sequentialTestRunsAllowed">
            <div class="form-check">
                <label class="form-check-label" for="field_sequentialTestRuns">
                    <input
                        class="form-check-input"
                        type="checkbox"
                        name="sequentialTestRuns"
                        id="field_sequentialTestRuns"
                        [disabled]="!!programmingExercise.id || !!programmingExercise.staticCodeAnalysisEnabled"
                        [(ngModel)]="programmingExercise.sequentialTestRuns"
                        checked
                    />
                    <span jhiTranslate="artemisApp.programmingExercise.sequentialTestRuns.title">Differentiate Test Case Execution</span>
                    <jhi-help-icon placement="auto" text="artemisApp.programmingExercise.sequentialTestRuns.description"></jhi-help-icon>
                </label>
            </div>
        </div>
        <!-- Setting whether the solution repository should be checked out is only supported for Haskell exercises and is only available for new exercises -->
        <div class="form-group mb-0" *ngIf="!programmingExercise.id && programmingExercise.programmingLanguage && checkoutSolutionRepositoryAllowed">
            <div class="form-check">
                <label class="form-check-label" for="field_checkoutSolutionRepository">
                    <input
                        class="form-check-input"
                        type="checkbox"
                        name="checkoutSolutionRepository"
                        id="field_checkoutSolutionRepository"
                        [(ngModel)]="programmingExercise.checkoutSolutionRepository"
                    />
                    <span jhiTranslate="artemisApp.programmingExercise.checkoutSolutionRepository.title">Checkout Solution repository</span>
                    <jhi-help-icon placement="auto" text="artemisApp.programmingExercise.checkoutSolutionRepository.description"></jhi-help-icon>
                </label>
            </div>
        </div>
        <div class="form-group mb-0">
            <div class="form-check">
                <label [class]="!validIdeSelection() ? 'form-check-label text-danger' : 'form-check-label'" for="field_allowOfflineIde">
                    <input class="form-check-input" type="checkbox" name="allowOfflineIde" id="field_allowOfflineIde" [(ngModel)]="programmingExercise.allowOfflineIde" checked />
                    <span jhiTranslate="artemisApp.programmingExercise.allowOfflineIde.title">Allow Offline IDE</span>
                    <fa-icon
                        *ngIf="!validIdeSelection()"
                        [icon]="faQuestionCircle"
                        class="text-danger"
                        [placement]="'top'"
                        ngbTooltip="{{ 'artemisApp.programmingExercise.allowOfflineIde.alert' | artemisTranslate }}"
                    ></fa-icon>
                </label>
            </div>
        </div>
        <div class="form-group mb-0" *ngIf="ProjectType.XCODE !== selectedProjectType">
            <div class="form-check">
                <label [class]="!validIdeSelection() ? 'form-check-label text-danger' : 'form-check-label'" for="field_allowOnlineEditor">
                    <input
                        class="form-check-input"
                        type="checkbox"
                        name="allowOnlineEditor"
                        id="field_allowOnlineEditor"
                        [(ngModel)]="programmingExercise.allowOnlineEditor"
                        checked
                    />
                    <span jhiTranslate="artemisApp.programmingExercise.allowOnlineEditor.title">Allow Online Editor</span>
                    <fa-icon
                        *ngIf="!validIdeSelection()"
                        [icon]="faQuestionCircle"
                        class="text-danger"
                        [placement]="'top'"
                        ngbTooltip="{{ 'artemisApp.programmingExercise.allowOnlineEditor.alert' | artemisTranslate }}"
                    ></fa-icon>
                </label>
            </div>
        </div>
        <div class="form-group mb-0">
            <div class="form-check">
                <label class="form-check-label" for="field_showTestNamesToStudents">
                    <input
                        class="form-check-input"
                        type="checkbox"
                        name="showTestNamesToStudents"
                        id="field_showTestNamesToStudents"
                        [(ngModel)]="programmingExercise.showTestNamesToStudents"
                        checked
                    />
                    <span jhiTranslate="artemisApp.programmingExercise.showTestNamesToStudents">Show Test Names to Students</span>
                    <fa-icon
                        [icon]="faQuestionCircle"
                        class="text-secondary"
                        placement="auto"
                        ngbTooltip="{{ 'artemisApp.programmingExercise.showTestNamesToStudentsTooltip' | artemisTranslate }}"
                    ></fa-icon>
                </label>
            </div>
        </div>
        <!--This checkbox is only visible in the dev environment. If the checkbox is checked and the user clicks on the generate button
             a programming exercise without a connection to the VCS and CI will be generated
             This functionality is only for testing purposes-->
        <div class="form-group mb-0" *ngIf="!inProductionEnvironment">
            <div class="form-check">
                <label class="form-check-label" for="field_noVersionControlAndContinuousIntegrationAvailable">
                    <input
                        class="form-check-input"
                        type="checkbox"
                        name="noVersionControlAndContinuousIntegrationAvailable"
                        id="field_noVersionControlAndContinuousIntegrationAvailable"
                        [(ngModel)]="programmingExercise.noVersionControlAndContinuousIntegrationAvailable"
                        checked
                    />
                    <span jhiTranslate="artemisApp.programmingExercise.noVersionControlAndContinuousIntegrationAvailable">Setup without connection to VCS and CI</span>
                </label>
            </div>
        </div>
        <div class="form-group mb-0">
            <div class="form-check">
                <label class="form-check-label" for="field_publishBuildPlanUrl">
                    <input
                        class="form-check-input"
                        type="checkbox"
                        name="publishBuildPlanUrl"
                        id="field_publishBuildPlanUrl"
                        [(ngModel)]="programmingExercise.publishBuildPlanUrl"
                        checked
                    />
                    <span jhiTranslate="artemisApp.programmingExercise.publishBuildPlanUrl">Publish Build Plan Url</span>
                </label>
            </div>
        </div>
        <div *ngIf="isImport" class="form-group mb-0">
            <div class="form-check">
                <label class="form-check-label" for="field_recreateBuildPlans">
                    <input
                        class="form-check-input"
                        type="checkbox"
                        name="recreateBuildPlans"
                        id="field_recreateBuildPlans"
                        [(ngModel)]="recreateBuildPlans"
                        (change)="onRecreateBuildPlanOrUpdateTemplateChange()"
                    />
                    <span jhiTranslate="artemisApp.programmingExercise.recreateBuildPlans.title">Recreate Build Plans</span>
                    <jhi-help-icon placement="auto" text="artemisApp.programmingExercise.recreateBuildPlans.description"></jhi-help-icon>
                </label>
            </div>
        </div>
        <div *ngIf="isImport" class="form-group mb-0">
            <div class="form-check">
                <label class="form-check-label" for="field_updateTemplateFiles">
                    <input
                        class="form-check-input"
                        type="checkbox"
                        name="updateTemplateFiles"
                        id="field_updateTemplateFiles"
                        [(ngModel)]="updateTemplate"
                        (change)="onRecreateBuildPlanOrUpdateTemplateChange()"
                    />
                    <span jhiTranslate="artemisApp.programmingExercise.updateTemplate.title">Update template</span>
                    <jhi-help-icon placement="auto" text="artemisApp.programmingExercise.updateTemplate.description"></jhi-help-icon>
                </label>
            </div>
        </div>
        <div class="update-programming-exercise-footer">
            <div class="update-programming-exercise-footer-content">
                <span *ngIf="isSaving" jhiTranslate="artemisApp.quizExercise.edit.saving" class="badge bg-secondary"> </span>
                <ng-template #tooltipTranslate>
                    <div *ngFor="let reason of getInvalidReasons()">
                        <p jhiTranslate="{{ reason.translateKey }}"></p>
                    </div>
                </ng-template>
                <span *ngIf="getInvalidReasons().length > 0" class="badge bg-danger" [ngbTooltip]="tooltipTranslate" tooltip-placement="top-right">
                    <fa-icon [icon]="faExclamationCircle"></fa-icon>
                    <span jhiTranslate="artemisApp.quizExercise.edit.invalidInput"></span>
                    <span>({{ getInvalidReasons().length }})</span>
                </span>
                <button type="button" id="cancel-save" class="btn btn-secondary me-1" (click)="previousState()">
                    <fa-icon [icon]="faBan"></fa-icon>&nbsp;<span jhiTranslate="entity.action.cancel">Cancel</span>
                </button>
                <jhi-button
                    id="save-entity"
                    [featureToggle]="FeatureToggle.ProgrammingExercises"
                    [disabled]="getInvalidReasons().length > 0"
                    [isLoading]="isSaving"
                    [icon]="faSave"
                    [title]="submitButtonTitle"
                    (onClick)="save()"
                >
                </jhi-button>
            </div>
        </div>
    </div>
</form><|MERGE_RESOLUTION|>--- conflicted
+++ resolved
@@ -180,15 +180,10 @@
                 id="field_projectType"
                 [disabled]="isImport || !!programmingExercise.id"
             >
-<<<<<<< HEAD
-                <option value="ECLIPSE" *ngIf="projectTypes.includes(ProjectType.ECLIPSE)">Eclipse</option>
-                <option value="MAVEN" *ngIf="projectTypes.includes(ProjectType.MAVEN)">Maven</option>
-                <option value="PLAIN_GRADLE" *ngIf="projectTypes.includes(ProjectType.PLAIN_GRADLE)">Plain - Gradle</option>
-                <option value="GRADLE_GRADLE" *ngIf="projectTypes.includes(ProjectType.GRADLE_GRADLE)">Gradle - Gradle</option>
-=======
                 <option value="PLAIN_MAVEN" *ngIf="projectTypes.includes(ProjectType.PLAIN_MAVEN)">Plain Java</option>
+                <option value="PLAIN_GRADLE" *ngIf="!projectTypes.includes(ProjectType.PLAIN_MAVEN) && projectTypes.includes(ProjectType.PLAIN_GRADLE)">Plain Java</option>
                 <option value="MAVEN_MAVEN" *ngIf="projectTypes.includes(ProjectType.MAVEN_MAVEN)">Maven</option>
->>>>>>> c30e4de3
+                <option value="GRADLE_GRADLE" *ngIf="projectTypes.includes(ProjectType.GRADLE_GRADLE)">Gradle</option>
                 <option value="PLAIN" *ngIf="projectTypes.includes(ProjectType.PLAIN)">Plain</option>
                 <option value="XCODE" *ngIf="projectTypes.includes(ProjectType.XCODE)">Xcode</option>
                 <option value="GCC" *ngIf="projectTypes.includes(ProjectType.GCC)">GCC</option>
@@ -211,6 +206,7 @@
             >
                 <!-- This ngIf is needed do differentiate when Gradle has been introduced, because Maven-Gradle and Gradle-Maven should not be possible -->
                 <option value="MAVEN" *ngIf="selectedProjectType === ProjectType.PLAIN_MAVEN || selectedProjectType === ProjectType.MAVEN_MAVEN">Maven</option>
+                <option value="GRADLE" *ngIf="selectedProjectType === ProjectType.PLAIN_GRADLE || selectedProjectType === ProjectType.GRADLE_GRADLE">Gradle</option>
             </select>
         </div>
 
