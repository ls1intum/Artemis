--- conflicted
+++ resolved
@@ -24,60 +24,8 @@
                         <fa-icon [icon]="faHandShakeAngle"></fa-icon>&nbsp;<span jhiTranslate="artemisApp.programmingExercise.home.switchToGuidedModeLabel"
                             >Switch to guided mode</span
                         >
-<<<<<<< HEAD
                     </button>
                 </div>
-=======
-                        </jhi-table-editable-field>
-                    </ng-template>
-                </ngx-datatable-column>
-                <ngx-datatable-column name="Checkout Directory" prop="checkoutDirectory">
-                    <ng-template ngx-datatable-cell-template let-row="row">
-                        <jhi-table-editable-field
-                            [id]="row.id + '-checkoutDirectory'"
-                            [value]="row.checkoutDirectory || ''"
-                            [onValueUpdate]="updateCheckoutDirectory(row)"
-                            [pattern]="invalidDirectoryNamePattern"
-                            [translationBase]="'artemisApp.programmingExercise.auxiliaryRepository.invalidDirectoryName'"
-                        >
-                        </jhi-table-editable-field>
-                    </ng-template>
-                </ngx-datatable-column>
-                <ngx-datatable-column name="Description" prop="description">
-                    <ng-template ngx-datatable-cell-template let-row="row">
-                        <textarea class="form-control table-editable-field__input me-2" [id]="row.id + '-description'" [(ngModel)]="row.description" name="description"> </textarea>
-                    </ng-template>
-                </ngx-datatable-column>
-                <ngx-datatable-column name="" prop="removeButton">
-                    <ng-template ngx-datatable-cell-template let-row="row">
-                        <jhi-remove-auxiliary-repository-button
-                            placement="right auto"
-                            [programmingExercise]="programmingExercise"
-                            (onRefresh)="refreshAuxiliaryRepositoryChecks()"
-                            [row]="row"
-                            class="ml-2"
-                        ></jhi-remove-auxiliary-repository-button>
-                    </ng-template>
-                </ngx-datatable-column>
-            </ngx-datatable>
-            <ngb-alert [dismissible]="false" [type]="'danger'" *ngIf="auxiliaryRepositoryDuplicateNames || auxiliaryRepositoryDuplicateDirectories">
-                <span *ngIf="auxiliaryRepositoryDuplicateNames">{{ 'artemisApp.programmingExercise.auxiliaryRepository.duplicateRepositoryNames' | artemisTranslate }}</span>
-                <span *ngIf="auxiliaryRepositoryDuplicateDirectories">{{ 'artemisApp.programmingExercise.auxiliaryRepository.duplicateDirectoryNames' | artemisTranslate }}</span>
-            </ngb-alert>
-            <ngb-alert [dismissible]="false" [type]="'info'" *ngIf="isEdit">
-                <span>{{ 'artemisApp.programmingExercise.auxiliaryRepository.warning' | artemisTranslate }}</span>
-            </ngb-alert>
-            <jhi-add-auxiliary-repository-button
-                [programmingExercise]="programmingExercise"
-                (onRefresh)="refreshAuxiliaryRepositoryChecks()"
-                class="ml-2"
-            ></jhi-add-auxiliary-repository-button>
-        </div>
-        <div *ngIf="!isExamMode" class="form-group position-relative">
-            <div>
-                <label class="label-narrow" jhiTranslate="artemisApp.exercise.categories">Categories</label>
-                <jhi-help-icon text="artemisApp.exercise.categoriesTooltip"></jhi-help-icon>
->>>>>>> 0fcbcd8c
             </div>
         </div>
         <h4 *ngIf="!isImport && programmingExercise.id" id="jhi-programming-exercise-heading-edit" jhiTranslate="artemisApp.programmingExercise.home.editLabel">
@@ -108,6 +56,7 @@
             ></jhi-programming-exercise-grading>
             <jhi-programming-exercise-problem
                 [isImport]="isImport"
+                [isExamMode]="isExamMode"
                 [(exercise)]="programmingExercise"
                 [problemStatementLoaded]="problemStatementLoaded"
                 [templateParticipationResultLoaded]="templateParticipationResultLoaded"
@@ -150,264 +99,6 @@
                     >
                     </jhi-button>
                 </div>
-<<<<<<< HEAD
-=======
-                <ng-container *ngFor="let e of maxPenalty.errors! | keyvalue">
-                    <div *ngIf="maxPenalty.invalid && (maxPenalty.dirty || maxPenalty.touched)" class="alert alert-danger">
-                        <div [jhiTranslate]="'artemisApp.exercise.form.maxPenalty' + '.' + e.key"></div>
-                    </div>
-                </ng-container>
-            </ng-container>
-        </div>
-        <jhi-presentation-score-checkbox [exercise]="programmingExercise"></jhi-presentation-score-checkbox>
-        <div class="form-group mb-0" id="field_problemStatement" name="problemStatement">
-            <label class="form-control-label" for="field_problemStatement" jhiTranslate="artemisApp.programmingExercise.problemStatement.title"></label>
-            <ng-container *ngIf="isImport">
-                <ngb-alert [dismissible]="false">
-                    <span class="font-weight-bold">{{ 'artemisApp.exercise.import.attention' | artemisTranslate }}</span
-                    ><span>{{ 'artemisApp.exercise.import.markdownWarning' | artemisTranslate }}</span>
-                </ngb-alert>
-                <jhi-programming-exercise-instructions
-                    [exercise]="programmingExercise"
-                    [participation]="programmingExercise.templateParticipation!"
-                    [personalParticipation]="false"
-                >
-                </jhi-programming-exercise-instructions>
-            </ng-container>
-            <jhi-programming-exercise-editable-instructions
-                *ngIf="problemStatementLoaded && templateParticipationResultLoaded && !isImport"
-                [participation]="programmingExercise.templateParticipation!"
-                [(exercise)]="programmingExercise"
-                [showStatus]="!!programmingExercise?.id"
-                [editMode]="!!programmingExercise?.id"
-                (hasUnsavedChanges)="hasUnsavedChanges = $event"
-                [forceRender]="rerenderSubject.asObservable()"
-                class="form__editable-instructions"
-            ></jhi-programming-exercise-editable-instructions>
-        </div>
-        <div class="form-group" *ngIf="!isExamMode">
-            <jhi-learning-goal-selection
-                id="learning-goals"
-                [labelName]="'artemisApp.learningGoal.link.title' | artemisTranslate"
-                [labelTooltip]="'artemisApp.learningGoal.link.exercise' | artemisTranslate"
-                [(ngModel)]="programmingExercise.learningGoals"
-                name="learningGoals"
-            ></jhi-learning-goal-selection>
-        </div>
-        <div *ngIf="programmingExercise.assessmentType === AssessmentType.SEMI_AUTOMATIC" class="form-group">
-            <label class="form-control-label" jhiTranslate="artemisApp.exercise.assessmentInstructions" for="gradingInstructions">Assessment Instructions</label>
-            <jhi-grading-instructions-details id="gradingInstructions" [exercise]="programmingExercise"></jhi-grading-instructions-details>
-        </div>
-        <!-- It would be very complicated to change the sequential test run feature after an exercise is created, which is why it can only be activated if the exercise was not yet created.-->
-        <div class="form-group mb-0" *ngIf="sequentialTestRunsAllowed">
-            <div class="form-check">
-                <label class="form-check-label" for="field_sequentialTestRuns">
-                    <input
-                        class="form-check-input"
-                        type="checkbox"
-                        name="sequentialTestRuns"
-                        id="field_sequentialTestRuns"
-                        [disabled]="!!programmingExercise.id || !!programmingExercise.staticCodeAnalysisEnabled || !!programmingExercise.testwiseCoverageEnabled"
-                        [(ngModel)]="programmingExercise.sequentialTestRuns"
-                        checked
-                    />
-                    <span jhiTranslate="artemisApp.programmingExercise.sequentialTestRuns.title">Differentiate Test Case Execution</span>
-                    <jhi-help-icon text="artemisApp.programmingExercise.sequentialTestRuns.description"></jhi-help-icon>
-                </label>
-            </div>
-        </div>
-        <!-- Setting whether the solution repository should be checked out is only supported for Haskell exercises and is only available for new exercises -->
-        <div class="form-group mb-0" *ngIf="!programmingExercise.id && programmingExercise.programmingLanguage && checkoutSolutionRepositoryAllowed">
-            <div class="form-check">
-                <label class="form-check-label" for="field_checkoutSolutionRepository">
-                    <input
-                        class="form-check-input"
-                        type="checkbox"
-                        name="checkoutSolutionRepository"
-                        id="field_checkoutSolutionRepository"
-                        [(ngModel)]="programmingExercise.checkoutSolutionRepository"
-                    />
-                    <span jhiTranslate="artemisApp.programmingExercise.checkoutSolutionRepository.title">Checkout Solution repository</span>
-                    <jhi-help-icon text="artemisApp.programmingExercise.checkoutSolutionRepository.description"></jhi-help-icon>
-                </label>
-            </div>
-        </div>
-        <div class="form-group mb-0">
-            <div class="form-check">
-                <label [class]="!validIdeSelection() ? 'form-check-label text-danger' : 'form-check-label'" for="field_allowOfflineIde">
-                    <input class="form-check-input" type="checkbox" name="allowOfflineIde" id="field_allowOfflineIde" [(ngModel)]="programmingExercise.allowOfflineIde" checked />
-                    <span jhiTranslate="artemisApp.programmingExercise.allowOfflineIde.title">Allow Offline IDE</span>
-                    <fa-icon
-                        *ngIf="!validIdeSelection()"
-                        [icon]="faQuestionCircle"
-                        class="text-danger"
-                        [placement]="'top auto'"
-                        ngbTooltip="{{ 'artemisApp.programmingExercise.allowOfflineIde.alert' | artemisTranslate }}"
-                    ></fa-icon>
-                </label>
-            </div>
-        </div>
-        <div class="form-group mb-0" *ngIf="ProjectType.XCODE !== selectedProjectType">
-            <div class="form-check">
-                <label [class]="!validIdeSelection() ? 'form-check-label text-danger' : 'form-check-label'" for="field_allowOnlineEditor">
-                    <input
-                        class="form-check-input"
-                        type="checkbox"
-                        name="allowOnlineEditor"
-                        id="field_allowOnlineEditor"
-                        [(ngModel)]="programmingExercise.allowOnlineEditor"
-                        checked
-                    />
-                    <span jhiTranslate="artemisApp.programmingExercise.allowOnlineEditor.title">Allow Online Editor</span>
-                    <fa-icon
-                        *ngIf="!validIdeSelection()"
-                        [icon]="faQuestionCircle"
-                        class="text-danger"
-                        [placement]="'top auto'"
-                        ngbTooltip="{{ 'artemisApp.programmingExercise.allowOnlineEditor.alert' | artemisTranslate }}"
-                    ></fa-icon>
-                </label>
-            </div>
-        </div>
-        <div class="form-group mb-0">
-            <div class="form-check">
-                <label class="form-check-label" for="field_showTestNamesToStudents">
-                    <input
-                        class="form-check-input"
-                        type="checkbox"
-                        name="showTestNamesToStudents"
-                        id="field_showTestNamesToStudents"
-                        [(ngModel)]="programmingExercise.showTestNamesToStudents"
-                        checked
-                    />
-                    <span jhiTranslate="artemisApp.programmingExercise.showTestNamesToStudents">Show Test Names to Students</span>
-                    <fa-icon
-                        [icon]="faQuestionCircle"
-                        class="text-secondary"
-                        ngbTooltip="{{ 'artemisApp.programmingExercise.showTestNamesToStudentsTooltip' | artemisTranslate }}"
-                    ></fa-icon>
-                </label>
-            </div>
-        </div>
-        <!--This checkbox is only visible in the dev environment. If the checkbox is checked and the user clicks on the generate button
-             a programming exercise without a connection to the VCS and CI will be generated
-             This functionality is only for testing purposes-->
-        <div class="form-group mb-0" *ngIf="!inProductionEnvironment">
-            <div class="form-check">
-                <label class="form-check-label" for="field_noVersionControlAndContinuousIntegrationAvailable">
-                    <input
-                        class="form-check-input"
-                        type="checkbox"
-                        name="noVersionControlAndContinuousIntegrationAvailable"
-                        id="field_noVersionControlAndContinuousIntegrationAvailable"
-                        [(ngModel)]="programmingExercise.noVersionControlAndContinuousIntegrationAvailable"
-                        checked
-                    />
-                    <span jhiTranslate="artemisApp.programmingExercise.noVersionControlAndContinuousIntegrationAvailable">Setup without connection to VCS and CI</span>
-                </label>
-            </div>
-        </div>
-        <div class="form-group mb-0">
-            <div class="form-check">
-                <label class="form-check-label" for="field_publishBuildPlanUrl">
-                    <input
-                        class="form-check-input"
-                        type="checkbox"
-                        name="publishBuildPlanUrl"
-                        id="field_publishBuildPlanUrl"
-                        [(ngModel)]="programmingExercise.publishBuildPlanUrl"
-                        checked
-                    />
-                    <span jhiTranslate="artemisApp.programmingExercise.publishBuildPlanUrl">Publish Build Plan Url</span>
-                </label>
-            </div>
-        </div>
-        <div
-            class="form-group mb-0"
-            *ngIf="programmingExercise.programmingLanguage === ProgrammingLanguage.JAVA || programmingExercise.programmingLanguage === ProgrammingLanguage.KOTLIN"
-        >
-            <div class="form-check">
-                <label class="form-check-label" for="field_testwiseCoverageEnabled">
-                    <input
-                        class="form-check-input"
-                        type="checkbox"
-                        name="testwiseCoverageEnabled"
-                        id="field_testwiseCoverageEnabled"
-                        [disabled]="!!programmingExercise.sequentialTestRuns || !!programmingExercise.id"
-                        [(ngModel)]="programmingExercise.testwiseCoverageEnabled"
-                        checked
-                    />
-                    <span jhiTranslate="artemisApp.programmingExercise.recordTestwiseCoverage">Record Testwise Coverage</span>
-                    <fa-icon
-                        [icon]="faQuestionCircle"
-                        class="text-secondary"
-                        ngbTooltip="{{ 'artemisApp.programmingExercise.recordTestwiseCoverageTooltip' | artemisTranslate }}"
-                    ></fa-icon>
-                </label>
-            </div>
-        </div>
-        <div *ngIf="isImport" class="form-group mb-0">
-            <div class="form-check">
-                <label class="form-check-label" for="field_recreateBuildPlans">
-                    <input
-                        class="form-check-input"
-                        type="checkbox"
-                        name="recreateBuildPlans"
-                        id="field_recreateBuildPlans"
-                        [(ngModel)]="recreateBuildPlans"
-                        (change)="onRecreateBuildPlanOrUpdateTemplateChange()"
-                    />
-                    <span jhiTranslate="artemisApp.programmingExercise.recreateBuildPlans.title">Recreate Build Plans</span>
-                    <jhi-help-icon text="artemisApp.programmingExercise.recreateBuildPlans.description"></jhi-help-icon>
-                </label>
-            </div>
-        </div>
-        <div
-            class="form-group mb-0"
-            *ngIf="isImport && programmingExercise.projectType !== ProjectType.PLAIN_GRADLE && programmingExercise.projectType !== ProjectType.GRADLE_GRADLE"
-        >
-            <div class="form-check">
-                <label class="form-check-label" for="field_updateTemplateFiles">
-                    <input
-                        class="form-check-input"
-                        type="checkbox"
-                        name="updateTemplateFiles"
-                        id="field_updateTemplateFiles"
-                        [(ngModel)]="updateTemplate"
-                        (change)="onRecreateBuildPlanOrUpdateTemplateChange()"
-                    />
-                    <span jhiTranslate="artemisApp.programmingExercise.updateTemplate.title">Update template</span>
-                    <jhi-help-icon text="artemisApp.programmingExercise.updateTemplate.description"></jhi-help-icon>
-                </label>
-            </div>
-        </div>
-        <div class="update-programming-exercise-footer">
-            <div class="update-programming-exercise-footer-content">
-                <span *ngIf="isSaving" jhiTranslate="artemisApp.quizExercise.edit.saving" class="badge bg-secondary"> </span>
-                <ng-template #tooltipTranslate>
-                    <div *ngFor="let reason of getInvalidReasons()">
-                        <p jhiTranslate="{{ reason.translateKey }}"></p>
-                    </div>
-                </ng-template>
-                <span *ngIf="getInvalidReasons().length > 0" class="badge bg-danger" [ngbTooltip]="tooltipTranslate" tooltip-placement="top-right auto">
-                    <fa-icon [icon]="faExclamationCircle"></fa-icon>
-                    <span jhiTranslate="artemisApp.quizExercise.edit.invalidInput"></span>
-                    <span>({{ getInvalidReasons().length }})</span>
-                </span>
-                <button type="button" id="cancel-save" class="btn btn-secondary me-1" (click)="previousState()">
-                    <fa-icon [icon]="faBan"></fa-icon>&nbsp;<span jhiTranslate="entity.action.cancel">Cancel</span>
-                </button>
-                <jhi-button
-                    id="save-entity"
-                    [featureToggle]="FeatureToggle.ProgrammingExercises"
-                    [disabled]="getInvalidReasons().length > 0"
-                    [isLoading]="isSaving"
-                    [icon]="faSave"
-                    [title]="submitButtonTitle"
-                    (onClick)="save()"
-                >
-                </jhi-button>
->>>>>>> 0fcbcd8c
             </div>
         </div>
     </form>
