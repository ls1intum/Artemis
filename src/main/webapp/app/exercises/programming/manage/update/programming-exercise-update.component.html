<form name="editForm" role="form" novalidate #editForm="ngForm" (keydown.enter)="isEventInsideTextArea($event)">
    <h4 *ngIf="!isImport && !programmingExercise.id" id="jhi-programming-exercise-heading-create" jhiTranslate="artemisApp.programmingExercise.home.generateLabel">
        Generate new Programming Exercise
    </h4>
    <h4 *ngIf="!isImport && programmingExercise.id" id="jhi-programming-exercise-heading-edit" jhiTranslate="artemisApp.programmingExercise.home.editLabel">
        Edit Programming Exercise
    </h4>
    <h4 *ngIf="isImport" id="jhi-programming-exercise-heading-import" jhiTranslate="artemisApp.programmingExercise.home.importLabel">Import Programming Exercise</h4>
    <div>
        <jhi-alert></jhi-alert>
        <jhi-alert-error></jhi-alert-error>
        <div class="form-group" [hidden]="isImport || !programmingExercise.id">
            <label for="id" jhiTranslate="global.field.id">ID</label>
            <input type="text" class="form-control" id="id" name="id" [(ngModel)]="programmingExercise.id" readonly />
        </div>
        <div class="form-group">
            <div>
                <label class="label-narrow" jhiTranslate="artemisApp.exercise.title" for="field_title">Title</label>
                <jhi-help-icon placement="auto" text="artemisApp.programmingExercise.titleTooltip"></jhi-help-icon>
            </div>
            <input required type="text" class="form-control" name="title" id="field_title" [pattern]="titleNamePattern" [(ngModel)]="programmingExercise.title" #title="ngModel" />
            <ng-container *ngFor="let e of title.errors! | keyvalue | removekeys: ['required']">
                <div *ngIf="title.invalid && (title.dirty || title.touched)" class="alert alert-danger">
                    <div [jhiTranslate]="'artemisApp.exercise.form.title' + '.' + e.key"></div>
                </div>
            </ng-container>
        </div>
        <div class="form-group">
            <div>
                <label class="label-narrow" jhiTranslate="artemisApp.exercise.shortName" for="field_shortName">Short Name</label>
                <jhi-help-icon placement="auto" text="artemisApp.programmingExercise.shortNameTooltip"></jhi-help-icon>
            </div>
            <input
                required
                type="text"
                class="form-control"
                name="shortName"
                id="field_shortName"
                minlength="3"
                [pattern]="shortNamePattern"
                [(ngModel)]="programmingExercise.shortName"
                [readonly]="!isImport && programmingExercise.id"
                #shortName="ngModel"
            />
            <ng-container *ngFor="let error of shortName.errors! | keyvalue | removekeys: ['required']">
                <div *ngIf="shortName.invalid && (shortName.dirty || shortName.touched)" class="alert alert-danger">
                    <div [jhiTranslate]="'artemisApp.exercise.form.shortName' + '.' + error.key"></div>
                </div>
            </ng-container>
        </div>
        <div class="form-group mt-2">
            <label class="label-narrow" jhiTranslate="artemisApp.programmingExercise.preview.label" for="preview"></label>
            <jhi-help-icon placement="auto" text="artemisApp.programmingExercise.preview.tooltip"></jhi-help-icon>
        </div>
        <jhi-programming-exercise-plans-and-repositories-preview [programmingExercise]="programmingExercise"></jhi-programming-exercise-plans-and-repositories-preview>
        <div *ngIf="!isImport" class="form-group">
            <ngx-datatable
                id="auxiliaryRepositoryTable"
                class="bootstrap"
                trackByProp="id"
                [headerHeight]="50"
                [limit]="20"
                [columnMode]="'force'"
                [rowHeight]="'auto'"
                [rows]="programmingExercise.auxiliaryRepositories"
                *ngIf="programmingExercise.auxiliaryRepositories"
            >
                <ngx-datatable-column name="Repository Name" prop="repositoryName">
                    <ng-template ngx-datatable-cell-template let-row="row">
                        <div *ngIf="!row.id; else auxiliaryRepositoryIsNotEditable">
                            <jhi-table-editable-field
                                [id]="row.id + '-repositoryName'"
                                [value]="row.name || ''"
                                [onValueUpdate]="updateRepositoryName(row)"
                                [pattern]="invalidRepositoryNamePattern"
                                [isRequired]="true"
                                [translationRequiredMessage]="'artemisApp.programmingExercise.auxiliaryRepository.repositoryNameRequired'"
                                [translationInvalidMessage]="'artemisApp.programmingExercise.auxiliaryRepository.invalidRepositoryName'"
                            >
                            </jhi-table-editable-field>
                        </div>
                        <ng-template #auxiliaryRepositoryIsNotEditable>
                            {{ row.name }}
                        </ng-template>
                    </ng-template>
                </ngx-datatable-column>
                <ngx-datatable-column name="Checkout Directory" prop="checkoutDirectory">
                    <ng-template ngx-datatable-cell-template let-row="row">
                        <div *ngIf="!row.id; else auxiliaryRepositoryIsNotEditable">
                            <jhi-table-editable-field
                                [id]="row.id + '-checkoutDirectory'"
                                [value]="row.checkoutDirectory || ''"
                                [onValueUpdate]="updateCheckoutDirectory(row)"
                                [pattern]="invalidDirectoryNamePattern"
                                [translationInvalidMessage]="'artemisApp.programmingExercise.auxiliaryRepository.invalidDirectoryName'"
                            >
                            </jhi-table-editable-field>
                        </div>
                        <ng-template #auxiliaryRepositoryIsNotEditable>
                            {{ row.checkoutDirectory }}
                        </ng-template>
                    </ng-template>
                </ngx-datatable-column>
                <ngx-datatable-column name="Description" prop="description">
                    <ng-template ngx-datatable-cell-template let-row="row">
                        <div *ngIf="!row.id; else auxiliaryRepositoryIsNotEditable">
                            <jhi-table-editable-field [id]="row.id + '-description'" [value]="row.description || ''" [onValueUpdate]="updateDescription(row)">
                            </jhi-table-editable-field>
                        </div>
                        <ng-template #auxiliaryRepositoryIsNotEditable>
                            {{ row.description }}
                        </ng-template>
                    </ng-template>
                </ngx-datatable-column>
                <ngx-datatable-column name="RemoveButton" prop="removeButton">
                    <ng-template ngx-datatable-cell-template let-row="row">
                        <div *ngIf="!row.id">
                            <jhi-remove-auxiliary-repository-button
                                *ngIf="!row.id"
                                placement="right"
                                [programmingExercise]="programmingExercise"
                                [row]="row"
                                class="ml-2"
                            ></jhi-remove-auxiliary-repository-button>
                            <span *ngIf="isEdit">
                                <fa-icon
                                    [icon]="'exclamation-triangle'"
                                    class="text-warning mr-1"
                                    ngbTooltip="{{ 'artemisApp.programmingExercise.auxiliaryRepository.warning' | artemisTranslate }}"
                                ></fa-icon>
                                <span jhiTranslate="artemisApp.programmingExercise.auxiliaryRepository.warning"
                                    >This Auxiliary Repository needs to be manually added to the VCS and the buildplan</span
                                >
                            </span>
                        </div>
                    </ng-template>
                </ngx-datatable-column>
            </ngx-datatable>
            <jhi-add-auxiliary-repository-button [programmingExercise]="programmingExercise" class="ml-2"></jhi-add-auxiliary-repository-button>
        </div>
        <div *ngIf="!isExamMode" class="form-group position-relative">
            <div>
                <label class="label-narrow" jhiTranslate="artemisApp.exercise.categories">Categories</label>
                <jhi-help-icon placement="auto" text="artemisApp.programmingExercise.categoriesTooltip"></jhi-help-icon>
            </div>
            <jhi-category-selector
                [exerciseCategories]="exerciseCategories"
                [existingCategories]="existingCategories"
                (selectedCategories)="updateCategories($event)"
            ></jhi-category-selector>
        </div>
        <div class="form-group">
            <label class="label-narrow" jhiTranslate="artemisApp.exercise.difficulty">Difficulty</label>
            <div>
                <jhi-difficulty-picker [exercise]="programmingExercise"></jhi-difficulty-picker>
            </div>
        </div>
        <jhi-team-config-form-group class="form-element" [exercise]="programmingExercise" [isImport]="isImport"></jhi-team-config-form-group>
        <div class="form-group">
            <label class="label-narrow" jhiTranslate="artemisApp.programmingExercise.programmingLanguage" for="field_programmingLanguage">Programming Language</label>
            <select
                #select
                required
                class="form-select"
                [ngModel]="selectedProgrammingLanguage"
                (ngModelChange)="select.value = onProgrammingLanguageChange($event)"
                name="programmingLanguage"
                id="field_programmingLanguage"
                [disabled]="isImport || !!programmingExercise.id"
            >
                <option value="JAVA" *ngIf="supportsJava">Java</option>
                <option value="PYTHON" *ngIf="supportsPython">Python</option>
                <option value="C" *ngIf="supportsC">C</option>
                <option value="HASKELL" *ngIf="supportsHaskell">Haskell</option>
                <option value="KOTLIN" *ngIf="supportsKotlin">Kotlin</option>
                <option value="VHDL" *ngIf="supportsVHDL">VHDL</option>
                <option value="ASSEMBLER" *ngIf="supportsAssembler">Assembler</option>
                <option value="SWIFT" *ngIf="supportsSwift">Swift</option>
                <option value="OCAML" *ngIf="supportsOCaml">OCaml</option>
                <option value="EMPTY" *ngIf="supportsEmpty">Empty</option>
            </select>
        </div>

        <div class="form-group" *ngIf="programmingExercise.programmingLanguage && projectTypes && projectTypes.length > 0">
            <label class="label-narrow" jhiTranslate="artemisApp.programmingExercise.projectType" for="field_projectType">Project Type</label>
            <select
                #select
                required
                class="form-select"
                [ngModel]="selectedProjectType"
                (ngModelChange)="select.value = onProjectTypeChange($event)"
                name="projectType"
                id="field_projectType"
                [disabled]="isImport || !!programmingExercise.id"
            >
                <option value="ECLIPSE" *ngIf="projectTypes.includes(ProjectType.ECLIPSE)">Eclipse</option>
                <option value="MAVEN" *ngIf="projectTypes.includes(ProjectType.MAVEN)">Maven</option>
                <option value="PLAIN" *ngIf="projectTypes.includes(ProjectType.PLAIN)">Plain</option>
                <option value="XCODE" *ngIf="projectTypes.includes(ProjectType.XCODE)">Xcode</option>
            </select>
        </div>

        <div class="form-group" *ngIf="programmingExercise.programmingLanguage && packageNameRequired">
            <label class="label-narrow" jhiTranslate="artemisApp.programmingExercise.packageName" for="field_packageName">Package Name</label>
            <input
                required
                type="text"
                [pattern]="packageNamePattern"
                class="form-control"
                name="packageName"
                id="field_packageName"
                [(ngModel)]="programmingExercise.packageName"
                [readonly]="programmingExercise.id"
                #packageName="ngModel"
            />
            <ng-container *ngFor="let e of packageName.errors! | keyvalue | removekeys: ['required']">
                <div *ngIf="packageName.invalid && (packageName.dirty || packageName.touched)" class="alert alert-danger">
                    <div [jhiTranslate]="'artemisApp.exercise.form.packageName' + '.' + e.key + '.' + programmingExercise.programmingLanguage"></div>
                </div>
            </ng-container>
        </div>
        <div class="form-group mt-2">
            <div>
                <label jhiTranslate="artemisApp.programmingExercise.timeline.timelineLabel" for="timeline"> Timeline for the whole programming exercise </label>
                <jhi-help-icon placement="auto" text="artemisApp.programmingExercise.timeline.timelineTooltip"></jhi-help-icon>
            </div>
            <jhi-programming-exercise-lifecycle id="timeline" [exercise]="programmingExercise" [isExamMode]="isExamMode" [readOnly]="false"></jhi-programming-exercise-lifecycle>
        </div>
        <div class="form-group">
            <label class="form-control-label">{{
                'artemisApp.exercise.includedInOverallScore' + (programmingExercise.course ? 'Course' : 'Exam') + 'Label' | artemisTranslate
            }}</label>
            <div>
                <jhi-included-in-overall-score-picker [(includedInOverallScore)]="programmingExercise.includedInOverallScore"></jhi-included-in-overall-score-picker>
            </div>
        </div>
        <div class="row">
            <div class="col">
                <div class="form-group">
                    <label class="label-narrow" jhiTranslate="artemisApp.exercise.points" for="field_points">Points</label>
                    <input
                        required
                        type="number"
                        class="form-control"
                        [customMin]="1"
                        [customMax]="9999"
                        name="points"
                        id="field_points"
                        [(ngModel)]="programmingExercise.maxPoints"
                        #maxScore="ngModel"
                    />
                    <div *ngIf="maxScore?.invalid && (maxScore?.dirty || maxScore?.touched) && maxScore?.errors" class="alert alert-danger">
                        {{ 'artemisApp.exercise.pointsError' | artemisTranslate }}
                    </div>
                </div>
            </div>
            <div class="col">
                <div class="form-group" [hidden]="programmingExercise.includedInOverallScore !== IncludedInOverallScore.INCLUDED_COMPLETELY">
                    <label class="label-narrow" jhiTranslate="artemisApp.exercise.bonusPoints" for="field_bonusPoints">Bonus Points</label>
                    <input
                        type="number"
                        [required]="programmingExercise.includedInOverallScore === IncludedInOverallScore.INCLUDED_COMPLETELY"
                        class="form-control"
                        [customMin]="0"
                        [customMax]="9999"
                        name="bonusPoints"
                        id="field_bonusPoints"
                        [(ngModel)]="programmingExercise.bonusPoints"
                        #bonusPoints="ngModel"
                    />
                    <div
                        *ngIf="bonusPoints?.invalid && (bonusPoints?.dirty || bonusPoints?.touched) && bonusPoints?.errors"
                        class="alert alert-danger"
                        [hidden]="programmingExercise.includedInOverallScore !== IncludedInOverallScore.INCLUDED_COMPLETELY"
                    >
                        {{ 'artemisApp.exercise.bonusPointsError' | artemisTranslate }}
                    </div>
                </div>
            </div>
        </div>
        <div class="form-group mt-2" *ngIf="programmingExercise.programmingLanguage && staticCodeAnalysisAllowed && ProjectType.XCODE !== selectedProjectType">
            <div class="form-check custom-control custom-checkbox">
                <input
                    type="checkbox"
                    class="form-check-input custom-control-input"
                    id="field_staticCodeAnalysisEnabled"
                    name="staticCodeAnalysisEnabled"
                    [disabled]="!!programmingExercise.sequentialTestRuns || (!isImport && !!programmingExercise.id)"
                    [(ngModel)]="programmingExercise.staticCodeAnalysisEnabled"
                    (change)="onStaticCodeAnalysisChanged()"
                />
                <label
                    class="form-check-label custom-control-label"
                    for="field_staticCodeAnalysisEnabled"
                    jhiTranslate="artemisApp.programmingExercise.enableStaticCodeAnalysis.title"
                >
                    Enable Static Code Analysis</label
                >
                <fa-icon
                    icon="question-circle"
                    class="text-secondary"
                    placement="auto"
                    ngbTooltip="{{ 'artemisApp.programmingExercise.enableStaticCodeAnalysis.description' | artemisTranslate }}"
                ></fa-icon>
            </div>
            <ng-container *ngIf="programmingExercise.staticCodeAnalysisEnabled">
                <label class="label-narrow" jhiTranslate="artemisApp.programmingExercise.maxStaticCodeAnalysisPenalty.title" for="field_maxPenalty"
                    >Max Static Code Analysis Penalty</label
                >
                <fa-icon
                    icon="question-circle"
                    class="text-secondary"
                    placement="auto"
                    ngbTooltip="{{ 'artemisApp.programmingExercise.maxStaticCodeAnalysisPenalty.description' | artemisTranslate }}"
                ></fa-icon>
                <div class="input-group">
                    <div class="input-group-prepend">
                        <span class="input-group-text">%</span>
                    </div>
                    <input
                        type="number"
                        [pattern]="maxPenaltyPattern"
                        class="form-control"
                        name="maxPenalty"
                        id="field_maxPenalty"
                        [(ngModel)]="programmingExercise.maxStaticCodeAnalysisPenalty"
                        #maxPenalty="ngModel"
                    />
<<<<<<< HEAD
                    <ng-container *ngFor="let e of packageName.errors! | keyvalue | removekeys: ['required']">
                        <div *ngIf="packageName.invalid && (packageName.dirty || packageName.touched)" class="alert alert-danger">
                            <div [jhiTranslate]="'artemisApp.exercise.form.packageName' + '.' + e.key + '.' + programmingExercise.programmingLanguage"></div>
                        </div>
                    </ng-container>
                </div>
                <div class="form-group-narrow mt-2">
                    <div>
                        <label class="label-narrow label-timeline" jhiTranslate="artemisApp.programmingExercise.timeline.timelineLabel" for="timeline">
                            Timeline for the whole programming exercise
                        </label>
                        <jhi-help-icon placement="top" text="artemisApp.programmingExercise.timeline.timelineTooltip"></jhi-help-icon>
                    </div>
                    <jhi-programming-exercise-lifecycle
                        id="timeline"
                        [exercise]="programmingExercise"
                        [isExamMode]="isExamMode"
                        [readOnly]="false"
                    ></jhi-programming-exercise-lifecycle>
                </div>
                <div class="form-group">
                    <label class="form-control-label">{{
                        'artemisApp.exercise.includedInOverallScore' + (programmingExercise.course ? 'Course' : 'Exam') + 'Label' | artemisTranslate
                    }}</label>
                    <div>
                        <jhi-included-in-overall-score-picker [(includedInOverallScore)]="programmingExercise.includedInOverallScore"></jhi-included-in-overall-score-picker>
                    </div>
                </div>
                <div class="row">
                    <div class="col">
                        <div class="form-group-narrow">
                            <label class="label-narrow" jhiTranslate="artemisApp.exercise.points" for="field_points">Points</label>
                            <input
                                required
                                type="number"
                                class="form-control"
                                [customMin]="1"
                                [customMax]="9999"
                                name="points"
                                id="field_points"
                                [(ngModel)]="programmingExercise.maxPoints"
                                #maxScore="ngModel"
                            />
                            <div *ngIf="maxScore?.invalid && (maxScore?.dirty || maxScore?.touched) && maxScore?.errors" class="alert alert-danger">
                                {{ 'artemisApp.exercise.pointsError' | artemisTranslate }}
                            </div>
                        </div>
                    </div>
                    <div class="col">
                        <div class="form-group-narrow" [hidden]="programmingExercise.includedInOverallScore !== IncludedInOverallScore.INCLUDED_COMPLETELY">
                            <label class="label-narrow" jhiTranslate="artemisApp.exercise.bonusPoints" for="field_bonusPoints">Bonus Points</label>
                            <input
                                type="number"
                                [required]="programmingExercise.includedInOverallScore === IncludedInOverallScore.INCLUDED_COMPLETELY"
                                class="form-control"
                                [customMin]="0"
                                [customMax]="9999"
                                name="bonusPoints"
                                id="field_bonusPoints"
                                [(ngModel)]="programmingExercise.bonusPoints"
                                #bonusPoints="ngModel"
                            />
                            <div
                                *ngIf="bonusPoints?.invalid && (bonusPoints?.dirty || bonusPoints?.touched) && bonusPoints?.errors"
                                class="alert alert-danger"
                                [hidden]="programmingExercise.includedInOverallScore !== IncludedInOverallScore.INCLUDED_COMPLETELY"
                            >
                                {{ 'artemisApp.exercise.bonusPointsError' | artemisTranslate }}
                            </div>
                        </div>
                    </div>
                </div>
                <div class="form-group mt-2" *ngIf="programmingExercise.programmingLanguage && staticCodeAnalysisAllowed && ProjectType.XCODE !== selectedProjectType">
                    <div class="form-check custom-control custom-checkbox">
                        <input
                            type="checkbox"
                            class="form-check-input custom-control-input"
                            id="field_staticCodeAnalysisEnabled"
                            name="staticCodeAnalysisEnabled"
                            [disabled]="!!programmingExercise.sequentialTestRuns || (!isImport && !!programmingExercise.id)"
                            [(ngModel)]="programmingExercise.staticCodeAnalysisEnabled"
                            (change)="onStaticCodeAnalysisChanged()"
                        />
                        <label
                            class="form-check-label custom-control-label"
                            for="field_staticCodeAnalysisEnabled"
                            jhiTranslate="artemisApp.programmingExercise.enableStaticCodeAnalysis.title"
                        >
                            Enable Static Code Analysis</label
                        >
                        <fa-icon
                            icon="question-circle"
                            class="text-secondary"
                            placement="top"
                            ngbTooltip="{{ 'artemisApp.programmingExercise.enableStaticCodeAnalysis.description' | artemisTranslate }}"
                        ></fa-icon>
                    </div>
                    <ng-container *ngIf="programmingExercise.staticCodeAnalysisEnabled">
                        <label class="label-narrow" jhiTranslate="artemisApp.programmingExercise.maxStaticCodeAnalysisPenalty.title" for="field_maxPenalty"
                            >Max Static Code Analysis Penalty</label
                        >
                        <fa-icon
                            icon="question-circle"
                            class="text-secondary"
                            placement="top"
                            ngbTooltip="{{ 'artemisApp.programmingExercise.maxStaticCodeAnalysisPenalty.description' | artemisTranslate }}"
                        ></fa-icon>
                        <div class="input-group">
                            <div class="input-group-prepend">
                                <span class="input-group-text">%</span>
                            </div>
                            <input
                                type="number"
                                [pattern]="maxPenaltyPattern"
                                class="form-control"
                                name="maxPenalty"
                                id="field_maxPenalty"
                                [(ngModel)]="programmingExercise.maxStaticCodeAnalysisPenalty"
                                #maxPenalty="ngModel"
                            />
                        </div>
                        <ng-container *ngFor="let e of maxPenalty.errors! | keyvalue">
                            <div *ngIf="maxPenalty.invalid && (maxPenalty.dirty || maxPenalty.touched)" class="alert alert-danger">
                                <div [jhiTranslate]="'artemisApp.exercise.form.maxPenalty' + '.' + e.key"></div>
                            </div>
                        </ng-container>
                    </ng-container>
                </div>
                <jhi-presentation-score-checkbox [exercise]="programmingExercise"></jhi-presentation-score-checkbox>
                <div class="form-group" id="field_problemStatement" name="problemStatement">
                    <label class="form-control-label" for="field_problemStatement" jhiTranslate="artemisApp.programmingExercise.problemStatement.title"></label>
                    <ng-container *ngIf="isImport">
                        <ngb-alert [dismissible]="false">
                            <span class="font-weight-bold">{{ 'artemisApp.exercise.import.attention' | artemisTranslate }}</span
                            ><span>{{ 'artemisApp.exercise.import.markdownWarning' | artemisTranslate }}</span>
                        </ngb-alert>
                        <jhi-programming-exercise-instructions
                            [exercise]="programmingExercise"
                            [participation]="programmingExercise.templateParticipation!"
                            [personalParticipation]="false"
                        >
                        </jhi-programming-exercise-instructions>
                    </ng-container>
                    <jhi-programming-exercise-editable-instructions
                        *ngIf="problemStatementLoaded && templateParticipationResultLoaded && !isImport"
                        [participation]="programmingExercise.templateParticipation!"
                        [(exercise)]="programmingExercise"
                        [showStatus]="!!programmingExercise?.id"
                        [editMode]="!!programmingExercise?.id"
                        (hasUnsavedChanges)="hasUnsavedChanges = $event"
                        [forceRender]="rerenderSubject.asObservable()"
                        class="form__editable-instructions"
                    ></jhi-programming-exercise-editable-instructions>
                </div>
                <div *ngIf="programmingExercise.assessmentType === AssessmentType.SEMI_AUTOMATIC" class="form-group" name="gradingInstructions" id="field_gradingInstructions">
                    <jhi-slide-toggle (checkedEmitter)="getCheckedFlag($event)"></jhi-slide-toggle>
                    <jhi-markdown-editor
                        *ngIf="this.checkedFlagForStructuredGradingInstructions === false"
                        class="markdown-editor background-editor-color"
                        [domainCommands]="domainCommandsGradingInstructions"
                        [(markdown)]="programmingExercise.gradingInstructions"
                        [editorMode]="EditorMode.LATEX"
                        [enableResize]="true"
                    ></jhi-markdown-editor>
                    <jhi-grading-instructions-details *ngIf="this.checkedFlagForStructuredGradingInstructions" [exercise]="programmingExercise"></jhi-grading-instructions-details>
=======
>>>>>>> 069d32a2
                </div>
                <ng-container *ngFor="let e of maxPenalty.errors! | keyvalue">
                    <div *ngIf="maxPenalty.invalid && (maxPenalty.dirty || maxPenalty.touched)" class="alert alert-danger">
                        <div [jhiTranslate]="'artemisApp.exercise.form.maxPenalty' + '.' + e.key"></div>
                    </div>
                </ng-container>
            </ng-container>
        </div>
        <jhi-presentation-score-checkbox [exercise]="programmingExercise"></jhi-presentation-score-checkbox>
        <div class="form-group mb-0" id="field_problemStatement" name="problemStatement">
            <label class="form-control-label" for="field_problemStatement" jhiTranslate="artemisApp.programmingExercise.problemStatement.title"></label>
            <ng-container *ngIf="isImport">
                <ngb-alert [dismissible]="false">
                    <span class="font-weight-bold">{{ 'artemisApp.exercise.import.attention' | artemisTranslate }}</span
                    ><span>{{ 'artemisApp.exercise.import.markdownWarning' | artemisTranslate }}</span>
                </ngb-alert>
                <jhi-programming-exercise-instructions
                    [exercise]="programmingExercise"
                    [participation]="programmingExercise.templateParticipation!"
                    [personalParticipation]="false"
                >
                </jhi-programming-exercise-instructions>
            </ng-container>
            <jhi-programming-exercise-editable-instructions
                *ngIf="problemStatementLoaded && templateParticipationResultLoaded && !isImport"
                [participation]="programmingExercise.templateParticipation!"
                [(exercise)]="programmingExercise"
                [showStatus]="!!programmingExercise?.id"
                [editMode]="!!programmingExercise?.id"
                (hasUnsavedChanges)="hasUnsavedChanges = $event"
                [forceRender]="rerenderSubject.asObservable()"
                class="form__editable-instructions"
            ></jhi-programming-exercise-editable-instructions>
        </div>
        <div *ngIf="programmingExercise.assessmentType === AssessmentType.SEMI_AUTOMATIC" class="form-group" name="gradingInstructions" id="field_gradingInstructions">
            <jhi-slide-toggle (checkedEmitter)="getCheckedFlag($event)"></jhi-slide-toggle>
            <jhi-markdown-editor
                *ngIf="this.checkedFlagForStructuredGradingInstructions === false"
                class="markdown-editor background-editor-color"
                [domainCommands]="domainCommandsGradingInstructions"
                [(markdown)]="programmingExercise.gradingInstructions"
                [editorMode]="EditorMode.LATEX"
            ></jhi-markdown-editor>
            <jhi-grading-instructions-details *ngIf="this.checkedFlagForStructuredGradingInstructions" [exercise]="programmingExercise"></jhi-grading-instructions-details>
        </div>
        <!-- It would be very complicated to change the sequential test run feature after an exercise is created, which is why it can only be activated if the exercise was not yet created.-->
        <div class="form-group mb-0" *ngIf="sequentialTestRunsAllowed">
            <div class="form-check">
                <label class="form-check-label" for="field_sequentialTestRuns">
                    <input
                        class="form-check-input"
                        type="checkbox"
                        name="sequentialTestRuns"
                        id="field_sequentialTestRuns"
                        [disabled]="!!programmingExercise.id || !!programmingExercise.staticCodeAnalysisEnabled"
                        [(ngModel)]="programmingExercise.sequentialTestRuns"
                        checked
                    />
                    <span jhiTranslate="artemisApp.programmingExercise.sequentialTestRuns.title">Differentiate Test Case Execution</span>
                    <jhi-help-icon placement="auto" text="artemisApp.programmingExercise.sequentialTestRuns.description"></jhi-help-icon>
                </label>
            </div>
        </div>
        <!-- Setting whether the solution repository should be checked out is only supported for Haskell exercises and is only available for new exercises -->
        <div class="form-group mb-0" *ngIf="!programmingExercise.id && programmingExercise.programmingLanguage && checkoutSolutionRepositoryAllowed">
            <div class="form-check">
                <label class="form-check-label" for="field_checkoutSolutionRepository">
                    <input
                        class="form-check-input"
                        type="checkbox"
                        name="checkoutSolutionRepository"
                        id="field_checkoutSolutionRepository"
                        [(ngModel)]="programmingExercise.checkoutSolutionRepository"
                    />
                    <span jhiTranslate="artemisApp.programmingExercise.checkoutSolutionRepository.title">Checkout Solution repository</span>
                    <jhi-help-icon placement="auto" text="artemisApp.programmingExercise.checkoutSolutionRepository.description"></jhi-help-icon>
                </label>
            </div>
        </div>
        <div class="form-group mb-0">
            <div class="form-check">
                <label [class]="!validIdeSelection() ? 'form-check-label text-danger' : 'form-check-label'" for="field_allowOfflineIde">
                    <input class="form-check-input" type="checkbox" name="allowOfflineIde" id="field_allowOfflineIde" [(ngModel)]="programmingExercise.allowOfflineIde" checked />
                    <span jhiTranslate="artemisApp.programmingExercise.allowOfflineIde.title">Allow Offline IDE</span>
                    <fa-icon
                        *ngIf="!validIdeSelection()"
                        [icon]="'question-circle'"
                        class="text-danger"
                        [placement]="'top'"
                        ngbTooltip="{{ 'artemisApp.programmingExercise.allowOfflineIde.alert' | artemisTranslate }}"
                    ></fa-icon>
                </label>
            </div>
        </div>
        <div class="form-group mb-0" *ngIf="ProjectType.XCODE !== selectedProjectType">
            <div class="form-check">
                <label [class]="!validIdeSelection() ? 'form-check-label text-danger' : 'form-check-label'" for="field_allowOnlineEditor">
                    <input
                        class="form-check-input"
                        type="checkbox"
                        name="allowOnlineEditor"
                        id="field_allowOnlineEditor"
                        [(ngModel)]="programmingExercise.allowOnlineEditor"
                        checked
                    />
                    <span jhiTranslate="artemisApp.programmingExercise.allowOnlineEditor.title">Allow Online Editor</span>
                    <fa-icon
                        *ngIf="!validIdeSelection()"
                        [icon]="'question-circle'"
                        class="text-danger"
                        [placement]="'top'"
                        ngbTooltip="{{ 'artemisApp.programmingExercise.allowOnlineEditor.alert' | artemisTranslate }}"
                    ></fa-icon>
                </label>
            </div>
        </div>
        <div class="form-group mb-0">
            <div class="form-check">
                <label class="form-check-label" for="field_showTestNamesToStudents">
                    <input
                        class="form-check-input"
                        type="checkbox"
                        name="showTestNamesToStudents"
                        id="field_showTestNamesToStudents"
                        [(ngModel)]="programmingExercise.showTestNamesToStudents"
                        checked
                    />
                    <span jhiTranslate="artemisApp.programmingExercise.showTestNamesToStudents">Show Test Names to Students</span>
                    <fa-icon
                        icon="question-circle"
                        class="text-secondary"
                        placement="auto"
                        ngbTooltip="{{ 'artemisApp.programmingExercise.showTestNamesToStudentsTooltip' | artemisTranslate }}"
                    ></fa-icon>
                </label>
            </div>
        </div>
        <!--This checkbox is only visible in the dev environment. If the checkbox is checked and the user clicks on the generate button
             a programming exercise without a connection to the VCS and CI will be generated
             This functionality is only for testing purposes-->
        <div class="form-group mb-0" *ngIf="!inProductionEnvironment">
            <div class="form-check">
                <label class="form-check-label" for="field_noVersionControlAndContinuousIntegrationAvailable">
                    <input
                        class="form-check-input"
                        type="checkbox"
                        name="noVersionControlAndContinuousIntegrationAvailable"
                        id="field_noVersionControlAndContinuousIntegrationAvailable"
                        [(ngModel)]="programmingExercise.noVersionControlAndContinuousIntegrationAvailable"
                        checked
                    />
                    <span jhiTranslate="artemisApp.programmingExercise.noVersionControlAndContinuousIntegrationAvailable">Setup without connection to VCS and CI</span>
                </label>
            </div>
        </div>
        <div class="form-group mb-0">
            <div class="form-check">
                <label class="form-check-label" for="field_publishBuildPlanUrl">
                    <input
                        class="form-check-input"
                        type="checkbox"
                        name="publishBuildPlanUrl"
                        id="field_publishBuildPlanUrl"
                        [(ngModel)]="programmingExercise.publishBuildPlanUrl"
                        checked
                    />
                    <span jhiTranslate="artemisApp.programmingExercise.publishBuildPlanUrl">Publish Build Plan Url</span>
                </label>
            </div>
        </div>
        <div *ngIf="isImport" class="form-group mb-0">
            <div class="form-check">
                <label class="form-check-label" for="field_recreateBuildPlans">
                    <input
                        class="form-check-input"
                        type="checkbox"
                        name="recreateBuildPlans"
                        id="field_recreateBuildPlans"
                        [(ngModel)]="recreateBuildPlans"
                        (change)="onRecreateBuildPlanOrUpdateTemplateChange()"
                    />
                    <span jhiTranslate="artemisApp.programmingExercise.recreateBuildPlans.title">Recreate Build Plans</span>
                    <jhi-help-icon placement="auto" text="artemisApp.programmingExercise.recreateBuildPlans.description"></jhi-help-icon>
                </label>
            </div>
        </div>
        <div *ngIf="isImport" class="form-group mb-0">
            <div class="form-check">
                <label class="form-check-label" for="field_updateTemplateFiles">
                    <input
                        class="form-check-input"
                        type="checkbox"
                        name="updateTemplateFiles"
                        id="field_updateTemplateFiles"
                        [(ngModel)]="updateTemplate"
                        (change)="onRecreateBuildPlanOrUpdateTemplateChange()"
                    />
                    <span jhiTranslate="artemisApp.programmingExercise.updateTemplate.title">Update template</span>
                    <jhi-help-icon placement="auto" text="artemisApp.programmingExercise.updateTemplate.description"></jhi-help-icon>
                </label>
            </div>
        </div>
        <div class="pt-4"></div>
        <div class="form-group" *ngIf="programmingExercise.id && !isImport && !isExamMode">
            <label class="form-control-label" jhiTranslate="artemisApp.exercise.notificationText" for="field_notification_text">Notification Text</label>
            <input minlength="3" type="text" class="form-control" name="notificationtText" id="field_notification_text" [(ngModel)]="notificationText" />
        </div>
    </div>
    <div>
        <button type="button" id="cancel-save" class="btn btn-secondary me-1" (click)="previousState()">
            <fa-icon [icon]="'ban'"></fa-icon>&nbsp;<span jhiTranslate="entity.action.cancel">Cancel</span>
        </button>
        <jhi-button
            id="save-entity"
            [featureToggle]="FeatureToggle.PROGRAMMING_EXERCISES"
            [disabled]="editForm.form.invalid || !validIdeSelection()"
            [isLoading]="isSaving"
            [icon]="'save'"
            [title]="submitButtonTitle"
            (click)="save()"
        >
        </jhi-button>
        <span *ngIf="isEdit && invalidWarnings">
            <fa-icon
                [icon]="'exclamation-triangle'"
                class="text-warning mr-1"
                ngbTooltip="{{ 'artemisApp.programmingExercise.auxiliaryRepository.warning' | artemisTranslate }}"
            ></fa-icon>
            <span jhiTranslate="artemisApp.programmingExercise.auxiliaryRepository.warning">This Auxiliary Repository needs to be manually added to the VCS and the buildplan</span>
        </span>
    </div>
</form><|MERGE_RESOLUTION|>--- conflicted
+++ resolved
@@ -326,174 +326,6 @@
                         [(ngModel)]="programmingExercise.maxStaticCodeAnalysisPenalty"
                         #maxPenalty="ngModel"
                     />
-<<<<<<< HEAD
-                    <ng-container *ngFor="let e of packageName.errors! | keyvalue | removekeys: ['required']">
-                        <div *ngIf="packageName.invalid && (packageName.dirty || packageName.touched)" class="alert alert-danger">
-                            <div [jhiTranslate]="'artemisApp.exercise.form.packageName' + '.' + e.key + '.' + programmingExercise.programmingLanguage"></div>
-                        </div>
-                    </ng-container>
-                </div>
-                <div class="form-group-narrow mt-2">
-                    <div>
-                        <label class="label-narrow label-timeline" jhiTranslate="artemisApp.programmingExercise.timeline.timelineLabel" for="timeline">
-                            Timeline for the whole programming exercise
-                        </label>
-                        <jhi-help-icon placement="top" text="artemisApp.programmingExercise.timeline.timelineTooltip"></jhi-help-icon>
-                    </div>
-                    <jhi-programming-exercise-lifecycle
-                        id="timeline"
-                        [exercise]="programmingExercise"
-                        [isExamMode]="isExamMode"
-                        [readOnly]="false"
-                    ></jhi-programming-exercise-lifecycle>
-                </div>
-                <div class="form-group">
-                    <label class="form-control-label">{{
-                        'artemisApp.exercise.includedInOverallScore' + (programmingExercise.course ? 'Course' : 'Exam') + 'Label' | artemisTranslate
-                    }}</label>
-                    <div>
-                        <jhi-included-in-overall-score-picker [(includedInOverallScore)]="programmingExercise.includedInOverallScore"></jhi-included-in-overall-score-picker>
-                    </div>
-                </div>
-                <div class="row">
-                    <div class="col">
-                        <div class="form-group-narrow">
-                            <label class="label-narrow" jhiTranslate="artemisApp.exercise.points" for="field_points">Points</label>
-                            <input
-                                required
-                                type="number"
-                                class="form-control"
-                                [customMin]="1"
-                                [customMax]="9999"
-                                name="points"
-                                id="field_points"
-                                [(ngModel)]="programmingExercise.maxPoints"
-                                #maxScore="ngModel"
-                            />
-                            <div *ngIf="maxScore?.invalid && (maxScore?.dirty || maxScore?.touched) && maxScore?.errors" class="alert alert-danger">
-                                {{ 'artemisApp.exercise.pointsError' | artemisTranslate }}
-                            </div>
-                        </div>
-                    </div>
-                    <div class="col">
-                        <div class="form-group-narrow" [hidden]="programmingExercise.includedInOverallScore !== IncludedInOverallScore.INCLUDED_COMPLETELY">
-                            <label class="label-narrow" jhiTranslate="artemisApp.exercise.bonusPoints" for="field_bonusPoints">Bonus Points</label>
-                            <input
-                                type="number"
-                                [required]="programmingExercise.includedInOverallScore === IncludedInOverallScore.INCLUDED_COMPLETELY"
-                                class="form-control"
-                                [customMin]="0"
-                                [customMax]="9999"
-                                name="bonusPoints"
-                                id="field_bonusPoints"
-                                [(ngModel)]="programmingExercise.bonusPoints"
-                                #bonusPoints="ngModel"
-                            />
-                            <div
-                                *ngIf="bonusPoints?.invalid && (bonusPoints?.dirty || bonusPoints?.touched) && bonusPoints?.errors"
-                                class="alert alert-danger"
-                                [hidden]="programmingExercise.includedInOverallScore !== IncludedInOverallScore.INCLUDED_COMPLETELY"
-                            >
-                                {{ 'artemisApp.exercise.bonusPointsError' | artemisTranslate }}
-                            </div>
-                        </div>
-                    </div>
-                </div>
-                <div class="form-group mt-2" *ngIf="programmingExercise.programmingLanguage && staticCodeAnalysisAllowed && ProjectType.XCODE !== selectedProjectType">
-                    <div class="form-check custom-control custom-checkbox">
-                        <input
-                            type="checkbox"
-                            class="form-check-input custom-control-input"
-                            id="field_staticCodeAnalysisEnabled"
-                            name="staticCodeAnalysisEnabled"
-                            [disabled]="!!programmingExercise.sequentialTestRuns || (!isImport && !!programmingExercise.id)"
-                            [(ngModel)]="programmingExercise.staticCodeAnalysisEnabled"
-                            (change)="onStaticCodeAnalysisChanged()"
-                        />
-                        <label
-                            class="form-check-label custom-control-label"
-                            for="field_staticCodeAnalysisEnabled"
-                            jhiTranslate="artemisApp.programmingExercise.enableStaticCodeAnalysis.title"
-                        >
-                            Enable Static Code Analysis</label
-                        >
-                        <fa-icon
-                            icon="question-circle"
-                            class="text-secondary"
-                            placement="top"
-                            ngbTooltip="{{ 'artemisApp.programmingExercise.enableStaticCodeAnalysis.description' | artemisTranslate }}"
-                        ></fa-icon>
-                    </div>
-                    <ng-container *ngIf="programmingExercise.staticCodeAnalysisEnabled">
-                        <label class="label-narrow" jhiTranslate="artemisApp.programmingExercise.maxStaticCodeAnalysisPenalty.title" for="field_maxPenalty"
-                            >Max Static Code Analysis Penalty</label
-                        >
-                        <fa-icon
-                            icon="question-circle"
-                            class="text-secondary"
-                            placement="top"
-                            ngbTooltip="{{ 'artemisApp.programmingExercise.maxStaticCodeAnalysisPenalty.description' | artemisTranslate }}"
-                        ></fa-icon>
-                        <div class="input-group">
-                            <div class="input-group-prepend">
-                                <span class="input-group-text">%</span>
-                            </div>
-                            <input
-                                type="number"
-                                [pattern]="maxPenaltyPattern"
-                                class="form-control"
-                                name="maxPenalty"
-                                id="field_maxPenalty"
-                                [(ngModel)]="programmingExercise.maxStaticCodeAnalysisPenalty"
-                                #maxPenalty="ngModel"
-                            />
-                        </div>
-                        <ng-container *ngFor="let e of maxPenalty.errors! | keyvalue">
-                            <div *ngIf="maxPenalty.invalid && (maxPenalty.dirty || maxPenalty.touched)" class="alert alert-danger">
-                                <div [jhiTranslate]="'artemisApp.exercise.form.maxPenalty' + '.' + e.key"></div>
-                            </div>
-                        </ng-container>
-                    </ng-container>
-                </div>
-                <jhi-presentation-score-checkbox [exercise]="programmingExercise"></jhi-presentation-score-checkbox>
-                <div class="form-group" id="field_problemStatement" name="problemStatement">
-                    <label class="form-control-label" for="field_problemStatement" jhiTranslate="artemisApp.programmingExercise.problemStatement.title"></label>
-                    <ng-container *ngIf="isImport">
-                        <ngb-alert [dismissible]="false">
-                            <span class="font-weight-bold">{{ 'artemisApp.exercise.import.attention' | artemisTranslate }}</span
-                            ><span>{{ 'artemisApp.exercise.import.markdownWarning' | artemisTranslate }}</span>
-                        </ngb-alert>
-                        <jhi-programming-exercise-instructions
-                            [exercise]="programmingExercise"
-                            [participation]="programmingExercise.templateParticipation!"
-                            [personalParticipation]="false"
-                        >
-                        </jhi-programming-exercise-instructions>
-                    </ng-container>
-                    <jhi-programming-exercise-editable-instructions
-                        *ngIf="problemStatementLoaded && templateParticipationResultLoaded && !isImport"
-                        [participation]="programmingExercise.templateParticipation!"
-                        [(exercise)]="programmingExercise"
-                        [showStatus]="!!programmingExercise?.id"
-                        [editMode]="!!programmingExercise?.id"
-                        (hasUnsavedChanges)="hasUnsavedChanges = $event"
-                        [forceRender]="rerenderSubject.asObservable()"
-                        class="form__editable-instructions"
-                    ></jhi-programming-exercise-editable-instructions>
-                </div>
-                <div *ngIf="programmingExercise.assessmentType === AssessmentType.SEMI_AUTOMATIC" class="form-group" name="gradingInstructions" id="field_gradingInstructions">
-                    <jhi-slide-toggle (checkedEmitter)="getCheckedFlag($event)"></jhi-slide-toggle>
-                    <jhi-markdown-editor
-                        *ngIf="this.checkedFlagForStructuredGradingInstructions === false"
-                        class="markdown-editor background-editor-color"
-                        [domainCommands]="domainCommandsGradingInstructions"
-                        [(markdown)]="programmingExercise.gradingInstructions"
-                        [editorMode]="EditorMode.LATEX"
-                        [enableResize]="true"
-                    ></jhi-markdown-editor>
-                    <jhi-grading-instructions-details *ngIf="this.checkedFlagForStructuredGradingInstructions" [exercise]="programmingExercise"></jhi-grading-instructions-details>
-=======
->>>>>>> 069d32a2
                 </div>
                 <ng-container *ngFor="let e of maxPenalty.errors! | keyvalue">
                     <div *ngIf="maxPenalty.invalid && (maxPenalty.dirty || maxPenalty.touched)" class="alert alert-danger">
