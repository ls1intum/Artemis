--- conflicted
+++ resolved
@@ -96,13 +96,10 @@
                         <option value="PYTHON">Python</option>
                         <option value="C">C</option>
                         <option value="HASKELL">Haskell</option>
-<<<<<<< HEAD
-                        <option value="SWIFT">Swift</option>
-=======
                         <option value="KOTLIN">Kotlin</option>
                         <option value="VHDL">VHDL</option>
                         <option value="ASSEMBLER">Assembler</option>
->>>>>>> b265f12a
+                        <option value="SWIFT">Swift</option>
                     </select>
                 </div>
 
