import { ActivatedRoute, Params } from '@angular/router';
import { Component, OnInit } from '@angular/core';
import { HttpErrorResponse, HttpResponse } from '@angular/common/http';
import { AlertService, AlertType } from 'app/core/util/alert.service';
import { Observable, Subject } from 'rxjs';
import { CourseManagementService } from 'app/course/manage/course-management.service';
import { ProgrammingExercise, ProgrammingLanguage, ProjectType } from 'app/entities/programming-exercise.model';
import { ProgrammingExerciseService } from '../services/programming-exercise.service';
import { FileService } from 'app/shared/http/file.service';
import { TranslateService } from '@ngx-translate/core';
import { switchMap, tap } from 'rxjs/operators';
import { FeatureToggle } from 'app/shared/feature-toggle/feature-toggle.service';
import { ExerciseService } from 'app/exercises/shared/exercise/exercise.service';
import { AssessmentType } from 'app/entities/assessment-type.model';
import { Exercise, IncludedInOverallScore, ValidationReason, resetDates } from 'app/entities/exercise.model';
import { EditorMode } from 'app/shared/markdown-editor/markdown-editor.component';
import { ProfileService } from 'app/shared/layouts/profiles/profile.service';
import { ExerciseGroupService } from 'app/exam/manage/exercise-groups/exercise-group.service';
import { ProgrammingLanguageFeatureService } from 'app/exercises/programming/shared/service/programming-language-feature/programming-language-feature.service';
import { ArtemisNavigationUtilService } from 'app/utils/navigation.utils';
import { SHORT_NAME_PATTERN } from 'app/shared/constants/input.constants';
import { ExerciseCategory } from 'app/entities/exercise-category.model';
import { cloneDeep } from 'lodash-es';
import { ExerciseUpdateWarningService } from 'app/exercises/shared/exercise-update-warning/exercise-update-warning.service';
import { NgbModal } from '@ng-bootstrap/ng-bootstrap';
import { onError } from 'app/shared/util/global.utils';
import { AuxiliaryRepository } from 'app/entities/programming-exercise-auxiliary-repository-model';
import { SubmissionPolicyType } from 'app/entities/submission-policy.model';
import { faBan, faExclamationCircle, faHandshakeAngle, faQuestionCircle, faSave } from '@fortawesome/free-solid-svg-icons';
import { ModePickerOption } from 'app/exercises/shared/mode-picker/mode-picker.component';
import { DocumentationType } from 'app/shared/components/documentation-button/documentation-button.component';

@Component({
    selector: 'jhi-programming-exercise-update',
    templateUrl: './programming-exercise-update.component.html',
    styleUrls: ['../programming-exercise-form.scss'],
})
export class ProgrammingExerciseUpdateComponent implements OnInit {
    readonly IncludedInOverallScore = IncludedInOverallScore;
    readonly FeatureToggle = FeatureToggle;
    readonly ProgrammingLanguage = ProgrammingLanguage;
    readonly ProjectType = ProjectType;

    private translationBasePath = 'artemisApp.programmingExercise.';

    toggleMode = () => this.toggleWizardMode();
    getInvalidReasonsForWizard = () => this.getInvalidReasons(this.currentWizardModeStep);
    programmingLanguageChanged = (language: ProgrammingLanguage) => this.onProgrammingLanguageChange(language);
    withDependenciesChanged = (withDependencies: boolean) => this.onWithDependenciesChanged(withDependencies);
    categoriesChanged = (categories: ExerciseCategory[]) => this.updateCategories(categories);
    projectTypeChanged = (projectType: ProjectType) => this.onProjectTypeChange(projectType);
    staticCodeAnalysisChanged = () => this.onStaticCodeAnalysisChanged();
    currentWizardModeStep = 1;

    auxiliaryRepositoryDuplicateNames: boolean;
    auxiliaryRepositoryDuplicateDirectories: boolean;
    auxiliaryRepositoryNamedCorrectly: boolean;
    submitButtonTitle: string;
    isImport: boolean;
    isImportFromFile: boolean;
    isEdit: boolean;
    isExamMode: boolean;
    isShowingWizardMode = false;
    hasUnsavedChanges = false;
    programmingExercise: ProgrammingExercise;
    backupExercise: ProgrammingExercise;
    isSaving: boolean;
    goBackAfterSaving = false;
    problemStatementLoaded = false;
    templateParticipationResultLoaded = true;
    notificationText?: string;
    EditorMode = EditorMode;
    AssessmentType = AssessmentType;
    rerenderSubject = new Subject<void>();
    // This is used to revert the select if the user cancels to override the new selected programming language.
    private selectedProgrammingLanguageValue: ProgrammingLanguage;
    // This is used to revert the select if the user cancels to override the new selected project type.
    private selectedProjectTypeValue: ProjectType;
    private zipFileForImport: File;

    maxPenaltyPattern = '^([0-9]|([1-9][0-9])|100)$';
    // Java package name Regex according to Java 14 JLS (https://docs.oracle.com/javase/specs/jls/se14/html/jls-7.html#jls-7.4.1),
    // with the restriction to a-z,A-Z,_ as "Java letter" and 0-9 as digits due to JavaScript/Browser Unicode character class limitations
    packageNamePatternForJavaKotlin =
        '^(?!.*(?:\\.|^)(?:abstract|continue|for|new|switch|assert|default|if|package|synchronized|boolean|do|goto|private|this|break|double|implements|protected|throw|byte|else|import|public|throws|case|enum|instanceof|return|transient|catch|extends|int|short|try|char|final|interface|static|void|class|finally|long|strictfp|volatile|const|float|native|super|while|_|true|false|null)(?:\\.|$))[A-Z_a-z][0-9A-Z_a-z]*(?:\\.[A-Z_a-z][0-9A-Z_a-z]*)*$';
    // Swift package name Regex derived from (https://docs.swift.org/swift-book/ReferenceManual/LexicalStructure.html#ID412),
    // with the restriction to a-z,A-Z as "Swift letter" and 0-9 as digits where no separators are allowed
    appNamePatternForSwift =
        '^(?!(?:associatedtype|class|deinit|enum|extension|fileprivate|func|import|init|inout|internal|let|open|operator|private|protocol|public|rethrows|static|struct|subscript|typealias|var|break|case|continue|default|defer|do|else|fallthrough|for|guard|if|in|repeat|return|switch|where|while|as|Any|catch|false|is|nil|super|self|Self|throw|throws|true|try|_|[sS]wift)$)[A-Za-z][0-9A-Za-z]*$';
    packageNamePattern = '';

    // Auxiliary Repository names must only include words or '-' characters.
    invalidRepositoryNamePattern = RegExp('^(?!(solution|exercise|tests|auxiliary)\\b)\\b(\\w|-)+$');

    // Auxiliary Repository checkout directories must be valid directory paths. Those must only include words,
    // '-' or '/' characters.
    invalidDirectoryNamePattern = RegExp('^[\\w-]+(/[\\w-]+)*$');

    // length of < 3 is also accepted in order to provide more accurate validation error messages
    readonly shortNamePattern = RegExp('(^(?![\\s\\S]))|^[a-zA-Z][a-zA-Z0-9]*$|' + SHORT_NAME_PATTERN); // must start with a letter and cannot contain special characters
    titleNamePattern = '^[a-zA-Z0-9-_ ]+'; // must only contain alphanumeric characters, or whitespaces, or '_' or '-'

    exerciseCategories: ExerciseCategory[];
    existingCategories: ExerciseCategory[];

    public inProductionEnvironment: boolean;

    public supportedLanguages = ['java'];

    public packageNameRequired = true;
    public staticCodeAnalysisAllowed = false;
    public checkoutSolutionRepositoryAllowed = false;
    public sequentialTestRunsAllowed = false;
    public auxiliaryRepositoriesValid = true;

    // Additional options for import
    public recreateBuildPlans = false;
    public updateTemplate = false;
    public originalStaticCodeAnalysisEnabled: boolean | undefined;

    public projectTypes: ProjectType[] = [];
    // flag describing if the template and solution projects should include a dependency
    public withDependenciesValue = false;

    public modePickerOptions: ModePickerOption<ProjectType>[] = [];

    documentationType = DocumentationType.Programming;

    // Icons
    faSave = faSave;
    faBan = faBan;
    faHandShakeAngle = faHandshakeAngle;
    faQuestionCircle = faQuestionCircle;
    faExclamationCircle = faExclamationCircle;

    constructor(
        private programmingExerciseService: ProgrammingExerciseService,
        private modalService: NgbModal,
        private popupService: ExerciseUpdateWarningService,
        private courseService: CourseManagementService,
        private alertService: AlertService,
        private exerciseService: ExerciseService,
        private fileService: FileService,
        private activatedRoute: ActivatedRoute,
        private translateService: TranslateService,
        private profileService: ProfileService,
        private exerciseGroupService: ExerciseGroupService,
        private programmingLanguageFeatureService: ProgrammingLanguageFeatureService,
        private navigationUtilService: ArtemisNavigationUtilService,
    ) {}

    /**
     * Activate or deactivate the wizard mode for easier exercise creation.
     * This function is called by pressing "Switch to guided mode" when creating a new exercise
     */
    toggleWizardMode() {
        this.isShowingWizardMode = !this.isShowingWizardMode;
    }

    /**
     * Progress to the next step of the wizard mode
     */
    nextWizardStep() {
        this.currentWizardModeStep++;

        if (this.currentWizardModeStep > 5) {
            this.save();
        }
    }

    /**
     * Updates the name of the editedAuxiliaryRepository.
     *
     * @param editedAuxiliaryRepository
     */
    updateRepositoryName(editedAuxiliaryRepository: AuxiliaryRepository) {
        return (newValue: any) => {
            editedAuxiliaryRepository.name = newValue;
            this.refreshAuxiliaryRepositoryChecks();
            return editedAuxiliaryRepository.name;
        };
    }

    /**
     * Updates the checkoutDirectory name of the editedAuxiliaryRepository.
     *
     * @param editedAuxiliaryRepository
     */
    updateCheckoutDirectory(editedAuxiliaryRepository: AuxiliaryRepository) {
        return (newValue: any) => {
            editedAuxiliaryRepository.checkoutDirectory = newValue;
            this.refreshAuxiliaryRepositoryChecks();
            return editedAuxiliaryRepository.checkoutDirectory;
        };
    }

    /**
     * Refreshes auxiliary variables for auxiliary repository checks. Those variables are
     * used in the template to display warnings.
     */
    refreshAuxiliaryRepositoryChecks() {
        let legalNameAndDirs = false;
        // Check that there are no duplicate names.
        const names = new Set<string | undefined>();
        const auxReposWithName = this.programmingExercise.auxiliaryRepositories!.filter((auxiliaryRepository) => auxiliaryRepository.name);
        auxReposWithName.forEach((auxiliaryRepository) => {
            names.add(auxiliaryRepository.name);
            legalNameAndDirs ||= !this.invalidRepositoryNamePattern.test(auxiliaryRepository.name!);
        });
        this.auxiliaryRepositoryDuplicateNames = names.size !== auxReposWithName.length;

        // Check that there are no duplicate checkout directories
        const directories = new Set<string | undefined>();
        const auxReposWithDirectory = this.programmingExercise.auxiliaryRepositories!.filter((auxiliaryRepository) => auxiliaryRepository.checkoutDirectory);
        auxReposWithDirectory.forEach((auxiliaryRepository) => {
            directories.add(auxiliaryRepository.checkoutDirectory);
            legalNameAndDirs ||= !this.invalidDirectoryNamePattern.test(auxiliaryRepository.checkoutDirectory!);
        });
        this.auxiliaryRepositoryDuplicateDirectories = directories.size !== auxReposWithDirectory.length;

        // Check that there are no empty/incorrect repository names and directories
        this.auxiliaryRepositoryNamedCorrectly = this.programmingExercise.auxiliaryRepositories!.length === auxReposWithName.length && !legalNameAndDirs;

        // Combining auxiliary variables to one to keep the template readable
        this.auxiliaryRepositoriesValid = this.auxiliaryRepositoryNamedCorrectly && !this.auxiliaryRepositoryDuplicateNames && !this.auxiliaryRepositoryDuplicateDirectories;
    }

    /**
     * Will also trigger loading the corresponding programming exercise language template.
     *
     * @param language to change to.
     */
    set selectedProgrammingLanguage(language: ProgrammingLanguage) {
        const languageChanged = this.selectedProgrammingLanguageValue !== language;
        this.selectedProgrammingLanguageValue = language;

        const programmingLanguageFeature = this.programmingLanguageFeatureService.getProgrammingLanguageFeature(language);
        this.packageNameRequired = programmingLanguageFeature.packageNameRequired;
        this.staticCodeAnalysisAllowed = programmingLanguageFeature.staticCodeAnalysis;
        this.checkoutSolutionRepositoryAllowed = programmingLanguageFeature.checkoutSolutionRepositoryAllowed;
        this.sequentialTestRunsAllowed = programmingLanguageFeature.sequentialTestRuns;
        // filter out MAVEN_MAVEN and GRADLE_GRADLE because they are not directly selectable but only via a checkbox
        this.projectTypes = programmingLanguageFeature.projectTypes.filter((projectType) => projectType !== ProjectType.MAVEN_MAVEN && projectType !== ProjectType.GRADLE_GRADLE);
        this.modePickerOptions = this.projectTypes.map((projectType) => ({
            value: projectType,
            labelKey: 'artemisApp.programmingExercise.projectTypes.' + projectType.toString(),
            btnClass: 'btn-secondary',
        }));

        if (languageChanged) {
            // Reset project type when changing programming language as not all programming languages support (the same) project types
            this.programmingExercise.projectType = this.projectTypes[0];
            this.selectedProjectTypeValue = this.projectTypes[0]!;
            this.withDependenciesValue = false;
        }

        // If we switch to another language which does not support static code analysis we need to reset options related to static code analysis
        if (!this.staticCodeAnalysisAllowed) {
            this.programmingExercise.staticCodeAnalysisEnabled = false;
            this.programmingExercise.maxStaticCodeAnalysisPenalty = undefined;
        }

        // Automatically enable the checkout of the solution repository for Haskell exercises
        this.programmingExercise.checkoutSolutionRepository = this.checkoutSolutionRepositoryAllowed && language === ProgrammingLanguage.HASKELL;

        // Only load problem statement template when creating a new exercise and not when importing an existing exercise
        if (this.programmingExercise.id === undefined && !this.isImportFromFile) {
            this.loadProgrammingLanguageTemplate(language);
            // Rerender the instructions as the template has changed.
            this.rerenderSubject.next();
        }
    }

    get selectedProgrammingLanguage() {
        return this.selectedProgrammingLanguageValue;
    }

    /**
     * Will also trigger loading the corresponding project type template.
     *
     * @param type to change to.
     */
    set selectedProjectType(type: ProjectType) {
        // update the (selected) project type
        this.updateProjectTypeSettings(type);

        // Only load problem statement template when creating a new exercise and not when importing an existing exercise
        if (this.programmingExercise.id === undefined) {
            this.loadProgrammingLanguageTemplate(this.programmingExercise.programmingLanguage!);
            // Rerender the instructions as the template has changed.
            this.rerenderSubject.next();
        }
    }

    get selectedProjectType() {
        return this.selectedProjectTypeValue;
    }

    private updateProjectTypeSettings(type: ProjectType) {
        if (ProjectType.XCODE === type) {
            // Disable Online Editor
            this.programmingExercise.allowOnlineEditor = false;
        } else if (ProjectType.FACT === type) {
            // Disallow SCA for C (FACT)
            this.disableStaticCodeAnalysis();
        }

        // update the project types for java programming exercises according to whether dependencies should be included
        if (this.programmingExercise.programmingLanguage === ProgrammingLanguage.JAVA) {
            if (type === ProjectType.PLAIN_MAVEN || type === ProjectType.MAVEN_MAVEN) {
                this.selectedProjectTypeValue = ProjectType.PLAIN_MAVEN;
                if (this.withDependenciesValue) {
                    this.programmingExercise.projectType = ProjectType.MAVEN_MAVEN;
                } else {
                    this.programmingExercise.projectType = ProjectType.PLAIN_MAVEN;
                }
            } else {
                this.selectedProjectTypeValue = ProjectType.PLAIN_GRADLE;
                if (this.withDependenciesValue) {
                    this.programmingExercise.projectType = ProjectType.GRADLE_GRADLE;
                } else {
                    this.programmingExercise.projectType = ProjectType.PLAIN_GRADLE;
                }
            }
        } else {
            this.selectedProjectTypeValue = type;
            this.programmingExercise.projectType = type;
        }
    }

    /**
     * Only applies to Java programming exercises.
     * Will also trigger loading the corresponding project type template.
     * @param withDependencies whether the project should include a dependency
     */
    set withDependencies(withDependencies: boolean) {
        this.withDependenciesValue = withDependencies;
        this.selectedProjectType = this.programmingExercise.projectType!;
    }

    get withDependencies() {
        return this.withDependenciesValue;
    }

    private disableStaticCodeAnalysis() {
        this.programmingExercise.staticCodeAnalysisEnabled = false;
        this.programmingExercise.maxStaticCodeAnalysisPenalty = undefined;
    }

    /**
     * Sets the values for the creation/update of a programming exercise
     */
    ngOnInit() {
        this.isSaving = false;
        this.notificationText = undefined;
        this.activatedRoute.data.subscribe(({ programmingExercise }) => {
            if (history.state.programmingExerciseForImportFromFile !== undefined) {
                this.programmingExercise = history.state.programmingExerciseForImportFromFile;
                this.isImportFromFile = true;
            } else {
                this.programmingExercise = programmingExercise;
            }
            this.backupExercise = cloneDeep(this.programmingExercise);
            this.selectedProgrammingLanguageValue = this.programmingExercise.programmingLanguage!;
            if (this.programmingExercise.projectType === ProjectType.MAVEN_MAVEN) {
                this.selectedProjectTypeValue = ProjectType.PLAIN_MAVEN;
            } else if (this.programmingExercise.projectType === ProjectType.GRADLE_GRADLE) {
                this.selectedProjectTypeValue = ProjectType.PLAIN_GRADLE;
            } else {
                this.selectedProjectTypeValue = this.programmingExercise.projectType!;
            }
        });

        // If it is an import from this instance, just get the course, otherwise handle the edit and new cases
        this.activatedRoute.url
            .pipe(
                tap((segments) => {
                    this.isImport = segments.some((segment) => segment.path === 'import');
                    this.isImportFromFile = segments.some((segment) => segment.path === 'import-from-file');
                }),
                switchMap(() => this.activatedRoute.params),
                tap((params) => {
                    if (this.isImportFromFile) {
                        this.createProgrammingExerciseForImportFromFile();
                    }
                    if (this.isImport) {
                        this.createProgrammingExerciseForImport(params);
                    } else {
                        if (params['courseId'] && params['examId'] && params['exerciseGroupId']) {
                            this.exerciseGroupService.find(params['courseId'], params['examId'], params['exerciseGroupId']).subscribe((res) => {
                                this.isExamMode = true;
                                this.programmingExercise.exerciseGroup = res.body!;
                            });
                        } else if (params['courseId']) {
                            const courseId = params['courseId'];
                            this.courseService.find(courseId).subscribe((res) => {
                                this.isExamMode = false;
                                this.programmingExercise.course = res.body!;
                                if (this.programmingExercise.course?.defaultProgrammingLanguage) {
                                    this.selectedProgrammingLanguage = this.programmingExercise.course.defaultProgrammingLanguage!;
                                }
                                this.exerciseCategories = this.programmingExercise.categories || [];
                                this.courseService.findAllCategoriesOfCourse(this.programmingExercise.course!.id!).subscribe({
                                    next: (categoryRes: HttpResponse<string[]>) => {
                                        this.existingCategories = this.exerciseService.convertExerciseCategoriesAsStringFromServer(categoryRes.body!);
                                    },
                                    error: (error: HttpErrorResponse) => onError(this.alertService, error),
                                });
                            });
                        }
                    }

                    // Set submit button text depending on component state
                    if (this.isImport || this.isImportFromFile) {
                        this.submitButtonTitle = 'entity.action.import';
                    } else if (this.programmingExercise.id) {
                        this.isEdit = true;
                        this.submitButtonTitle = 'entity.action.save';
                    } else {
                        this.submitButtonTitle = 'entity.action.generate';
                    }
                }),
            )
            .subscribe();

        this.activatedRoute.queryParams.subscribe((params) => {
            if (params.shouldHaveBackButtonToWizard) {
                this.goBackAfterSaving = true;
            }
        });

        // If an exercise is created, load our readme template so the problemStatement is not empty
        this.selectedProgrammingLanguage = this.programmingExercise.programmingLanguage!;
        if (this.programmingExercise.id || this.isImportFromFile) {
            this.problemStatementLoaded = true;
        }
        // Select the correct pattern
        this.setPackageNamePattern(this.selectedProgrammingLanguage);

        // Checks if the current environment is production
        this.profileService.getProfileInfo().subscribe((profileInfo) => {
            if (profileInfo) {
                this.inProductionEnvironment = profileInfo.inProduction;
            }
        });

        this.supportedLanguages = [];

        if (this.programmingLanguageFeatureService.supportsProgrammingLanguage(ProgrammingLanguage.JAVA)) {
            this.supportedLanguages.push(ProgrammingLanguage.JAVA);
        }
        if (this.programmingLanguageFeatureService.supportsProgrammingLanguage(ProgrammingLanguage.PYTHON)) {
            this.supportedLanguages.push(ProgrammingLanguage.PYTHON);
        }
        if (this.programmingLanguageFeatureService.supportsProgrammingLanguage(ProgrammingLanguage.C)) {
            this.supportedLanguages.push(ProgrammingLanguage.C);
        }
        if (this.programmingLanguageFeatureService.supportsProgrammingLanguage(ProgrammingLanguage.HASKELL)) {
            this.supportedLanguages.push(ProgrammingLanguage.HASKELL);
        }
        if (this.programmingLanguageFeatureService.supportsProgrammingLanguage(ProgrammingLanguage.KOTLIN)) {
            this.supportedLanguages.push(ProgrammingLanguage.KOTLIN);
        }
        if (this.programmingLanguageFeatureService.supportsProgrammingLanguage(ProgrammingLanguage.VHDL)) {
            this.supportedLanguages.push(ProgrammingLanguage.VHDL);
        }
        if (this.programmingLanguageFeatureService.supportsProgrammingLanguage(ProgrammingLanguage.ASSEMBLER)) {
            this.supportedLanguages.push(ProgrammingLanguage.ASSEMBLER);
        }
        if (this.programmingLanguageFeatureService.supportsProgrammingLanguage(ProgrammingLanguage.SWIFT)) {
            this.supportedLanguages.push(ProgrammingLanguage.SWIFT);
        }
        if (this.programmingLanguageFeatureService.supportsProgrammingLanguage(ProgrammingLanguage.OCAML)) {
            this.supportedLanguages.push(ProgrammingLanguage.OCAML);
        }
        if (this.programmingLanguageFeatureService.supportsProgrammingLanguage(ProgrammingLanguage.EMPTY)) {
            this.supportedLanguages.push(ProgrammingLanguage.EMPTY);
        }
    }

    /**
     * Setups the programming exercise for import. The route determine whether the new exercise will be imported as an exam
     * or a normal exercise.
     *
     * @param params given by ActivatedRoute
     */
    private createProgrammingExerciseForImport(params: Params) {
        this.isImport = true;
        this.originalStaticCodeAnalysisEnabled = this.programmingExercise.staticCodeAnalysisEnabled;
        // The source exercise is injected via the Resolver. The route parameters determine the target exerciseGroup or course
        if (params['courseId'] && params['examId'] && params['exerciseGroupId']) {
            this.exerciseGroupService.find(params['courseId'], params['examId'], params['exerciseGroupId']).subscribe((res) => {
                this.programmingExercise.exerciseGroup = res.body!;
                // Set course to undefined if a normal exercise is imported
                this.programmingExercise.course = undefined;
            });
            this.isExamMode = true;
        } else if (params['courseId']) {
            this.courseService.find(params['courseId']).subscribe((res) => {
                this.programmingExercise.course = res.body!;
                // Set exerciseGroup to undefined if an exam exercise is imported
                this.programmingExercise.exerciseGroup = undefined;
            });
            this.isExamMode = false;
        }
        resetDates(this.programmingExercise);

        this.programmingExercise.projectKey = undefined;
        this.programmingExercise.buildAndTestStudentSubmissionsAfterDueDate = undefined;
        this.programmingExercise.shortName = undefined;
        this.programmingExercise.title = undefined;
        if (this.programmingExercise.submissionPolicy) {
            this.programmingExercise.submissionPolicy.id = undefined;
        }
        if (this.isExamMode && this.programmingExercise.includedInOverallScore === IncludedInOverallScore.NOT_INCLUDED) {
            // Exam exercises cannot be not included into the total score. NOT_INCLUDED exercises will be converted to INCLUDED ones
            this.programmingExercise.includedInOverallScore = IncludedInOverallScore.INCLUDED_COMPLETELY;
        }
    }

    /**
     * Return to the exercise overview page
     */
    previousState() {
        this.navigationUtilService.navigateBackFromExerciseUpdate(this.programmingExercise);
    }

    /**
     * Updates the categories
     * @param categories which should be set
     */
    updateCategories(categories: ExerciseCategory[]) {
        this.programmingExercise.categories = categories;
        this.exerciseCategories = categories;
    }

    save() {
        const ref = this.popupService.checkExerciseBeforeUpdate(this.programmingExercise, this.backupExercise, this.isExamMode);
        if (!this.modalService.hasOpenModals()) {
            this.saveExercise();
        } else {
            ref.then((reference) => {
                reference.componentInstance.confirmed.subscribe(() => {
                    this.saveExercise();
                });
                reference.componentInstance.reEvaluated.subscribe(() => {
                    const requestOptions = {} as any;
                    requestOptions.deleteFeedback = reference.componentInstance.deleteFeedback;
                    this.subscribeToSaveResponse(this.programmingExerciseService.reevaluateAndUpdate(this.programmingExercise, requestOptions));
                });
            });
        }
    }

    /**
     * Saves the programming exercise with the provided input
     */
    saveExercise() {
        // If the programming exercise has a submission policy with a NONE type, the policy is removed altogether
        if (this.programmingExercise.submissionPolicy && this.programmingExercise.submissionPolicy.type === SubmissionPolicyType.NONE) {
            this.programmingExercise.submissionPolicy = undefined;
        }

        Exercise.sanitize(this.programmingExercise);

        this.isSaving = true;

        if (this.exerciseService.hasExampleSolutionPublicationDateWarning(this.programmingExercise)) {
            this.alertService.addAlert({
                type: AlertType.WARNING,
                message: 'artemisApp.exercise.exampleSolutionPublicationDateWarning',
            });
        }

        // If the auxiliary repositories were edited after the creation of the exercise, the changes have to be done manually in the VCS and CIS
        const changedAuxiliaryRepository =
            (this.programmingExercise.auxiliaryRepositories?.length ?? 0) < (this.backupExercise?.auxiliaryRepositories?.length ?? 0) ||
            this.programmingExercise.auxiliaryRepositories?.some((auxRepo, index) => {
                const otherAuxRepo = this.backupExercise?.auxiliaryRepositories?.[index];
                return !otherAuxRepo || auxRepo.name !== otherAuxRepo.name || auxRepo.checkoutDirectory !== otherAuxRepo.checkoutDirectory;
            });
        if (changedAuxiliaryRepository && this.programmingExercise.id) {
            this.alertService.addAlert({
                type: AlertType.WARNING,
                message: 'artemisApp.programmingExercise.auxiliaryRepository.editedWarning',
            });
        }
        if (this.isImportFromFile) {
            this.subscribeToSaveResponse(this.programmingExerciseService.importFromFile(this.programmingExercise, this.zipFileForImport));
        } else if (this.isImport) {
            this.subscribeToSaveResponse(this.programmingExerciseService.importExercise(this.programmingExercise, this.recreateBuildPlans, this.updateTemplate));
        } else if (this.programmingExercise.id !== undefined) {
            const requestOptions = {} as any;
            if (this.notificationText) {
                requestOptions.notificationText = this.notificationText;
            }
            this.subscribeToSaveResponse(this.programmingExerciseService.update(this.programmingExercise, requestOptions));
        } else {
            this.subscribeToSaveResponse(this.programmingExerciseService.automaticSetup(this.programmingExercise));
        }
    }

    private subscribeToSaveResponse(result: Observable<HttpResponse<ProgrammingExercise>>) {
        result.subscribe({
            next: (response: HttpResponse<ProgrammingExercise>) => this.onSaveSuccess(response.body!),
            error: (error: HttpErrorResponse) => this.onSaveError(error),
        });
    }

    private onSaveSuccess(exercise: ProgrammingExercise) {
        this.isSaving = false;

        if (this.goBackAfterSaving) {
            this.navigationUtilService.navigateBack();

            return;
        }

        this.navigationUtilService.navigateForwardFromExerciseUpdateOrCreation(exercise);
    }

    private onSaveError(error: HttpErrorResponse) {
        const errorMessage = error.headers.get('X-artemisApp-alert')!;
        this.alertService.addAlert({
            type: AlertType.DANGER,
            message: errorMessage,
            disableTranslation: true,
        });
        this.isSaving = false;
        window.scrollTo(0, 0);
    }

    /**
     * When setting the programming language, a change guard is triggered.
     * This is because we want to reload the instructions template for a different language, but don't want the user to lose unsaved changes.
     * If the user cancels the language will not be changed.
     *
     * @param language to switch to.
     */
    onProgrammingLanguageChange(language: ProgrammingLanguage) {
        // If there are unsaved changes and the user does not confirm, the language doesn't get changed
        if (this.hasUnsavedChanges) {
            const confirmLanguageChangeText = this.translateService.instant(this.translationBasePath + 'unsavedChangesLanguageChange');
            if (!window.confirm(confirmLanguageChangeText)) {
                return this.selectedProgrammingLanguage;
            }
        }
        // Select the correct pattern
        this.setPackageNamePattern(language);
        this.selectedProgrammingLanguage = language;
        return language;
    }

    /**
     * Sets the regex pattern for the package name for the selected programming language.
     *
     * @param language to choose from
     */
    setPackageNamePattern(language: ProgrammingLanguage) {
        if (language === ProgrammingLanguage.SWIFT) {
            this.packageNamePattern = this.appNamePatternForSwift;
        } else {
            this.packageNamePattern = this.packageNamePatternForJavaKotlin;
        }
    }

    /**
     * When setting the project type, a change guard is triggered.
     * This is because we want to reload the instructions template for a project type, but don't want the user to lose unsaved changes.
     * If the user cancels the project type will not be changed.
     *
     * @param projectType to switch to.
     */
    onProjectTypeChange(projectType: ProjectType) {
        // If there are unsaved changes and the user does not confirm, the language doesn't get changed
        if (this.hasUnsavedChanges) {
            const confirmLanguageChangeText = this.translateService.instant(this.translationBasePath + 'unsavedChangesProjectTypeChange');
            if (!window.confirm(confirmLanguageChangeText)) {
                return this.selectedProjectType;
            }
        }
        this.selectedProjectType = projectType;
        return projectType;
    }

    onWithDependenciesChanged(withDependencies: boolean) {
        this.withDependenciesValue = withDependencies;

        return withDependencies;
    }

    onStaticCodeAnalysisChanged() {
        // On import: If SCA mode changed, activate recreation of build plans and update of the template
        if (this.isImport && this.programmingExercise.staticCodeAnalysisEnabled !== this.originalStaticCodeAnalysisEnabled) {
            this.recreateBuildPlans = true;
            this.updateTemplate = true;
        }

        if (!this.programmingExercise.staticCodeAnalysisEnabled) {
            this.programmingExercise.maxStaticCodeAnalysisPenalty = undefined;
        }
    }

    onRecreateBuildPlanOrUpdateTemplateChange() {
        if (!this.recreateBuildPlans || !this.updateTemplate) {
            this.programmingExercise.staticCodeAnalysisEnabled = this.originalStaticCodeAnalysisEnabled;
        }

        if (!this.programmingExercise.staticCodeAnalysisEnabled) {
            this.programmingExercise.maxStaticCodeAnalysisPenalty = undefined;
        }
    }

    /**
     * Change the selected programming language for the current exercise. If there are unsaved changes, the user
     * will see a confirmation dialog about switching to a new template
     *
     * @param language The new programming language
     */
    private loadProgrammingLanguageTemplate(language: ProgrammingLanguage) {
        // Otherwise, just change the language and load the new template
        this.hasUnsavedChanges = false;
        this.problemStatementLoaded = false;
        this.programmingExercise.programmingLanguage = language;
        this.fileService.getTemplateFile('readme', this.programmingExercise.programmingLanguage, this.programmingExercise.projectType).subscribe({
            next: (file) => {
                this.programmingExercise.problemStatement = file;
                this.problemStatementLoaded = true;
            },
            error: () => {
                this.programmingExercise.problemStatement = '';
                this.problemStatementLoaded = true;
            },
        });
    }

    /**
     * checking if at least one of Online Editor or Offline Ide is selected
     */
    validIdeSelection() {
        return this.programmingExercise.allowOnlineEditor || this.programmingExercise.allowOfflineIde;
    }

    isEventInsideTextArea(event: Event): boolean {
        if (event.target instanceof Element) {
            return event.target.tagName === 'TEXTAREA';
        }
        return false;
    }

    /**
     * Get a list of all reasons that describe why the current input to update is invalid
     *
     * @param forStep Limit the respected invalid reasons to the current wizard mode step. By default, e.g. when not using the wizard, all reasons are respected.
     */
    getInvalidReasons(forStep = Number.MAX_VALUE): ValidationReason[] {
        const validationErrorReasons: ValidationReason[] = [];

        if (forStep >= 1) {
            this.validateExerciseTitle(validationErrorReasons);
            this.validateExerciseShortName(validationErrorReasons);
            this.validateExerciseAuxiliryRepositories(validationErrorReasons);
        }

        if (forStep >= 3) {
            this.validateExercisePackageName(validationErrorReasons);
        }

        if (forStep >= 4) {
            this.validateExercisePoints(validationErrorReasons);
            this.validateExerciseBonusPoints(validationErrorReasons);
            this.validateExerciseSCAMaxPenalty(validationErrorReasons);
            this.validateExerciseSubmissionLimit(validationErrorReasons);
        }

        if (forStep >= 5) {
            this.validateExerciseIdeSelection(validationErrorReasons);
        }

        return validationErrorReasons;
    }

    private validateExerciseTitle(validationErrorReasons: ValidationReason[]): void {
        if (this.programmingExercise.title === undefined || this.programmingExercise.title === '') {
            validationErrorReasons.push({
                translateKey: 'artemisApp.exercise.form.title.undefined',
                translateValues: {},
            });
        } else if (this.programmingExercise.title.match(this.titleNamePattern) === null || this.programmingExercise.title?.match(this.titleNamePattern)?.length === 0) {
            validationErrorReasons.push({
                translateKey: 'artemisApp.exercise.form.title.pattern',
                translateValues: {},
            });
        }
    }

    private validateExerciseShortName(validationErrorReasons: ValidationReason[]): void {
        if (this.programmingExercise.shortName === undefined || this.programmingExercise.shortName === '') {
            validationErrorReasons.push({
                translateKey: 'artemisApp.exercise.form.shortName.undefined',
                translateValues: {},
            });
        } else {
            if (this.programmingExercise.shortName.length < 3) {
                validationErrorReasons.push({
                    translateKey: 'artemisApp.exercise.form.shortName.minlength',
                    translateValues: {},
                });
            }
            const shortNamePatternMatch = this.programmingExercise.shortName.match(this.shortNamePattern);
            if (shortNamePatternMatch === null || shortNamePatternMatch.length === 0) {
                validationErrorReasons.push({
                    translateKey: 'artemisApp.exercise.form.shortName.pattern',
                    translateValues: {},
                });
            }
        }
    }

    private validateExercisePoints(validationErrorReasons: ValidationReason[]): void {
        if (this.programmingExercise.maxPoints === undefined) {
            validationErrorReasons.push({
                translateKey: 'artemisApp.exercise.form.points.undefined',
                translateValues: {},
            });
        } else if (this.programmingExercise.maxPoints < 1) {
            validationErrorReasons.push({
                translateKey: 'artemisApp.exercise.form.points.customMin',
                translateValues: {},
            });
        } else if (this.programmingExercise.maxPoints > 9999) {
            validationErrorReasons.push({
                translateKey: 'artemisApp.exercise.form.points.customMax',
                translateValues: {},
            });
        }
    }

    private validateExerciseBonusPoints(validationErrorReasons: ValidationReason[]) {
        if (this.programmingExercise.bonusPoints === undefined || typeof this.programmingExercise.bonusPoints !== 'number') {
            validationErrorReasons.push({
                translateKey: 'artemisApp.exercise.form.bonusPoints.undefined',
                translateValues: {},
            });
        } else if (this.programmingExercise.bonusPoints! < 0) {
            validationErrorReasons.push({
                translateKey: 'artemisApp.exercise.form.bonusPoints.customMin',
                translateValues: {},
            });
        } else if (this.programmingExercise.bonusPoints! > 9999) {
            validationErrorReasons.push({
                translateKey: 'artemisApp.exercise.form.bonusPoints.customMax',
                translateValues: {},
            });
        }
    }

    private validateExerciseSCAMaxPenalty(validationErrorReasons: ValidationReason[]) {
        const maxStaticCodeAnalysisPenaltyPatternMatch = this.programmingExercise.maxStaticCodeAnalysisPenalty?.toString().match(this.maxPenaltyPattern);
        if (maxStaticCodeAnalysisPenaltyPatternMatch === null || maxStaticCodeAnalysisPenaltyPatternMatch?.length === 0) {
            validationErrorReasons.push({
                translateKey: 'artemisApp.exercise.form.maxPenalty.pattern',
                translateValues: {},
            });
        }
    }

    private validateExercisePackageName(validationErrorReasons: ValidationReason[]): void {
        // validation on package name has only to be performed for Java, Kotlin and Swift
        if (
            this.programmingExercise.programmingLanguage !== ProgrammingLanguage.JAVA &&
            this.programmingExercise.programmingLanguage !== ProgrammingLanguage.KOTLIN &&
            this.programmingExercise.programmingLanguage !== ProgrammingLanguage.SWIFT
        ) {
            return;
        }

        if (this.programmingExercise.packageName === undefined || this.programmingExercise.packageName === '') {
            validationErrorReasons.push({
                translateKey: 'artemisApp.exercise.form.packageName.undefined',
                translateValues: {},
            });
        } else {
            const patternMatchJavaKotlin: RegExpMatchArray | null = this.programmingExercise.packageName.match(this.packageNamePatternForJavaKotlin);
            const patternMatchSwift: RegExpMatchArray | null = this.programmingExercise.packageName.match(this.appNamePatternForSwift);
            if (this.programmingExercise.programmingLanguage === ProgrammingLanguage.JAVA && (patternMatchJavaKotlin === null || patternMatchJavaKotlin.length === 0)) {
                validationErrorReasons.push({
                    translateKey: 'artemisApp.exercise.form.packageName.pattern.JAVA',
                    translateValues: {},
                });
            } else if (this.programmingExercise.programmingLanguage === ProgrammingLanguage.KOTLIN && (patternMatchJavaKotlin === null || patternMatchJavaKotlin.length === 0)) {
                validationErrorReasons.push({
                    translateKey: 'artemisApp.exercise.form.packageName.pattern.KOTLIN',
                    translateValues: {},
                });
            } else if (this.programmingExercise.programmingLanguage === ProgrammingLanguage.SWIFT && (patternMatchSwift === null || patternMatchSwift.length === 0)) {
                validationErrorReasons.push({
                    translateKey: 'artemisApp.exercise.form.packageName.pattern.SWIFT',
                    translateValues: {},
                });
            }
        }
    }

    private validateExerciseSubmissionLimit(validationErrorReasons: ValidationReason[]): void {
        // verifying submission limit value
        if (this.programmingExercise.submissionPolicy !== undefined && this.programmingExercise.submissionPolicy.type !== SubmissionPolicyType.NONE) {
            const submissionLimit = this.programmingExercise.submissionPolicy?.submissionLimit;
            if (submissionLimit === undefined || typeof submissionLimit !== 'number') {
                validationErrorReasons.push({
                    translateKey: 'artemisApp.programmingExercise.submissionPolicy.submissionLimitWarning.required',
                    translateValues: {},
                });
            } else if (submissionLimit < 1 || submissionLimit > 500 || submissionLimit % 1 !== 0) {
                validationErrorReasons.push({
                    translateKey: 'artemisApp.programmingExercise.submissionPolicy.submissionLimitWarning.pattern',
                    translateValues: {},
                });
            }
        }

        // verifying exceeding submission limit penalty
        if (this.programmingExercise.submissionPolicy?.type === SubmissionPolicyType.SUBMISSION_PENALTY) {
            const exceedingPenalty = this.programmingExercise.submissionPolicy?.exceedingPenalty;
            if (exceedingPenalty === undefined || typeof exceedingPenalty !== 'number') {
                validationErrorReasons.push({
                    translateKey: 'artemisApp.programmingExercise.submissionPolicy.submissionPenalty.penaltyInputFieldValidationWarning.required',
                    translateValues: {},
                });
            } else if (exceedingPenalty <= 0) {
                validationErrorReasons.push({
                    translateKey: 'artemisApp.programmingExercise.submissionPolicy.submissionPenalty.penaltyInputFieldValidationWarning.pattern',
                    translateValues: {},
                });
            }
        }
    }

    private validateExerciseAuxiliryRepositories(validationErrorReasons: ValidationReason[]): void {
        if (!this.auxiliaryRepositoriesValid) {
            validationErrorReasons.push({
                translateKey: 'artemisApp.programmingExercise.auxiliaryRepository.error',
                translateValues: {},
            });
        }
    }

    private validateExerciseIdeSelection(validationErrorReasons: ValidationReason[]): void {
        if (!this.validIdeSelection()) {
            validationErrorReasons.push({
                translateKey: 'artemisApp.programmingExercise.allowOnlineEditor.alert',
                translateValues: {},
            });
        }
    }

<<<<<<< HEAD
    private createProgrammingExerciseForImportFromFile() {
        this.zipFileForImport = history.state.zipFileOfProgrammingExerciseForImport;
        this.programmingExercise = history.state.programmingExerciseForImportFromFile;
        this.programmingExercise.id = undefined;
        this.programmingExercise.projectKey = undefined;
        this.programmingExercise.shortName = undefined;
        this.programmingExercise.dueDate = undefined;
        this.programmingExercise.assessmentDueDate = undefined;
        this.programmingExercise.releaseDate = undefined;
        this.programmingExercise.startDate = undefined;
=======
    getInfoStepInputs() {
        return {
            titleNamePattern: this.titleNamePattern,
            shortNamePattern: this.shortNamePattern,
            invalidRepositoryNamePattern: this.invalidRepositoryNamePattern,
            invalidDirectoryNamePattern: this.invalidDirectoryNamePattern,
            updateRepositoryName: this.updateRepositoryName,
            updateCheckoutDirectory: this.updateCheckoutDirectory,
            refreshAuxiliaryRepositoryChecks: this.refreshAuxiliaryRepositoryChecks,
            auxiliaryRepositoryDuplicateNames: this.auxiliaryRepositoryDuplicateNames,
            auxiliaryRepositoryDuplicateDirectories: this.auxiliaryRepositoryDuplicateDirectories,
            exerciseCategories: this.exerciseCategories,
            existingCategories: this.existingCategories,
            updateCategories: this.categoriesChanged,
        };
    }

    getLanguageStepInputs() {
        return {
            appNamePatternForSwift: this.appNamePatternForSwift,
            modePickerOptions: this.modePickerOptions,
            withDependencies: this.withDependencies,
            onWithDependenciesChanged: this.withDependenciesChanged,
            packageNameRequired: this.packageNameRequired,
            packageNamePattern: this.packageNamePattern,
            supportedLanguages: this.supportedLanguages,
            selectedProgrammingLanguage: this.selectedProgrammingLanguage,
            onProgrammingLanguageChange: this.programmingLanguageChanged,
            projectTypes: this.projectTypes,
            selectedProjectType: this.selectedProjectType,
            onProjectTypeChange: this.projectTypeChanged,
        };
    }

    getGradingStepInputs() {
        return {
            staticCodeAnalysisAllowed: this.staticCodeAnalysisAllowed,
            onStaticCodeAnalysisChanged: this.staticCodeAnalysisChanged,
            maxPenaltyPattern: this.maxPenaltyPattern,
        };
    }

    getProblemStepInputs() {
        return {
            problemStatementLoaded: this.problemStatementLoaded,
            templateParticipationResultLoaded: this.templateParticipationResultLoaded,
            hasUnsavedChanges: this.hasUnsavedChanges,
            rerenderSubject: this.rerenderSubject.asObservable(),
            sequentialTestRunsAllowed: this.sequentialTestRunsAllowed,
            checkoutSolutionRepositoryAllowed: this.checkoutSolutionRepositoryAllowed,
            validIdeSelection: this.validIdeSelection,
            inProductionEnvironment: this.inProductionEnvironment,
            recreateBuildPlans: this.recreateBuildPlans,
            onRecreateBuildPlanOrUpdateTemplateChange: this.onRecreateBuildPlanOrUpdateTemplateChange,
            updateTemplate: this.updateTemplate,
            selectedProjectType: this.selectedProjectType,
        };
>>>>>>> 0ebd6123
    }
}<|MERGE_RESOLUTION|>--- conflicted
+++ resolved
@@ -954,7 +954,6 @@
         }
     }
 
-<<<<<<< HEAD
     private createProgrammingExerciseForImportFromFile() {
         this.zipFileForImport = history.state.zipFileOfProgrammingExerciseForImport;
         this.programmingExercise = history.state.programmingExerciseForImportFromFile;
@@ -965,7 +964,8 @@
         this.programmingExercise.assessmentDueDate = undefined;
         this.programmingExercise.releaseDate = undefined;
         this.programmingExercise.startDate = undefined;
-=======
+    }
+
     getInfoStepInputs() {
         return {
             titleNamePattern: this.titleNamePattern,
@@ -1023,6 +1023,5 @@
             updateTemplate: this.updateTemplate,
             selectedProjectType: this.selectedProjectType,
         };
->>>>>>> 0ebd6123
     }
 }