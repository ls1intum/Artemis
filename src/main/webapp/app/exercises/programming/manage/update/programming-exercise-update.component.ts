--- conflicted
+++ resolved
@@ -83,11 +83,7 @@
         // If we switch to another language which does not support static code analysis we need to reset options related to static code analysis
         if (language !== ProgrammingLanguage.JAVA) {
             this.programmingExercise.staticCodeAnalysisEnabled = false;
-<<<<<<< HEAD
-            this.programmingExercise.maxStaticCodeAnalysisPenalty = null;
-=======
             this.programmingExercise.maxStaticCodeAnalysisPenalty = undefined;
->>>>>>> ff3694ef
         }
         // Don't override the problem statement with the template in edit mode.
         if (this.programmingExercise.id === undefined) {
@@ -292,11 +288,7 @@
 
     onStaticCodeAnalysisChanged() {
         if (!this.programmingExercise.staticCodeAnalysisEnabled) {
-<<<<<<< HEAD
-            this.programmingExercise.maxStaticCodeAnalysisPenalty = null;
-=======
             this.programmingExercise.maxStaticCodeAnalysisPenalty = undefined;
->>>>>>> ff3694ef
         }
     }
 
