import { ActivatedRoute, Params } from '@angular/router';
import { AfterViewInit, Component, OnDestroy, OnInit, ViewChild } from '@angular/core';
import { HttpErrorResponse, HttpResponse } from '@angular/common/http';
import { AlertService, AlertType } from 'app/core/util/alert.service';
import { Observable, Subject, Subscription } from 'rxjs';
import { CourseManagementService } from 'app/course/manage/course-management.service';
import { ProgrammingExercise, ProgrammingLanguage, ProjectType, resetProgrammingForImport } from 'app/entities/programming-exercise.model';
import { ProgrammingExerciseService } from '../services/programming-exercise.service';
import { FileService } from 'app/shared/http/file.service';
import { TranslateService } from '@ngx-translate/core';
import { switchMap, tap } from 'rxjs/operators';
import { FeatureToggle } from 'app/shared/feature-toggle/feature-toggle.service';
import { ExerciseService } from 'app/exercises/shared/exercise/exercise.service';
import { AssessmentType } from 'app/entities/assessment-type.model';
import { Exercise, IncludedInOverallScore, ValidationReason } from 'app/entities/exercise.model';
import { EditorMode } from 'app/shared/markdown-editor/markdown-editor.component';
import { ProfileService } from 'app/shared/layouts/profiles/profile.service';
import { ExerciseGroupService } from 'app/exam/manage/exercise-groups/exercise-group.service';
import { ProgrammingLanguageFeatureService } from 'app/exercises/programming/shared/service/programming-language-feature/programming-language-feature.service';
import { ArtemisNavigationUtilService } from 'app/utils/navigation.utils';
import { EXERCISE_TITLE_NAME_PATTERN, EXERCISE_TITLE_NAME_REGEX, SHORT_NAME_PATTERN } from 'app/shared/constants/input.constants';
import { ExerciseCategory } from 'app/entities/exercise-category.model';
import { cloneDeep } from 'lodash-es';
import { ExerciseUpdateWarningService } from 'app/exercises/shared/exercise-update-warning/exercise-update-warning.service';
import { NgbModal } from '@ng-bootstrap/ng-bootstrap';
import { AuxiliaryRepository } from 'app/entities/programming-exercise-auxiliary-repository-model';
import { SubmissionPolicyType } from 'app/entities/submission-policy.model';
import { faExclamationCircle, faQuestionCircle } from '@fortawesome/free-solid-svg-icons';
import { ModePickerOption } from 'app/exercises/shared/mode-picker/mode-picker.component';
import { DocumentationType } from 'app/shared/components/documentation-button/documentation-button.component';
import { ProgrammingExerciseCreationConfig } from 'app/exercises/programming/manage/update/programming-exercise-creation-config';
import { loadCourseExerciseCategories } from 'app/exercises/shared/course-exercises/course-utils';
import { PROFILE_AEOLUS, PROFILE_LOCALCI } from 'app/app.constants';
import { AeolusService } from 'app/exercises/programming/shared/service/aeolus.service';
import { FormSectionStatus } from 'app/forms/form-status-bar/form-status-bar.component';
import { ProgrammingExerciseInformationComponent } from 'app/exercises/programming/manage/update/update-components/programming-exercise-information.component';
import { ProgrammingExerciseDifficultyComponent } from 'app/exercises/programming/manage/update/update-components/programming-exercise-difficulty.component';
import { ProgrammingExerciseLanguageComponent } from 'app/exercises/programming/manage/update/update-components/programming-exercise-language.component';
import { ProgrammingExerciseGradingComponent } from 'app/exercises/programming/manage/update/update-components/programming-exercise-grading.component';
import { ExerciseUpdatePlagiarismComponent } from 'app/exercises/shared/plagiarism/exercise-update-plagiarism/exercise-update-plagiarism.component';
import { ImportOptions } from 'app/types/programming-exercises';

@Component({
    selector: 'jhi-programming-exercise-update',
    templateUrl: './programming-exercise-update.component.html',
    styleUrls: ['../programming-exercise-form.scss'],
})
export class ProgrammingExerciseUpdateComponent implements AfterViewInit, OnDestroy, OnInit {
    @ViewChild(ProgrammingExerciseInformationComponent) exerciseInfoComponent?: ProgrammingExerciseInformationComponent;
    @ViewChild(ProgrammingExerciseDifficultyComponent) exerciseDifficultyComponent?: ProgrammingExerciseDifficultyComponent;
    @ViewChild(ProgrammingExerciseLanguageComponent) exerciseLanguageComponent?: ProgrammingExerciseLanguageComponent;
    @ViewChild(ProgrammingExerciseGradingComponent) exerciseGradingComponent?: ProgrammingExerciseGradingComponent;
    @ViewChild(ExerciseUpdatePlagiarismComponent) exercisePlagiarismComponent?: ExerciseUpdatePlagiarismComponent;

    readonly IncludedInOverallScore = IncludedInOverallScore;
    readonly FeatureToggle = FeatureToggle;
    readonly ProgrammingLanguage = ProgrammingLanguage;
    readonly ProjectType = ProjectType;
    readonly documentationType: DocumentationType = 'Programming';

    private translationBasePath = 'artemisApp.programmingExercise.';

    programmingLanguageChanged = (language: ProgrammingLanguage) => this.onProgrammingLanguageChange(language);
    withDependenciesChanged = (withDependencies: boolean) => this.onWithDependenciesChanged(withDependencies);
    categoriesChanged = (categories: ExerciseCategory[]) => this.updateCategories(categories);
    projectTypeChanged = (projectType: ProjectType) => this.onProjectTypeChange(projectType);
    staticCodeAnalysisChanged = () => this.onStaticCodeAnalysisChanged();

    auxiliaryRepositoryDuplicateNames: boolean;
    auxiliaryRepositoryDuplicateDirectories: boolean;
    auxiliaryRepositoryNamedCorrectly: boolean;
    isImportFromExistingExercise: boolean;
    isImportFromFile: boolean;
    isEdit: boolean;
    isExamMode: boolean;
    isLocal: boolean;
    hasUnsavedChanges = false;
    programmingExercise: ProgrammingExercise;
    backupExercise: ProgrammingExercise;
    isSaving: boolean;
    goBackAfterSaving = false;
    problemStatementLoaded = false;
    buildPlanLoaded = false;
    templateParticipationResultLoaded = true;
    notificationText?: string;
    courseId: number;

    EditorMode = EditorMode;
    AssessmentType = AssessmentType;
    rerenderSubject = new Subject<void>();
    // This is used to revert the select if the user cancels to override the new selected programming language.
    private selectedProgrammingLanguageValue: ProgrammingLanguage;
    // This is used to revert the select if the user cancels to override the new selected project type.
    private selectedProjectTypeValue?: ProjectType;
    maxPenaltyPattern = '^([0-9]|([1-9][0-9])|100)$';
    // Java package name Regex according to Java 14 JLS (https://docs.oracle.com/javase/specs/jls/se14/html/jls-7.html#jls-7.4.1),
    // with the restriction to a-z,A-Z,_ as "Java letter" and 0-9 as digits due to JavaScript/Browser Unicode character class limitations
    packageNamePatternForJavaKotlin =
        '^(?!.*(?:\\.|^)(?:abstract|continue|for|new|switch|assert|default|if|package|synchronized|boolean|do|goto|private|this|break|double|implements|protected|throw|byte|else|import|public|throws|case|enum|instanceof|return|transient|catch|extends|int|short|try|char|final|interface|static|void|class|finally|long|strictfp|volatile|const|float|native|super|while|_|true|false|null)(?:\\.|$))[A-Z_a-z][0-9A-Z_a-z]*(?:\\.[A-Z_a-z][0-9A-Z_a-z]*)*$';
    // No dots allowed for the blackbox project type, because the folder naming works slightly different here.
    packageNamePatternForJavaBlackbox =
        '^(?!.*(?:\\.|^)(?:abstract|continue|for|new|switch|assert|default|if|package|synchronized|boolean|do|goto|private|this|break|double|implements|protected|throw|byte|else|import|public|throws|case|enum|instanceof|return|transient|catch|extends|int|short|try|char|final|interface|static|void|class|finally|long|strictfp|volatile|const|float|native|super|while|_|true|false|null)(?:\\.|$))[A-Z_a-z][0-9A-Z_a-z]*$';
    // Swift package name Regex derived from (https://docs.swift.org/swift-book/ReferenceManual/LexicalStructure.html#ID412),
    // with the restriction to a-z,A-Z as "Swift letter" and 0-9 as digits where no separators are allowed
    appNamePatternForSwift =
        '^(?!(?:associatedtype|class|deinit|enum|extension|fileprivate|func|import|init|inout|internal|let|open|operator|private|protocol|public|rethrows|static|struct|subscript|typealias|var|break|case|continue|default|defer|do|else|fallthrough|for|guard|if|in|repeat|return|switch|where|while|as|Any|catch|false|is|nil|super|self|Self|throw|throws|true|try|_|[sS]wift)$)[A-Za-z][0-9A-Za-z]*$';
    packageNamePattern = '';

    // Auxiliary Repository names must only include words or '-' characters.
    invalidRepositoryNamePattern = RegExp('^(?!(solution|exercise|tests|auxiliary)\\b)\\b(\\w|-)+$');

    // Auxiliary Repository checkout directories must be valid directory paths. Those must only include words,
    // '-' or '/' characters.
    invalidDirectoryNamePattern = RegExp('^[\\w-]+(/[\\w-]+)*$');

    // length of < 3 is also accepted in order to provide more accurate validation error messages
    readonly shortNamePattern = RegExp('(^(?![\\s\\S]))|^[a-zA-Z][a-zA-Z0-9]*$|' + SHORT_NAME_PATTERN); // must start with a letter and cannot contain special characters

    exerciseCategories: ExerciseCategory[];
    existingCategories: ExerciseCategory[];

    formStatusSections: FormSectionStatus[];

    inputFieldSubscriptions: (Subscription | undefined)[] = [];

    public inProductionEnvironment: boolean;

    public supportedLanguages = ['java'];

    public packageNameRequired = true;
    public staticCodeAnalysisAllowed = false;
    public checkoutSolutionRepositoryAllowed = false;
    public customizeBuildPlanWithAeolus = false;
    public sequentialTestRunsAllowed = false;
    public testwiseCoverageAnalysisSupported = false;
    public auxiliaryRepositoriesSupported = false;
    public auxiliaryRepositoriesValid = true;
    public customBuildPlansSupported: string = '';

    // Additional options for import
    // This is a wrapper to allow modifications from the other subcomponents
    public readonly importOptions: ImportOptions = {
        recreateBuildPlans: false,
        updateTemplate: false,
        setTestCaseVisibilityToAfterDueDate: false,
    };
    public originalStaticCodeAnalysisEnabled: boolean | undefined;

    public projectTypes?: ProjectType[] = [];
    // flag describing if the template and solution projects should include a dependency
    public withDependenciesValue = false;

    public modePickerOptions?: ModePickerOption<ProjectType>[] = [];

    // Icons
    faQuestionCircle = faQuestionCircle;
    faExclamationCircle = faExclamationCircle;

    constructor(
        private programmingExerciseService: ProgrammingExerciseService,
        private modalService: NgbModal,
        private popupService: ExerciseUpdateWarningService,
        private courseService: CourseManagementService,
        private alertService: AlertService,
        private exerciseService: ExerciseService,
        private fileService: FileService,
        private activatedRoute: ActivatedRoute,
        private translateService: TranslateService,
        private profileService: ProfileService,
        private exerciseGroupService: ExerciseGroupService,
        private programmingLanguageFeatureService: ProgrammingLanguageFeatureService,
        private navigationUtilService: ArtemisNavigationUtilService,
        private aeolusService: AeolusService,
    ) {}

    /**
     * Updates the name of the editedAuxiliaryRepository.
     *
     * @param editedAuxiliaryRepository
     */
    updateRepositoryName(editedAuxiliaryRepository: AuxiliaryRepository) {
        return (newValue: any) => {
            editedAuxiliaryRepository.name = newValue;
            this.refreshAuxiliaryRepositoryChecks();
            return editedAuxiliaryRepository.name;
        };
    }

    /**
     * Updates the checkoutDirectory name of the editedAuxiliaryRepository.
     *
     * @param editedAuxiliaryRepository
     */
    updateCheckoutDirectory(editedAuxiliaryRepository: AuxiliaryRepository) {
        return (newValue: any) => {
            editedAuxiliaryRepository.checkoutDirectory = newValue;
            this.refreshAuxiliaryRepositoryChecks();
            return editedAuxiliaryRepository.checkoutDirectory;
        };
    }

    /**
     * Refreshes auxiliary variables for auxiliary repository checks. Those variables are
     * used in the template to display warnings.
     */
    refreshAuxiliaryRepositoryChecks() {
        if (!this.programmingExercise?.auxiliaryRepositories) {
            return;
        }

        let legalNameAndDirs = false;
        // Check that there are no duplicate names.
        const names = new Set<string | undefined>();
        const auxReposWithName = this.programmingExercise.auxiliaryRepositories?.filter((auxiliaryRepository) => auxiliaryRepository.name);
        auxReposWithName?.forEach((auxiliaryRepository) => {
            names.add(auxiliaryRepository.name);
            legalNameAndDirs ||= !this.invalidRepositoryNamePattern.test(auxiliaryRepository.name!);
        });
        this.auxiliaryRepositoryDuplicateNames = names.size !== auxReposWithName?.length;

        // Check that there are no duplicate checkout directories
        const directories = new Set<string | undefined>();
        const auxReposWithDirectory = this.programmingExercise.auxiliaryRepositories!.filter((auxiliaryRepository) => auxiliaryRepository.checkoutDirectory);
        auxReposWithDirectory.forEach((auxiliaryRepository) => {
            directories.add(auxiliaryRepository.checkoutDirectory);
            legalNameAndDirs ||= !this.invalidDirectoryNamePattern.test(auxiliaryRepository.checkoutDirectory!);
        });
        this.auxiliaryRepositoryDuplicateDirectories = directories.size !== auxReposWithDirectory.length;

        // Check that there are no empty/incorrect repository names and directories
        this.auxiliaryRepositoryNamedCorrectly = this.programmingExercise.auxiliaryRepositories!.length === auxReposWithName?.length && !legalNameAndDirs;

        // Combining auxiliary variables to one to keep the template readable
        this.auxiliaryRepositoriesValid = this.auxiliaryRepositoryNamedCorrectly && !this.auxiliaryRepositoryDuplicateNames && !this.auxiliaryRepositoryDuplicateDirectories;
    }

    /**
     * Will also trigger loading the corresponding programming exercise language template.
     *
     * @param language to change to.
     */
    set selectedProgrammingLanguage(language: ProgrammingLanguage) {
        const languageChanged = this.selectedProgrammingLanguageValue !== language;
        this.selectedProgrammingLanguageValue = language;

        const programmingLanguageFeature = this.programmingLanguageFeatureService.getProgrammingLanguageFeature(language);
        this.packageNameRequired = programmingLanguageFeature.packageNameRequired;
        this.staticCodeAnalysisAllowed = programmingLanguageFeature.staticCodeAnalysis;
        this.checkoutSolutionRepositoryAllowed = programmingLanguageFeature.checkoutSolutionRepositoryAllowed;
        this.sequentialTestRunsAllowed = programmingLanguageFeature.sequentialTestRuns;
        this.testwiseCoverageAnalysisSupported = programmingLanguageFeature.testwiseCoverageAnalysisSupported;
        this.auxiliaryRepositoriesSupported = programmingLanguageFeature.auxiliaryRepositoriesSupported;
        // filter out MAVEN_MAVEN and GRADLE_GRADLE because they are not directly selectable but only via a checkbox
        this.projectTypes = programmingLanguageFeature.projectTypes?.filter((projectType) => projectType !== ProjectType.MAVEN_MAVEN && projectType !== ProjectType.GRADLE_GRADLE);
        this.modePickerOptions = this.projectTypes?.map((projectType) => ({
            value: projectType,
            labelKey: 'artemisApp.programmingExercise.projectTypes.' + projectType.toString(),
            btnClass: 'btn-secondary',
        }));

        if (languageChanged) {
            // Reset project type when changing programming language as not all programming languages support (the same) project types
            this.programmingExercise.projectType = this.projectTypes?.[0];
            this.selectedProjectTypeValue = this.projectTypes?.[0];
            this.withDependenciesValue = false;
            this.buildPlanLoaded = false;
            this.programmingExercise.windFile = undefined;
            this.programmingExercise.buildPlanConfiguration = undefined;
        }

        // If we switch to another language which does not support static code analysis we need to reset options related to static code analysis
        if (!this.staticCodeAnalysisAllowed) {
            this.programmingExercise.staticCodeAnalysisEnabled = false;
            this.programmingExercise.maxStaticCodeAnalysisPenalty = undefined;
        }

        if (language == ProgrammingLanguage.HASKELL || language == ProgrammingLanguage.OCAML) {
            // Instructors typically test against the example solution for Haskell and OCAML exercises.
            // If supported by the current CI configuration, this line activates the option per default.
            this.programmingExercise.checkoutSolutionRepository = this.checkoutSolutionRepositoryAllowed;
        }
        if (!this.checkoutSolutionRepositoryAllowed) {
            this.programmingExercise.checkoutSolutionRepository = false;
        }

        // Only load problem statement template when creating a new exercise and not when importing an existing exercise
        if (this.programmingExercise.id === undefined && !this.isImportFromFile) {
            this.loadProgrammingLanguageTemplate(language);
            // Rerender the instructions as the template has changed.
            this.rerenderSubject.next();
        }
    }

    get selectedProgrammingLanguage() {
        return this.selectedProgrammingLanguageValue;
    }

    /**
     * Will also trigger loading the corresponding project type template.
     *
     * @param type to change to.
     */
    set selectedProjectType(type: ProjectType) {
        // update the (selected) project type
        this.updateProjectTypeSettings(type);

        // Only load problem statement template when creating a new exercise and not when importing an existing exercise
        if (this.programmingExercise.id === undefined && !this.isImportFromFile) {
            this.loadProgrammingLanguageTemplate(this.programmingExercise.programmingLanguage!);
            // Rerender the instructions as the template has changed.
            this.rerenderSubject.next();
        }
    }

    get selectedProjectType(): ProjectType | undefined {
        return this.selectedProjectTypeValue;
    }

    private updateProjectTypeSettings(type: ProjectType) {
        if (ProjectType.XCODE === type) {
            // Disable Online Editor
            this.programmingExercise.allowOnlineEditor = false;
        } else if (ProjectType.FACT === type) {
            // Disallow SCA for C (FACT)
            this.disableStaticCodeAnalysis();
        }

        // update the project types for java programming exercises according to whether dependencies should be included
        if (this.programmingExercise.programmingLanguage === ProgrammingLanguage.JAVA) {
            const programmingLanguageFeature = this.programmingLanguageFeatureService.getProgrammingLanguageFeature(ProgrammingLanguage.JAVA);
            if (type == ProjectType.MAVEN_BLACKBOX) {
                this.selectedProjectTypeValue = ProjectType.MAVEN_BLACKBOX;
                this.programmingExercise.projectType = ProjectType.MAVEN_BLACKBOX;
                this.sequentialTestRunsAllowed = false;
                this.testwiseCoverageAnalysisSupported = false;
            } else if (type === ProjectType.PLAIN_MAVEN || type === ProjectType.MAVEN_MAVEN) {
                this.selectedProjectTypeValue = ProjectType.PLAIN_MAVEN;
                this.sequentialTestRunsAllowed = programmingLanguageFeature.sequentialTestRuns;
                this.testwiseCoverageAnalysisSupported = programmingLanguageFeature.testwiseCoverageAnalysisSupported;
                if (this.withDependenciesValue) {
                    this.programmingExercise.projectType = ProjectType.MAVEN_MAVEN;
                } else {
                    this.programmingExercise.projectType = ProjectType.PLAIN_MAVEN;
                }
            } else {
                this.selectedProjectTypeValue = ProjectType.PLAIN_GRADLE;
                this.sequentialTestRunsAllowed = programmingLanguageFeature.sequentialTestRuns;
                this.testwiseCoverageAnalysisSupported = programmingLanguageFeature.testwiseCoverageAnalysisSupported;
                if (this.withDependenciesValue) {
                    this.programmingExercise.projectType = ProjectType.GRADLE_GRADLE;
                } else {
                    this.programmingExercise.projectType = ProjectType.PLAIN_GRADLE;
                }
            }
        } else {
            this.selectedProjectTypeValue = type;
            this.programmingExercise.projectType = type;
        }
    }

    /**
     * Only applies to Java programming exercises.
     * Will also trigger loading the corresponding project type template.
     * @param withDependencies whether the project should include a dependency
     */
    set withDependencies(withDependencies: boolean) {
        this.withDependenciesValue = withDependencies;
        this.selectedProjectType = this.programmingExercise.projectType!;
    }

    get withDependencies() {
        return this.withDependenciesValue;
    }

    private disableStaticCodeAnalysis() {
        this.programmingExercise.staticCodeAnalysisEnabled = false;
        this.programmingExercise.maxStaticCodeAnalysisPenalty = undefined;
    }

    /**
     * Sets the values for the creation/update of a programming exercise
     */
    ngOnInit() {
        this.isSaving = false;
        this.notificationText = undefined;
        this.activatedRoute.data.subscribe(({ programmingExercise }) => {
            this.programmingExercise = programmingExercise;
            if (this.programmingExercise.buildPlanConfiguration) {
                this.programmingExercise.windFile = this.aeolusService.parseWindFile(this.programmingExercise.buildPlanConfiguration);
            }
            this.backupExercise = cloneDeep(this.programmingExercise);
            this.selectedProgrammingLanguageValue = this.programmingExercise.programmingLanguage!;
            if (this.programmingExercise.projectType === ProjectType.MAVEN_MAVEN) {
                this.selectedProjectTypeValue = ProjectType.PLAIN_MAVEN;
            } else if (this.programmingExercise.projectType === ProjectType.GRADLE_GRADLE) {
                this.selectedProjectTypeValue = ProjectType.PLAIN_GRADLE;
            } else {
                this.selectedProjectTypeValue = this.programmingExercise.projectType!;
            }
        });

        // If it is an import from this instance, just get the course, otherwise handle the edit and new cases
        this.activatedRoute.url
            .pipe(
                tap((segments) => {
                    this.isImportFromExistingExercise = segments.some((segment) => segment.path === 'import');
                    this.isImportFromFile = segments.some((segment) => segment.path === 'import-from-file');
                }),
                switchMap(() => this.activatedRoute.params),
                tap((params) => {
                    if (this.isImportFromFile) {
                        this.createProgrammingExerciseForImportFromFile();
                    }
                    if (this.isImportFromExistingExercise) {
                        this.createProgrammingExerciseForImport(params);
                    } else {
                        if (params['courseId'] && params['examId'] && params['exerciseGroupId']) {
                            this.isExamMode = true;
                            this.exerciseGroupService.find(params['courseId'], params['examId'], params['exerciseGroupId']).subscribe((res) => {
                                this.programmingExercise.exerciseGroup = res.body!;
                                if (!params['exerciseId'] && this.programmingExercise.exerciseGroup.exam?.course?.defaultProgrammingLanguage && !this.isImportFromFile) {
                                    this.selectedProgrammingLanguage = this.programmingExercise.exerciseGroup.exam.course.defaultProgrammingLanguage;
                                }
                            });
                            // we need the course id  to make the request to the server if it's an import from file
                            if (this.isImportFromFile) {
                                this.courseId = params['courseId'];
                                this.loadCourseExerciseCategories(params['courseId']);
                            }
                        } else if (params['courseId']) {
                            this.courseId = params['courseId'];
                            this.isExamMode = false;
                            this.courseService.find(this.courseId).subscribe((res) => {
                                this.programmingExercise.course = res.body!;
                                if (!params['exerciseId'] && this.programmingExercise.course?.defaultProgrammingLanguage && !this.isImportFromFile) {
                                    this.selectedProgrammingLanguage = this.programmingExercise.course.defaultProgrammingLanguage!;
                                }
                                this.exerciseCategories = this.programmingExercise.categories || [];

                                this.loadCourseExerciseCategories(this.programmingExercise.course!.id!);
                            });
                        }
                    }
                }),
            )
            .subscribe();

        // If an exercise is created, load our readme template so the problemStatement is not empty
        this.selectedProgrammingLanguage = this.programmingExercise.programmingLanguage!;
        if (this.programmingExercise.id || this.isImportFromFile) {
            this.problemStatementLoaded = true;
        }
        // Select the correct pattern
        this.setPackageNamePattern(this.selectedProgrammingLanguage);

        // Checks if the current environment is production
        this.profileService.getProfileInfo().subscribe((profileInfo) => {
            if (profileInfo) {
                this.inProductionEnvironment = profileInfo.inProduction;
            }
        });

        this.profileService.getProfileInfo().subscribe((profileInfo) => {
            if (profileInfo?.activeProfiles.includes(PROFILE_LOCALCI)) {
                this.customBuildPlansSupported = PROFILE_LOCALCI;
                this.isLocal = true;
            }
            if (profileInfo?.activeProfiles.includes(PROFILE_AEOLUS)) {
                this.customBuildPlansSupported = PROFILE_AEOLUS;
            }
        });
        this.defineSupportedProgrammingLanguages();
    }

    ngAfterViewInit() {
        this.inputFieldSubscriptions.push(this.exerciseInfoComponent?.formValidChanges?.subscribe(() => this.calculateFormStatusSections()));
        this.inputFieldSubscriptions.push(this.exerciseDifficultyComponent?.teamConfigComponent?.formValidChanges?.subscribe(() => this.calculateFormStatusSections()));
        this.inputFieldSubscriptions.push(this.exerciseLanguageComponent?.formValidChanges?.subscribe(() => this.calculateFormStatusSections()));
        this.inputFieldSubscriptions.push(this.exerciseGradingComponent?.formValidChanges?.subscribe(() => this.calculateFormStatusSections()));
        this.inputFieldSubscriptions.push(this.exercisePlagiarismComponent?.formValidChanges?.subscribe(() => this.calculateFormStatusSections()));
    }

    ngOnDestroy() {
        for (const subscription of this.inputFieldSubscriptions) {
            subscription?.unsubscribe();
        }
    }

    calculateFormStatusSections() {
        this.formStatusSections = [
            {
                title: 'artemisApp.programmingExercise.wizardMode.detailedSteps.generalInfoStepTitle',
                valid: this.exerciseInfoComponent?.formValid ?? false,
            },
            {
                title: 'artemisApp.programmingExercise.wizardMode.detailedSteps.difficultyStepTitle',
                valid: (this.exerciseDifficultyComponent?.teamConfigComponent.formValid && this.validIdeSelection()) ?? false,
            },
            {
                title: 'artemisApp.programmingExercise.wizardMode.detailedSteps.languageStepTitle',
<<<<<<< HEAD
                valid: (this.exerciseLanguageComponent?.formValid && this.validOnlineIdeSelection()) ?? false,
            },
            { title: 'artemisApp.programmingExercise.wizardMode.detailedSteps.problemStepTitle', valid: true, empty: !this.programmingExercise.problemStatement },
=======
                valid: this.exerciseLanguageComponent?.formValid ?? false,
            },
            {
                title: 'artemisApp.programmingExercise.wizardMode.detailedSteps.problemStepTitle',
                valid: true,
                empty: !this.programmingExercise.problemStatement,
            },
>>>>>>> 9221bfaa
            {
                title: 'artemisApp.programmingExercise.wizardMode.detailedSteps.gradingStepTitle',
                valid: Boolean(this.exerciseGradingComponent?.formValid && (this.isExamMode || this.exercisePlagiarismComponent?.formValid)),
                empty: this.exerciseGradingComponent?.formEmpty,
            },
        ];
    }

    private defineSupportedProgrammingLanguages() {
        this.supportedLanguages = [];

        for (const programmingLanguage of Object.values(ProgrammingLanguage)) {
            if (this.programmingLanguageFeatureService.supportsProgrammingLanguage(programmingLanguage)) {
                this.supportedLanguages.push(programmingLanguage);
            }
        }
    }

    private loadCourseExerciseCategories(courseId?: number) {
        loadCourseExerciseCategories(courseId, this.courseService, this.exerciseService, this.alertService).subscribe((existingCategories) => {
            this.existingCategories = existingCategories;
        });

        if (this.exerciseCategories === undefined) {
            this.exerciseCategories = [];
        }
    }

    /**
     * Setups the programming exercise for import. The route determine whether the new exercise will be imported as an exam
     * or a normal exercise.
     *
     * @param params given by ActivatedRoute
     */
    private createProgrammingExerciseForImport(params: Params) {
        this.isImportFromExistingExercise = true;
        this.originalStaticCodeAnalysisEnabled = this.programmingExercise.staticCodeAnalysisEnabled;
        // The source exercise is injected via the Resolver. The route parameters determine the target exerciseGroup or course
        const courseId = params['courseId'];
        if (courseId && params['examId'] && params['exerciseGroupId']) {
            this.exerciseGroupService.find(params['courseId'], params['examId'], params['exerciseGroupId']).subscribe((res) => {
                this.programmingExercise.exerciseGroup = res.body!;
                // Set course to undefined if a normal exercise is imported
                this.programmingExercise.course = undefined;
            });
            this.isExamMode = true;
        } else if (courseId) {
            this.courseService.find(courseId).subscribe((res) => {
                this.programmingExercise.course = res.body!;
                // Set exerciseGroup to undefined if an exam exercise is imported
                this.programmingExercise.exerciseGroup = undefined;
            });
            this.isExamMode = false;
        }
        this.loadCourseExerciseCategories(courseId);
        resetProgrammingForImport(this.programmingExercise);

        this.programmingExercise.projectKey = undefined;
        if (this.programmingExercise.submissionPolicy) {
            this.programmingExercise.submissionPolicy.id = undefined;
        }
        if (this.isExamMode && this.programmingExercise.includedInOverallScore === IncludedInOverallScore.NOT_INCLUDED) {
            // Exam exercises cannot be not included into the total score. NOT_INCLUDED exercises will be converted to INCLUDED ones
            this.programmingExercise.includedInOverallScore = IncludedInOverallScore.INCLUDED_COMPLETELY;
        }
    }

    /**
     * Return to the exercise overview page
     */
    previousState() {
        this.navigationUtilService.navigateBackFromExerciseUpdate(this.programmingExercise);
    }

    /**
     * Updates the categories
     * @param categories which should be set
     */
    updateCategories(categories: ExerciseCategory[]) {
        this.programmingExercise.categories = categories;
        this.exerciseCategories = categories;
    }

    save() {
        const ref = this.popupService.checkExerciseBeforeUpdate(this.programmingExercise, this.backupExercise, this.isExamMode);
        if (!this.modalService.hasOpenModals()) {
            this.saveExercise();
        } else {
            ref.then((reference) => {
                reference.componentInstance.confirmed.subscribe(() => {
                    this.saveExercise();
                });
                reference.componentInstance.reEvaluated.subscribe(() => {
                    const requestOptions = {} as any;
                    requestOptions.deleteFeedback = reference.componentInstance.deleteFeedback;
                    this.subscribeToSaveResponse(this.programmingExerciseService.reevaluateAndUpdate(this.programmingExercise, requestOptions));
                });
            });
        }
    }

    /**
     * Saves the programming exercise with the provided input
     */
    saveExercise() {
        // trim potential whitespaces that can lead to issues
        if (this.programmingExercise.windFile?.metadata?.docker?.image) {
            this.programmingExercise.windFile.metadata.docker.image = this.programmingExercise.windFile.metadata.docker.image.trim();
        }

        if (this.programmingExercise.customizeBuildPlanWithAeolus) {
            this.programmingExercise.buildPlanConfiguration = this.aeolusService.serializeWindFile(this.programmingExercise.windFile!);
        } else {
            this.programmingExercise.buildPlanConfiguration = undefined;
            this.programmingExercise.windFile = undefined;
        }
        // If the programming exercise has a submission policy with a NONE type, the policy is removed altogether
        if (this.programmingExercise.submissionPolicy && this.programmingExercise.submissionPolicy.type === SubmissionPolicyType.NONE) {
            this.programmingExercise.submissionPolicy = undefined;
        }

        Exercise.sanitize(this.programmingExercise);

        this.isSaving = true;

        if (this.exerciseService.hasExampleSolutionPublicationDateWarning(this.programmingExercise)) {
            this.alertService.addAlert({
                type: AlertType.WARNING,
                message: 'artemisApp.exercise.exampleSolutionPublicationDateWarning',
            });
        }

        /*
         If properties for an auxiliary repository were edited, the changes have to be done manually in the VCS and CIS.
         Creating or deleting new auxiliary repositories works automatically and does not throw a warning.
         We check that by verifying all "current" repositories with an ID (meaning they are not new) with their backup.
         */
        const changedAuxiliaryRepositoryProperties = this.programmingExercise.auxiliaryRepositories?.some((auxRepo) => {
            // Ignore new auxiliary repositories
            if (!auxRepo.id) return false;

            // Verify unchanged properties for all existing auxiliary repositories
            return this.backupExercise?.auxiliaryRepositories?.some((backupAuxRepo) => {
                return backupAuxRepo.id === auxRepo.id && (backupAuxRepo.name !== auxRepo.name || backupAuxRepo.checkoutDirectory !== auxRepo.checkoutDirectory);
            });
        });
        if (changedAuxiliaryRepositoryProperties && this.programmingExercise.id) {
            this.alertService.addAlert({
                type: AlertType.WARNING,
                message: 'artemisApp.programmingExercise.auxiliaryRepository.editedWarning',
            });
        }
        if (this.isImportFromFile) {
            this.subscribeToSaveResponse(this.programmingExerciseService.importFromFile(this.programmingExercise, this.courseId));
        } else if (this.isImportFromExistingExercise) {
            this.subscribeToSaveResponse(this.programmingExerciseService.importExercise(this.programmingExercise, this.importOptions));
        } else if (this.programmingExercise.id !== undefined) {
            const requestOptions = {} as any;
            if (this.notificationText) {
                requestOptions.notificationText = this.notificationText;
            }
            this.subscribeToSaveResponse(this.programmingExerciseService.update(this.programmingExercise, requestOptions));
        } else {
            this.subscribeToSaveResponse(this.programmingExerciseService.automaticSetup(this.programmingExercise));
        }
    }

    private subscribeToSaveResponse(result: Observable<HttpResponse<ProgrammingExercise>>) {
        result.subscribe({
            next: (response: HttpResponse<ProgrammingExercise>) => {
                this.onSaveSuccess(response.body!);
            },
            error: (error: HttpErrorResponse) => {
                this.onSaveError(error);
            },
        });
    }

    private onSaveSuccess(exercise: ProgrammingExercise) {
        this.isSaving = false;

        if (this.goBackAfterSaving) {
            this.navigationUtilService.navigateBack();

            return;
        }

        this.navigationUtilService.navigateForwardFromExerciseUpdateOrCreation(exercise);
    }

    private onSaveError(error: HttpErrorResponse) {
        let errorMessage;
        let disableTranslation;
        // Workaround for conflict error, since conflict errors do not have the 'X-artemisApp-alert' header
        if (error.status === 409 && error.error && error.error['X-artemisApp-error'] === 'error.sourceExerciseInconsistent') {
            errorMessage = 'artemisApp.consistencyCheck.error.programmingExerciseImportFailed';
            disableTranslation = false;
        } else {
            errorMessage = error.headers.get('X-artemisApp-alert')!;
            disableTranslation = true;
        }
        this.alertService.addAlert({
            type: AlertType.DANGER,
            message: errorMessage,
            disableTranslation: disableTranslation,
        });
        this.isSaving = false;
        window.scrollTo(0, 0);
    }

    /**
     * When setting the programming language, a change guard is triggered.
     * This is because we want to reload the instructions template for a different language, but don't want the user to lose unsaved changes.
     * If the user cancels the language will not be changed.
     *
     * @param language to switch to.
     */
    onProgrammingLanguageChange(language: ProgrammingLanguage) {
        // If there are unsaved changes and the user does not confirm, the language doesn't get changed
        if (this.hasUnsavedChanges) {
            const confirmLanguageChangeText = this.translateService.instant(this.translationBasePath + 'unsavedChangesLanguageChange');
            if (!window.confirm(confirmLanguageChangeText)) {
                return this.selectedProgrammingLanguage;
            }
        }
        // Select the correct pattern
        this.setPackageNamePattern(language);
        this.selectedProgrammingLanguage = language;
        return language;
    }

    /**
     * Sets the regex pattern for the package name for the selected programming language.
     *
     * @param language to choose from
     * @param useBlackboxPattern whether to allow points in the regex
     */
    setPackageNamePattern(language: ProgrammingLanguage, useBlackboxPattern = false) {
        if (language === ProgrammingLanguage.SWIFT) {
            this.packageNamePattern = this.appNamePatternForSwift;
        } else {
            this.packageNamePattern = useBlackboxPattern ? this.packageNamePatternForJavaBlackbox : this.packageNamePatternForJavaKotlin;
        }
    }

    /**
     * When setting the project type, a change guard is triggered.
     * This is because we want to reload the instructions template for a project type, but don't want the user to lose unsaved changes.
     * If the user cancels the project type will not be changed.
     *
     * @param projectType to switch to.
     */
    onProjectTypeChange(projectType: ProjectType) {
        // If there are unsaved changes and the user does not confirm, the language doesn't get changed
        if (this.hasUnsavedChanges) {
            const confirmLanguageChangeText = this.translateService.instant(this.translationBasePath + 'unsavedChangesProjectTypeChange');
            if (!window.confirm(confirmLanguageChangeText)) {
                return this.selectedProjectType;
            }
        }
        this.selectedProjectType = projectType;
        const useBlackboxPattern = projectType === ProjectType.MAVEN_BLACKBOX;
        this.setPackageNamePattern(this.programmingExercise.programmingLanguage!, useBlackboxPattern);
        return projectType;
    }

    onWithDependenciesChanged(withDependencies: boolean) {
        this.withDependenciesValue = withDependencies;

        return withDependencies;
    }

    onStaticCodeAnalysisChanged() {
        // On import: If SCA mode changed, activate recreation of build plans and update of the template
        if (this.isImportFromExistingExercise && this.programmingExercise.staticCodeAnalysisEnabled !== this.originalStaticCodeAnalysisEnabled) {
            this.importOptions.recreateBuildPlans = true;
            this.importOptions.updateTemplate = true;
        }

        if (!this.programmingExercise.staticCodeAnalysisEnabled) {
            this.programmingExercise.maxStaticCodeAnalysisPenalty = undefined;
        }
    }

    onRecreateBuildPlanOrUpdateTemplateChange() {
        if (!this.importOptions.recreateBuildPlans || !this.importOptions.updateTemplate) {
            this.programmingExercise.staticCodeAnalysisEnabled = this.originalStaticCodeAnalysisEnabled;
        }

        if (!this.programmingExercise.staticCodeAnalysisEnabled) {
            this.programmingExercise.maxStaticCodeAnalysisPenalty = undefined;
        }
    }

    /**
     * Change the selected programming language for the current exercise. If there are unsaved changes, the user
     * will see a confirmation dialog about switching to a new template
     *
     * @param language The new programming language
     */
    private loadProgrammingLanguageTemplate(language: ProgrammingLanguage) {
        // Otherwise, just change the language and load the new template
        this.hasUnsavedChanges = false;
        this.problemStatementLoaded = false;
        this.programmingExercise.programmingLanguage = language;
        this.fileService.getTemplateFile(this.programmingExercise.programmingLanguage, this.programmingExercise.projectType).subscribe({
            next: (file) => {
                this.programmingExercise.problemStatement = file;
                this.problemStatementLoaded = true;
            },
            error: () => {
                this.programmingExercise.problemStatement = '';
                this.problemStatementLoaded = true;
            },
        });
    }

    /**
     * checking if at least one of Online Editor, Offline Ide, or Online Ide is selected
     */
    validIdeSelection = () => {
        return this.programmingExercise?.allowOnlineEditor || this.programmingExercise?.allowOfflineIde || this.programmingExercise?.allowOnlineIde;
    };

    /**
     * Checking if the online IDE is selected and a valid image is selected
     */
    validOnlineIdeSelection = () => {
        return !this.programmingExercise?.allowOnlineIde || this.programmingExercise?.theiaImage !== undefined;
    };

    isEventInsideTextArea(event: Event): boolean {
        if (event.target instanceof Element) {
            return event.target.tagName === 'TEXTAREA';
        }
        return false;
    }

    /**
     * Get a list of all reasons that describe why the current input to update is invalid
     */
    getInvalidReasons(): ValidationReason[] {
        const validationErrorReasons: ValidationReason[] = [];

        this.validateExerciseTitle(validationErrorReasons);
        this.validateExerciseChannelName(validationErrorReasons);
        this.validateExerciseShortName(validationErrorReasons);
        this.validateExerciseAuxiliaryRepositories(validationErrorReasons);
        this.validateExercisePackageName(validationErrorReasons);
        this.validateExerciseIdeSelection(validationErrorReasons);
        this.validateExerciseOnlineIdeSelection(validationErrorReasons);
        this.validateExercisePoints(validationErrorReasons);
        this.validateExerciseBonusPoints(validationErrorReasons);
        this.validateExerciseSCAMaxPenalty(validationErrorReasons);
        this.validateExerciseSubmissionLimit(validationErrorReasons);

        return validationErrorReasons;
    }

    private validateExerciseTitle(validationErrorReasons: ValidationReason[]): void {
        if (this.programmingExercise.title === undefined || this.programmingExercise.title === '') {
            validationErrorReasons.push({
                translateKey: 'artemisApp.exercise.form.title.undefined',
                translateValues: {},
            });
        } else if (!EXERCISE_TITLE_NAME_REGEX.test(this.programmingExercise.title)) {
            validationErrorReasons.push({
                translateKey: 'artemisApp.exercise.form.title.pattern',
                translateValues: {},
            });
        }
    }

    private validateExerciseChannelName(validationErrorReasons: ValidationReason[]): void {
        if (this.programmingExercise.channelName === '') {
            validationErrorReasons.push({
                translateKey: 'artemisApp.exercise.form.channelName.empty',
                translateValues: {},
            });
        }
    }

    private validateExerciseShortName(validationErrorReasons: ValidationReason[]): void {
        if (this.programmingExercise.shortName === undefined || this.programmingExercise.shortName === '') {
            validationErrorReasons.push({
                translateKey: 'artemisApp.exercise.form.shortName.undefined',
                translateValues: {},
            });
        } else {
            if (this.programmingExercise.shortName.length < 3) {
                validationErrorReasons.push({
                    translateKey: 'artemisApp.exercise.form.shortName.minlength',
                    translateValues: {},
                });
            }
            const shortNamePatternMatch = this.programmingExercise.shortName.match(this.shortNamePattern);
            if (shortNamePatternMatch === null || shortNamePatternMatch.length === 0) {
                validationErrorReasons.push({
                    translateKey: 'artemisApp.exercise.form.shortName.pattern',
                    translateValues: {},
                });
            }
        }
    }

    private validateExercisePoints(validationErrorReasons: ValidationReason[]): void {
        if (this.programmingExercise.maxPoints === undefined) {
            validationErrorReasons.push({
                translateKey: 'artemisApp.exercise.form.points.undefined',
                translateValues: {},
            });
        } else if (this.programmingExercise.maxPoints < 1) {
            validationErrorReasons.push({
                translateKey: 'artemisApp.exercise.form.points.customMin',
                translateValues: {},
            });
        } else if (this.programmingExercise.maxPoints > 9999) {
            validationErrorReasons.push({
                translateKey: 'artemisApp.exercise.form.points.customMax',
                translateValues: {},
            });
        }
    }

    private validateExerciseBonusPoints(validationErrorReasons: ValidationReason[]) {
        if (this.programmingExercise.bonusPoints === undefined || typeof this.programmingExercise.bonusPoints !== 'number') {
            validationErrorReasons.push({
                translateKey: 'artemisApp.exercise.form.bonusPoints.undefined',
                translateValues: {},
            });
        } else if (this.programmingExercise.bonusPoints! < 0) {
            validationErrorReasons.push({
                translateKey: 'artemisApp.exercise.form.bonusPoints.customMin',
                translateValues: {},
            });
        } else if (this.programmingExercise.bonusPoints! > 9999) {
            validationErrorReasons.push({
                translateKey: 'artemisApp.exercise.form.bonusPoints.customMax',
                translateValues: {},
            });
        }
    }

    private validateExerciseSCAMaxPenalty(validationErrorReasons: ValidationReason[]) {
        const maxStaticCodeAnalysisPenaltyPatternMatch = this.programmingExercise.maxStaticCodeAnalysisPenalty?.toString().match(this.maxPenaltyPattern);
        if (maxStaticCodeAnalysisPenaltyPatternMatch === null || maxStaticCodeAnalysisPenaltyPatternMatch?.length === 0) {
            validationErrorReasons.push({
                translateKey: 'artemisApp.exercise.form.maxPenalty.pattern',
                translateValues: {},
            });
        }
    }

    private validateExercisePackageName(validationErrorReasons: ValidationReason[]): void {
        // validation on package name has only to be performed for Java, Kotlin and Swift
        if (
            this.programmingExercise.programmingLanguage !== ProgrammingLanguage.JAVA &&
            this.programmingExercise.programmingLanguage !== ProgrammingLanguage.KOTLIN &&
            this.programmingExercise.programmingLanguage !== ProgrammingLanguage.SWIFT
        ) {
            return;
        }

        if (this.programmingExercise.packageName === undefined || this.programmingExercise.packageName === '') {
            validationErrorReasons.push({
                translateKey: 'artemisApp.exercise.form.packageName.undefined',
                translateValues: {},
            });
        } else {
            const patternMatchJavaKotlin: RegExpMatchArray | null = this.programmingExercise.packageName.match(this.packageNamePatternForJavaKotlin);
            const patternMatchJavaBlackbox: RegExpMatchArray | null = this.programmingExercise.packageName.match(this.packageNamePatternForJavaBlackbox);
            const patternMatchSwift: RegExpMatchArray | null = this.programmingExercise.packageName.match(this.appNamePatternForSwift);
            const projectTypeDependentPatternMatch: RegExpMatchArray | null =
                this.programmingExercise.projectType === ProjectType.MAVEN_BLACKBOX ? patternMatchJavaBlackbox : patternMatchJavaKotlin;

            if (
                this.programmingExercise.programmingLanguage === ProgrammingLanguage.JAVA &&
                (projectTypeDependentPatternMatch === null || projectTypeDependentPatternMatch.length === 0)
            ) {
                if (this.programmingExercise.projectType === ProjectType.MAVEN_BLACKBOX) {
                    validationErrorReasons.push({
                        translateKey: 'artemisApp.exercise.form.packageName.pattern.JAVA_BLACKBOX',
                        translateValues: {},
                    });
                } else {
                    validationErrorReasons.push({
                        translateKey: 'artemisApp.exercise.form.packageName.pattern.JAVA',
                        translateValues: {},
                    });
                }
            } else if (this.programmingExercise.programmingLanguage === ProgrammingLanguage.KOTLIN && (patternMatchJavaKotlin === null || patternMatchJavaKotlin.length === 0)) {
                validationErrorReasons.push({
                    translateKey: 'artemisApp.exercise.form.packageName.pattern.KOTLIN',
                    translateValues: {},
                });
            } else if (this.programmingExercise.programmingLanguage === ProgrammingLanguage.SWIFT && (patternMatchSwift === null || patternMatchSwift.length === 0)) {
                validationErrorReasons.push({
                    translateKey: 'artemisApp.exercise.form.packageName.pattern.SWIFT',
                    translateValues: {},
                });
            }
        }
    }

    private validateExerciseSubmissionLimit(validationErrorReasons: ValidationReason[]): void {
        // verifying submission limit value
        if (this.programmingExercise.submissionPolicy !== undefined && this.programmingExercise.submissionPolicy.type !== SubmissionPolicyType.NONE) {
            const submissionLimit = this.programmingExercise.submissionPolicy?.submissionLimit;
            if (submissionLimit === undefined || typeof submissionLimit !== 'number') {
                validationErrorReasons.push({
                    translateKey: 'artemisApp.programmingExercise.submissionPolicy.submissionLimitWarning.required',
                    translateValues: {},
                });
            } else if (submissionLimit < 1 || submissionLimit > 500 || submissionLimit % 1 !== 0) {
                validationErrorReasons.push({
                    translateKey: 'artemisApp.programmingExercise.submissionPolicy.submissionLimitWarning.pattern',
                    translateValues: {},
                });
            }
        }

        // verifying exceeding submission limit penalty
        if (this.programmingExercise.submissionPolicy?.type === SubmissionPolicyType.SUBMISSION_PENALTY) {
            const exceedingPenalty = this.programmingExercise.submissionPolicy?.exceedingPenalty;
            if (exceedingPenalty === undefined || typeof exceedingPenalty !== 'number') {
                validationErrorReasons.push({
                    translateKey: 'artemisApp.programmingExercise.submissionPolicy.submissionPenalty.penaltyInputFieldValidationWarning.required',
                    translateValues: {},
                });
            } else if (exceedingPenalty <= 0) {
                validationErrorReasons.push({
                    translateKey: 'artemisApp.programmingExercise.submissionPolicy.submissionPenalty.penaltyInputFieldValidationWarning.pattern',
                    translateValues: {},
                });
            }
        }
    }

    private validateExerciseAuxiliaryRepositories(validationErrorReasons: ValidationReason[]): void {
        if (!this.auxiliaryRepositoriesValid) {
            validationErrorReasons.push({
                translateKey: 'artemisApp.programmingExercise.auxiliaryRepository.error',
                translateValues: {},
            });
        }
    }

    private validateExerciseIdeSelection(validationErrorReasons: ValidationReason[]): void {
        if (!this.validIdeSelection()) {
            validationErrorReasons.push({
                translateKey: 'artemisApp.programmingExercise.allowOnlineEditor.alert',
                translateValues: {},
            });
        }
    }

    private validateExerciseOnlineIdeSelection(validationErrorReasons: ValidationReason[]): void {
        if (!this.validOnlineIdeSelection()) {
            validationErrorReasons.push({
                translateKey: 'artemisApp.programmingExercise.theiaImage.alert',
                translateValues: {},
            });
        }
    }

    private createProgrammingExerciseForImportFromFile() {
        this.programmingExercise = cloneDeep(history.state.programmingExerciseForImportFromFile);
        this.programmingExercise.id = undefined;
        this.programmingExercise.exerciseGroup = undefined;
        this.programmingExercise.course = undefined;
        this.programmingExercise.projectKey = undefined;

        resetProgrammingForImport(this.programmingExercise);

        this.selectedProgrammingLanguage = this.programmingExercise.programmingLanguage!;
        // we need to get it from the history object as setting the programming language
        // sets the project type of the programming exercise to the default value for the programming language.
        this.selectedProjectType = history.state.programmingExerciseForImportFromFile.projectType;
    }

    getProgrammingExerciseCreationConfig(): ProgrammingExerciseCreationConfig {
        return {
            isImportFromFile: this.isImportFromFile,
            isImportFromExistingExercise: this.isImportFromExistingExercise,
            showSummary: false,
            isEdit: this.isEdit,
            isExamMode: this.isExamMode,
            auxiliaryRepositoriesSupported: this.auxiliaryRepositoriesSupported,
            auxiliaryRepositoryDuplicateDirectories: this.auxiliaryRepositoryDuplicateDirectories,
            auxiliaryRepositoryDuplicateNames: this.auxiliaryRepositoryDuplicateNames,
            checkoutSolutionRepositoryAllowed: this.checkoutSolutionRepositoryAllowed,
            customBuildPlansSupported: this.customBuildPlansSupported,
            invalidDirectoryNamePattern: this.invalidDirectoryNamePattern,
            invalidRepositoryNamePattern: this.invalidRepositoryNamePattern,
            titleNamePattern: EXERCISE_TITLE_NAME_PATTERN,
            shortNamePattern: this.shortNamePattern,
            updateRepositoryName: this.updateRepositoryName,
            updateCheckoutDirectory: this.updateCheckoutDirectory,
            refreshAuxiliaryRepositoryChecks: this.refreshAuxiliaryRepositoryChecks,
            exerciseCategories: this.exerciseCategories,
            existingCategories: this.existingCategories,
            updateCategories: this.categoriesChanged,
            appNamePatternForSwift: this.appNamePatternForSwift,
            modePickerOptions: this.modePickerOptions,
            withDependencies: this.withDependencies,
            onWithDependenciesChanged: this.withDependenciesChanged,
            packageNameRequired: this.packageNameRequired,
            packageNamePattern: this.packageNamePattern,
            supportedLanguages: this.supportedLanguages,
            selectedProgrammingLanguage: this.selectedProgrammingLanguage,
            onProgrammingLanguageChange: this.programmingLanguageChanged,
            projectTypes: this.projectTypes,
            selectedProjectType: this.selectedProjectType,
            onProjectTypeChange: this.projectTypeChanged,
            sequentialTestRunsAllowed: this.sequentialTestRunsAllowed,
            testwiseCoverageAnalysisSupported: this.testwiseCoverageAnalysisSupported,
            staticCodeAnalysisAllowed: this.staticCodeAnalysisAllowed,
            onStaticCodeAnalysisChanged: this.staticCodeAnalysisChanged,
            maxPenaltyPattern: this.maxPenaltyPattern,
            problemStatementLoaded: this.problemStatementLoaded,
            templateParticipationResultLoaded: this.templateParticipationResultLoaded,
            hasUnsavedChanges: this.hasUnsavedChanges,
            rerenderSubject: this.rerenderSubject.asObservable(),
            validIdeSelection: this.validIdeSelection,
            validOnlineIdeSelection: this.validOnlineIdeSelection,
            inProductionEnvironment: this.inProductionEnvironment,
            recreateBuildPlans: this.importOptions.recreateBuildPlans,
            onRecreateBuildPlanOrUpdateTemplateChange: this.onRecreateBuildPlanOrUpdateTemplateChange,
            updateTemplate: this.importOptions.updateTemplate,
            recreateBuildPlanOrUpdateTemplateChange: this.onRecreateBuildPlanOrUpdateTemplateChange,
            buildPlanLoaded: this.buildPlanLoaded,
        };
    }
}<|MERGE_RESOLUTION|>--- conflicted
+++ resolved
@@ -498,19 +498,9 @@
             },
             {
                 title: 'artemisApp.programmingExercise.wizardMode.detailedSteps.languageStepTitle',
-<<<<<<< HEAD
                 valid: (this.exerciseLanguageComponent?.formValid && this.validOnlineIdeSelection()) ?? false,
             },
             { title: 'artemisApp.programmingExercise.wizardMode.detailedSteps.problemStepTitle', valid: true, empty: !this.programmingExercise.problemStatement },
-=======
-                valid: this.exerciseLanguageComponent?.formValid ?? false,
-            },
-            {
-                title: 'artemisApp.programmingExercise.wizardMode.detailedSteps.problemStepTitle',
-                valid: true,
-                empty: !this.programmingExercise.problemStatement,
-            },
->>>>>>> 9221bfaa
             {
                 title: 'artemisApp.programmingExercise.wizardMode.detailedSteps.gradingStepTitle',
                 valid: Boolean(this.exerciseGradingComponent?.formValid && (this.isExamMode || this.exercisePlagiarismComponent?.formValid)),
