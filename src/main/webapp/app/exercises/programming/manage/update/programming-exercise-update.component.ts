import { ActivatedRoute, Params } from '@angular/router';
import { Component, OnInit } from '@angular/core';
import { HttpErrorResponse, HttpResponse } from '@angular/common/http';
import { AlertService, AlertType } from 'app/core/util/alert.service';
import { Observable, Subject } from 'rxjs';
import { CourseManagementService } from 'app/course/manage/course-management.service';
import { ProgrammingExercise, ProgrammingLanguage, ProjectType } from 'app/entities/programming-exercise.model';
import { ProgrammingExerciseService } from '../services/programming-exercise.service';
import { FileService } from 'app/shared/http/file.service';
import { TranslateService } from '@ngx-translate/core';
import { switchMap, tap } from 'rxjs/operators';
import { FeatureToggle } from 'app/shared/feature-toggle/feature-toggle.service';
import { ExerciseService } from 'app/exercises/shared/exercise/exercise.service';
import { AssessmentType } from 'app/entities/assessment-type.model';
import { Exercise, IncludedInOverallScore, ValidationReason, resetDates } from 'app/entities/exercise.model';
import { EditorMode } from 'app/shared/markdown-editor/markdown-editor.component';
import { ProfileService } from 'app/shared/layouts/profiles/profile.service';
import { ExerciseGroupService } from 'app/exam/manage/exercise-groups/exercise-group.service';
import { ProgrammingLanguageFeatureService } from 'app/exercises/programming/shared/service/programming-language-feature/programming-language-feature.service';
import { ArtemisNavigationUtilService } from 'app/utils/navigation.utils';
import { SHORT_NAME_PATTERN } from 'app/shared/constants/input.constants';
import { ExerciseCategory } from 'app/entities/exercise-category.model';
import { cloneDeep } from 'lodash-es';
import { ExerciseUpdateWarningService } from 'app/exercises/shared/exercise-update-warning/exercise-update-warning.service';
import { NgbModal } from '@ng-bootstrap/ng-bootstrap';
import { onError } from 'app/shared/util/global.utils';
import { AuxiliaryRepository } from 'app/entities/programming-exercise-auxiliary-repository-model';
import { SubmissionPolicyType } from 'app/entities/submission-policy.model';
import { faBan, faExclamationCircle, faQuestionCircle, faSave } from '@fortawesome/free-solid-svg-icons';
import { ModePickerOption } from 'app/exercises/shared/mode-picker/mode-picker.component';

@Component({
    selector: 'jhi-programming-exercise-update',
    templateUrl: './programming-exercise-update.component.html',
    styleUrls: ['../programming-exercise-form.scss'],
})
export class ProgrammingExerciseUpdateComponent implements OnInit {
    readonly IncludedInOverallScore = IncludedInOverallScore;
    readonly FeatureToggle = FeatureToggle;
    readonly ProgrammingLanguage = ProgrammingLanguage;
    readonly ProjectType = ProjectType;

    private translationBasePath = 'artemisApp.programmingExercise.';

    auxiliaryRepositoryDuplicateNames: boolean;
    auxiliaryRepositoryDuplicateDirectories: boolean;
    auxiliaryRepositoryNamedCorrectly: boolean;
    submitButtonTitle: string;
    isImport: boolean;
    isEdit: boolean;
    isExamMode: boolean;
    hasUnsavedChanges = false;
    programmingExercise: ProgrammingExercise;
    backupExercise: ProgrammingExercise;
    isSaving: boolean;
    goBackAfterSaving = false;
    problemStatementLoaded = false;
    templateParticipationResultLoaded = true;
    notificationText?: string;
    EditorMode = EditorMode;
    AssessmentType = AssessmentType;
    rerenderSubject = new Subject<void>();
    // This is used to revert the select if the user cancels to override the new selected programming language.
    private selectedProgrammingLanguageValue: ProgrammingLanguage;
    // This is used to revert the select if the user cancels to override the new selected project type.
    private selectedProjectTypeValue: ProjectType;

    maxPenaltyPattern = '^([0-9]|([1-9][0-9])|100)$';
    // Java package name Regex according to Java 14 JLS (https://docs.oracle.com/javase/specs/jls/se14/html/jls-7.html#jls-7.4.1),
    // with the restriction to a-z,A-Z,_ as "Java letter" and 0-9 as digits due to JavaScript/Browser Unicode character class limitations
    packageNamePatternForJavaKotlin =
        '^(?!.*(?:\\.|^)(?:abstract|continue|for|new|switch|assert|default|if|package|synchronized|boolean|do|goto|private|this|break|double|implements|protected|throw|byte|else|import|public|throws|case|enum|instanceof|return|transient|catch|extends|int|short|try|char|final|interface|static|void|class|finally|long|strictfp|volatile|const|float|native|super|while|_|true|false|null)(?:\\.|$))[A-Z_a-z][0-9A-Z_a-z]*(?:\\.[A-Z_a-z][0-9A-Z_a-z]*)*$';
    // Swift package name Regex derived from (https://docs.swift.org/swift-book/ReferenceManual/LexicalStructure.html#ID412),
    // with the restriction to a-z,A-Z as "Swift letter" and 0-9 as digits where no separators are allowed
    appNamePatternForSwift =
        '^(?!(?:associatedtype|class|deinit|enum|extension|fileprivate|func|import|init|inout|internal|let|open|operator|private|protocol|public|rethrows|static|struct|subscript|typealias|var|break|case|continue|default|defer|do|else|fallthrough|for|guard|if|in|repeat|return|switch|where|while|as|Any|catch|false|is|nil|super|self|Self|throw|throws|true|try|_|[sS]wift)$)[A-Za-z][0-9A-Za-z]*$';
    packageNamePattern = '';

    // Auxiliary Repository names must only include words or '-' characters.
    invalidRepositoryNamePattern = RegExp('^(?!(solution|exercise|tests|auxiliary)\\b)\\b(\\w|-)+$');

    // Auxiliary Repository checkout directories must be valid directory paths. Those must only include words,
    // '-' or '/' characters.
    invalidDirectoryNamePattern = RegExp('^[\\w-]+(/[\\w-]+)*$');

    // length of < 3 is also accepted in order to provide more accurate validation error messages
    readonly shortNamePattern = RegExp('(^(?![\\s\\S]))|^[a-zA-Z][a-zA-Z0-9]*$|' + SHORT_NAME_PATTERN); // must start with a letter and cannot contain special characters
    titleNamePattern = '^[a-zA-Z0-9-_ ]+'; // must only contain alphanumeric characters, or whitespaces, or '_' or '-'

    exerciseCategories: ExerciseCategory[];
    existingCategories: ExerciseCategory[];

    public inProductionEnvironment: boolean;

    public supportsJava = true;
    public supportsPython = false;
    public supportsC = false;
    public supportsHaskell = false;
    public supportsKotlin = false;
    public supportsVHDL = false;
    public supportsAssembler = false;
    public supportsSwift = false;
    public supportsOCaml = false;
    public supportsEmpty = false;

    public packageNameRequired = true;
    public staticCodeAnalysisAllowed = false;
    public checkoutSolutionRepositoryAllowed = false;
    public sequentialTestRunsAllowed = false;
    public auxiliaryRepositoriesValid = true;

    // Additional options for import
    public recreateBuildPlans = false;
    public updateTemplate = false;
    public originalStaticCodeAnalysisEnabled: boolean | undefined;

    public projectTypes: ProjectType[] = [];
    // flag describing if the template and solution projects should include a dependency
    public withDependenciesValue = false;

    public modePickerOptions: ModePickerOption<ProjectType>[] = [];

    // Icons
    faSave = faSave;
    faBan = faBan;
    faQuestionCircle = faQuestionCircle;
    faExclamationCircle = faExclamationCircle;

    constructor(
        private programmingExerciseService: ProgrammingExerciseService,
        private modalService: NgbModal,
        private popupService: ExerciseUpdateWarningService,
        private courseService: CourseManagementService,
        private alertService: AlertService,
        private exerciseService: ExerciseService,
        private fileService: FileService,
        private activatedRoute: ActivatedRoute,
        private translateService: TranslateService,
        private profileService: ProfileService,
        private exerciseGroupService: ExerciseGroupService,
        private programmingLanguageFeatureService: ProgrammingLanguageFeatureService,
        private navigationUtilService: ArtemisNavigationUtilService,
    ) {}

    /**
     * Updates the name of the editedAuxiliaryRepository.
     *
     * @param editedAuxiliaryRepository
     */
    updateRepositoryName(editedAuxiliaryRepository: AuxiliaryRepository) {
        return (newValue: any) => {
            editedAuxiliaryRepository.name = newValue;
            this.refreshAuxiliaryRepositoryChecks();
            return editedAuxiliaryRepository.name;
        };
    }

    /**
     * Updates the checkoutDirectory name of the editedAuxiliaryRepository.
     *
     * @param editedAuxiliaryRepository
     */
    updateCheckoutDirectory(editedAuxiliaryRepository: AuxiliaryRepository) {
        return (newValue: any) => {
            editedAuxiliaryRepository.checkoutDirectory = newValue;
            this.refreshAuxiliaryRepositoryChecks();
            return editedAuxiliaryRepository.checkoutDirectory;
        };
    }

    /**
     * Refreshes auxiliary variables for auxiliary repository checks. Those variables are
     * used in the template to display warnings.
     */
    refreshAuxiliaryRepositoryChecks() {
        let legalNameAndDirs = false;
        // Check that there are no duplicate names.
        const names = new Set<string | undefined>();
        const auxReposWithName = this.programmingExercise.auxiliaryRepositories!.filter((auxiliaryRepository) => auxiliaryRepository.name);
        auxReposWithName.forEach((auxiliaryRepository) => {
            names.add(auxiliaryRepository.name);
            legalNameAndDirs ||= !this.invalidRepositoryNamePattern.test(auxiliaryRepository.name!);
        });
        this.auxiliaryRepositoryDuplicateNames = names.size !== auxReposWithName.length;

        // Check that there are no duplicate checkout directories
        const directories = new Set<string | undefined>();
        const auxReposWithDirectory = this.programmingExercise.auxiliaryRepositories!.filter((auxiliaryRepository) => auxiliaryRepository.checkoutDirectory);
        auxReposWithDirectory.forEach((auxiliaryRepository) => {
            directories.add(auxiliaryRepository.checkoutDirectory);
            legalNameAndDirs ||= !this.invalidDirectoryNamePattern.test(auxiliaryRepository.checkoutDirectory!);
        });
        this.auxiliaryRepositoryDuplicateDirectories = directories.size !== auxReposWithDirectory.length;

        // Check that there are no empty/incorrect repository names and directories
        this.auxiliaryRepositoryNamedCorrectly = this.programmingExercise.auxiliaryRepositories!.length === auxReposWithName.length && !legalNameAndDirs;

        // Combining auxiliary variables to one to keep the template readable
        this.auxiliaryRepositoriesValid = this.auxiliaryRepositoryNamedCorrectly && !this.auxiliaryRepositoryDuplicateNames && !this.auxiliaryRepositoryDuplicateDirectories;
    }

    /**
     * Will also trigger loading the corresponding programming exercise language template.
     *
     * @param language to change to.
     */
    set selectedProgrammingLanguage(language: ProgrammingLanguage) {
        const languageChanged = this.selectedProgrammingLanguageValue !== language;
        this.selectedProgrammingLanguageValue = language;

        const programmingLanguageFeature = this.programmingLanguageFeatureService.getProgrammingLanguageFeature(language);
        this.packageNameRequired = programmingLanguageFeature.packageNameRequired;
        this.staticCodeAnalysisAllowed = programmingLanguageFeature.staticCodeAnalysis;
        this.checkoutSolutionRepositoryAllowed = programmingLanguageFeature.checkoutSolutionRepositoryAllowed;
        this.sequentialTestRunsAllowed = programmingLanguageFeature.sequentialTestRuns;
        // filter out MAVEN_MAVEN and GRADLE_GRADLE because they are not directly selectable but only via a checkbox
        this.projectTypes = programmingLanguageFeature.projectTypes.filter((projectType) => projectType !== ProjectType.MAVEN_MAVEN && projectType !== ProjectType.GRADLE_GRADLE);
        this.modePickerOptions = this.projectTypes.map((projectType) => ({
            value: projectType,
            labelKey: 'artemisApp.programmingExercise.projectTypes.' + projectType.toString(),
            btnClass: 'btn-secondary',
        }));

        if (languageChanged) {
            // Reset project type when changing programming language as not all programming languages support (the same) project types
            this.programmingExercise.projectType = this.projectTypes[0];
            this.selectedProjectTypeValue = this.projectTypes[0]!;
            this.withDependenciesValue = false;
        }

        // If we switch to another language which does not support static code analysis we need to reset options related to static code analysis
        if (!this.staticCodeAnalysisAllowed) {
            this.programmingExercise.staticCodeAnalysisEnabled = false;
            this.programmingExercise.maxStaticCodeAnalysisPenalty = undefined;
        }

        // Automatically enable the checkout of the solution repository for Haskell exercises
        this.programmingExercise.checkoutSolutionRepository = this.checkoutSolutionRepositoryAllowed && language === ProgrammingLanguage.HASKELL;

        // Only load problem statement template when creating a new exercise and not when importing an existing exercise
        if (this.programmingExercise.id === undefined) {
            this.loadProgrammingLanguageTemplate(language);
            // Rerender the instructions as the template has changed.
            this.rerenderSubject.next();
        }
    }

    get selectedProgrammingLanguage() {
        return this.selectedProgrammingLanguageValue;
    }

    /**
     * Will also trigger loading the corresponding project type template.
     *
     * @param type to change to.
     */
    set selectedProjectType(type: ProjectType) {
        // update the (selected) project type
        this.updateProjectTypeSettings(type);

        // Only load problem statement template when creating a new exercise and not when importing an existing exercise
        if (this.programmingExercise.id === undefined) {
            this.loadProgrammingLanguageTemplate(this.programmingExercise.programmingLanguage!);
            // Rerender the instructions as the template has changed.
            this.rerenderSubject.next();
        }
    }

    get selectedProjectType() {
        return this.selectedProjectTypeValue;
    }

    private updateProjectTypeSettings(type: ProjectType) {
        if (ProjectType.XCODE === type) {
            // Disable Online Editor
            this.programmingExercise.allowOnlineEditor = false;
        } else if (ProjectType.FACT === type) {
            // Disallow SCA for C (FACT)
            this.disableStaticCodeAnalysis();
        }

        // update the project types for java programming exercises according to whether dependencies should be included
        if (this.programmingExercise.programmingLanguage === ProgrammingLanguage.JAVA) {
            if (type === ProjectType.PLAIN_MAVEN || type === ProjectType.MAVEN_MAVEN) {
                this.selectedProjectTypeValue = ProjectType.PLAIN_MAVEN;
                if (this.withDependenciesValue) {
                    this.programmingExercise.projectType = ProjectType.MAVEN_MAVEN;
                } else {
                    this.programmingExercise.projectType = ProjectType.PLAIN_MAVEN;
                }
            } else {
                this.selectedProjectTypeValue = ProjectType.PLAIN_GRADLE;
                if (this.withDependenciesValue) {
                    this.programmingExercise.projectType = ProjectType.GRADLE_GRADLE;
                } else {
                    this.programmingExercise.projectType = ProjectType.PLAIN_GRADLE;
                }
            }
        } else {
            this.selectedProjectTypeValue = type;
            this.programmingExercise.projectType = type;
        }
    }

    /**
     * Only applies to Java programming exercises.
     * Will also trigger loading the corresponding project type template.
     * @param withDependencies whether the project should include a dependency
     */
    set withDependencies(withDependencies: boolean) {
        this.withDependenciesValue = withDependencies;
        this.selectedProjectType = this.programmingExercise.projectType!;
    }

    get withDependencies() {
        return this.withDependenciesValue;
    }

    private disableStaticCodeAnalysis() {
        this.programmingExercise.staticCodeAnalysisEnabled = false;
        this.programmingExercise.maxStaticCodeAnalysisPenalty = undefined;
    }

    /**
     * Sets the values for the creation/update of a programming exercise
     */
    ngOnInit() {
        this.isSaving = false;
        this.notificationText = undefined;
        this.activatedRoute.data.subscribe(({ programmingExercise }) => {
            this.programmingExercise = programmingExercise;
            this.backupExercise = cloneDeep(this.programmingExercise);
            this.selectedProgrammingLanguageValue = this.programmingExercise.programmingLanguage!;
            if (this.programmingExercise.projectType === ProjectType.MAVEN_MAVEN) {
                this.selectedProjectTypeValue = ProjectType.PLAIN_MAVEN;
            } else if (this.programmingExercise.projectType === ProjectType.GRADLE_GRADLE) {
                this.selectedProjectTypeValue = ProjectType.PLAIN_GRADLE;
            } else {
                this.selectedProjectTypeValue = this.programmingExercise.projectType!;
            }
        });

        // If it is an import, just get the course, otherwise handle the edit and new cases
        this.activatedRoute.url
            .pipe(
                tap((segments) => (this.isImport = segments.some((segment) => segment.path === 'import'))),
                switchMap(() => this.activatedRoute.params),
                tap((params) => {
                    if (this.isImport) {
                        this.createProgrammingExerciseForImport(params);
                    } else {
                        if (params['courseId'] && params['examId'] && params['exerciseGroupId']) {
                            this.exerciseGroupService.find(params['courseId'], params['examId'], params['exerciseGroupId']).subscribe((res) => {
                                this.isExamMode = true;
                                this.programmingExercise.exerciseGroup = res.body!;
                            });
                        } else if (params['courseId']) {
                            const courseId = params['courseId'];
                            this.courseService.find(courseId).subscribe((res) => {
                                this.isExamMode = false;
                                this.programmingExercise.course = res.body!;
                                if (this.programmingExercise.course?.defaultProgrammingLanguage) {
                                    this.selectedProgrammingLanguage = this.programmingExercise.course.defaultProgrammingLanguage!;
                                }
                                this.exerciseCategories = this.programmingExercise.categories || [];
                                this.courseService.findAllCategoriesOfCourse(this.programmingExercise.course!.id!).subscribe({
                                    next: (categoryRes: HttpResponse<string[]>) => {
                                        this.existingCategories = this.exerciseService.convertExerciseCategoriesAsStringFromServer(categoryRes.body!);
                                    },
                                    error: (error: HttpErrorResponse) => onError(this.alertService, error),
                                });
                            });
                        }
                    }

                    // Set submit button text depending on component state
                    if (this.isImport) {
                        this.submitButtonTitle = 'entity.action.import';
                    } else if (this.programmingExercise.id) {
                        this.isEdit = true;
                        this.submitButtonTitle = 'entity.action.save';
                    } else {
                        this.submitButtonTitle = 'entity.action.generate';
                    }
                }),
            )
            .subscribe();

        this.activatedRoute.queryParams.subscribe((params) => {
            if (params.shouldHaveBackButtonToWizard) {
                this.goBackAfterSaving = true;
            }
        });

        // If an exercise is created, load our readme template so the problemStatement is not empty
        this.selectedProgrammingLanguage = this.programmingExercise.programmingLanguage!;
        if (this.programmingExercise.id) {
            this.problemStatementLoaded = true;
        }
        // Select the correct pattern
        this.setPackageNamePattern(this.selectedProgrammingLanguage);

        // Checks if the current environment is production
        this.profileService.getProfileInfo().subscribe((profileInfo) => {
            if (profileInfo) {
                this.inProductionEnvironment = profileInfo.inProduction;
            }
        });

        this.supportsJava = this.programmingLanguageFeatureService.supportsProgrammingLanguage(ProgrammingLanguage.JAVA);
        this.supportsPython = this.programmingLanguageFeatureService.supportsProgrammingLanguage(ProgrammingLanguage.PYTHON);
        this.supportsC = this.programmingLanguageFeatureService.supportsProgrammingLanguage(ProgrammingLanguage.C);
        this.supportsHaskell = this.programmingLanguageFeatureService.supportsProgrammingLanguage(ProgrammingLanguage.HASKELL);
        this.supportsKotlin = this.programmingLanguageFeatureService.supportsProgrammingLanguage(ProgrammingLanguage.KOTLIN);
        this.supportsVHDL = this.programmingLanguageFeatureService.supportsProgrammingLanguage(ProgrammingLanguage.VHDL);
        this.supportsAssembler = this.programmingLanguageFeatureService.supportsProgrammingLanguage(ProgrammingLanguage.ASSEMBLER);
        this.supportsSwift = this.programmingLanguageFeatureService.supportsProgrammingLanguage(ProgrammingLanguage.SWIFT);
        this.supportsOCaml = this.programmingLanguageFeatureService.supportsProgrammingLanguage(ProgrammingLanguage.OCAML);
        this.supportsEmpty = this.programmingLanguageFeatureService.supportsProgrammingLanguage(ProgrammingLanguage.EMPTY);
    }

    /**
     * Setups the programming exercise for import. The route determine whether the new exercise will be imported as an exam
     * or a normal exercise.
     *
     * @param params given by ActivatedRoute
     */
    private createProgrammingExerciseForImport(params: Params) {
        this.isImport = true;
        this.originalStaticCodeAnalysisEnabled = this.programmingExercise.staticCodeAnalysisEnabled;
        // The source exercise is injected via the Resolver. The route parameters determine the target exerciseGroup or course
        if (params['courseId'] && params['examId'] && params['exerciseGroupId']) {
            this.exerciseGroupService.find(params['courseId'], params['examId'], params['exerciseGroupId']).subscribe((res) => {
                this.programmingExercise.exerciseGroup = res.body!;
                // Set course to undefined if a normal exercise is imported
                this.programmingExercise.course = undefined;
            });
            this.isExamMode = true;
        } else if (params['courseId']) {
            this.courseService.find(params['courseId']).subscribe((res) => {
                this.programmingExercise.course = res.body!;
                // Set exerciseGroup to undefined if an exam exercise is imported
                this.programmingExercise.exerciseGroup = undefined;
            });
            this.isExamMode = false;
        }
        resetDates(this.programmingExercise);

        this.programmingExercise.projectKey = undefined;
        this.programmingExercise.buildAndTestStudentSubmissionsAfterDueDate = undefined;
        this.programmingExercise.shortName = undefined;
        this.programmingExercise.title = undefined;
        if (this.programmingExercise.submissionPolicy) {
            this.programmingExercise.submissionPolicy.id = undefined;
        }
        if (this.isExamMode && this.programmingExercise.includedInOverallScore === IncludedInOverallScore.NOT_INCLUDED) {
            // Exam exercises cannot be not included into the total score. NOT_INCLUDED exercises will be converted to INCLUDED ones
            this.programmingExercise.includedInOverallScore = IncludedInOverallScore.INCLUDED_COMPLETELY;
        }
    }

    /**
     * Return to the exercise overview page
     */
    previousState() {
        this.navigationUtilService.navigateBackFromExerciseUpdate(this.programmingExercise);
    }

    /**
     * Updates the categories
     * @param categories which should be set
     */
    updateCategories(categories: ExerciseCategory[]) {
        this.programmingExercise.categories = categories;
    }

    save() {
        const ref = this.popupService.checkExerciseBeforeUpdate(this.programmingExercise, this.backupExercise, this.isExamMode);
        if (!this.modalService.hasOpenModals()) {
            this.saveExercise();
        } else {
            ref.then((reference) => {
                reference.componentInstance.confirmed.subscribe(() => {
                    this.saveExercise();
                });
                reference.componentInstance.reEvaluated.subscribe(() => {
                    const requestOptions = {} as any;
                    requestOptions.deleteFeedback = reference.componentInstance.deleteFeedback;
                    this.subscribeToSaveResponse(this.programmingExerciseService.reevaluateAndUpdate(this.programmingExercise, requestOptions));
                });
            });
        }
    }

    /**
     * Saves the programming exercise with the provided input
     */
    saveExercise() {
<<<<<<< HEAD
        // If no release date is set, we warn the user.
        if (!this.programmingExercise.releaseDate && !this.isExamMode) {
            const confirmNoReleaseDate = this.translateService.instant(
                this.translationBasePath + (this.programmingExercise.startDate ? 'noReleaseDateWarning' : 'noReleaseAndStartDateWarning'),
            );
            if (!window.confirm(confirmNoReleaseDate)) {
                return;
            }
        }

=======
>>>>>>> f089f06a
        // If the programming exercise has a submission policy with a NONE type, the policy is removed altogether
        if (this.programmingExercise.submissionPolicy && this.programmingExercise.submissionPolicy.type === SubmissionPolicyType.NONE) {
            this.programmingExercise.submissionPolicy = undefined;
        }

        Exercise.sanitize(this.programmingExercise);

        this.isSaving = true;

        if (this.exerciseService.hasExampleSolutionPublicationDateWarning(this.programmingExercise)) {
            this.alertService.addAlert({
                type: AlertType.WARNING,
                message: 'artemisApp.exercise.exampleSolutionPublicationDateWarning',
            });
        }

        // If the auxiliary repositories were edited after the creation of the exercise, the changes have to be done manually in the VCS and CIS
        const changedAuxiliaryRepository =
            (this.programmingExercise.auxiliaryRepositories?.length ?? 0) < (this.backupExercise?.auxiliaryRepositories?.length ?? 0) ||
            this.programmingExercise.auxiliaryRepositories?.some((auxRepo, index) => {
                const otherAuxRepo = this.backupExercise?.auxiliaryRepositories?.[index];
                return !otherAuxRepo || auxRepo.name !== otherAuxRepo.name || auxRepo.checkoutDirectory !== otherAuxRepo.checkoutDirectory;
            });
        if (changedAuxiliaryRepository && this.programmingExercise.id) {
            this.alertService.addAlert({
                type: AlertType.WARNING,
                message: 'artemisApp.programmingExercise.auxiliaryRepository.editedWarning',
            });
        }

        if (this.isImport) {
            this.subscribeToSaveResponse(this.programmingExerciseService.importExercise(this.programmingExercise, this.recreateBuildPlans, this.updateTemplate));
        } else if (this.programmingExercise.id !== undefined) {
            const requestOptions = {} as any;
            if (this.notificationText) {
                requestOptions.notificationText = this.notificationText;
            }
            this.subscribeToSaveResponse(this.programmingExerciseService.update(this.programmingExercise, requestOptions));
        } else {
            this.subscribeToSaveResponse(this.programmingExerciseService.automaticSetup(this.programmingExercise));
        }
    }

    private subscribeToSaveResponse(result: Observable<HttpResponse<ProgrammingExercise>>) {
        result.subscribe({
            next: (response: HttpResponse<ProgrammingExercise>) => this.onSaveSuccess(response.body!),
            error: (error: HttpErrorResponse) => this.onSaveError(error),
        });
    }

    private onSaveSuccess(exercise: ProgrammingExercise) {
        this.isSaving = false;

        if (this.goBackAfterSaving) {
            this.navigationUtilService.navigateBack();

            return;
        }

        this.navigationUtilService.navigateForwardFromExerciseUpdateOrCreation(exercise);
    }

    private onSaveError(error: HttpErrorResponse) {
        const errorMessage = error.headers.get('X-artemisApp-alert')!;
        this.alertService.addAlert({
            type: AlertType.DANGER,
            message: errorMessage,
            disableTranslation: true,
        });
        this.isSaving = false;
        window.scrollTo(0, 0);
    }

    /**
     * When setting the programming language, a change guard is triggered.
     * This is because we want to reload the instructions template for a different language, but don't want the user to lose unsaved changes.
     * If the user cancels the language will not be changed.
     *
     * @param language to switch to.
     */
    onProgrammingLanguageChange(language: ProgrammingLanguage) {
        // If there are unsaved changes and the user does not confirm, the language doesn't get changed
        if (this.hasUnsavedChanges) {
            const confirmLanguageChangeText = this.translateService.instant(this.translationBasePath + 'unsavedChangesLanguageChange');
            if (!window.confirm(confirmLanguageChangeText)) {
                return this.selectedProgrammingLanguage;
            }
        }
        // Select the correct pattern
        this.setPackageNamePattern(language);
        this.selectedProgrammingLanguage = language;
        return language;
    }

    /**
     * Sets the regex pattern for the package name for the selected programming language.
     *
     * @param language to choose from
     */
    setPackageNamePattern(language: ProgrammingLanguage) {
        if (language === ProgrammingLanguage.SWIFT) {
            this.packageNamePattern = this.appNamePatternForSwift;
        } else {
            this.packageNamePattern = this.packageNamePatternForJavaKotlin;
        }
    }

    /**
     * When setting the project type, a change guard is triggered.
     * This is because we want to reload the instructions template for a project type, but don't want the user to lose unsaved changes.
     * If the user cancels the project type will not be changed.
     *
     * @param projectType to switch to.
     */
    onProjectTypeChange(projectType: ProjectType) {
        // If there are unsaved changes and the user does not confirm, the language doesn't get changed
        if (this.hasUnsavedChanges) {
            const confirmLanguageChangeText = this.translateService.instant(this.translationBasePath + 'unsavedChangesProjectTypeChange');
            if (!window.confirm(confirmLanguageChangeText)) {
                return this.selectedProjectType;
            }
        }
        this.selectedProjectType = projectType;
        return projectType;
    }

    onStaticCodeAnalysisChanged() {
        // On import: If SCA mode changed, activate recreation of build plans and update of the template
        if (this.isImport && this.programmingExercise.staticCodeAnalysisEnabled !== this.originalStaticCodeAnalysisEnabled) {
            this.recreateBuildPlans = true;
            this.updateTemplate = true;
        }

        if (!this.programmingExercise.staticCodeAnalysisEnabled) {
            this.programmingExercise.maxStaticCodeAnalysisPenalty = undefined;
        }
    }

    onRecreateBuildPlanOrUpdateTemplateChange() {
        if (!this.recreateBuildPlans || !this.updateTemplate) {
            this.programmingExercise.staticCodeAnalysisEnabled = this.originalStaticCodeAnalysisEnabled;
        }

        if (!this.programmingExercise.staticCodeAnalysisEnabled) {
            this.programmingExercise.maxStaticCodeAnalysisPenalty = undefined;
        }
    }

    /**
     * Change the selected programming language for the current exercise. If there are unsaved changes, the user
     * will see a confirmation dialog about switching to a new template
     *
     * @param language The new programming language
     */
    private loadProgrammingLanguageTemplate(language: ProgrammingLanguage) {
        // Otherwise, just change the language and load the new template
        this.hasUnsavedChanges = false;
        this.problemStatementLoaded = false;
        this.programmingExercise.programmingLanguage = language;
        this.fileService.getTemplateFile('readme', this.programmingExercise.programmingLanguage, this.programmingExercise.projectType).subscribe({
            next: (file) => {
                this.programmingExercise.problemStatement = file;
                this.problemStatementLoaded = true;
            },
            error: () => {
                this.programmingExercise.problemStatement = '';
                this.problemStatementLoaded = true;
            },
        });
    }

    /**
     * checking if at least one of Online Editor or Offline Ide is selected
     */
    validIdeSelection() {
        return this.programmingExercise.allowOnlineEditor || this.programmingExercise.allowOfflineIde;
    }

    isEventInsideTextArea(event: Event): boolean {
        if (event.target instanceof Element) {
            return event.target.tagName === 'TEXTAREA';
        }
        return false;
    }

    /**
     * Get a list of all reasons that describe why the current input to update is invalid
     */
    getInvalidReasons(): ValidationReason[] {
        const validationErrorReasons: ValidationReason[] = [];

        this.validateExerciseTitle(validationErrorReasons);
        this.validateExerciseShortName(validationErrorReasons);
        this.validateExercisePoints(validationErrorReasons);
        this.validateExerciseBonusPoints(validationErrorReasons);
        this.validateExerciseSCAMaxPenalty(validationErrorReasons);
        this.validateExercisePackageName(validationErrorReasons);
        this.validateExerciseSubmissionLimit(validationErrorReasons);
        this.validateExerciseAuxiliryRepositories(validationErrorReasons);
        this.validateExerciseIdeSelection(validationErrorReasons);

        return validationErrorReasons;
    }

    private validateExerciseTitle(validationErrorReasons: ValidationReason[]): void {
        if (this.programmingExercise.title === undefined || this.programmingExercise.title === '') {
            validationErrorReasons.push({
                translateKey: 'artemisApp.exercise.form.title.undefined',
                translateValues: {},
            });
        } else if (this.programmingExercise.title.match(this.titleNamePattern) === null || this.programmingExercise.title?.match(this.titleNamePattern)?.length === 0) {
            validationErrorReasons.push({
                translateKey: 'artemisApp.exercise.form.title.pattern',
                translateValues: {},
            });
        }
    }

    private validateExerciseShortName(validationErrorReasons: ValidationReason[]): void {
        if (this.programmingExercise.shortName === undefined || this.programmingExercise.shortName === '') {
            validationErrorReasons.push({
                translateKey: 'artemisApp.exercise.form.shortName.undefined',
                translateValues: {},
            });
        } else {
            if (this.programmingExercise.shortName.length < 3) {
                validationErrorReasons.push({
                    translateKey: 'artemisApp.exercise.form.shortName.minlength',
                    translateValues: {},
                });
            }
            const shortNamePatternMatch = this.programmingExercise.shortName.match(this.shortNamePattern);
            if (shortNamePatternMatch === null || shortNamePatternMatch.length === 0) {
                validationErrorReasons.push({
                    translateKey: 'artemisApp.exercise.form.shortName.pattern',
                    translateValues: {},
                });
            }
        }
    }

    private validateExercisePoints(validationErrorReasons: ValidationReason[]): void {
        if (this.programmingExercise.maxPoints === undefined) {
            validationErrorReasons.push({
                translateKey: 'artemisApp.exercise.form.points.undefined',
                translateValues: {},
            });
        } else if (this.programmingExercise.maxPoints < 1) {
            validationErrorReasons.push({
                translateKey: 'artemisApp.exercise.form.points.customMin',
                translateValues: {},
            });
        } else if (this.programmingExercise.maxPoints > 9999) {
            validationErrorReasons.push({
                translateKey: 'artemisApp.exercise.form.points.customMax',
                translateValues: {},
            });
        }
    }

    private validateExerciseBonusPoints(validationErrorReasons: ValidationReason[]) {
        if (this.programmingExercise.bonusPoints === undefined || typeof this.programmingExercise.bonusPoints !== 'number') {
            validationErrorReasons.push({
                translateKey: 'artemisApp.exercise.form.bonusPoints.undefined',
                translateValues: {},
            });
        } else if (this.programmingExercise.bonusPoints! < 0) {
            validationErrorReasons.push({
                translateKey: 'artemisApp.exercise.form.bonusPoints.customMin',
                translateValues: {},
            });
        } else if (this.programmingExercise.bonusPoints! > 9999) {
            validationErrorReasons.push({
                translateKey: 'artemisApp.exercise.form.bonusPoints.customMax',
                translateValues: {},
            });
        }
    }

    private validateExerciseSCAMaxPenalty(validationErrorReasons: ValidationReason[]) {
        const maxStaticCodeAnalysisPenaltyPatternMatch = this.programmingExercise.maxStaticCodeAnalysisPenalty?.toString().match(this.maxPenaltyPattern);
        if (maxStaticCodeAnalysisPenaltyPatternMatch === null || maxStaticCodeAnalysisPenaltyPatternMatch?.length === 0) {
            validationErrorReasons.push({
                translateKey: 'artemisApp.exercise.form.maxPenalty.pattern',
                translateValues: {},
            });
        }
    }

    private validateExercisePackageName(validationErrorReasons: ValidationReason[]): void {
        // validation on package name has only to be performed for Java, Kotlin and Swift
        if (
            this.programmingExercise.programmingLanguage !== ProgrammingLanguage.JAVA &&
            this.programmingExercise.programmingLanguage !== ProgrammingLanguage.KOTLIN &&
            this.programmingExercise.programmingLanguage !== ProgrammingLanguage.SWIFT
        ) {
            return;
        }

        if (this.programmingExercise.packageName === undefined || this.programmingExercise.packageName === '') {
            validationErrorReasons.push({
                translateKey: 'artemisApp.exercise.form.packageName.undefined',
                translateValues: {},
            });
        } else {
            const patternMatchJavaKotlin: RegExpMatchArray | null = this.programmingExercise.packageName.match(this.packageNamePatternForJavaKotlin);
            const patternMatchSwift: RegExpMatchArray | null = this.programmingExercise.packageName.match(this.appNamePatternForSwift);
            if (this.programmingExercise.programmingLanguage === ProgrammingLanguage.JAVA && (patternMatchJavaKotlin === null || patternMatchJavaKotlin.length === 0)) {
                validationErrorReasons.push({
                    translateKey: 'artemisApp.exercise.form.packageName.pattern.JAVA',
                    translateValues: {},
                });
            } else if (this.programmingExercise.programmingLanguage === ProgrammingLanguage.KOTLIN && (patternMatchJavaKotlin === null || patternMatchJavaKotlin.length === 0)) {
                validationErrorReasons.push({
                    translateKey: 'artemisApp.exercise.form.packageName.pattern.KOTLIN',
                    translateValues: {},
                });
            } else if (this.programmingExercise.programmingLanguage === ProgrammingLanguage.SWIFT && (patternMatchSwift === null || patternMatchSwift.length === 0)) {
                validationErrorReasons.push({
                    translateKey: 'artemisApp.exercise.form.packageName.pattern.SWIFT',
                    translateValues: {},
                });
            }
        }
    }

    private validateExerciseSubmissionLimit(validationErrorReasons: ValidationReason[]): void {
        // verifying submission limit value
        if (this.programmingExercise.submissionPolicy !== undefined && this.programmingExercise.submissionPolicy.type !== SubmissionPolicyType.NONE) {
            const submissionLimit = this.programmingExercise.submissionPolicy?.submissionLimit;
            if (submissionLimit === undefined || typeof submissionLimit !== 'number') {
                validationErrorReasons.push({
                    translateKey: 'artemisApp.programmingExercise.submissionPolicy.submissionLimitWarning.required',
                    translateValues: {},
                });
            } else if (submissionLimit < 1 || submissionLimit > 500 || submissionLimit % 1 !== 0) {
                validationErrorReasons.push({
                    translateKey: 'artemisApp.programmingExercise.submissionPolicy.submissionLimitWarning.pattern',
                    translateValues: {},
                });
            }
        }

        // verifying exceeding submission limit penalty
        if (this.programmingExercise.submissionPolicy?.type === SubmissionPolicyType.SUBMISSION_PENALTY) {
            const exceedingPenalty = this.programmingExercise.submissionPolicy?.exceedingPenalty;
            if (exceedingPenalty === undefined || typeof exceedingPenalty !== 'number') {
                validationErrorReasons.push({
                    translateKey: 'artemisApp.programmingExercise.submissionPolicy.submissionPenalty.penaltyInputFieldValidationWarning.required',
                    translateValues: {},
                });
            } else if (exceedingPenalty <= 0) {
                validationErrorReasons.push({
                    translateKey: 'artemisApp.programmingExercise.submissionPolicy.submissionPenalty.penaltyInputFieldValidationWarning.pattern',
                    translateValues: {},
                });
            }
        }
    }

    private validateExerciseAuxiliryRepositories(validationErrorReasons: ValidationReason[]): void {
        if (!this.auxiliaryRepositoriesValid) {
            validationErrorReasons.push({
                translateKey: 'artemisApp.programmingExercise.auxiliaryRepository.error',
                translateValues: {},
            });
        }
    }

    private validateExerciseIdeSelection(validationErrorReasons: ValidationReason[]): void {
        if (!this.validIdeSelection()) {
            validationErrorReasons.push({
                translateKey: 'artemisApp.programmingExercise.allowOnlineEditor.alert',
                translateValues: {},
            });
        }
    }
}<|MERGE_RESOLUTION|>--- conflicted
+++ resolved
@@ -496,19 +496,6 @@
      * Saves the programming exercise with the provided input
      */
     saveExercise() {
-<<<<<<< HEAD
-        // If no release date is set, we warn the user.
-        if (!this.programmingExercise.releaseDate && !this.isExamMode) {
-            const confirmNoReleaseDate = this.translateService.instant(
-                this.translationBasePath + (this.programmingExercise.startDate ? 'noReleaseDateWarning' : 'noReleaseAndStartDateWarning'),
-            );
-            if (!window.confirm(confirmNoReleaseDate)) {
-                return;
-            }
-        }
-
-=======
->>>>>>> f089f06a
         // If the programming exercise has a submission policy with a NONE type, the policy is removed altogether
         if (this.programmingExercise.submissionPolicy && this.programmingExercise.submissionPolicy.type === SubmissionPolicyType.NONE) {
             this.programmingExercise.submissionPolicy = undefined;
