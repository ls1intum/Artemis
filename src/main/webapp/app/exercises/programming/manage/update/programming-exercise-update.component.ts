--- conflicted
+++ resolved
@@ -110,11 +110,7 @@
     public checkoutSolutionRepositoryAllowed = false;
     public sequentialTestRunsAllowed = false;
     public publishBuildPlanUrlAllowed = false;
-<<<<<<< HEAD
-    public testwiseCoverageReportSupported = false;
-=======
     public testwiseCoverageAnalysisSupported = false;
->>>>>>> 22f276de
     public auxiliaryRepositoriesSupported = false;
     public auxiliaryRepositoriesValid = true;
 
@@ -245,11 +241,7 @@
         this.checkoutSolutionRepositoryAllowed = programmingLanguageFeature.checkoutSolutionRepositoryAllowed;
         this.sequentialTestRunsAllowed = programmingLanguageFeature.sequentialTestRuns;
         this.publishBuildPlanUrlAllowed = programmingLanguageFeature.publishBuildPlanUrlAllowed;
-<<<<<<< HEAD
-        this.testwiseCoverageReportSupported = programmingLanguageFeature.testwiseCoverageReportSupported;
-=======
         this.testwiseCoverageAnalysisSupported = programmingLanguageFeature.testwiseCoverageAnalysisSupported;
->>>>>>> 22f276de
         this.auxiliaryRepositoriesSupported = programmingLanguageFeature.auxiliaryRepositoriesSupported;
         // filter out MAVEN_MAVEN and GRADLE_GRADLE because they are not directly selectable but only via a checkbox
         this.projectTypes = programmingLanguageFeature.projectTypes.filter((projectType) => projectType !== ProjectType.MAVEN_MAVEN && projectType !== ProjectType.GRADLE_GRADLE);
