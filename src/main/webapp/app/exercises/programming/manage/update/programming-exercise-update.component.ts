import { ActivatedRoute, Params } from '@angular/router';
import { Component, OnInit } from '@angular/core';
import { HttpErrorResponse, HttpResponse } from '@angular/common/http';
import { AlertService, AlertType } from 'app/core/util/alert.service';
import { Observable, Subject } from 'rxjs';
import { CourseManagementService } from 'app/course/manage/course-management.service';
import { ProgrammingExercise, ProgrammingLanguage, ProjectType, resetProgrammingDates } from 'app/entities/programming-exercise.model';
import { ProgrammingExerciseService } from '../services/programming-exercise.service';
import { FileService } from 'app/shared/http/file.service';
import { TranslateService } from '@ngx-translate/core';
import { switchMap, tap } from 'rxjs/operators';
import { FeatureToggle } from 'app/shared/feature-toggle/feature-toggle.service';
import { ExerciseService } from 'app/exercises/shared/exercise/exercise.service';
import { AssessmentType } from 'app/entities/assessment-type.model';
<<<<<<< HEAD
import { Exercise, ExerciseMode, IncludedInOverallScore, ValidationReason, resetDates } from 'app/entities/exercise.model';
=======
import { Exercise, IncludedInOverallScore, ValidationReason } from 'app/entities/exercise.model';
>>>>>>> 37872e45
import { EditorMode } from 'app/shared/markdown-editor/markdown-editor.component';
import { ProfileService } from 'app/shared/layouts/profiles/profile.service';
import { ExerciseGroupService } from 'app/exam/manage/exercise-groups/exercise-group.service';
import { ProgrammingLanguageFeatureService } from 'app/exercises/programming/shared/service/programming-language-feature/programming-language-feature.service';
import { ArtemisNavigationUtilService } from 'app/utils/navigation.utils';
import { SHORT_NAME_PATTERN } from 'app/shared/constants/input.constants';
import { ExerciseCategory } from 'app/entities/exercise-category.model';
import { cloneDeep } from 'lodash-es';
import { SharingInfo } from 'app/sharing/sharing.model';
import { ProgrammingExerciseSharingService } from 'app/exercises/programming/manage/services/programming-exercise-sharing.service';
import { ExerciseUpdateWarningService } from 'app/exercises/shared/exercise-update-warning/exercise-update-warning.service';
import { NgbModal } from '@ng-bootstrap/ng-bootstrap';
import { onError } from 'app/shared/util/global.utils';
import { AuxiliaryRepository } from 'app/entities/programming-exercise-auxiliary-repository-model';
import { SubmissionPolicyType } from 'app/entities/submission-policy.model';
import { faBan, faExclamationCircle, faHandshakeAngle, faQuestionCircle, faSave } from '@fortawesome/free-solid-svg-icons';
import { ModePickerOption } from 'app/exercises/shared/mode-picker/mode-picker.component';
import { DocumentationType } from 'app/shared/components/documentation-button/documentation-button.component';
import { ProgrammingExerciseCreationConfig } from 'app/exercises/programming/manage/update/programming-exercise-creation-config';

@Component({
    selector: 'jhi-programming-exercise-update',
    templateUrl: './programming-exercise-update.component.html',
    styleUrls: ['../programming-exercise-form.scss'],
})
export class ProgrammingExerciseUpdateComponent implements OnInit {
    readonly IncludedInOverallScore = IncludedInOverallScore;
    readonly FeatureToggle = FeatureToggle;
    readonly ProgrammingLanguage = ProgrammingLanguage;
    readonly ProjectType = ProjectType;
    readonly documentationType: DocumentationType = 'Programming';

    private translationBasePath = 'artemisApp.programmingExercise.';

    toggleMode = () => this.toggleWizardMode();
    getInvalidReasonsForWizard = () => this.getInvalidReasons(this.currentWizardModeStep);
    programmingLanguageChanged = (language: ProgrammingLanguage) => this.onProgrammingLanguageChange(language);
    withDependenciesChanged = (withDependencies: boolean) => this.onWithDependenciesChanged(withDependencies);
    categoriesChanged = (categories: ExerciseCategory[]) => this.updateCategories(categories);
    projectTypeChanged = (projectType: ProjectType) => this.onProjectTypeChange(projectType);
    staticCodeAnalysisChanged = () => this.onStaticCodeAnalysisChanged();
    currentWizardModeStep = 1;

    auxiliaryRepositoryDuplicateNames: boolean;
    auxiliaryRepositoryDuplicateDirectories: boolean;
    auxiliaryRepositoryNamedCorrectly: boolean;
    submitButtonTitle: string;
    isImportFromExistingExercise: boolean;
    isImportFromFile: boolean;
    isImportFromSharing: boolean;
    isEdit: boolean;
    isExamMode: boolean;
    isShowingWizardMode = false;
    hasUnsavedChanges = false;
    programmingExercise: ProgrammingExercise;
    backupExercise: ProgrammingExercise;
    isSaving: boolean;
    goBackAfterSaving = false;
    problemStatementLoaded = false;
    templateParticipationResultLoaded = true;
    notificationText?: string;
    courseId: number;

    EditorMode = EditorMode;
    AssessmentType = AssessmentType;
    rerenderSubject = new Subject<void>();
    // This is used to revert the select if the user cancels to override the new selected programming language.
    private selectedProgrammingLanguageValue: ProgrammingLanguage;
    // This is used to revert the select if the user cancels to override the new selected project type.
    private selectedProjectTypeValue: ProjectType;
    maxPenaltyPattern = '^([0-9]|([1-9][0-9])|100)$';
    // Java package name Regex according to Java 14 JLS (https://docs.oracle.com/javase/specs/jls/se14/html/jls-7.html#jls-7.4.1),
    // with the restriction to a-z,A-Z,_ as "Java letter" and 0-9 as digits due to JavaScript/Browser Unicode character class limitations
    packageNamePatternForJavaKotlin =
        '^(?!.*(?:\\.|^)(?:abstract|continue|for|new|switch|assert|default|if|package|synchronized|boolean|do|goto|private|this|break|double|implements|protected|throw|byte|else|import|public|throws|case|enum|instanceof|return|transient|catch|extends|int|short|try|char|final|interface|static|void|class|finally|long|strictfp|volatile|const|float|native|super|while|_|true|false|null)(?:\\.|$))[A-Z_a-z][0-9A-Z_a-z]*(?:\\.[A-Z_a-z][0-9A-Z_a-z]*)*$';
    // No dots allowed for the blackbox project type, because the folder naming works slightly different here.
    packageNamePatternForJavaBlackbox =
        '^(?!.*(?:\\.|^)(?:abstract|continue|for|new|switch|assert|default|if|package|synchronized|boolean|do|goto|private|this|break|double|implements|protected|throw|byte|else|import|public|throws|case|enum|instanceof|return|transient|catch|extends|int|short|try|char|final|interface|static|void|class|finally|long|strictfp|volatile|const|float|native|super|while|_|true|false|null)(?:\\.|$))[A-Z_a-z][0-9A-Z_a-z]*$';
    // Swift package name Regex derived from (https://docs.swift.org/swift-book/ReferenceManual/LexicalStructure.html#ID412),
    // with the restriction to a-z,A-Z as "Swift letter" and 0-9 as digits where no separators are allowed
    appNamePatternForSwift =
        '^(?!(?:associatedtype|class|deinit|enum|extension|fileprivate|func|import|init|inout|internal|let|open|operator|private|protocol|public|rethrows|static|struct|subscript|typealias|var|break|case|continue|default|defer|do|else|fallthrough|for|guard|if|in|repeat|return|switch|where|while|as|Any|catch|false|is|nil|super|self|Self|throw|throws|true|try|_|[sS]wift)$)[A-Za-z][0-9A-Za-z]*$';
    packageNamePattern = '';

    // Auxiliary Repository names must only include words or '-' characters.
    invalidRepositoryNamePattern = RegExp('^(?!(solution|exercise|tests|auxiliary)\\b)\\b(\\w|-)+$');

    // Auxiliary Repository checkout directories must be valid directory paths. Those must only include words,
    // '-' or '/' characters.
    invalidDirectoryNamePattern = RegExp('^[\\w-]+(/[\\w-]+)*$');

    // length of < 3 is also accepted in order to provide more accurate validation error messages
    readonly shortNamePattern = RegExp('(^(?![\\s\\S]))|^[a-zA-Z][a-zA-Z0-9]*$|' + SHORT_NAME_PATTERN); // must start with a letter and cannot contain special characters
    titleNamePattern = '^[a-zA-Z0-9-_ ]+'; // must only contain alphanumeric characters, or whitespaces, or '_' or '-'

    exerciseCategories: ExerciseCategory[];
    existingCategories: ExerciseCategory[];

    public inProductionEnvironment: boolean;

    public supportedLanguages = ['java'];

    public packageNameRequired = true;
    public staticCodeAnalysisAllowed = false;
    public checkoutSolutionRepositoryAllowed = false;
    public sequentialTestRunsAllowed = false;
    public publishBuildPlanUrlAllowed = false;
    public testwiseCoverageAnalysisSupported = false;
    public auxiliaryRepositoriesSupported = false;
    public auxiliaryRepositoriesValid = true;

    // Additional options for import
    public recreateBuildPlans = false;
    public updateTemplate = false;
    public originalStaticCodeAnalysisEnabled: boolean | undefined;

    // Additional data for import from Sharing
    public sharingInfo: SharingInfo = new SharingInfo();

    public projectTypes: ProjectType[] = [];
    // flag describing if the template and solution projects should include a dependency
    public withDependenciesValue = false;

    public modePickerOptions: ModePickerOption<ProjectType>[] = [];

    // Icons
    faSave = faSave;
    faBan = faBan;
    faHandShakeAngle = faHandshakeAngle;
    faQuestionCircle = faQuestionCircle;
    faExclamationCircle = faExclamationCircle;

    constructor(
        private programmingExerciseService: ProgrammingExerciseService,
        private modalService: NgbModal,
        private popupService: ExerciseUpdateWarningService,
        private courseService: CourseManagementService,
        private alertService: AlertService,
        private exerciseService: ExerciseService,
        private fileService: FileService,
        private activatedRoute: ActivatedRoute,
        private translateService: TranslateService,
        private profileService: ProfileService,
        private exerciseGroupService: ExerciseGroupService,
        private programmingLanguageFeatureService: ProgrammingLanguageFeatureService,
        private navigationUtilService: ArtemisNavigationUtilService,
        private programmingExerciseSharingService: ProgrammingExerciseSharingService,
    ) {}

    /**
     * Activate or deactivate the wizard mode for easier exercise creation.
     * This function is called by pressing "Switch to guided mode" when creating a new exercise
     */
    toggleWizardMode() {
        this.isShowingWizardMode = !this.isShowingWizardMode;
    }

    /**
     * Progress to the next step of the wizard mode
     */
    nextWizardStep() {
        this.currentWizardModeStep++;

        if (this.currentWizardModeStep > 5) {
            this.save();
        }
    }

    /**
     * Updates the name of the editedAuxiliaryRepository.
     *
     * @param editedAuxiliaryRepository
     */
    updateRepositoryName(editedAuxiliaryRepository: AuxiliaryRepository) {
        return (newValue: any) => {
            editedAuxiliaryRepository.name = newValue;
            this.refreshAuxiliaryRepositoryChecks();
            return editedAuxiliaryRepository.name;
        };
    }

    /**
     * Updates the checkoutDirectory name of the editedAuxiliaryRepository.
     *
     * @param editedAuxiliaryRepository
     */
    updateCheckoutDirectory(editedAuxiliaryRepository: AuxiliaryRepository) {
        return (newValue: any) => {
            editedAuxiliaryRepository.checkoutDirectory = newValue;
            this.refreshAuxiliaryRepositoryChecks();
            return editedAuxiliaryRepository.checkoutDirectory;
        };
    }

    /**
     * Refreshes auxiliary variables for auxiliary repository checks. Those variables are
     * used in the template to display warnings.
     */
    refreshAuxiliaryRepositoryChecks() {
        let legalNameAndDirs = false;
        // Check that there are no duplicate names.
        const names = new Set<string | undefined>();
        const auxReposWithName = this.programmingExercise.auxiliaryRepositories!.filter((auxiliaryRepository) => auxiliaryRepository.name);
        auxReposWithName.forEach((auxiliaryRepository) => {
            names.add(auxiliaryRepository.name);
            legalNameAndDirs ||= !this.invalidRepositoryNamePattern.test(auxiliaryRepository.name!);
        });
        this.auxiliaryRepositoryDuplicateNames = names.size !== auxReposWithName.length;

        // Check that there are no duplicate checkout directories
        const directories = new Set<string | undefined>();
        const auxReposWithDirectory = this.programmingExercise.auxiliaryRepositories!.filter((auxiliaryRepository) => auxiliaryRepository.checkoutDirectory);
        auxReposWithDirectory.forEach((auxiliaryRepository) => {
            directories.add(auxiliaryRepository.checkoutDirectory);
            legalNameAndDirs ||= !this.invalidDirectoryNamePattern.test(auxiliaryRepository.checkoutDirectory!);
        });
        this.auxiliaryRepositoryDuplicateDirectories = directories.size !== auxReposWithDirectory.length;

        // Check that there are no empty/incorrect repository names and directories
        this.auxiliaryRepositoryNamedCorrectly = this.programmingExercise.auxiliaryRepositories!.length === auxReposWithName.length && !legalNameAndDirs;

        // Combining auxiliary variables to one to keep the template readable
        this.auxiliaryRepositoriesValid = this.auxiliaryRepositoryNamedCorrectly && !this.auxiliaryRepositoryDuplicateNames && !this.auxiliaryRepositoryDuplicateDirectories;
    }

    /**
     * Will also trigger loading the corresponding programming exercise language template.
     *
     * @param language to change to.
     */
    set selectedProgrammingLanguage(language: ProgrammingLanguage) {
        const languageChanged = this.selectedProgrammingLanguageValue !== language;
        this.selectedProgrammingLanguageValue = language;

        const programmingLanguageFeature = this.programmingLanguageFeatureService.getProgrammingLanguageFeature(language);
        this.packageNameRequired = programmingLanguageFeature.packageNameRequired;
        this.staticCodeAnalysisAllowed = programmingLanguageFeature.staticCodeAnalysis;
        this.checkoutSolutionRepositoryAllowed = programmingLanguageFeature.checkoutSolutionRepositoryAllowed;
        this.sequentialTestRunsAllowed = programmingLanguageFeature.sequentialTestRuns;
        this.publishBuildPlanUrlAllowed = programmingLanguageFeature.publishBuildPlanUrlAllowed;
        this.testwiseCoverageAnalysisSupported = programmingLanguageFeature.testwiseCoverageAnalysisSupported;
        this.auxiliaryRepositoriesSupported = programmingLanguageFeature.auxiliaryRepositoriesSupported;
        // filter out MAVEN_MAVEN and GRADLE_GRADLE because they are not directly selectable but only via a checkbox
        this.projectTypes = programmingLanguageFeature.projectTypes.filter((projectType) => projectType !== ProjectType.MAVEN_MAVEN && projectType !== ProjectType.GRADLE_GRADLE);
        this.modePickerOptions = this.projectTypes.map((projectType) => ({
            value: projectType,
            labelKey: 'artemisApp.programmingExercise.projectTypes.' + projectType.toString(),
            btnClass: 'btn-secondary',
        }));

        if (languageChanged) {
            // Reset project type when changing programming language as not all programming languages support (the same) project types
            this.programmingExercise.projectType = this.projectTypes[0];
            this.selectedProjectTypeValue = this.projectTypes[0]!;
            this.withDependenciesValue = false;
        }

        // If we switch to another language which does not support static code analysis we need to reset options related to static code analysis
        if (!this.staticCodeAnalysisAllowed) {
            this.programmingExercise.staticCodeAnalysisEnabled = false;
            this.programmingExercise.maxStaticCodeAnalysisPenalty = undefined;
        }

        // Automatically enable the checkout of the solution repository for Haskell exercises
        this.programmingExercise.checkoutSolutionRepository = this.checkoutSolutionRepositoryAllowed && language === ProgrammingLanguage.HASKELL;

        // Only load problem statement template when creating a new exercise and not when importing an existing exercise
        if (this.programmingExercise.id === undefined && !(this.isImportFromFile || this.isImportFromSharing)) {
            this.loadProgrammingLanguageTemplate(language);
            // Rerender the instructions as the template has changed.
            this.rerenderSubject.next();
        }
    }

    get selectedProgrammingLanguage() {
        return this.selectedProgrammingLanguageValue;
    }

    /**
     * Will also trigger loading the corresponding project type template.
     *
     * @param type to change to.
     */
    set selectedProjectType(type: ProjectType) {
        // update the (selected) project type
        this.updateProjectTypeSettings(type);

        // Only load problem statement template when creating a new exercise and not when importing an existing exercise
        if (this.programmingExercise.id === undefined && !(this.isImportFromFile || this.isImportFromSharing)) {
            this.loadProgrammingLanguageTemplate(this.programmingExercise.programmingLanguage!);
            // Rerender the instructions as the template has changed.
            this.rerenderSubject.next();
        }
    }

    get selectedProjectType() {
        return this.selectedProjectTypeValue;
    }

    private updateProjectTypeSettings(type: ProjectType) {
        if (ProjectType.XCODE === type) {
            // Disable Online Editor
            this.programmingExercise.allowOnlineEditor = false;
        } else if (ProjectType.FACT === type) {
            // Disallow SCA for C (FACT)
            this.disableStaticCodeAnalysis();
        }

        // update the project types for java programming exercises according to whether dependencies should be included
        if (this.programmingExercise.programmingLanguage === ProgrammingLanguage.JAVA) {
            const programmingLanguageFeature = this.programmingLanguageFeatureService.getProgrammingLanguageFeature(ProgrammingLanguage.JAVA);
            if (type == ProjectType.MAVEN_BLACKBOX) {
                this.selectedProjectTypeValue = ProjectType.MAVEN_BLACKBOX;
                this.programmingExercise.projectType = ProjectType.MAVEN_BLACKBOX;
                this.sequentialTestRunsAllowed = false;
                this.testwiseCoverageAnalysisSupported = false;
            } else if (type === ProjectType.PLAIN_MAVEN || type === ProjectType.MAVEN_MAVEN) {
                this.selectedProjectTypeValue = ProjectType.PLAIN_MAVEN;
                this.sequentialTestRunsAllowed = programmingLanguageFeature.sequentialTestRuns;
                this.testwiseCoverageAnalysisSupported = programmingLanguageFeature.testwiseCoverageAnalysisSupported;
                if (this.withDependenciesValue) {
                    this.programmingExercise.projectType = ProjectType.MAVEN_MAVEN;
                } else {
                    this.programmingExercise.projectType = ProjectType.PLAIN_MAVEN;
                }
            } else {
                this.selectedProjectTypeValue = ProjectType.PLAIN_GRADLE;
                this.sequentialTestRunsAllowed = programmingLanguageFeature.sequentialTestRuns;
                this.testwiseCoverageAnalysisSupported = programmingLanguageFeature.testwiseCoverageAnalysisSupported;
                if (this.withDependenciesValue) {
                    this.programmingExercise.projectType = ProjectType.GRADLE_GRADLE;
                } else {
                    this.programmingExercise.projectType = ProjectType.PLAIN_GRADLE;
                }
            }
        } else {
            this.selectedProjectTypeValue = type;
            this.programmingExercise.projectType = type;
        }
    }

    /**
     * Only applies to Java programming exercises.
     * Will also trigger loading the corresponding project type template.
     * @param withDependencies whether the project should include a dependency
     */
    set withDependencies(withDependencies: boolean) {
        this.withDependenciesValue = withDependencies;
        this.selectedProjectType = this.programmingExercise.projectType!;
    }

    get withDependencies() {
        return this.withDependenciesValue;
    }

    private disableStaticCodeAnalysis() {
        this.programmingExercise.staticCodeAnalysisEnabled = false;
        this.programmingExercise.maxStaticCodeAnalysisPenalty = undefined;
    }

    /**
     * Sets the values for the creation/update of a programming exercise
     */
    ngOnInit() {
        this.isSaving = false;
        this.notificationText = undefined;
        this.activatedRoute.data.subscribe(({ programmingExercise }) => {
            this.programmingExercise = programmingExercise;
            this.backupExercise = cloneDeep(this.programmingExercise);
            this.selectedProgrammingLanguageValue = this.programmingExercise.programmingLanguage!;
            if (this.programmingExercise.projectType === ProjectType.MAVEN_MAVEN) {
                this.selectedProjectTypeValue = ProjectType.PLAIN_MAVEN;
            } else if (this.programmingExercise.projectType === ProjectType.GRADLE_GRADLE) {
                this.selectedProjectTypeValue = ProjectType.PLAIN_GRADLE;
            } else {
                this.selectedProjectTypeValue = this.programmingExercise.projectType!;
            }
        });

        // If it is an import from this instance, just get the course, otherwise handle the edit and new cases
        this.activatedRoute.url
            .pipe(
                tap((segments) => {
                    this.isImportFromExistingExercise = segments.some((segment) => segment.path === 'import');
                    this.isImportFromFile = segments.some((segment) => segment.path === 'import-from-file');
                    this.isImportFromSharing = segments.some((segment) => segment.path === 'import-from-sharing');
                }),
                switchMap(() => this.activatedRoute.params),
                tap((params) => {
                    if (this.isImportFromFile) {
                        this.createProgrammingExerciseForImportFromFile();
                    }
                    if (this.isImportFromSharing) {
                        this.createProgrammingExerciseForImportFromSharing();
                    }
                    if (this.isImportFromExistingExercise) {
                        this.createProgrammingExerciseForImport(params);
                    } else {
                        if (params['courseId'] && params['examId'] && params['exerciseGroupId']) {
                            this.isExamMode = true;
                            this.exerciseGroupService.find(params['courseId'], params['examId'], params['exerciseGroupId']).subscribe((res) => {
                                this.programmingExercise.exerciseGroup = res.body!;
                            });
                            // we need the course id to make the request to the server if it's an import from file
                            if (this.isImportFromFile || this.isImportFromSharing) {
                                this.courseId = params['courseId'];
                            }
                        } else if (params['courseId']) {
                            this.courseId = params['courseId'];
                            this.isExamMode = false;
                            this.courseService.find(this.courseId).subscribe((res) => {
                                this.programmingExercise.course = res.body!;
                                if (this.programmingExercise.course?.defaultProgrammingLanguage && !(this.isImportFromFile || this.isImportFromSharing)) {
                                    this.selectedProgrammingLanguage = this.programmingExercise.course.defaultProgrammingLanguage!;
                                }
                                this.exerciseCategories = this.programmingExercise.categories || [];
                                this.courseService.findAllCategoriesOfCourse(this.programmingExercise.course!.id!).subscribe({
                                    next: (categoryRes: HttpResponse<string[]>) => {
                                        this.existingCategories = this.exerciseService.convertExerciseCategoriesAsStringFromServer(categoryRes.body!);
                                    },
                                    error: (error: HttpErrorResponse) => onError(this.alertService, error),
                                });
                            });
                        }
                    }

                    // Set submit button text depending on component state
                    if (this.isImportFromExistingExercise || this.isImportFromFile || this.isImportFromSharing) {
                        this.submitButtonTitle = 'entity.action.import';
                    } else if (this.programmingExercise.id) {
                        this.isEdit = true;
                        this.submitButtonTitle = 'entity.action.save';
                    } else {
                        this.submitButtonTitle = 'entity.action.generate';
                    }
                }),
            )
            .subscribe();

        this.activatedRoute.queryParams.subscribe((params) => {
            if (params.shouldHaveBackButtonToWizard) {
                this.goBackAfterSaving = true;
            }
        });

        // If an exercise is created, load our readme template so the problemStatement is not empty
        this.selectedProgrammingLanguage = this.programmingExercise.programmingLanguage!;
        if (this.programmingExercise.id || this.isImportFromFile || this.isImportFromSharing) {
            this.problemStatementLoaded = true;
        }
        // Select the correct pattern
        this.setPackageNamePattern(this.selectedProgrammingLanguage);

        // Checks if the current environment is production
        this.profileService.getProfileInfo().subscribe((profileInfo) => {
            if (profileInfo) {
                this.inProductionEnvironment = profileInfo.inProduction;
            }
        });

        this.supportedLanguages = [];

        if (this.programmingLanguageFeatureService.supportsProgrammingLanguage(ProgrammingLanguage.JAVA)) {
            this.supportedLanguages.push(ProgrammingLanguage.JAVA);
        }
        if (this.programmingLanguageFeatureService.supportsProgrammingLanguage(ProgrammingLanguage.PYTHON)) {
            this.supportedLanguages.push(ProgrammingLanguage.PYTHON);
        }
        if (this.programmingLanguageFeatureService.supportsProgrammingLanguage(ProgrammingLanguage.C)) {
            this.supportedLanguages.push(ProgrammingLanguage.C);
        }
        if (this.programmingLanguageFeatureService.supportsProgrammingLanguage(ProgrammingLanguage.HASKELL)) {
            this.supportedLanguages.push(ProgrammingLanguage.HASKELL);
        }
        if (this.programmingLanguageFeatureService.supportsProgrammingLanguage(ProgrammingLanguage.KOTLIN)) {
            this.supportedLanguages.push(ProgrammingLanguage.KOTLIN);
        }
        if (this.programmingLanguageFeatureService.supportsProgrammingLanguage(ProgrammingLanguage.VHDL)) {
            this.supportedLanguages.push(ProgrammingLanguage.VHDL);
        }
        if (this.programmingLanguageFeatureService.supportsProgrammingLanguage(ProgrammingLanguage.ASSEMBLER)) {
            this.supportedLanguages.push(ProgrammingLanguage.ASSEMBLER);
        }
        if (this.programmingLanguageFeatureService.supportsProgrammingLanguage(ProgrammingLanguage.SWIFT)) {
            this.supportedLanguages.push(ProgrammingLanguage.SWIFT);
        }
        if (this.programmingLanguageFeatureService.supportsProgrammingLanguage(ProgrammingLanguage.OCAML)) {
            this.supportedLanguages.push(ProgrammingLanguage.OCAML);
        }
        if (this.programmingLanguageFeatureService.supportsProgrammingLanguage(ProgrammingLanguage.EMPTY)) {
            this.supportedLanguages.push(ProgrammingLanguage.EMPTY);
        }
    }

    /**
     * Setups the programming exercise for import. The route determine whether the new exercise will be imported as an exam
     * or a normal exercise.
     *
     * @param params given by ActivatedRoute
     */
    private createProgrammingExerciseForImport(params: Params) {
        this.isImportFromExistingExercise = true;
        this.isImportFromSharing = false;
        this.originalStaticCodeAnalysisEnabled = this.programmingExercise.staticCodeAnalysisEnabled;
        // The source exercise is injected via the Resolver. The route parameters determine the target exerciseGroup or course
        if (params['courseId'] && params['examId'] && params['exerciseGroupId']) {
            this.exerciseGroupService.find(params['courseId'], params['examId'], params['exerciseGroupId']).subscribe((res) => {
                this.programmingExercise.exerciseGroup = res.body!;
                // Set course to undefined if a normal exercise is imported
                this.programmingExercise.course = undefined;
            });
            this.isExamMode = true;
        } else if (params['courseId']) {
            this.courseService.find(params['courseId']).subscribe((res) => {
                this.programmingExercise.course = res.body!;
                // Set exerciseGroup to undefined if an exam exercise is imported
                this.programmingExercise.exerciseGroup = undefined;
            });
            this.isExamMode = false;
        }
        resetProgrammingDates(this.programmingExercise);

        this.programmingExercise.projectKey = undefined;
        this.programmingExercise.shortName = undefined;
        this.programmingExercise.title = undefined;
        if (this.programmingExercise.submissionPolicy) {
            this.programmingExercise.submissionPolicy.id = undefined;
        }
        if (this.isExamMode && this.programmingExercise.includedInOverallScore === IncludedInOverallScore.NOT_INCLUDED) {
            // Exam exercises cannot be not included into the total score. NOT_INCLUDED exercises will be converted to INCLUDED ones
            this.programmingExercise.includedInOverallScore = IncludedInOverallScore.INCLUDED_COMPLETELY;
        }
    }

    /**
     * Return to the exercise overview page
     */
    previousState() {
        this.navigationUtilService.navigateBackFromExerciseUpdate(this.programmingExercise);
    }

    /**
     * Updates the categories
     * @param categories which should be set
     */
    updateCategories(categories: ExerciseCategory[]) {
        this.programmingExercise.categories = categories;
        this.exerciseCategories = categories;
    }

    save() {
        const ref = this.popupService.checkExerciseBeforeUpdate(this.programmingExercise, this.backupExercise, this.isExamMode);
        if (!this.modalService.hasOpenModals()) {
            this.saveExercise();
        } else {
            ref.then((reference) => {
                reference.componentInstance.confirmed.subscribe(() => {
                    this.saveExercise();
                });
                reference.componentInstance.reEvaluated.subscribe(() => {
                    const requestOptions = {} as any;
                    requestOptions.deleteFeedback = reference.componentInstance.deleteFeedback;
                    this.subscribeToSaveResponse(this.programmingExerciseService.reevaluateAndUpdate(this.programmingExercise, requestOptions));
                });
            });
        }
    }

    /**
     * Saves the programming exercise with the provided input
     */
    saveExercise() {
        // If the programming exercise has a submission policy with a NONE type, the policy is removed altogether
        if (this.programmingExercise.submissionPolicy && this.programmingExercise.submissionPolicy.type === SubmissionPolicyType.NONE) {
            this.programmingExercise.submissionPolicy = undefined;
        }

        Exercise.sanitize(this.programmingExercise);

        this.isSaving = true;

        if (this.exerciseService.hasExampleSolutionPublicationDateWarning(this.programmingExercise)) {
            this.alertService.addAlert({
                type: AlertType.WARNING,
                message: 'artemisApp.exercise.exampleSolutionPublicationDateWarning',
            });
        }

        // If the auxiliary repositories were edited after the creation of the exercise, the changes have to be done manually in the VCS and CIS
        const changedAuxiliaryRepository =
            (this.programmingExercise.auxiliaryRepositories?.length ?? 0) < (this.backupExercise?.auxiliaryRepositories?.length ?? 0) ||
            this.programmingExercise.auxiliaryRepositories?.some((auxRepo, index) => {
                const otherAuxRepo = this.backupExercise?.auxiliaryRepositories?.[index];
                return !otherAuxRepo || auxRepo.name !== otherAuxRepo.name || auxRepo.checkoutDirectory !== otherAuxRepo.checkoutDirectory;
            });
        if (changedAuxiliaryRepository && this.programmingExercise.id) {
            this.alertService.addAlert({
                type: AlertType.WARNING,
                message: 'artemisApp.programmingExercise.auxiliaryRepository.editedWarning',
            });
        }
        if (this.isImportFromFile) {
            this.subscribeToSaveResponse(this.programmingExerciseService.importFromFile(this.programmingExercise, this.courseId));
        } else if (this.isImportFromSharing) {
            this.courseService.find(this.courseId).subscribe((res) => {
                this.programmingExerciseSharingService.setUpFromSharingImport(this.programmingExercise, res.body!, this.sharingInfo).subscribe({
                    next: (response: HttpResponse<ProgrammingExercise>) => {
                        this.alertService.success('artemisApp.programmingExercise.created', { param: this.programmingExercise.title });
                        this.onSaveSuccess(response.body!);
                    },
                    error: (err) => this.onSaveError(err),
                });
            });
        } else if (this.isImportFromExistingExercise) {
            this.subscribeToSaveResponse(this.programmingExerciseService.importExercise(this.programmingExercise, this.recreateBuildPlans, this.updateTemplate));
        } else if (this.programmingExercise.id !== undefined) {
            const requestOptions = {} as any;
            if (this.notificationText) {
                requestOptions.notificationText = this.notificationText;
            }
            this.subscribeToSaveResponse(this.programmingExerciseService.update(this.programmingExercise, requestOptions));
        } else {
            this.subscribeToSaveResponse(this.programmingExerciseService.automaticSetup(this.programmingExercise));
        }
    }

    private subscribeToSaveResponse(result: Observable<HttpResponse<ProgrammingExercise>>) {
        result.subscribe({
            next: (response: HttpResponse<ProgrammingExercise>) => this.onSaveSuccess(response.body!),
            error: (error: HttpErrorResponse) => this.onSaveError(error),
        });
    }

    private onSaveSuccess(exercise: ProgrammingExercise) {
        this.isSaving = false;

        if (this.goBackAfterSaving) {
            this.navigationUtilService.navigateBack();

            return;
        }

        this.navigationUtilService.navigateForwardFromExerciseUpdateOrCreation(exercise);
    }

    private onSaveError(error: HttpErrorResponse) {
        let errorMessage;
        let disableTranslation;
        // Workaround for conflict error, since conflict errors do not have the 'X-artemisApp-alert' header
        if (error.status === 409 && error.error && error.error['X-artemisApp-error'] === 'error.sourceExerciseInconsistent') {
            errorMessage = 'artemisApp.consistencyCheck.error.programmingExerciseImportFailed';
            disableTranslation = false;
        } else {
            errorMessage = error.headers.get('X-artemisApp-alert')!;
            disableTranslation = true;
        }
        this.alertService.addAlert({
            type: AlertType.DANGER,
            message: errorMessage,
            disableTranslation: disableTranslation,
        });
        this.isSaving = false;
        window.scrollTo(0, 0);
    }

    /**
     * When setting the programming language, a change guard is triggered.
     * This is because we want to reload the instructions template for a different language, but don't want the user to lose unsaved changes.
     * If the user cancels the language will not be changed.
     *
     * @param language to switch to.
     */
    onProgrammingLanguageChange(language: ProgrammingLanguage) {
        // If there are unsaved changes and the user does not confirm, the language doesn't get changed
        if (this.hasUnsavedChanges) {
            const confirmLanguageChangeText = this.translateService.instant(this.translationBasePath + 'unsavedChangesLanguageChange');
            if (!window.confirm(confirmLanguageChangeText)) {
                return this.selectedProgrammingLanguage;
            }
        }
        // Select the correct pattern
        this.setPackageNamePattern(language);
        this.selectedProgrammingLanguage = language;
        return language;
    }

    /**
     * Sets the regex pattern for the package name for the selected programming language.
     *
     * @param language to choose from
     * @param useBlackboxPattern whether to allow points in the regex
     */
    setPackageNamePattern(language: ProgrammingLanguage, useBlackboxPattern = false) {
        if (language === ProgrammingLanguage.SWIFT) {
            this.packageNamePattern = this.appNamePatternForSwift;
        } else {
            this.packageNamePattern = useBlackboxPattern ? this.packageNamePatternForJavaBlackbox : this.packageNamePatternForJavaKotlin;
        }
    }

    /**
     * When setting the project type, a change guard is triggered.
     * This is because we want to reload the instructions template for a project type, but don't want the user to lose unsaved changes.
     * If the user cancels the project type will not be changed.
     *
     * @param projectType to switch to.
     */
    onProjectTypeChange(projectType: ProjectType) {
        // If there are unsaved changes and the user does not confirm, the language doesn't get changed
        if (this.hasUnsavedChanges) {
            const confirmLanguageChangeText = this.translateService.instant(this.translationBasePath + 'unsavedChangesProjectTypeChange');
            if (!window.confirm(confirmLanguageChangeText)) {
                return this.selectedProjectType;
            }
        }
        this.selectedProjectType = projectType;
        const useBlackboxPattern = projectType === ProjectType.MAVEN_BLACKBOX;
        this.setPackageNamePattern(this.programmingExercise.programmingLanguage!, useBlackboxPattern);
        return projectType;
    }

    onWithDependenciesChanged(withDependencies: boolean) {
        this.withDependenciesValue = withDependencies;

        return withDependencies;
    }

    onStaticCodeAnalysisChanged() {
        // On import: If SCA mode changed, activate recreation of build plans and update of the template
        if (this.isImportFromExistingExercise && this.programmingExercise.staticCodeAnalysisEnabled !== this.originalStaticCodeAnalysisEnabled) {
            this.recreateBuildPlans = true;
            this.updateTemplate = true;
        }

        if (!this.programmingExercise.staticCodeAnalysisEnabled) {
            this.programmingExercise.maxStaticCodeAnalysisPenalty = undefined;
        }
    }

    onRecreateBuildPlanOrUpdateTemplateChange() {
        if (!this.recreateBuildPlans || !this.updateTemplate) {
            this.programmingExercise.staticCodeAnalysisEnabled = this.originalStaticCodeAnalysisEnabled;
        }

        if (!this.programmingExercise.staticCodeAnalysisEnabled) {
            this.programmingExercise.maxStaticCodeAnalysisPenalty = undefined;
        }
    }

    /**
     * Change the selected programming language for the current exercise. If there are unsaved changes, the user
     * will see a confirmation dialog about switching to a new template
     *
     * @param language The new programming language
     */
    private loadProgrammingLanguageTemplate(language: ProgrammingLanguage) {
        // Otherwise, just change the language and load the new template
        this.hasUnsavedChanges = false;
        this.problemStatementLoaded = false;
        this.programmingExercise.programmingLanguage = language;
        if (!this.isImportFromSharing) {
            this.fileService.getTemplateFile(this.programmingExercise.programmingLanguage, this.programmingExercise.projectType).subscribe({
                next: (file) => {
                    this.programmingExercise.problemStatement = file;
                    this.problemStatementLoaded = true;
                },
                error: () => {
                    this.programmingExercise.problemStatement = '';
                    this.problemStatementLoaded = true;
                },
            });
        } else {
            this.programmingExerciseSharingService.loadProblemStatementForExercises(this.sharingInfo).subscribe({
                next: (statement: string) => {
                    this.programmingExercise.problemStatement = statement;
                    this.problemStatementLoaded = true;
                },
                error: () => {
                    alert('Failure to excerpt problem statement');
                    this.programmingExercise.problemStatement = 'undefined';
                    this.problemStatementLoaded = true;
                },
            });
        }
    }

    /**
     * checking if at least one of Online Editor or Offline Ide is selected
     */
    validIdeSelection = () => {
        return this.programmingExercise?.allowOnlineEditor || this.programmingExercise?.allowOfflineIde;
    };

    isEventInsideTextArea(event: Event): boolean {
        if (event.target instanceof Element) {
            return event.target.tagName === 'TEXTAREA';
        }
        return false;
    }

    /**
     * Get a list of all reasons that describe why the current input to update is invalid
     *
     * @param forStep Limit the respected invalid reasons to the current wizard mode step. By default, e.g. when not using the wizard, all reasons are respected.
     */
    getInvalidReasons(forStep = Number.MAX_VALUE): ValidationReason[] {
        const validationErrorReasons: ValidationReason[] = [];

        if (forStep >= 1) {
            this.validateExerciseTitle(validationErrorReasons);
            this.validateExerciseChannelName(validationErrorReasons);
            this.validateExerciseShortName(validationErrorReasons);
            this.validateExerciseAuxiliryRepositories(validationErrorReasons);
        }

        if (forStep >= 3) {
            this.validateExercisePackageName(validationErrorReasons);
        }

        if (forStep >= 4) {
            this.validateExerciseIdeSelection(validationErrorReasons);
        }

        if (forStep >= 5) {
            this.validateExercisePoints(validationErrorReasons);
            this.validateExerciseBonusPoints(validationErrorReasons);
            this.validateExerciseSCAMaxPenalty(validationErrorReasons);
            this.validateExerciseSubmissionLimit(validationErrorReasons);
        }

        return validationErrorReasons;
    }

    private validateExerciseTitle(validationErrorReasons: ValidationReason[]): void {
        if (this.programmingExercise.title === undefined || this.programmingExercise.title === '') {
            validationErrorReasons.push({
                translateKey: 'artemisApp.exercise.form.title.undefined',
                translateValues: {},
            });
        } else if (this.programmingExercise.title.match(this.titleNamePattern) === null || this.programmingExercise.title?.match(this.titleNamePattern)?.length === 0) {
            validationErrorReasons.push({
                translateKey: 'artemisApp.exercise.form.title.pattern',
                translateValues: {},
            });
        }
    }

    private validateExerciseChannelName(validationErrorReasons: ValidationReason[]): void {
        if (this.programmingExercise.channelName === '') {
            validationErrorReasons.push({
                translateKey: 'artemisApp.exercise.form.channelName.empty',
                translateValues: {},
            });
        }
    }

    private validateExerciseShortName(validationErrorReasons: ValidationReason[]): void {
        if (this.programmingExercise.shortName === undefined || this.programmingExercise.shortName === '') {
            validationErrorReasons.push({
                translateKey: 'artemisApp.exercise.form.shortName.undefined',
                translateValues: {},
            });
        } else {
            if (this.programmingExercise.shortName.length < 3) {
                validationErrorReasons.push({
                    translateKey: 'artemisApp.exercise.form.shortName.minlength',
                    translateValues: {},
                });
            }
            const shortNamePatternMatch = this.programmingExercise.shortName.match(this.shortNamePattern);
            if (shortNamePatternMatch === null || shortNamePatternMatch.length === 0) {
                validationErrorReasons.push({
                    translateKey: 'artemisApp.exercise.form.shortName.pattern',
                    translateValues: {},
                });
            }
        }
    }

    private validateExercisePoints(validationErrorReasons: ValidationReason[]): void {
        if (this.programmingExercise.maxPoints === undefined) {
            validationErrorReasons.push({
                translateKey: 'artemisApp.exercise.form.points.undefined',
                translateValues: {},
            });
        } else if (this.programmingExercise.maxPoints < 1) {
            validationErrorReasons.push({
                translateKey: 'artemisApp.exercise.form.points.customMin',
                translateValues: {},
            });
        } else if (this.programmingExercise.maxPoints > 9999) {
            validationErrorReasons.push({
                translateKey: 'artemisApp.exercise.form.points.customMax',
                translateValues: {},
            });
        }
    }

    private validateExerciseBonusPoints(validationErrorReasons: ValidationReason[]) {
        if (this.programmingExercise.bonusPoints === undefined || typeof this.programmingExercise.bonusPoints !== 'number') {
            validationErrorReasons.push({
                translateKey: 'artemisApp.exercise.form.bonusPoints.undefined',
                translateValues: {},
            });
        } else if (this.programmingExercise.bonusPoints! < 0) {
            validationErrorReasons.push({
                translateKey: 'artemisApp.exercise.form.bonusPoints.customMin',
                translateValues: {},
            });
        } else if (this.programmingExercise.bonusPoints! > 9999) {
            validationErrorReasons.push({
                translateKey: 'artemisApp.exercise.form.bonusPoints.customMax',
                translateValues: {},
            });
        }
    }

    private validateExerciseSCAMaxPenalty(validationErrorReasons: ValidationReason[]) {
        const maxStaticCodeAnalysisPenaltyPatternMatch = this.programmingExercise.maxStaticCodeAnalysisPenalty?.toString().match(this.maxPenaltyPattern);
        if (maxStaticCodeAnalysisPenaltyPatternMatch === null || maxStaticCodeAnalysisPenaltyPatternMatch?.length === 0) {
            validationErrorReasons.push({
                translateKey: 'artemisApp.exercise.form.maxPenalty.pattern',
                translateValues: {},
            });
        }
    }

    private validateExercisePackageName(validationErrorReasons: ValidationReason[]): void {
        // validation on package name has only to be performed for Java, Kotlin and Swift
        if (
            this.programmingExercise.programmingLanguage !== ProgrammingLanguage.JAVA &&
            this.programmingExercise.programmingLanguage !== ProgrammingLanguage.KOTLIN &&
            this.programmingExercise.programmingLanguage !== ProgrammingLanguage.SWIFT
        ) {
            return;
        }

        if (this.programmingExercise.packageName === undefined || this.programmingExercise.packageName === '') {
            validationErrorReasons.push({
                translateKey: 'artemisApp.exercise.form.packageName.undefined',
                translateValues: {},
            });
        } else {
            const patternMatchJavaKotlin: RegExpMatchArray | null = this.programmingExercise.packageName.match(this.packageNamePatternForJavaKotlin);
            const patternMatchJavaBlackbox: RegExpMatchArray | null = this.programmingExercise.packageName.match(this.packageNamePatternForJavaBlackbox);
            const patternMatchSwift: RegExpMatchArray | null = this.programmingExercise.packageName.match(this.appNamePatternForSwift);
            const projectTypeDependentPatternMatch: RegExpMatchArray | null =
                this.programmingExercise.projectType === ProjectType.MAVEN_BLACKBOX ? patternMatchJavaBlackbox : patternMatchJavaKotlin;

            if (
                this.programmingExercise.programmingLanguage === ProgrammingLanguage.JAVA &&
                (projectTypeDependentPatternMatch === null || projectTypeDependentPatternMatch.length === 0)
            ) {
                if (this.programmingExercise.projectType === ProjectType.MAVEN_BLACKBOX) {
                    validationErrorReasons.push({
                        translateKey: 'artemisApp.exercise.form.packageName.pattern.JAVA_BLACKBOX',
                        translateValues: {},
                    });
                } else {
                    validationErrorReasons.push({
                        translateKey: 'artemisApp.exercise.form.packageName.pattern.JAVA',
                        translateValues: {},
                    });
                }
            } else if (this.programmingExercise.programmingLanguage === ProgrammingLanguage.KOTLIN && (patternMatchJavaKotlin === null || patternMatchJavaKotlin.length === 0)) {
                validationErrorReasons.push({
                    translateKey: 'artemisApp.exercise.form.packageName.pattern.KOTLIN',
                    translateValues: {},
                });
            } else if (this.programmingExercise.programmingLanguage === ProgrammingLanguage.SWIFT && (patternMatchSwift === null || patternMatchSwift.length === 0)) {
                validationErrorReasons.push({
                    translateKey: 'artemisApp.exercise.form.packageName.pattern.SWIFT',
                    translateValues: {},
                });
            }
        }
    }

    private validateExerciseSubmissionLimit(validationErrorReasons: ValidationReason[]): void {
        // verifying submission limit value
        if (this.programmingExercise.submissionPolicy !== undefined && this.programmingExercise.submissionPolicy.type !== SubmissionPolicyType.NONE) {
            const submissionLimit = this.programmingExercise.submissionPolicy?.submissionLimit;
            if (submissionLimit === undefined || typeof submissionLimit !== 'number') {
                validationErrorReasons.push({
                    translateKey: 'artemisApp.programmingExercise.submissionPolicy.submissionLimitWarning.required',
                    translateValues: {},
                });
            } else if (submissionLimit < 1 || submissionLimit > 500 || submissionLimit % 1 !== 0) {
                validationErrorReasons.push({
                    translateKey: 'artemisApp.programmingExercise.submissionPolicy.submissionLimitWarning.pattern',
                    translateValues: {},
                });
            }
        }

        // verifying exceeding submission limit penalty
        if (this.programmingExercise.submissionPolicy?.type === SubmissionPolicyType.SUBMISSION_PENALTY) {
            const exceedingPenalty = this.programmingExercise.submissionPolicy?.exceedingPenalty;
            if (exceedingPenalty === undefined || typeof exceedingPenalty !== 'number') {
                validationErrorReasons.push({
                    translateKey: 'artemisApp.programmingExercise.submissionPolicy.submissionPenalty.penaltyInputFieldValidationWarning.required',
                    translateValues: {},
                });
            } else if (exceedingPenalty <= 0) {
                validationErrorReasons.push({
                    translateKey: 'artemisApp.programmingExercise.submissionPolicy.submissionPenalty.penaltyInputFieldValidationWarning.pattern',
                    translateValues: {},
                });
            }
        }
    }

    private validateExerciseAuxiliryRepositories(validationErrorReasons: ValidationReason[]): void {
        if (!this.auxiliaryRepositoriesValid) {
            validationErrorReasons.push({
                translateKey: 'artemisApp.programmingExercise.auxiliaryRepository.error',
                translateValues: {},
            });
        }
    }

    private validateExerciseIdeSelection(validationErrorReasons: ValidationReason[]): void {
        if (!this.validIdeSelection()) {
            validationErrorReasons.push({
                translateKey: 'artemisApp.programmingExercise.allowOnlineEditor.alert',
                translateValues: {},
            });
        }
    }

    private createProgrammingExerciseForImportFromFile() {
        this.programmingExercise = cloneDeep(history.state.programmingExerciseForImportFromFile);
        this.selectedProgrammingLanguage = this.programmingExercise.programmingLanguage!;
        // we need to get it from the history object as setting the programming language
        // sets the project type of the programming exercise to the default value for the programming language.
        this.selectedProjectType = history.state.programmingExerciseForImportFromFile.projectType;
        this.resetPropertiesForImport();
    }

    private createProgrammingExerciseForImportFromSharing() {
        this.activatedRoute.queryParams.subscribe((qparams: [string: string]) => {
            this.sharingInfo.basketToken = qparams['basketToken'];
            this.sharingInfo.returnURL = qparams['returnUrl'];
            this.sharingInfo.apiBaseURL = qparams['apiBaseUrl'];
            this.sharingInfo.selectedExercise = qparams['selectedExercise'];
            this.programmingExerciseSharingService.loadDetailsForExercises(this.sharingInfo).subscribe((exerciseDetails: ProgrammingExercise) => {
                this.programmingExercise = exerciseDetails;
                this.selectedProgrammingLanguage = this.programmingExercise.programmingLanguage!;
                this.selectedProjectType = this.programmingExercise.projectType!;
                this.resetPropertiesForImport();
            });
        });
        this.programmingExerciseSharingService.loadProblemStatementForExercises(this.sharingInfo).subscribe((statement: string) => {
            this.programmingExercise.problemStatement = statement;
        });
    }

    private resetPropertiesForImport() {
        this.programmingExercise.id = undefined;
        this.programmingExercise.exerciseGroup = undefined;
        this.programmingExercise.course = undefined;
        this.programmingExercise.projectKey = undefined;
<<<<<<< HEAD
        this.programmingExercise.dueDate = undefined;
        this.programmingExercise.assessmentDueDate = undefined;
        this.programmingExercise.releaseDate = undefined;
        this.programmingExercise.startDate = undefined;
        this.programmingExercise.exampleSolutionPublicationDate = undefined;
        // without dates set, they can only be false
        this.programmingExercise.allowComplaintsForAutomaticAssessments = false;
        this.programmingExercise.allowManualFeedbackRequests = false;
=======

        resetProgrammingDates(this.programmingExercise);

        this.selectedProgrammingLanguage = this.programmingExercise.programmingLanguage!;
        // we need to get it from the history object as setting the programming language
        // sets the project type of the programming exercise to the default value for the programming language.
        this.selectedProjectType = history.state.programmingExerciseForImportFromFile.projectType;
>>>>>>> 37872e45
    }

    getProgrammingExerciseCreationConfig(): ProgrammingExerciseCreationConfig {
        return {
            isImportFromFile: this.isImportFromFile,
            isImportFromSharing: this.isImportFromSharing,
            isImportFromExistingExercise: this.isImportFromExistingExercise,
            showSummary: false,
            isEdit: this.isEdit,
            isExamMode: this.isExamMode,
            auxiliaryRepositoriesSupported: this.auxiliaryRepositoriesSupported,
            auxiliaryRepositoryDuplicateDirectories: this.auxiliaryRepositoryDuplicateDirectories,
            auxiliaryRepositoryDuplicateNames: this.auxiliaryRepositoryDuplicateNames,
            checkoutSolutionRepositoryAllowed: this.checkoutSolutionRepositoryAllowed,
            invalidDirectoryNamePattern: this.invalidDirectoryNamePattern,
            invalidRepositoryNamePattern: this.invalidRepositoryNamePattern,
            titleNamePattern: this.titleNamePattern,
            shortNamePattern: this.shortNamePattern,
            updateRepositoryName: this.updateRepositoryName,
            updateCheckoutDirectory: this.updateCheckoutDirectory,
            refreshAuxiliaryRepositoryChecks: this.refreshAuxiliaryRepositoryChecks,
            exerciseCategories: this.exerciseCategories,
            existingCategories: this.existingCategories,
            updateCategories: this.categoriesChanged,
            appNamePatternForSwift: this.appNamePatternForSwift,
            modePickerOptions: this.modePickerOptions,
            withDependencies: this.withDependencies,
            onWithDependenciesChanged: this.withDependenciesChanged,
            packageNameRequired: this.packageNameRequired,
            packageNamePattern: this.packageNamePattern,
            supportedLanguages: this.supportedLanguages,
            selectedProgrammingLanguage: this.selectedProgrammingLanguage,
            onProgrammingLanguageChange: this.programmingLanguageChanged,
            projectTypes: this.projectTypes,
            selectedProjectType: this.selectedProjectType,
            onProjectTypeChange: this.projectTypeChanged,
            sequentialTestRunsAllowed: this.sequentialTestRunsAllowed,
            testwiseCoverageAnalysisSupported: this.testwiseCoverageAnalysisSupported,
            staticCodeAnalysisAllowed: this.staticCodeAnalysisAllowed,
            onStaticCodeAnalysisChanged: this.staticCodeAnalysisChanged,
            maxPenaltyPattern: this.maxPenaltyPattern,
            problemStatementLoaded: this.problemStatementLoaded,
            templateParticipationResultLoaded: this.templateParticipationResultLoaded,
            hasUnsavedChanges: this.hasUnsavedChanges,
            rerenderSubject: this.rerenderSubject.asObservable(),
            validIdeSelection: this.validIdeSelection,
            inProductionEnvironment: this.inProductionEnvironment,
            recreateBuildPlans: this.recreateBuildPlans,
            onRecreateBuildPlanOrUpdateTemplateChange: this.onRecreateBuildPlanOrUpdateTemplateChange,
            updateTemplate: this.updateTemplate,
            publishBuildPlanUrlAllowed: this.publishBuildPlanUrlAllowed,
            recreateBuildPlanOrUpdateTemplateChange: this.onRecreateBuildPlanOrUpdateTemplateChange,
        };
    }
}<|MERGE_RESOLUTION|>--- conflicted
+++ resolved
@@ -12,11 +12,7 @@
 import { FeatureToggle } from 'app/shared/feature-toggle/feature-toggle.service';
 import { ExerciseService } from 'app/exercises/shared/exercise/exercise.service';
 import { AssessmentType } from 'app/entities/assessment-type.model';
-<<<<<<< HEAD
-import { Exercise, ExerciseMode, IncludedInOverallScore, ValidationReason, resetDates } from 'app/entities/exercise.model';
-=======
-import { Exercise, IncludedInOverallScore, ValidationReason } from 'app/entities/exercise.model';
->>>>>>> 37872e45
+import { Exercise, ExerciseMode, IncludedInOverallScore, ValidationReason } from 'app/entities/exercise.model';
 import { EditorMode } from 'app/shared/markdown-editor/markdown-editor.component';
 import { ProfileService } from 'app/shared/layouts/profiles/profile.service';
 import { ExerciseGroupService } from 'app/exam/manage/exercise-groups/exercise-group.service';
@@ -1079,16 +1075,6 @@
         this.programmingExercise.exerciseGroup = undefined;
         this.programmingExercise.course = undefined;
         this.programmingExercise.projectKey = undefined;
-<<<<<<< HEAD
-        this.programmingExercise.dueDate = undefined;
-        this.programmingExercise.assessmentDueDate = undefined;
-        this.programmingExercise.releaseDate = undefined;
-        this.programmingExercise.startDate = undefined;
-        this.programmingExercise.exampleSolutionPublicationDate = undefined;
-        // without dates set, they can only be false
-        this.programmingExercise.allowComplaintsForAutomaticAssessments = false;
-        this.programmingExercise.allowManualFeedbackRequests = false;
-=======
 
         resetProgrammingDates(this.programmingExercise);
 
@@ -1096,7 +1082,6 @@
         // we need to get it from the history object as setting the programming language
         // sets the project type of the programming exercise to the default value for the programming language.
         this.selectedProjectType = history.state.programmingExerciseForImportFromFile.projectType;
->>>>>>> 37872e45
     }
 
     getProgrammingExerciseCreationConfig(): ProgrammingExerciseCreationConfig {
