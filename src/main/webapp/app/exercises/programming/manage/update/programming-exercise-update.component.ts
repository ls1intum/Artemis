import { ActivatedRoute, Params } from '@angular/router';
import { Component, OnInit } from '@angular/core';
import { HttpErrorResponse, HttpResponse } from '@angular/common/http';
import { AlertService, AlertType } from 'app/core/util/alert.service';
import { Observable, Subject } from 'rxjs';
import { CourseManagementService } from 'app/course/manage/course-management.service';
import { ProgrammingExercise, ProgrammingLanguage, ProjectType } from 'app/entities/programming-exercise.model';
import { ProgrammingExerciseService } from '../services/programming-exercise.service';
import { FileService } from 'app/shared/http/file.service';
import { TranslateService } from '@ngx-translate/core';
import { switchMap, tap } from 'rxjs/operators';
import { FeatureToggle } from 'app/shared/feature-toggle/feature-toggle.service';
import { ExerciseService } from 'app/exercises/shared/exercise/exercise.service';
import { AssessmentType } from 'app/entities/assessment-type.model';
import { Exercise, IncludedInOverallScore, ValidationReason, resetDates } from 'app/entities/exercise.model';
import { EditorMode } from 'app/shared/markdown-editor/markdown-editor.component';
import { ProfileService } from 'app/shared/layouts/profiles/profile.service';
import { ExerciseGroupService } from 'app/exam/manage/exercise-groups/exercise-group.service';
import { ProgrammingLanguageFeatureService } from 'app/exercises/programming/shared/service/programming-language-feature/programming-language-feature.service';
import { ArtemisNavigationUtilService } from 'app/utils/navigation.utils';
import { SHORT_NAME_PATTERN } from 'app/shared/constants/input.constants';
import { ExerciseCategory } from 'app/entities/exercise-category.model';
import { cloneDeep } from 'lodash-es';
import { ExerciseUpdateWarningService } from 'app/exercises/shared/exercise-update-warning/exercise-update-warning.service';
import { NgbModal } from '@ng-bootstrap/ng-bootstrap';
import { onError } from 'app/shared/util/global.utils';
import { AuxiliaryRepository } from 'app/entities/programming-exercise-auxiliary-repository-model';
import { SubmissionPolicyType } from 'app/entities/submission-policy.model';
import { faBan, faExclamationCircle, faHandshakeAngle, faQuestionCircle, faSave } from '@fortawesome/free-solid-svg-icons';
import { ModePickerOption } from 'app/exercises/shared/mode-picker/mode-picker.component';
import { DocumentationType } from 'app/shared/components/documentation-button/documentation-button.component';

@Component({
    selector: 'jhi-programming-exercise-update',
    templateUrl: './programming-exercise-update.component.html',
    styleUrls: ['../programming-exercise-form.scss'],
})
export class ProgrammingExerciseUpdateComponent implements OnInit {
    readonly IncludedInOverallScore = IncludedInOverallScore;
    readonly FeatureToggle = FeatureToggle;
    readonly ProgrammingLanguage = ProgrammingLanguage;
    readonly ProjectType = ProjectType;

    private translationBasePath = 'artemisApp.programmingExercise.';

    toggleMode = () => this.toggleWizardMode();
    getInvalidReasonsForWizard = () => this.getInvalidReasons(this.currentWizardModeStep);
    programmingLanguageChanged = (language: ProgrammingLanguage) => this.onProgrammingLanguageChange(language);
    withDependenciesChanged = (withDependencies: boolean) => this.onWithDependenciesChanged(withDependencies);
    categoriesChanged = (categories: ExerciseCategory[]) => this.updateCategories(categories);
    projectTypeChanged = (projectType: ProjectType) => this.onProjectTypeChange(projectType);
    staticCodeAnalysisChanged = () => this.onStaticCodeAnalysisChanged();
    currentWizardModeStep = 1;

    auxiliaryRepositoryDuplicateNames: boolean;
    auxiliaryRepositoryDuplicateDirectories: boolean;
    auxiliaryRepositoryNamedCorrectly: boolean;
    submitButtonTitle: string;
    isImportFromExistingExercise: boolean;
    isImportFromFile: boolean;
    isEdit: boolean;
    isExamMode: boolean;
    isShowingWizardMode = false;
    hasUnsavedChanges = false;
    programmingExercise: ProgrammingExercise;
    backupExercise: ProgrammingExercise;
    isSaving: boolean;
    goBackAfterSaving = false;
    problemStatementLoaded = false;
    templateParticipationResultLoaded = true;
    notificationText?: string;
    courseId: number;

    EditorMode = EditorMode;
    AssessmentType = AssessmentType;
    rerenderSubject = new Subject<void>();
    // This is used to revert the select if the user cancels to override the new selected programming language.
    private selectedProgrammingLanguageValue: ProgrammingLanguage;
    // This is used to revert the select if the user cancels to override the new selected project type.
    private selectedProjectTypeValue: ProjectType;
    maxPenaltyPattern = '^([0-9]|([1-9][0-9])|100)$';
    // Java package name Regex according to Java 14 JLS (https://docs.oracle.com/javase/specs/jls/se14/html/jls-7.html#jls-7.4.1),
    // with the restriction to a-z,A-Z,_ as "Java letter" and 0-9 as digits due to JavaScript/Browser Unicode character class limitations
    packageNamePatternForJavaKotlin =
        '^(?!.*(?:\\.|^)(?:abstract|continue|for|new|switch|assert|default|if|package|synchronized|boolean|do|goto|private|this|break|double|implements|protected|throw|byte|else|import|public|throws|case|enum|instanceof|return|transient|catch|extends|int|short|try|char|final|interface|static|void|class|finally|long|strictfp|volatile|const|float|native|super|while|_|true|false|null)(?:\\.|$))[A-Z_a-z][0-9A-Z_a-z]*(?:\\.[A-Z_a-z][0-9A-Z_a-z]*)*$';
    // Swift package name Regex derived from (https://docs.swift.org/swift-book/ReferenceManual/LexicalStructure.html#ID412),
    // with the restriction to a-z,A-Z as "Swift letter" and 0-9 as digits where no separators are allowed
    appNamePatternForSwift =
        '^(?!(?:associatedtype|class|deinit|enum|extension|fileprivate|func|import|init|inout|internal|let|open|operator|private|protocol|public|rethrows|static|struct|subscript|typealias|var|break|case|continue|default|defer|do|else|fallthrough|for|guard|if|in|repeat|return|switch|where|while|as|Any|catch|false|is|nil|super|self|Self|throw|throws|true|try|_|[sS]wift)$)[A-Za-z][0-9A-Za-z]*$';
    packageNamePattern = '';

    // Auxiliary Repository names must only include words or '-' characters.
    invalidRepositoryNamePattern = RegExp('^(?!(solution|exercise|tests|auxiliary)\\b)\\b(\\w|-)+$');

    // Auxiliary Repository checkout directories must be valid directory paths. Those must only include words,
    // '-' or '/' characters.
    invalidDirectoryNamePattern = RegExp('^[\\w-]+(/[\\w-]+)*$');

    // length of < 3 is also accepted in order to provide more accurate validation error messages
    readonly shortNamePattern = RegExp('(^(?![\\s\\S]))|^[a-zA-Z][a-zA-Z0-9]*$|' + SHORT_NAME_PATTERN); // must start with a letter and cannot contain special characters
    titleNamePattern = '^[a-zA-Z0-9-_ ]+'; // must only contain alphanumeric characters, or whitespaces, or '_' or '-'

    exerciseCategories: ExerciseCategory[];
    existingCategories: ExerciseCategory[];

    public inProductionEnvironment: boolean;

    public supportedLanguages = ['java'];

    public packageNameRequired = true;
    public staticCodeAnalysisAllowed = false;
    public checkoutSolutionRepositoryAllowed = false;
    public sequentialTestRunsAllowed = false;
    public publishBuildPlanUrlAllowed = false;
    public testwiseCoverageAnalysisSupported = false;
    public auxiliaryRepositoriesSupported = false;
    public auxiliaryRepositoriesValid = true;

    // Additional options for import
    public recreateBuildPlans = false;
    public updateTemplate = false;
    public originalStaticCodeAnalysisEnabled: boolean | undefined;

    public projectTypes: ProjectType[] = [];
    // flag describing if the template and solution projects should include a dependency
    public withDependenciesValue = false;

    public modePickerOptions: ModePickerOption<ProjectType>[] = [];

    documentationType = DocumentationType.Programming;

    // Icons
    faSave = faSave;
    faBan = faBan;
    faHandShakeAngle = faHandshakeAngle;
    faQuestionCircle = faQuestionCircle;
    faExclamationCircle = faExclamationCircle;

    constructor(
        private programmingExerciseService: ProgrammingExerciseService,
        private modalService: NgbModal,
        private popupService: ExerciseUpdateWarningService,
        private courseService: CourseManagementService,
        private alertService: AlertService,
        private exerciseService: ExerciseService,
        private fileService: FileService,
        private activatedRoute: ActivatedRoute,
        private translateService: TranslateService,
        private profileService: ProfileService,
        private exerciseGroupService: ExerciseGroupService,
        private programmingLanguageFeatureService: ProgrammingLanguageFeatureService,
        private navigationUtilService: ArtemisNavigationUtilService,
    ) {}

    /**
     * Activate or deactivate the wizard mode for easier exercise creation.
     * This function is called by pressing "Switch to guided mode" when creating a new exercise
     */
    toggleWizardMode() {
        this.isShowingWizardMode = !this.isShowingWizardMode;
    }

    /**
     * Progress to the next step of the wizard mode
     */
    nextWizardStep() {
        this.currentWizardModeStep++;

        if (this.currentWizardModeStep > 5) {
            this.save();
        }
    }

    /**
     * Updates the name of the editedAuxiliaryRepository.
     *
     * @param editedAuxiliaryRepository
     */
    updateRepositoryName(editedAuxiliaryRepository: AuxiliaryRepository) {
        return (newValue: any) => {
            editedAuxiliaryRepository.name = newValue;
            this.refreshAuxiliaryRepositoryChecks();
            return editedAuxiliaryRepository.name;
        };
    }

    /**
     * Updates the checkoutDirectory name of the editedAuxiliaryRepository.
     *
     * @param editedAuxiliaryRepository
     */
    updateCheckoutDirectory(editedAuxiliaryRepository: AuxiliaryRepository) {
        return (newValue: any) => {
            editedAuxiliaryRepository.checkoutDirectory = newValue;
            this.refreshAuxiliaryRepositoryChecks();
            return editedAuxiliaryRepository.checkoutDirectory;
        };
    }

    /**
     * Refreshes auxiliary variables for auxiliary repository checks. Those variables are
     * used in the template to display warnings.
     */
    refreshAuxiliaryRepositoryChecks() {
        let legalNameAndDirs = false;
        // Check that there are no duplicate names.
        const names = new Set<string | undefined>();
        const auxReposWithName = this.programmingExercise.auxiliaryRepositories!.filter((auxiliaryRepository) => auxiliaryRepository.name);
        auxReposWithName.forEach((auxiliaryRepository) => {
            names.add(auxiliaryRepository.name);
            legalNameAndDirs ||= !this.invalidRepositoryNamePattern.test(auxiliaryRepository.name!);
        });
        this.auxiliaryRepositoryDuplicateNames = names.size !== auxReposWithName.length;

        // Check that there are no duplicate checkout directories
        const directories = new Set<string | undefined>();
        const auxReposWithDirectory = this.programmingExercise.auxiliaryRepositories!.filter((auxiliaryRepository) => auxiliaryRepository.checkoutDirectory);
        auxReposWithDirectory.forEach((auxiliaryRepository) => {
            directories.add(auxiliaryRepository.checkoutDirectory);
            legalNameAndDirs ||= !this.invalidDirectoryNamePattern.test(auxiliaryRepository.checkoutDirectory!);
        });
        this.auxiliaryRepositoryDuplicateDirectories = directories.size !== auxReposWithDirectory.length;

        // Check that there are no empty/incorrect repository names and directories
        this.auxiliaryRepositoryNamedCorrectly = this.programmingExercise.auxiliaryRepositories!.length === auxReposWithName.length && !legalNameAndDirs;

        // Combining auxiliary variables to one to keep the template readable
        this.auxiliaryRepositoriesValid = this.auxiliaryRepositoryNamedCorrectly && !this.auxiliaryRepositoryDuplicateNames && !this.auxiliaryRepositoryDuplicateDirectories;
    }

    /**
     * Will also trigger loading the corresponding programming exercise language template.
     *
     * @param language to change to.
     */
    set selectedProgrammingLanguage(language: ProgrammingLanguage) {
        const languageChanged = this.selectedProgrammingLanguageValue !== language;
        this.selectedProgrammingLanguageValue = language;

        const programmingLanguageFeature = this.programmingLanguageFeatureService.getProgrammingLanguageFeature(language);
        this.packageNameRequired = programmingLanguageFeature.packageNameRequired;
        this.staticCodeAnalysisAllowed = programmingLanguageFeature.staticCodeAnalysis;
        this.checkoutSolutionRepositoryAllowed = programmingLanguageFeature.checkoutSolutionRepositoryAllowed;
        this.sequentialTestRunsAllowed = programmingLanguageFeature.sequentialTestRuns;
        this.publishBuildPlanUrlAllowed = programmingLanguageFeature.publishBuildPlanUrlAllowed;
        this.testwiseCoverageAnalysisSupported = programmingLanguageFeature.testwiseCoverageAnalysisSupported;
        this.auxiliaryRepositoriesSupported = programmingLanguageFeature.auxiliaryRepositoriesSupported;
        // filter out MAVEN_MAVEN and GRADLE_GRADLE because they are not directly selectable but only via a checkbox
        this.projectTypes = programmingLanguageFeature.projectTypes.filter((projectType) => projectType !== ProjectType.MAVEN_MAVEN && projectType !== ProjectType.GRADLE_GRADLE);
        this.modePickerOptions = this.projectTypes.map((projectType) => ({
            value: projectType,
            labelKey: 'artemisApp.programmingExercise.projectTypes.' + projectType.toString(),
            btnClass: 'btn-secondary',
        }));

        if (languageChanged) {
            // Reset project type when changing programming language as not all programming languages support (the same) project types
            this.programmingExercise.projectType = this.projectTypes[0];
            this.selectedProjectTypeValue = this.projectTypes[0]!;
            this.withDependenciesValue = false;
        }

        // If we switch to another language which does not support static code analysis we need to reset options related to static code analysis
        if (!this.staticCodeAnalysisAllowed) {
            this.programmingExercise.staticCodeAnalysisEnabled = false;
            this.programmingExercise.maxStaticCodeAnalysisPenalty = undefined;
        }

        // Automatically enable the checkout of the solution repository for Haskell exercises
        this.programmingExercise.checkoutSolutionRepository = this.checkoutSolutionRepositoryAllowed && language === ProgrammingLanguage.HASKELL;

        // Only load problem statement template when creating a new exercise and not when importing an existing exercise
        if (this.programmingExercise.id === undefined && !this.isImportFromFile) {
            this.loadProgrammingLanguageTemplate(language);
            // Rerender the instructions as the template has changed.
            this.rerenderSubject.next();
        }
    }

    get selectedProgrammingLanguage() {
        return this.selectedProgrammingLanguageValue;
    }

    /**
     * Will also trigger loading the corresponding project type template.
     *
     * @param type to change to.
     */
    set selectedProjectType(type: ProjectType) {
        // update the (selected) project type
        this.updateProjectTypeSettings(type);

        // Only load problem statement template when creating a new exercise and not when importing an existing exercise
        if (this.programmingExercise.id === undefined && !this.isImportFromFile) {
            this.loadProgrammingLanguageTemplate(this.programmingExercise.programmingLanguage!);
            // Rerender the instructions as the template has changed.
            this.rerenderSubject.next();
        }
    }

    get selectedProjectType() {
        return this.selectedProjectTypeValue;
    }

    private updateProjectTypeSettings(type: ProjectType) {
        if (ProjectType.XCODE === type) {
            // Disable Online Editor
            this.programmingExercise.allowOnlineEditor = false;
        } else if (ProjectType.FACT === type) {
            // Disallow SCA for C (FACT)
            this.disableStaticCodeAnalysis();
        }

        // update the project types for java programming exercises according to whether dependencies should be included
        if (this.programmingExercise.programmingLanguage === ProgrammingLanguage.JAVA) {
            if (type === ProjectType.PLAIN_MAVEN || type === ProjectType.MAVEN_MAVEN) {
                this.selectedProjectTypeValue = ProjectType.PLAIN_MAVEN;
                if (this.withDependenciesValue) {
                    this.programmingExercise.projectType = ProjectType.MAVEN_MAVEN;
                } else {
                    this.programmingExercise.projectType = ProjectType.PLAIN_MAVEN;
                }
            } else {
                this.selectedProjectTypeValue = ProjectType.PLAIN_GRADLE;
                if (this.withDependenciesValue) {
                    this.programmingExercise.projectType = ProjectType.GRADLE_GRADLE;
                } else {
                    this.programmingExercise.projectType = ProjectType.PLAIN_GRADLE;
                }
            }
        } else {
            this.selectedProjectTypeValue = type;
            this.programmingExercise.projectType = type;
        }
    }

    /**
     * Only applies to Java programming exercises.
     * Will also trigger loading the corresponding project type template.
     * @param withDependencies whether the project should include a dependency
     */
    set withDependencies(withDependencies: boolean) {
        this.withDependenciesValue = withDependencies;
        this.selectedProjectType = this.programmingExercise.projectType!;
    }

    get withDependencies() {
        return this.withDependenciesValue;
    }

    private disableStaticCodeAnalysis() {
        this.programmingExercise.staticCodeAnalysisEnabled = false;
        this.programmingExercise.maxStaticCodeAnalysisPenalty = undefined;
    }

    /**
     * Sets the values for the creation/update of a programming exercise
     */
    ngOnInit() {
        this.isSaving = false;
        this.notificationText = undefined;
        this.activatedRoute.data.subscribe(({ programmingExercise }) => {
            this.programmingExercise = programmingExercise;
            this.backupExercise = cloneDeep(this.programmingExercise);
            this.selectedProgrammingLanguageValue = this.programmingExercise.programmingLanguage!;
            if (this.programmingExercise.projectType === ProjectType.MAVEN_MAVEN) {
                this.selectedProjectTypeValue = ProjectType.PLAIN_MAVEN;
            } else if (this.programmingExercise.projectType === ProjectType.GRADLE_GRADLE) {
                this.selectedProjectTypeValue = ProjectType.PLAIN_GRADLE;
            } else {
                this.selectedProjectTypeValue = this.programmingExercise.projectType!;
            }
        });

        // If it is an import from this instance, just get the course, otherwise handle the edit and new cases
        this.activatedRoute.url
            .pipe(
                tap((segments) => {
                    this.isImportFromExistingExercise = segments.some((segment) => segment.path === 'import');
                    this.isImportFromFile = segments.some((segment) => segment.path === 'import-from-file');
                }),
                switchMap(() => this.activatedRoute.params),
                tap((params) => {
                    if (this.isImportFromFile) {
                        this.createProgrammingExerciseForImportFromFile();
                    }
                    if (this.isImportFromExistingExercise) {
                        this.createProgrammingExerciseForImport(params);
                    } else {
                        if (params['courseId'] && params['examId'] && params['exerciseGroupId']) {
                            this.exerciseGroupService.find(params['courseId'], params['examId'], params['exerciseGroupId']).subscribe((res) => {
                                this.isExamMode = true;
                                this.programmingExercise.exerciseGroup = res.body!;
                            });
                            // we need the course id  to make the request to the server if it's an import from file
                            if (this.isImportFromFile) {
                                this.courseId = params['courseId'];
                            }
                        } else if (params['courseId']) {
                            this.courseId = params['courseId'];
                            this.courseService.find(this.courseId).subscribe((res) => {
                                this.isExamMode = false;
                                this.programmingExercise.course = res.body!;
                                if (this.programmingExercise.course?.defaultProgrammingLanguage && !this.isImportFromFile) {
                                    this.selectedProgrammingLanguage = this.programmingExercise.course.defaultProgrammingLanguage!;
                                }
                                this.exerciseCategories = this.programmingExercise.categories || [];
                                this.courseService.findAllCategoriesOfCourse(this.programmingExercise.course!.id!).subscribe({
                                    next: (categoryRes: HttpResponse<string[]>) => {
                                        this.existingCategories = this.exerciseService.convertExerciseCategoriesAsStringFromServer(categoryRes.body!);
                                    },
                                    error: (error: HttpErrorResponse) => onError(this.alertService, error),
                                });
                            });
                        }
                    }

                    // Set submit button text depending on component state
                    if (this.isImportFromExistingExercise || this.isImportFromFile) {
                        this.submitButtonTitle = 'entity.action.import';
                    } else if (this.programmingExercise.id) {
                        this.isEdit = true;
                        this.submitButtonTitle = 'entity.action.save';
                    } else {
                        this.submitButtonTitle = 'entity.action.generate';
                    }
                }),
            )
            .subscribe();

        this.activatedRoute.queryParams.subscribe((params) => {
            if (params.shouldHaveBackButtonToWizard) {
                this.goBackAfterSaving = true;
            }
        });

        // If an exercise is created, load our readme template so the problemStatement is not empty
        this.selectedProgrammingLanguage = this.programmingExercise.programmingLanguage!;
        if (this.programmingExercise.id || this.isImportFromFile) {
            this.problemStatementLoaded = true;
        }
        // Select the correct pattern
        this.setPackageNamePattern(this.selectedProgrammingLanguage);

        // Checks if the current environment is production
        this.profileService.getProfileInfo().subscribe((profileInfo) => {
            if (profileInfo) {
                this.inProductionEnvironment = profileInfo.inProduction;
            }
        });

        this.supportedLanguages = [];

        if (this.programmingLanguageFeatureService.supportsProgrammingLanguage(ProgrammingLanguage.JAVA)) {
            this.supportedLanguages.push(ProgrammingLanguage.JAVA);
        }
        if (this.programmingLanguageFeatureService.supportsProgrammingLanguage(ProgrammingLanguage.PYTHON)) {
            this.supportedLanguages.push(ProgrammingLanguage.PYTHON);
        }
        if (this.programmingLanguageFeatureService.supportsProgrammingLanguage(ProgrammingLanguage.C)) {
            this.supportedLanguages.push(ProgrammingLanguage.C);
        }
        if (this.programmingLanguageFeatureService.supportsProgrammingLanguage(ProgrammingLanguage.HASKELL)) {
            this.supportedLanguages.push(ProgrammingLanguage.HASKELL);
        }
        if (this.programmingLanguageFeatureService.supportsProgrammingLanguage(ProgrammingLanguage.KOTLIN)) {
            this.supportedLanguages.push(ProgrammingLanguage.KOTLIN);
        }
        if (this.programmingLanguageFeatureService.supportsProgrammingLanguage(ProgrammingLanguage.VHDL)) {
            this.supportedLanguages.push(ProgrammingLanguage.VHDL);
        }
        if (this.programmingLanguageFeatureService.supportsProgrammingLanguage(ProgrammingLanguage.ASSEMBLER)) {
            this.supportedLanguages.push(ProgrammingLanguage.ASSEMBLER);
        }
        if (this.programmingLanguageFeatureService.supportsProgrammingLanguage(ProgrammingLanguage.SWIFT)) {
            this.supportedLanguages.push(ProgrammingLanguage.SWIFT);
        }
        if (this.programmingLanguageFeatureService.supportsProgrammingLanguage(ProgrammingLanguage.OCAML)) {
            this.supportedLanguages.push(ProgrammingLanguage.OCAML);
        }
        if (this.programmingLanguageFeatureService.supportsProgrammingLanguage(ProgrammingLanguage.EMPTY)) {
            this.supportedLanguages.push(ProgrammingLanguage.EMPTY);
        }
    }

    /**
     * Setups the programming exercise for import. The route determine whether the new exercise will be imported as an exam
     * or a normal exercise.
     *
     * @param params given by ActivatedRoute
     */
    private createProgrammingExerciseForImport(params: Params) {
        this.isImportFromExistingExercise = true;
        this.originalStaticCodeAnalysisEnabled = this.programmingExercise.staticCodeAnalysisEnabled;
        // The source exercise is injected via the Resolver. The route parameters determine the target exerciseGroup or course
        if (params['courseId'] && params['examId'] && params['exerciseGroupId']) {
            this.exerciseGroupService.find(params['courseId'], params['examId'], params['exerciseGroupId']).subscribe((res) => {
                this.programmingExercise.exerciseGroup = res.body!;
                // Set course to undefined if a normal exercise is imported
                this.programmingExercise.course = undefined;
            });
            this.isExamMode = true;
        } else if (params['courseId']) {
            this.courseService.find(params['courseId']).subscribe((res) => {
                this.programmingExercise.course = res.body!;
                // Set exerciseGroup to undefined if an exam exercise is imported
                this.programmingExercise.exerciseGroup = undefined;
            });
            this.isExamMode = false;
        }
        resetDates(this.programmingExercise);

        this.programmingExercise.projectKey = undefined;
        this.programmingExercise.buildAndTestStudentSubmissionsAfterDueDate = undefined;
        this.programmingExercise.shortName = undefined;
        this.programmingExercise.title = undefined;
        if (this.programmingExercise.submissionPolicy) {
            this.programmingExercise.submissionPolicy.id = undefined;
        }
        if (this.isExamMode && this.programmingExercise.includedInOverallScore === IncludedInOverallScore.NOT_INCLUDED) {
            // Exam exercises cannot be not included into the total score. NOT_INCLUDED exercises will be converted to INCLUDED ones
            this.programmingExercise.includedInOverallScore = IncludedInOverallScore.INCLUDED_COMPLETELY;
        }
    }

    /**
     * Return to the exercise overview page
     */
    previousState() {
        this.navigationUtilService.navigateBackFromExerciseUpdate(this.programmingExercise);
    }

    /**
     * Updates the categories
     * @param categories which should be set
     */
    updateCategories(categories: ExerciseCategory[]) {
        this.programmingExercise.categories = categories;
        this.exerciseCategories = categories;
    }

    save() {
        const ref = this.popupService.checkExerciseBeforeUpdate(this.programmingExercise, this.backupExercise, this.isExamMode);
        if (!this.modalService.hasOpenModals()) {
            this.saveExercise();
        } else {
            ref.then((reference) => {
                reference.componentInstance.confirmed.subscribe(() => {
                    this.saveExercise();
                });
                reference.componentInstance.reEvaluated.subscribe(() => {
                    const requestOptions = {} as any;
                    requestOptions.deleteFeedback = reference.componentInstance.deleteFeedback;
                    this.subscribeToSaveResponse(this.programmingExerciseService.reevaluateAndUpdate(this.programmingExercise, requestOptions));
                });
            });
        }
    }

    /**
     * Saves the programming exercise with the provided input
     */
    saveExercise() {
        // If the programming exercise has a submission policy with a NONE type, the policy is removed altogether
        if (this.programmingExercise.submissionPolicy && this.programmingExercise.submissionPolicy.type === SubmissionPolicyType.NONE) {
            this.programmingExercise.submissionPolicy = undefined;
        }

        Exercise.sanitize(this.programmingExercise);

        this.isSaving = true;

        if (this.exerciseService.hasExampleSolutionPublicationDateWarning(this.programmingExercise)) {
            this.alertService.addAlert({
                type: AlertType.WARNING,
                message: 'artemisApp.exercise.exampleSolutionPublicationDateWarning',
            });
        }

        // If the auxiliary repositories were edited after the creation of the exercise, the changes have to be done manually in the VCS and CIS
        const changedAuxiliaryRepository =
            (this.programmingExercise.auxiliaryRepositories?.length ?? 0) < (this.backupExercise?.auxiliaryRepositories?.length ?? 0) ||
            this.programmingExercise.auxiliaryRepositories?.some((auxRepo, index) => {
                const otherAuxRepo = this.backupExercise?.auxiliaryRepositories?.[index];
                return !otherAuxRepo || auxRepo.name !== otherAuxRepo.name || auxRepo.checkoutDirectory !== otherAuxRepo.checkoutDirectory;
            });
        if (changedAuxiliaryRepository && this.programmingExercise.id) {
            this.alertService.addAlert({
                type: AlertType.WARNING,
                message: 'artemisApp.programmingExercise.auxiliaryRepository.editedWarning',
            });
        }
        if (this.isImportFromFile) {
            this.subscribeToSaveResponse(this.programmingExerciseService.importFromFile(this.programmingExercise, this.courseId));
        } else if (this.isImportFromExistingExercise) {
            this.subscribeToSaveResponse(this.programmingExerciseService.importExercise(this.programmingExercise, this.recreateBuildPlans, this.updateTemplate));
        } else if (this.programmingExercise.id !== undefined) {
            const requestOptions = {} as any;
            if (this.notificationText) {
                requestOptions.notificationText = this.notificationText;
            }
            this.subscribeToSaveResponse(this.programmingExerciseService.update(this.programmingExercise, requestOptions));
        } else {
            this.subscribeToSaveResponse(this.programmingExerciseService.automaticSetup(this.programmingExercise));
        }
    }

    private subscribeToSaveResponse(result: Observable<HttpResponse<ProgrammingExercise>>) {
        result.subscribe({
            next: (response: HttpResponse<ProgrammingExercise>) => this.onSaveSuccess(response.body!),
            error: (error: HttpErrorResponse) => this.onSaveError(error),
        });
    }

    private onSaveSuccess(exercise: ProgrammingExercise) {
        this.isSaving = false;

        if (this.goBackAfterSaving) {
            this.navigationUtilService.navigateBack();

            return;
        }

        this.navigationUtilService.navigateForwardFromExerciseUpdateOrCreation(exercise);
    }

    private onSaveError(error: HttpErrorResponse) {
<<<<<<< HEAD
        if (error.error && error.error.title) {
            this.alertService.addErrorAlert(error.error.title, error.error.message, error.error.params);
        }
        const errorMessage = error.headers.get('X-artemisApp-alert')!;
=======
        let errorMessage;
        let disableTranslation;
        // Workaround for conflict error, since conflict errors do not have the 'X-artemisApp-alert' header
        if (error.status === 409 && error.error && error.error['X-artemisApp-error'] === 'error.sourceExerciseInconsistent') {
            errorMessage = 'artemisApp.consistencyCheck.error.programmingExerciseImportFailed';
            disableTranslation = false;
        } else {
            errorMessage = error.headers.get('X-artemisApp-alert')!;
            disableTranslation = true;
        }
>>>>>>> 97b36f43
        this.alertService.addAlert({
            type: AlertType.DANGER,
            message: errorMessage,
            disableTranslation: disableTranslation,
        });
        this.isSaving = false;
        window.scrollTo(0, 0);
    }

    /**
     * When setting the programming language, a change guard is triggered.
     * This is because we want to reload the instructions template for a different language, but don't want the user to lose unsaved changes.
     * If the user cancels the language will not be changed.
     *
     * @param language to switch to.
     */
    onProgrammingLanguageChange(language: ProgrammingLanguage) {
        // If there are unsaved changes and the user does not confirm, the language doesn't get changed
        if (this.hasUnsavedChanges) {
            const confirmLanguageChangeText = this.translateService.instant(this.translationBasePath + 'unsavedChangesLanguageChange');
            if (!window.confirm(confirmLanguageChangeText)) {
                return this.selectedProgrammingLanguage;
            }
        }
        // Select the correct pattern
        this.setPackageNamePattern(language);
        this.selectedProgrammingLanguage = language;
        return language;
    }

    /**
     * Sets the regex pattern for the package name for the selected programming language.
     *
     * @param language to choose from
     */
    setPackageNamePattern(language: ProgrammingLanguage) {
        if (language === ProgrammingLanguage.SWIFT) {
            this.packageNamePattern = this.appNamePatternForSwift;
        } else {
            this.packageNamePattern = this.packageNamePatternForJavaKotlin;
        }
    }

    /**
     * When setting the project type, a change guard is triggered.
     * This is because we want to reload the instructions template for a project type, but don't want the user to lose unsaved changes.
     * If the user cancels the project type will not be changed.
     *
     * @param projectType to switch to.
     */
    onProjectTypeChange(projectType: ProjectType) {
        // If there are unsaved changes and the user does not confirm, the language doesn't get changed
        if (this.hasUnsavedChanges) {
            const confirmLanguageChangeText = this.translateService.instant(this.translationBasePath + 'unsavedChangesProjectTypeChange');
            if (!window.confirm(confirmLanguageChangeText)) {
                return this.selectedProjectType;
            }
        }
        this.selectedProjectType = projectType;
        return projectType;
    }

    onWithDependenciesChanged(withDependencies: boolean) {
        this.withDependenciesValue = withDependencies;

        return withDependencies;
    }

    onStaticCodeAnalysisChanged() {
        // On import: If SCA mode changed, activate recreation of build plans and update of the template
        if (this.isImportFromExistingExercise && this.programmingExercise.staticCodeAnalysisEnabled !== this.originalStaticCodeAnalysisEnabled) {
            this.recreateBuildPlans = true;
            this.updateTemplate = true;
        }

        if (!this.programmingExercise.staticCodeAnalysisEnabled) {
            this.programmingExercise.maxStaticCodeAnalysisPenalty = undefined;
        }
    }

    onRecreateBuildPlanOrUpdateTemplateChange() {
        if (!this.recreateBuildPlans || !this.updateTemplate) {
            this.programmingExercise.staticCodeAnalysisEnabled = this.originalStaticCodeAnalysisEnabled;
        }

        if (!this.programmingExercise.staticCodeAnalysisEnabled) {
            this.programmingExercise.maxStaticCodeAnalysisPenalty = undefined;
        }
    }

    /**
     * Change the selected programming language for the current exercise. If there are unsaved changes, the user
     * will see a confirmation dialog about switching to a new template
     *
     * @param language The new programming language
     */
    private loadProgrammingLanguageTemplate(language: ProgrammingLanguage) {
        // Otherwise, just change the language and load the new template
        this.hasUnsavedChanges = false;
        this.problemStatementLoaded = false;
        this.programmingExercise.programmingLanguage = language;
        this.fileService.getTemplateFile('readme', this.programmingExercise.programmingLanguage, this.programmingExercise.projectType).subscribe({
            next: (file) => {
                this.programmingExercise.problemStatement = file;
                this.problemStatementLoaded = true;
            },
            error: () => {
                this.programmingExercise.problemStatement = '';
                this.problemStatementLoaded = true;
            },
        });
    }

    /**
     * checking if at least one of Online Editor or Offline Ide is selected
     */
    validIdeSelection() {
        return this.programmingExercise.allowOnlineEditor || this.programmingExercise.allowOfflineIde;
    }

    isEventInsideTextArea(event: Event): boolean {
        if (event.target instanceof Element) {
            return event.target.tagName === 'TEXTAREA';
        }
        return false;
    }

    /**
     * Get a list of all reasons that describe why the current input to update is invalid
     *
     * @param forStep Limit the respected invalid reasons to the current wizard mode step. By default, e.g. when not using the wizard, all reasons are respected.
     */
    getInvalidReasons(forStep = Number.MAX_VALUE): ValidationReason[] {
        const validationErrorReasons: ValidationReason[] = [];

        if (forStep >= 1) {
            this.validateExerciseTitle(validationErrorReasons);
            this.validateExerciseChannelName(validationErrorReasons);
            this.validateExerciseShortName(validationErrorReasons);
            this.validateExerciseAuxiliryRepositories(validationErrorReasons);
        }

        if (forStep >= 3) {
            this.validateExercisePackageName(validationErrorReasons);
        }

        if (forStep >= 4) {
            this.validateExercisePoints(validationErrorReasons);
            this.validateExerciseBonusPoints(validationErrorReasons);
            this.validateExerciseSCAMaxPenalty(validationErrorReasons);
            this.validateExerciseSubmissionLimit(validationErrorReasons);
        }

        if (forStep >= 5) {
            this.validateExerciseIdeSelection(validationErrorReasons);
        }

        return validationErrorReasons;
    }

    private validateExerciseTitle(validationErrorReasons: ValidationReason[]): void {
        if (this.programmingExercise.title === undefined || this.programmingExercise.title === '') {
            validationErrorReasons.push({
                translateKey: 'artemisApp.exercise.form.title.undefined',
                translateValues: {},
            });
        } else if (this.programmingExercise.title.match(this.titleNamePattern) === null || this.programmingExercise.title?.match(this.titleNamePattern)?.length === 0) {
            validationErrorReasons.push({
                translateKey: 'artemisApp.exercise.form.title.pattern',
                translateValues: {},
            });
        }
    }

    private validateExerciseChannelName(validationErrorReasons: ValidationReason[]): void {
        if (this.programmingExercise.channelName === '') {
            validationErrorReasons.push({
                translateKey: 'artemisApp.exercise.form.channelName.empty',
                translateValues: {},
            });
        }
    }

    private validateExerciseShortName(validationErrorReasons: ValidationReason[]): void {
        if (this.programmingExercise.shortName === undefined || this.programmingExercise.shortName === '') {
            validationErrorReasons.push({
                translateKey: 'artemisApp.exercise.form.shortName.undefined',
                translateValues: {},
            });
        } else {
            if (this.programmingExercise.shortName.length < 3) {
                validationErrorReasons.push({
                    translateKey: 'artemisApp.exercise.form.shortName.minlength',
                    translateValues: {},
                });
            }
            const shortNamePatternMatch = this.programmingExercise.shortName.match(this.shortNamePattern);
            if (shortNamePatternMatch === null || shortNamePatternMatch.length === 0) {
                validationErrorReasons.push({
                    translateKey: 'artemisApp.exercise.form.shortName.pattern',
                    translateValues: {},
                });
            }
        }
    }

    private validateExercisePoints(validationErrorReasons: ValidationReason[]): void {
        if (this.programmingExercise.maxPoints === undefined) {
            validationErrorReasons.push({
                translateKey: 'artemisApp.exercise.form.points.undefined',
                translateValues: {},
            });
        } else if (this.programmingExercise.maxPoints < 1) {
            validationErrorReasons.push({
                translateKey: 'artemisApp.exercise.form.points.customMin',
                translateValues: {},
            });
        } else if (this.programmingExercise.maxPoints > 9999) {
            validationErrorReasons.push({
                translateKey: 'artemisApp.exercise.form.points.customMax',
                translateValues: {},
            });
        }
    }

    private validateExerciseBonusPoints(validationErrorReasons: ValidationReason[]) {
        if (this.programmingExercise.bonusPoints === undefined || typeof this.programmingExercise.bonusPoints !== 'number') {
            validationErrorReasons.push({
                translateKey: 'artemisApp.exercise.form.bonusPoints.undefined',
                translateValues: {},
            });
        } else if (this.programmingExercise.bonusPoints! < 0) {
            validationErrorReasons.push({
                translateKey: 'artemisApp.exercise.form.bonusPoints.customMin',
                translateValues: {},
            });
        } else if (this.programmingExercise.bonusPoints! > 9999) {
            validationErrorReasons.push({
                translateKey: 'artemisApp.exercise.form.bonusPoints.customMax',
                translateValues: {},
            });
        }
    }

    private validateExerciseSCAMaxPenalty(validationErrorReasons: ValidationReason[]) {
        const maxStaticCodeAnalysisPenaltyPatternMatch = this.programmingExercise.maxStaticCodeAnalysisPenalty?.toString().match(this.maxPenaltyPattern);
        if (maxStaticCodeAnalysisPenaltyPatternMatch === null || maxStaticCodeAnalysisPenaltyPatternMatch?.length === 0) {
            validationErrorReasons.push({
                translateKey: 'artemisApp.exercise.form.maxPenalty.pattern',
                translateValues: {},
            });
        }
    }

    private validateExercisePackageName(validationErrorReasons: ValidationReason[]): void {
        // validation on package name has only to be performed for Java, Kotlin and Swift
        if (
            this.programmingExercise.programmingLanguage !== ProgrammingLanguage.JAVA &&
            this.programmingExercise.programmingLanguage !== ProgrammingLanguage.KOTLIN &&
            this.programmingExercise.programmingLanguage !== ProgrammingLanguage.SWIFT
        ) {
            return;
        }

        if (this.programmingExercise.packageName === undefined || this.programmingExercise.packageName === '') {
            validationErrorReasons.push({
                translateKey: 'artemisApp.exercise.form.packageName.undefined',
                translateValues: {},
            });
        } else {
            const patternMatchJavaKotlin: RegExpMatchArray | null = this.programmingExercise.packageName.match(this.packageNamePatternForJavaKotlin);
            const patternMatchSwift: RegExpMatchArray | null = this.programmingExercise.packageName.match(this.appNamePatternForSwift);
            if (this.programmingExercise.programmingLanguage === ProgrammingLanguage.JAVA && (patternMatchJavaKotlin === null || patternMatchJavaKotlin.length === 0)) {
                validationErrorReasons.push({
                    translateKey: 'artemisApp.exercise.form.packageName.pattern.JAVA',
                    translateValues: {},
                });
            } else if (this.programmingExercise.programmingLanguage === ProgrammingLanguage.KOTLIN && (patternMatchJavaKotlin === null || patternMatchJavaKotlin.length === 0)) {
                validationErrorReasons.push({
                    translateKey: 'artemisApp.exercise.form.packageName.pattern.KOTLIN',
                    translateValues: {},
                });
            } else if (this.programmingExercise.programmingLanguage === ProgrammingLanguage.SWIFT && (patternMatchSwift === null || patternMatchSwift.length === 0)) {
                validationErrorReasons.push({
                    translateKey: 'artemisApp.exercise.form.packageName.pattern.SWIFT',
                    translateValues: {},
                });
            }
        }
    }

    private validateExerciseSubmissionLimit(validationErrorReasons: ValidationReason[]): void {
        // verifying submission limit value
        if (this.programmingExercise.submissionPolicy !== undefined && this.programmingExercise.submissionPolicy.type !== SubmissionPolicyType.NONE) {
            const submissionLimit = this.programmingExercise.submissionPolicy?.submissionLimit;
            if (submissionLimit === undefined || typeof submissionLimit !== 'number') {
                validationErrorReasons.push({
                    translateKey: 'artemisApp.programmingExercise.submissionPolicy.submissionLimitWarning.required',
                    translateValues: {},
                });
            } else if (submissionLimit < 1 || submissionLimit > 500 || submissionLimit % 1 !== 0) {
                validationErrorReasons.push({
                    translateKey: 'artemisApp.programmingExercise.submissionPolicy.submissionLimitWarning.pattern',
                    translateValues: {},
                });
            }
        }

        // verifying exceeding submission limit penalty
        if (this.programmingExercise.submissionPolicy?.type === SubmissionPolicyType.SUBMISSION_PENALTY) {
            const exceedingPenalty = this.programmingExercise.submissionPolicy?.exceedingPenalty;
            if (exceedingPenalty === undefined || typeof exceedingPenalty !== 'number') {
                validationErrorReasons.push({
                    translateKey: 'artemisApp.programmingExercise.submissionPolicy.submissionPenalty.penaltyInputFieldValidationWarning.required',
                    translateValues: {},
                });
            } else if (exceedingPenalty <= 0) {
                validationErrorReasons.push({
                    translateKey: 'artemisApp.programmingExercise.submissionPolicy.submissionPenalty.penaltyInputFieldValidationWarning.pattern',
                    translateValues: {},
                });
            }
        }
    }

    private validateExerciseAuxiliryRepositories(validationErrorReasons: ValidationReason[]): void {
        if (!this.auxiliaryRepositoriesValid) {
            validationErrorReasons.push({
                translateKey: 'artemisApp.programmingExercise.auxiliaryRepository.error',
                translateValues: {},
            });
        }
    }

    private validateExerciseIdeSelection(validationErrorReasons: ValidationReason[]): void {
        if (!this.validIdeSelection()) {
            validationErrorReasons.push({
                translateKey: 'artemisApp.programmingExercise.allowOnlineEditor.alert',
                translateValues: {},
            });
        }
    }

    private createProgrammingExerciseForImportFromFile() {
        this.programmingExercise = cloneDeep(history.state.programmingExerciseForImportFromFile);
        this.programmingExercise.id = undefined;
        this.programmingExercise.exerciseGroup = undefined;
        this.programmingExercise.course = undefined;
        this.programmingExercise.projectKey = undefined;
        this.programmingExercise.dueDate = undefined;
        this.programmingExercise.assessmentDueDate = undefined;
        this.programmingExercise.releaseDate = undefined;
        this.programmingExercise.startDate = undefined;
        this.programmingExercise.exampleSolutionPublicationDate = undefined;
        //without dates set, they can only be false
        this.programmingExercise.allowComplaintsForAutomaticAssessments = false;
        this.programmingExercise.allowManualFeedbackRequests = false;
        this.selectedProgrammingLanguage = this.programmingExercise.programmingLanguage!;
        // we need to get it from the history object as setting the programming language
        // sets the project type of the programming exercise to the default value for the programming language.
        this.selectedProjectType = history.state.programmingExerciseForImportFromFile.projectType;
    }

    getInfoStepInputs() {
        return {
            titleNamePattern: this.titleNamePattern,
            shortNamePattern: this.shortNamePattern,
            invalidRepositoryNamePattern: this.invalidRepositoryNamePattern,
            invalidDirectoryNamePattern: this.invalidDirectoryNamePattern,
            updateRepositoryName: this.updateRepositoryName,
            updateCheckoutDirectory: this.updateCheckoutDirectory,
            refreshAuxiliaryRepositoryChecks: this.refreshAuxiliaryRepositoryChecks,
            auxiliaryRepositoryDuplicateNames: this.auxiliaryRepositoryDuplicateNames,
            auxiliaryRepositoryDuplicateDirectories: this.auxiliaryRepositoryDuplicateDirectories,
            exerciseCategories: this.exerciseCategories,
            existingCategories: this.existingCategories,
            updateCategories: this.categoriesChanged,
        };
    }

    getLanguageStepInputs() {
        return {
            appNamePatternForSwift: this.appNamePatternForSwift,
            modePickerOptions: this.modePickerOptions,
            withDependencies: this.withDependencies,
            onWithDependenciesChanged: this.withDependenciesChanged,
            packageNameRequired: this.packageNameRequired,
            packageNamePattern: this.packageNamePattern,
            supportedLanguages: this.supportedLanguages,
            selectedProgrammingLanguage: this.selectedProgrammingLanguage,
            onProgrammingLanguageChange: this.programmingLanguageChanged,
            projectTypes: this.projectTypes,
            selectedProjectType: this.selectedProjectType,
            onProjectTypeChange: this.projectTypeChanged,
        };
    }

    getGradingStepInputs() {
        return {
            staticCodeAnalysisAllowed: this.staticCodeAnalysisAllowed,
            onStaticCodeAnalysisChanged: this.staticCodeAnalysisChanged,
            maxPenaltyPattern: this.maxPenaltyPattern,
        };
    }

    getProblemStepInputs() {
        return {
            problemStatementLoaded: this.problemStatementLoaded,
            templateParticipationResultLoaded: this.templateParticipationResultLoaded,
            hasUnsavedChanges: this.hasUnsavedChanges,
            rerenderSubject: this.rerenderSubject.asObservable(),
            sequentialTestRunsAllowed: this.sequentialTestRunsAllowed,
            checkoutSolutionRepositoryAllowed: this.checkoutSolutionRepositoryAllowed,
            validIdeSelection: this.validIdeSelection,
            inProductionEnvironment: this.inProductionEnvironment,
            recreateBuildPlans: this.recreateBuildPlans,
            onRecreateBuildPlanOrUpdateTemplateChange: this.onRecreateBuildPlanOrUpdateTemplateChange,
            updateTemplate: this.updateTemplate,
            selectedProjectType: this.selectedProjectType,
        };
    }
}<|MERGE_RESOLUTION|>--- conflicted
+++ resolved
@@ -625,23 +625,20 @@
     }
 
     private onSaveError(error: HttpErrorResponse) {
-<<<<<<< HEAD
-        if (error.error && error.error.title) {
-            this.alertService.addErrorAlert(error.error.title, error.error.message, error.error.params);
-        }
-        const errorMessage = error.headers.get('X-artemisApp-alert')!;
-=======
         let errorMessage;
         let disableTranslation;
         // Workaround for conflict error, since conflict errors do not have the 'X-artemisApp-alert' header
         if (error.status === 409 && error.error && error.error['X-artemisApp-error'] === 'error.sourceExerciseInconsistent') {
             errorMessage = 'artemisApp.consistencyCheck.error.programmingExerciseImportFailed';
             disableTranslation = false;
-        } else {
+        } else { 
+            if (error.error && error.error.title) {
+              this.alertService.addErrorAlert(error.error.title, error.error.message, error.error.params);
+            }
             errorMessage = error.headers.get('X-artemisApp-alert')!;
             disableTranslation = true;
         }
->>>>>>> 97b36f43
+      
         this.alertService.addAlert({
             type: AlertType.DANGER,
             message: errorMessage,
