import { Component, OnDestroy, OnInit, ViewEncapsulation } from '@angular/core';
import { ActivatedRoute, Router } from '@angular/router';
import { SafeHtml } from '@angular/platform-browser';
import { Subject, firstValueFrom } from 'rxjs';
import { ProgrammingExercise, ProgrammingLanguage } from 'app/entities/programming-exercise.model';
import { ProgrammingExerciseService } from 'app/exercises/programming/manage/services/programming-exercise.service';
import { AlertService, AlertType } from 'app/core/util/alert.service';
import { ProgrammingExerciseParticipationType } from 'app/entities/programming-exercise-participation.model';
import { ProgrammingExerciseParticipationService } from 'app/exercises/programming/manage/services/programming-exercise-participation.service';
import { AccountService } from 'app/core/auth/account.service';
import { HttpErrorResponse } from '@angular/common/http';
import { ActionType } from 'app/shared/delete-dialog/delete-dialog.model';
import { FeatureToggle } from 'app/shared/feature-toggle/feature-toggle.service';
import { ExerciseService } from 'app/exercises/shared/exercise/exercise.service';
import { ExerciseType, IncludedInOverallScore } from 'app/entities/exercise.model';
import { NgbModal } from '@ng-bootstrap/ng-bootstrap';
import { ConfirmAutofocusModalComponent } from 'app/shared/components/confirm-autofocus-modal.component';
import { TranslateService } from '@ngx-translate/core';
import { ProfileService } from 'app/shared/layouts/profiles/profile.service';
import { ExerciseManagementStatisticsDto } from 'app/exercises/shared/statistics/exercise-management-statistics-dto';
import { StatisticsService } from 'app/shared/statistics-graph/statistics.service';
import dayjs from 'dayjs/esm';
import { AssessmentType } from 'app/entities/assessment-type.model';
import { SortService } from 'app/shared/service/sort.service';
import { EventManager } from 'app/core/util/event-manager.service';
import { createBuildPlanUrl } from 'app/exercises/programming/shared/utils/programming-exercise.utils';
import { ConsistencyCheckComponent } from 'app/shared/consistency-check/consistency-check.component';
import { SubmissionPolicyService } from 'app/exercises/programming/manage/services/submission-policy.service';
import { ProgrammingExerciseGradingService } from 'app/exercises/programming/manage/services/programming-exercise-grading.service';
import {
    faBook,
    faChartBar,
    faCheckDouble,
    faEraser,
    faExclamationTriangle,
    faEye,
    faFileSignature,
    faLightbulb,
    faListAlt,
    faPencilAlt,
    faRobot,
    faTable,
    faTrash,
    faUndo,
    faUserCheck,
    faUsers,
    faWrench,
} from '@fortawesome/free-solid-svg-icons';
import { TestwiseCoverageReportModalComponent } from 'app/exercises/programming/hestia/testwise-coverage-report/testwise-coverage-report-modal.component';
import { CodeEditorRepositoryFileService } from 'app/exercises/programming/shared/code-editor/service/code-editor-repository.service';
import { CodeHintService } from 'app/exercises/shared/exercise-hint/services/code-hint.service';
import { ButtonSize } from 'app/shared/components/button.component';
import { ProgrammingLanguageFeatureService } from 'app/exercises/programming/shared/service/programming-language-feature/programming-language-feature.service';
import { DocumentationType } from 'app/shared/components/documentation-button/documentation-button.component';
import { ConsistencyCheckService } from 'app/shared/consistency-check/consistency-check.service';
import { hasEditableBuildPlan } from 'app/shared/layouts/profiles/profile-info.model';
import { PROFILE_LOCALVC } from 'app/app.constants';
import { ArtemisMarkdownService } from 'app/shared/markdown.service';
import { DetailOverviewSection, DetailType } from 'app/detail-overview-list/detail-overview-list.component';
import { IrisSettingsService } from 'app/iris/settings/shared/iris-settings.service';
import { IrisSubSettingsType } from 'app/entities/iris/settings/iris-sub-settings.model';

@Component({
    selector: 'jhi-programming-exercise-detail',
    templateUrl: './programming-exercise-detail.component.html',
    styleUrls: ['./programming-exercise-detail.component.scss'],
    encapsulation: ViewEncapsulation.None,
})
export class ProgrammingExerciseDetailComponent implements OnInit, OnDestroy {
    readonly dayjs = dayjs;
    readonly ActionType = ActionType;
    readonly ProgrammingExerciseParticipationType = ProgrammingExerciseParticipationType;
    readonly FeatureToggle = FeatureToggle;
    readonly ProgrammingLanguage = ProgrammingLanguage;
    readonly PROGRAMMING = ExerciseType.PROGRAMMING;
    readonly ButtonSize = ButtonSize;
    readonly AssessmentType = AssessmentType;
    readonly documentationType: DocumentationType = 'Programming';

    programmingExercise: ProgrammingExercise;
    isExamExercise: boolean;
    supportsAuxiliaryRepositories: boolean;
    baseResource: string;
    shortBaseResource: string;
    teamBaseResource: string;
    loadingTemplateParticipationResults = true;
    loadingSolutionParticipationResults = true;
    lockingOrUnlockingRepositories = false;
    courseId: number;
    doughnutStats: ExerciseManagementStatisticsDto;
    formattedGradingInstructions: SafeHtml;
    // Used to hide links to repositories and build plans when the "localvc" profile is active.
    // Also used to hide the buttons to lock and unlock all repositories as that does not do anything in the local VCS.
    localVCEnabled = false;
    irisEnabled = false;
    irisChatEnabled = false;

    isAdmin = false;
    addedLineCount: number;
    removedLineCount: number;
    isLoadingDiffReport: boolean;
    isBuildPlanEditable = false;

    plagiarismCheckSupported = false; // default value

    private dialogErrorSource = new Subject<string>();
    dialogError$ = this.dialogErrorSource.asObservable();

    exerciseDetailSections: DetailOverviewSection[];

    // Icons
    faUndo = faUndo;
    faTrash = faTrash;
    faBook = faBook;
    faWrench = faWrench;
    faCheckDouble = faCheckDouble;
    faTable = faTable;
    faEraser = faEraser;
    faExclamationTriangle = faExclamationTriangle;
    faFileSignature = faFileSignature;
    faListAlt = faListAlt;
    faChartBar = faChartBar;
    faLightbulb = faLightbulb;
    faPencilAlt = faPencilAlt;
    faUsers = faUsers;
    faEye = faEye;
    faUserCheck = faUserCheck;
    faRobot = faRobot;

    constructor(
        private activatedRoute: ActivatedRoute,
        private accountService: AccountService,
        private programmingExerciseService: ProgrammingExerciseService,
        public exerciseService: ExerciseService,
        private artemisMarkdown: ArtemisMarkdownService,
        private alertService: AlertService,
        private programmingExerciseParticipationService: ProgrammingExerciseParticipationService,
        private programmingExerciseSubmissionPolicyService: SubmissionPolicyService,
        private repositoryFileService: CodeEditorRepositoryFileService,
        private eventManager: EventManager,
        public modalService: NgbModal,
        private translateService: TranslateService,
        private profileService: ProfileService,
        private statisticsService: StatisticsService,
        private sortService: SortService,
        private programmingExerciseGradingService: ProgrammingExerciseGradingService,
        private codeHintService: CodeHintService,
        private router: Router,
        private programmingLanguageFeatureService: ProgrammingLanguageFeatureService,
        private consistencyCheckService: ConsistencyCheckService,
        private irisSettingsService: IrisSettingsService,
    ) {}

    ngOnInit() {
        this.checkBuildPlanEditable();

        this.activatedRoute.data.subscribe(({ programmingExercise }) => {
            this.programmingExercise = programmingExercise;
            const exerciseId = this.programmingExercise.id!;
            this.isExamExercise = !!this.programmingExercise.exerciseGroup;
            this.courseId = this.isExamExercise ? this.programmingExercise.exerciseGroup!.exam!.course!.id! : this.programmingExercise.course!.id!;
            this.isAdmin = this.accountService.isAdmin();
            this.formattedGradingInstructions = this.artemisMarkdown.safeHtmlForMarkdown(this.programmingExercise.gradingInstructions);

            if (!this.isExamExercise) {
                this.baseResource = `/course-management/${this.courseId}/programming-exercises/${exerciseId}/`;
                this.shortBaseResource = `/course-management/${this.courseId}/`;
                this.teamBaseResource = `/course-management/${this.courseId}/exercises/${exerciseId}/`;
            } else {
                this.baseResource =
                    `/course-management/${this.courseId}/exams/${this.programmingExercise.exerciseGroup?.exam?.id}` +
                    `/exercise-groups/${this.programmingExercise.exerciseGroup?.id}/programming-exercises/${exerciseId}/`;
                this.shortBaseResource = `/course-management/${this.courseId}/exams/${this.programmingExercise.exerciseGroup?.exam?.id}/`;
                this.teamBaseResource =
                    `/course-management/${this.courseId}/exams/${this.programmingExercise.exerciseGroup?.exam?.id}` +
                    `/exercise-groups/${this.programmingExercise.exerciseGroup?.id}/exercises/${this.programmingExercise.exerciseGroup?.exam?.id}/`;
            }

            this.programmingExerciseService.findWithTemplateAndSolutionParticipationAndLatestResults(programmingExercise.id!).subscribe(async (updatedProgrammingExercise) => {
                this.programmingExercise = updatedProgrammingExercise.body!;

                this.setLatestCoveredLineRatio();
                this.loadingTemplateParticipationResults = false;
                this.loadingSolutionParticipationResults = false;
                const profileInfo = await firstValueFrom(this.profileService.getProfileInfo());
                if (profileInfo) {
                    if (this.programmingExercise.projectKey && this.programmingExercise.templateParticipation && this.programmingExercise.templateParticipation.buildPlanId) {
                        this.programmingExercise.templateParticipation.buildPlanUrl = createBuildPlanUrl(
                            profileInfo.buildPlanURLTemplate,
                            this.programmingExercise.projectKey,
                            this.programmingExercise.templateParticipation.buildPlanId,
                        );
                    }
                    if (this.programmingExercise.projectKey && this.programmingExercise.solutionParticipation && this.programmingExercise.solutionParticipation.buildPlanId) {
                        this.programmingExercise.solutionParticipation.buildPlanUrl = createBuildPlanUrl(
                            profileInfo.buildPlanURLTemplate,
                            this.programmingExercise.projectKey,
                            this.programmingExercise.solutionParticipation.buildPlanId,
                        );
                    }
                    this.supportsAuxiliaryRepositories =
                        this.programmingLanguageFeatureService.getProgrammingLanguageFeature(programmingExercise.programmingLanguage).auxiliaryRepositoriesSupported ?? false;
                    this.localVCEnabled = profileInfo.activeProfiles.includes(PROFILE_LOCALVC);
                    this.irisEnabled = profileInfo.activeProfiles.includes('iris');
                    if (this.irisEnabled) {
                        const settings = await firstValueFrom(this.irisSettingsService.getCombinedCourseSettings(this.courseId));
                        this.irisChatEnabled = settings?.irisChatSettings?.enabled ?? false;
                    }
                }

                this.programmingExerciseSubmissionPolicyService.getSubmissionPolicyOfProgrammingExercise(exerciseId!).subscribe((submissionPolicy) => {
                    this.programmingExercise.submissionPolicy = submissionPolicy;
                });

                await this.loadGitDiffReport();

                // the build logs endpoint requires at least editor privileges
                if (this.programmingExercise.isAtLeastEditor) {
                    this.programmingExercise.buildLogStatistics = await firstValueFrom(this.programmingExerciseService.getBuildLogStatistics(exerciseId!));
                }

                this.setLatestCoveredLineRatio();

                this.checkAndAlertInconsistencies();

                this.plagiarismCheckSupported = this.programmingLanguageFeatureService.getProgrammingLanguageFeature(
                    programmingExercise.programmingLanguage,
                ).plagiarismCheckSupported;
                this.exerciseDetailSections = this.getExerciseDetails();
            });

            this.statisticsService.getExerciseStatistics(exerciseId!).subscribe((statistics: ExerciseManagementStatisticsDto) => {
                this.doughnutStats = statistics;
            });
        });
    }

    ngOnDestroy(): void {
        this.dialogErrorSource.unsubscribe();
    }

    getExerciseDetails() {
        const exercise = this.programmingExercise;
        return [
            this.getExerciseDetailsGeneralSection(exercise),
            this.getExerciseDetailsModeSection(exercise),
            this.getExerciseDetailsLanguageSection(exercise),
            this.getExerciseDetailsProblemSection(exercise),
            this.getExerciseDetailsGradingSection(exercise),
        ] as DetailOverviewSection[];
    }

    getExerciseDetailsGeneralSection(exercise: ProgrammingExercise) {
        return {
            headline: 'artemisApp.programmingExercise.wizardMode.detailedSteps.generalInfoStepTitle',
            details: [
                exercise.course && {
                    type: DetailType.Link,
                    title: 'artemisApp.exercise.course',
                    data: { text: exercise.course?.title, routerLink: ['/course-management', exercise.course?.id] },
                },
                exercise.exerciseGroup && {
                    type: DetailType.Link,
                    title: 'artemisApp.exercise.course',
                    data: { text: exercise.exerciseGroup?.exam?.course?.id, routerLink: ['/course-management', exercise.exerciseGroup?.exam?.course?.id] },
                },
                exercise.exerciseGroup && {
                    type: DetailType.Link,
                    title: 'artemisApp.exercise.exam',
                    data: {
                        text: exercise.exerciseGroup?.exam?.title,
                        routerLink: ['/course-management', exercise.exerciseGroup?.exam?.course?.id, 'exams', exercise.exerciseGroup?.exam?.id],
                    },
                },
                { type: DetailType.Text, title: 'artemisApp.exercise.title', data: { text: exercise.title } },
                { type: DetailType.Text, title: 'artemisApp.exercise.shortName', data: { text: exercise.shortName } },
                {
                    type: DetailType.Text,
                    title: 'artemisApp.exercise.categories',
                    data: { text: exercise.categories?.map((category) => category.category?.toUpperCase()).join(', ') },
                },
            ].filter(Boolean),
        };
    }

    getExerciseDetailsModeSection(exercise: ProgrammingExercise) {
        return {
            headline: 'artemisApp.programmingExercise.wizardMode.detailedSteps.difficultyStepTitle',
            details: [
                {
                    type: DetailType.Text,
                    title: 'artemisApp.exercise.difficulty',
                    data: { text: exercise.difficulty },
                },
                {
                    type: DetailType.Text,
                    title: 'artemisApp.exercise.mode',
                    data: { text: exercise.mode },
                },
                exercise.teamAssignmentConfig && {
                    type: DetailType.Text,
                    title: 'artemisApp.exercise.teamAssignmentConfig.teamSize',
                    data: { text: `Min. ${exercise.teamAssignmentConfig.minTeamSize}, Max. ${exercise.teamAssignmentConfig.maxTeamSize}` },
                },
                {
                    type: DetailType.Boolean,
                    title: 'artemisApp.programmingExercise.allowOfflineIde.title',
                    data: { boolean: exercise.allowOfflineIde },
                },
                {
                    type: DetailType.Boolean,
                    title: 'artemisApp.programmingExercise.allowOnlineEditor.title',
                    data: { boolean: exercise.allowOnlineEditor },
                },
                {
                    type: DetailType.Boolean,
                    title: 'artemisApp.programmingExercise.publishBuildPlanUrl',
                    data: { boolean: exercise.publishBuildPlanUrl },
                },
                {},
            ].filter(Boolean),
        };
    }

    getExerciseDetailsLanguageSection(exercise: ProgrammingExercise) {
        return {
            headline: 'artemisApp.programmingExercise.wizardMode.detailedSteps.languageStepTitle',
            details: [
                {
                    type: DetailType.Text,
                    title: 'artemisApp.programmingExercise.programmingLanguage',
                    data: { text: exercise.programmingLanguage?.toUpperCase() },
                },
                {
                    type: DetailType.Boolean,
                    title: 'artemisApp.programmingExercise.sequentialTestRuns.title',
                    data: { boolean: exercise.sequentialTestRuns },
                },
                {
                    type: DetailType.ProgrammingRepositoryButtons,
                    title: 'artemisApp.programmingExercise.templateRepositoryUrl',
                    data: { participation: exercise.templateParticipation, exerciseId: exercise.id, type: ProgrammingExerciseParticipationType.TEMPLATE },
                },
                {
                    type: DetailType.ProgrammingRepositoryButtons,
                    title: 'artemisApp.programmingExercise.solutionRepositoryUrl',
                    data: { participation: exercise.solutionParticipation, exerciseId: exercise.id, type: ProgrammingExerciseParticipationType.SOLUTION },
                },
                {
                    type: DetailType.ProgrammingRepositoryButtons,
                    title: 'artemisApp.programmingExercise.testRepositoryUrl',
                    data: { participation: { repositoryUrl: exercise.testRepositoryUrl }, exerciseId: exercise.id },
                },
                this.supportsAuxiliaryRepositories &&
                    !!exercise.auxiliaryRepositories?.length && {
                        type: DetailType.ProgrammingAuxiliaryRepositoryButtons,
                        title: 'artemisApp.programmingExercise.auxiliaryRepositories',
                        data: { auxiliaryRepositories: exercise.auxiliaryRepositories, exerciseId: exercise.id },
                    },
                {
                    type: DetailType.Link,
                    title: 'artemisApp.programmingExercise.templateBuildPlanId',
                    data: { href: exercise.templateParticipation?.buildPlanUrl, text: exercise.templateParticipation?.buildPlanId },
                },
                {
                    type: DetailType.Link,
                    title: 'artemisApp.programmingExercise.solutionBuildPlanId',
                    data: { href: exercise.solutionParticipation?.buildPlanUrl, text: exercise.solutionParticipation?.buildPlanId },
                },
                {
                    type: DetailType.ProgrammingTestStatus,
                    title: 'artemisApp.programmingExercise.templateResult',
                    data: {
                        exercise,
                        participation: exercise.templateParticipation,
                        loading: this.loadingTemplateParticipationResults,
                        submissionRouterLink: exercise.templateParticipation && this.getParticipationSubmissionLink(exercise.templateParticipation.id!),
                        onParticipationChange: this.onParticipationChange,
                        type: ProgrammingExerciseParticipationType.TEMPLATE,
                    },
                },
                {
                    type: DetailType.ProgrammingTestStatus,
                    title: 'artemisApp.programmingExercise.solutionResult',
                    data: {
                        exercise,
                        participation: exercise.solutionParticipation,
                        loading: this.loadingSolutionParticipationResults,
                        submissionRouterLink: exercise.solutionParticipation && this.getParticipationSubmissionLink(exercise.solutionParticipation.id!),
                        type: ProgrammingExerciseParticipationType.SOLUTION,
                    },
                },
                {
                    type: DetailType.ProgrammingDiffReport,
                    title: 'artemisApp.programmingExercise.diffReport.lineStatLabel',
                    data: {
                        addedLineCount: this.addedLineCount,
                        removedLineCount: this.removedLineCount,
                        isLoadingDiffReport: this.isLoadingDiffReport,
                        gitDiffReport: exercise.gitDiffReport,
                    },
                },
                {
                    type: DetailType.Boolean,
                    title: 'artemisApp.programmingExercise.recordTestwiseCoverage',
                    data: { boolean: exercise.testwiseCoverageEnabled },
                },
                exercise.isAtLeastTutor &&
                    exercise?.testwiseCoverageEnabled && {
                        type: DetailType.Text,
                        title: 'artemisApp.programmingExercise.coveredLineRatio',
                        data: { text: exercise?.coveredLinesRatio ? (exercise.coveredLinesRatio * 100).toFixed(1) + ' %' : undefined },
                    },
                {
                    type: DetailType.Text,
                    title: 'artemisApp.programmingExercise.packageName',
                    data: { text: exercise.packageName },
                },
            ].filter(Boolean),
        };
    }

    getExerciseDetailsProblemSection(exercise: ProgrammingExercise) {
        return {
            headline: 'artemisApp.programmingExercise.wizardMode.detailedSteps.problemStepTitle',
            details: [
                {
                    type: DetailType.ProgrammingProblemStatement,
                    data: { exercise },
                },
            ].filter(Boolean),
        };
    }

    getExerciseDetailsGradingSection(exercise: ProgrammingExercise) {
        const includedInScoreIsBoolean = exercise.includedInOverallScore != IncludedInOverallScore.INCLUDED_AS_BONUS;
        const includedInScore = {
            type: includedInScoreIsBoolean ? DetailType.Boolean : DetailType.Text,
            title: 'artemisApp.exercise.includedInOverallScore',
            data: { text: 'BONUS', boolean: exercise.includedInOverallScore === IncludedInOverallScore.INCLUDED_COMPLETELY },
        };
        return {
            headline: 'artemisApp.programmingExercise.wizardMode.detailedSteps.gradingStepTitle',
            details: [
                { type: DetailType.Text, title: 'artemisApp.exercise.points', data: { text: exercise.maxPoints } },
                exercise.bonusPoints && { type: DetailType.Text, title: 'artemisApp.exercise.bonusPoints', data: { text: exercise.bonusPoints } },
                includedInScore,
                { type: DetailType.Boolean, title: 'artemisApp.exercise.presentationScoreEnabled.title', data: { boolean: exercise.presentationScoreEnabled } },
                { type: DetailType.Boolean, title: 'artemisApp.programmingExercise.enableStaticCodeAnalysis.title', data: { boolean: exercise.staticCodeAnalysisEnabled } },
                exercise.staticCodeAnalysisEnabled && {
                    type: DetailType.Text,
                    title: 'artemisApp.programmingExercise.maxStaticCodeAnalysisPenalty.title',
                    data: { text: exercise.maxStaticCodeAnalysisPenalty },
                },
                {
                    type: DetailType.Text,
                    title: 'artemisApp.programmingExercise.submissionPolicy.submissionPolicyType.title',
                    data: {
                        text: this.translateService.instant(
                            'artemisApp.programmingExercise.submissionPolicy.submissionPolicyType.' +
                                (!exercise.submissionPolicy ? 'none' : exercise.submissionPolicy.type!) +
                                '.title',
                        ),
                    },
                },
                exercise.submissionPolicy && {
                    type: DetailType.Text,
                    title: 'artemisApp.programmingExercise.submissionPolicy.submissionLimitTitle',
                    data: { text: exercise.submissionPolicy.submissionLimit },
                },
                exercise.submissionPolicy &&
                    exercise.submissionPolicy.exceedingPenalty && {
                        type: DetailType.Text,
<<<<<<< HEAD
                        title: 'artemisApp.exercise.difficulty',
                        data: { text: exercise.difficulty },
                    },
                    {
                        type: DetailType.Text,
                        title: 'artemisApp.exercise.mode',
                        data: { text: exercise.mode },
                    },
                    exercise.teamAssignmentConfig && {
                        type: DetailType.Text,
                        title: 'artemisApp.exercise.teamAssignmentConfig.teamSize',
                        data: { text: `Min. ${exercise.teamAssignmentConfig.minTeamSize}, Max. ${exercise.teamAssignmentConfig.maxTeamSize}` },
                    },
                    {
                        type: DetailType.Boolean,
                        title: 'artemisApp.programmingExercise.allowOfflineIde.title',
                        data: { boolean: exercise.allowOfflineIde },
                    },
                    {
                        type: DetailType.Boolean,
                        title: 'artemisApp.programmingExercise.allowOnlineEditor.title',
                        data: { boolean: exercise.allowOnlineEditor },
                    },
                    {
                        type: DetailType.Boolean,
                        title: 'artemisApp.programmingExercise.publishBuildPlanUrl',
                        data: { boolean: exercise.publishBuildPlanUrl },
                    },
                    {},
                ].filter(Boolean),
            },
            {
                headline: 'artemisApp.programmingExercise.wizardMode.detailedSteps.languageStepTitle',
                details: [
                    {
                        type: DetailType.Text,
                        title: 'artemisApp.programmingExercise.programmingLanguage',
                        data: { text: exercise.programmingLanguage?.toUpperCase() },
                    },
                    {
                        type: DetailType.Boolean,
                        title: 'artemisApp.programmingExercise.sequentialTestRuns.title',
                        data: { boolean: exercise.sequentialTestRuns },
                    },
                    {
                        type: DetailType.ProgrammingRepositoryButtons,
                        title: 'artemisApp.programmingExercise.templateRepositoryUrl',
                        data: { participation: exercise.templateParticipation, exerciseId: exercise.id, type: ProgrammingExerciseParticipationType.TEMPLATE },
                    },
                    {
                        type: DetailType.ProgrammingRepositoryButtons,
                        title: 'artemisApp.programmingExercise.solutionRepositoryUrl',
                        data: { participation: exercise.solutionParticipation, exerciseId: exercise.id, type: ProgrammingExerciseParticipationType.SOLUTION },
                    },
                    {
                        type: DetailType.ProgrammingRepositoryButtons,
                        title: 'artemisApp.programmingExercise.testRepositoryUrl',
                        data: { participation: { repositoryUrl: exercise.testRepositoryUrl }, exerciseId: exercise.id },
                    },
                    this.supportsAuxiliaryRepositories &&
                        !!exercise.auxiliaryRepositories?.length && {
                            type: DetailType.ProgrammingAuxiliaryRepositoryButtons,
                            title: 'artemisApp.programmingExercise.auxiliaryRepositories',
                            data: { auxiliaryRepositories: exercise.auxiliaryRepositories, exerciseId: exercise.id },
                        },
                    {
                        type: DetailType.Link,
                        title: 'artemisApp.programmingExercise.templateBuildPlanId',
                        data: { href: exercise.templateParticipation?.buildPlanUrl, text: exercise.templateParticipation?.buildPlanId },
                    },
                    {
                        type: DetailType.Link,
                        title: 'artemisApp.programmingExercise.solutionBuildPlanId',
                        data: { href: exercise.solutionParticipation?.buildPlanUrl, text: exercise.solutionParticipation?.buildPlanId },
                    },
                    {
                        type: DetailType.ProgrammingTestStatus,
                        title: 'artemisApp.programmingExercise.templateResult',
                        data: {
                            exercise,
                            participation: exercise.templateParticipation,
                            loading: this.loadingTemplateParticipationResults,
                            submissionRouterLink: exercise.templateParticipation && this.getParticipationSubmissionLink(exercise.templateParticipation.id!),
                            onParticipationChange: this.onParticipationChange,
                            type: ProgrammingExerciseParticipationType.TEMPLATE,
                        },
                    },
                    {
                        type: DetailType.ProgrammingTestStatus,
                        title: 'artemisApp.programmingExercise.solutionResult',
                        data: {
                            exercise,
                            participation: exercise.solutionParticipation,
                            loading: this.loadingSolutionParticipationResults,
                            submissionRouterLink: exercise.solutionParticipation && this.getParticipationSubmissionLink(exercise.solutionParticipation.id!),
                            type: ProgrammingExerciseParticipationType.SOLUTION,
                        },
                    },
                    {
                        type: DetailType.ProgrammingDiffReport,
                        title: 'artemisApp.programmingExercise.diffReport.lineStatLabel',
                        data: {
                            addedLineCount: this.addedLineCount,
                            removedLineCount: this.removedLineCount,
                            isLoadingDiffReport: this.isLoadingDiffReport,
                            gitDiffReport: exercise.gitDiffReport,
                        },
                    },
                    {
                        type: DetailType.Boolean,
                        title: 'artemisApp.programmingExercise.recordTestwiseCoverage',
                        data: { boolean: exercise.testwiseCoverageEnabled },
                    },
                    exercise.isAtLeastTutor &&
                        exercise?.testwiseCoverageEnabled && {
                            type: DetailType.Text,
                            title: 'artemisApp.programmingExercise.coveredLineRatio',
                            data: { text: exercise?.coveredLinesRatio ? (exercise.coveredLinesRatio * 100).toFixed(1) + ' %' : undefined },
                        },
                    {
                        type: DetailType.Text,
                        title: 'artemisApp.programmingExercise.packageName',
                        data: { text: exercise.packageName },
                    },
                ].filter(Boolean),
            },
            {
                headline: 'artemisApp.programmingExercise.wizardMode.detailedSteps.problemStepTitle',
                details: [
                    {
                        type: DetailType.ProgrammingProblemStatement,
                        data: { exercise },
                    },
                ].filter(Boolean),
            },
            {
                headline: 'artemisApp.programmingExercise.wizardMode.detailedSteps.gradingStepTitle',
                details: [
                    { type: DetailType.Text, title: 'artemisApp.exercise.points', data: { text: exercise.maxPoints } },
                    exercise.bonusPoints && { type: DetailType.Text, title: 'artemisApp.exercise.bonusPoints', data: { text: exercise.bonusPoints } },
                    includedInScore,
                    { type: DetailType.Boolean, title: 'artemisApp.exercise.presentationScoreEnabled.title', data: { boolean: exercise.presentationScoreEnabled } },
                    { type: DetailType.Boolean, title: 'artemisApp.programmingExercise.enableStaticCodeAnalysis.title', data: { boolean: exercise.staticCodeAnalysisEnabled } },
                    exercise.staticCodeAnalysisEnabled && {
                        type: DetailType.Text,
                        title: 'artemisApp.programmingExercise.maxStaticCodeAnalysisPenalty.title',
                        data: { text: exercise.maxStaticCodeAnalysisPenalty },
                    },
                    {
                        type: DetailType.Text,
                        title: 'artemisApp.programmingExercise.submissionPolicy.submissionPolicyType.title',
                        data: {
                            text: this.translateService.instant(
                                'artemisApp.programmingExercise.submissionPolicy.submissionPolicyType.' +
                                    (!exercise.submissionPolicy ? 'none' : exercise.submissionPolicy.type!) +
                                    '.title',
                            ),
                        },
                    },
                    exercise.submissionPolicy && {
                        type: DetailType.Text,
                        title: 'artemisApp.programmingExercise.submissionPolicy.submissionLimitTitle',
                        data: { text: exercise.submissionPolicy.submissionLimit },
                    },
                    exercise.submissionPolicy &&
                        exercise.submissionPolicy.exceedingPenalty && {
                            type: DetailType.Text,
                            title: 'artemisApp.programmingExercise.submissionPolicy.submissionPenalty.detailLabel',
                            data: { text: exercise.submissionPolicy.exceedingPenalty },
                        },
                    { type: DetailType.ProgrammingTimeline, title: 'artemisApp.programmingExercise.timeline.timelineLabel', data: { exercise, isExamMode: this.isExamExercise } },
                    {
                        type: DetailType.Boolean,
                        title: 'artemisApp.programmingExercise.timeline.complaintOnAutomaticAssessment',
                        data: { boolean: exercise.allowComplaintsForAutomaticAssessments },
                    },
                    { type: DetailType.Boolean, title: 'artemisApp.programmingExercise.timeline.manualFeedbackRequests', data: { boolean: exercise.allowManualFeedbackRequests } },
                    { type: DetailType.Boolean, title: 'artemisApp.programmingExercise.showTestNamesToStudents', data: { boolean: exercise.showTestNamesToStudents } },
                    {
                        type: DetailType.Boolean,
                        title: 'artemisApp.programmingExercise.timeline.releaseTestsWithExampleSolution',
                        data: { boolean: exercise.releaseTestsWithExampleSolution },
                    },
                    { type: DetailType.Markdown, title: 'artemisApp.exercise.assessmentInstructions', data: { innerHtml: this.formattedGradingInstructions } },
                    exercise.gradingCriteria && {
                        type: DetailType.GradingCriteria,
                        title: 'artemisApp.exercise.structuredAssessmentInstructions',
                        data: { gradingCriteria: exercise.gradingCriteria },
                    },
                    this.irisEnabled &&
                        this.irisChatEnabled &&
                        exercise.course &&
                        !this.isExamExercise && {
                            type: DetailType.ProgrammingIrisEnabled,
                            title: 'artemisApp.iris.settings.subSettings.enabled.chat',
                            data: { exercise, disabled: !exercise.isAtLeastInstructor, subSettingsType: IrisSubSettingsType.CHAT },
                        },
                    {
                        type: DetailType.ProgrammingBuildStatistics,
                        title: 'artemisApp.programmingExercise.buildLogStatistics.title',
                        titleHelpText: 'artemisApp.programmingExercise.buildLogStatistics.tooltip',
                        data: { buildLogStatistics: exercise.buildLogStatistics },
                    },
                ].filter(Boolean),
            },
        ] as DetailOverviewSection[];
=======
                        title: 'artemisApp.programmingExercise.submissionPolicy.submissionPenalty.detailLabel',
                        data: { text: exercise.submissionPolicy.exceedingPenalty },
                    },
                { type: DetailType.ProgrammingTimeline, title: 'artemisApp.programmingExercise.timeline.timelineLabel', data: { exercise, isExamMode: this.isExamExercise } },
                {
                    type: DetailType.Boolean,
                    title: 'artemisApp.programmingExercise.timeline.complaintOnAutomaticAssessment',
                    data: { boolean: exercise.allowComplaintsForAutomaticAssessments },
                },
                { type: DetailType.Boolean, title: 'artemisApp.programmingExercise.timeline.manualFeedbackRequests', data: { boolean: exercise.allowManualFeedbackRequests } },
                { type: DetailType.Boolean, title: 'artemisApp.programmingExercise.showTestNamesToStudents', data: { boolean: exercise.showTestNamesToStudents } },
                {
                    type: DetailType.Boolean,
                    title: 'artemisApp.programmingExercise.timeline.releaseTestsWithExampleSolution',
                    data: { boolean: exercise.releaseTestsWithExampleSolution },
                },
                { type: DetailType.Markdown, title: 'artemisApp.exercise.assessmentInstructions', data: { innerHtml: this.formattedGradingInstructions } },
                exercise.gradingCriteria && {
                    type: DetailType.GradingCriteria,
                    title: 'artemisApp.exercise.structuredAssessmentInstructions',
                    data: { gradingCriteria: exercise.gradingCriteria },
                },
                this.irisEnabled &&
                    this.irisChatEnabled &&
                    exercise.course &&
                    !this.isExamExercise && { type: DetailType.ProgrammingIrisEnabled, title: 'artemisApp.iris.settings.subSettings.enabled.chat', data: { exercise } },
                {
                    type: DetailType.ProgrammingBuildStatistics,
                    title: 'artemisApp.programmingExercise.buildLogStatistics.title',
                    titleHelpText: 'artemisApp.programmingExercise.buildLogStatistics.tooltip',
                    data: { buildLogStatistics: exercise.buildLogStatistics },
                },
            ].filter(Boolean),
        };
>>>>>>> e768974d
    }

    private checkBuildPlanEditable() {
        this.profileService.getProfileInfo().subscribe((profileInfo) => (this.isBuildPlanEditable = hasEditableBuildPlan(profileInfo)));
    }

    onParticipationChange(): void {
        this.loadGitDiffReport();
        this.setLatestCoveredLineRatio();
    }

    combineTemplateCommits() {
        this.programmingExerciseService.combineTemplateRepositoryCommits(this.programmingExercise.id!).subscribe({
            next: () => {
                this.alertService.success('artemisApp.programmingExercise.combineTemplateCommitsSuccess');
            },
            error: () => {
                this.alertService.error('artemisApp.programmingExercise.combineTemplateCommitsError');
            },
        });
    }

    generateStructureOracle() {
        this.programmingExerciseService.generateStructureOracle(this.programmingExercise.id!).subscribe({
            next: (res) => {
                this.alertService.addAlert({
                    type: AlertType.SUCCESS,
                    message: res,
                    disableTranslation: true,
                });
            },
            error: (error) => {
                const errorMessage = error.headers.get('X-artemisApp-alert');
                this.alertService.addAlert({
                    type: AlertType.DANGER,
                    message: errorMessage,
                    disableTranslation: true,
                });
            },
        });
    }

    deleteProgrammingExercise(event: { [key: string]: boolean }) {
        this.programmingExerciseService.delete(this.programmingExercise.id!, event.deleteStudentReposBuildPlans, event.deleteBaseReposBuildPlans).subscribe({
            next: () => {
                this.eventManager.broadcast({
                    name: 'programmingExerciseListModification',
                    content: 'Deleted a programming exercise',
                });
                this.dialogErrorSource.next('');

                if (!this.isExamExercise) {
                    this.router.navigateByUrl(`/course-management/${this.courseId}/exercises`);
                } else {
                    this.router.navigateByUrl(`/course-management/${this.courseId}/exams/${this.programmingExercise.exerciseGroup?.exam?.id}/exercise-groups`);
                }
            },
            error: (error: HttpErrorResponse) => this.dialogErrorSource.next(error.message),
        });
    }

    /**
     * Unlock all repositories immediately. Asks for confirmation.
     */
    handleUnlockAllRepositories() {
        const modalRef = this.modalService.open(ConfirmAutofocusModalComponent, { keyboard: true, size: 'lg' });
        modalRef.componentInstance.title = 'artemisApp.programmingExercise.unlockAllRepositories';
        modalRef.componentInstance.text = this.translateService.instant('artemisApp.programmingExercise.unlockAllRepositoriesModalText');
        modalRef.result.then(() => {
            this.unlockAllRepositories();
        });
    }

    /**
     * Unlocks all repositories that belong to the exercise
     */
    unlockAllRepositories() {
        this.lockingOrUnlockingRepositories = true;
        this.programmingExerciseService.unlockAllRepositories(this.programmingExercise.id!).subscribe({
            next: (res) => {
                this.alertService.addAlert({
                    type: AlertType.SUCCESS,
                    message: 'artemisApp.programmingExercise.unlockAllRepositoriesSuccess',
                    translationParams: { number: res?.body },
                });
                this.lockingOrUnlockingRepositories = false;
            },
            error: (err: HttpErrorResponse) => {
                this.lockingOrUnlockingRepositories = false;
                this.onError(err);
            },
        });
    }

    /**
     * Lock all repositories immediately. Asks for confirmation.
     */
    handleLockAllRepositories() {
        const modalRef = this.modalService.open(ConfirmAutofocusModalComponent, { keyboard: true, size: 'lg' });
        modalRef.componentInstance.title = 'artemisApp.programmingExercise.lockAllRepositories';
        modalRef.componentInstance.text = this.translateService.instant('artemisApp.programmingExercise.lockAllRepositoriesModalText');
        modalRef.result.then(() => {
            this.lockAllRepositories();
        });
    }

    /**
     * Locks all repositories that belong to the exercise
     */
    private lockAllRepositories() {
        this.lockingOrUnlockingRepositories = true;
        this.programmingExerciseService.lockAllRepositories(this.programmingExercise.id!).subscribe({
            next: (res) => {
                this.alertService.addAlert({
                    type: AlertType.SUCCESS,
                    message: 'artemisApp.programmingExercise.lockAllRepositoriesSuccess',
                    translationParams: { number: res?.body },
                });
                this.lockingOrUnlockingRepositories = false;
            },
            error: (err: HttpErrorResponse) => {
                this.lockingOrUnlockingRepositories = false;
                this.onError(err);
            },
        });
    }

    /**
     * Opens modal and executes a consistency check for the given programming exercise
     * @param exercise the programming exercise to check
     */
    checkConsistencies(exercise: ProgrammingExercise) {
        const modalRef = this.modalService.open(ConsistencyCheckComponent, { keyboard: true, size: 'lg' });
        modalRef.componentInstance.exercisesToCheck = Array.of(exercise);
    }

    /**
     * Executes a consistency check for this programming exercise and alerts the user if any inconsistencies are found
     * This is only run if the user is at least an instructor in the course
     */
    checkAndAlertInconsistencies() {
        if (this.programmingExercise.isAtLeastEditor) {
            this.consistencyCheckService.checkConsistencyForProgrammingExercise(this.programmingExercise.id!).subscribe((inconsistencies) => {
                if (inconsistencies.length) {
                    this.alertService.warning('artemisApp.consistencyCheck.inconsistenciesFoundAlert');
                }
            });
        }
    }

    private onError(error: HttpErrorResponse) {
        this.alertService.error(error.message);
    }

    /**
     * Generates the link to any participation's submissions, used for the link to template and solution submissions
     * @param participationId of the participation
     */
    getParticipationSubmissionLink(participationId: number) {
        const link = [this.baseResource, 'participations', participationId];
        // For unknown reason normal exercises append /submissions to the submission view whereas exam exercises do not
        if (!this.isExamExercise) {
            link.push('submissions');
        }
        return link;
    }

    async loadGitDiffReport(): Promise<void> {
        const gitDiffReport = await firstValueFrom(this.programmingExerciseService.getDiffReport(this.programmingExercise.id!));
        if (gitDiffReport) {
            this.programmingExercise.gitDiffReport = gitDiffReport;
            gitDiffReport.programmingExercise = this.programmingExercise;
            this.addedLineCount =
                gitDiffReport.entries
                    ?.map((entry) => entry.lineCount)
                    .filter((lineCount) => lineCount)
                    .map((lineCount) => lineCount!)
                    .reduce((lineCount1, lineCount2) => lineCount1 + lineCount2, 0) ?? 0;
            this.removedLineCount =
                gitDiffReport.entries
                    ?.map((entry) => entry.previousLineCount)
                    .filter((lineCount) => lineCount)
                    .map((lineCount) => lineCount!)
                    .reduce((lineCount1, lineCount2) => lineCount1 + lineCount2, 0) ?? 0;
        }
    }

    createStructuralSolutionEntries() {
        this.programmingExerciseService.createStructuralSolutionEntries(this.programmingExercise.id!).subscribe({
            next: () => {
                this.alertService.addAlert({
                    type: AlertType.SUCCESS,
                    message: 'artemisApp.programmingExercise.createStructuralSolutionEntriesSuccess',
                });
            },
            error: (err) => {
                this.onError(err);
            },
        });
    }

    createBehavioralSolutionEntries() {
        this.programmingExerciseService.createBehavioralSolutionEntries(this.programmingExercise.id!).subscribe({
            next: () => {
                this.alertService.addAlert({
                    type: AlertType.SUCCESS,
                    message: 'artemisApp.programmingExercise.createBehavioralSolutionEntriesSuccess',
                });
            },
            error: (err) => {
                this.onError(err);
            },
        });
    }

    /**
     * Returns undefined if the last solution submission was not successful or no report exists yet
     */
    private setLatestCoveredLineRatio() {
        if (!this.programmingExercise?.solutionParticipation) {
            return;
        }

        const latestSolutionSubmissionSuccessful = this.programmingExerciseService.getLatestResult(this.programmingExercise.solutionParticipation)?.successful;
        if (this.programmingExercise.testwiseCoverageEnabled && !!latestSolutionSubmissionSuccessful) {
            this.programmingExerciseService.getLatestTestwiseCoverageReport(this.programmingExercise.id!).subscribe((coverageReport) => {
                this.programmingExercise.coveredLinesRatio = coverageReport.coveredLineRatio;
            });
        }
    }

    /**
     * Gets the testwise coverage reports from the server and displays it in a modal.
     */
    getAndShowTestwiseCoverage() {
        this.programmingExerciseService.getSolutionRepositoryTestFilesWithContent(this.programmingExercise.id!).subscribe({
            next: (response: Map<string, string>) => {
                this.programmingExerciseService.getLatestFullTestwiseCoverageReport(this.programmingExercise.id!).subscribe({
                    next: (coverageReport) => {
                        const modalRef = this.modalService.open(TestwiseCoverageReportModalComponent, {
                            size: 'xl',
                            backdrop: 'static',
                        });
                        modalRef.componentInstance.report = coverageReport;
                        modalRef.componentInstance.fileContentByPath = response;
                    },
                    error: (err: HttpErrorResponse) => {
                        if (err.status === 404) {
                            this.alertService.error('artemisApp.programmingExercise.testwiseCoverageReport.404');
                        } else {
                            this.onError(err);
                        }
                    },
                });
            },
        });
    }
}<|MERGE_RESOLUTION|>--- conflicted
+++ resolved
@@ -471,214 +471,6 @@
                 exercise.submissionPolicy &&
                     exercise.submissionPolicy.exceedingPenalty && {
                         type: DetailType.Text,
-<<<<<<< HEAD
-                        title: 'artemisApp.exercise.difficulty',
-                        data: { text: exercise.difficulty },
-                    },
-                    {
-                        type: DetailType.Text,
-                        title: 'artemisApp.exercise.mode',
-                        data: { text: exercise.mode },
-                    },
-                    exercise.teamAssignmentConfig && {
-                        type: DetailType.Text,
-                        title: 'artemisApp.exercise.teamAssignmentConfig.teamSize',
-                        data: { text: `Min. ${exercise.teamAssignmentConfig.minTeamSize}, Max. ${exercise.teamAssignmentConfig.maxTeamSize}` },
-                    },
-                    {
-                        type: DetailType.Boolean,
-                        title: 'artemisApp.programmingExercise.allowOfflineIde.title',
-                        data: { boolean: exercise.allowOfflineIde },
-                    },
-                    {
-                        type: DetailType.Boolean,
-                        title: 'artemisApp.programmingExercise.allowOnlineEditor.title',
-                        data: { boolean: exercise.allowOnlineEditor },
-                    },
-                    {
-                        type: DetailType.Boolean,
-                        title: 'artemisApp.programmingExercise.publishBuildPlanUrl',
-                        data: { boolean: exercise.publishBuildPlanUrl },
-                    },
-                    {},
-                ].filter(Boolean),
-            },
-            {
-                headline: 'artemisApp.programmingExercise.wizardMode.detailedSteps.languageStepTitle',
-                details: [
-                    {
-                        type: DetailType.Text,
-                        title: 'artemisApp.programmingExercise.programmingLanguage',
-                        data: { text: exercise.programmingLanguage?.toUpperCase() },
-                    },
-                    {
-                        type: DetailType.Boolean,
-                        title: 'artemisApp.programmingExercise.sequentialTestRuns.title',
-                        data: { boolean: exercise.sequentialTestRuns },
-                    },
-                    {
-                        type: DetailType.ProgrammingRepositoryButtons,
-                        title: 'artemisApp.programmingExercise.templateRepositoryUrl',
-                        data: { participation: exercise.templateParticipation, exerciseId: exercise.id, type: ProgrammingExerciseParticipationType.TEMPLATE },
-                    },
-                    {
-                        type: DetailType.ProgrammingRepositoryButtons,
-                        title: 'artemisApp.programmingExercise.solutionRepositoryUrl',
-                        data: { participation: exercise.solutionParticipation, exerciseId: exercise.id, type: ProgrammingExerciseParticipationType.SOLUTION },
-                    },
-                    {
-                        type: DetailType.ProgrammingRepositoryButtons,
-                        title: 'artemisApp.programmingExercise.testRepositoryUrl',
-                        data: { participation: { repositoryUrl: exercise.testRepositoryUrl }, exerciseId: exercise.id },
-                    },
-                    this.supportsAuxiliaryRepositories &&
-                        !!exercise.auxiliaryRepositories?.length && {
-                            type: DetailType.ProgrammingAuxiliaryRepositoryButtons,
-                            title: 'artemisApp.programmingExercise.auxiliaryRepositories',
-                            data: { auxiliaryRepositories: exercise.auxiliaryRepositories, exerciseId: exercise.id },
-                        },
-                    {
-                        type: DetailType.Link,
-                        title: 'artemisApp.programmingExercise.templateBuildPlanId',
-                        data: { href: exercise.templateParticipation?.buildPlanUrl, text: exercise.templateParticipation?.buildPlanId },
-                    },
-                    {
-                        type: DetailType.Link,
-                        title: 'artemisApp.programmingExercise.solutionBuildPlanId',
-                        data: { href: exercise.solutionParticipation?.buildPlanUrl, text: exercise.solutionParticipation?.buildPlanId },
-                    },
-                    {
-                        type: DetailType.ProgrammingTestStatus,
-                        title: 'artemisApp.programmingExercise.templateResult',
-                        data: {
-                            exercise,
-                            participation: exercise.templateParticipation,
-                            loading: this.loadingTemplateParticipationResults,
-                            submissionRouterLink: exercise.templateParticipation && this.getParticipationSubmissionLink(exercise.templateParticipation.id!),
-                            onParticipationChange: this.onParticipationChange,
-                            type: ProgrammingExerciseParticipationType.TEMPLATE,
-                        },
-                    },
-                    {
-                        type: DetailType.ProgrammingTestStatus,
-                        title: 'artemisApp.programmingExercise.solutionResult',
-                        data: {
-                            exercise,
-                            participation: exercise.solutionParticipation,
-                            loading: this.loadingSolutionParticipationResults,
-                            submissionRouterLink: exercise.solutionParticipation && this.getParticipationSubmissionLink(exercise.solutionParticipation.id!),
-                            type: ProgrammingExerciseParticipationType.SOLUTION,
-                        },
-                    },
-                    {
-                        type: DetailType.ProgrammingDiffReport,
-                        title: 'artemisApp.programmingExercise.diffReport.lineStatLabel',
-                        data: {
-                            addedLineCount: this.addedLineCount,
-                            removedLineCount: this.removedLineCount,
-                            isLoadingDiffReport: this.isLoadingDiffReport,
-                            gitDiffReport: exercise.gitDiffReport,
-                        },
-                    },
-                    {
-                        type: DetailType.Boolean,
-                        title: 'artemisApp.programmingExercise.recordTestwiseCoverage',
-                        data: { boolean: exercise.testwiseCoverageEnabled },
-                    },
-                    exercise.isAtLeastTutor &&
-                        exercise?.testwiseCoverageEnabled && {
-                            type: DetailType.Text,
-                            title: 'artemisApp.programmingExercise.coveredLineRatio',
-                            data: { text: exercise?.coveredLinesRatio ? (exercise.coveredLinesRatio * 100).toFixed(1) + ' %' : undefined },
-                        },
-                    {
-                        type: DetailType.Text,
-                        title: 'artemisApp.programmingExercise.packageName',
-                        data: { text: exercise.packageName },
-                    },
-                ].filter(Boolean),
-            },
-            {
-                headline: 'artemisApp.programmingExercise.wizardMode.detailedSteps.problemStepTitle',
-                details: [
-                    {
-                        type: DetailType.ProgrammingProblemStatement,
-                        data: { exercise },
-                    },
-                ].filter(Boolean),
-            },
-            {
-                headline: 'artemisApp.programmingExercise.wizardMode.detailedSteps.gradingStepTitle',
-                details: [
-                    { type: DetailType.Text, title: 'artemisApp.exercise.points', data: { text: exercise.maxPoints } },
-                    exercise.bonusPoints && { type: DetailType.Text, title: 'artemisApp.exercise.bonusPoints', data: { text: exercise.bonusPoints } },
-                    includedInScore,
-                    { type: DetailType.Boolean, title: 'artemisApp.exercise.presentationScoreEnabled.title', data: { boolean: exercise.presentationScoreEnabled } },
-                    { type: DetailType.Boolean, title: 'artemisApp.programmingExercise.enableStaticCodeAnalysis.title', data: { boolean: exercise.staticCodeAnalysisEnabled } },
-                    exercise.staticCodeAnalysisEnabled && {
-                        type: DetailType.Text,
-                        title: 'artemisApp.programmingExercise.maxStaticCodeAnalysisPenalty.title',
-                        data: { text: exercise.maxStaticCodeAnalysisPenalty },
-                    },
-                    {
-                        type: DetailType.Text,
-                        title: 'artemisApp.programmingExercise.submissionPolicy.submissionPolicyType.title',
-                        data: {
-                            text: this.translateService.instant(
-                                'artemisApp.programmingExercise.submissionPolicy.submissionPolicyType.' +
-                                    (!exercise.submissionPolicy ? 'none' : exercise.submissionPolicy.type!) +
-                                    '.title',
-                            ),
-                        },
-                    },
-                    exercise.submissionPolicy && {
-                        type: DetailType.Text,
-                        title: 'artemisApp.programmingExercise.submissionPolicy.submissionLimitTitle',
-                        data: { text: exercise.submissionPolicy.submissionLimit },
-                    },
-                    exercise.submissionPolicy &&
-                        exercise.submissionPolicy.exceedingPenalty && {
-                            type: DetailType.Text,
-                            title: 'artemisApp.programmingExercise.submissionPolicy.submissionPenalty.detailLabel',
-                            data: { text: exercise.submissionPolicy.exceedingPenalty },
-                        },
-                    { type: DetailType.ProgrammingTimeline, title: 'artemisApp.programmingExercise.timeline.timelineLabel', data: { exercise, isExamMode: this.isExamExercise } },
-                    {
-                        type: DetailType.Boolean,
-                        title: 'artemisApp.programmingExercise.timeline.complaintOnAutomaticAssessment',
-                        data: { boolean: exercise.allowComplaintsForAutomaticAssessments },
-                    },
-                    { type: DetailType.Boolean, title: 'artemisApp.programmingExercise.timeline.manualFeedbackRequests', data: { boolean: exercise.allowManualFeedbackRequests } },
-                    { type: DetailType.Boolean, title: 'artemisApp.programmingExercise.showTestNamesToStudents', data: { boolean: exercise.showTestNamesToStudents } },
-                    {
-                        type: DetailType.Boolean,
-                        title: 'artemisApp.programmingExercise.timeline.releaseTestsWithExampleSolution',
-                        data: { boolean: exercise.releaseTestsWithExampleSolution },
-                    },
-                    { type: DetailType.Markdown, title: 'artemisApp.exercise.assessmentInstructions', data: { innerHtml: this.formattedGradingInstructions } },
-                    exercise.gradingCriteria && {
-                        type: DetailType.GradingCriteria,
-                        title: 'artemisApp.exercise.structuredAssessmentInstructions',
-                        data: { gradingCriteria: exercise.gradingCriteria },
-                    },
-                    this.irisEnabled &&
-                        this.irisChatEnabled &&
-                        exercise.course &&
-                        !this.isExamExercise && {
-                            type: DetailType.ProgrammingIrisEnabled,
-                            title: 'artemisApp.iris.settings.subSettings.enabled.chat',
-                            data: { exercise, disabled: !exercise.isAtLeastInstructor, subSettingsType: IrisSubSettingsType.CHAT },
-                        },
-                    {
-                        type: DetailType.ProgrammingBuildStatistics,
-                        title: 'artemisApp.programmingExercise.buildLogStatistics.title',
-                        titleHelpText: 'artemisApp.programmingExercise.buildLogStatistics.tooltip',
-                        data: { buildLogStatistics: exercise.buildLogStatistics },
-                    },
-                ].filter(Boolean),
-            },
-        ] as DetailOverviewSection[];
-=======
                         title: 'artemisApp.programmingExercise.submissionPolicy.submissionPenalty.detailLabel',
                         data: { text: exercise.submissionPolicy.exceedingPenalty },
                     },
@@ -704,7 +496,11 @@
                 this.irisEnabled &&
                     this.irisChatEnabled &&
                     exercise.course &&
-                    !this.isExamExercise && { type: DetailType.ProgrammingIrisEnabled, title: 'artemisApp.iris.settings.subSettings.enabled.chat', data: { exercise } },
+                    !this.isExamExercise && {
+                            type: DetailType.ProgrammingIrisEnabled,
+                            title: 'artemisApp.iris.settings.subSettings.enabled.chat',
+                            data: { exercise, disabled: !exercise.isAtLeastInstructor, subSettingsType: IrisSubSettingsType.CHAT },
+                    },
                 {
                     type: DetailType.ProgrammingBuildStatistics,
                     title: 'artemisApp.programmingExercise.buildLogStatistics.title',
@@ -713,7 +509,6 @@
                 },
             ].filter(Boolean),
         };
->>>>>>> e768974d
     }
 
     private checkBuildPlanEditable() {
