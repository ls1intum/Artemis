import { Component, OnDestroy, OnInit, ViewEncapsulation } from '@angular/core';
import { ActivatedRoute } from '@angular/router';
import { Observable, of, Subject } from 'rxjs';
import { catchError, map } from 'rxjs/operators';
import { ProgrammingExercise, ProgrammingLanguage } from 'app/entities/programming-exercise.model';
import { ProgrammingExerciseService } from 'app/exercises/programming/manage/services/programming-exercise.service';
import { Result } from 'app/entities/result.model';
import { JhiAlertService } from 'ng-jhipster';
import { ProgrammingExerciseParticipationType } from 'app/entities/programming-exercise-participation.model';
import { ProgrammingExerciseParticipationService } from 'app/exercises/programming/manage/services/programming-exercise-participation.service';
import { AccountService } from 'app/core/auth/account.service';
import { HttpErrorResponse } from '@angular/common/http';
import { ActionType } from 'app/shared/delete-dialog/delete-dialog.model';
import { FeatureToggle } from 'app/shared/feature-toggle/feature-toggle.service';
import { ExerciseService } from 'app/exercises/shared/exercise/exercise.service';
import { ExerciseType } from 'app/entities/exercise.model';
import { JhiEventManager } from 'ng-jhipster';
import { NgbModal } from '@ng-bootstrap/ng-bootstrap';
import { ConfirmAutofocusModalComponent } from 'app/shared/components/confirm-autofocus-button.component';
import { TranslateService } from '@ngx-translate/core';
<<<<<<< HEAD
import { ProfileService } from 'app/shared/layouts/profiles/profile.service';
=======
import { ExerciseManagementStatisticsDto } from 'app/exercises/shared/statistics/exercise-management-statistics-dto';
import { StatisticsService } from 'app/shared/statistics-graph/statistics.service';
import * as moment from 'moment';
>>>>>>> b19760af

@Component({
    selector: 'jhi-programming-exercise-detail',
    templateUrl: './programming-exercise-detail.component.html',
    styleUrls: ['./programming-exercise-detail.component.scss'],
    encapsulation: ViewEncapsulation.None,
})
export class ProgrammingExerciseDetailComponent implements OnInit, OnDestroy {
    readonly ActionType = ActionType;
    readonly ProgrammingExerciseParticipationType = ProgrammingExerciseParticipationType;
    readonly FeatureToggle = FeatureToggle;
    readonly ProgrammingLanguage = ProgrammingLanguage;
    readonly PROGRAMMING = ExerciseType.PROGRAMMING;
    readonly moment = moment;

    programmingExercise: ProgrammingExercise;
    isExamExercise: boolean;
    supportsAuxiliaryRepositories: boolean;

    loadingTemplateParticipationResults = true;
    loadingSolutionParticipationResults = true;
    lockingOrUnlockingRepositories = false;

    doughnutStats: ExerciseManagementStatisticsDto;

    private dialogErrorSource = new Subject<string>();
    dialogError$ = this.dialogErrorSource.asObservable();

    constructor(
        private activatedRoute: ActivatedRoute,
        private accountService: AccountService,
        private programmingExerciseService: ProgrammingExerciseService,
        private exerciseService: ExerciseService,
        private jhiAlertService: JhiAlertService,
        private programmingExerciseParticipationService: ProgrammingExerciseParticipationService,
        private eventManager: JhiEventManager,
        private modalService: NgbModal,
        private translateService: TranslateService,
<<<<<<< HEAD
        private profileService: ProfileService,
=======
        private statisticsService: StatisticsService,
>>>>>>> b19760af
    ) {}

    ngOnInit() {
        this.activatedRoute.data.subscribe(({ programmingExercise }) => {
            this.programmingExercise = programmingExercise;
            this.isExamExercise = !!this.programmingExercise.exerciseGroup;

            this.programmingExercise.isAtLeastTutor = this.accountService.isAtLeastTutorForExercise(this.programmingExercise);
            this.programmingExercise.isAtLeastEditor = this.accountService.isAtLeastEditorForExercise(this.programmingExercise);
            this.programmingExercise.isAtLeastInstructor = this.accountService.isAtLeastInstructorForExercise(this.programmingExercise);

            if (this.programmingExercise.templateParticipation) {
                this.programmingExercise.templateParticipation.programmingExercise = this.programmingExercise;
                this.loadLatestResultWithFeedbackAndSubmission(this.programmingExercise.templateParticipation.id!).subscribe((results) => {
                    this.programmingExercise.templateParticipation!.results = results;
                    this.loadingTemplateParticipationResults = false;
                });
            }

            if (this.programmingExercise.solutionParticipation) {
                this.programmingExercise.solutionParticipation.programmingExercise = this.programmingExercise;

                this.loadLatestResultWithFeedbackAndSubmission(this.programmingExercise.solutionParticipation.id!).subscribe((results) => {
                    this.programmingExercise.solutionParticipation!.results = results;
                    this.loadingSolutionParticipationResults = false;
                });
            }
            this.statisticsService.getExerciseStatistics(programmingExercise.id).subscribe((statistics: ExerciseManagementStatisticsDto) => {
                this.doughnutStats = statistics;
            });
        });

        this.profileService.getProfileInfo().subscribe((profileInfo) => {
            if (profileInfo) {
                this.supportsAuxiliaryRepositories = profileInfo.externalUserManagementName?.toLowerCase().includes('jira') ?? false;
            }
        });
    }

    ngOnDestroy(): void {
        this.dialogErrorSource.unsubscribe();
    }

    /**
     * Load the latest result for the given participation. Will return [result] if there is a result, [] if not.
     * @param participationId of the given participation.
     * @return an empty array if there is no result or an array with the single latest result.
     */
    private loadLatestResultWithFeedbackAndSubmission(participationId: number): Observable<Result[]> {
        return this.programmingExerciseParticipationService.getLatestResultWithFeedback(participationId, true).pipe(
            catchError(() => of(null)),
            map((result: Result | null) => {
                return result ? [result] : [];
            }),
        );
    }

    /**
     * Returns the route for editing the exercise. Exam and course exercises have different routes.
     */
    getEditRoute() {
        if (this.isExamExercise) {
            return [
                '/course-management',
                this.programmingExercise.exerciseGroup?.exam?.course?.id,
                'exams',
                this.programmingExercise.exerciseGroup?.exam?.id,
                'exercise-groups',
                this.programmingExercise.exerciseGroup?.id,
                'programming-exercises',
                this.programmingExercise.id,
                'edit',
            ];
        } else {
            return ['/course-management', this.programmingExercise.course?.id, 'programming-exercises', this.programmingExercise.id, 'edit'];
        }
    }

    combineTemplateCommits() {
        this.programmingExerciseService.combineTemplateRepositoryCommits(this.programmingExercise.id!).subscribe(
            () => {
                this.jhiAlertService.success('artemisApp.programmingExercise.combineTemplateCommitsSuccess');
            },
            () => {
                this.jhiAlertService.error('artemisApp.programmingExercise.combineTemplateCommitsError');
            },
        );
    }

    generateStructureOracle() {
        this.programmingExerciseService.generateStructureOracle(this.programmingExercise.id!).subscribe(
            (res) => {
                const jhiAlert = this.jhiAlertService.success(res);
                jhiAlert.msg = res;
            },
            (error) => {
                const errorMessage = error.headers.get('X-artemisApp-alert');
                // TODO: this is a workaround to avoid translation not found issues. Provide proper translations
                const jhiAlert = this.jhiAlertService.error(errorMessage);
                jhiAlert.msg = errorMessage;
            },
        );
    }

    recreateBuildPlans() {
        this.programmingExerciseService.recreateBuildPlans(this.programmingExercise.id!).subscribe(
            (res) => {
                const jhiAlert = this.jhiAlertService.success(res);
                jhiAlert.msg = res;
            },
            (error) => {
                const errorMessage = error.headers.get('X-artemisApp-alert');
                // TODO: this is a workaround to avoid translation not found issues. Provide proper translations
                const jhiAlert = this.jhiAlertService.error(errorMessage);
                jhiAlert.msg = errorMessage;
            },
        );
    }

    /**
     * Cleans up programming exercise
     * @param $event contains additional checks from the dialog
     */
    cleanupProgrammingExercise($event: { [key: string]: boolean }) {
        return this.exerciseService.cleanup(this.programmingExercise.id!, $event.deleteRepositories).subscribe(
            () => {
                if ($event.deleteRepositories) {
                    this.jhiAlertService.success('artemisApp.programmingExercise.cleanup.successMessageWithRepositories');
                } else {
                    this.jhiAlertService.success('artemisApp.programmingExercise.cleanup.successMessage');
                }
                this.dialogErrorSource.next('');
            },
            (error: HttpErrorResponse) => this.dialogErrorSource.next(error.message),
        );
    }

    public deleteProgrammingExercise($event: { [key: string]: boolean }) {
        this.programmingExerciseService.delete(this.programmingExercise.id!, $event.deleteStudentReposBuildPlans, $event.deleteBaseReposBuildPlans).subscribe(
            () => {
                this.eventManager.broadcast({
                    name: 'programmingExerciseListModification',
                    content: 'Deleted a programming exercise',
                });
                this.dialogErrorSource.next('');
            },
            (error: HttpErrorResponse) => this.dialogErrorSource.next(error.message),
        );
    }

    /**
     * Unlock all repositories immediately. Asks for confirmation.
     */
    handleUnlockAllRepositories() {
        const modalRef = this.modalService.open(ConfirmAutofocusModalComponent, { keyboard: true, size: 'lg' });
        modalRef.componentInstance.title = 'artemisApp.programmingExercise.unlockAllRepositories';
        modalRef.componentInstance.text = this.translateService.instant('artemisApp.programmingExercise.unlockAllRepositoriesModalText');
        modalRef.result.then(() => {
            this.unlockAllRepositories();
        });
    }

    /**
     * Unlocks all repositories that belong to the exercise
     */
    private unlockAllRepositories() {
        this.lockingOrUnlockingRepositories = true;
        this.programmingExerciseService.unlockAllRepositories(this.programmingExercise.id!).subscribe(
            (res) => {
                this.jhiAlertService.addAlert(
                    {
                        type: 'success',
                        msg: 'artemisApp.programmingExercise.unlockAllRepositoriesSuccess',
                        params: { number: res?.body },
                        timeout: 10000,
                    },
                    [],
                );
                this.lockingOrUnlockingRepositories = false;
            },
            (err: HttpErrorResponse) => {
                this.lockingOrUnlockingRepositories = false;
                this.onError(err);
            },
        );
    }

    /**
     * Lock all repositories immediately. Asks for confirmation.
     */
    handleLockAllRepositories() {
        const modalRef = this.modalService.open(ConfirmAutofocusModalComponent, { keyboard: true, size: 'lg' });
        modalRef.componentInstance.title = 'artemisApp.programmingExercise.lockAllRepositories';
        modalRef.componentInstance.text = this.translateService.instant('artemisApp.programmingExercise.lockAllRepositoriesModalText');
        modalRef.result.then(() => {
            this.lockAllRepositories();
        });
    }

    /**
     * Locks all repositories that belong to the exercise
     */
    private lockAllRepositories() {
        this.lockingOrUnlockingRepositories = true;
        this.programmingExerciseService.lockAllRepositories(this.programmingExercise.id!).subscribe(
            (res) => {
                this.jhiAlertService.addAlert(
                    {
                        type: 'success',
                        msg: 'artemisApp.programmingExercise.lockAllRepositoriesSuccess',
                        params: { number: res?.body },
                        timeout: 10000,
                    },
                    [],
                );
                this.lockingOrUnlockingRepositories = false;
            },
            (err: HttpErrorResponse) => {
                this.lockingOrUnlockingRepositories = false;
                this.onError(err);
            },
        );
    }

    private onError(error: HttpErrorResponse) {
        this.jhiAlertService.error(error.message);
    }
}<|MERGE_RESOLUTION|>--- conflicted
+++ resolved
@@ -18,13 +18,10 @@
 import { NgbModal } from '@ng-bootstrap/ng-bootstrap';
 import { ConfirmAutofocusModalComponent } from 'app/shared/components/confirm-autofocus-button.component';
 import { TranslateService } from '@ngx-translate/core';
-<<<<<<< HEAD
 import { ProfileService } from 'app/shared/layouts/profiles/profile.service';
-=======
 import { ExerciseManagementStatisticsDto } from 'app/exercises/shared/statistics/exercise-management-statistics-dto';
 import { StatisticsService } from 'app/shared/statistics-graph/statistics.service';
 import * as moment from 'moment';
->>>>>>> b19760af
 
 @Component({
     selector: 'jhi-programming-exercise-detail',
@@ -63,11 +60,8 @@
         private eventManager: JhiEventManager,
         private modalService: NgbModal,
         private translateService: TranslateService,
-<<<<<<< HEAD
         private profileService: ProfileService,
-=======
         private statisticsService: StatisticsService,
->>>>>>> b19760af
     ) {}
 
     ngOnInit() {
