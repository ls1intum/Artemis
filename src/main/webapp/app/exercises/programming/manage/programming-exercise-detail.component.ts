--- conflicted
+++ resolved
@@ -455,16 +455,6 @@
                         gitDiffReport: exercise.gitDiffReport,
                     },
                 },
-<<<<<<< HEAD
-                !!exercise.buildScript &&
-                    !!exercise.windfile?.metadata?.docker?.image && {
-                        type: DetailType.Text,
-                        title: 'artemisApp.programmingExercise.dockerImage',
-                        data: { text: exercise.windfile?.metadata?.docker?.image },
-                    },
-                !!exercise.buildScript &&
-                    !!exercise.windfile?.metadata?.docker?.image && {
-=======
                 !!exercise.buildConfig?.buildScript &&
                     !!exercise.buildConfig?.windFile?.metadata?.docker?.image && {
                         type: DetailType.Text,
@@ -473,7 +463,6 @@
                     },
                 !!exercise.buildConfig?.buildScript &&
                     !!exercise.buildConfig?.windFile?.metadata?.docker?.image && {
->>>>>>> 1b4a0504
                         type: DetailType.Markdown,
                         title: 'artemisApp.programmingExercise.script',
                         titleHelpText: 'artemisApp.programmingExercise.revertToTemplateBuildPlan',
@@ -763,13 +752,8 @@
      * @param exercise the programming exercise to check
      */
     checkAndSetWindFile(exercise: ProgrammingExercise) {
-<<<<<<< HEAD
-        if (exercise.buildPlanConfiguration && !exercise.windfile) {
-            exercise.windfile = this.aeolusService.parseWindFile(exercise.buildPlanConfiguration);
-=======
         if (exercise.buildConfig && exercise.buildConfig?.buildPlanConfiguration && !exercise.buildConfig?.windFile) {
             exercise.buildConfig!.windFile = this.aeolusService.parseWindFile(exercise.buildConfig?.buildPlanConfiguration);
->>>>>>> 1b4a0504
         }
     }
 
