--- conflicted
+++ resolved
@@ -42,12 +42,9 @@
 } from '@fortawesome/free-solid-svg-icons';
 import { Task } from 'app/exercises/programming/shared/instructions-render/task/programming-exercise-task.model';
 import { FullGitDiffReportModalComponent } from 'app/exercises/programming/hestia/git-diff-report/full-git-diff-report-modal.component';
-<<<<<<< HEAD
 import { TestwiseCoverageReportModalComponent } from 'app/exercises/programming/hestia/testwise-coverage-report/testwise-coverage-report-modal.component';
 import { CodeEditorRepositoryFileService } from 'app/exercises/programming/shared/code-editor/service/code-editor-repository.service';
-=======
 import { ProgrammingExerciseSolutionEntry } from 'app/entities/hestia/programming-exercise-solution-entry.model';
->>>>>>> 24807794
 
 @Component({
     selector: 'jhi-programming-exercise-detail',
@@ -446,7 +443,25 @@
         });
     }
 
-<<<<<<< HEAD
+    createStructuralSolutionEntries() {
+        this.programmingExerciseService.createStructuralSolutionEntries(this.programmingExercise.id!).subscribe({
+            next: (res) => {
+                this.alertService.addAlert({
+                    type: AlertType.SUCCESS,
+                    message: 'artemisApp.programmingExercise.createStructuralSolutionEntriesSuccess',
+                });
+                console.log(this.buildStructuralSolutionEntriesMessage(res));
+            },
+            error: (err) => {
+                this.onError(err);
+            },
+        });
+    }
+
+    private buildStructuralSolutionEntriesMessage(solutionEntries: ProgrammingExerciseSolutionEntry[]): string {
+        return solutionEntries.map((solutionEntry) => `${solutionEntry.filePath}:\n${solutionEntry.code}`).join('\n\n');
+    }
+
     /**
      * Gets the testwise coverage reports from the server and displays it in a modal.
      */
@@ -473,24 +488,4 @@
             },
         });
     }
-=======
-    createStructuralSolutionEntries() {
-        this.programmingExerciseService.createStructuralSolutionEntries(this.programmingExercise.id!).subscribe({
-            next: (res) => {
-                this.alertService.addAlert({
-                    type: AlertType.SUCCESS,
-                    message: 'artemisApp.programmingExercise.createStructuralSolutionEntriesSuccess',
-                });
-                console.log(this.buildStructuralSolutionEntriesMessage(res));
-            },
-            error: (err) => {
-                this.onError(err);
-            },
-        });
-    }
-
-    private buildStructuralSolutionEntriesMessage(solutionEntries: ProgrammingExerciseSolutionEntry[]): string {
-        return solutionEntries.map((solutionEntry) => `${solutionEntry.filePath}:\n${solutionEntry.code}`).join('\n\n');
-    }
->>>>>>> 24807794
 }