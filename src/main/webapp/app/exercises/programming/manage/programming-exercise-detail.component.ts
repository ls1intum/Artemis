import { Component, OnDestroy, OnInit, ViewEncapsulation } from '@angular/core';
import { ActivatedRoute, Router } from '@angular/router';
import { Subject } from 'rxjs';
import { ProgrammingExercise, ProgrammingLanguage } from 'app/entities/programming-exercise.model';
import { ProgrammingExerciseService } from 'app/exercises/programming/manage/services/programming-exercise.service';
import { AlertService, AlertType } from 'app/core/util/alert.service';
import { ProgrammingExerciseParticipationType } from 'app/entities/programming-exercise-participation.model';
import { ProgrammingExerciseParticipationService } from 'app/exercises/programming/manage/services/programming-exercise-participation.service';
import { AccountService } from 'app/core/auth/account.service';
import { HttpErrorResponse } from '@angular/common/http';
import { ActionType } from 'app/shared/delete-dialog/delete-dialog.model';
import { FeatureToggle } from 'app/shared/feature-toggle/feature-toggle.service';
import { ExerciseService } from 'app/exercises/shared/exercise/exercise.service';
import { ExerciseType } from 'app/entities/exercise.model';
import { NgbModal } from '@ng-bootstrap/ng-bootstrap';
import { ConfirmAutofocusModalComponent } from 'app/shared/components/confirm-autofocus-button.component';
import { TranslateService } from '@ngx-translate/core';
import { ProfileService } from 'app/shared/layouts/profiles/profile.service';
import { ExerciseManagementStatisticsDto } from 'app/exercises/shared/statistics/exercise-management-statistics-dto';
import { StatisticsService } from 'app/shared/statistics-graph/statistics.service';
import dayjs from 'dayjs/esm';
import { AssessmentType } from 'app/entities/assessment-type.model';
import { SortService } from 'app/shared/service/sort.service';
import { EventManager } from 'app/core/util/event-manager.service';
import { createBuildPlanUrl } from 'app/exercises/programming/shared/utils/programming-exercise.utils';
import { ConsistencyCheckComponent } from 'app/shared/consistency-check/consistency-check.component';
import { SubmissionPolicyService } from 'app/exercises/programming/manage/services/submission-policy.service';
import { ProgrammingExerciseGradingService } from 'app/exercises/programming/manage/services/programming-exercise-grading.service';
import {
    faBook,
    faChartBar,
    faCheckDouble,
    faEraser,
    faExclamationTriangle,
    faEye,
    faFileSignature,
    faLightbulb,
    faListAlt,
    faPencilAlt,
    faRobot,
    faTable,
    faTimes,
    faUserCheck,
    faUsers,
    faWrench,
} from '@fortawesome/free-solid-svg-icons';
import { GitDiffReportModalComponent } from 'app/exercises/programming/hestia/git-diff-report/git-diff-report-modal.component';
import { TestwiseCoverageReportModalComponent } from 'app/exercises/programming/hestia/testwise-coverage-report/testwise-coverage-report-modal.component';
import { CodeEditorRepositoryFileService } from 'app/exercises/programming/shared/code-editor/service/code-editor-repository.service';
import { CodeHintService } from 'app/exercises/shared/exercise-hint/services/code-hint.service';
import { ButtonSize } from 'app/shared/components/button.component';
import { ProgrammingLanguageFeatureService } from 'app/exercises/programming/shared/service/programming-language-feature/programming-language-feature.service';
import { DocumentationType } from 'app/shared/components/documentation-button/documentation-button.component';
import { ConsistencyCheckService } from 'app/shared/consistency-check/consistency-check.service';
import { hasEditableBuildPlan } from 'app/shared/layouts/profiles/profile-info.model';
import { PROFILE_LOCALVC } from 'app/app.constants';
import { IrisProgrammingExerciseSettingsUpdateComponent } from 'app/iris/settings/iris-programming-exercise-settings-update/iris-programming-exercise-settings-update.component';

@Component({
    selector: 'jhi-programming-exercise-detail',
    templateUrl: './programming-exercise-detail.component.html',
    styleUrls: ['./programming-exercise-detail.component.scss'],
    encapsulation: ViewEncapsulation.None,
})
export class ProgrammingExerciseDetailComponent implements OnInit, OnDestroy {
    readonly dayjs = dayjs;
    readonly ActionType = ActionType;
    readonly ProgrammingExerciseParticipationType = ProgrammingExerciseParticipationType;
    readonly FeatureToggle = FeatureToggle;
    readonly ProgrammingLanguage = ProgrammingLanguage;
    readonly PROGRAMMING = ExerciseType.PROGRAMMING;
    readonly ButtonSize = ButtonSize;
    readonly AssessmentType = AssessmentType;

    documentationType = DocumentationType.Programming;

    programmingExercise: ProgrammingExercise;
    isExamExercise: boolean;
    supportsAuxiliaryRepositories: boolean;
    baseResource: string;
    shortBaseResource: string;
    teamBaseResource: string;
    loadingTemplateParticipationResults = true;
    loadingSolutionParticipationResults = true;
    lockingOrUnlockingRepositories = false;
    courseId: number;
    doughnutStats: ExerciseManagementStatisticsDto;
    // Used to hide links to repositories and build plans when the "localvc" profile is active.
    // Also used to hide the buttons to lock and unlock all repositories as that does not do anything in the local VCS.
    localVCEnabled = false;
    irisEnabled = false;

    isAdmin = false;
    addedLineCount: number;
    removedLineCount: number;
    isLoadingDiffReport: boolean;
    isBuildPlanEditable = false;

    plagiarismCheckSupported = false; // default value

    private dialogErrorSource = new Subject<string>();
    dialogError$ = this.dialogErrorSource.asObservable();

    // Icons
    faTimes = faTimes;
    faBook = faBook;
    faWrench = faWrench;
    faCheckDouble = faCheckDouble;
    faTable = faTable;
    faEraser = faEraser;
    faExclamationTriangle = faExclamationTriangle;
    faFileSignature = faFileSignature;
    faListAlt = faListAlt;
    faChartBar = faChartBar;
    faLightbulb = faLightbulb;
    faPencilAlt = faPencilAlt;
    faUsers = faUsers;
    faEye = faEye;
<<<<<<< HEAD
    faRobot = faRobot;
=======
    faUserCheck = faUserCheck;
>>>>>>> 64ee6f90

    constructor(
        private activatedRoute: ActivatedRoute,
        private accountService: AccountService,
        private programmingExerciseService: ProgrammingExerciseService,
        private exerciseService: ExerciseService,
        private alertService: AlertService,
        private programmingExerciseParticipationService: ProgrammingExerciseParticipationService,
        private programmingExerciseSubmissionPolicyService: SubmissionPolicyService,
        private repositoryFileService: CodeEditorRepositoryFileService,
        private eventManager: EventManager,
        private modalService: NgbModal,
        private translateService: TranslateService,
        private profileService: ProfileService,
        private statisticsService: StatisticsService,
        private sortService: SortService,
        private programmingExerciseGradingService: ProgrammingExerciseGradingService,
        private codeHintService: CodeHintService,
        private router: Router,
        private programmingLanguageFeatureService: ProgrammingLanguageFeatureService,
        private consistencyCheckService: ConsistencyCheckService,
    ) {}

    ngOnInit() {
        this.checkBuildPlanEditable();

        this.activatedRoute.data.subscribe(({ programmingExercise }) => {
            this.programmingExercise = programmingExercise;
            const exerciseId = this.programmingExercise.id!;
            this.isExamExercise = !!this.programmingExercise.exerciseGroup;
            this.courseId = this.isExamExercise ? this.programmingExercise.exerciseGroup!.exam!.course!.id! : this.programmingExercise.course!.id!;
            this.isAdmin = this.accountService.isAdmin();

            if (!this.isExamExercise) {
                this.baseResource = `/course-management/${this.courseId}/programming-exercises/${exerciseId}/`;
                this.shortBaseResource = `/course-management/${this.courseId}/`;
                this.teamBaseResource = `/course-management/${this.courseId}/exercises/${exerciseId}/`;
            } else {
                this.baseResource =
                    `/course-management/${this.courseId}/exams/${this.programmingExercise.exerciseGroup?.exam?.id}` +
                    `/exercise-groups/${this.programmingExercise.exerciseGroup?.id}/programming-exercises/${exerciseId}/`;
                this.shortBaseResource = `/course-management/${this.courseId}/exams/${this.programmingExercise.exerciseGroup?.exam?.id}/`;
                this.teamBaseResource =
                    `/course-management/${this.courseId}/exams/${this.programmingExercise.exerciseGroup?.exam?.id}` +
                    `/exercise-groups/${this.programmingExercise.exerciseGroup?.id}/exercises/${this.programmingExercise.exerciseGroup?.exam?.id}/`;
            }

            this.programmingExerciseService.findWithTemplateAndSolutionParticipationAndLatestResults(programmingExercise.id!).subscribe((updatedProgrammingExercise) => {
                this.programmingExercise = updatedProgrammingExercise.body!;

                this.setLatestCoveredLineRatio();
                this.loadingTemplateParticipationResults = false;
                this.loadingSolutionParticipationResults = false;

                this.profileService.getProfileInfo().subscribe((profileInfo) => {
                    if (profileInfo) {
                        if (this.programmingExercise.projectKey && this.programmingExercise.templateParticipation && this.programmingExercise.templateParticipation.buildPlanId) {
                            this.programmingExercise.templateParticipation.buildPlanUrl = createBuildPlanUrl(
                                profileInfo.buildPlanURLTemplate,
                                this.programmingExercise.projectKey,
                                this.programmingExercise.templateParticipation.buildPlanId,
                            );
                        }
                        if (this.programmingExercise.projectKey && this.programmingExercise.solutionParticipation && this.programmingExercise.solutionParticipation.buildPlanId) {
                            this.programmingExercise.solutionParticipation.buildPlanUrl = createBuildPlanUrl(
                                profileInfo.buildPlanURLTemplate,
                                this.programmingExercise.projectKey,
                                this.programmingExercise.solutionParticipation.buildPlanId,
                            );
                        }
                        this.supportsAuxiliaryRepositories = profileInfo.externalUserManagementName?.toLowerCase().includes('jira') ?? false;
                        this.localVCEnabled = profileInfo.activeProfiles.includes(PROFILE_LOCALVC);
                        this.irisEnabled = profileInfo.activeProfiles.includes('iris');
                    }
                });

                this.programmingExerciseSubmissionPolicyService.getSubmissionPolicyOfProgrammingExercise(exerciseId!).subscribe((submissionPolicy) => {
                    this.programmingExercise.submissionPolicy = submissionPolicy;
                });

                this.loadGitDiffReport();

                this.programmingExerciseService.getBuildLogStatistics(exerciseId!).subscribe((buildLogStatisticsDto) => {
                    this.programmingExercise.buildLogStatistics = buildLogStatisticsDto;
                });

                this.setLatestCoveredLineRatio();

                this.checkAndAlertInconsistencies();

                this.plagiarismCheckSupported = this.programmingLanguageFeatureService.getProgrammingLanguageFeature(
                    programmingExercise.programmingLanguage,
                ).plagiarismCheckSupported;
            });

            this.statisticsService.getExerciseStatistics(exerciseId!).subscribe((statistics: ExerciseManagementStatisticsDto) => {
                this.doughnutStats = statistics;
            });
        });
    }

    ngOnDestroy(): void {
        this.dialogErrorSource.unsubscribe();
    }

    private checkBuildPlanEditable() {
        this.profileService.getProfileInfo().subscribe((profileInfo) => (this.isBuildPlanEditable = hasEditableBuildPlan(profileInfo)));
    }

    onParticipationChange(): void {
        this.loadGitDiffReport();
        this.setLatestCoveredLineRatio();
    }

    combineTemplateCommits() {
        this.programmingExerciseService.combineTemplateRepositoryCommits(this.programmingExercise.id!).subscribe({
            next: () => {
                this.alertService.success('artemisApp.programmingExercise.combineTemplateCommitsSuccess');
            },
            error: () => {
                this.alertService.error('artemisApp.programmingExercise.combineTemplateCommitsError');
            },
        });
    }

    generateStructureOracle() {
        this.programmingExerciseService.generateStructureOracle(this.programmingExercise.id!).subscribe({
            next: (res) => {
                this.alertService.addAlert({
                    type: AlertType.SUCCESS,
                    message: res,
                    disableTranslation: true,
                });
            },
            error: (error) => {
                const errorMessage = error.headers.get('X-artemisApp-alert');
                this.alertService.addAlert({
                    type: AlertType.DANGER,
                    message: errorMessage,
                    disableTranslation: true,
                });
            },
        });
    }

    deleteProgrammingExercise(event: { [key: string]: boolean }) {
        this.programmingExerciseService.delete(this.programmingExercise.id!, event.deleteStudentReposBuildPlans, event.deleteBaseReposBuildPlans).subscribe({
            next: () => {
                this.eventManager.broadcast({
                    name: 'programmingExerciseListModification',
                    content: 'Deleted a programming exercise',
                });
                this.dialogErrorSource.next('');

                if (!this.isExamExercise) {
                    this.router.navigateByUrl(`/course-management/${this.courseId}/exercises`);
                } else {
                    this.router.navigateByUrl(`/course-management/${this.courseId}/exams/${this.programmingExercise.exerciseGroup?.exam?.id}/exercise-groups`);
                }
            },
            error: (error: HttpErrorResponse) => this.dialogErrorSource.next(error.message),
        });
    }

    /**
     * Unlock all repositories immediately. Asks for confirmation.
     */
    handleUnlockAllRepositories() {
        const modalRef = this.modalService.open(ConfirmAutofocusModalComponent, { keyboard: true, size: 'lg' });
        modalRef.componentInstance.title = 'artemisApp.programmingExercise.unlockAllRepositories';
        modalRef.componentInstance.text = this.translateService.instant('artemisApp.programmingExercise.unlockAllRepositoriesModalText');
        modalRef.result.then(() => {
            this.unlockAllRepositories();
        });
    }

    /**
     * Unlocks all repositories that belong to the exercise
     */
    unlockAllRepositories() {
        this.lockingOrUnlockingRepositories = true;
        this.programmingExerciseService.unlockAllRepositories(this.programmingExercise.id!).subscribe({
            next: (res) => {
                this.alertService.addAlert({
                    type: AlertType.SUCCESS,
                    message: 'artemisApp.programmingExercise.unlockAllRepositoriesSuccess',
                    translationParams: { number: res?.body },
                });
                this.lockingOrUnlockingRepositories = false;
            },
            error: (err: HttpErrorResponse) => {
                this.lockingOrUnlockingRepositories = false;
                this.onError(err);
            },
        });
    }

    /**
     * Lock all repositories immediately. Asks for confirmation.
     */
    handleLockAllRepositories() {
        const modalRef = this.modalService.open(ConfirmAutofocusModalComponent, { keyboard: true, size: 'lg' });
        modalRef.componentInstance.title = 'artemisApp.programmingExercise.lockAllRepositories';
        modalRef.componentInstance.text = this.translateService.instant('artemisApp.programmingExercise.lockAllRepositoriesModalText');
        modalRef.result.then(() => {
            this.lockAllRepositories();
        });
    }

    /**
     * Locks all repositories that belong to the exercise
     */
    private lockAllRepositories() {
        this.lockingOrUnlockingRepositories = true;
        this.programmingExerciseService.lockAllRepositories(this.programmingExercise.id!).subscribe({
            next: (res) => {
                this.alertService.addAlert({
                    type: AlertType.SUCCESS,
                    message: 'artemisApp.programmingExercise.lockAllRepositoriesSuccess',
                    translationParams: { number: res?.body },
                });
                this.lockingOrUnlockingRepositories = false;
            },
            error: (err: HttpErrorResponse) => {
                this.lockingOrUnlockingRepositories = false;
                this.onError(err);
            },
        });
    }

    /**
     * Opens modal and executes a consistency check for the given programming exercise
     * @param exercise the programming exercise to check
     */
    checkConsistencies(exercise: ProgrammingExercise) {
        const modalRef = this.modalService.open(ConsistencyCheckComponent, { keyboard: true, size: 'lg' });
        modalRef.componentInstance.exercisesToCheck = Array.of(exercise);
    }

    /**
     * Executes a consistency check for this programming exercise and alerts the user if any inconsistencies are found
     * This is only run if the user is at least an instructor in the course
     */
    checkAndAlertInconsistencies() {
        if (this.programmingExercise.isAtLeastEditor) {
            this.consistencyCheckService.checkConsistencyForProgrammingExercise(this.programmingExercise.id!).subscribe((inconsistencies) => {
                if (inconsistencies.length) {
                    this.alertService.warning('artemisApp.consistencyCheck.inconsistenciesFoundAlert');
                }
            });
        }
    }

    private onError(error: HttpErrorResponse) {
        this.alertService.error(error.message);
    }

    /**
     * Generates the link to any participation's submissions, used for the link to template and solution submissions
     * @param participationId of the participation
     */
    getParticipationSubmissionLink(participationId: number) {
        const link = [this.baseResource, 'participations', participationId];
        // For unknown reason normal exercises append /submissions to the submission view whereas exam exercises do not
        if (!this.isExamExercise) {
            link.push('submissions');
        }
        return link;
    }

    loadGitDiffReport(): void {
        this.programmingExerciseService.getDiffReport(this.programmingExercise.id!).subscribe((gitDiffReport) => {
            if (gitDiffReport) {
                this.programmingExercise.gitDiffReport = gitDiffReport;
                gitDiffReport.programmingExercise = this.programmingExercise;
                this.addedLineCount = gitDiffReport.entries
                    .map((entry) => entry.lineCount)
                    .filter((lineCount) => lineCount)
                    .map((lineCount) => lineCount!)
                    .reduce((lineCount1, lineCount2) => lineCount1 + lineCount2, 0);
                this.removedLineCount = gitDiffReport.entries
                    .map((entry) => entry.previousLineCount)
                    .filter((lineCount) => lineCount)
                    .map((lineCount) => lineCount!)
                    .reduce((lineCount1, lineCount2) => lineCount1 + lineCount2, 0);
            }
        });
    }

    /**
     * Shows the git-diff in a modal.
     */
    showGitDiff(): void {
        const modalRef = this.modalService.open(GitDiffReportModalComponent, { size: 'xl' });
        modalRef.componentInstance.report = this.programmingExercise.gitDiffReport;
    }

    /**
     * Shows the iris settings in a modal.
     */
    showIrisSettings(): void {
        const modalRef = this.modalService.open(IrisProgrammingExerciseSettingsUpdateComponent, { size: 'xl' });
        modalRef.componentInstance.programmingExerciseId = this.programmingExercise.id;
    }

    createStructuralSolutionEntries() {
        this.programmingExerciseService.createStructuralSolutionEntries(this.programmingExercise.id!).subscribe({
            next: () => {
                this.alertService.addAlert({
                    type: AlertType.SUCCESS,
                    message: 'artemisApp.programmingExercise.createStructuralSolutionEntriesSuccess',
                });
            },
            error: (err) => {
                this.onError(err);
            },
        });
    }

    createBehavioralSolutionEntries() {
        this.programmingExerciseService.createBehavioralSolutionEntries(this.programmingExercise.id!).subscribe({
            next: () => {
                this.alertService.addAlert({
                    type: AlertType.SUCCESS,
                    message: 'artemisApp.programmingExercise.createBehavioralSolutionEntriesSuccess',
                });
            },
            error: (err) => {
                this.onError(err);
            },
        });
    }

    /**
     * Returns undefined if the last solution submission was not successful or no report exists yet
     */
    private setLatestCoveredLineRatio() {
        if (!this.programmingExercise?.solutionParticipation) {
            return;
        }

        const latestSolutionSubmissionSuccessful = this.programmingExerciseService.getLatestResult(this.programmingExercise.solutionParticipation)?.successful;
        if (this.programmingExercise.testwiseCoverageEnabled && !!latestSolutionSubmissionSuccessful) {
            this.programmingExerciseService.getLatestTestwiseCoverageReport(this.programmingExercise.id!).subscribe((coverageReport) => {
                this.programmingExercise.coveredLinesRatio = coverageReport.coveredLineRatio;
            });
        }
    }

    /**
     * Gets the testwise coverage reports from the server and displays it in a modal.
     */
    getAndShowTestwiseCoverage() {
        this.programmingExerciseService.getSolutionRepositoryTestFilesWithContent(this.programmingExercise.id!).subscribe({
            next: (response: Map<string, string>) => {
                this.programmingExerciseService.getLatestFullTestwiseCoverageReport(this.programmingExercise.id!).subscribe({
                    next: (coverageReport) => {
                        const modalRef = this.modalService.open(TestwiseCoverageReportModalComponent, {
                            size: 'xl',
                            backdrop: 'static',
                        });
                        modalRef.componentInstance.report = coverageReport;
                        modalRef.componentInstance.fileContentByPath = response;
                    },
                    error: (err: HttpErrorResponse) => {
                        if (err.status === 404) {
                            this.alertService.error('artemisApp.programmingExercise.testwiseCoverageReport.404');
                        } else {
                            this.onError(err);
                        }
                    },
                });
            },
        });
    }
}<|MERGE_RESOLUTION|>--- conflicted
+++ resolved
@@ -116,11 +116,8 @@
     faPencilAlt = faPencilAlt;
     faUsers = faUsers;
     faEye = faEye;
-<<<<<<< HEAD
+    faUserCheck = faUserCheck;
     faRobot = faRobot;
-=======
-    faUserCheck = faUserCheck;
->>>>>>> 64ee6f90
 
     constructor(
         private activatedRoute: ActivatedRoute,
