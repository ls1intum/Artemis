--- conflicted
+++ resolved
@@ -643,52 +643,24 @@
         return link;
     }
 
-<<<<<<< HEAD
     async loadGitDiffReport(): Promise<void> {
         const gitDiffReport = await firstValueFrom(this.programmingExerciseService.getDiffReport(this.programmingExercise.id!));
         if (gitDiffReport) {
             this.programmingExercise.gitDiffReport = gitDiffReport;
             gitDiffReport.programmingExercise = this.programmingExercise;
-            this.addedLineCount = gitDiffReport.entries
-                .map((entry) => entry.lineCount)
-                .filter((lineCount) => lineCount)
-                .map((lineCount) => lineCount!)
-                .reduce((lineCount1, lineCount2) => lineCount1 + lineCount2, 0);
-            this.removedLineCount = gitDiffReport.entries
-                .map((entry) => entry.previousLineCount)
-                .filter((lineCount) => lineCount)
-                .map((lineCount) => lineCount!)
-                .reduce((lineCount1, lineCount2) => lineCount1 + lineCount2, 0);
+            this.addedLineCount =
+                gitDiffReport.entries
+                    ?.map((entry) => entry.lineCount)
+                    .filter((lineCount) => lineCount)
+                    .map((lineCount) => lineCount!)
+                    .reduce((lineCount1, lineCount2) => lineCount1 + lineCount2, 0) ?? 0;
+            this.removedLineCount =
+                gitDiffReport.entries
+                    ?.map((entry) => entry.previousLineCount)
+                    .filter((lineCount) => lineCount)
+                    .map((lineCount) => lineCount!)
+                    .reduce((lineCount1, lineCount2) => lineCount1 + lineCount2, 0) ?? 0;
         }
-=======
-    loadGitDiffReport(): void {
-        this.programmingExerciseService.getDiffReport(this.programmingExercise.id!).subscribe((gitDiffReport) => {
-            if (gitDiffReport) {
-                this.programmingExercise.gitDiffReport = gitDiffReport;
-                gitDiffReport.programmingExercise = this.programmingExercise;
-                this.addedLineCount =
-                    gitDiffReport.entries
-                        ?.map((entry) => entry.lineCount)
-                        .filter((lineCount) => lineCount)
-                        .map((lineCount) => lineCount!)
-                        .reduce((lineCount1, lineCount2) => lineCount1 + lineCount2, 0) ?? 0;
-                this.removedLineCount =
-                    gitDiffReport.entries
-                        ?.map((entry) => entry.previousLineCount)
-                        .filter((lineCount) => lineCount)
-                        .map((lineCount) => lineCount!)
-                        .reduce((lineCount1, lineCount2) => lineCount1 + lineCount2, 0) ?? 0;
-            }
-        });
-    }
-
-    /**
-     * Shows the git-diff in a modal.
-     */
-    showGitDiff(): void {
-        const modalRef = this.modalService.open(GitDiffReportModalComponent, { size: 'xl' });
-        modalRef.componentInstance.report = this.programmingExercise.gitDiffReport;
->>>>>>> 3f67d514
     }
 
     createStructuralSolutionEntries() {
