--- conflicted
+++ resolved
@@ -189,10 +189,6 @@
                 }
             });
 
-<<<<<<< HEAD
-            this.programmingExerciseService.getDiffReport(programmingExercise.id).subscribe((gitDiffReport) => (this.programmingExercise.gitDiffReport = gitDiffReport));
-            this.setLatestCoveredLineRatio();
-=======
             this.programmingExerciseService.getDiffReport(programmingExercise.id).subscribe((gitDiffReport) => {
                 this.programmingExercise.gitDiffReport = gitDiffReport;
                 if (gitDiffReport) {
@@ -208,7 +204,8 @@
                         .reduce((lineCount1, lineCount2) => lineCount1 + lineCount2, 0);
                 }
             });
->>>>>>> dc609168
+
+            this.setLatestCoveredLineRatio();
         });
     }
 
