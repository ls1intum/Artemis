<div class="row justify-content-center programming-exercise-detail-wrapper-class">
    <div class="col-8">
        <div *ngIf="programmingExercise">
            <h2><span jhiTranslate="artemisApp.programmingExercise.detail.title">Programming Exercise</span> {{ programmingExercise.id }}</h2>
            <hr />
            <div>
                <div>
                    <a *ngIf="programmingExercise.isAtLeastEditor" [routerLink]="baseResource + 'edit'" class="btn btn-warning btn-sm me-1" style="margin-bottom: 10px">
                        <fa-icon [icon]="faWrench"></fa-icon>&nbsp;
                        <span jhiTranslate="entity.action.edit"> Edit</span>
                    </a>
                    <!-- Edit in editor button -->
                    <a
                        [jhiFeatureToggleLink]="FeatureToggle.ProgrammingExercises"
                        *ngIf="programmingExercise.isAtLeastEditor && programmingExercise.templateParticipation"
                        jhiOrionFilter
                        [showInOrionWindow]="false"
                        [routerLink]="baseResource + 'code-editor/' + programmingExercise.templateParticipation.id"
                        class="btn btn-warning btn-sm me-1"
                        style="margin-bottom: 10px"
                    >
                        <fa-icon [icon]="faPencilAlt"></fa-icon>
                        <span class="d-none d-md-inline" jhiTranslate="entity.action.editInEditor">Edit in Editor</span>
                    </a>

                    <a
                        *ngIf="programmingExercise.isAtLeastEditor && programmingExercise.course && !isExamExercise"
                        [routerLink]="['/course-management', programmingExercise.course?.id, 'programming-exercises', programmingExercise.id, 'exercise-hints']"
                        class="btn btn-warning btn-sm me-1"
                        style="margin-bottom: 10px"
                    >
                        <fa-icon [icon]="faPencilAlt"></fa-icon>
                        <span class="d-none d-md-inline" jhiTranslate="entity.action.manageHints">Manage Hints</span>
                    </a>

                    <a
                        *ngIf="programmingExercise.isAtLeastEditor"
                        [routerLink]="baseResource + 'grading/test-cases'"
                        class="btn btn-warning btn-sm me-1"
                        style="margin-bottom: 10px"
                    >
                        <fa-icon [icon]="faUserCheck"></fa-icon>
                        <span class="d-none d-md-inline" jhiTranslate="artemisApp.programmingExercise.configureGrading.shortTitle">Grading</span>
                    </a>
                    <jhi-external-submission *ngIf="programmingExercise.isAtLeastInstructor" [exercise]="programmingExercise" class="me-1"> </jhi-external-submission>
                </div>
                <div>
                    <a *ngIf="programmingExercise.isAtLeastEditor" [routerLink]="baseResource + 'submissions'" class="btn btn-success btn-sm me-1" style="margin-bottom: 10px">
                        <fa-icon [icon]="faBook"></fa-icon>
                        <span class="d-none d-md-inline" jhiTranslate="artemisApp.exercise.submissions">Submissions</span>
                    </a>
                    <a *ngIf="programmingExercise.isAtLeastTutor" [routerLink]="baseResource + 'participations'" class="btn btn-primary btn-sm me-1" style="margin-bottom: 10px">
                        <fa-icon [icon]="faListAlt"></fa-icon>
                        <span class="d-none d-md-inline" jhiTranslate="artemisApp.exercise.participations">Participations</span>
                    </a>
                    <!-- Teams -->
                    <a
                        *ngIf="programmingExercise.teamMode && programmingExercise.isAtLeastTutor"
                        [routerLink]="teamBaseResource + 'teams'"
                        class="btn btn-primary btn-sm me-1"
                        style="margin-bottom: 10px"
                    >
                        <fa-icon [icon]="faUsers"></fa-icon>
                        <span class="d-none d-md-inline" jhiTranslate="artemisApp.exercise.teams">Teams</span>
                    </a>
                    <a
                        *ngIf="programmingExercise.assessmentType === assessmentType"
                        [routerLink]="shortBaseResource + 'assessment-dashboard/' + programmingExercise.id"
                        class="btn btn-info btn-sm me-1"
                        style="margin-bottom: 10px"
                    >
                        <fa-icon [icon]="faListAlt"></fa-icon>
                        <span class="d-none d-md-inline" jhiTranslate="entity.action.exerciseDashboard">Exercise Dashboard</span>
                    </a>
                    <a
                        *ngIf="programmingExercise.isAtLeastEditor"
                        [jhiFeatureToggleLink]="FeatureToggle.ProgrammingExercises"
                        class="btn btn-outline-primary btn-sm me-1"
                        routerLink="plagiarism"
                        style="margin-bottom: 10px"
                    >
                        <span jhiTranslate="artemisApp.programmingExercise.checkPlagiarism">Check Plagiarism</span>
                    </a>
                    <button
                        [jhiFeatureToggle]="FeatureToggle.ProgrammingExercises"
                        *ngIf="programmingExercise.isAtLeastInstructor"
                        (click)="checkConsistencies(programmingExercise)"
                        class="btn btn-outline-primary btn-sm me-1"
                        style="margin-bottom: 10px"
                    >
                        <fa-icon [icon]="faCheckDouble"></fa-icon> <span jhiTranslate="artemisApp.consistencyCheck.button">Check consistency</span>
                    </button>
                </div>
                <div>
                    <a *ngIf="programmingExercise.isAtLeastTutor" [routerLink]="baseResource + 'scores'" class="btn btn-info btn-sm me-1" style="margin-bottom: 10px">
                        <fa-icon [icon]="faTable"></fa-icon>
                        <span class="d-none d-md-inline" jhiTranslate="entity.action.scores">Scores</span>
                    </a>
                    <jhi-programming-exercise-instructor-exercise-download
                        *ngIf="programmingExercise.isAtLeastInstructor"
                        [exerciseId]="programmingExercise.id!"
                        class="me-1"
                    ></jhi-programming-exercise-instructor-exercise-download>
                    <jhi-programming-assessment-repo-export
                        *ngIf="programmingExercise.isAtLeastInstructor"
                        [exerciseId]="programmingExercise.id!"
                        class="me-1"
                    ></jhi-programming-assessment-repo-export>
                    <a
                        *ngIf="programmingExercise.isAtLeastTutor && programmingExercise.course && !isExamExercise"
                        [routerLink]="['/course-management', programmingExercise.course!.id!, 'programming-exercises', programmingExercise.id!, 'exercise-statistics']"
                        class="btn btn-info btn-sm me-1"
                        style="margin-bottom: 10px"
                    >
                        <fa-icon [icon]="faChartBar"></fa-icon>&nbsp;<span jhiTranslate="statistics.statistics-title">Statistics</span>
                    </a>
                </div>
                <div>
                    <span
                        *ngIf="
                            programmingExercise.programmingLanguage === ProgrammingLanguage.JAVA ||
                            programmingExercise.programmingLanguage === ProgrammingLanguage.C ||
                            programmingExercise.programmingLanguage === ProgrammingLanguage.PYTHON
                        "
                    >
                    </span>
                    <span class="me-1" *ngIf="programmingExercise.isAtLeastEditor">
                        <button
                            [jhiFeatureToggle]="FeatureToggle.ProgrammingExercises"
                            type="button"
                            (click)="combineTemplateCommits()"
                            class="btn btn-secondary btn-sm"
                            ngbTooltip="{{ 'artemisApp.programmingExercise.combineTemplateCommitsWarning' | artemisTranslate }}"
                        >
                            <span jhiTranslate="artemisApp.programmingExercise.combineTemplateCommits">Combine Template Commits</span>
                        </button>
                    </span>
                    <span *ngIf="programmingExercise.programmingLanguage === ProgrammingLanguage.JAVA && programmingExercise.isAtLeastEditor" class="me-1">
                        <button
                            [jhiFeatureToggle]="FeatureToggle.ProgrammingExercises"
                            type="button"
                            (click)="generateStructureOracle()"
                            class="btn btn-secondary btn-sm"
                            ngbTooltip="{{ 'artemisApp.programmingExercise.structureTestOracleWarning' | artemisTranslate }}"
                        >
                            <span jhiTranslate="artemisApp.programmingExercise.structureTestOracle">Update Structure Test Oracle</span>
                        </button>
                    </span>
                </div>
                <!--
                At the moment, this is only visible to admins as the actual main functionality has not yet been added on the server.
                In the future, this feature will be available to editors and instructors as well.
                -->
                <div *ngIf="isAdmin && programmingExercise.programmingLanguage == ProgrammingLanguage.JAVA">
                    <span class="me-1">
                        <button
                            [jhiFeatureToggle]="FeatureToggle.ProgrammingExercises"
                            type="button"
                            (click)="getExtractedTasksAndTestsFromProblemStatement()"
                            class="btn btn-secondary btn-sm"
                            ngbTooltip="{{ 'artemisApp.programmingExercise.extractTasksFromProblemStatementWarning' | artemisTranslate }}"
                        >
                            <span jhiTranslate="artemisApp.programmingExercise.extractTasksFromProblemStatementTitle">Extract Tasks</span>
                        </button>
                    </span>
                    <span class="me-1">
                        <button
                            [jhiFeatureToggle]="FeatureToggle.ProgrammingExercises"
                            type="button"
                            (click)="deleteTasksWithSolutionEntries()"
                            class="btn btn-secondary btn-sm"
                            ngbTooltip="{{ 'artemisApp.programmingExercise.deleteTasksAndSolutionEntriesWarning' | artemisTranslate }}"
                        >
                            <span jhiTranslate="artemisApp.programmingExercise.deleteTasksAndSolutionEntriesTitle">Delete Tasks</span>
                        </button>
                    </span>
                    <span class="me-1">
                        <button
                            [jhiFeatureToggle]="FeatureToggle.ProgrammingExercises"
                            type="button"
                            (click)="createStructuralSolutionEntries()"
                            class="btn btn-secondary btn-sm"
                            ngbTooltip="{{ 'artemisApp.programmingExercise.createStructuralSolutionEntriesTooltip' | artemisTranslate }}"
                        >
                            <span jhiTranslate="artemisApp.programmingExercise.createStructuralSolutionEntriesTitle">Create Structural Solution Entries</span>
                        </button>
                    </span>
                </div>
                <div *ngIf="programmingExercise.isAtLeastEditor">
                    <span class="mr-1">
                        <button
                            [jhiFeatureToggle]="FeatureToggle.ProgrammingExercises"
                            type="button"
                            (click)="getAndShowFullDiff()"
                            class="btn btn-secondary btn-sm"
                            ngbTooltip="{{ 'artemisApp.programmingExercise.diffReport.tooltip' | artemisTranslate }}"
                        >
                            <span jhiTranslate="artemisApp.programmingExercise.diffReport.button">Update Diff-Report</span>
                        </button>
                    </span>
                    <span class="mr-1" *ngIf="programmingExercise.programmingLanguage === ProgrammingLanguage.JAVA && programmingExercise.testwiseCoverageEnabled">
                        <button
                            [jhiFeatureToggle]="FeatureToggle.ProgrammingExercises"
                            type="button"
                            (click)="getAndShowTestwiseCoverage()"
                            class="btn btn-secondary btn-sm"
                            ngbTooltip="{{ 'artemisApp.programmingExercise.testwiseCoverageReport.tooltip' | artemisTranslate }}"
                        >
                            <span jhiTranslate="artemisApp.programmingExercise.testwiseCoverageReport.button">Show Testwise Coverage</span>
                        </button>
                    </span>
                </div>
                <div>
                    <button
                        id="unlockAllRepositoriesButton"
                        class="btn btn-danger btn-sm me-1"
                        (click)="handleUnlockAllRepositories()"
                        *ngIf="programmingExercise.isAtLeastInstructor"
                        [disabled]="lockingOrUnlockingRepositories"
                    >
                        <span *ngIf="lockingOrUnlockingRepositories" class="spinner-border spinner-border-sm" role="status" aria-hidden="true"></span>
                        <fa-icon [icon]="faExclamationTriangle" class="text-warning"></fa-icon>
                        <span jhiTranslate="artemisApp.programmingExercise.unlockAllRepositories">Unlock all repositories</span>
                    </button>
                    <button
                        id="lockAllRepositoriesButton"
                        class="btn btn-danger btn-sm me-1"
                        (click)="handleLockAllRepositories()"
                        *ngIf="programmingExercise.isAtLeastInstructor"
                        [disabled]="lockingOrUnlockingRepositories"
                    >
                        <span *ngIf="lockingOrUnlockingRepositories" class="spinner-border spinner-border-sm" role="status" aria-hidden="true"></span>
                        <fa-icon [icon]="faExclamationTriangle" class="text-warning"></fa-icon>
                        <span jhiTranslate="artemisApp.programmingExercise.lockAllRepositories">Lock all repositories</span>
                    </button>

                    <button
                        *ngIf="programmingExercise.isAtLeastEditor"
                        [jhiFeatureToggle]="FeatureToggle.ProgrammingExercises"
                        jhiDeleteButton
                        [actionType]="ActionType.Reset"
                        [entityTitle]="programmingExercise.title || ''"
                        deleteQuestion="artemisApp.programmingExercise.recreateBuildPlans.question"
                        (delete)="recreateBuildPlans()"
                        [dialogError]="dialogError$"
                        deleteConfirmationText="artemisApp.exercise.delete.typeNameToConfirm"
                        [additionalChecks]="{}"
                    >
                        <fa-icon [icon]="faEraser"></fa-icon>
                        <span jhiTranslate="artemisApp.programmingExercise.recreateBuildPlans.buttonText">Build Plan</span>
                    </button>

                    <button
                        *ngIf="programmingExercise.isAtLeastInstructor"
                        [jhiFeatureToggle]="FeatureToggle.ProgrammingExercises"
                        jhiDeleteButton
                        [actionType]="ActionType.Cleanup"
                        [entityTitle]="programmingExercise.title || ''"
                        deleteQuestion="instructorDashboard.cleanup.question"
                        (delete)="cleanupProgrammingExercise($event)"
                        [dialogError]="dialogError$"
                        deleteConfirmationText="artemisApp.exercise.delete.typeNameToConfirm"
                        [additionalChecks]="{
                            deleteRepositories: 'artemisApp.programmingExercise.delete.studentRepos'
                        }"
                    >
                        <fa-icon [icon]="faEraser"></fa-icon>
                    </button>

                    <button
                        *ngIf="programmingExercise.course != undefined && programmingExercise.isAtLeastInstructor"
                        jhiDeleteButton
                        [entityTitle]="programmingExercise.title || ''"
                        deleteQuestion="artemisApp.programmingExercise.delete.question"
                        (delete)="deleteProgrammingExercise($event)"
                        [dialogError]="dialogError$"
                        deleteConfirmationText="artemisApp.exercise.delete.typeNameToConfirm"
                        [additionalChecks]="{
                            deleteStudentReposBuildPlans: 'artemisApp.programmingExercise.delete.studentReposBuildPlans',
                            deleteBaseReposBuildPlans: 'artemisApp.programmingExercise.delete.baseReposBuildPlans'
                        }"
                    >
                        <fa-icon [icon]="faTimes"></fa-icon>
                    </button>
                </div>
            </div>
            <div *ngIf="programmingExercise.releaseDate != undefined && dayjs(programmingExercise.releaseDate).isBefore(dayjs())" class="mt-3">
                <jhi-exercise-detail-statistics [exercise]="programmingExercise" [doughnutStats]="doughnutStats" [exerciseType]="PROGRAMMING"></jhi-exercise-detail-statistics>
                <hr />
                <div>
                    <h2><span jhiTranslate="artemisApp.exercise.details">Exercise Details</span></h2>
                </div>
                <hr />
            </div>
            <dl class="row-md jh-entity-details">
                <jhi-exercise-details [exercise]="programmingExercise"></jhi-exercise-details>
                <ng-container *ngIf="programmingExercise.dueDate">
                    <dt><span jhiTranslate="artemisApp.programmingExercise.timeline.afterDueDate">Automatic Submission Run After Due Date</span></dt>
                    <dd>
                        <span>{{ programmingExercise.buildAndTestStudentSubmissionsAfterDueDate | artemisDate: 'long':true }}</span>
                    </dd>
                </ng-container>
                <dt><span jhiTranslate="artemisApp.programmingExercise.enableStaticCodeAnalysis.title">Enable Static Code Analysis</span></dt>
                <dd>
                    <span>{{ programmingExercise.staticCodeAnalysisEnabled }}</span>
                </dd>
                <ng-container *ngIf="programmingExercise.staticCodeAnalysisEnabled">
                    <dt><span jhiTranslate="artemisApp.programmingExercise.maxStaticCodeAnalysisPenalty.title">Max Static Code Analysis Penalty</span></dt>
                    <dd>
                        <span>{{ programmingExercise.maxStaticCodeAnalysisPenalty == undefined ? '-' : programmingExercise.maxStaticCodeAnalysisPenalty }}</span>
                    </dd>
                </ng-container>
                <dt><span jhiTranslate="artemisApp.programmingExercise.submissionPolicy.submissionPolicyType.title">Submission Policy Type</span></dt>
                <dd>
                    <span
                        jhiTranslate="{{
                            'artemisApp.programmingExercise.submissionPolicy.submissionPolicyType.' +
                                (!programmingExercise.submissionPolicy ? 'none' : programmingExercise.submissionPolicy.type!) +
                                '.title'
                        }}"
                    ></span>
                </dd>
                <ng-container *ngIf="programmingExercise.submissionPolicy != undefined">
                    <dt><span jhiTranslate="artemisApp.programmingExercise.submissionPolicy.submissionLimitTitle">Submission Limit</span></dt>
                    <dd>
                        <span>{{ programmingExercise.submissionPolicy.submissionLimit }}</span>
                    </dd>
                </ng-container>
                <ng-container *ngIf="programmingExercise.submissionPolicy != undefined && programmingExercise.submissionPolicy.exceedingPenalty">
                    <dt><span jhiTranslate="artemisApp.programmingExercise.submissionPolicy.submissionPenalty.penaltyInfoLabel">Exceeding Penalty</span></dt>
                    <dd>
                        <span>{{ programmingExercise.submissionPolicy.exceedingPenalty }}</span>
                    </dd>
                </ng-container>
                <dt><span jhiTranslate="artemisApp.programmingExercise.preview.label">Preview</span></dt>
                <dd>
                    <jhi-programming-exercise-plans-and-repositories-preview [programmingExercise]="programmingExercise"></jhi-programming-exercise-plans-and-repositories-preview>
                </dd>
                <dt>
                    <span jhiTranslate="artemisApp.programmingExercise.templateRepositoryUrl">Template Repository Url</span>
                    <div class="clone-buttons" *ngIf="programmingExercise.templateParticipation && programmingExercise.templateParticipation.repositoryUrl">
                        <jhi-clone-repo-button
                            class="ml-2"
                            [smallButtons]="true"
                            [repositoryUrl]="programmingExercise?.templateParticipation?.repositoryUrl! || ''"
                            [isTeamParticipation]="false"
                        ></jhi-clone-repo-button>
                        <jhi-programming-exercise-instructor-repo-download
                            class="ml-2"
                            [exerciseId]="programmingExercise.id!"
                            [repositoryType]="'TEMPLATE'"
                        ></jhi-programming-exercise-instructor-repo-download>
                    </div>
                </dt>
                <dd>
                    <div class="d-flex align-items-center" *ngIf="programmingExercise.templateParticipation && programmingExercise.templateParticipation.repositoryUrl">
                        <a href="{{ programmingExercise.templateParticipation.repositoryUrl }}" target="_blank" rel="noopener noreferrer">{{
                            programmingExercise.templateParticipation.repositoryUrl
                        }}</a>
                    </div>
                </dd>
                <dt>
                    <span jhiTranslate="artemisApp.programmingExercise.solutionRepositoryUrl">Solution Repository Url</span>
                    <div class="clone-buttons" *ngIf="programmingExercise.solutionParticipation && programmingExercise.solutionParticipation.repositoryUrl">
                        <jhi-clone-repo-button
                            class="ms-2"
                            [smallButtons]="true"
                            [repositoryUrl]="programmingExercise.solutionParticipation.repositoryUrl"
                            [isTeamParticipation]="false"
                        ></jhi-clone-repo-button>
                        <jhi-programming-exercise-instructor-repo-download
                            class="ms-2"
                            [exerciseId]="programmingExercise.id!"
                            [repositoryType]="'SOLUTION'"
                        ></jhi-programming-exercise-instructor-repo-download>
                    </div>
                </dt>
                <dd>
                    <div class="d-flex align-items-center" *ngIf="programmingExercise.solutionParticipation && programmingExercise.solutionParticipation.repositoryUrl">
                        <a href="{{ programmingExercise.solutionParticipation.repositoryUrl }}" target="_blank" rel="noopener noreferrer">{{
                            programmingExercise.solutionParticipation.repositoryUrl
                        }}</a>
                    </div>
                </dd>
                <dt>
                    <span jhiTranslate="artemisApp.programmingExercise.testRepositoryUrl">Test Repository Url</span>
                    <div class="clone-buttons" *ngIf="programmingExercise.testRepositoryUrl">
                        <jhi-clone-repo-button
                            class="ms-2"
                            [smallButtons]="true"
                            [repositoryUrl]="programmingExercise.testRepositoryUrl"
                            [isTeamParticipation]="false"
                        ></jhi-clone-repo-button>
                        <jhi-programming-exercise-instructor-repo-download
                            class="ms-2"
                            [exerciseId]="programmingExercise.id!"
                            [repositoryType]="'TESTS'"
                        ></jhi-programming-exercise-instructor-repo-download>
                    </div>
                </dt>
                <dd>
                    <div class="d-flex align-items-center" *ngIf="programmingExercise.testRepositoryUrl">
                        <a href="{{ programmingExercise.testRepositoryUrl }}" target="_blank" rel="noopener noreferrer">{{ programmingExercise.testRepositoryUrl }}</a>
                    </div>
                </dd>
                <dt>
                    <span
                        *ngIf="programmingExercise.auxiliaryRepositories && programmingExercise.auxiliaryRepositories.length > 0 && supportsAuxiliaryRepositories"
                        jhiTranslate="artemisApp.programmingExercise.auxiliaryRepositories"
                        >Auxiliary Repositories</span
                    >
                </dt>
                <dd></dd>
                <div *ngIf="programmingExercise.auxiliaryRepositories && programmingExercise.auxiliaryRepositories.length > 0 && supportsAuxiliaryRepositories">
                    <ul>
                        <li *ngFor="let auxiliaryRepository of programmingExercise.auxiliaryRepositories">
                            <dt>
                                <span>{{ auxiliaryRepository.name }} Repository</span>
                                <jhi-clone-repo-button
                                    class="ml-2"
                                    [smallButtons]="true"
                                    [repositoryUrl]="auxiliaryRepository.repositoryUrl!"
                                    [isTeamParticipation]="false"
                                ></jhi-clone-repo-button>
                                <jhi-programming-exercise-instructor-repo-download
                                    class="ml-2"
                                    [exerciseId]="programmingExercise.id!"
                                    [repositoryType]="'AUXILIARY'"
                                    [auxiliaryRepositoryId]="auxiliaryRepository.id!"
                                ></jhi-programming-exercise-instructor-repo-download>
                                <div class="auxiliaryRepositoryDescription">
                                    <span *ngIf="auxiliaryRepository.checkoutDirectory; else noCheckoutDirectorySet"
                                        >Checkout Directory: {{ auxiliaryRepository.checkoutDirectory }}
                                    </span>
                                    <ng-template #noCheckoutDirectorySet>
                                        <fa-icon [icon]="faExclamationTriangle" class="text-warning mr-1" [ngbTooltip]="noCheckoutDirectorySetTooltip"></fa-icon>
                                        <span jhiTranslate="artemisApp.programmingExercise.noCheckoutDirectorySet">Checkout Directory was not set</span>
                                    </ng-template>
                                    <ng-template #noCheckoutDirectorySetTooltip>
                                        <span jhiTranslate="artemisApp.programmingExercise.noCheckoutDirectorySetTooltip"></span>
                                    </ng-template>
                                </div>
                            </dt>
                            <dd>
                                <a href="{{ auxiliaryRepository.repositoryUrl }}" target="_blank" rel="noopener noreferrer" class="repository-url">{{
                                    auxiliaryRepository.repositoryUrl
                                }}</a>
                            </dd>
                        </li>
                    </ul>
                </div>
                <dt><span jhiTranslate="artemisApp.programmingExercise.templateBuildPlanId">Template Build Plan Id</span></dt>
                <dd>
                    <span *ngIf="programmingExercise.templateParticipation && programmingExercise.templateParticipation.buildPlanId">
                        <a target="_blank" rel="noreferrer" href="{{ programmingExercise.templateParticipation.buildPlanUrl }}">
                            {{ programmingExercise.templateParticipation.buildPlanId }}
                        </a>
                    </span>
                </dd>
                <dt><span jhiTranslate="artemisApp.programmingExercise.solutionBuildPlanId">Solution Build Plan Id</span></dt>
                <dd>
                    <span *ngIf="programmingExercise.solutionParticipation && programmingExercise.solutionParticipation.buildPlanId">
                        <a target="_blank" rel="noreferrer" href="{{ programmingExercise.solutionParticipation.buildPlanUrl }}">
                            {{ programmingExercise.solutionParticipation.buildPlanId }}
                        </a>
                    </span>
                </dd>
                <dt><span jhiTranslate="artemisApp.programmingExercise.sequentialTestRuns.title">Sequential Test Runs</span></dt>
                <dd>
                    <span>{{ programmingExercise.sequentialTestRuns }}</span>
                </dd>
                <dt><span jhiTranslate="artemisApp.programmingExercise.publishBuildPlanUrl">Publish Build Plan Url</span></dt>
                <dd>
                    <span>{{ programmingExercise.publishBuildPlanUrl }}</span>
                </dd>
                <dt><span jhiTranslate="artemisApp.programmingExercise.allowOfflineIde.title">Allow Offline IDE</span></dt>
                <dd>
                    <span>{{ programmingExercise.allowOfflineIde }}</span>
                </dd>
                <dt><span jhiTranslate="artemisApp.programmingExercise.allowOnlineEditor.title">Allow Online Editor</span></dt>
                <dd>
                    <span>{{ programmingExercise.allowOnlineEditor }}</span>
                </dd>
                <dt><span jhiTranslate="artemisApp.programmingExercise.showTestNamesToStudents">Show Test Names to Students</span></dt>
                <dd>
                    <span>{{ programmingExercise.showTestNamesToStudents }}</span>
                </dd>
                <dt><span jhiTranslate="artemisApp.programmingExercise.recordTestwiseCoverage">Record testwise coverage</span></dt>
                <dd>
                    <span>{{ programmingExercise.testwiseCoverageEnabled }}</span>
                </dd>
                <dt><span jhiTranslate="artemisApp.programmingExercise.programmingLanguage">Programming Language</span></dt>
                <dd>
                    <span jhiTranslate="{{ 'artemisApp.ProgrammingLanguage.' + programmingExercise.programmingLanguage }}">{{ programmingExercise.programmingLanguage }}</span>
                </dd>
                <dt><span jhiTranslate="artemisApp.programmingExercise.packageName">Package Name</span></dt>
                <dd>
                    <span>{{ programmingExercise.packageName }}</span>
                </dd>
                <dt><span jhiTranslate="artemisApp.programmingExercise.templateResult">Template Result</span></dt>
                <dd>
                    <div *ngIf="programmingExercise?.templateParticipation" class="d-flex align-items-center">
                        <jhi-updating-result
                            *ngIf="!loadingTemplateParticipationResults"
                            [exercise]="programmingExercise"
                            [participation]="programmingExercise.templateParticipation!"
                            [showUngradedResults]="true"
                            [showTestNames]="true"
                            [personalParticipation]="false"
                            class="me-2"
                        ></jhi-updating-result>
                        <jhi-programming-exercise-instructor-status
                            *ngIf="programmingExercise.templateParticipation?.results?.length"
                            class="repository-status-icon me-2"
                            [participationType]="ProgrammingExerciseParticipationType.TEMPLATE"
                            [participation]="programmingExercise.templateParticipation!"
                            [exercise]="programmingExercise"
                        ></jhi-programming-exercise-instructor-status>
                        <jhi-programming-exercise-instructor-trigger-build-button
                            *ngIf="programmingExercise.templateParticipation?.results && programmingExercise.isAtLeastEditor"
                            [exercise]="programmingExercise"
                            [participation]="programmingExercise.templateParticipation!"
                        ></jhi-programming-exercise-instructor-trigger-build-button>
                    </div>
                </dd>
                <dd *ngIf="programmingExercise.isAtLeastEditor && programmingExercise?.templateParticipation?.id">
                    <a [routerLink]="getParticipationSubmissionLink(programmingExercise!.templateParticipation!.id!)" [queryParams]="{ isTmpOrSolutionProgrParticipation: true }">
                        <span jhiTranslate="artemisApp.programmingExercise.detail.showTemplateSubmissions">Show Submissions</span>
                    </a>
                </dd>
                <dt><span jhiTranslate="artemisApp.programmingExercise.solutionResult">Solution Result</span></dt>
                <dd>
                    <div *ngIf="programmingExercise?.solutionParticipation" class="d-flex align-items-center">
                        <jhi-updating-result
                            *ngIf="!loadingSolutionParticipationResults && programmingExercise.solutionParticipation"
                            [exercise]="programmingExercise"
                            [participation]="programmingExercise.solutionParticipation!"
                            [showUngradedResults]="true"
                            [showTestNames]="true"
                            [personalParticipation]="false"
                            class="me-2"
                        ></jhi-updating-result>
                        <jhi-programming-exercise-instructor-status
                            *ngIf="programmingExercise.solutionParticipation?.results?.length"
                            class="repository-status-icon me-2"
                            [participationType]="ProgrammingExerciseParticipationType.SOLUTION"
                            [participation]="programmingExercise.solutionParticipation!"
                            [exercise]="programmingExercise"
                        ></jhi-programming-exercise-instructor-status>
                        <jhi-programming-exercise-instructor-trigger-build-button
                            *ngIf="programmingExercise.solutionParticipation?.results && programmingExercise.isAtLeastEditor"
                            [exercise]="programmingExercise"
                            [participation]="programmingExercise.solutionParticipation!"
                        ></jhi-programming-exercise-instructor-trigger-build-button>
                    </div>
                </dd>
                <dd *ngIf="programmingExercise.isAtLeastEditor && programmingExercise?.solutionParticipation?.id">
                    <a [routerLink]="getParticipationSubmissionLink(programmingExercise!.solutionParticipation!.id!)" [queryParams]="{ isTmpOrSolutionProgrParticipation: true }">
                        <span jhiTranslate="artemisApp.programmingExercise.detail.showSolutionSubmissions">Show Submissions</span>
                    </a>
                </dd>
<<<<<<< HEAD
                <div *ngIf="programmingExercise.isAtLeastTutor && programmingExercise?.testwiseCoverageEnabled">
                    <dt><span jhiTranslate="artemisApp.programmingExercise.coveredLineRatio">Covered Line Ratio</span></dt>
                    <dd>
                        <span>{{ programmingExercise?.coveredLinesRatio ? (programmingExercise?.coveredLinesRatio! * 100).toFixed(1) + ' %' : 'n.a.' }}</span>
                    </dd>
                </div>
=======

                <dt><span jhiTranslate="artemisApp.programmingExercise.diffReport.lineStatLabel">Lines added/removed between template and solution</span></dt>
                <dd>
                    <div *ngIf="programmingExercise?.gitDiffReport" class="d-flex align-items-center fw-bold">
                        <jhi-git-diff-line-stat
                            [addedLineCount]="addedLineCount"
                            [removedLineCount]="removedLineCount"
                            ngbTooltip="{{ 'artemisApp.programmingExercise.diffReport.lineStatTooltipDetailPage' | artemisTranslate }}"
                        ></jhi-git-diff-line-stat>
                    </div>
                </dd>
>>>>>>> dc609168
            </dl>
        </div>
    </div>
</div><|MERGE_RESOLUTION|>--- conflicted
+++ resolved
@@ -559,15 +559,6 @@
                         <span jhiTranslate="artemisApp.programmingExercise.detail.showSolutionSubmissions">Show Submissions</span>
                     </a>
                 </dd>
-<<<<<<< HEAD
-                <div *ngIf="programmingExercise.isAtLeastTutor && programmingExercise?.testwiseCoverageEnabled">
-                    <dt><span jhiTranslate="artemisApp.programmingExercise.coveredLineRatio">Covered Line Ratio</span></dt>
-                    <dd>
-                        <span>{{ programmingExercise?.coveredLinesRatio ? (programmingExercise?.coveredLinesRatio! * 100).toFixed(1) + ' %' : 'n.a.' }}</span>
-                    </dd>
-                </div>
-=======
-
                 <dt><span jhiTranslate="artemisApp.programmingExercise.diffReport.lineStatLabel">Lines added/removed between template and solution</span></dt>
                 <dd>
                     <div *ngIf="programmingExercise?.gitDiffReport" class="d-flex align-items-center fw-bold">
@@ -578,7 +569,12 @@
                         ></jhi-git-diff-line-stat>
                     </div>
                 </dd>
->>>>>>> dc609168
+                <div *ngIf="programmingExercise.isAtLeastTutor && programmingExercise?.testwiseCoverageEnabled">
+                    <dt><span jhiTranslate="artemisApp.programmingExercise.coveredLineRatio">Covered Line Ratio</span></dt>
+                    <dd>
+                        <span>{{ programmingExercise?.coveredLinesRatio ? (programmingExercise?.coveredLinesRatio! * 100).toFixed(1) + ' %' : 'n.a.' }}</span>
+                    </dd>
+                </div>
             </dl>
         </div>
     </div>
