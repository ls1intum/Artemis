<div class="row justify-content-center programming-exercise-detail-wrapper-class">
    <div class="col-8">
        <div *ngIf="programmingExercise">
            <h2><span jhiTranslate="artemisApp.programmingExercise.detail.title">Programming Exercise</span> {{ programmingExercise.id }}</h2>
            <hr />
            <jhi-alert></jhi-alert>
            <jhi-alert-error></jhi-alert-error>
            <div>
                <div>
                    <a *ngIf="programmingExercise.isAtLeastEditor" [routerLink]="baseResource + 'edit'" class="btn btn-warning btn-sm me-1" style="margin-bottom: 10px">
                        <fa-icon [icon]="faWrench"></fa-icon>&nbsp;
                        <span jhiTranslate="entity.action.edit"> Edit</span>
                    </a>
                    <!-- Edit in editor button -->
                    <a
                        [jhiFeatureToggleLink]="FeatureToggle.PROGRAMMING_EXERCISES"
                        *ngIf="programmingExercise.isAtLeastEditor && programmingExercise.templateParticipation"
                        jhiOrionFilter
                        [showInOrionWindow]="false"
                        [routerLink]="baseResource + 'code-editor/' + programmingExercise.templateParticipation.id"
                        class="btn btn-warning btn-sm me-1"
                        style="margin-bottom: 10px"
                    >
                        <fa-icon [icon]="faPencilAlt"></fa-icon>
                        <span class="d-none d-md-inline" jhiTranslate="entity.action.editInEditor">Edit in Editor</span>
                    </a>

                    <a
                        *ngIf="programmingExercise.isAtLeastEditor && programmingExercise.course && !isExamExercise"
                        [routerLink]="['/course-management', programmingExercise.course?.id, 'programming-exercises', programmingExercise.id, 'hints']"
                        class="btn btn-warning btn-sm me-1"
                        style="margin-bottom: 10px"
                    >
                        <fa-icon [icon]="faPencilAlt"></fa-icon>
                        <span class="d-none d-md-inline" jhiTranslate="entity.action.manageHints">Manage Hints</span>
                    </a>

                    <a
                        *ngIf="programmingExercise.isAtLeastEditor"
                        [routerLink]="baseResource + 'grading/test-cases'"
                        class="btn btn-warning btn-sm me-1"
                        style="margin-bottom: 10px"
                    >
                        <fa-icon [icon]="faUserCheck"></fa-icon>
                        <span class="d-none d-md-inline" jhiTranslate="artemisApp.programmingExercise.configureGrading.shortTitle">Grading</span>
                    </a>
                    <jhi-external-submission *ngIf="programmingExercise.isAtLeastInstructor" [exercise]="programmingExercise" class="me-1"> </jhi-external-submission>
                </div>
                <div>
                    <a *ngIf="programmingExercise.isAtLeastEditor" [routerLink]="baseResource + 'submissions'" class="btn btn-success btn-sm me-1" style="margin-bottom: 10px">
                        <fa-icon [icon]="faBook"></fa-icon>
                        <span class="d-none d-md-inline" jhiTranslate="artemisApp.exercise.submissions">Submissions</span>
                    </a>
<<<<<<< HEAD
                    <a *ngIf="programmingExercise.isAtLeastEditor" [routerLink]="baseResource + 'participations'" class="btn btn-primary btn-sm me-1" style="margin-bottom: 10px">
                        <fa-icon [icon]="faListAlt"></fa-icon>
=======
                    <a *ngIf="programmingExercise.isAtLeastTutor" [routerLink]="baseResource + 'participations'" class="btn btn-primary btn-sm me-1" style="margin-bottom: 10px">
                        <fa-icon [icon]="'list-alt'"></fa-icon>
>>>>>>> 4064c51c
                        <span class="d-none d-md-inline" jhiTranslate="artemisApp.exercise.participations">Participations</span>
                    </a>
                    <a
                        *ngIf="programmingExercise.assessmentType === assessmentType"
                        [routerLink]="shortBaseResource + 'assessment-dashboard/' + programmingExercise.id"
                        class="btn btn-info btn-sm me-1"
                        style="margin-bottom: 10px"
                    >
                        <fa-icon [icon]="faListAlt"></fa-icon>
                        <span class="d-none d-md-inline" jhiTranslate="entity.action.exerciseDashboard">Exercise Dashboard</span>
                    </a>
                    <a
                        *ngIf="programmingExercise.isAtLeastEditor"
                        [jhiFeatureToggleLink]="FeatureToggle.PROGRAMMING_EXERCISES"
                        class="btn btn-outline-primary btn-sm me-1"
                        routerLink="plagiarism"
                        style="margin-bottom: 10px"
                    >
                        <span jhiTranslate="artemisApp.programmingExercise.checkPlagiarism">Check Plagiarism</span>
                    </a>
                    <button
                        [jhiFeatureToggle]="FeatureToggle.PROGRAMMING_EXERCISES"
                        *ngIf="programmingExercise.isAtLeastInstructor"
                        (click)="checkConsistencies(programmingExercise)"
                        class="btn btn-outline-primary btn-sm me-1"
                        style="margin-bottom: 10px"
                    >
                        <fa-icon [icon]="faCheckDouble"></fa-icon> <span jhiTranslate="artemisApp.consistencyCheck.button">Check consistency</span>
                    </button>
                </div>
                <div>
<<<<<<< HEAD
                    <a *ngIf="programmingExercise.isAtLeastInstructor" [routerLink]="baseResource + 'scores'" class="btn btn-info btn-sm me-1" style="margin-bottom: 10px">
                        <fa-icon [icon]="faTable"></fa-icon>
=======
                    <a *ngIf="programmingExercise.isAtLeastTutor" [routerLink]="baseResource + 'scores'" class="btn btn-info btn-sm me-1" style="margin-bottom: 10px">
                        <fa-icon [icon]="'table'"></fa-icon>
>>>>>>> 4064c51c
                        <span class="d-none d-md-inline" jhiTranslate="entity.action.scores">Scores</span>
                    </a>
                    <jhi-programming-exercise-instructor-exercise-download
                        *ngIf="programmingExercise.isAtLeastInstructor"
                        [exerciseId]="programmingExercise.id!"
                        class="me-1"
                    ></jhi-programming-exercise-instructor-exercise-download>
                    <jhi-programming-assessment-repo-export
                        *ngIf="programmingExercise.isAtLeastInstructor"
                        [exerciseId]="programmingExercise.id!"
                        class="me-1"
                    ></jhi-programming-assessment-repo-export>
                    <a
                        *ngIf="programmingExercise.isAtLeastTutor && programmingExercise.course && !isExamExercise"
                        [routerLink]="['/course-management', programmingExercise.course!.id!, 'programming-exercises', programmingExercise.id!, 'exercise-statistics']"
                        class="btn btn-info btn-sm me-1"
                        style="margin-bottom: 10px"
                    >
                        <fa-icon [icon]="faChartBar"></fa-icon>&nbsp;<span jhiTranslate="statistics.statistics-title">Statistics</span>
                    </a>
                </div>
                <div>
                    <span
                        *ngIf="
                            programmingExercise.programmingLanguage === ProgrammingLanguage.JAVA ||
                            programmingExercise.programmingLanguage === ProgrammingLanguage.C ||
                            programmingExercise.programmingLanguage === ProgrammingLanguage.PYTHON
                        "
                    >
                    </span>
                    <span class="me-1" *ngIf="programmingExercise.isAtLeastEditor">
                        <button
                            [jhiFeatureToggle]="FeatureToggle.PROGRAMMING_EXERCISES"
                            type="button"
                            (click)="combineTemplateCommits()"
                            class="btn btn-secondary btn-sm"
                            ngbTooltip="{{ 'artemisApp.programmingExercise.combineTemplateCommitsWarning' | artemisTranslate }}"
                        >
                            <span jhiTranslate="artemisApp.programmingExercise.combineTemplateCommits">Combine Template Commits</span>
                        </button>
                    </span>
                    <span *ngIf="programmingExercise.programmingLanguage === ProgrammingLanguage.JAVA && programmingExercise.isAtLeastEditor" class="me-1">
                        <button
                            [jhiFeatureToggle]="FeatureToggle.PROGRAMMING_EXERCISES"
                            type="button"
                            (click)="generateStructureOracle()"
                            class="btn btn-secondary btn-sm"
                            ngbTooltip="{{ 'artemisApp.programmingExercise.structureTestOracleWarning' | artemisTranslate }}"
                        >
                            <span jhiTranslate="artemisApp.programmingExercise.structureTestOracle">Update Structure Test Oracle</span>
                        </button>
                    </span>
                    <span *ngIf="programmingExercise.isAtLeastEditor" class="mr-1">
                        <button
                            [jhiFeatureToggle]="FeatureToggle.PROGRAMMING_EXERCISES"
                            type="button"
                            (click)="recreateBuildPlans()"
                            class="btn btn-secondary btn-sm"
                            ngbTooltip="{{ 'artemisApp.programmingExercise.recreateBuildPlans.warning' | artemisTranslate }}"
                        >
                            <span jhiTranslate="artemisApp.programmingExercise.recreateBuildPlans.title">Recreate Build Plans</span>
                        </button>
                    </span>
                </div>
                <div>
                    <button
                        id="unlockAllRepositoriesButton"
                        class="btn btn-danger btn-sm me-1"
                        (click)="handleUnlockAllRepositories()"
                        *ngIf="programmingExercise.isAtLeastInstructor"
                        [disabled]="lockingOrUnlockingRepositories"
                    >
                        <span *ngIf="lockingOrUnlockingRepositories" class="spinner-border spinner-border-sm" role="status" aria-hidden="true"></span>
                        <fa-icon [icon]="faExclamationTriangle" class="text-warning"></fa-icon>
                        <span jhiTranslate="artemisApp.programmingExercise.unlockAllRepositories">Unlock all repositories</span>
                    </button>
                    <button
                        id="lockAllRepositoriesButton"
                        class="btn btn-danger btn-sm me-1"
                        (click)="handleLockAllRepositories()"
                        *ngIf="programmingExercise.isAtLeastInstructor"
                        [disabled]="lockingOrUnlockingRepositories"
                    >
                        <span *ngIf="lockingOrUnlockingRepositories" class="spinner-border spinner-border-sm" role="status" aria-hidden="true"></span>
                        <fa-icon [icon]="faExclamationTriangle" class="text-warning"></fa-icon>
                        <span jhiTranslate="artemisApp.programmingExercise.lockAllRepositories">Lock all repositories</span>
                    </button>

                    <button
                        *ngIf="programmingExercise.isAtLeastInstructor"
                        [jhiFeatureToggle]="FeatureToggle.PROGRAMMING_EXERCISES"
                        jhiDeleteButton
                        [actionType]="ActionType.Cleanup"
                        [entityTitle]="programmingExercise.title || ''"
                        deleteQuestion="instructorDashboard.cleanup.question"
                        (delete)="cleanupProgrammingExercise($event)"
                        [dialogError]="dialogError$"
                        deleteConfirmationText="artemisApp.exercise.delete.typeNameToConfirm"
                        [additionalChecks]="{
                            deleteRepositories: 'artemisApp.programmingExercise.delete.studentRepos'
                        }"
                    >
                        <fa-icon [icon]="faEraser"></fa-icon>
                    </button>

                    <button
                        *ngIf="programmingExercise.course != undefined && programmingExercise.isAtLeastInstructor"
                        jhiDeleteButton
                        [entityTitle]="programmingExercise.title || ''"
                        deleteQuestion="artemisApp.programmingExercise.delete.question"
                        (delete)="deleteProgrammingExercise($event)"
                        [dialogError]="dialogError$"
                        deleteConfirmationText="artemisApp.exercise.delete.typeNameToConfirm"
                        [additionalChecks]="{
                            deleteStudentReposBuildPlans: 'artemisApp.programmingExercise.delete.studentReposBuildPlans',
                            deleteBaseReposBuildPlans: 'artemisApp.programmingExercise.delete.baseReposBuildPlans'
                        }"
                    >
                        <fa-icon [icon]="faTimes"></fa-icon>
                    </button>
                </div>
            </div>
            <div *ngIf="programmingExercise.releaseDate != undefined && dayjs(programmingExercise.releaseDate).isBefore(dayjs())" class="mt-3">
                <jhi-exercise-detail-statistics [exercise]="programmingExercise" [doughnutStats]="doughnutStats" [exerciseType]="PROGRAMMING"></jhi-exercise-detail-statistics>
                <hr />
                <div>
                    <h2><span jhiTranslate="artemisApp.exercise.details">Exercise Details</span></h2>
                </div>
                <hr />
            </div>
            <dl class="row-md jh-entity-details">
                <jhi-exercise-details [exercise]="programmingExercise"></jhi-exercise-details>
                <ng-container *ngIf="programmingExercise.dueDate">
                    <dt><span jhiTranslate="artemisApp.programmingExercise.timeline.afterDueDate">Automatic Submission Run After Due Date</span></dt>
                    <dd>
                        <span>{{ programmingExercise.buildAndTestStudentSubmissionsAfterDueDate | artemisDate: 'long':true }}</span>
                    </dd>
                </ng-container>
                <dt><span jhiTranslate="artemisApp.programmingExercise.enableStaticCodeAnalysis.title">Enable Static Code Analysis</span></dt>
                <dd>
                    <span>{{ programmingExercise.staticCodeAnalysisEnabled }}</span>
                </dd>
                <ng-container *ngIf="programmingExercise.staticCodeAnalysisEnabled">
                    <dt><span jhiTranslate="artemisApp.programmingExercise.maxStaticCodeAnalysisPenalty.title">Max Static Code Analysis Penalty</span></dt>
                    <dd>
                        <span>{{ programmingExercise.maxStaticCodeAnalysisPenalty == undefined ? '-' : programmingExercise.maxStaticCodeAnalysisPenalty }}</span>
                    </dd>
                </ng-container>
                <dt><span jhiTranslate="artemisApp.programmingExercise.submissionPolicy.submissionPolicyType.title">Submission Policy Type</span></dt>
                <dd>
                    <span
                        jhiTranslate="{{
                            'artemisApp.programmingExercise.submissionPolicy.submissionPolicyType.' +
                                (!programmingExercise.submissionPolicy ? 'none' : programmingExercise.submissionPolicy.type!) +
                                '.title'
                        }}"
                    ></span>
                </dd>
                <ng-container *ngIf="programmingExercise.submissionPolicy != undefined">
                    <dt><span jhiTranslate="artemisApp.programmingExercise.submissionPolicy.submissionLimitTitle">Submission Limit</span></dt>
                    <dd>
                        <span>{{ programmingExercise.submissionPolicy.submissionLimit }}</span>
                    </dd>
                </ng-container>
                <ng-container *ngIf="programmingExercise.submissionPolicy != undefined && programmingExercise.submissionPolicy.exceedingPenalty">
                    <dt><span jhiTranslate="artemisApp.programmingExercise.submissionPolicy.submissionPenalty.penaltyInfoLabel">Exceeding Penalty</span></dt>
                    <dd>
                        <span>{{ programmingExercise.submissionPolicy.exceedingPenalty }}</span>
                    </dd>
                </ng-container>
                <dt><span jhiTranslate="artemisApp.programmingExercise.preview.label">Preview</span></dt>
                <dd>
                    <jhi-programming-exercise-plans-and-repositories-preview [programmingExercise]="programmingExercise"></jhi-programming-exercise-plans-and-repositories-preview>
                </dd>
                <dt>
                    <span jhiTranslate="artemisApp.programmingExercise.templateRepositoryUrl">Template Repository Url</span>
                    <div class="clone-buttons" *ngIf="programmingExercise.templateParticipation && programmingExercise.templateParticipation.repositoryUrl">
                        <jhi-clone-repo-button
                            class="ml-2"
                            [smallButtons]="true"
                            [repositoryUrl]="programmingExercise?.templateParticipation?.repositoryUrl! || ''"
                            [isTeamParticipation]="false"
                        ></jhi-clone-repo-button>
                        <jhi-programming-exercise-instructor-repo-download
                            class="ml-2"
                            [exerciseId]="programmingExercise.id!"
                            [repositoryType]="'TEMPLATE'"
                        ></jhi-programming-exercise-instructor-repo-download>
                    </div>
                </dt>
                <dd>
                    <div class="d-flex align-items-center" *ngIf="programmingExercise.templateParticipation && programmingExercise.templateParticipation.repositoryUrl">
                        <a href="{{ programmingExercise.templateParticipation.repositoryUrl }}" target="_blank" rel="noopener noreferrer">{{
                            programmingExercise.templateParticipation.repositoryUrl
                        }}</a>
                    </div>
                </dd>
                <dt>
                    <span jhiTranslate="artemisApp.programmingExercise.solutionRepositoryUrl">Solution Repository Url</span>
                    <div class="clone-buttons" *ngIf="programmingExercise.solutionParticipation && programmingExercise.solutionParticipation.repositoryUrl">
                        <jhi-clone-repo-button
                            class="ms-2"
                            [smallButtons]="true"
                            [repositoryUrl]="programmingExercise.solutionParticipation.repositoryUrl"
                            [isTeamParticipation]="false"
                        ></jhi-clone-repo-button>
                        <jhi-programming-exercise-instructor-repo-download
                            class="ms-2"
                            [exerciseId]="programmingExercise.id!"
                            [repositoryType]="'SOLUTION'"
                        ></jhi-programming-exercise-instructor-repo-download>
                    </div>
                </dt>
                <dd>
                    <div class="d-flex align-items-center" *ngIf="programmingExercise.solutionParticipation && programmingExercise.solutionParticipation.repositoryUrl">
                        <a href="{{ programmingExercise.solutionParticipation.repositoryUrl }}" target="_blank" rel="noopener noreferrer">{{
                            programmingExercise.solutionParticipation.repositoryUrl
                        }}</a>
                    </div>
                </dd>
                <dt>
                    <span jhiTranslate="artemisApp.programmingExercise.testRepositoryUrl">Test Repository Url</span>
                    <div class="clone-buttons" *ngIf="programmingExercise.testRepositoryUrl">
                        <jhi-clone-repo-button
                            class="ms-2"
                            [smallButtons]="true"
                            [repositoryUrl]="programmingExercise.testRepositoryUrl"
                            [isTeamParticipation]="false"
                        ></jhi-clone-repo-button>
                        <jhi-programming-exercise-instructor-repo-download
                            class="ms-2"
                            [exerciseId]="programmingExercise.id!"
                            [repositoryType]="'TESTS'"
                        ></jhi-programming-exercise-instructor-repo-download>
                    </div>
                </dt>
                <dd>
                    <div class="d-flex align-items-center" *ngIf="programmingExercise.testRepositoryUrl">
                        <a href="{{ programmingExercise.testRepositoryUrl }}" target="_blank" rel="noopener noreferrer">{{ programmingExercise.testRepositoryUrl }}</a>
                    </div>
                </dd>
                <dt>
                    <span
                        *ngIf="programmingExercise.auxiliaryRepositories && programmingExercise.auxiliaryRepositories.length > 0 && supportsAuxiliaryRepositories"
                        jhiTranslate="artemisApp.programmingExercise.auxiliaryRepositories"
                        >Auxiliary Repositories</span
                    >
                </dt>
                <dd></dd>
                <div *ngIf="programmingExercise.auxiliaryRepositories && programmingExercise.auxiliaryRepositories.length > 0 && supportsAuxiliaryRepositories">
                    <ul>
                        <li *ngFor="let auxiliaryRepository of programmingExercise.auxiliaryRepositories">
                            <dt>
                                <span>{{ auxiliaryRepository.name }} Repository</span>
                                <jhi-clone-repo-button
                                    class="ml-2"
                                    [smallButtons]="true"
                                    [repositoryUrl]="auxiliaryRepository.repositoryUrl!"
                                    [isTeamParticipation]="false"
                                ></jhi-clone-repo-button>
                                <jhi-programming-exercise-instructor-repo-download
                                    class="ml-2"
                                    [exerciseId]="programmingExercise.id!"
                                    [repositoryType]="'AUXILIARY'"
                                    [auxiliaryRepositoryId]="auxiliaryRepository.id!"
                                ></jhi-programming-exercise-instructor-repo-download>
                                <div class="auxiliaryRepositoryDescription">
                                    <span *ngIf="auxiliaryRepository.checkoutDirectory; else noCheckoutDirectorySet"
                                        >Checkout Directory: {{ auxiliaryRepository.checkoutDirectory }}
                                    </span>
                                    <ng-template #noCheckoutDirectorySet>
                                        <fa-icon [icon]="faExclamationTriangle" class="text-warning mr-1" [ngbTooltip]="noCheckoutDirectorySetTooltip"></fa-icon>
                                        <span jhiTranslate="artemisApp.programmingExercise.noCheckoutDirectorySet">Checkout Directory was not set</span>
                                    </ng-template>
                                    <ng-template #noCheckoutDirectorySetTooltip>
                                        <span jhiTranslate="artemisApp.programmingExercise.noCheckoutDirectorySetTooltip"></span>
                                    </ng-template>
                                </div>
                            </dt>
                            <dd>
                                <a href="{{ auxiliaryRepository.repositoryUrl }}" target="_blank" rel="noopener noreferrer" class="repository-url">{{
                                    auxiliaryRepository.repositoryUrl
                                }}</a>
                            </dd>
                        </li>
                    </ul>
                </div>
                <dt><span jhiTranslate="artemisApp.programmingExercise.templateBuildPlanId">Template Build Plan Id</span></dt>
                <dd>
                    <span *ngIf="programmingExercise.templateParticipation && programmingExercise.templateParticipation.buildPlanId">
                        <a target="_blank" rel="noreferrer" href="{{ programmingExercise.templateParticipation.buildPlanUrl }}">
                            {{ programmingExercise.templateParticipation.buildPlanId }}
                        </a>
                    </span>
                </dd>
                <dt><span jhiTranslate="artemisApp.programmingExercise.solutionBuildPlanId">Solution Build Plan Id</span></dt>
                <dd>
                    <span *ngIf="programmingExercise.solutionParticipation && programmingExercise.solutionParticipation.buildPlanId">
                        <a target="_blank" rel="noreferrer" href="{{ programmingExercise.solutionParticipation.buildPlanUrl }}">
                            {{ programmingExercise.solutionParticipation.buildPlanId }}
                        </a>
                    </span>
                </dd>
                <dt><span jhiTranslate="artemisApp.programmingExercise.sequentialTestRuns.title">Sequential Test Runs</span></dt>
                <dd>
                    <span>{{ programmingExercise.sequentialTestRuns }}</span>
                </dd>
                <dt><span jhiTranslate="artemisApp.programmingExercise.publishBuildPlanUrl">Publish Build Plan Url</span></dt>
                <dd>
                    <span>{{ programmingExercise.publishBuildPlanUrl }}</span>
                </dd>
                <dt><span jhiTranslate="artemisApp.programmingExercise.allowOfflineIde.title">Allow Offline IDE</span></dt>
                <dd>
                    <span>{{ programmingExercise.allowOfflineIde }}</span>
                </dd>
                <dt><span jhiTranslate="artemisApp.programmingExercise.allowOnlineEditor.title">Allow Online Editor</span></dt>
                <dd>
                    <span>{{ programmingExercise.allowOnlineEditor }}</span>
                </dd>
                <dt><span jhiTranslate="artemisApp.programmingExercise.showTestNamesToStudents">Show Test Names to Students</span></dt>
                <dd>
                    <span>{{ programmingExercise.showTestNamesToStudents }}</span>
                </dd>
                <dt><span jhiTranslate="artemisApp.programmingExercise.programmingLanguage">Programming Language</span></dt>
                <dd>
                    <span jhiTranslate="{{ 'artemisApp.ProgrammingLanguage.' + programmingExercise.programmingLanguage }}">{{ programmingExercise.programmingLanguage }}</span>
                </dd>
                <dt><span jhiTranslate="artemisApp.programmingExercise.packageName">Package Name</span></dt>
                <dd>
                    <span>{{ programmingExercise.packageName }}</span>
                </dd>
                <dt><span jhiTranslate="artemisApp.programmingExercise.templateResult">Template Result</span></dt>
                <dd>
                    <div *ngIf="programmingExercise?.templateParticipation" class="d-flex align-items-center">
                        <jhi-updating-result
                            *ngIf="!loadingTemplateParticipationResults"
                            [exercise]="programmingExercise"
                            [participation]="programmingExercise.templateParticipation!"
                            [showUngradedResults]="true"
                            [showTestNames]="true"
                            [personalParticipation]="false"
                            class="me-2"
                        ></jhi-updating-result>
                        <jhi-programming-exercise-instructor-status
                            *ngIf="programmingExercise.templateParticipation?.results?.length"
                            class="repository-status-icon me-2"
                            [participationType]="ProgrammingExerciseParticipationType.TEMPLATE"
                            [participation]="programmingExercise.templateParticipation!"
                            [exercise]="programmingExercise"
                        ></jhi-programming-exercise-instructor-status>
                        <jhi-programming-exercise-instructor-trigger-build-button
                            *ngIf="programmingExercise.templateParticipation?.results && programmingExercise.isAtLeastEditor"
                            [exercise]="programmingExercise"
                            [participation]="programmingExercise.templateParticipation!"
                        ></jhi-programming-exercise-instructor-trigger-build-button>
                    </div>
                </dd>
                <dd *ngIf="programmingExercise.isAtLeastEditor && programmingExercise?.templateParticipation?.id">
                    <a [routerLink]="getParticipationSubmissionLink(programmingExercise!.templateParticipation!.id!)" [queryParams]="{ isTmpOrSolutionProgrParticipation: true }">
                        <span jhiTranslate="artemisApp.programmingExercise.detail.showTemplateSubmissions">Show Submissions</span>
                    </a>
                </dd>
                <dt><span jhiTranslate="artemisApp.programmingExercise.solutionResult">Solution Result</span></dt>
                <dd>
                    <div *ngIf="programmingExercise?.solutionParticipation" class="d-flex align-items-center">
                        <jhi-updating-result
                            *ngIf="!loadingSolutionParticipationResults && programmingExercise.solutionParticipation"
                            [exercise]="programmingExercise"
                            [participation]="programmingExercise.solutionParticipation!"
                            [showUngradedResults]="true"
                            [showTestNames]="true"
                            [personalParticipation]="false"
                            class="me-2"
                        ></jhi-updating-result>
                        <jhi-programming-exercise-instructor-status
                            *ngIf="programmingExercise.solutionParticipation?.results?.length"
                            class="repository-status-icon me-2"
                            [participationType]="ProgrammingExerciseParticipationType.SOLUTION"
                            [participation]="programmingExercise.solutionParticipation!"
                            [exercise]="programmingExercise"
                        ></jhi-programming-exercise-instructor-status>
                        <jhi-programming-exercise-instructor-trigger-build-button
                            *ngIf="programmingExercise.solutionParticipation?.results && programmingExercise.isAtLeastEditor"
                            [exercise]="programmingExercise"
                            [participation]="programmingExercise.solutionParticipation!"
                        ></jhi-programming-exercise-instructor-trigger-build-button>
                    </div>
                </dd>
                <dd *ngIf="programmingExercise.isAtLeastEditor && programmingExercise?.solutionParticipation?.id">
                    <a [routerLink]="getParticipationSubmissionLink(programmingExercise!.solutionParticipation!.id!)" [queryParams]="{ isTmpOrSolutionProgrParticipation: true }">
                        <span jhiTranslate="artemisApp.programmingExercise.detail.showSolutionSubmissions">Show Submissions</span>
                    </a>
                </dd>
            </dl>
        </div>
    </div>
</div><|MERGE_RESOLUTION|>--- conflicted
+++ resolved
@@ -51,13 +51,8 @@
                         <fa-icon [icon]="faBook"></fa-icon>
                         <span class="d-none d-md-inline" jhiTranslate="artemisApp.exercise.submissions">Submissions</span>
                     </a>
-<<<<<<< HEAD
-                    <a *ngIf="programmingExercise.isAtLeastEditor" [routerLink]="baseResource + 'participations'" class="btn btn-primary btn-sm me-1" style="margin-bottom: 10px">
+                    <a *ngIf="programmingExercise.isAtLeastTutor" [routerLink]="baseResource + 'participations'" class="btn btn-primary btn-sm me-1" style="margin-bottom: 10px">
                         <fa-icon [icon]="faListAlt"></fa-icon>
-=======
-                    <a *ngIf="programmingExercise.isAtLeastTutor" [routerLink]="baseResource + 'participations'" class="btn btn-primary btn-sm me-1" style="margin-bottom: 10px">
-                        <fa-icon [icon]="'list-alt'"></fa-icon>
->>>>>>> 4064c51c
                         <span class="d-none d-md-inline" jhiTranslate="artemisApp.exercise.participations">Participations</span>
                     </a>
                     <a
@@ -89,13 +84,8 @@
                     </button>
                 </div>
                 <div>
-<<<<<<< HEAD
-                    <a *ngIf="programmingExercise.isAtLeastInstructor" [routerLink]="baseResource + 'scores'" class="btn btn-info btn-sm me-1" style="margin-bottom: 10px">
+                    <a *ngIf="programmingExercise.isAtLeastTutor" [routerLink]="baseResource + 'scores'" class="btn btn-info btn-sm me-1" style="margin-bottom: 10px">
                         <fa-icon [icon]="faTable"></fa-icon>
-=======
-                    <a *ngIf="programmingExercise.isAtLeastTutor" [routerLink]="baseResource + 'scores'" class="btn btn-info btn-sm me-1" style="margin-bottom: 10px">
-                        <fa-icon [icon]="'table'"></fa-icon>
->>>>>>> 4064c51c
                         <span class="d-none d-md-inline" jhiTranslate="entity.action.scores">Scores</span>
                     </a>
                     <jhi-programming-exercise-instructor-exercise-download
