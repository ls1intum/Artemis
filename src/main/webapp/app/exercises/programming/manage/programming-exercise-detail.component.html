<div class="row justify-content-center programming-exercise-detail-wrapper-class">
    <div class="col-md-8">
        @if (programmingExercise) {
            <div>
                <div class="d-flex align-items-center">
                    <h2><span jhiTranslate="artemisApp.programmingExercise.detail.title">Programming Exercise</span> {{ programmingExercise.id }}</h2>
                    <jhi-documentation-button [type]="documentationType" />
                </div>
                <hr />
                <div class="button-header">
                    <div class="d-flex flex-wrap gap-2">
                        @if (programmingExercise.isAtLeastEditor) {
<<<<<<< HEAD
                            <a [routerLink]="baseResource + 'edit'" class="btn btn-warning btn-sm me-1" style="margin-bottom: 10px">
                                <fa-icon [icon]="faWrench" />&nbsp;
                                <span jhiTranslate="entity.action.edit"> Edit</span>
                            </a>
                        }
                        <!-- Edit in editor button -->
                        @if (programmingExercise.isAtLeastEditor && programmingExercise.templateParticipation) {
                            <a
                                [jhiFeatureToggleLink]="FeatureToggle.ProgrammingExercises"
                                jhiOrionFilter
                                [showInOrionWindow]="false"
                                [routerLink]="baseResource + 'code-editor/' + programmingExercise.templateParticipation.id"
                                class="btn btn-warning btn-sm me-1"
                                style="margin-bottom: 10px"
                            >
                                <fa-icon [icon]="faPencilAlt" />
                                <span jhiTranslate="entity.action.editInEditor">Edit in Editor</span>
                            </a>
                        }

                        <!-- Edit build plan button -->
                        @if (programmingExercise.isAtLeastEditor && isBuildPlanEditable) {
                            <a
                                [jhiFeatureToggleLink]="FeatureToggle.ProgrammingExercises"
                                jhiOrionFilter
                                [showInOrionWindow]="false"
                                [routerLink]="baseResource + 'edit-build-plan'"
                                class="btn btn-warning btn-sm me-1"
                                style="margin-bottom: 10px"
                            >
                                <fa-icon [icon]="faPencilAlt" />
                                <span jhiTranslate="entity.action.editBuildPlan">Edit build plan</span>
                            </a>
                        }

                        @if (programmingExercise.isAtLeastEditor && programmingExercise.course && !isExamExercise) {
                            <a
                                [routerLink]="['/course-management', programmingExercise.course.id, 'programming-exercises', programmingExercise.id, 'exercise-hints']"
                                class="btn btn-warning btn-sm me-1 position-relative"
                                style="margin-bottom: 10px"
                            >
                                <fa-icon [icon]="faLightbulb" />
                                <span jhiTranslate="entity.action.hints">Hints</span>
                            </a>
                        }

                        @if (programmingExercise.isAtLeastEditor) {
                            <a [routerLink]="baseResource + 'grading/test-cases'" class="btn btn-warning btn-sm me-1" style="margin-bottom: 10px">
                                <fa-icon [icon]="faFileSignature" />
=======
                            <a [routerLink]="[baseResource, 'edit']" class="btn btn-warning btn-sm">
                                <fa-icon [icon]="faWrench"></fa-icon>&nbsp;
                                <span jhiTranslate="entity.action.edit"> Edit</span>
                            </a>
                            <!-- Edit in editor button -->
                            @if (programmingExercise.templateParticipation) {
                                <a
                                    [jhiFeatureToggleLink]="FeatureToggle.ProgrammingExercises"
                                    jhiOrionFilter
                                    [showInOrionWindow]="false"
                                    [routerLink]="[baseResource, 'code-editor', programmingExercise.templateParticipation.id!]"
                                    class="btn btn-warning btn-sm"
                                >
                                    <fa-icon [icon]="faPencilAlt"></fa-icon>
                                    <span jhiTranslate="entity.action.editInEditor">Edit in Editor</span>
                                </a>
                            }
                            <!-- Edit build plan button -->
                            @if (isBuildPlanEditable) {
                                <a
                                    [jhiFeatureToggleLink]="FeatureToggle.ProgrammingExercises"
                                    jhiOrionFilter
                                    [showInOrionWindow]="false"
                                    [routerLink]="[baseResource, 'edit-build-plan']"
                                    class="btn btn-warning btn-sm"
                                >
                                    <fa-icon [icon]="faPencilAlt"></fa-icon>
                                    <span jhiTranslate="entity.action.editBuildPlan">Edit build plan</span>
                                </a>
                            }
                            @if (programmingExercise.course && !isExamExercise) {
                                <a
                                    [routerLink]="['/course-management', programmingExercise.course.id!, 'programming-exercises', programmingExercise.id, 'exercise-hints']"
                                    class="btn btn-warning btn-sm position-relative"
                                >
                                    <fa-icon [icon]="faLightbulb"></fa-icon>
                                    <span jhiTranslate="entity.action.hints">Hints</span>
                                </a>
                            }
                            <a [routerLink]="[baseResource, 'grading', 'test-cases']" class="btn btn-warning btn-sm">
                                <fa-icon [icon]="faFileSignature"></fa-icon>
>>>>>>> 00ab52a8
                                <span jhiTranslate="artemisApp.programmingExercise.configureGrading.shortTitle">Grading</span>
                            </a>
                        }
                        @if (irisEnabled && programmingExercise.isAtLeastInstructor && programmingExercise.course && !isExamExercise) {
                            <a
                                [routerLink]="['/course-management', programmingExercise.course.id!, 'programming-exercises', programmingExercise.id, 'iris-settings']"
                                ngbTooltip="{{ 'artemisApp.iris.settings.button.programmingExercise.tooltip' | artemisTranslate }}"
                                class="btn btn-warning btn-sm"
                            >
                                <fa-icon [icon]="faRobot" />
                                <span jhiTranslate="artemisApp.iris.settings.button.programmingExercise.title">Iris</span>
                            </a>
                        }
                        @if (programmingExercise.isAtLeastTutor) {
<<<<<<< HEAD
                            <a [routerLink]="baseResource + 'participations'" class="btn btn-primary btn-sm me-1" style="margin-bottom: 10px">
                                <fa-icon [icon]="faListAlt" />
=======
                            <a [routerLink]="[baseResource, 'participations']" class="btn btn-primary btn-sm">
                                <fa-icon [icon]="faListAlt"></fa-icon>
>>>>>>> 00ab52a8
                                <span jhiTranslate="artemisApp.exercise.participations">Participations</span>
                            </a>
                        }
                        <!-- Teams -->
                        @if (programmingExercise.teamMode && programmingExercise.isAtLeastTutor) {
<<<<<<< HEAD
                            <a [routerLink]="teamBaseResource + 'teams'" class="btn btn-primary btn-sm me-1" style="margin-bottom: 10px">
                                <fa-icon [icon]="faUsers" />
=======
                            <a [routerLink]="[teamBaseResource, 'teams']" class="btn btn-primary btn-sm">
                                <fa-icon [icon]="faUsers"></fa-icon>
>>>>>>> 00ab52a8
                                <span jhiTranslate="artemisApp.exercise.teams">Teams</span>
                            </a>
                        }
                        @if (programmingExercise.assessmentType === AssessmentType.SEMI_AUTOMATIC || programmingExercise.allowComplaintsForAutomaticAssessments) {
<<<<<<< HEAD
                            <a [routerLink]="shortBaseResource + 'assessment-dashboard/' + programmingExercise.id" class="btn btn-info btn-sm me-1" style="margin-bottom: 10px">
                                <fa-icon [icon]="faUserCheck" />
=======
                            <a [routerLink]="[shortBaseResource, 'assessment-dashboard', programmingExercise.id]" class="btn btn-info btn-sm">
                                <fa-icon [icon]="faUserCheck"></fa-icon>
>>>>>>> 00ab52a8
                                <span class="d-none d-md-inline">{{ 'artemisApp.exercise.exerciseAssessmentDashboard' | artemisTranslate }}</span>
                            </a>
                        }
                        @if (programmingExercise.isAtLeastEditor && plagiarismCheckSupported) {
                            <a [jhiFeatureToggleLink]="FeatureToggle.ProgrammingExercises" class="btn btn-info btn-sm" routerLink="plagiarism">
                                <span jhiTranslate="artemisApp.programmingExercise.checkPlagiarism">Plagiarism</span>
                            </a>
                        }
<<<<<<< HEAD
                        @if (programmingExercise.isAtLeastEditor) {
                            <button
                                [jhiFeatureToggle]="FeatureToggle.ProgrammingExercises"
                                (click)="checkConsistencies(programmingExercise)"
                                class="btn btn-outline-primary btn-sm me-1"
                                style="margin-bottom: 10px"
                            >
                                <fa-icon [icon]="faCheckDouble" /> <span jhiTranslate="artemisApp.consistencyCheck.button">Check consistency</span>
                            </button>
                        }
                    </div>
                    <div>
                        @if (programmingExercise.isAtLeastTutor) {
                            <a [routerLink]="baseResource + 'scores'" class="btn btn-info btn-sm me-1" style="margin-bottom: 10px">
                                <fa-icon [icon]="faTable" />
=======
                        @if (programmingExercise.isAtLeastTutor) {
                            <a [routerLink]="baseResource + 'scores'" class="btn btn-info btn-sm">
                                <fa-icon [icon]="faTable"></fa-icon>
>>>>>>> 00ab52a8
                                <span jhiTranslate="entity.action.scores">Scores</span>
                            </a>
                            @if (programmingExercise.course && !isExamExercise) {
                                <a
                                    [routerLink]="['/course-management', programmingExercise.course!.id!, 'programming-exercises', programmingExercise.id!, 'exercise-statistics']"
                                    class="btn btn-info btn-sm"
                                >
                                    <fa-icon [icon]="faChartBar"></fa-icon>&nbsp;<span jhiTranslate="statistics.statistics-title">Statistics</span>
                                </a>
                            }
                        }
                    </div>
                    <hr />
                    <div>
                        @if (programmingExercise.isAtLeastInstructor) {
                            <jhi-programming-exercise-instructor-exercise-download [exerciseId]="programmingExercise.id!" class="me-1" />
                        }
<<<<<<< HEAD
                        @if (programmingExercise.isAtLeastTutor && programmingExercise.course && !isExamExercise) {
                            <a
                                [routerLink]="['/course-management', programmingExercise.course!.id!, 'programming-exercises', programmingExercise.id!, 'exercise-statistics']"
                                class="btn btn-info btn-sm me-1"
                                style="margin-bottom: 10px"
                            >
                                <fa-icon [icon]="faChartBar" />&nbsp;<span jhiTranslate="statistics.statistics-title">Statistics</span>
                            </a>
                        }
                    </div>
                    <div>
                        @if (
                            programmingExercise.programmingLanguage === ProgrammingLanguage.JAVA ||
                            programmingExercise.programmingLanguage === ProgrammingLanguage.C ||
                            programmingExercise.programmingLanguage === ProgrammingLanguage.PYTHON
                        ) {
                            <span> </span>
                        }
=======
>>>>>>> 00ab52a8
                        @if (programmingExercise.isAtLeastEditor) {
                            <span class="me-1">
                                <button
                                    [jhiFeatureToggle]="FeatureToggle.ProgrammingExercises"
                                    type="button"
                                    (click)="combineTemplateCommits()"
                                    class="btn btn-secondary btn-sm"
                                    ngbTooltip="{{ 'artemisApp.programmingExercise.combineTemplateCommitsWarning' | artemisTranslate }}"
                                >
                                    <span jhiTranslate="artemisApp.programmingExercise.combineTemplateCommits">Combine Template Commits</span>
                                </button>
                            </span>
                        }
                        @if (programmingExercise.programmingLanguage === ProgrammingLanguage.JAVA && programmingExercise.isAtLeastEditor) {
                            <span class="me-1">
                                <button
                                    [jhiFeatureToggle]="FeatureToggle.ProgrammingExercises"
                                    type="button"
                                    (click)="generateStructureOracle()"
                                    class="btn btn-secondary btn-sm"
                                    ngbTooltip="{{ 'artemisApp.programmingExercise.structureTestOracleWarning' | artemisTranslate }}"
                                >
                                    <span jhiTranslate="artemisApp.programmingExercise.structureTestOracle">Update Structure Test Oracle</span>
                                </button>
                            </span>
                        }
                        @if (programmingExercise.isAtLeastEditor) {
                            <span>
                                @if (
                                    (programmingExercise.programmingLanguage === ProgrammingLanguage.JAVA ||
                                        programmingExercise.programmingLanguage === ProgrammingLanguage.KOTLIN) &&
                                    programmingExercise.testwiseCoverageEnabled
                                ) {
                                    <span class="me-1">
                                        <button
                                            [jhiFeatureToggle]="FeatureToggle.ProgrammingExercises"
                                            type="button"
                                            (click)="getAndShowTestwiseCoverage()"
                                            class="btn btn-secondary btn-sm"
                                            ngbTooltip="{{ 'artemisApp.programmingExercise.testwiseCoverageReport.tooltip' | artemisTranslate }}"
                                        >
                                            <span jhiTranslate="artemisApp.programmingExercise.testwiseCoverageReport.button">Show Testwise Coverage</span>
                                        </button>
                                    </span>
                                }
                            </span>
                        }
                        @if (programmingExercise.isAtLeastInstructor && !localVCEnabled) {
                            <button
                                id="unlockAllRepositoriesButton"
                                class="btn btn-danger btn-sm me-1"
                                (click)="handleUnlockAllRepositories()"
                                [disabled]="lockingOrUnlockingRepositories"
                            >
                                @if (lockingOrUnlockingRepositories) {
                                    <span class="spinner-border spinner-border-sm" role="status" aria-hidden="true"></span>
                                }
                                <fa-icon [icon]="faExclamationTriangle" class="text-warning" />
                                <span jhiTranslate="artemisApp.programmingExercise.unlockAllRepositories">Unlock all repositories</span>
                            </button>
                            <button
                                id="lockAllRepositoriesButton"
                                class="btn btn-danger btn-sm me-1"
                                (click)="handleLockAllRepositories()"
                                [disabled]="lockingOrUnlockingRepositories"
                            >
                                @if (lockingOrUnlockingRepositories) {
                                    <span class="spinner-border spinner-border-sm" role="status" aria-hidden="true"></span>
                                }
                                <fa-icon [icon]="faExclamationTriangle" class="text-warning" />
                                <span jhiTranslate="artemisApp.programmingExercise.lockAllRepositories">Lock all repositories</span>
                            </button>
                        }
                        @if (programmingExercise.isAtLeastEditor) {
                            <button
                                [jhiFeatureToggle]="FeatureToggle.ProgrammingExercises"
                                (click)="checkConsistencies(programmingExercise)"
                                class="btn btn-outline-primary btn-sm me-1"
                                style="margin-bottom: 10px"
                            >
                                <fa-icon [icon]="faCheckDouble"></fa-icon> <span jhiTranslate="artemisApp.consistencyCheck.button">Check consistency</span>
                            </button>
                            <button
                                [jhiFeatureToggle]="FeatureToggle.ProgrammingExercises"
                                jhiProgrammingExerciseResetButton
                                [programmingExercise]="programmingExercise"
                                class="me-1"
                            >
                                <fa-icon [icon]="faUndo" />
                                <span jhiTranslate="entity.action.reset">Reset</span>
                            </button>
                        }
                        @if (programmingExercise.course !== undefined && programmingExercise.isAtLeastInstructor) {
                            <button
                                jhiDeleteButton
                                [entityTitle]="programmingExercise.title || ''"
                                deleteQuestion="artemisApp.programmingExercise.delete.question"
                                (delete)="deleteProgrammingExercise($event)"
                                [dialogError]="dialogError$"
                                deleteConfirmationText="artemisApp.exercise.delete.typeNameToConfirm"
                                [additionalChecks]="{
                                    deleteStudentReposBuildPlans: 'artemisApp.programmingExercise.delete.studentReposBuildPlans',
                                    deleteBaseReposBuildPlans: 'artemisApp.programmingExercise.delete.baseReposBuildPlans'
                                }"
                                class="me-1"
                            >
                                <fa-icon [icon]="faTrash" />
                            </button>
                        }
                    </div>
                </div>
                @if (!programmingExercise.releaseDate || dayjs(programmingExercise.releaseDate).isBefore(dayjs())) {
                    <div class="mt-3">
                        <jhi-exercise-detail-statistics
                            [exercise]="programmingExercise"
                            [doughnutStats]="doughnutStats"
                            [exerciseType]="PROGRAMMING"
                            class="d-flex justify-content-around"
<<<<<<< HEAD
                        />
                        <hr />
                        <div>
                            <h2><span jhiTranslate="artemisApp.exercise.details">Exercise Details</span></h2>
                        </div>
                        <hr />
                    </div>
                }
                <dl class="row-md jh-entity-details">
                    <jhi-exercise-details [exercise]="programmingExercise" />
                    <dt><span jhiTranslate="artemisApp.exercise.feedbackSuggestionsEnabled">Enable feedback suggestions from Athena</span></dt>
                    <dd>
                        <span>{{ (programmingExercise.feedbackSuggestionsEnabled ? 'global.generic.yes' : 'global.generic.no') | artemisTranslate }}</span>
                    </dd>
                    @if (programmingExercise.dueDate) {
                        <dt><span jhiTranslate="artemisApp.programmingExercise.timeline.afterDueDate">Automatic Submission Run After Due Date</span></dt>
                        <dd>
                            <span>{{ programmingExercise.buildAndTestStudentSubmissionsAfterDueDate | artemisDate: 'long' : true }}</span>
                        </dd>
                    }
                    <dt><span jhiTranslate="artemisApp.programmingExercise.enableStaticCodeAnalysis.title">Enable Static Code Analysis</span></dt>
                    <dd>
                        <span>{{ programmingExercise.staticCodeAnalysisEnabled }}</span>
                    </dd>
                    @if (programmingExercise.staticCodeAnalysisEnabled) {
                        <dt><span jhiTranslate="artemisApp.programmingExercise.maxStaticCodeAnalysisPenalty.title">Max Static Code Analysis Penalty</span></dt>
                        <dd>
                            <span>{{ programmingExercise.maxStaticCodeAnalysisPenalty ?? '-' }}</span>
                        </dd>
                    }
                    <dt><span jhiTranslate="artemisApp.programmingExercise.submissionPolicy.submissionPolicyType.title">Submission Policy Type</span></dt>
                    <dd>
                        <span
                            jhiTranslate="{{
                                'artemisApp.programmingExercise.submissionPolicy.submissionPolicyType.' +
                                    (!programmingExercise.submissionPolicy ? 'none' : programmingExercise.submissionPolicy.type!) +
                                    '.title'
                            }}"
                        ></span>
                    </dd>
                    @if (programmingExercise.submissionPolicy) {
                        <dt><span jhiTranslate="artemisApp.programmingExercise.submissionPolicy.submissionLimitTitle">Submission limit</span></dt>
                        <dd>
                            <span>{{ programmingExercise.submissionPolicy.submissionLimit }}</span>
                        </dd>
                    }
                    @if (programmingExercise.submissionPolicy && programmingExercise.submissionPolicy.exceedingPenalty) {
                        <dt>
                            <span>{{
                                'artemisApp.programmingExercise.submissionPolicy.submissionPenalty.penaltyInfoLabel'
                                    | artemisTranslate: { points: programmingExercise.submissionPolicy.exceedingPenalty }
                            }}</span>
                        </dt>
                        <dd></dd>
                    }
                    <dt><span jhiTranslate="artemisApp.programmingExercise.preview.label">Preview</span></dt>
                    <dd>
                        <jhi-programming-exercise-plans-and-repositories-preview [programmingExercise]="programmingExercise" />
                    </dd>
                    <dt>
                        <span jhiTranslate="artemisApp.programmingExercise.templateRepositoryUrl">Template Repository Url</span>
                        @if (programmingExercise.templateParticipation && programmingExercise.templateParticipation.repositoryUrl) {
                            <div class="clone-buttons">
                                <jhi-clone-repo-button class="ms-2" [smallButtons]="true" [repositoryUrl]="programmingExercise?.templateParticipation?.repositoryUrl || ''" />
                                <jhi-programming-exercise-instructor-repo-download class="ms-2" [exerciseId]="programmingExercise.id!" [repositoryType]="'TEMPLATE'" />
                            </div>
                        }
                    </dt>
                    <dd>
                        @if (programmingExercise.templateParticipation && programmingExercise.templateParticipation.repositoryUrl && !localVCEnabled) {
                            <div class="d-flex align-items-center">
                                <a href="{{ programmingExercise.templateParticipation.repositoryUrl }}" target="_blank" rel="noopener noreferrer">{{
                                    programmingExercise.templateParticipation.repositoryUrl
                                }}</a>
                            </div>
                        }
                    </dd>
                    <dt>
                        <span jhiTranslate="artemisApp.programmingExercise.solutionRepositoryUrl">Solution Repository Url</span>
                        @if (programmingExercise.solutionParticipation && programmingExercise.solutionParticipation.repositoryUrl) {
                            <div class="clone-buttons">
                                <jhi-clone-repo-button class="ms-2" [smallButtons]="true" [repositoryUrl]="programmingExercise.solutionParticipation.repositoryUrl" />
                                <jhi-programming-exercise-instructor-repo-download class="ms-2" [exerciseId]="programmingExercise.id!" [repositoryType]="'SOLUTION'" />
                            </div>
                        }
                    </dt>
                    <dd>
                        @if (programmingExercise.solutionParticipation && programmingExercise.solutionParticipation.repositoryUrl && !localVCEnabled) {
                            <div class="d-flex align-items-center">
                                <a href="{{ programmingExercise.solutionParticipation.repositoryUrl }}" target="_blank" rel="noopener noreferrer">{{
                                    programmingExercise.solutionParticipation.repositoryUrl
                                }}</a>
                            </div>
                        }
                    </dd>
                    <dt>
                        <span jhiTranslate="artemisApp.programmingExercise.testRepositoryUrl">Test Repository Url</span>
                        @if (programmingExercise.testRepositoryUrl) {
                            <div class="clone-buttons">
                                <jhi-clone-repo-button class="ms-2" [smallButtons]="true" [repositoryUrl]="programmingExercise.testRepositoryUrl" />
                                <jhi-programming-exercise-instructor-repo-download class="ms-2" [exerciseId]="programmingExercise.id!" [repositoryType]="'TESTS'" />
                            </div>
                        }
                    </dt>
                    <dd>
                        @if (programmingExercise.testRepositoryUrl && !localVCEnabled) {
                            <div class="d-flex align-items-center">
                                <a href="{{ programmingExercise.testRepositoryUrl }}" target="_blank" rel="noopener noreferrer">{{ programmingExercise.testRepositoryUrl }}</a>
                            </div>
                        }
                    </dd>
                    <dt>
                        @if (programmingExercise.auxiliaryRepositories && programmingExercise.auxiliaryRepositories.length > 0 && supportsAuxiliaryRepositories) {
                            <span jhiTranslate="artemisApp.programmingExercise.auxiliaryRepositories">Auxiliary Repositories</span>
                        }
                    </dt>
                    <dd></dd>
                    @if (programmingExercise.auxiliaryRepositories && programmingExercise.auxiliaryRepositories.length > 0 && supportsAuxiliaryRepositories) {
                        <div>
                            <ul>
                                @for (auxiliaryRepository of programmingExercise.auxiliaryRepositories; track auxiliaryRepository) {
                                    <li>
                                        <dt>
                                            <span>{{ auxiliaryRepository.name }} Repository</span>
                                            <jhi-clone-repo-button class="ms-2" [smallButtons]="true" [repositoryUrl]="auxiliaryRepository.repositoryUrl!" />
                                            <jhi-programming-exercise-instructor-repo-download
                                                class="ms-2"
                                                [exerciseId]="programmingExercise.id!"
                                                [repositoryType]="'AUXILIARY'"
                                                [auxiliaryRepositoryId]="auxiliaryRepository.id!"
                                            />
                                            <div class="auxiliaryRepositoryDescription">
                                                @if (auxiliaryRepository.checkoutDirectory) {
                                                    <span>Checkout Directory: {{ auxiliaryRepository.checkoutDirectory }} </span>
                                                } @else {
                                                    <fa-icon [icon]="faExclamationTriangle" class="text-warning me-1" [ngbTooltip]="noCheckoutDirectorySetTooltip" />
                                                    <span jhiTranslate="artemisApp.programmingExercise.noCheckoutDirectorySet">Checkout Directory was not set</span>
                                                }
                                                <ng-template #noCheckoutDirectorySetTooltip>
                                                    <span jhiTranslate="artemisApp.programmingExercise.noCheckoutDirectorySetTooltip"></span>
                                                </ng-template>
                                            </div>
                                        </dt>
                                        <dd>
                                            <ng-container *ngif="!localVCEnabled">
                                                <a href="{{ auxiliaryRepository.repositoryUrl }}" target="_blank" rel="noopener noreferrer" class="repository-url">{{
                                                    auxiliaryRepository.repositoryUrl
                                                }}</a>
                                            </ng-container>
                                        </dd>
                                    </li>
                                }
                            </ul>
                        </div>
                    }
                    <dt><span jhiTranslate="artemisApp.programmingExercise.templateBuildPlanId">Template Build Plan Id</span></dt>
                    <dd>
                        @if (programmingExercise.templateParticipation && programmingExercise.templateParticipation.buildPlanId) {
                            <span>
                                @if (!localVCEnabled) {
                                    <a target="_blank" rel="noreferrer" href="{{ programmingExercise.templateParticipation.buildPlanUrl }}">
                                        {{ programmingExercise.templateParticipation.buildPlanId }}
                                    </a>
                                } @else {
                                    {{ programmingExercise.templateParticipation.buildPlanId }}
                                }
                            </span>
                        }
                    </dd>
                    <dt><span jhiTranslate="artemisApp.programmingExercise.solutionBuildPlanId">Solution Build Plan Id</span></dt>
                    <dd>
                        @if (programmingExercise.solutionParticipation && programmingExercise.solutionParticipation.buildPlanId) {
                            <span>
                                @if (!localVCEnabled) {
                                    <a target="_blank" rel="noreferrer" href="{{ programmingExercise.solutionParticipation.buildPlanUrl }}">
                                        {{ programmingExercise.solutionParticipation.buildPlanId }}
                                    </a>
                                } @else {
                                    {{ programmingExercise.solutionParticipation.buildPlanId }}
                                }
                            </span>
                        }
                    </dd>
                    <dt><span jhiTranslate="artemisApp.programmingExercise.sequentialTestRuns.title">Sequential Test Runs</span></dt>
                    <dd>
                        <span>{{ programmingExercise.sequentialTestRuns }}</span>
                    </dd>
                    <dt><span jhiTranslate="artemisApp.programmingExercise.publishBuildPlanUrl">Publish Build Plan Url</span></dt>
                    <dd>
                        <span>{{ programmingExercise.publishBuildPlanUrl }}</span>
                    </dd>
                    <dt><span jhiTranslate="artemisApp.programmingExercise.allowOfflineIde.title">Allow Offline IDE</span></dt>
                    <dd>
                        <span>{{ programmingExercise.allowOfflineIde }}</span>
                    </dd>
                    <dt><span jhiTranslate="artemisApp.programmingExercise.allowOnlineEditor.title">Allow Online Editor</span></dt>
                    <dd>
                        <span>{{ programmingExercise.allowOnlineEditor }}</span>
                    </dd>
                    <dt><span jhiTranslate="artemisApp.programmingExercise.showTestNamesToStudents">Show Test Names to Students</span></dt>
                    <dd>
                        <span>{{ programmingExercise.showTestNamesToStudents }}</span>
                    </dd>
                    <dt><span jhiTranslate="artemisApp.programmingExercise.recordTestwiseCoverage">Record testwise coverage</span></dt>
                    <dd>
                        <span>{{ programmingExercise.testwiseCoverageEnabled }}</span>
                    </dd>
                    <dt><span jhiTranslate="artemisApp.programmingExercise.programmingLanguage">Programming Language</span></dt>
                    <dd>
                        <span jhiTranslate="{{ 'artemisApp.ProgrammingLanguage.' + programmingExercise.programmingLanguage }}">{{ programmingExercise.programmingLanguage }}</span>
                    </dd>
                    <dt><span jhiTranslate="artemisApp.programmingExercise.packageName">Package Name</span></dt>
                    <dd>
                        <span>{{ programmingExercise.packageName }}</span>
                    </dd>
                    <dt><span jhiTranslate="artemisApp.programmingExercise.templateResult">Template Result</span></dt>
                    <dd>
                        @if (programmingExercise?.templateParticipation) {
                            <div class="d-flex align-items-center">
                                @if (!loadingTemplateParticipationResults) {
                                    <jhi-updating-result
                                        [exercise]="programmingExercise"
                                        [participation]="programmingExercise.templateParticipation!"
                                        [showUngradedResults]="true"
                                        [personalParticipation]="false"
                                        [short]="false"
                                        (onParticipationChange)="onParticipationChange()"
                                        class="me-2"
                                    />
                                }
                                @if (programmingExercise.templateParticipation?.results?.length) {
                                    <jhi-programming-exercise-instructor-status
                                        class="repository-status-icon me-2"
                                        [participationType]="ProgrammingExerciseParticipationType.TEMPLATE"
                                        [participation]="programmingExercise.templateParticipation!"
                                        [exercise]="programmingExercise"
                                    />
                                }
                                @if (programmingExercise.templateParticipation?.results && programmingExercise.isAtLeastEditor) {
                                    <jhi-programming-exercise-instructor-trigger-build-button
                                        [exercise]="programmingExercise"
                                        [participation]="programmingExercise.templateParticipation!"
                                    />
                                }
                            </div>
                        }
                    </dd>
                    @if (programmingExercise.isAtLeastEditor && programmingExercise?.templateParticipation?.id) {
                        <dd>
                            <a
                                [routerLink]="getParticipationSubmissionLink(programmingExercise!.templateParticipation!.id!)"
                                [queryParams]="{ isTmpOrSolutionProgrParticipation: true }"
                            >
                                <span jhiTranslate="artemisApp.programmingExercise.detail.showTemplateSubmissions">Show Submissions</span>
                            </a>
                        </dd>
                    }
                    <dt><span jhiTranslate="artemisApp.programmingExercise.solutionResult">Solution Result</span></dt>
                    <dd>
                        @if (programmingExercise?.solutionParticipation) {
                            <div class="d-flex align-items-center">
                                @if (!loadingSolutionParticipationResults && programmingExercise.solutionParticipation) {
                                    <jhi-updating-result
                                        [exercise]="programmingExercise"
                                        [participation]="programmingExercise.solutionParticipation!"
                                        [showUngradedResults]="true"
                                        [personalParticipation]="false"
                                        [short]="false"
                                        class="me-2"
                                    />
                                }
                                @if (programmingExercise.solutionParticipation?.results?.length) {
                                    <jhi-programming-exercise-instructor-status
                                        class="repository-status-icon me-2"
                                        [participationType]="ProgrammingExerciseParticipationType.SOLUTION"
                                        [participation]="programmingExercise.solutionParticipation!"
                                        [exercise]="programmingExercise"
                                    />
                                }
                                @if (programmingExercise.solutionParticipation?.results && programmingExercise.isAtLeastEditor) {
                                    <jhi-programming-exercise-instructor-trigger-build-button
                                        [exercise]="programmingExercise"
                                        [participation]="programmingExercise.solutionParticipation!"
                                    />
                                }
                            </div>
                        }
                    </dd>
                    @if (programmingExercise.isAtLeastEditor && programmingExercise?.solutionParticipation?.id) {
                        <dd>
                            <a
                                [routerLink]="getParticipationSubmissionLink(programmingExercise!.solutionParticipation!.id!)"
                                [queryParams]="{ isTmpOrSolutionProgrParticipation: true }"
                            >
                                <span jhiTranslate="artemisApp.programmingExercise.detail.showSolutionSubmissions">Show Submissions</span>
                            </a>
                        </dd>
                    }

                    @if (irisEnabled && irisChatEnabled && programmingExercise.course && !isExamExercise) {
                        <div>
                            <dt><span jhiTranslate="artemisApp.iris.settings.subSettings.enabled.chat">Iris Chat</span></dt>
                            <dd>
                                <jhi-iris-enabled [exercise]="programmingExercise" [irisSubSettingsType]="CHAT" [disabled]="!programmingExercise.isAtLeastInstructor" />
                            </dd>
                        </div>
                    }

                    @if (programmingExercise?.gitDiffReport) {
                        <div>
                            <dt><span jhiTranslate="artemisApp.programmingExercise.diffReport.lineStatLabel">Lines added/removed between template and solution</span></dt>
                            <dd>
                                <div class="fw-bold">
                                    <jhi-git-diff-line-stat
                                        [addedLineCount]="addedLineCount"
                                        [removedLineCount]="removedLineCount"
                                        ngbTooltip="{{ 'artemisApp.programmingExercise.diffReport.lineStatTooltipDetailPage' | artemisTranslate }}"
                                    />
                                    @if (addedLineCount > 0 || removedLineCount > 0) {
                                        <jhi-button
                                            [featureToggle]="FeatureToggle.ProgrammingExercises"
                                            [isLoading]="isLoadingDiffReport"
                                            [btnSize]="ButtonSize.SMALL"
                                            [icon]="faEye"
                                            [title]="'artemisApp.programmingExercise.diffReport.button'"
                                            [tooltip]="'artemisApp.programmingExercise.diffReport.tooltip'"
                                            (onClick)="showGitDiff()"
                                            class="ms-2"
                                        />
                                    }
                                </div>
                            </dd>
                        </div>
                    }
                    @if (programmingExercise.isAtLeastTutor && programmingExercise?.testwiseCoverageEnabled) {
                        <div>
                            <dt><span jhiTranslate="artemisApp.programmingExercise.coveredLineRatio">Covered Line Ratio</span></dt>
                            <dd>
                                <span>{{ programmingExercise?.coveredLinesRatio ? (programmingExercise?.coveredLinesRatio! * 100).toFixed(1) + ' %' : 'n.a.' }}</span>
                            </dd>
                        </div>
                    }
                    @if (programmingExercise.isAtLeastEditor && programmingExercise.buildLogStatistics) {
                        <div>
                            <dt>
                                <span jhiTranslate="artemisApp.programmingExercise.buildLogStatistics.title">Build Log Statistics</span>
                                <jhi-help-icon text="artemisApp.programmingExercise.buildLogStatistics.tooltip" />
                            </dt>
                            <dd>
                                <table class="table table-striped">
                                    <thead>
                                        <tr>
                                            <th jhiTranslate="artemisApp.programmingExercise.buildLogStatistics.numberOfBuilds"># Builds</th>
                                            <th jhiTranslate="artemisApp.programmingExercise.buildLogStatistics.agentSetupDuration">Docker Setup</th>
                                            <th jhiTranslate="artemisApp.programmingExercise.buildLogStatistics.testDuration">Test Execution</th>
                                            <th jhiTranslate="artemisApp.programmingExercise.buildLogStatistics.scaDuration">Static Code Analysis</th>
                                            <th jhiTranslate="artemisApp.programmingExercise.buildLogStatistics.totalJobDuration">Total Job Duration</th>
                                            <th jhiTranslate="artemisApp.programmingExercise.buildLogStatistics.dependenciesDownloadedCount">Number of downloaded dependencies</th>
                                        </tr>
                                    </thead>
                                    <tbody>
                                        <tr>
                                            <td>{{ programmingExercise.buildLogStatistics.buildCount ?? 0 }}</td>
                                            <td>
                                                {{
                                                    programmingExercise.buildLogStatistics.agentSetupDuration
                                                        ? (programmingExercise.buildLogStatistics.agentSetupDuration | number: '1.2-2') + 's'
                                                        : '-'
                                                }}
                                            </td>
                                            <td>
                                                {{
                                                    programmingExercise.buildLogStatistics.testDuration
                                                        ? (programmingExercise.buildLogStatistics.testDuration | number: '1.2-2') + 's'
                                                        : '-'
                                                }}
                                            </td>
                                            <td>
                                                {{
                                                    programmingExercise.buildLogStatistics.scaDuration
                                                        ? (programmingExercise.buildLogStatistics.scaDuration | number: '1.2-2') + 's'
                                                        : '-'
                                                }}
                                            </td>
                                            <td>
                                                {{
                                                    programmingExercise.buildLogStatistics.totalJobDuration
                                                        ? (programmingExercise.buildLogStatistics.totalJobDuration | number: '1.2-2') + 's'
                                                        : '-'
                                                }}
                                            </td>
                                            <td>{{ programmingExercise.buildLogStatistics.dependenciesDownloadedCount ?? '-' }}</td>
                                        </tr>
                                    </tbody>
                                </table>
                            </dd>
                        </div>
                    }
                </dl>
=======
                        ></jhi-exercise-detail-statistics>
                    </div>
                }
                @if (exerciseDetailSections) {
                    <jhi-detail-overview-list [sections]="exerciseDetailSections"></jhi-detail-overview-list>
                }
>>>>>>> 00ab52a8
            </div>
        }
    </div>
</div><|MERGE_RESOLUTION|>--- conflicted
+++ resolved
@@ -10,59 +10,8 @@
                 <div class="button-header">
                     <div class="d-flex flex-wrap gap-2">
                         @if (programmingExercise.isAtLeastEditor) {
-<<<<<<< HEAD
-                            <a [routerLink]="baseResource + 'edit'" class="btn btn-warning btn-sm me-1" style="margin-bottom: 10px">
+                            <a [routerLink]="[baseResource, 'edit']" class="btn btn-warning btn-sm">
                                 <fa-icon [icon]="faWrench" />&nbsp;
-                                <span jhiTranslate="entity.action.edit"> Edit</span>
-                            </a>
-                        }
-                        <!-- Edit in editor button -->
-                        @if (programmingExercise.isAtLeastEditor && programmingExercise.templateParticipation) {
-                            <a
-                                [jhiFeatureToggleLink]="FeatureToggle.ProgrammingExercises"
-                                jhiOrionFilter
-                                [showInOrionWindow]="false"
-                                [routerLink]="baseResource + 'code-editor/' + programmingExercise.templateParticipation.id"
-                                class="btn btn-warning btn-sm me-1"
-                                style="margin-bottom: 10px"
-                            >
-                                <fa-icon [icon]="faPencilAlt" />
-                                <span jhiTranslate="entity.action.editInEditor">Edit in Editor</span>
-                            </a>
-                        }
-
-                        <!-- Edit build plan button -->
-                        @if (programmingExercise.isAtLeastEditor && isBuildPlanEditable) {
-                            <a
-                                [jhiFeatureToggleLink]="FeatureToggle.ProgrammingExercises"
-                                jhiOrionFilter
-                                [showInOrionWindow]="false"
-                                [routerLink]="baseResource + 'edit-build-plan'"
-                                class="btn btn-warning btn-sm me-1"
-                                style="margin-bottom: 10px"
-                            >
-                                <fa-icon [icon]="faPencilAlt" />
-                                <span jhiTranslate="entity.action.editBuildPlan">Edit build plan</span>
-                            </a>
-                        }
-
-                        @if (programmingExercise.isAtLeastEditor && programmingExercise.course && !isExamExercise) {
-                            <a
-                                [routerLink]="['/course-management', programmingExercise.course.id, 'programming-exercises', programmingExercise.id, 'exercise-hints']"
-                                class="btn btn-warning btn-sm me-1 position-relative"
-                                style="margin-bottom: 10px"
-                            >
-                                <fa-icon [icon]="faLightbulb" />
-                                <span jhiTranslate="entity.action.hints">Hints</span>
-                            </a>
-                        }
-
-                        @if (programmingExercise.isAtLeastEditor) {
-                            <a [routerLink]="baseResource + 'grading/test-cases'" class="btn btn-warning btn-sm me-1" style="margin-bottom: 10px">
-                                <fa-icon [icon]="faFileSignature" />
-=======
-                            <a [routerLink]="[baseResource, 'edit']" class="btn btn-warning btn-sm">
-                                <fa-icon [icon]="faWrench"></fa-icon>&nbsp;
                                 <span jhiTranslate="entity.action.edit"> Edit</span>
                             </a>
                             <!-- Edit in editor button -->
@@ -74,7 +23,7 @@
                                     [routerLink]="[baseResource, 'code-editor', programmingExercise.templateParticipation.id!]"
                                     class="btn btn-warning btn-sm"
                                 >
-                                    <fa-icon [icon]="faPencilAlt"></fa-icon>
+                                    <fa-icon [icon]="faPencilAlt" />
                                     <span jhiTranslate="entity.action.editInEditor">Edit in Editor</span>
                                 </a>
                             }
@@ -87,7 +36,7 @@
                                     [routerLink]="[baseResource, 'edit-build-plan']"
                                     class="btn btn-warning btn-sm"
                                 >
-                                    <fa-icon [icon]="faPencilAlt"></fa-icon>
+                                    <fa-icon [icon]="faPencilAlt" />
                                     <span jhiTranslate="entity.action.editBuildPlan">Edit build plan</span>
                                 </a>
                             }
@@ -96,13 +45,12 @@
                                     [routerLink]="['/course-management', programmingExercise.course.id!, 'programming-exercises', programmingExercise.id, 'exercise-hints']"
                                     class="btn btn-warning btn-sm position-relative"
                                 >
-                                    <fa-icon [icon]="faLightbulb"></fa-icon>
+                                    <fa-icon [icon]="faLightbulb" />
                                     <span jhiTranslate="entity.action.hints">Hints</span>
                                 </a>
                             }
                             <a [routerLink]="[baseResource, 'grading', 'test-cases']" class="btn btn-warning btn-sm">
-                                <fa-icon [icon]="faFileSignature"></fa-icon>
->>>>>>> 00ab52a8
+                                <fa-icon [icon]="faFileSignature" />
                                 <span jhiTranslate="artemisApp.programmingExercise.configureGrading.shortTitle">Grading</span>
                             </a>
                         }
@@ -117,36 +65,21 @@
                             </a>
                         }
                         @if (programmingExercise.isAtLeastTutor) {
-<<<<<<< HEAD
-                            <a [routerLink]="baseResource + 'participations'" class="btn btn-primary btn-sm me-1" style="margin-bottom: 10px">
+                            <a [routerLink]="[baseResource, 'participations']" class="btn btn-primary btn-sm">
                                 <fa-icon [icon]="faListAlt" />
-=======
-                            <a [routerLink]="[baseResource, 'participations']" class="btn btn-primary btn-sm">
-                                <fa-icon [icon]="faListAlt"></fa-icon>
->>>>>>> 00ab52a8
                                 <span jhiTranslate="artemisApp.exercise.participations">Participations</span>
                             </a>
                         }
                         <!-- Teams -->
                         @if (programmingExercise.teamMode && programmingExercise.isAtLeastTutor) {
-<<<<<<< HEAD
-                            <a [routerLink]="teamBaseResource + 'teams'" class="btn btn-primary btn-sm me-1" style="margin-bottom: 10px">
+                            <a [routerLink]="[teamBaseResource, 'teams']" class="btn btn-primary btn-sm">
                                 <fa-icon [icon]="faUsers" />
-=======
-                            <a [routerLink]="[teamBaseResource, 'teams']" class="btn btn-primary btn-sm">
-                                <fa-icon [icon]="faUsers"></fa-icon>
->>>>>>> 00ab52a8
                                 <span jhiTranslate="artemisApp.exercise.teams">Teams</span>
                             </a>
                         }
                         @if (programmingExercise.assessmentType === AssessmentType.SEMI_AUTOMATIC || programmingExercise.allowComplaintsForAutomaticAssessments) {
-<<<<<<< HEAD
-                            <a [routerLink]="shortBaseResource + 'assessment-dashboard/' + programmingExercise.id" class="btn btn-info btn-sm me-1" style="margin-bottom: 10px">
+                            <a [routerLink]="[shortBaseResource, 'assessment-dashboard', programmingExercise.id]" class="btn btn-info btn-sm">
                                 <fa-icon [icon]="faUserCheck" />
-=======
-                            <a [routerLink]="[shortBaseResource, 'assessment-dashboard', programmingExercise.id]" class="btn btn-info btn-sm">
-                                <fa-icon [icon]="faUserCheck"></fa-icon>
->>>>>>> 00ab52a8
                                 <span class="d-none d-md-inline">{{ 'artemisApp.exercise.exerciseAssessmentDashboard' | artemisTranslate }}</span>
                             </a>
                         }
@@ -155,27 +88,9 @@
                                 <span jhiTranslate="artemisApp.programmingExercise.checkPlagiarism">Plagiarism</span>
                             </a>
                         }
-<<<<<<< HEAD
-                        @if (programmingExercise.isAtLeastEditor) {
-                            <button
-                                [jhiFeatureToggle]="FeatureToggle.ProgrammingExercises"
-                                (click)="checkConsistencies(programmingExercise)"
-                                class="btn btn-outline-primary btn-sm me-1"
-                                style="margin-bottom: 10px"
-                            >
-                                <fa-icon [icon]="faCheckDouble" /> <span jhiTranslate="artemisApp.consistencyCheck.button">Check consistency</span>
-                            </button>
-                        }
-                    </div>
-                    <div>
-                        @if (programmingExercise.isAtLeastTutor) {
-                            <a [routerLink]="baseResource + 'scores'" class="btn btn-info btn-sm me-1" style="margin-bottom: 10px">
-                                <fa-icon [icon]="faTable" />
-=======
                         @if (programmingExercise.isAtLeastTutor) {
                             <a [routerLink]="baseResource + 'scores'" class="btn btn-info btn-sm">
-                                <fa-icon [icon]="faTable"></fa-icon>
->>>>>>> 00ab52a8
+                                <fa-icon [icon]="faTable" />
                                 <span jhiTranslate="entity.action.scores">Scores</span>
                             </a>
                             @if (programmingExercise.course && !isExamExercise) {
@@ -183,7 +98,7 @@
                                     [routerLink]="['/course-management', programmingExercise.course!.id!, 'programming-exercises', programmingExercise.id!, 'exercise-statistics']"
                                     class="btn btn-info btn-sm"
                                 >
-                                    <fa-icon [icon]="faChartBar"></fa-icon>&nbsp;<span jhiTranslate="statistics.statistics-title">Statistics</span>
+                                    <fa-icon [icon]="faChartBar" />&nbsp;<span jhiTranslate="statistics.statistics-title">Statistics</span>
                                 </a>
                             }
                         }
@@ -193,27 +108,6 @@
                         @if (programmingExercise.isAtLeastInstructor) {
                             <jhi-programming-exercise-instructor-exercise-download [exerciseId]="programmingExercise.id!" class="me-1" />
                         }
-<<<<<<< HEAD
-                        @if (programmingExercise.isAtLeastTutor && programmingExercise.course && !isExamExercise) {
-                            <a
-                                [routerLink]="['/course-management', programmingExercise.course!.id!, 'programming-exercises', programmingExercise.id!, 'exercise-statistics']"
-                                class="btn btn-info btn-sm me-1"
-                                style="margin-bottom: 10px"
-                            >
-                                <fa-icon [icon]="faChartBar" />&nbsp;<span jhiTranslate="statistics.statistics-title">Statistics</span>
-                            </a>
-                        }
-                    </div>
-                    <div>
-                        @if (
-                            programmingExercise.programmingLanguage === ProgrammingLanguage.JAVA ||
-                            programmingExercise.programmingLanguage === ProgrammingLanguage.C ||
-                            programmingExercise.programmingLanguage === ProgrammingLanguage.PYTHON
-                        ) {
-                            <span> </span>
-                        }
-=======
->>>>>>> 00ab52a8
                         @if (programmingExercise.isAtLeastEditor) {
                             <span class="me-1">
                                 <button
@@ -294,7 +188,7 @@
                                 class="btn btn-outline-primary btn-sm me-1"
                                 style="margin-bottom: 10px"
                             >
-                                <fa-icon [icon]="faCheckDouble"></fa-icon> <span jhiTranslate="artemisApp.consistencyCheck.button">Check consistency</span>
+                                <fa-icon [icon]="faCheckDouble" /> <span jhiTranslate="artemisApp.consistencyCheck.button">Check consistency</span>
                             </button>
                             <button
                                 [jhiFeatureToggle]="FeatureToggle.ProgrammingExercises"
@@ -332,414 +226,12 @@
                             [doughnutStats]="doughnutStats"
                             [exerciseType]="PROGRAMMING"
                             class="d-flex justify-content-around"
-<<<<<<< HEAD
                         />
-                        <hr />
-                        <div>
-                            <h2><span jhiTranslate="artemisApp.exercise.details">Exercise Details</span></h2>
-                        </div>
-                        <hr />
-                    </div>
-                }
-                <dl class="row-md jh-entity-details">
-                    <jhi-exercise-details [exercise]="programmingExercise" />
-                    <dt><span jhiTranslate="artemisApp.exercise.feedbackSuggestionsEnabled">Enable feedback suggestions from Athena</span></dt>
-                    <dd>
-                        <span>{{ (programmingExercise.feedbackSuggestionsEnabled ? 'global.generic.yes' : 'global.generic.no') | artemisTranslate }}</span>
-                    </dd>
-                    @if (programmingExercise.dueDate) {
-                        <dt><span jhiTranslate="artemisApp.programmingExercise.timeline.afterDueDate">Automatic Submission Run After Due Date</span></dt>
-                        <dd>
-                            <span>{{ programmingExercise.buildAndTestStudentSubmissionsAfterDueDate | artemisDate: 'long' : true }}</span>
-                        </dd>
-                    }
-                    <dt><span jhiTranslate="artemisApp.programmingExercise.enableStaticCodeAnalysis.title">Enable Static Code Analysis</span></dt>
-                    <dd>
-                        <span>{{ programmingExercise.staticCodeAnalysisEnabled }}</span>
-                    </dd>
-                    @if (programmingExercise.staticCodeAnalysisEnabled) {
-                        <dt><span jhiTranslate="artemisApp.programmingExercise.maxStaticCodeAnalysisPenalty.title">Max Static Code Analysis Penalty</span></dt>
-                        <dd>
-                            <span>{{ programmingExercise.maxStaticCodeAnalysisPenalty ?? '-' }}</span>
-                        </dd>
-                    }
-                    <dt><span jhiTranslate="artemisApp.programmingExercise.submissionPolicy.submissionPolicyType.title">Submission Policy Type</span></dt>
-                    <dd>
-                        <span
-                            jhiTranslate="{{
-                                'artemisApp.programmingExercise.submissionPolicy.submissionPolicyType.' +
-                                    (!programmingExercise.submissionPolicy ? 'none' : programmingExercise.submissionPolicy.type!) +
-                                    '.title'
-                            }}"
-                        ></span>
-                    </dd>
-                    @if (programmingExercise.submissionPolicy) {
-                        <dt><span jhiTranslate="artemisApp.programmingExercise.submissionPolicy.submissionLimitTitle">Submission limit</span></dt>
-                        <dd>
-                            <span>{{ programmingExercise.submissionPolicy.submissionLimit }}</span>
-                        </dd>
-                    }
-                    @if (programmingExercise.submissionPolicy && programmingExercise.submissionPolicy.exceedingPenalty) {
-                        <dt>
-                            <span>{{
-                                'artemisApp.programmingExercise.submissionPolicy.submissionPenalty.penaltyInfoLabel'
-                                    | artemisTranslate: { points: programmingExercise.submissionPolicy.exceedingPenalty }
-                            }}</span>
-                        </dt>
-                        <dd></dd>
-                    }
-                    <dt><span jhiTranslate="artemisApp.programmingExercise.preview.label">Preview</span></dt>
-                    <dd>
-                        <jhi-programming-exercise-plans-and-repositories-preview [programmingExercise]="programmingExercise" />
-                    </dd>
-                    <dt>
-                        <span jhiTranslate="artemisApp.programmingExercise.templateRepositoryUrl">Template Repository Url</span>
-                        @if (programmingExercise.templateParticipation && programmingExercise.templateParticipation.repositoryUrl) {
-                            <div class="clone-buttons">
-                                <jhi-clone-repo-button class="ms-2" [smallButtons]="true" [repositoryUrl]="programmingExercise?.templateParticipation?.repositoryUrl || ''" />
-                                <jhi-programming-exercise-instructor-repo-download class="ms-2" [exerciseId]="programmingExercise.id!" [repositoryType]="'TEMPLATE'" />
-                            </div>
-                        }
-                    </dt>
-                    <dd>
-                        @if (programmingExercise.templateParticipation && programmingExercise.templateParticipation.repositoryUrl && !localVCEnabled) {
-                            <div class="d-flex align-items-center">
-                                <a href="{{ programmingExercise.templateParticipation.repositoryUrl }}" target="_blank" rel="noopener noreferrer">{{
-                                    programmingExercise.templateParticipation.repositoryUrl
-                                }}</a>
-                            </div>
-                        }
-                    </dd>
-                    <dt>
-                        <span jhiTranslate="artemisApp.programmingExercise.solutionRepositoryUrl">Solution Repository Url</span>
-                        @if (programmingExercise.solutionParticipation && programmingExercise.solutionParticipation.repositoryUrl) {
-                            <div class="clone-buttons">
-                                <jhi-clone-repo-button class="ms-2" [smallButtons]="true" [repositoryUrl]="programmingExercise.solutionParticipation.repositoryUrl" />
-                                <jhi-programming-exercise-instructor-repo-download class="ms-2" [exerciseId]="programmingExercise.id!" [repositoryType]="'SOLUTION'" />
-                            </div>
-                        }
-                    </dt>
-                    <dd>
-                        @if (programmingExercise.solutionParticipation && programmingExercise.solutionParticipation.repositoryUrl && !localVCEnabled) {
-                            <div class="d-flex align-items-center">
-                                <a href="{{ programmingExercise.solutionParticipation.repositoryUrl }}" target="_blank" rel="noopener noreferrer">{{
-                                    programmingExercise.solutionParticipation.repositoryUrl
-                                }}</a>
-                            </div>
-                        }
-                    </dd>
-                    <dt>
-                        <span jhiTranslate="artemisApp.programmingExercise.testRepositoryUrl">Test Repository Url</span>
-                        @if (programmingExercise.testRepositoryUrl) {
-                            <div class="clone-buttons">
-                                <jhi-clone-repo-button class="ms-2" [smallButtons]="true" [repositoryUrl]="programmingExercise.testRepositoryUrl" />
-                                <jhi-programming-exercise-instructor-repo-download class="ms-2" [exerciseId]="programmingExercise.id!" [repositoryType]="'TESTS'" />
-                            </div>
-                        }
-                    </dt>
-                    <dd>
-                        @if (programmingExercise.testRepositoryUrl && !localVCEnabled) {
-                            <div class="d-flex align-items-center">
-                                <a href="{{ programmingExercise.testRepositoryUrl }}" target="_blank" rel="noopener noreferrer">{{ programmingExercise.testRepositoryUrl }}</a>
-                            </div>
-                        }
-                    </dd>
-                    <dt>
-                        @if (programmingExercise.auxiliaryRepositories && programmingExercise.auxiliaryRepositories.length > 0 && supportsAuxiliaryRepositories) {
-                            <span jhiTranslate="artemisApp.programmingExercise.auxiliaryRepositories">Auxiliary Repositories</span>
-                        }
-                    </dt>
-                    <dd></dd>
-                    @if (programmingExercise.auxiliaryRepositories && programmingExercise.auxiliaryRepositories.length > 0 && supportsAuxiliaryRepositories) {
-                        <div>
-                            <ul>
-                                @for (auxiliaryRepository of programmingExercise.auxiliaryRepositories; track auxiliaryRepository) {
-                                    <li>
-                                        <dt>
-                                            <span>{{ auxiliaryRepository.name }} Repository</span>
-                                            <jhi-clone-repo-button class="ms-2" [smallButtons]="true" [repositoryUrl]="auxiliaryRepository.repositoryUrl!" />
-                                            <jhi-programming-exercise-instructor-repo-download
-                                                class="ms-2"
-                                                [exerciseId]="programmingExercise.id!"
-                                                [repositoryType]="'AUXILIARY'"
-                                                [auxiliaryRepositoryId]="auxiliaryRepository.id!"
-                                            />
-                                            <div class="auxiliaryRepositoryDescription">
-                                                @if (auxiliaryRepository.checkoutDirectory) {
-                                                    <span>Checkout Directory: {{ auxiliaryRepository.checkoutDirectory }} </span>
-                                                } @else {
-                                                    <fa-icon [icon]="faExclamationTriangle" class="text-warning me-1" [ngbTooltip]="noCheckoutDirectorySetTooltip" />
-                                                    <span jhiTranslate="artemisApp.programmingExercise.noCheckoutDirectorySet">Checkout Directory was not set</span>
-                                                }
-                                                <ng-template #noCheckoutDirectorySetTooltip>
-                                                    <span jhiTranslate="artemisApp.programmingExercise.noCheckoutDirectorySetTooltip"></span>
-                                                </ng-template>
-                                            </div>
-                                        </dt>
-                                        <dd>
-                                            <ng-container *ngif="!localVCEnabled">
-                                                <a href="{{ auxiliaryRepository.repositoryUrl }}" target="_blank" rel="noopener noreferrer" class="repository-url">{{
-                                                    auxiliaryRepository.repositoryUrl
-                                                }}</a>
-                                            </ng-container>
-                                        </dd>
-                                    </li>
-                                }
-                            </ul>
-                        </div>
-                    }
-                    <dt><span jhiTranslate="artemisApp.programmingExercise.templateBuildPlanId">Template Build Plan Id</span></dt>
-                    <dd>
-                        @if (programmingExercise.templateParticipation && programmingExercise.templateParticipation.buildPlanId) {
-                            <span>
-                                @if (!localVCEnabled) {
-                                    <a target="_blank" rel="noreferrer" href="{{ programmingExercise.templateParticipation.buildPlanUrl }}">
-                                        {{ programmingExercise.templateParticipation.buildPlanId }}
-                                    </a>
-                                } @else {
-                                    {{ programmingExercise.templateParticipation.buildPlanId }}
-                                }
-                            </span>
-                        }
-                    </dd>
-                    <dt><span jhiTranslate="artemisApp.programmingExercise.solutionBuildPlanId">Solution Build Plan Id</span></dt>
-                    <dd>
-                        @if (programmingExercise.solutionParticipation && programmingExercise.solutionParticipation.buildPlanId) {
-                            <span>
-                                @if (!localVCEnabled) {
-                                    <a target="_blank" rel="noreferrer" href="{{ programmingExercise.solutionParticipation.buildPlanUrl }}">
-                                        {{ programmingExercise.solutionParticipation.buildPlanId }}
-                                    </a>
-                                } @else {
-                                    {{ programmingExercise.solutionParticipation.buildPlanId }}
-                                }
-                            </span>
-                        }
-                    </dd>
-                    <dt><span jhiTranslate="artemisApp.programmingExercise.sequentialTestRuns.title">Sequential Test Runs</span></dt>
-                    <dd>
-                        <span>{{ programmingExercise.sequentialTestRuns }}</span>
-                    </dd>
-                    <dt><span jhiTranslate="artemisApp.programmingExercise.publishBuildPlanUrl">Publish Build Plan Url</span></dt>
-                    <dd>
-                        <span>{{ programmingExercise.publishBuildPlanUrl }}</span>
-                    </dd>
-                    <dt><span jhiTranslate="artemisApp.programmingExercise.allowOfflineIde.title">Allow Offline IDE</span></dt>
-                    <dd>
-                        <span>{{ programmingExercise.allowOfflineIde }}</span>
-                    </dd>
-                    <dt><span jhiTranslate="artemisApp.programmingExercise.allowOnlineEditor.title">Allow Online Editor</span></dt>
-                    <dd>
-                        <span>{{ programmingExercise.allowOnlineEditor }}</span>
-                    </dd>
-                    <dt><span jhiTranslate="artemisApp.programmingExercise.showTestNamesToStudents">Show Test Names to Students</span></dt>
-                    <dd>
-                        <span>{{ programmingExercise.showTestNamesToStudents }}</span>
-                    </dd>
-                    <dt><span jhiTranslate="artemisApp.programmingExercise.recordTestwiseCoverage">Record testwise coverage</span></dt>
-                    <dd>
-                        <span>{{ programmingExercise.testwiseCoverageEnabled }}</span>
-                    </dd>
-                    <dt><span jhiTranslate="artemisApp.programmingExercise.programmingLanguage">Programming Language</span></dt>
-                    <dd>
-                        <span jhiTranslate="{{ 'artemisApp.ProgrammingLanguage.' + programmingExercise.programmingLanguage }}">{{ programmingExercise.programmingLanguage }}</span>
-                    </dd>
-                    <dt><span jhiTranslate="artemisApp.programmingExercise.packageName">Package Name</span></dt>
-                    <dd>
-                        <span>{{ programmingExercise.packageName }}</span>
-                    </dd>
-                    <dt><span jhiTranslate="artemisApp.programmingExercise.templateResult">Template Result</span></dt>
-                    <dd>
-                        @if (programmingExercise?.templateParticipation) {
-                            <div class="d-flex align-items-center">
-                                @if (!loadingTemplateParticipationResults) {
-                                    <jhi-updating-result
-                                        [exercise]="programmingExercise"
-                                        [participation]="programmingExercise.templateParticipation!"
-                                        [showUngradedResults]="true"
-                                        [personalParticipation]="false"
-                                        [short]="false"
-                                        (onParticipationChange)="onParticipationChange()"
-                                        class="me-2"
-                                    />
-                                }
-                                @if (programmingExercise.templateParticipation?.results?.length) {
-                                    <jhi-programming-exercise-instructor-status
-                                        class="repository-status-icon me-2"
-                                        [participationType]="ProgrammingExerciseParticipationType.TEMPLATE"
-                                        [participation]="programmingExercise.templateParticipation!"
-                                        [exercise]="programmingExercise"
-                                    />
-                                }
-                                @if (programmingExercise.templateParticipation?.results && programmingExercise.isAtLeastEditor) {
-                                    <jhi-programming-exercise-instructor-trigger-build-button
-                                        [exercise]="programmingExercise"
-                                        [participation]="programmingExercise.templateParticipation!"
-                                    />
-                                }
-                            </div>
-                        }
-                    </dd>
-                    @if (programmingExercise.isAtLeastEditor && programmingExercise?.templateParticipation?.id) {
-                        <dd>
-                            <a
-                                [routerLink]="getParticipationSubmissionLink(programmingExercise!.templateParticipation!.id!)"
-                                [queryParams]="{ isTmpOrSolutionProgrParticipation: true }"
-                            >
-                                <span jhiTranslate="artemisApp.programmingExercise.detail.showTemplateSubmissions">Show Submissions</span>
-                            </a>
-                        </dd>
-                    }
-                    <dt><span jhiTranslate="artemisApp.programmingExercise.solutionResult">Solution Result</span></dt>
-                    <dd>
-                        @if (programmingExercise?.solutionParticipation) {
-                            <div class="d-flex align-items-center">
-                                @if (!loadingSolutionParticipationResults && programmingExercise.solutionParticipation) {
-                                    <jhi-updating-result
-                                        [exercise]="programmingExercise"
-                                        [participation]="programmingExercise.solutionParticipation!"
-                                        [showUngradedResults]="true"
-                                        [personalParticipation]="false"
-                                        [short]="false"
-                                        class="me-2"
-                                    />
-                                }
-                                @if (programmingExercise.solutionParticipation?.results?.length) {
-                                    <jhi-programming-exercise-instructor-status
-                                        class="repository-status-icon me-2"
-                                        [participationType]="ProgrammingExerciseParticipationType.SOLUTION"
-                                        [participation]="programmingExercise.solutionParticipation!"
-                                        [exercise]="programmingExercise"
-                                    />
-                                }
-                                @if (programmingExercise.solutionParticipation?.results && programmingExercise.isAtLeastEditor) {
-                                    <jhi-programming-exercise-instructor-trigger-build-button
-                                        [exercise]="programmingExercise"
-                                        [participation]="programmingExercise.solutionParticipation!"
-                                    />
-                                }
-                            </div>
-                        }
-                    </dd>
-                    @if (programmingExercise.isAtLeastEditor && programmingExercise?.solutionParticipation?.id) {
-                        <dd>
-                            <a
-                                [routerLink]="getParticipationSubmissionLink(programmingExercise!.solutionParticipation!.id!)"
-                                [queryParams]="{ isTmpOrSolutionProgrParticipation: true }"
-                            >
-                                <span jhiTranslate="artemisApp.programmingExercise.detail.showSolutionSubmissions">Show Submissions</span>
-                            </a>
-                        </dd>
-                    }
-
-                    @if (irisEnabled && irisChatEnabled && programmingExercise.course && !isExamExercise) {
-                        <div>
-                            <dt><span jhiTranslate="artemisApp.iris.settings.subSettings.enabled.chat">Iris Chat</span></dt>
-                            <dd>
-                                <jhi-iris-enabled [exercise]="programmingExercise" [irisSubSettingsType]="CHAT" [disabled]="!programmingExercise.isAtLeastInstructor" />
-                            </dd>
-                        </div>
-                    }
-
-                    @if (programmingExercise?.gitDiffReport) {
-                        <div>
-                            <dt><span jhiTranslate="artemisApp.programmingExercise.diffReport.lineStatLabel">Lines added/removed between template and solution</span></dt>
-                            <dd>
-                                <div class="fw-bold">
-                                    <jhi-git-diff-line-stat
-                                        [addedLineCount]="addedLineCount"
-                                        [removedLineCount]="removedLineCount"
-                                        ngbTooltip="{{ 'artemisApp.programmingExercise.diffReport.lineStatTooltipDetailPage' | artemisTranslate }}"
-                                    />
-                                    @if (addedLineCount > 0 || removedLineCount > 0) {
-                                        <jhi-button
-                                            [featureToggle]="FeatureToggle.ProgrammingExercises"
-                                            [isLoading]="isLoadingDiffReport"
-                                            [btnSize]="ButtonSize.SMALL"
-                                            [icon]="faEye"
-                                            [title]="'artemisApp.programmingExercise.diffReport.button'"
-                                            [tooltip]="'artemisApp.programmingExercise.diffReport.tooltip'"
-                                            (onClick)="showGitDiff()"
-                                            class="ms-2"
-                                        />
-                                    }
-                                </div>
-                            </dd>
-                        </div>
-                    }
-                    @if (programmingExercise.isAtLeastTutor && programmingExercise?.testwiseCoverageEnabled) {
-                        <div>
-                            <dt><span jhiTranslate="artemisApp.programmingExercise.coveredLineRatio">Covered Line Ratio</span></dt>
-                            <dd>
-                                <span>{{ programmingExercise?.coveredLinesRatio ? (programmingExercise?.coveredLinesRatio! * 100).toFixed(1) + ' %' : 'n.a.' }}</span>
-                            </dd>
-                        </div>
-                    }
-                    @if (programmingExercise.isAtLeastEditor && programmingExercise.buildLogStatistics) {
-                        <div>
-                            <dt>
-                                <span jhiTranslate="artemisApp.programmingExercise.buildLogStatistics.title">Build Log Statistics</span>
-                                <jhi-help-icon text="artemisApp.programmingExercise.buildLogStatistics.tooltip" />
-                            </dt>
-                            <dd>
-                                <table class="table table-striped">
-                                    <thead>
-                                        <tr>
-                                            <th jhiTranslate="artemisApp.programmingExercise.buildLogStatistics.numberOfBuilds"># Builds</th>
-                                            <th jhiTranslate="artemisApp.programmingExercise.buildLogStatistics.agentSetupDuration">Docker Setup</th>
-                                            <th jhiTranslate="artemisApp.programmingExercise.buildLogStatistics.testDuration">Test Execution</th>
-                                            <th jhiTranslate="artemisApp.programmingExercise.buildLogStatistics.scaDuration">Static Code Analysis</th>
-                                            <th jhiTranslate="artemisApp.programmingExercise.buildLogStatistics.totalJobDuration">Total Job Duration</th>
-                                            <th jhiTranslate="artemisApp.programmingExercise.buildLogStatistics.dependenciesDownloadedCount">Number of downloaded dependencies</th>
-                                        </tr>
-                                    </thead>
-                                    <tbody>
-                                        <tr>
-                                            <td>{{ programmingExercise.buildLogStatistics.buildCount ?? 0 }}</td>
-                                            <td>
-                                                {{
-                                                    programmingExercise.buildLogStatistics.agentSetupDuration
-                                                        ? (programmingExercise.buildLogStatistics.agentSetupDuration | number: '1.2-2') + 's'
-                                                        : '-'
-                                                }}
-                                            </td>
-                                            <td>
-                                                {{
-                                                    programmingExercise.buildLogStatistics.testDuration
-                                                        ? (programmingExercise.buildLogStatistics.testDuration | number: '1.2-2') + 's'
-                                                        : '-'
-                                                }}
-                                            </td>
-                                            <td>
-                                                {{
-                                                    programmingExercise.buildLogStatistics.scaDuration
-                                                        ? (programmingExercise.buildLogStatistics.scaDuration | number: '1.2-2') + 's'
-                                                        : '-'
-                                                }}
-                                            </td>
-                                            <td>
-                                                {{
-                                                    programmingExercise.buildLogStatistics.totalJobDuration
-                                                        ? (programmingExercise.buildLogStatistics.totalJobDuration | number: '1.2-2') + 's'
-                                                        : '-'
-                                                }}
-                                            </td>
-                                            <td>{{ programmingExercise.buildLogStatistics.dependenciesDownloadedCount ?? '-' }}</td>
-                                        </tr>
-                                    </tbody>
-                                </table>
-                            </dd>
-                        </div>
-                    }
-                </dl>
-=======
-                        ></jhi-exercise-detail-statistics>
                     </div>
                 }
                 @if (exerciseDetailSections) {
-                    <jhi-detail-overview-list [sections]="exerciseDetailSections"></jhi-detail-overview-list>
+                    <jhi-detail-overview-list [sections]="exerciseDetailSections" />
                 }
->>>>>>> 00ab52a8
             </div>
         }
     </div>
