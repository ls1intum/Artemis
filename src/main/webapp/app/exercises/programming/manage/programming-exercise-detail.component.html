<div class="row justify-content-center programming-exercise-detail-wrapper-class">
    <div class="col-md-8">
        @if (programmingExercise) {
            <div>
                <div class="d-flex align-items-center">
                    <h2><span jhiTranslate="artemisApp.programmingExercise.detail.title">Programming Exercise</span> {{ programmingExercise.id }}</h2>
                    <jhi-documentation-button [type]="documentationType" />
                </div>
                <hr />
                <div class="button-header">
                    <div>
                        @if (programmingExercise.isAtLeastEditor) {
                            <a [routerLink]="baseResource + 'edit'" class="btn btn-warning btn-sm me-1" style="margin-bottom: 10px">
                                <fa-icon [icon]="faWrench" />&nbsp;
                                <span jhiTranslate="entity.action.edit"> Edit</span>
                            </a>
                        }
                        <!-- Edit in editor button -->
                        @if (programmingExercise.isAtLeastEditor && programmingExercise.templateParticipation) {
                            <a
                                [jhiFeatureToggleLink]="FeatureToggle.ProgrammingExercises"
                                jhiOrionFilter
                                [showInOrionWindow]="false"
                                [routerLink]="baseResource + 'code-editor/' + programmingExercise.templateParticipation.id"
                                class="btn btn-warning btn-sm me-1"
                                style="margin-bottom: 10px"
                            >
                                <fa-icon [icon]="faPencilAlt" />
                                <span jhiTranslate="entity.action.editInEditor">Edit in Editor</span>
                            </a>
                        }

                        <!-- Edit build plan button -->
                        @if (programmingExercise.isAtLeastEditor && isBuildPlanEditable) {
                            <a
                                [jhiFeatureToggleLink]="FeatureToggle.ProgrammingExercises"
                                jhiOrionFilter
                                [showInOrionWindow]="false"
                                [routerLink]="baseResource + 'edit-build-plan'"
                                class="btn btn-warning btn-sm me-1"
                                style="margin-bottom: 10px"
                            >
                                <fa-icon [icon]="faPencilAlt" />
                                <span jhiTranslate="entity.action.editBuildPlan">Edit build plan</span>
                            </a>
                        }

                        @if (programmingExercise.isAtLeastEditor && programmingExercise.course && !isExamExercise) {
                            <a
                                [routerLink]="['/course-management', programmingExercise.course.id, 'programming-exercises', programmingExercise.id, 'exercise-hints']"
                                class="btn btn-warning btn-sm me-1 position-relative"
                                style="margin-bottom: 10px"
                            >
                                <fa-icon [icon]="faLightbulb" />
                                <span jhiTranslate="entity.action.hints">Hints</span>
                            </a>
                        }

                        @if (programmingExercise.isAtLeastEditor) {
                            <a [routerLink]="baseResource + 'grading/test-cases'" class="btn btn-warning btn-sm me-1" style="margin-bottom: 10px">
                                <fa-icon [icon]="faFileSignature" />
                                <span jhiTranslate="artemisApp.programmingExercise.configureGrading.shortTitle">Grading</span>
                            </a>
                        }

                        @if (irisEnabled && programmingExercise.isAtLeastInstructor && programmingExercise.course && !isExamExercise) {
                            <a
                                [routerLink]="['/course-management', programmingExercise.course.id, 'programming-exercises', programmingExercise.id, 'iris-settings']"
                                ngbTooltip="{{ 'artemisApp.iris.settings.button.programmingExercise.tooltip' | artemisTranslate }}"
                                class="btn btn-warning btn-sm me-1"
                                style="margin-bottom: 10px"
                            >
                                <fa-icon [icon]="faRobot" />
                                <span jhiTranslate="artemisApp.iris.settings.button.programmingExercise.title">Iris</span>
                            </a>
                        }
                    </div>
                    <div>
                        @if (programmingExercise.isAtLeastTutor) {
                            <a [routerLink]="baseResource + 'participations'" class="btn btn-primary btn-sm me-1" style="margin-bottom: 10px">
                                <fa-icon [icon]="faListAlt" />
                                <span jhiTranslate="artemisApp.exercise.participations">Participations</span>
                            </a>
                        }
                        <!-- Teams -->
                        @if (programmingExercise.teamMode && programmingExercise.isAtLeastTutor) {
                            <a [routerLink]="teamBaseResource + 'teams'" class="btn btn-primary btn-sm me-1" style="margin-bottom: 10px">
                                <fa-icon [icon]="faUsers" />
                                <span jhiTranslate="artemisApp.exercise.teams">Teams</span>
                            </a>
                        }
                        @if (programmingExercise.assessmentType === AssessmentType.SEMI_AUTOMATIC || programmingExercise.allowComplaintsForAutomaticAssessments) {
                            <a [routerLink]="shortBaseResource + 'assessment-dashboard/' + programmingExercise.id" class="btn btn-info btn-sm me-1" style="margin-bottom: 10px">
                                <fa-icon [icon]="faUserCheck" />
                                <span class="d-none d-md-inline">{{ 'artemisApp.exercise.exerciseAssessmentDashboard' | artemisTranslate }}</span>
                            </a>
                        }
                        @if (programmingExercise.isAtLeastEditor && plagiarismCheckSupported) {
                            <a
                                [jhiFeatureToggleLink]="FeatureToggle.ProgrammingExercises"
                                class="btn btn-outline-primary btn-sm me-1"
                                routerLink="plagiarism"
                                style="margin-bottom: 10px"
                            >
                                <span jhiTranslate="artemisApp.programmingExercise.checkPlagiarism">Check Plagiarism</span>
                            </a>
                        }
                        @if (programmingExercise.isAtLeastEditor) {
                            <button
                                [jhiFeatureToggle]="FeatureToggle.ProgrammingExercises"
                                (click)="checkConsistencies(programmingExercise)"
                                class="btn btn-outline-primary btn-sm me-1"
                                style="margin-bottom: 10px"
                            >
                                <fa-icon [icon]="faCheckDouble" /> <span jhiTranslate="artemisApp.consistencyCheck.button">Check consistency</span>
                            </button>
                        }
                    </div>
                    <div>
                        @if (programmingExercise.isAtLeastTutor) {
                            <a [routerLink]="baseResource + 'scores'" class="btn btn-info btn-sm me-1" style="margin-bottom: 10px">
                                <fa-icon [icon]="faTable" />
                                <span jhiTranslate="entity.action.scores">Scores</span>
                            </a>
                        }
                        @if (programmingExercise.isAtLeastInstructor) {
                            <jhi-programming-exercise-instructor-exercise-download [exerciseId]="programmingExercise.id!" class="me-1" />
                        }
                        @if (programmingExercise.isAtLeastTutor && programmingExercise.course && !isExamExercise) {
                            <a
                                [routerLink]="['/course-management', programmingExercise.course!.id!, 'programming-exercises', programmingExercise.id!, 'exercise-statistics']"
                                class="btn btn-info btn-sm me-1"
                                style="margin-bottom: 10px"
                            >
                                <fa-icon [icon]="faChartBar" />&nbsp;<span jhiTranslate="statistics.statistics-title">Statistics</span>
                            </a>
                        }
                    </div>
                    <div>
                        @if (
                            programmingExercise.programmingLanguage === ProgrammingLanguage.JAVA ||
                            programmingExercise.programmingLanguage === ProgrammingLanguage.C ||
                            programmingExercise.programmingLanguage === ProgrammingLanguage.PYTHON
                        ) {
                            <span> </span>
                        }
                        @if (programmingExercise.isAtLeastEditor) {
                            <span class="me-1">
                                <button
                                    [jhiFeatureToggle]="FeatureToggle.ProgrammingExercises"
                                    type="button"
                                    (click)="combineTemplateCommits()"
                                    class="btn btn-secondary btn-sm"
                                    ngbTooltip="{{ 'artemisApp.programmingExercise.combineTemplateCommitsWarning' | artemisTranslate }}"
                                >
                                    <span jhiTranslate="artemisApp.programmingExercise.combineTemplateCommits">Combine Template Commits</span>
                                </button>
                            </span>
                        }
                        @if (programmingExercise.programmingLanguage === ProgrammingLanguage.JAVA && programmingExercise.isAtLeastEditor) {
                            <span class="me-1">
                                <button
                                    [jhiFeatureToggle]="FeatureToggle.ProgrammingExercises"
                                    type="button"
                                    (click)="generateStructureOracle()"
                                    class="btn btn-secondary btn-sm"
                                    ngbTooltip="{{ 'artemisApp.programmingExercise.structureTestOracleWarning' | artemisTranslate }}"
                                >
                                    <span jhiTranslate="artemisApp.programmingExercise.structureTestOracle">Update Structure Test Oracle</span>
                                </button>
                            </span>
                        }
                    </div>
                    @if (programmingExercise.isAtLeastEditor) {
                        <div>
                            @if (
                                (programmingExercise.programmingLanguage === ProgrammingLanguage.JAVA || programmingExercise.programmingLanguage === ProgrammingLanguage.KOTLIN) &&
                                programmingExercise.testwiseCoverageEnabled
                            ) {
                                <span class="me-1">
                                    <button
                                        [jhiFeatureToggle]="FeatureToggle.ProgrammingExercises"
                                        type="button"
                                        (click)="getAndShowTestwiseCoverage()"
                                        class="btn btn-secondary btn-sm me-1"
                                        ngbTooltip="{{ 'artemisApp.programmingExercise.testwiseCoverageReport.tooltip' | artemisTranslate }}"
                                    >
                                        <span jhiTranslate="artemisApp.programmingExercise.testwiseCoverageReport.button">Show Testwise Coverage</span>
                                    </button>
                                </span>
                            }
                        </div>
                    }
                    <div>
                        @if (programmingExercise.isAtLeastInstructor && !localVCEnabled) {
                            <button
                                id="unlockAllRepositoriesButton"
                                class="btn btn-danger btn-sm me-1"
                                (click)="handleUnlockAllRepositories()"
                                [disabled]="lockingOrUnlockingRepositories"
                            >
                                @if (lockingOrUnlockingRepositories) {
                                    <span class="spinner-border spinner-border-sm" role="status" aria-hidden="true"></span>
                                }
                                <fa-icon [icon]="faExclamationTriangle" class="text-warning" />
                                <span jhiTranslate="artemisApp.programmingExercise.unlockAllRepositories">Unlock all repositories</span>
                            </button>
                        }
                        @if (programmingExercise.isAtLeastInstructor && !localVCEnabled) {
                            <button
                                id="lockAllRepositoriesButton"
                                class="btn btn-danger btn-sm me-1"
                                (click)="handleLockAllRepositories()"
                                [disabled]="lockingOrUnlockingRepositories"
                            >
                                @if (lockingOrUnlockingRepositories) {
                                    <span class="spinner-border spinner-border-sm" role="status" aria-hidden="true"></span>
                                }
                                <fa-icon [icon]="faExclamationTriangle" class="text-warning" />
                                <span jhiTranslate="artemisApp.programmingExercise.lockAllRepositories">Lock all repositories</span>
                            </button>
                        }
                        @if (programmingExercise.isAtLeastEditor) {
                            <button
                                [jhiFeatureToggle]="FeatureToggle.ProgrammingExercises"
                                jhiProgrammingExerciseResetButton
                                [programmingExercise]="programmingExercise"
                                class="me-1"
                            >
                                <fa-icon [icon]="faUndo" />
                                <span jhiTranslate="entity.action.reset">Reset</span>
                            </button>
                        }
                        @if (programmingExercise.course !== undefined && programmingExercise.isAtLeastInstructor) {
                            <button
                                jhiDeleteButton
                                [entityTitle]="programmingExercise.title || ''"
                                deleteQuestion="artemisApp.programmingExercise.delete.question"
                                (delete)="deleteProgrammingExercise($event)"
                                [dialogError]="dialogError$"
                                deleteConfirmationText="artemisApp.exercise.delete.typeNameToConfirm"
                                [additionalChecks]="{
                                    deleteStudentReposBuildPlans: 'artemisApp.programmingExercise.delete.studentReposBuildPlans',
                                    deleteBaseReposBuildPlans: 'artemisApp.programmingExercise.delete.baseReposBuildPlans'
                                }"
                                class="me-1"
                            >
                                <fa-icon [icon]="faTrash" />
                            </button>
                        }
                    </div>
                </div>
                @if (!programmingExercise.releaseDate || dayjs(programmingExercise.releaseDate).isBefore(dayjs())) {
                    <div class="mt-3">
                        <jhi-exercise-detail-statistics
                            [exercise]="programmingExercise"
                            [doughnutStats]="doughnutStats"
                            [exerciseType]="PROGRAMMING"
                            class="d-flex justify-content-around"
                        />
                        <hr />
                        <div>
                            <h2><span jhiTranslate="artemisApp.exercise.details">Exercise Details</span></h2>
                        </div>
                        <hr />
                    </div>
                }
                <dl class="row-md jh-entity-details">
                    <jhi-exercise-details [exercise]="programmingExercise" />
                    <dt><span jhiTranslate="artemisApp.exercise.feedbackSuggestionsEnabled">Enable feedback suggestions from Athena</span></dt>
                    <dd>
                        <span>{{ (programmingExercise.feedbackSuggestionsEnabled ? 'global.generic.yes' : 'global.generic.no') | artemisTranslate }}</span>
                    </dd>
                    @if (programmingExercise.dueDate) {
                        <dt><span jhiTranslate="artemisApp.programmingExercise.timeline.afterDueDate">Automatic Submission Run After Due Date</span></dt>
                        <dd>
                            <span>{{ programmingExercise.buildAndTestStudentSubmissionsAfterDueDate | artemisDate: 'long' : true }}</span>
                        </dd>
                    }
                    <dt><span jhiTranslate="artemisApp.programmingExercise.enableStaticCodeAnalysis.title">Enable Static Code Analysis</span></dt>
                    <dd>
                        <span>{{ programmingExercise.staticCodeAnalysisEnabled }}</span>
                    </dd>
                    @if (programmingExercise.staticCodeAnalysisEnabled) {
                        <dt><span jhiTranslate="artemisApp.programmingExercise.maxStaticCodeAnalysisPenalty.title">Max Static Code Analysis Penalty</span></dt>
                        <dd>
                            <span>{{ programmingExercise.maxStaticCodeAnalysisPenalty ?? '-' }}</span>
                        </dd>
                    }
                    <dt><span jhiTranslate="artemisApp.programmingExercise.submissionPolicy.submissionPolicyType.title">Submission Policy Type</span></dt>
                    <dd>
                        <span
                            jhiTranslate="{{
                                'artemisApp.programmingExercise.submissionPolicy.submissionPolicyType.' +
                                    (!programmingExercise.submissionPolicy ? 'none' : programmingExercise.submissionPolicy.type!) +
                                    '.title'
                            }}"
                        ></span>
                    </dd>
                    @if (programmingExercise.submissionPolicy) {
                        <dt><span jhiTranslate="artemisApp.programmingExercise.submissionPolicy.submissionLimitTitle">Submission limit</span></dt>
                        <dd>
                            <span>{{ programmingExercise.submissionPolicy.submissionLimit }}</span>
                        </dd>
                    }
                    @if (programmingExercise.submissionPolicy && programmingExercise.submissionPolicy.exceedingPenalty) {
                        <dt>
                            <span>{{
                                'artemisApp.programmingExercise.submissionPolicy.submissionPenalty.penaltyInfoLabel'
                                    | artemisTranslate: { points: programmingExercise.submissionPolicy.exceedingPenalty }
                            }}</span>
                        </dt>
                        <dd></dd>
                    }
                    <dt><span jhiTranslate="artemisApp.programmingExercise.preview.label">Preview</span></dt>
                    <dd>
                        <jhi-programming-exercise-plans-and-repositories-preview [programmingExercise]="programmingExercise" />
                    </dd>
                    <dt>
                        <span jhiTranslate="artemisApp.programmingExercise.templateRepositoryUri">Template Repository Uri</span>
                        @if (programmingExercise.templateParticipation && programmingExercise.templateParticipation.repositoryUri) {
                            <div class="clone-buttons">
<<<<<<< HEAD
                                <jhi-clone-repo-button class="ms-2" [smallButtons]="true" [repositoryUrl]="programmingExercise?.templateParticipation?.repositoryUrl || ''" />
                                <jhi-programming-exercise-instructor-repo-download class="ms-2" [exerciseId]="programmingExercise.id!" [repositoryType]="'TEMPLATE'" />
=======
                                <jhi-clone-repo-button
                                    class="ms-2"
                                    [smallButtons]="true"
                                    [repositoryUri]="programmingExercise?.templateParticipation?.repositoryUri || ''"
                                ></jhi-clone-repo-button>
                                <jhi-programming-exercise-instructor-repo-download
                                    class="ms-2"
                                    [exerciseId]="programmingExercise.id!"
                                    [repositoryType]="'TEMPLATE'"
                                ></jhi-programming-exercise-instructor-repo-download>
>>>>>>> 6e56d5f0
                            </div>
                        }
                    </dt>
                    <dd>
                        @if (programmingExercise.templateParticipation && programmingExercise.templateParticipation.repositoryUri && !localVCEnabled) {
                            <div class="d-flex align-items-center">
                                <a href="{{ programmingExercise.templateParticipation.repositoryUri }}" target="_blank" rel="noopener noreferrer">{{
                                    programmingExercise.templateParticipation.repositoryUri
                                }}</a>
                            </div>
                        }
                    </dd>
                    <dt>
                        <span jhiTranslate="artemisApp.programmingExercise.solutionRepositoryUri">Solution Repository Uri</span>
                        @if (programmingExercise.solutionParticipation && programmingExercise.solutionParticipation.repositoryUri) {
                            <div class="clone-buttons">
<<<<<<< HEAD
                                <jhi-clone-repo-button class="ms-2" [smallButtons]="true" [repositoryUrl]="programmingExercise.solutionParticipation.repositoryUrl" />
                                <jhi-programming-exercise-instructor-repo-download class="ms-2" [exerciseId]="programmingExercise.id!" [repositoryType]="'SOLUTION'" />
=======
                                <jhi-clone-repo-button
                                    class="ms-2"
                                    [smallButtons]="true"
                                    [repositoryUri]="programmingExercise.solutionParticipation.repositoryUri"
                                ></jhi-clone-repo-button>
                                <jhi-programming-exercise-instructor-repo-download
                                    class="ms-2"
                                    [exerciseId]="programmingExercise.id!"
                                    [repositoryType]="'SOLUTION'"
                                ></jhi-programming-exercise-instructor-repo-download>
>>>>>>> 6e56d5f0
                            </div>
                        }
                    </dt>
                    <dd>
                        @if (programmingExercise.solutionParticipation && programmingExercise.solutionParticipation.repositoryUri && !localVCEnabled) {
                            <div class="d-flex align-items-center">
                                <a href="{{ programmingExercise.solutionParticipation.repositoryUri }}" target="_blank" rel="noopener noreferrer">{{
                                    programmingExercise.solutionParticipation.repositoryUri
                                }}</a>
                            </div>
                        }
                    </dd>
                    <dt>
                        <span jhiTranslate="artemisApp.programmingExercise.testRepositoryUri">Test Repository Uri</span>
                        @if (programmingExercise.testRepositoryUri) {
                            <div class="clone-buttons">
<<<<<<< HEAD
                                <jhi-clone-repo-button class="ms-2" [smallButtons]="true" [repositoryUrl]="programmingExercise.testRepositoryUrl" />
                                <jhi-programming-exercise-instructor-repo-download class="ms-2" [exerciseId]="programmingExercise.id!" [repositoryType]="'TESTS'" />
=======
                                <jhi-clone-repo-button class="ms-2" [smallButtons]="true" [repositoryUri]="programmingExercise.testRepositoryUri"></jhi-clone-repo-button>
                                <jhi-programming-exercise-instructor-repo-download
                                    class="ms-2"
                                    [exerciseId]="programmingExercise.id!"
                                    [repositoryType]="'TESTS'"
                                ></jhi-programming-exercise-instructor-repo-download>
>>>>>>> 6e56d5f0
                            </div>
                        }
                    </dt>
                    <dd>
                        @if (programmingExercise.testRepositoryUri && !localVCEnabled) {
                            <div class="d-flex align-items-center">
                                <a href="{{ programmingExercise.testRepositoryUri }}" target="_blank" rel="noopener noreferrer">{{ programmingExercise.testRepositoryUri }}</a>
                            </div>
                        }
                    </dd>
                    <dt>
                        @if (programmingExercise.auxiliaryRepositories && programmingExercise.auxiliaryRepositories.length > 0 && supportsAuxiliaryRepositories) {
                            <span jhiTranslate="artemisApp.programmingExercise.auxiliaryRepositories">Auxiliary Repositories</span>
                        }
                    </dt>
                    <dd></dd>
                    @if (programmingExercise.auxiliaryRepositories && programmingExercise.auxiliaryRepositories.length > 0 && supportsAuxiliaryRepositories) {
                        <div>
                            <ul>
                                @for (auxiliaryRepository of programmingExercise.auxiliaryRepositories; track auxiliaryRepository) {
                                    <li>
                                        <dt>
                                            <span>{{ auxiliaryRepository.name }} Repository</span>
<<<<<<< HEAD
                                            <jhi-clone-repo-button class="ms-2" [smallButtons]="true" [repositoryUrl]="auxiliaryRepository.repositoryUrl!" />
=======
                                            <jhi-clone-repo-button class="ms-2" [smallButtons]="true" [repositoryUri]="auxiliaryRepository.repositoryUri!"></jhi-clone-repo-button>
>>>>>>> 6e56d5f0
                                            <jhi-programming-exercise-instructor-repo-download
                                                class="ms-2"
                                                [exerciseId]="programmingExercise.id!"
                                                [repositoryType]="'AUXILIARY'"
                                                [auxiliaryRepositoryId]="auxiliaryRepository.id!"
                                            />
                                            <div class="auxiliaryRepositoryDescription">
                                                @if (auxiliaryRepository.checkoutDirectory) {
                                                    <span>Checkout Directory: {{ auxiliaryRepository.checkoutDirectory }} </span>
                                                } @else {
                                                    <fa-icon [icon]="faExclamationTriangle" class="text-warning me-1" [ngbTooltip]="noCheckoutDirectorySetTooltip" />
                                                    <span jhiTranslate="artemisApp.programmingExercise.noCheckoutDirectorySet">Checkout Directory was not set</span>
                                                }
                                                <ng-template #noCheckoutDirectorySetTooltip>
                                                    <span jhiTranslate="artemisApp.programmingExercise.noCheckoutDirectorySetTooltip"></span>
                                                </ng-template>
                                            </div>
                                        </dt>
                                        <dd>
                                            <ng-container *ngif="!localVCEnabled">
                                                <a href="{{ auxiliaryRepository.repositoryUri }}" target="_blank" rel="noopener noreferrer" class="repository-url">{{
                                                    auxiliaryRepository.repositoryUri
                                                }}</a>
                                            </ng-container>
                                        </dd>
                                    </li>
                                }
                            </ul>
                        </div>
                    }
                    <dt><span jhiTranslate="artemisApp.programmingExercise.templateBuildPlanId">Template Build Plan Id</span></dt>
                    <dd>
                        @if (programmingExercise.templateParticipation && programmingExercise.templateParticipation.buildPlanId) {
                            <span>
                                @if (!localVCEnabled) {
                                    <a target="_blank" rel="noreferrer" href="{{ programmingExercise.templateParticipation.buildPlanUrl }}">
                                        {{ programmingExercise.templateParticipation.buildPlanId }}
                                    </a>
                                } @else {
                                    {{ programmingExercise.templateParticipation.buildPlanId }}
                                }
                            </span>
                        }
                    </dd>
                    <dt><span jhiTranslate="artemisApp.programmingExercise.solutionBuildPlanId">Solution Build Plan Id</span></dt>
                    <dd>
                        @if (programmingExercise.solutionParticipation && programmingExercise.solutionParticipation.buildPlanId) {
                            <span>
                                @if (!localVCEnabled) {
                                    <a target="_blank" rel="noreferrer" href="{{ programmingExercise.solutionParticipation.buildPlanUrl }}">
                                        {{ programmingExercise.solutionParticipation.buildPlanId }}
                                    </a>
                                } @else {
                                    {{ programmingExercise.solutionParticipation.buildPlanId }}
                                }
                            </span>
                        }
                    </dd>
                    <dt><span jhiTranslate="artemisApp.programmingExercise.sequentialTestRuns.title">Sequential Test Runs</span></dt>
                    <dd>
                        <span>{{ programmingExercise.sequentialTestRuns }}</span>
                    </dd>
                    <dt><span jhiTranslate="artemisApp.programmingExercise.publishBuildPlanUrl">Publish Build Plan Url</span></dt>
                    <dd>
                        <span>{{ programmingExercise.publishBuildPlanUrl }}</span>
                    </dd>
                    <dt><span jhiTranslate="artemisApp.programmingExercise.allowOfflineIde.title">Allow Offline IDE</span></dt>
                    <dd>
                        <span>{{ programmingExercise.allowOfflineIde }}</span>
                    </dd>
                    <dt><span jhiTranslate="artemisApp.programmingExercise.allowOnlineEditor.title">Allow Online Editor</span></dt>
                    <dd>
                        <span>{{ programmingExercise.allowOnlineEditor }}</span>
                    </dd>
                    <dt><span jhiTranslate="artemisApp.programmingExercise.showTestNamesToStudents">Show Test Names to Students</span></dt>
                    <dd>
                        <span>{{ programmingExercise.showTestNamesToStudents }}</span>
                    </dd>
                    <dt><span jhiTranslate="artemisApp.programmingExercise.recordTestwiseCoverage">Record testwise coverage</span></dt>
                    <dd>
                        <span>{{ programmingExercise.testwiseCoverageEnabled }}</span>
                    </dd>
                    <dt><span jhiTranslate="artemisApp.programmingExercise.programmingLanguage">Programming Language</span></dt>
                    <dd>
                        <span jhiTranslate="{{ 'artemisApp.ProgrammingLanguage.' + programmingExercise.programmingLanguage }}">{{ programmingExercise.programmingLanguage }}</span>
                    </dd>
                    <dt><span jhiTranslate="artemisApp.programmingExercise.packageName">Package Name</span></dt>
                    <dd>
                        <span>{{ programmingExercise.packageName }}</span>
                    </dd>
                    <dt><span jhiTranslate="artemisApp.programmingExercise.templateResult">Template Result</span></dt>
                    <dd>
                        @if (programmingExercise?.templateParticipation) {
                            <div class="d-flex align-items-center">
                                @if (!loadingTemplateParticipationResults) {
                                    <jhi-updating-result
                                        [exercise]="programmingExercise"
                                        [participation]="programmingExercise.templateParticipation!"
                                        [showUngradedResults]="true"
                                        [personalParticipation]="false"
                                        [short]="false"
                                        (onParticipationChange)="onParticipationChange()"
                                        class="me-2"
                                    />
                                }
                                @if (programmingExercise.templateParticipation?.results?.length) {
                                    <jhi-programming-exercise-instructor-status
                                        class="repository-status-icon me-2"
                                        [participationType]="ProgrammingExerciseParticipationType.TEMPLATE"
                                        [participation]="programmingExercise.templateParticipation!"
                                        [exercise]="programmingExercise"
                                    />
                                }
                                @if (programmingExercise.templateParticipation?.results && programmingExercise.isAtLeastEditor) {
                                    <jhi-programming-exercise-instructor-trigger-build-button
                                        [exercise]="programmingExercise"
                                        [participation]="programmingExercise.templateParticipation!"
                                    />
                                }
                            </div>
                        }
                    </dd>
                    @if (programmingExercise.isAtLeastEditor && programmingExercise?.templateParticipation?.id) {
                        <dd>
                            <a
                                [routerLink]="getParticipationSubmissionLink(programmingExercise!.templateParticipation!.id!)"
                                [queryParams]="{ isTmpOrSolutionProgrParticipation: true }"
                            >
                                <span jhiTranslate="artemisApp.programmingExercise.detail.showTemplateSubmissions">Show Submissions</span>
                            </a>
                        </dd>
                    }
                    <dt><span jhiTranslate="artemisApp.programmingExercise.solutionResult">Solution Result</span></dt>
                    <dd>
                        @if (programmingExercise?.solutionParticipation) {
                            <div class="d-flex align-items-center">
                                @if (!loadingSolutionParticipationResults && programmingExercise.solutionParticipation) {
                                    <jhi-updating-result
                                        [exercise]="programmingExercise"
                                        [participation]="programmingExercise.solutionParticipation!"
                                        [showUngradedResults]="true"
                                        [personalParticipation]="false"
                                        [short]="false"
                                        class="me-2"
                                    />
                                }
                                @if (programmingExercise.solutionParticipation?.results?.length) {
                                    <jhi-programming-exercise-instructor-status
                                        class="repository-status-icon me-2"
                                        [participationType]="ProgrammingExerciseParticipationType.SOLUTION"
                                        [participation]="programmingExercise.solutionParticipation!"
                                        [exercise]="programmingExercise"
                                    />
                                }
                                @if (programmingExercise.solutionParticipation?.results && programmingExercise.isAtLeastEditor) {
                                    <jhi-programming-exercise-instructor-trigger-build-button
                                        [exercise]="programmingExercise"
                                        [participation]="programmingExercise.solutionParticipation!"
                                    />
                                }
                            </div>
                        }
                    </dd>
                    @if (programmingExercise.isAtLeastEditor && programmingExercise?.solutionParticipation?.id) {
                        <dd>
                            <a
                                [routerLink]="getParticipationSubmissionLink(programmingExercise!.solutionParticipation!.id!)"
                                [queryParams]="{ isTmpOrSolutionProgrParticipation: true }"
                            >
                                <span jhiTranslate="artemisApp.programmingExercise.detail.showSolutionSubmissions">Show Submissions</span>
                            </a>
                        </dd>
                    }

                    @if (irisEnabled && irisChatEnabled && programmingExercise.course && !isExamExercise) {
                        <div>
                            <dt><span jhiTranslate="artemisApp.iris.settings.subSettings.enabled.chat">Iris Chat</span></dt>
                            <dd>
                                <jhi-iris-enabled [exercise]="programmingExercise" [irisSubSettingsType]="CHAT" [disabled]="!programmingExercise.isAtLeastInstructor" />
                            </dd>
                        </div>
                    }

                    @if (programmingExercise?.gitDiffReport) {
                        <div>
                            <dt><span jhiTranslate="artemisApp.programmingExercise.diffReport.lineStatLabel">Lines added/removed between template and solution</span></dt>
                            <dd>
                                <div class="fw-bold">
                                    <jhi-git-diff-line-stat
                                        [addedLineCount]="addedLineCount"
                                        [removedLineCount]="removedLineCount"
                                        ngbTooltip="{{ 'artemisApp.programmingExercise.diffReport.lineStatTooltipDetailPage' | artemisTranslate }}"
                                    />
                                    @if (addedLineCount > 0 || removedLineCount > 0) {
                                        <jhi-button
                                            [featureToggle]="FeatureToggle.ProgrammingExercises"
                                            [isLoading]="isLoadingDiffReport"
                                            [btnSize]="ButtonSize.SMALL"
                                            [icon]="faEye"
                                            [title]="'artemisApp.programmingExercise.diffReport.button'"
                                            [tooltip]="'artemisApp.programmingExercise.diffReport.tooltip'"
                                            (onClick)="showGitDiff()"
                                            class="ms-2"
                                        />
                                    }
                                </div>
                            </dd>
                        </div>
                    }
                    @if (programmingExercise.isAtLeastTutor && programmingExercise?.testwiseCoverageEnabled) {
                        <div>
                            <dt><span jhiTranslate="artemisApp.programmingExercise.coveredLineRatio">Covered Line Ratio</span></dt>
                            <dd>
                                <span>{{ programmingExercise?.coveredLinesRatio ? (programmingExercise?.coveredLinesRatio! * 100).toFixed(1) + ' %' : 'n.a.' }}</span>
                            </dd>
                        </div>
                    }
                    @if (programmingExercise.isAtLeastEditor && programmingExercise.buildLogStatistics) {
                        <div>
                            <dt>
                                <span jhiTranslate="artemisApp.programmingExercise.buildLogStatistics.title">Build Log Statistics</span>
                                <jhi-help-icon text="artemisApp.programmingExercise.buildLogStatistics.tooltip" />
                            </dt>
                            <dd>
                                <table class="table table-striped">
                                    <thead>
                                        <tr>
                                            <th jhiTranslate="artemisApp.programmingExercise.buildLogStatistics.numberOfBuilds"># Builds</th>
                                            <th jhiTranslate="artemisApp.programmingExercise.buildLogStatistics.agentSetupDuration">Docker Setup</th>
                                            <th jhiTranslate="artemisApp.programmingExercise.buildLogStatistics.testDuration">Test Execution</th>
                                            <th jhiTranslate="artemisApp.programmingExercise.buildLogStatistics.scaDuration">Static Code Analysis</th>
                                            <th jhiTranslate="artemisApp.programmingExercise.buildLogStatistics.totalJobDuration">Total Job Duration</th>
                                            <th jhiTranslate="artemisApp.programmingExercise.buildLogStatistics.dependenciesDownloadedCount">Number of downloaded dependencies</th>
                                        </tr>
                                    </thead>
                                    <tbody>
                                        <tr>
                                            <td>{{ programmingExercise.buildLogStatistics.buildCount ?? 0 }}</td>
                                            <td>
                                                {{
                                                    programmingExercise.buildLogStatistics.agentSetupDuration
                                                        ? (programmingExercise.buildLogStatistics.agentSetupDuration | number: '1.2-2') + 's'
                                                        : '-'
                                                }}
                                            </td>
                                            <td>
                                                {{
                                                    programmingExercise.buildLogStatistics.testDuration
                                                        ? (programmingExercise.buildLogStatistics.testDuration | number: '1.2-2') + 's'
                                                        : '-'
                                                }}
                                            </td>
                                            <td>
                                                {{
                                                    programmingExercise.buildLogStatistics.scaDuration
                                                        ? (programmingExercise.buildLogStatistics.scaDuration | number: '1.2-2') + 's'
                                                        : '-'
                                                }}
                                            </td>
                                            <td>
                                                {{
                                                    programmingExercise.buildLogStatistics.totalJobDuration
                                                        ? (programmingExercise.buildLogStatistics.totalJobDuration | number: '1.2-2') + 's'
                                                        : '-'
                                                }}
                                            </td>
                                            <td>{{ programmingExercise.buildLogStatistics.dependenciesDownloadedCount ?? '-' }}</td>
                                        </tr>
                                    </tbody>
                                </table>
                            </dd>
                        </div>
                    }
                </dl>
            </div>
        }
    </div>
</div><|MERGE_RESOLUTION|>--- conflicted
+++ resolved
@@ -320,21 +320,8 @@
                         <span jhiTranslate="artemisApp.programmingExercise.templateRepositoryUri">Template Repository Uri</span>
                         @if (programmingExercise.templateParticipation && programmingExercise.templateParticipation.repositoryUri) {
                             <div class="clone-buttons">
-<<<<<<< HEAD
-                                <jhi-clone-repo-button class="ms-2" [smallButtons]="true" [repositoryUrl]="programmingExercise?.templateParticipation?.repositoryUrl || ''" />
+                                <jhi-clone-repo-button class="ms-2" [smallButtons]="true" [repositoryUri]="programmingExercise?.templateParticipation?.repositoryUri || ''" />
                                 <jhi-programming-exercise-instructor-repo-download class="ms-2" [exerciseId]="programmingExercise.id!" [repositoryType]="'TEMPLATE'" />
-=======
-                                <jhi-clone-repo-button
-                                    class="ms-2"
-                                    [smallButtons]="true"
-                                    [repositoryUri]="programmingExercise?.templateParticipation?.repositoryUri || ''"
-                                ></jhi-clone-repo-button>
-                                <jhi-programming-exercise-instructor-repo-download
-                                    class="ms-2"
-                                    [exerciseId]="programmingExercise.id!"
-                                    [repositoryType]="'TEMPLATE'"
-                                ></jhi-programming-exercise-instructor-repo-download>
->>>>>>> 6e56d5f0
                             </div>
                         }
                     </dt>
@@ -351,21 +338,8 @@
                         <span jhiTranslate="artemisApp.programmingExercise.solutionRepositoryUri">Solution Repository Uri</span>
                         @if (programmingExercise.solutionParticipation && programmingExercise.solutionParticipation.repositoryUri) {
                             <div class="clone-buttons">
-<<<<<<< HEAD
-                                <jhi-clone-repo-button class="ms-2" [smallButtons]="true" [repositoryUrl]="programmingExercise.solutionParticipation.repositoryUrl" />
+                                <jhi-clone-repo-button class="ms-2" [smallButtons]="true" [repositoryUri]="programmingExercise.solutionParticipation.repositoryUri" />
                                 <jhi-programming-exercise-instructor-repo-download class="ms-2" [exerciseId]="programmingExercise.id!" [repositoryType]="'SOLUTION'" />
-=======
-                                <jhi-clone-repo-button
-                                    class="ms-2"
-                                    [smallButtons]="true"
-                                    [repositoryUri]="programmingExercise.solutionParticipation.repositoryUri"
-                                ></jhi-clone-repo-button>
-                                <jhi-programming-exercise-instructor-repo-download
-                                    class="ms-2"
-                                    [exerciseId]="programmingExercise.id!"
-                                    [repositoryType]="'SOLUTION'"
-                                ></jhi-programming-exercise-instructor-repo-download>
->>>>>>> 6e56d5f0
                             </div>
                         }
                     </dt>
@@ -382,17 +356,8 @@
                         <span jhiTranslate="artemisApp.programmingExercise.testRepositoryUri">Test Repository Uri</span>
                         @if (programmingExercise.testRepositoryUri) {
                             <div class="clone-buttons">
-<<<<<<< HEAD
-                                <jhi-clone-repo-button class="ms-2" [smallButtons]="true" [repositoryUrl]="programmingExercise.testRepositoryUrl" />
+                                <jhi-clone-repo-button class="ms-2" [smallButtons]="true" [repositoryUri]="programmingExercise.testRepositoryUri" />
                                 <jhi-programming-exercise-instructor-repo-download class="ms-2" [exerciseId]="programmingExercise.id!" [repositoryType]="'TESTS'" />
-=======
-                                <jhi-clone-repo-button class="ms-2" [smallButtons]="true" [repositoryUri]="programmingExercise.testRepositoryUri"></jhi-clone-repo-button>
-                                <jhi-programming-exercise-instructor-repo-download
-                                    class="ms-2"
-                                    [exerciseId]="programmingExercise.id!"
-                                    [repositoryType]="'TESTS'"
-                                ></jhi-programming-exercise-instructor-repo-download>
->>>>>>> 6e56d5f0
                             </div>
                         }
                     </dt>
@@ -416,11 +381,7 @@
                                     <li>
                                         <dt>
                                             <span>{{ auxiliaryRepository.name }} Repository</span>
-<<<<<<< HEAD
-                                            <jhi-clone-repo-button class="ms-2" [smallButtons]="true" [repositoryUrl]="auxiliaryRepository.repositoryUrl!" />
-=======
-                                            <jhi-clone-repo-button class="ms-2" [smallButtons]="true" [repositoryUri]="auxiliaryRepository.repositoryUri!"></jhi-clone-repo-button>
->>>>>>> 6e56d5f0
+                                            <jhi-clone-repo-button class="ms-2" [smallButtons]="true" [repositoryUri]="auxiliaryRepository.repositoryUri!" />
                                             <jhi-programming-exercise-instructor-repo-download
                                                 class="ms-2"
                                                 [exerciseId]="programmingExercise.id!"
