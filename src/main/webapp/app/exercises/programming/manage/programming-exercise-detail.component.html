--- conflicted
+++ resolved
@@ -56,6 +56,7 @@
                     <jhi-programming-exercise-instructions
                         [exercise]="programmingExercise"
                         [participation]="programmingExercise.templateParticipation"
+                        [personal]="true"
                     ></jhi-programming-exercise-instructions>
                 </dd>
                 <ng-container *ngIf="programmingExercise.gradingInstructions">
@@ -178,21 +179,6 @@
                         ></jhi-programming-exercise-instructor-trigger-build-button>
                     </div>
                 </dd>
-<<<<<<< HEAD
-                <dt><span jhiTranslate="artemisApp.programmingExercise.problemStatement.title">Problem Statement</span></dt>
-                <dd>
-                    <jhi-programming-exercise-instructions
-                        [exercise]="programmingExercise"
-                        [participation]="programmingExercise.templateParticipation"
-                        [personal]="false"
-                    ></jhi-programming-exercise-instructions>
-                </dd>
-                <dt><span jhiTranslate="artemisApp.exercise.gradingInstructions">Grading Instructions</span></dt>
-                <dd class="editor-outline-background">
-                    <span [innerHTML]="gradingInstructions"></span>
-                </dd>
-=======
->>>>>>> f2bacd10
             </dl>
 
             <button type="submit" (click)="previousState()" class="btn btn-info mr-1">
