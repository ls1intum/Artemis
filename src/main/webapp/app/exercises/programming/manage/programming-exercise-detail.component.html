<div class="row justify-content-center programming-exercise-detail-wrapper-class">
    <div class="col-8">
        <div *ngIf="programmingExercise">
            <h2><span jhiTranslate="artemisApp.programmingExercise.detail.title">Programming Exercise</span> {{ programmingExercise.id }}</h2>
            <hr />
            <jhi-alert></jhi-alert>
            <jhi-alert-error></jhi-alert-error>
            <div>
                <div>
                    <a *ngIf="programmingExercise.isAtLeastEditor" [routerLink]="baseResource + 'edit'" class="btn btn-warning btn-sm me-1" style="margin-bottom: 10px">
                        <fa-icon [icon]="faWrench"></fa-icon>&nbsp;
                        <span jhiTranslate="entity.action.edit"> Edit</span>
                    </a>
                    <!-- Edit in editor button -->
                    <a
                        [jhiFeatureToggleLink]="FeatureToggle.ProgrammingExercises"
                        *ngIf="programmingExercise.isAtLeastEditor && programmingExercise.templateParticipation"
                        jhiOrionFilter
                        [showInOrionWindow]="false"
                        [routerLink]="baseResource + 'code-editor/' + programmingExercise.templateParticipation.id"
                        class="btn btn-warning btn-sm me-1"
                        style="margin-bottom: 10px"
                    >
                        <fa-icon [icon]="faPencilAlt"></fa-icon>
                        <span class="d-none d-md-inline" jhiTranslate="entity.action.editInEditor">Edit in Editor</span>
                    </a>

                    <a
                        *ngIf="programmingExercise.isAtLeastEditor && programmingExercise.course && !isExamExercise"
                        [routerLink]="['/course-management', programmingExercise.course?.id, 'programming-exercises', programmingExercise.id, 'exercise-hints']"
                        class="btn btn-warning btn-sm me-1"
                        style="margin-bottom: 10px"
                    >
                        <fa-icon [icon]="faPencilAlt"></fa-icon>
                        <span class="d-none d-md-inline" jhiTranslate="entity.action.manageHints">Manage Hints</span>
                    </a>

                    <a
                        *ngIf="programmingExercise.isAtLeastEditor"
                        [routerLink]="baseResource + 'grading/test-cases'"
                        class="btn btn-warning btn-sm me-1"
                        style="margin-bottom: 10px"
                    >
                        <fa-icon [icon]="faUserCheck"></fa-icon>
                        <span class="d-none d-md-inline" jhiTranslate="artemisApp.programmingExercise.configureGrading.shortTitle">Grading</span>
                    </a>
                    <jhi-external-submission *ngIf="programmingExercise.isAtLeastInstructor" [exercise]="programmingExercise" class="me-1"> </jhi-external-submission>
                </div>
                <div>
                    <a *ngIf="programmingExercise.isAtLeastEditor" [routerLink]="baseResource + 'submissions'" class="btn btn-success btn-sm me-1" style="margin-bottom: 10px">
                        <fa-icon [icon]="faBook"></fa-icon>
                        <span class="d-none d-md-inline" jhiTranslate="artemisApp.exercise.submissions">Submissions</span>
                    </a>
                    <a *ngIf="programmingExercise.isAtLeastTutor" [routerLink]="baseResource + 'participations'" class="btn btn-primary btn-sm me-1" style="margin-bottom: 10px">
                        <fa-icon [icon]="faListAlt"></fa-icon>
                        <span class="d-none d-md-inline" jhiTranslate="artemisApp.exercise.participations">Participations</span>
                    </a>
                    <a
                        *ngIf="programmingExercise.assessmentType === assessmentType"
                        [routerLink]="shortBaseResource + 'assessment-dashboard/' + programmingExercise.id"
                        class="btn btn-info btn-sm me-1"
                        style="margin-bottom: 10px"
                    >
                        <fa-icon [icon]="faListAlt"></fa-icon>
                        <span class="d-none d-md-inline" jhiTranslate="entity.action.exerciseDashboard">Exercise Dashboard</span>
                    </a>
                    <a
                        *ngIf="programmingExercise.isAtLeastEditor"
                        [jhiFeatureToggleLink]="FeatureToggle.ProgrammingExercises"
                        class="btn btn-outline-primary btn-sm me-1"
                        routerLink="plagiarism"
                        style="margin-bottom: 10px"
                    >
                        <span jhiTranslate="artemisApp.programmingExercise.checkPlagiarism">Check Plagiarism</span>
                    </a>
                    <button
                        [jhiFeatureToggle]="FeatureToggle.ProgrammingExercises"
                        *ngIf="programmingExercise.isAtLeastInstructor"
                        (click)="checkConsistencies(programmingExercise)"
                        class="btn btn-outline-primary btn-sm me-1"
                        style="margin-bottom: 10px"
                    >
                        <fa-icon [icon]="faCheckDouble"></fa-icon> <span jhiTranslate="artemisApp.consistencyCheck.button">Check consistency</span>
                    </button>
                </div>
                <div>
                    <a *ngIf="programmingExercise.isAtLeastTutor" [routerLink]="baseResource + 'scores'" class="btn btn-info btn-sm me-1" style="margin-bottom: 10px">
                        <fa-icon [icon]="faTable"></fa-icon>
                        <span class="d-none d-md-inline" jhiTranslate="entity.action.scores">Scores</span>
                    </a>
                    <jhi-programming-exercise-instructor-exercise-download
                        *ngIf="programmingExercise.isAtLeastInstructor"
                        [exerciseId]="programmingExercise.id!"
                        class="me-1"
                    ></jhi-programming-exercise-instructor-exercise-download>
                    <jhi-programming-assessment-repo-export
                        *ngIf="programmingExercise.isAtLeastInstructor"
                        [exerciseId]="programmingExercise.id!"
                        class="me-1"
                    ></jhi-programming-assessment-repo-export>
                    <a
                        *ngIf="programmingExercise.isAtLeastTutor && programmingExercise.course && !isExamExercise"
                        [routerLink]="['/course-management', programmingExercise.course!.id!, 'programming-exercises', programmingExercise.id!, 'exercise-statistics']"
                        class="btn btn-info btn-sm me-1"
                        style="margin-bottom: 10px"
                    >
                        <fa-icon [icon]="faChartBar"></fa-icon>&nbsp;<span jhiTranslate="statistics.statistics-title">Statistics</span>
                    </a>
                </div>
                <div>
                    <span
                        *ngIf="
                            programmingExercise.programmingLanguage === ProgrammingLanguage.JAVA ||
                            programmingExercise.programmingLanguage === ProgrammingLanguage.C ||
                            programmingExercise.programmingLanguage === ProgrammingLanguage.PYTHON
                        "
                    >
                    </span>
                    <span class="me-1" *ngIf="programmingExercise.isAtLeastEditor">
                        <button
                            [jhiFeatureToggle]="FeatureToggle.ProgrammingExercises"
                            type="button"
                            (click)="combineTemplateCommits()"
                            class="btn btn-secondary btn-sm"
                            ngbTooltip="{{ 'artemisApp.programmingExercise.combineTemplateCommitsWarning' | artemisTranslate }}"
                        >
                            <span jhiTranslate="artemisApp.programmingExercise.combineTemplateCommits">Combine Template Commits</span>
                        </button>
                    </span>
                    <span *ngIf="programmingExercise.programmingLanguage === ProgrammingLanguage.JAVA && programmingExercise.isAtLeastEditor" class="me-1">
                        <button
                            [jhiFeatureToggle]="FeatureToggle.ProgrammingExercises"
                            type="button"
                            (click)="generateStructureOracle()"
                            class="btn btn-secondary btn-sm"
                            ngbTooltip="{{ 'artemisApp.programmingExercise.structureTestOracleWarning' | artemisTranslate }}"
                        >
                            <span jhiTranslate="artemisApp.programmingExercise.structureTestOracle">Update Structure Test Oracle</span>
                        </button>
                    </span>
                    <span *ngIf="programmingExercise.isAtLeastEditor" class="me-1">
                        <button
                            [jhiFeatureToggle]="FeatureToggle.ProgrammingExercises"
                            type="button"
                            (click)="recreateBuildPlans()"
                            class="btn btn-secondary btn-sm"
                            ngbTooltip="{{ 'artemisApp.programmingExercise.recreateBuildPlans.warning' | artemisTranslate }}"
                        >
                            <span jhiTranslate="artemisApp.programmingExercise.recreateBuildPlans.title">Recreate Build Plans</span>
                        </button>
                    </span>
                </div>
<<<<<<< HEAD
                <div *ngIf="programmingExercise.isAtLeastEditor">
                    <span class="mr-1">
                        <button
                            [jhiFeatureToggle]="FeatureToggle.ProgrammingExercises"
                            type="button"
                            (click)="updateDiff()"
                            class="btn btn-secondary btn-sm"
                            ngbTooltip="{{ 'artemisApp.programmingExercise.diffReport.tooltip' | artemisTranslate }}"
                        >
                            <span jhiTranslate="artemisApp.programmingExercise.diffReport.button">Update Diff-Report</span>
=======
                <!--
                At the moment, this is only visible to admins as the actual main functionality has not yet been added on the server.
                In the future, this feature will be available to editors and instructors as well.
                -->
                <div *ngIf="isAdmin">
                    <span class="me-1">
                        <button
                            [jhiFeatureToggle]="FeatureToggle.ProgrammingExercises"
                            type="button"
                            (click)="getExtractedTasksAndTestsFromProblemStatement()"
                            class="btn btn-secondary btn-sm"
                            ngbTooltip="{{ 'artemisApp.programmingExercise.extractTasksFromProblemStatementWarning' | artemisTranslate }}"
                        >
                            <span jhiTranslate="artemisApp.programmingExercise.extractTasksFromProblemStatementTitle">Extract Tasks</span>
                        </button>
                    </span>
                    <span class="me-1">
                        <button
                            [jhiFeatureToggle]="FeatureToggle.ProgrammingExercises"
                            type="button"
                            (click)="deleteTasksWithSolutionEntries()"
                            class="btn btn-secondary btn-sm"
                            ngbTooltip="{{ 'artemisApp.programmingExercise.deleteTasksAndSolutionEntriesWarning' | artemisTranslate }}"
                        >
                            <span jhiTranslate="artemisApp.programmingExercise.deleteTasksAndSolutionEntriesTitle">Delete Tasks</span>
>>>>>>> deb7dc8d
                        </button>
                    </span>
                </div>
                <div>
                    <button
                        id="unlockAllRepositoriesButton"
                        class="btn btn-danger btn-sm me-1"
                        (click)="handleUnlockAllRepositories()"
                        *ngIf="programmingExercise.isAtLeastInstructor"
                        [disabled]="lockingOrUnlockingRepositories"
                    >
                        <span *ngIf="lockingOrUnlockingRepositories" class="spinner-border spinner-border-sm" role="status" aria-hidden="true"></span>
                        <fa-icon [icon]="faExclamationTriangle" class="text-warning"></fa-icon>
                        <span jhiTranslate="artemisApp.programmingExercise.unlockAllRepositories">Unlock all repositories</span>
                    </button>
                    <button
                        id="lockAllRepositoriesButton"
                        class="btn btn-danger btn-sm me-1"
                        (click)="handleLockAllRepositories()"
                        *ngIf="programmingExercise.isAtLeastInstructor"
                        [disabled]="lockingOrUnlockingRepositories"
                    >
                        <span *ngIf="lockingOrUnlockingRepositories" class="spinner-border spinner-border-sm" role="status" aria-hidden="true"></span>
                        <fa-icon [icon]="faExclamationTriangle" class="text-warning"></fa-icon>
                        <span jhiTranslate="artemisApp.programmingExercise.lockAllRepositories">Lock all repositories</span>
                    </button>

                    <button
                        *ngIf="programmingExercise.isAtLeastInstructor"
                        [jhiFeatureToggle]="FeatureToggle.ProgrammingExercises"
                        jhiDeleteButton
                        [actionType]="ActionType.Cleanup"
                        [entityTitle]="programmingExercise.title || ''"
                        deleteQuestion="instructorDashboard.cleanup.question"
                        (delete)="cleanupProgrammingExercise($event)"
                        [dialogError]="dialogError$"
                        deleteConfirmationText="artemisApp.exercise.delete.typeNameToConfirm"
                        [additionalChecks]="{
                            deleteRepositories: 'artemisApp.programmingExercise.delete.studentRepos'
                        }"
                    >
                        <fa-icon [icon]="faEraser"></fa-icon>
                    </button>

                    <button
                        *ngIf="programmingExercise.course != undefined && programmingExercise.isAtLeastInstructor"
                        jhiDeleteButton
                        [entityTitle]="programmingExercise.title || ''"
                        deleteQuestion="artemisApp.programmingExercise.delete.question"
                        (delete)="deleteProgrammingExercise($event)"
                        [dialogError]="dialogError$"
                        deleteConfirmationText="artemisApp.exercise.delete.typeNameToConfirm"
                        [additionalChecks]="{
                            deleteStudentReposBuildPlans: 'artemisApp.programmingExercise.delete.studentReposBuildPlans',
                            deleteBaseReposBuildPlans: 'artemisApp.programmingExercise.delete.baseReposBuildPlans'
                        }"
                    >
                        <fa-icon [icon]="faTimes"></fa-icon>
                    </button>
                </div>
            </div>
            <div *ngIf="programmingExercise.releaseDate != undefined && dayjs(programmingExercise.releaseDate).isBefore(dayjs())" class="mt-3">
                <jhi-exercise-detail-statistics [exercise]="programmingExercise" [doughnutStats]="doughnutStats" [exerciseType]="PROGRAMMING"></jhi-exercise-detail-statistics>
                <hr />
                <div>
                    <h2><span jhiTranslate="artemisApp.exercise.details">Exercise Details</span></h2>
                </div>
                <hr />
            </div>
            <dl class="row-md jh-entity-details">
                <jhi-exercise-details [exercise]="programmingExercise"></jhi-exercise-details>
                <ng-container *ngIf="programmingExercise.dueDate">
                    <dt><span jhiTranslate="artemisApp.programmingExercise.timeline.afterDueDate">Automatic Submission Run After Due Date</span></dt>
                    <dd>
                        <span>{{ programmingExercise.buildAndTestStudentSubmissionsAfterDueDate | artemisDate: 'long':true }}</span>
                    </dd>
                </ng-container>
                <dt><span jhiTranslate="artemisApp.programmingExercise.enableStaticCodeAnalysis.title">Enable Static Code Analysis</span></dt>
                <dd>
                    <span>{{ programmingExercise.staticCodeAnalysisEnabled }}</span>
                </dd>
                <ng-container *ngIf="programmingExercise.staticCodeAnalysisEnabled">
                    <dt><span jhiTranslate="artemisApp.programmingExercise.maxStaticCodeAnalysisPenalty.title">Max Static Code Analysis Penalty</span></dt>
                    <dd>
                        <span>{{ programmingExercise.maxStaticCodeAnalysisPenalty == undefined ? '-' : programmingExercise.maxStaticCodeAnalysisPenalty }}</span>
                    </dd>
                </ng-container>
                <dt><span jhiTranslate="artemisApp.programmingExercise.submissionPolicy.submissionPolicyType.title">Submission Policy Type</span></dt>
                <dd>
                    <span
                        jhiTranslate="{{
                            'artemisApp.programmingExercise.submissionPolicy.submissionPolicyType.' +
                                (!programmingExercise.submissionPolicy ? 'none' : programmingExercise.submissionPolicy.type!) +
                                '.title'
                        }}"
                    ></span>
                </dd>
                <ng-container *ngIf="programmingExercise.submissionPolicy != undefined">
                    <dt><span jhiTranslate="artemisApp.programmingExercise.submissionPolicy.submissionLimitTitle">Submission Limit</span></dt>
                    <dd>
                        <span>{{ programmingExercise.submissionPolicy.submissionLimit }}</span>
                    </dd>
                </ng-container>
                <ng-container *ngIf="programmingExercise.submissionPolicy != undefined && programmingExercise.submissionPolicy.exceedingPenalty">
                    <dt><span jhiTranslate="artemisApp.programmingExercise.submissionPolicy.submissionPenalty.penaltyInfoLabel">Exceeding Penalty</span></dt>
                    <dd>
                        <span>{{ programmingExercise.submissionPolicy.exceedingPenalty }}</span>
                    </dd>
                </ng-container>
                <dt><span jhiTranslate="artemisApp.programmingExercise.preview.label">Preview</span></dt>
                <dd>
                    <jhi-programming-exercise-plans-and-repositories-preview [programmingExercise]="programmingExercise"></jhi-programming-exercise-plans-and-repositories-preview>
                </dd>
                <dt>
                    <span jhiTranslate="artemisApp.programmingExercise.templateRepositoryUrl">Template Repository Url</span>
                    <div class="clone-buttons" *ngIf="programmingExercise.templateParticipation && programmingExercise.templateParticipation.repositoryUrl">
                        <jhi-clone-repo-button
                            class="ml-2"
                            [smallButtons]="true"
                            [repositoryUrl]="programmingExercise?.templateParticipation?.repositoryUrl! || ''"
                            [isTeamParticipation]="false"
                        ></jhi-clone-repo-button>
                        <jhi-programming-exercise-instructor-repo-download
                            class="ml-2"
                            [exerciseId]="programmingExercise.id!"
                            [repositoryType]="'TEMPLATE'"
                        ></jhi-programming-exercise-instructor-repo-download>
                    </div>
                </dt>
                <dd>
                    <div class="d-flex align-items-center" *ngIf="programmingExercise.templateParticipation && programmingExercise.templateParticipation.repositoryUrl">
                        <a href="{{ programmingExercise.templateParticipation.repositoryUrl }}" target="_blank" rel="noopener noreferrer">{{
                            programmingExercise.templateParticipation.repositoryUrl
                        }}</a>
                    </div>
                </dd>
                <dt>
                    <span jhiTranslate="artemisApp.programmingExercise.solutionRepositoryUrl">Solution Repository Url</span>
                    <div class="clone-buttons" *ngIf="programmingExercise.solutionParticipation && programmingExercise.solutionParticipation.repositoryUrl">
                        <jhi-clone-repo-button
                            class="ms-2"
                            [smallButtons]="true"
                            [repositoryUrl]="programmingExercise.solutionParticipation.repositoryUrl"
                            [isTeamParticipation]="false"
                        ></jhi-clone-repo-button>
                        <jhi-programming-exercise-instructor-repo-download
                            class="ms-2"
                            [exerciseId]="programmingExercise.id!"
                            [repositoryType]="'SOLUTION'"
                        ></jhi-programming-exercise-instructor-repo-download>
                    </div>
                </dt>
                <dd>
                    <div class="d-flex align-items-center" *ngIf="programmingExercise.solutionParticipation && programmingExercise.solutionParticipation.repositoryUrl">
                        <a href="{{ programmingExercise.solutionParticipation.repositoryUrl }}" target="_blank" rel="noopener noreferrer">{{
                            programmingExercise.solutionParticipation.repositoryUrl
                        }}</a>
                    </div>
                </dd>
                <dt>
                    <span jhiTranslate="artemisApp.programmingExercise.testRepositoryUrl">Test Repository Url</span>
                    <div class="clone-buttons" *ngIf="programmingExercise.testRepositoryUrl">
                        <jhi-clone-repo-button
                            class="ms-2"
                            [smallButtons]="true"
                            [repositoryUrl]="programmingExercise.testRepositoryUrl"
                            [isTeamParticipation]="false"
                        ></jhi-clone-repo-button>
                        <jhi-programming-exercise-instructor-repo-download
                            class="ms-2"
                            [exerciseId]="programmingExercise.id!"
                            [repositoryType]="'TESTS'"
                        ></jhi-programming-exercise-instructor-repo-download>
                    </div>
                </dt>
                <dd>
                    <div class="d-flex align-items-center" *ngIf="programmingExercise.testRepositoryUrl">
                        <a href="{{ programmingExercise.testRepositoryUrl }}" target="_blank" rel="noopener noreferrer">{{ programmingExercise.testRepositoryUrl }}</a>
                    </div>
                </dd>
                <dt>
                    <span
                        *ngIf="programmingExercise.auxiliaryRepositories && programmingExercise.auxiliaryRepositories.length > 0 && supportsAuxiliaryRepositories"
                        jhiTranslate="artemisApp.programmingExercise.auxiliaryRepositories"
                        >Auxiliary Repositories</span
                    >
                </dt>
                <dd></dd>
                <div *ngIf="programmingExercise.auxiliaryRepositories && programmingExercise.auxiliaryRepositories.length > 0 && supportsAuxiliaryRepositories">
                    <ul>
                        <li *ngFor="let auxiliaryRepository of programmingExercise.auxiliaryRepositories">
                            <dt>
                                <span>{{ auxiliaryRepository.name }} Repository</span>
                                <jhi-clone-repo-button
                                    class="ml-2"
                                    [smallButtons]="true"
                                    [repositoryUrl]="auxiliaryRepository.repositoryUrl!"
                                    [isTeamParticipation]="false"
                                ></jhi-clone-repo-button>
                                <jhi-programming-exercise-instructor-repo-download
                                    class="ml-2"
                                    [exerciseId]="programmingExercise.id!"
                                    [repositoryType]="'AUXILIARY'"
                                    [auxiliaryRepositoryId]="auxiliaryRepository.id!"
                                ></jhi-programming-exercise-instructor-repo-download>
                                <div class="auxiliaryRepositoryDescription">
                                    <span *ngIf="auxiliaryRepository.checkoutDirectory; else noCheckoutDirectorySet"
                                        >Checkout Directory: {{ auxiliaryRepository.checkoutDirectory }}
                                    </span>
                                    <ng-template #noCheckoutDirectorySet>
                                        <fa-icon [icon]="faExclamationTriangle" class="text-warning mr-1" [ngbTooltip]="noCheckoutDirectorySetTooltip"></fa-icon>
                                        <span jhiTranslate="artemisApp.programmingExercise.noCheckoutDirectorySet">Checkout Directory was not set</span>
                                    </ng-template>
                                    <ng-template #noCheckoutDirectorySetTooltip>
                                        <span jhiTranslate="artemisApp.programmingExercise.noCheckoutDirectorySetTooltip"></span>
                                    </ng-template>
                                </div>
                            </dt>
                            <dd>
                                <a href="{{ auxiliaryRepository.repositoryUrl }}" target="_blank" rel="noopener noreferrer" class="repository-url">{{
                                    auxiliaryRepository.repositoryUrl
                                }}</a>
                            </dd>
                        </li>
                    </ul>
                </div>
                <dt><span jhiTranslate="artemisApp.programmingExercise.templateBuildPlanId">Template Build Plan Id</span></dt>
                <dd>
                    <span *ngIf="programmingExercise.templateParticipation && programmingExercise.templateParticipation.buildPlanId">
                        <a target="_blank" rel="noreferrer" href="{{ programmingExercise.templateParticipation.buildPlanUrl }}">
                            {{ programmingExercise.templateParticipation.buildPlanId }}
                        </a>
                    </span>
                </dd>
                <dt><span jhiTranslate="artemisApp.programmingExercise.solutionBuildPlanId">Solution Build Plan Id</span></dt>
                <dd>
                    <span *ngIf="programmingExercise.solutionParticipation && programmingExercise.solutionParticipation.buildPlanId">
                        <a target="_blank" rel="noreferrer" href="{{ programmingExercise.solutionParticipation.buildPlanUrl }}">
                            {{ programmingExercise.solutionParticipation.buildPlanId }}
                        </a>
                    </span>
                </dd>
                <dt><span jhiTranslate="artemisApp.programmingExercise.sequentialTestRuns.title">Sequential Test Runs</span></dt>
                <dd>
                    <span>{{ programmingExercise.sequentialTestRuns }}</span>
                </dd>
                <dt><span jhiTranslate="artemisApp.programmingExercise.publishBuildPlanUrl">Publish Build Plan Url</span></dt>
                <dd>
                    <span>{{ programmingExercise.publishBuildPlanUrl }}</span>
                </dd>
                <dt><span jhiTranslate="artemisApp.programmingExercise.allowOfflineIde.title">Allow Offline IDE</span></dt>
                <dd>
                    <span>{{ programmingExercise.allowOfflineIde }}</span>
                </dd>
                <dt><span jhiTranslate="artemisApp.programmingExercise.allowOnlineEditor.title">Allow Online Editor</span></dt>
                <dd>
                    <span>{{ programmingExercise.allowOnlineEditor }}</span>
                </dd>
                <dt><span jhiTranslate="artemisApp.programmingExercise.showTestNamesToStudents">Show Test Names to Students</span></dt>
                <dd>
                    <span>{{ programmingExercise.showTestNamesToStudents }}</span>
                </dd>
                <dt><span jhiTranslate="artemisApp.programmingExercise.programmingLanguage">Programming Language</span></dt>
                <dd>
                    <span jhiTranslate="{{ 'artemisApp.ProgrammingLanguage.' + programmingExercise.programmingLanguage }}">{{ programmingExercise.programmingLanguage }}</span>
                </dd>
                <dt><span jhiTranslate="artemisApp.programmingExercise.packageName">Package Name</span></dt>
                <dd>
                    <span>{{ programmingExercise.packageName }}</span>
                </dd>
                <dt><span jhiTranslate="artemisApp.programmingExercise.templateResult">Template Result</span></dt>
                <dd>
                    <div *ngIf="programmingExercise?.templateParticipation" class="d-flex align-items-center">
                        <jhi-updating-result
                            *ngIf="!loadingTemplateParticipationResults"
                            [exercise]="programmingExercise"
                            [participation]="programmingExercise.templateParticipation!"
                            [showUngradedResults]="true"
                            [showTestNames]="true"
                            [personalParticipation]="false"
                            class="me-2"
                        ></jhi-updating-result>
                        <jhi-programming-exercise-instructor-status
                            *ngIf="programmingExercise.templateParticipation?.results?.length"
                            class="repository-status-icon me-2"
                            [participationType]="ProgrammingExerciseParticipationType.TEMPLATE"
                            [participation]="programmingExercise.templateParticipation!"
                            [exercise]="programmingExercise"
                        ></jhi-programming-exercise-instructor-status>
                        <jhi-programming-exercise-instructor-trigger-build-button
                            *ngIf="programmingExercise.templateParticipation?.results && programmingExercise.isAtLeastEditor"
                            [exercise]="programmingExercise"
                            [participation]="programmingExercise.templateParticipation!"
                        ></jhi-programming-exercise-instructor-trigger-build-button>
                    </div>
                </dd>
                <dd *ngIf="programmingExercise.isAtLeastEditor && programmingExercise?.templateParticipation?.id">
                    <a [routerLink]="getParticipationSubmissionLink(programmingExercise!.templateParticipation!.id!)" [queryParams]="{ isTmpOrSolutionProgrParticipation: true }">
                        <span jhiTranslate="artemisApp.programmingExercise.detail.showTemplateSubmissions">Show Submissions</span>
                    </a>
                </dd>
                <dt><span jhiTranslate="artemisApp.programmingExercise.solutionResult">Solution Result</span></dt>
                <dd>
                    <div *ngIf="programmingExercise?.solutionParticipation" class="d-flex align-items-center">
                        <jhi-updating-result
                            *ngIf="!loadingSolutionParticipationResults && programmingExercise.solutionParticipation"
                            [exercise]="programmingExercise"
                            [participation]="programmingExercise.solutionParticipation!"
                            [showUngradedResults]="true"
                            [showTestNames]="true"
                            [personalParticipation]="false"
                            class="me-2"
                        ></jhi-updating-result>
                        <jhi-programming-exercise-instructor-status
                            *ngIf="programmingExercise.solutionParticipation?.results?.length"
                            class="repository-status-icon me-2"
                            [participationType]="ProgrammingExerciseParticipationType.SOLUTION"
                            [participation]="programmingExercise.solutionParticipation!"
                            [exercise]="programmingExercise"
                        ></jhi-programming-exercise-instructor-status>
                        <jhi-programming-exercise-instructor-trigger-build-button
                            *ngIf="programmingExercise.solutionParticipation?.results && programmingExercise.isAtLeastEditor"
                            [exercise]="programmingExercise"
                            [participation]="programmingExercise.solutionParticipation!"
                        ></jhi-programming-exercise-instructor-trigger-build-button>
                    </div>
                </dd>
                <dd *ngIf="programmingExercise.isAtLeastEditor && programmingExercise?.solutionParticipation?.id">
                    <a [routerLink]="getParticipationSubmissionLink(programmingExercise!.solutionParticipation!.id!)" [queryParams]="{ isTmpOrSolutionProgrParticipation: true }">
                        <span jhiTranslate="artemisApp.programmingExercise.detail.showSolutionSubmissions">Show Submissions</span>
                    </a>
                </dd>
            </dl>
        </div>
    </div>
</div><|MERGE_RESOLUTION|>--- conflicted
+++ resolved
@@ -150,18 +150,6 @@
                         </button>
                     </span>
                 </div>
-<<<<<<< HEAD
-                <div *ngIf="programmingExercise.isAtLeastEditor">
-                    <span class="mr-1">
-                        <button
-                            [jhiFeatureToggle]="FeatureToggle.ProgrammingExercises"
-                            type="button"
-                            (click)="updateDiff()"
-                            class="btn btn-secondary btn-sm"
-                            ngbTooltip="{{ 'artemisApp.programmingExercise.diffReport.tooltip' | artemisTranslate }}"
-                        >
-                            <span jhiTranslate="artemisApp.programmingExercise.diffReport.button">Update Diff-Report</span>
-=======
                 <!--
                 At the moment, this is only visible to admins as the actual main functionality has not yet been added on the server.
                 In the future, this feature will be available to editors and instructors as well.
@@ -187,7 +175,19 @@
                             ngbTooltip="{{ 'artemisApp.programmingExercise.deleteTasksAndSolutionEntriesWarning' | artemisTranslate }}"
                         >
                             <span jhiTranslate="artemisApp.programmingExercise.deleteTasksAndSolutionEntriesTitle">Delete Tasks</span>
->>>>>>> deb7dc8d
+                        </button>
+                    </span>
+                </div>
+                <div *ngIf="programmingExercise.isAtLeastEditor">
+                    <span class="mr-1">
+                        <button
+                            [jhiFeatureToggle]="FeatureToggle.ProgrammingExercises"
+                            type="button"
+                            (click)="updateDiff()"
+                            class="btn btn-secondary btn-sm"
+                            ngbTooltip="{{ 'artemisApp.programmingExercise.diffReport.tooltip' | artemisTranslate }}"
+                        >
+                            <span jhiTranslate="artemisApp.programmingExercise.diffReport.button">Update Diff-Report</span>
                         </button>
                     </span>
                 </div>
