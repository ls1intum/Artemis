--- conflicted
+++ resolved
@@ -232,433 +232,9 @@
                         ></jhi-exercise-detail-statistics>
                     </div>
                 }
-<<<<<<< HEAD
-                <dl class="row-md jh-entity-details">
-                    <jhi-exercise-details [exercise]="programmingExercise"></jhi-exercise-details>
-                    <dt><span jhiTranslate="artemisApp.exercise.feedbackSuggestionsEnabled">Enable feedback suggestions from Athena</span></dt>
-                    <dd>
-                        @if (!!programmingExercise.feedbackSuggestionModule) {
-                            <span>{{ ('global.generic.yes' | artemisTranslate) + ' - ' + programmingExercise.feedbackSuggestionModule }}</span>
-                        } @else {
-                            <span jhiTranslate="global.generic.no"></span>
-                        }
-                    </dd>
-                    @if (programmingExercise.dueDate) {
-                        <dt><span jhiTranslate="artemisApp.programmingExercise.timeline.afterDueDate">Automatic Submission Run After Due Date</span></dt>
-                        <dd>
-                            <span>{{ programmingExercise.buildAndTestStudentSubmissionsAfterDueDate | artemisDate: 'long' : true }}</span>
-                        </dd>
-                    }
-                    <dt><span jhiTranslate="artemisApp.programmingExercise.enableStaticCodeAnalysis.title">Enable Static Code Analysis</span></dt>
-                    <dd>
-                        <span>{{ programmingExercise.staticCodeAnalysisEnabled }}</span>
-                    </dd>
-                    @if (programmingExercise.staticCodeAnalysisEnabled) {
-                        <dt><span jhiTranslate="artemisApp.programmingExercise.maxStaticCodeAnalysisPenalty.title">Max Static Code Analysis Penalty</span></dt>
-                        <dd>
-                            <span>{{ programmingExercise.maxStaticCodeAnalysisPenalty ?? '-' }}</span>
-                        </dd>
-                    }
-                    <dt><span jhiTranslate="artemisApp.programmingExercise.submissionPolicy.submissionPolicyType.title">Submission Policy Type</span></dt>
-                    <dd>
-                        <span
-                            jhiTranslate="{{
-                                'artemisApp.programmingExercise.submissionPolicy.submissionPolicyType.' +
-                                    (!programmingExercise.submissionPolicy ? 'none' : programmingExercise.submissionPolicy.type!) +
-                                    '.title'
-                            }}"
-                        ></span>
-                    </dd>
-                    @if (programmingExercise.submissionPolicy) {
-                        <dt><span jhiTranslate="artemisApp.programmingExercise.submissionPolicy.submissionLimitTitle">Submission limit</span></dt>
-                        <dd>
-                            <span>{{ programmingExercise.submissionPolicy.submissionLimit }}</span>
-                        </dd>
-                    }
-                    @if (programmingExercise.submissionPolicy && programmingExercise.submissionPolicy.exceedingPenalty) {
-                        <dt>
-                            <span>{{
-                                'artemisApp.programmingExercise.submissionPolicy.submissionPenalty.penaltyInfoLabel'
-                                    | artemisTranslate: { points: programmingExercise.submissionPolicy.exceedingPenalty }
-                            }}</span>
-                        </dt>
-                        <dd></dd>
-                    }
-                    <dt><span jhiTranslate="artemisApp.programmingExercise.preview.label">Preview</span></dt>
-                    <dd>
-                        <jhi-programming-exercise-plans-and-repositories-preview
-                            [programmingExercise]="programmingExercise"
-                        ></jhi-programming-exercise-plans-and-repositories-preview>
-                    </dd>
-                    <dt>
-                        <span jhiTranslate="artemisApp.programmingExercise.templateRepositoryUrl">Template Repository Url</span>
-                        @if (programmingExercise.templateParticipation && programmingExercise.templateParticipation.repositoryUrl) {
-                            <div class="clone-buttons">
-                                <jhi-clone-repo-button
-                                    class="ms-2"
-                                    [smallButtons]="true"
-                                    [repositoryUrl]="programmingExercise?.templateParticipation?.repositoryUrl || ''"
-                                ></jhi-clone-repo-button>
-                                <jhi-programming-exercise-instructor-repo-download
-                                    class="ms-2"
-                                    [exerciseId]="programmingExercise.id!"
-                                    [repositoryType]="'TEMPLATE'"
-                                ></jhi-programming-exercise-instructor-repo-download>
-                            </div>
-                        }
-                    </dt>
-                    <dd>
-                        @if (programmingExercise.templateParticipation && programmingExercise.templateParticipation.repositoryUrl && !localVCEnabled) {
-                            <div class="d-flex align-items-center">
-                                <a href="{{ programmingExercise.templateParticipation.repositoryUrl }}" target="_blank" rel="noopener noreferrer">{{
-                                    programmingExercise.templateParticipation.repositoryUrl
-                                }}</a>
-                            </div>
-                        }
-                    </dd>
-                    <dt>
-                        <span jhiTranslate="artemisApp.programmingExercise.solutionRepositoryUrl">Solution Repository Url</span>
-                        @if (programmingExercise.solutionParticipation && programmingExercise.solutionParticipation.repositoryUrl) {
-                            <div class="clone-buttons">
-                                <jhi-clone-repo-button
-                                    class="ms-2"
-                                    [smallButtons]="true"
-                                    [repositoryUrl]="programmingExercise.solutionParticipation.repositoryUrl"
-                                ></jhi-clone-repo-button>
-                                <jhi-programming-exercise-instructor-repo-download
-                                    class="ms-2"
-                                    [exerciseId]="programmingExercise.id!"
-                                    [repositoryType]="'SOLUTION'"
-                                ></jhi-programming-exercise-instructor-repo-download>
-                            </div>
-                        }
-                    </dt>
-                    <dd>
-                        @if (programmingExercise.solutionParticipation && programmingExercise.solutionParticipation.repositoryUrl && !localVCEnabled) {
-                            <div class="d-flex align-items-center">
-                                <a href="{{ programmingExercise.solutionParticipation.repositoryUrl }}" target="_blank" rel="noopener noreferrer">{{
-                                    programmingExercise.solutionParticipation.repositoryUrl
-                                }}</a>
-                            </div>
-                        }
-                    </dd>
-                    <dt>
-                        <span jhiTranslate="artemisApp.programmingExercise.testRepositoryUrl">Test Repository Url</span>
-                        @if (programmingExercise.testRepositoryUrl) {
-                            <div class="clone-buttons">
-                                <jhi-clone-repo-button class="ms-2" [smallButtons]="true" [repositoryUrl]="programmingExercise.testRepositoryUrl"></jhi-clone-repo-button>
-                                <jhi-programming-exercise-instructor-repo-download
-                                    class="ms-2"
-                                    [exerciseId]="programmingExercise.id!"
-                                    [repositoryType]="'TESTS'"
-                                ></jhi-programming-exercise-instructor-repo-download>
-                            </div>
-                        }
-                    </dt>
-                    <dd>
-                        @if (programmingExercise.testRepositoryUrl && !localVCEnabled) {
-                            <div class="d-flex align-items-center">
-                                <a href="{{ programmingExercise.testRepositoryUrl }}" target="_blank" rel="noopener noreferrer">{{ programmingExercise.testRepositoryUrl }}</a>
-                            </div>
-                        }
-                    </dd>
-                    <dt>
-                        @if (programmingExercise.auxiliaryRepositories && programmingExercise.auxiliaryRepositories.length > 0 && supportsAuxiliaryRepositories) {
-                            <span jhiTranslate="artemisApp.programmingExercise.auxiliaryRepositories">Auxiliary Repositories</span>
-                        }
-                    </dt>
-                    <dd></dd>
-                    @if (programmingExercise.auxiliaryRepositories && programmingExercise.auxiliaryRepositories.length > 0 && supportsAuxiliaryRepositories) {
-                        <div>
-                            <ul>
-                                @for (auxiliaryRepository of programmingExercise.auxiliaryRepositories; track auxiliaryRepository) {
-                                    <li>
-                                        <dt>
-                                            <span>{{ auxiliaryRepository.name }} Repository</span>
-                                            <jhi-clone-repo-button class="ms-2" [smallButtons]="true" [repositoryUrl]="auxiliaryRepository.repositoryUrl!"></jhi-clone-repo-button>
-                                            <jhi-programming-exercise-instructor-repo-download
-                                                class="ms-2"
-                                                [exerciseId]="programmingExercise.id!"
-                                                [repositoryType]="'AUXILIARY'"
-                                                [auxiliaryRepositoryId]="auxiliaryRepository.id!"
-                                            ></jhi-programming-exercise-instructor-repo-download>
-                                            <div class="auxiliaryRepositoryDescription">
-                                                @if (auxiliaryRepository.checkoutDirectory) {
-                                                    <span>Checkout Directory: {{ auxiliaryRepository.checkoutDirectory }} </span>
-                                                } @else {
-                                                    <fa-icon [icon]="faExclamationTriangle" class="text-warning me-1" [ngbTooltip]="noCheckoutDirectorySetTooltip"></fa-icon>
-                                                    <span jhiTranslate="artemisApp.programmingExercise.noCheckoutDirectorySet">Checkout Directory was not set</span>
-                                                }
-                                                <ng-template #noCheckoutDirectorySetTooltip>
-                                                    <span jhiTranslate="artemisApp.programmingExercise.noCheckoutDirectorySetTooltip"></span>
-                                                </ng-template>
-                                            </div>
-                                        </dt>
-                                        <dd>
-                                            <ng-container *ngif="!localVCEnabled">
-                                                <a href="{{ auxiliaryRepository.repositoryUrl }}" target="_blank" rel="noopener noreferrer" class="repository-url">{{
-                                                    auxiliaryRepository.repositoryUrl
-                                                }}</a>
-                                            </ng-container>
-                                        </dd>
-                                    </li>
-                                }
-                            </ul>
-                        </div>
-                    }
-                    <dt><span jhiTranslate="artemisApp.programmingExercise.templateBuildPlanId">Template Build Plan Id</span></dt>
-                    <dd>
-                        @if (programmingExercise.templateParticipation && programmingExercise.templateParticipation.buildPlanId) {
-                            <span>
-                                @if (!localVCEnabled) {
-                                    <a target="_blank" rel="noreferrer" href="{{ programmingExercise.templateParticipation.buildPlanUrl }}">
-                                        {{ programmingExercise.templateParticipation.buildPlanId }}
-                                    </a>
-                                } @else {
-                                    {{ programmingExercise.templateParticipation.buildPlanId }}
-                                }
-                            </span>
-                        }
-                    </dd>
-                    <dt><span jhiTranslate="artemisApp.programmingExercise.solutionBuildPlanId">Solution Build Plan Id</span></dt>
-                    <dd>
-                        @if (programmingExercise.solutionParticipation && programmingExercise.solutionParticipation.buildPlanId) {
-                            <span>
-                                @if (!localVCEnabled) {
-                                    <a target="_blank" rel="noreferrer" href="{{ programmingExercise.solutionParticipation.buildPlanUrl }}">
-                                        {{ programmingExercise.solutionParticipation.buildPlanId }}
-                                    </a>
-                                } @else {
-                                    {{ programmingExercise.solutionParticipation.buildPlanId }}
-                                }
-                            </span>
-                        }
-                    </dd>
-                    <dt><span jhiTranslate="artemisApp.programmingExercise.sequentialTestRuns.title">Sequential Test Runs</span></dt>
-                    <dd>
-                        <span>{{ programmingExercise.sequentialTestRuns }}</span>
-                    </dd>
-                    <dt><span jhiTranslate="artemisApp.programmingExercise.publishBuildPlanUrl">Publish Build Plan Url</span></dt>
-                    <dd>
-                        <span>{{ programmingExercise.publishBuildPlanUrl }}</span>
-                    </dd>
-                    <dt><span jhiTranslate="artemisApp.programmingExercise.allowOfflineIde.title">Allow Offline IDE</span></dt>
-                    <dd>
-                        <span>{{ programmingExercise.allowOfflineIde }}</span>
-                    </dd>
-                    <dt><span jhiTranslate="artemisApp.programmingExercise.allowOnlineEditor.title">Allow Online Editor</span></dt>
-                    <dd>
-                        <span>{{ programmingExercise.allowOnlineEditor }}</span>
-                    </dd>
-                    <dt><span jhiTranslate="artemisApp.programmingExercise.showTestNamesToStudents">Show Test Names to Students</span></dt>
-                    <dd>
-                        <span>{{ programmingExercise.showTestNamesToStudents }}</span>
-                    </dd>
-                    <dt><span jhiTranslate="artemisApp.programmingExercise.recordTestwiseCoverage">Record testwise coverage</span></dt>
-                    <dd>
-                        <span>{{ programmingExercise.testwiseCoverageEnabled }}</span>
-                    </dd>
-                    <dt><span jhiTranslate="artemisApp.programmingExercise.programmingLanguage">Programming Language</span></dt>
-                    <dd>
-                        <span jhiTranslate="{{ 'artemisApp.ProgrammingLanguage.' + programmingExercise.programmingLanguage }}">{{ programmingExercise.programmingLanguage }}</span>
-                    </dd>
-                    <dt><span jhiTranslate="artemisApp.programmingExercise.packageName">Package Name</span></dt>
-                    <dd>
-                        <span>{{ programmingExercise.packageName }}</span>
-                    </dd>
-                    <dt><span jhiTranslate="artemisApp.programmingExercise.templateResult">Template Result</span></dt>
-                    <dd>
-                        @if (programmingExercise?.templateParticipation) {
-                            <div class="d-flex align-items-center">
-                                @if (!loadingTemplateParticipationResults) {
-                                    <jhi-updating-result
-                                        [exercise]="programmingExercise"
-                                        [participation]="programmingExercise.templateParticipation!"
-                                        [showUngradedResults]="true"
-                                        [personalParticipation]="false"
-                                        [short]="false"
-                                        (onParticipationChange)="onParticipationChange()"
-                                        class="me-2"
-                                    ></jhi-updating-result>
-                                }
-                                @if (programmingExercise.templateParticipation?.results?.length) {
-                                    <jhi-programming-exercise-instructor-status
-                                        class="repository-status-icon me-2"
-                                        [participationType]="ProgrammingExerciseParticipationType.TEMPLATE"
-                                        [participation]="programmingExercise.templateParticipation!"
-                                        [exercise]="programmingExercise"
-                                    ></jhi-programming-exercise-instructor-status>
-                                }
-                                @if (programmingExercise.templateParticipation?.results && programmingExercise.isAtLeastEditor) {
-                                    <jhi-programming-exercise-instructor-trigger-build-button
-                                        [exercise]="programmingExercise"
-                                        [participation]="programmingExercise.templateParticipation!"
-                                    ></jhi-programming-exercise-instructor-trigger-build-button>
-                                }
-                            </div>
-                        }
-                    </dd>
-                    @if (programmingExercise.isAtLeastEditor && programmingExercise?.templateParticipation?.id) {
-                        <dd>
-                            <a
-                                [routerLink]="getParticipationSubmissionLink(programmingExercise!.templateParticipation!.id!)"
-                                [queryParams]="{ isTmpOrSolutionProgrParticipation: true }"
-                            >
-                                <span jhiTranslate="artemisApp.programmingExercise.detail.showTemplateSubmissions">Show Submissions</span>
-                            </a>
-                        </dd>
-                    }
-                    <dt><span jhiTranslate="artemisApp.programmingExercise.solutionResult">Solution Result</span></dt>
-                    <dd>
-                        @if (programmingExercise?.solutionParticipation) {
-                            <div class="d-flex align-items-center">
-                                @if (!loadingSolutionParticipationResults && programmingExercise.solutionParticipation) {
-                                    <jhi-updating-result
-                                        [exercise]="programmingExercise"
-                                        [participation]="programmingExercise.solutionParticipation!"
-                                        [showUngradedResults]="true"
-                                        [personalParticipation]="false"
-                                        [short]="false"
-                                        class="me-2"
-                                    ></jhi-updating-result>
-                                }
-                                @if (programmingExercise.solutionParticipation?.results?.length) {
-                                    <jhi-programming-exercise-instructor-status
-                                        class="repository-status-icon me-2"
-                                        [participationType]="ProgrammingExerciseParticipationType.SOLUTION"
-                                        [participation]="programmingExercise.solutionParticipation!"
-                                        [exercise]="programmingExercise"
-                                    ></jhi-programming-exercise-instructor-status>
-                                }
-                                @if (programmingExercise.solutionParticipation?.results && programmingExercise.isAtLeastEditor) {
-                                    <jhi-programming-exercise-instructor-trigger-build-button
-                                        [exercise]="programmingExercise"
-                                        [participation]="programmingExercise.solutionParticipation!"
-                                    ></jhi-programming-exercise-instructor-trigger-build-button>
-                                }
-                            </div>
-                        }
-                    </dd>
-                    @if (programmingExercise.isAtLeastEditor && programmingExercise?.solutionParticipation?.id) {
-                        <dd>
-                            <a
-                                [routerLink]="getParticipationSubmissionLink(programmingExercise!.solutionParticipation!.id!)"
-                                [queryParams]="{ isTmpOrSolutionProgrParticipation: true }"
-                            >
-                                <span jhiTranslate="artemisApp.programmingExercise.detail.showSolutionSubmissions">Show Submissions</span>
-                            </a>
-                        </dd>
-                    }
-
-                    @if (irisEnabled && irisChatEnabled && programmingExercise.course && !isExamExercise) {
-                        <div>
-                            <dt><span jhiTranslate="artemisApp.iris.settings.subSettings.enabled.chat">Iris Chat</span></dt>
-                            <dd>
-                                <jhi-iris-enabled
-                                    [exercise]="programmingExercise"
-                                    [irisSubSettingsType]="CHAT"
-                                    [disabled]="!programmingExercise.isAtLeastInstructor"
-                                ></jhi-iris-enabled>
-                            </dd>
-                        </div>
-                    }
-
-                    @if (programmingExercise?.gitDiffReport) {
-                        <div>
-                            <dt><span jhiTranslate="artemisApp.programmingExercise.diffReport.lineStatLabel">Lines added/removed between template and solution</span></dt>
-                            <dd>
-                                <div class="fw-bold">
-                                    <jhi-git-diff-line-stat
-                                        [addedLineCount]="addedLineCount"
-                                        [removedLineCount]="removedLineCount"
-                                        ngbTooltip="{{ 'artemisApp.programmingExercise.diffReport.lineStatTooltipDetailPage' | artemisTranslate }}"
-                                    ></jhi-git-diff-line-stat>
-                                    @if (addedLineCount > 0 || removedLineCount > 0) {
-                                        <jhi-button
-                                            [featureToggle]="FeatureToggle.ProgrammingExercises"
-                                            [isLoading]="isLoadingDiffReport"
-                                            [btnSize]="ButtonSize.SMALL"
-                                            [icon]="faEye"
-                                            [title]="'artemisApp.programmingExercise.diffReport.button'"
-                                            [tooltip]="'artemisApp.programmingExercise.diffReport.tooltip'"
-                                            (onClick)="showGitDiff()"
-                                            class="ms-2"
-                                        ></jhi-button>
-                                    }
-                                </div>
-                            </dd>
-                        </div>
-                    }
-                    @if (programmingExercise.isAtLeastTutor && programmingExercise?.testwiseCoverageEnabled) {
-                        <div>
-                            <dt><span jhiTranslate="artemisApp.programmingExercise.coveredLineRatio">Covered Line Ratio</span></dt>
-                            <dd>
-                                <span>{{ programmingExercise?.coveredLinesRatio ? (programmingExercise?.coveredLinesRatio! * 100).toFixed(1) + ' %' : 'n.a.' }}</span>
-                            </dd>
-                        </div>
-                    }
-                    @if (programmingExercise.isAtLeastEditor && programmingExercise.buildLogStatistics) {
-                        <div>
-                            <dt>
-                                <span jhiTranslate="artemisApp.programmingExercise.buildLogStatistics.title">Build Log Statistics</span>
-                                <jhi-help-icon text="artemisApp.programmingExercise.buildLogStatistics.tooltip"></jhi-help-icon>
-                            </dt>
-                            <dd>
-                                <table class="table table-striped">
-                                    <thead>
-                                        <tr>
-                                            <th jhiTranslate="artemisApp.programmingExercise.buildLogStatistics.numberOfBuilds"># Builds</th>
-                                            <th jhiTranslate="artemisApp.programmingExercise.buildLogStatistics.agentSetupDuration">Docker Setup</th>
-                                            <th jhiTranslate="artemisApp.programmingExercise.buildLogStatistics.testDuration">Test Execution</th>
-                                            <th jhiTranslate="artemisApp.programmingExercise.buildLogStatistics.scaDuration">Static Code Analysis</th>
-                                            <th jhiTranslate="artemisApp.programmingExercise.buildLogStatistics.totalJobDuration">Total Job Duration</th>
-                                            <th jhiTranslate="artemisApp.programmingExercise.buildLogStatistics.dependenciesDownloadedCount">Number of downloaded dependencies</th>
-                                        </tr>
-                                    </thead>
-                                    <tbody>
-                                        <tr>
-                                            <td>{{ programmingExercise.buildLogStatistics.buildCount ?? 0 }}</td>
-                                            <td>
-                                                {{
-                                                    programmingExercise.buildLogStatistics.agentSetupDuration
-                                                        ? (programmingExercise.buildLogStatistics.agentSetupDuration | number: '1.2-2') + 's'
-                                                        : '-'
-                                                }}
-                                            </td>
-                                            <td>
-                                                {{
-                                                    programmingExercise.buildLogStatistics.testDuration
-                                                        ? (programmingExercise.buildLogStatistics.testDuration | number: '1.2-2') + 's'
-                                                        : '-'
-                                                }}
-                                            </td>
-                                            <td>
-                                                {{
-                                                    programmingExercise.buildLogStatistics.scaDuration
-                                                        ? (programmingExercise.buildLogStatistics.scaDuration | number: '1.2-2') + 's'
-                                                        : '-'
-                                                }}
-                                            </td>
-                                            <td>
-                                                {{
-                                                    programmingExercise.buildLogStatistics.totalJobDuration
-                                                        ? (programmingExercise.buildLogStatistics.totalJobDuration | number: '1.2-2') + 's'
-                                                        : '-'
-                                                }}
-                                            </td>
-                                            <td>{{ programmingExercise.buildLogStatistics.dependenciesDownloadedCount ?? '-' }}</td>
-                                        </tr>
-                                    </tbody>
-                                </table>
-                            </dd>
-                        </div>
-                    }
-                </dl>
-=======
                 @if (exerciseDetailSections) {
                     <jhi-detail-overview-list [sections]="exerciseDetailSections"></jhi-detail-overview-list>
                 }
->>>>>>> df2a5a9a
             </div>
         }
     </div>
