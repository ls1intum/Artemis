--- conflicted
+++ resolved
@@ -141,35 +141,12 @@
                                     ></jhi-table-editable-field>
                                 </ng-template>
                             </ngx-datatable-column>
-<<<<<<< HEAD
                             <ngx-datatable-column name="Visibility" prop="visibility" sortable="false">
                                 <ng-template ngx-datatable-header-template let-sortFn="sortFn">
                                     <span class="datatable-header-cell-wrapper" (click)="sortFn()">
                                         <span class="datatable-header-cell-label bold sortable">Visibility</span>
                                         <fa-icon [icon]="iconForSortPropField('testCases', 'visibility')"></fa-icon>
                                         <fa-icon [icon]="'question-circle'" class="text-secondary ml-2" [ngbPopover]="popoverContent" placement="bottom" container="body"></fa-icon>
-=======
-                            <ngx-datatable-column name="After Due Date" prop="afterDueDate" sortable="false">
-                                <ng-template ngx-datatable-header-template>
-                                    <span class="datatable-header-cell-wrapper">
-                                        <span class="datatable-header-cell-label bold">After Due Date</span>
-                                        <fa-icon
-                                            *ngIf="buildAfterDueDateActive === false"
-                                            [icon]="'question-circle'"
-                                            class="text-secondary ml-2"
-                                            [ngbPopover]="popoverContent"
-                                            placement="bottom"
-                                            container="body"
-                                        ></fa-icon>
-                                        <ng-template #popoverContent>
-                                            <div class="d-flex flex-column run-after-due-date-disabled">
-                                                <pre jhiTranslate="artemisApp.programmingExercise.configureGrading.testCases.runAfterDueDateDisabled"></pre>
-                                                <a [routerLink]="['/course-management/', this.courseId, 'programming-exercises', this.exercise.id!, 'edit']" class="ml-auto">
-                                                    <jhi-button [icon]="'arrow-right'" placement="top" ngbTooltip="{{ 'entity.action.edit' | artemisTranslate }}"></jhi-button>
-                                                </a>
-                                            </div>
-                                        </ng-template>
->>>>>>> 84e2d24d
                                     </span>
                                     <ng-template #popoverContent>
                                         <div class="d-flex flex-column run-after-due-date-disabled">
@@ -180,7 +157,7 @@
                                 <ng-template ngx-datatable-cell-template let-value="value" let-row="row">
                                     <select [ngModel]="value" class="p-1" (change)="updateEditedField(row, EditableField.VISIBILITY)($event.target.value)">
                                         <option *ngFor="let s of testCaseVisibilityList" [value]="s.value">
-                                            {{ 'artemisApp.programmingExerciseTestCase.visibility.' + s.name | translate }}
+                                            {{ 'artemisApp.programmingExerciseTestCase.visibility.' + s.name | artemisTranslate }}
                                         </option>
                                     </select>
                                 </ng-template>
