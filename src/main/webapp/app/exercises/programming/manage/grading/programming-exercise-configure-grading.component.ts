--- conflicted
+++ resolved
@@ -163,12 +163,7 @@
                         } else if (this.activeTab !== 'test-cases') {
                             this.selectTab('test-cases');
                         }
-<<<<<<< HEAD
                         this.hadPolicyBefore = this.programmingExercise.submissionPolicy !== undefined;
-                        this.programmingExercise.isAtLeastEditor = this.accountService.isAtLeastEditorForExercise(this.programmingExercise);
-                        this.programmingExercise.isAtLeastInstructor = this.accountService.isAtLeastInstructorForExercise(this.programmingExercise);
-=======
->>>>>>> 93f5d03d
                     }),
                     catchError(() => of(null)),
                 );
