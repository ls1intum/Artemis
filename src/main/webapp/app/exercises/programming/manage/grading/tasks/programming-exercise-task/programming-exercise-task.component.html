--- conflicted
+++ resolved
@@ -1,72 +1,4 @@
 <div class="task">
-<<<<<<< HEAD
-    <div class="d-flex" *ngIf="!onlyViewTestCases">
-        <button type="button" (click)="open = !open" class="task__collapse">
-            <fa-icon class="me-2" [icon]="open ? faAngleDown : faAngleRight"></fa-icon>
-        </button>
-
-        <div class="task__row">
-            <div class="task__row__cell gap-3">
-                <b>{{ index + 1 }}</b>
-                <span class="task__field">
-                    <b>{{ task.taskName }}</b></span
-                >
-            </div>
-            <div class="task__row__cell task__row__cell--small">
-                <input
-                    [disabled]="task.taskName === NOT_ASSIGNED_TO_TASK_NAME"
-                    type="number"
-                    class="form-control"
-                    min="0"
-                    [(ngModel)]="task.weight"
-                    name="{{ task.taskName }}-name"
-                    (change)="taskUpdateHandler()"
-                />
-            </div>
-            <div class="task__row__cell task__row__cell--small">
-                <input
-                    [disabled]="task.taskName === NOT_ASSIGNED_TO_TASK_NAME"
-                    type="number"
-                    class="form-control"
-                    min="0"
-                    [(ngModel)]="task.bonusMultiplier"
-                    name="{{ task.taskName }}-bonusMultiplier"
-                    (change)="taskUpdateHandler()"
-                />
-            </div>
-            <div class="task__row__cell task__row__cell--small">
-                <input
-                    [disabled]="task.taskName === NOT_ASSIGNED_TO_TASK_NAME"
-                    type="number"
-                    class="form-control"
-                    min="0"
-                    [(ngModel)]="task.bonusPoints"
-                    name="{{ task.taskName }}-bonusPoints"
-                    (change)="taskUpdateHandler()"
-                />
-            </div>
-            <div class="task__row__cell">
-                <select
-                    [disabled]="task.taskName === NOT_ASSIGNED_TO_TASK_NAME"
-                    [(ngModel)]="task.visibility"
-                    class="form-select"
-                    name="{{ task.taskName }}-visibility"
-                    (change)="taskUpdateHandler()"
-                >
-                    <option *ngFor="let testCaseVisibility of testCaseVisibilityList" [value]="testCaseVisibility.value">
-                        {{ 'artemisApp.programmingExerciseTestCase.visibility.' + testCaseVisibility.name | artemisTranslate }}
-                    </option>
-                </select>
-            </div>
-            <div class="task__row__cell">
-                <span class="task__field">{{ task.resultingPoints }}P ({{ task.resultingPointsPercent }}%)</span>
-            </div>
-            <div class="task__row__cell">
-                <span class="task__field">{{ 'artemisApp.programmingExerciseTestCase.type.' + (task.type ?? 'DEFAULT') | artemisTranslate }}</span>
-            </div>
-            <div class="task__row__cell">
-                <jhi-test-case-passed-builds-chart class="w-100" [testCaseStats]="task.stats" [totalParticipations]="numParticipations"></jhi-test-case-passed-builds-chart>
-=======
     @if (!onlyViewTestCases) {
         <div class="d-flex">
             <button type="button" (click)="open = !open" class="task__collapse">
@@ -120,8 +52,8 @@
                         name="{{ task.taskName }}-visibility"
                         (change)="taskUpdateHandler()"
                     >
-                        @for (s of testCaseVisibilityList; track s) {
-                            <option [value]="s.value">
+                        @for (testCaseVisibility of testCaseVisibilityList; track testCaseVisibility) {
+                            <option [value]="testCaseVisibility.value">
                                 {{ 'artemisApp.programmingExerciseTestCase.visibility.' + s.name | artemisTranslate }}
                             </option>
                         }
@@ -136,7 +68,6 @@
                 <div class="task__row__cell">
                     <jhi-test-case-passed-builds-chart class="w-100" [testCaseStats]="task.stats" [totalParticipations]="numParticipations" />
                 </div>
->>>>>>> 520cd65e
             </div>
         </div>
     }
@@ -173,9 +104,9 @@
                     </div>
                     <div class="task__row__cell">
                         <select [(ngModel)]="test.visibility" class="form-select" name="{{ test.testName }}-visibility" (change)="testUpdateHandler(test)">
-                            @for (s of testCaseVisibilityList; track s) {
-                                <option [value]="s.value">
-                                    {{ 'artemisApp.programmingExerciseTestCase.visibility.' + s.name | artemisTranslate }}
+                            @for (testCaseVisibility of testCaseVisibilityList; track testCaseVisibility) {
+                                <option [value]="testCaseVisibility.value">
+                                    {{ 'artemisApp.programmingExerciseTestCase.visibility.' + testCaseVisibility.name | artemisTranslate }}
                                 </option>
                             }
                         </select>
