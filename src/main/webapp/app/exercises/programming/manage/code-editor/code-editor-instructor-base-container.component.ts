import { OnDestroy, OnInit, Component, ViewChild } from '@angular/core';
import { Observable, Subscription, throwError, of } from 'rxjs';
import { ActivatedRoute, Router } from '@angular/router';
import { Location } from '@angular/common';
import { AlertService } from 'app/core/util/alert.service';
import { catchError, filter, map, tap, switchMap } from 'rxjs/operators';
import { ParticipationService } from 'app/exercises/shared/participation/participation.service';
import { Participation } from 'app/entities/participation/participation.model';
import { ButtonSize } from 'app/shared/components/button.component';
import { DomainService } from 'app/exercises/programming/shared/code-editor/service/code-editor-domain.service';
import { TemplateProgrammingExerciseParticipation } from 'app/entities/participation/template-programming-exercise-participation.model';
import { ProgrammingExerciseParticipationService } from 'app/exercises/programming/manage/services/programming-exercise-participation.service';
import { ExerciseType } from 'app/entities/exercise.model';
import { ProgrammingExerciseService } from 'app/exercises/programming/manage/services/programming-exercise.service';
import { ProgrammingExercise } from 'app/entities/programming-exercise.model';
import { ProgrammingExerciseStudentParticipation } from 'app/entities/participation/programming-exercise-student-participation.model';
import { SolutionProgrammingExerciseParticipation } from 'app/entities/participation/solution-programming-exercise-participation.model';
import { DomainChange, DomainType } from 'app/exercises/programming/shared/code-editor/model/code-editor.model';
import { ExerciseHintService } from 'app/exercises/shared/exercise-hint/manage/exercise-hint.service';
import { ExerciseHint } from 'app/entities/exercise-hint.model';
import { CodeEditorContainerComponent } from '../../shared/code-editor/container/code-editor-container.component';
import { Course } from 'app/entities/course.model';
import { CourseExerciseService } from 'app/exercises/shared/course-exercises/course-exercise.service';

/**
 * Enumeration specifying the repository type
 */
export enum REPOSITORY {
    ASSIGNMENT = 'ASSIGNMENT',
    TEMPLATE = 'TEMPLATE',
    SOLUTION = 'SOLUTION',
    TEST = 'TEST',
}

/**
 * Enumeration specifying the loading state
 */
export enum LOADING_STATE {
    CLEAR = 'CLEAR',
    INITIALIZING = 'INITIALIZING',
    FETCHING_FAILED = 'FETCHING_FAILED',
    CREATING_ASSIGNMENT_REPO = 'CREATING_ASSIGNMENT_REPO',
    DELETING_ASSIGNMENT_REPO = 'DELETING_ASSIGNMENT_REPO',
}

@Component({ template: '' })
export abstract class CodeEditorInstructorBaseContainerComponent implements OnInit, OnDestroy {
    @ViewChild(CodeEditorContainerComponent, { static: false }) codeEditorContainer: CodeEditorContainerComponent;

    ButtonSize = ButtonSize;
    REPOSITORY = REPOSITORY;
    LOADING_STATE = LOADING_STATE;
    PROGRAMMING = ExerciseType.PROGRAMMING;

    // This component responds to multiple route schemas:
    // :exerciseId -> Load exercise and select template repository
    // :exerciseId/:participationId -> Load exercise and select repository according to participationId
    // :exerciseId/test -> Load exercise and select test repository
    paramSub: Subscription;

    // Contains all participations (template, solution, assignment)
    exercise: ProgrammingExercise;
    course: Course;
    // Can only be undefined when the test repository is selected.
    selectedParticipation?: TemplateProgrammingExerciseParticipation | SolutionProgrammingExerciseParticipation | ProgrammingExerciseStudentParticipation;
    // Stores which repository is selected atm.
    // Needs to be set additionally to selectedParticipation as the test repository does not have a participation
    selectedRepository: REPOSITORY;

    // Fires when the selected domain changes.
    // This can either be a participation (solution, template, assignment) or the test repository.
    domainChangeSubscription: Subscription;

    // State variables
    loadingState = LOADING_STATE.CLEAR;

    protected constructor(
        protected router: Router,
        private exerciseService: ProgrammingExerciseService,
        private courseExerciseService: CourseExerciseService,
        private domainService: DomainService,
        private programmingExerciseParticipationService: ProgrammingExerciseParticipationService,
        private exerciseHintService: ExerciseHintService,
        private location: Location,
        private participationService: ParticipationService,
        protected route: ActivatedRoute,
        private alertService: AlertService,
    ) {}

    /**
     * Initialize the route params subscription.
     * On route param change load the exercise and the selected participation OR the test repository.
     */
    ngOnInit(): void {
        if (this.paramSub) {
            this.paramSub.unsubscribe();
        }
        this.paramSub = this.route!.params.subscribe((params) => {
            const exerciseId = Number(params['exerciseId']);
            const participationId = Number(params['participationId']);
            this.loadingState = LOADING_STATE.INITIALIZING;
            this.loadExercise(exerciseId)
                .pipe(
                    catchError(() => throwError(() => new Error('exerciseNotFound'))),
                    tap((exercise) => {
                        this.exercise = exercise;
                        this.course = exercise.course! ?? exercise.exerciseGroup!.exam!.course!;
                    }),
                    // Set selected participation
                    tap(() => {
                        if (this.router.url.endsWith('/test')) {
                            this.saveChangesAndSelectDomain([DomainType.TEST_REPOSITORY, this.exercise]);
                        } else {
                            const nextAvailableParticipation = this.getNextAvailableParticipation(participationId);
                            if (nextAvailableParticipation) {
                                this.selectParticipationDomainById(nextAvailableParticipation.id!);

                                // Show a consistent route in the browser
                                if (nextAvailableParticipation.id !== participationId) {
                                    const parentUrl = this.router.url.substring(0, this.router.url.lastIndexOf('/'));
                                    this.location.replaceState(parentUrl + `/${nextAvailableParticipation.id}`);
                                }
                            } else {
                                throwError(() => new Error('participationNotFound'));
                            }
                        }
                    }),
                    tap(() => {
                        if (!this.domainChangeSubscription) {
                            this.domainChangeSubscription = this.subscribeToDomainChange();
                        }
                    }),
                    switchMap(() => {
                        return this.loadExerciseHints();
                    }),
                )
                .subscribe({
                    next: (exerciseHints: ExerciseHint[]) => {
                        this.exercise.exerciseHints = exerciseHints;
                        this.loadingState = LOADING_STATE.CLEAR;
                    },
<<<<<<< HEAD
                    error: (err) => {
=======
                    (err: Error) => {
>>>>>>> 745aea95
                        this.loadingState = LOADING_STATE.FETCHING_FAILED;
                        this.onError(err.message);
                    },
                });
        });
    }

    /**
     * Unsubscribe from paramSub and domainChangeSubscription if they are present, on component destruction
     */
    ngOnDestroy() {
        if (this.domainChangeSubscription) {
            this.domainChangeSubscription.unsubscribe();
        }
        if (this.paramSub) {
            this.paramSub.unsubscribe();
        }
    }

    /**
     * Get the next available participation, highest priority has the participation given to the method.
     * Removes participations without a repositoryUrl (could be invalid).
     * Returns undefined if no valid participation can be found.
     *
     * @param preferredParticipationId
     */
    private getNextAvailableParticipation(preferredParticipationId: number): Participation | undefined {
        const availableParticipations = [
            this.exercise.templateParticipation,
            this.exercise.solutionParticipation,
            this.exercise.studentParticipations && this.exercise.studentParticipations.length ? this.exercise.studentParticipations[0] : undefined,
        ].filter(Boolean);
        const selectedParticipation = availableParticipations.find(({ id }: ProgrammingExerciseStudentParticipation) => id === preferredParticipationId);
        return [selectedParticipation, ...availableParticipations].filter(Boolean).find(({ repositoryUrl }: ProgrammingExerciseStudentParticipation) => !!repositoryUrl);
    }

    /**
     * Subscribe for domain changes caused by url route changes.
     * Distinguishes between participation based domains (template, solution, assignment) and the test repository.
     */
    subscribeToDomainChange() {
        return this.domainService
            .subscribeDomainChange()
            .pipe(
                filter((domain) => !!domain),
                map((domain) => domain as DomainChange),
                tap(([domainType, domainValue]) => {
                    this.applyDomainChange(domainType, domainValue);
                }),
            )
            .subscribe();
    }

    protected applyDomainChange(domainType: any, domainValue: any) {
        if (this.codeEditorContainer != undefined) {
            this.codeEditorContainer.initializeProperties();
        }
        if (domainType === DomainType.PARTICIPATION) {
            this.setSelectedParticipation(domainValue.id);
        } else {
            this.selectedParticipation = undefined;
            this.selectedRepository = REPOSITORY.TEST;
        }
    }

    /**
     * Set the selected participation based on a its id.
     * Shows an error if the participationId does not match the template, solution or assignment participation.
     **/
    setSelectedParticipation(participationId: number) {
        // The result component needs a circular structure of participation -> exercise.
        const exercise = this.exercise;
        if (participationId === this.exercise.templateParticipation!.id) {
            this.selectedRepository = REPOSITORY.TEMPLATE;
            this.selectedParticipation = this.exercise.templateParticipation;
            (this.selectedParticipation as TemplateProgrammingExerciseParticipation).programmingExercise = exercise;
        } else if (participationId === this.exercise.solutionParticipation!.id) {
            this.selectedRepository = REPOSITORY.SOLUTION;
            this.selectedParticipation = this.exercise.solutionParticipation;
            (this.selectedParticipation as SolutionProgrammingExerciseParticipation).programmingExercise = exercise;
        } else if (this.exercise.studentParticipations?.length && participationId === this.exercise.studentParticipations[0].id) {
            this.selectedRepository = REPOSITORY.ASSIGNMENT;
            this.selectedParticipation = this.exercise.studentParticipations[0] as ProgrammingExerciseStudentParticipation;
            this.selectedParticipation.exercise = exercise;
        } else {
            this.onError('participationNotFound');
        }
    }

    repositoryUrl(participation?: Participation) {
        return (participation as ProgrammingExerciseStudentParticipation)?.repositoryUrl;
    }

    /**
     * Doesn't reload the exercise from server if it was already loaded.
     * This check is done to avoid load on the server when the user is switching participations.
     * Has the side effect, that if the exercise changes unrelated to the participations, the user has to reload the page to see the updates.
     */
    loadExercise(exerciseId: number): Observable<ProgrammingExercise> {
        return this.exercise && this.exercise.id === exerciseId
            ? of(this.exercise)
            : this.exerciseService.findWithTemplateAndSolutionParticipationAndResults(exerciseId).pipe(map(({ body }) => body!));
    }

    /**
     * Load exercise hints. Take them from the exercise if available.
     */
    private loadExerciseHints() {
        if (!this.exercise.exerciseHints) {
            return this.exerciseHintService.findByExerciseId(this.exercise.id!).pipe(map(({ body }) => body || []));
        }
        return of(this.exercise.exerciseHints);
    }

    /**
     * Set the selected participation domain based on a its id.
     * Shows an error if the participationId does not match the template, solution or assignment participation.
     **/
    selectParticipationDomainById(participationId: number) {
        if (participationId === this.exercise.templateParticipation!.id) {
            this.exercise.templateParticipation!.programmingExercise = this.exercise;
            this.saveChangesAndSelectDomain([DomainType.PARTICIPATION, this.exercise.templateParticipation!]);
        } else if (participationId === this.exercise.solutionParticipation!.id) {
            this.exercise.solutionParticipation!.programmingExercise = this.exercise;
            this.saveChangesAndSelectDomain([DomainType.PARTICIPATION, this.exercise.solutionParticipation!]);
        } else if (this.exercise.studentParticipations?.length && participationId === this.exercise.studentParticipations[0].id) {
            this.exercise.studentParticipations[0].exercise = this.exercise;
            this.saveChangesAndSelectDomain([DomainType.PARTICIPATION, this.exercise.studentParticipations[0]]);
        } else {
            this.onError('participationNotFound');
        }
    }

    /**
     * Saves unsaved changes and then selects a domain.
     *
     * Always use this method for changing the editor content to save file modifications.
     */
    saveChangesAndSelectDomain(domain: DomainChange) {
        if (this.codeEditorContainer != undefined) {
            this.codeEditorContainer.actions.onSave();
        }
        this.domainService.setDomain(domain);
    }

    /**
     * Select the template participation repository and navigate to it
     */
    selectTemplateParticipation() {
        this.router.navigate(['..', this.exercise.templateParticipation!.id], { relativeTo: this.route });
    }

    /**
     * Select the solution participation repository and navigate to it
     */
    selectSolutionParticipation() {
        this.router.navigate(['..', this.exercise.solutionParticipation!.id], { relativeTo: this.route });
    }

    /**
     * Select the assignment participation repository and navigate to it
     */
    selectAssignmentParticipation() {
        this.router.navigate(['..', this.exercise.studentParticipations![0].id], { relativeTo: this.route });
    }

    /**
     * Select the test repository and navigate to it
     */
    selectTestRepository() {
        this.router.navigate(['..', 'test'], { relativeTo: this.route });
    }

    /**
     * Creates an assignment participation for this user for this exercise.
     */
    createAssignmentParticipation() {
        this.loadingState = LOADING_STATE.CREATING_ASSIGNMENT_REPO;
        return this.courseExerciseService
            .startExercise(this.exercise.id!)
            .pipe(
                catchError(() => throwError(() => new Error('participationCouldNotBeCreated'))),
                tap((participation) => {
                    this.exercise.studentParticipations = [participation];
                    this.loadingState = LOADING_STATE.CLEAR;
                }),
            )
<<<<<<< HEAD
            .subscribe({
                error: (err) => this.onError(err),
            });
=======
            .subscribe(
                () => {},
                (err: Error) => this.onError(err.message),
            );
>>>>>>> 745aea95
    }

    /**
     * Delete the assignment participation for this user for this exercise.
     * This deletes all build plans, database information, etc. and copies the current version of the template repository.
     */
    deleteAssignmentParticipation() {
        this.loadingState = LOADING_STATE.DELETING_ASSIGNMENT_REPO;
        if (this.selectedRepository === REPOSITORY.ASSIGNMENT) {
            this.selectTemplateParticipation();
        }
        const assignmentParticipationId = this.exercise.studentParticipations![0].id!;
        this.exercise.studentParticipations = [];
        this.participationService!.delete(assignmentParticipationId, { deleteBuildPlan: true, deleteRepository: true })
            .pipe(
                catchError(() => throwError(() => new Error('participationCouldNotBeDeleted'))),
                tap(() => {
                    this.loadingState = LOADING_STATE.CLEAR;
                }),
            )
<<<<<<< HEAD
            .subscribe({
                error: (err) => this.onError(err),
            });
=======
            .subscribe(
                () => {},
                (err: Error) => this.onError(err.message),
            );
>>>>>>> 745aea95
    }

    /**
     * Show an error as an alert in the top of the editor html.
     * Used by other components to display errors.
     * The error must already be provided translated by the emitting component.
     */
    onError(error: string) {
        this.alertService.error(`artemisApp.editor.errors.${error}`);
    }
}<|MERGE_RESOLUTION|>--- conflicted
+++ resolved
@@ -139,11 +139,7 @@
                         this.exercise.exerciseHints = exerciseHints;
                         this.loadingState = LOADING_STATE.CLEAR;
                     },
-<<<<<<< HEAD
-                    error: (err) => {
-=======
-                    (err: Error) => {
->>>>>>> 745aea95
+                    error: (err: Error) => {
                         this.loadingState = LOADING_STATE.FETCHING_FAILED;
                         this.onError(err.message);
                     },
@@ -331,16 +327,9 @@
                     this.loadingState = LOADING_STATE.CLEAR;
                 }),
             )
-<<<<<<< HEAD
             .subscribe({
-                error: (err) => this.onError(err),
+                error: (err: Error) => this.onError(err.message),
             });
-=======
-            .subscribe(
-                () => {},
-                (err: Error) => this.onError(err.message),
-            );
->>>>>>> 745aea95
     }
 
     /**
@@ -361,16 +350,9 @@
                     this.loadingState = LOADING_STATE.CLEAR;
                 }),
             )
-<<<<<<< HEAD
             .subscribe({
-                error: (err) => this.onError(err),
+                error: (err: Error) => this.onError(err.message),
             });
-=======
-            .subscribe(
-                () => {},
-                (err: Error) => this.onError(err.message),
-            );
->>>>>>> 745aea95
     }
 
     /**
