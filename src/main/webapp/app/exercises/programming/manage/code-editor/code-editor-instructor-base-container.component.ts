--- conflicted
+++ resolved
@@ -134,15 +134,9 @@
                         return this.loadTextHints();
                     }),
                 )
-<<<<<<< HEAD
-                .subscribe(
-                    (textHints: TextHint[]) => {
+                .subscribe({
+                    next: (textHints: TextHint[]) => {
                         this.exercise.exerciseHints = textHints;
-=======
-                .subscribe({
-                    next: (exerciseHints: ExerciseHint[]) => {
-                        this.exercise.exerciseHints = exerciseHints;
->>>>>>> bcc13ef5
                         this.loadingState = LOADING_STATE.CLEAR;
                     },
                     error: (err: Error) => {
