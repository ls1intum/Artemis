import { OnDestroy, OnInit, Component, ViewChild } from '@angular/core';
import { Observable, Subscription, throwError, of } from 'rxjs';
import { ActivatedRoute, Router } from '@angular/router';
import { Location } from '@angular/common';
import { AlertService } from 'app/core/util/alert.service';
import { catchError, filter, map, tap } from 'rxjs/operators';
import { ParticipationService } from 'app/exercises/shared/participation/participation.service';
import { Participation } from 'app/entities/participation/participation.model';
import { ButtonSize } from 'app/shared/components/button.component';
import { DomainService } from 'app/exercises/programming/shared/code-editor/service/code-editor-domain.service';
import { TemplateProgrammingExerciseParticipation } from 'app/entities/participation/template-programming-exercise-participation.model';
import { ProgrammingExerciseParticipationService } from 'app/exercises/programming/manage/services/programming-exercise-participation.service';
import { ExerciseType } from 'app/entities/exercise.model';
import { ProgrammingExerciseService } from 'app/exercises/programming/manage/services/programming-exercise.service';
import { ProgrammingExercise } from 'app/entities/programming-exercise.model';
import { ProgrammingExerciseStudentParticipation } from 'app/entities/participation/programming-exercise-student-participation.model';
import { SolutionProgrammingExerciseParticipation } from 'app/entities/participation/solution-programming-exercise-participation.model';
import { DomainChange, DomainType } from 'app/exercises/programming/shared/code-editor/model/code-editor.model';
import { CodeEditorContainerComponent } from '../../shared/code-editor/container/code-editor-container.component';
import { Course } from 'app/entities/course.model';
import { CourseExerciseService } from 'app/exercises/shared/course-exercises/course-exercise.service';

/**
 * Enumeration specifying the repository type
 */
export enum REPOSITORY {
    ASSIGNMENT = 'ASSIGNMENT',
    TEMPLATE = 'TEMPLATE',
    SOLUTION = 'SOLUTION',
    TEST = 'TEST',
}

/**
 * Enumeration specifying the loading state
 */
export enum LOADING_STATE {
    CLEAR = 'CLEAR',
    INITIALIZING = 'INITIALIZING',
    FETCHING_FAILED = 'FETCHING_FAILED',
    CREATING_ASSIGNMENT_REPO = 'CREATING_ASSIGNMENT_REPO',
    DELETING_ASSIGNMENT_REPO = 'DELETING_ASSIGNMENT_REPO',
}

@Component({ template: '' })
export abstract class CodeEditorInstructorBaseContainerComponent implements OnInit, OnDestroy {
    @ViewChild(CodeEditorContainerComponent, { static: false }) codeEditorContainer: CodeEditorContainerComponent;

    ButtonSize = ButtonSize;
    REPOSITORY = REPOSITORY;
    LOADING_STATE = LOADING_STATE;
    PROGRAMMING = ExerciseType.PROGRAMMING;

    // This component responds to multiple route schemas:
    // :exerciseId -> Load exercise and select template repository
    // :exerciseId/:participationId -> Load exercise and select repository according to participationId
    // :exerciseId/test -> Load exercise and select test repository
    paramSub: Subscription;

    // Contains all participations (template, solution, assignment)
    exercise: ProgrammingExercise;
    course: Course;
    // Can only be undefined when the test repository is selected.
    selectedParticipation?: TemplateProgrammingExerciseParticipation | SolutionProgrammingExerciseParticipation | ProgrammingExerciseStudentParticipation;
    // Stores which repository is selected atm.
    // Needs to be set additionally to selectedParticipation as the test repository does not have a participation
    selectedRepository: REPOSITORY;

    // Fires when the selected domain changes.
    // This can either be a participation (solution, template, assignment) or the test repository.
    domainChangeSubscription: Subscription;

    // State variables
    loadingState = LOADING_STATE.CLEAR;

    protected constructor(
        protected router: Router,
        private exerciseService: ProgrammingExerciseService,
        private courseExerciseService: CourseExerciseService,
        private domainService: DomainService,
        private programmingExerciseParticipationService: ProgrammingExerciseParticipationService,
        private location: Location,
        private participationService: ParticipationService,
        protected route: ActivatedRoute,
        private alertService: AlertService,
    ) {}

    /**
     * Initialize the route params subscription.
     * On route param change load the exercise and the selected participation OR the test repository.
     */
    ngOnInit(): void {
        if (this.paramSub) {
            this.paramSub.unsubscribe();
        }
        this.paramSub = this.route!.params.subscribe((params) => {
            const exerciseId = Number(params['exerciseId']);
            const participationId = Number(params['participationId']);
            this.loadingState = LOADING_STATE.INITIALIZING;
            this.loadExercise(exerciseId)
                .pipe(
                    catchError(() => throwError(() => new Error('exerciseNotFound'))),
                    tap((exercise) => {
                        this.exercise = exercise;
                        this.course = exercise.course! ?? exercise.exerciseGroup!.exam!.course!;
                    }),
                    // Set selected participation
                    tap(() => {
                        if (this.router.url.endsWith('/test')) {
                            this.saveChangesAndSelectDomain([DomainType.TEST_REPOSITORY, this.exercise]);
                        } else {
                            const nextAvailableParticipation = this.getNextAvailableParticipation(participationId);
                            if (nextAvailableParticipation) {
                                this.selectParticipationDomainById(nextAvailableParticipation.id!);

                                // Show a consistent route in the browser
                                if (nextAvailableParticipation.id !== participationId) {
                                    const parentUrl = this.router.url.substring(0, this.router.url.lastIndexOf('/'));
                                    this.location.replaceState(parentUrl + `/${nextAvailableParticipation.id}`);
                                }
                            } else {
                                throwError(() => new Error('participationNotFound'));
                            }
                        }
                    }),
                    tap(() => {
                        if (!this.domainChangeSubscription) {
                            this.domainChangeSubscription = this.subscribeToDomainChange();
                        }
                    }),
                )
                .subscribe({
                    next: () => {
                        this.loadingState = LOADING_STATE.CLEAR;
                    },
                    error: (err: Error) => {
                        this.loadingState = LOADING_STATE.FETCHING_FAILED;
                        this.onError(err.message);
                    },
                });
        });
    }

    /**
     * Unsubscribe from paramSub and domainChangeSubscription if they are present, on component destruction
     */
    ngOnDestroy() {
        if (this.domainChangeSubscription) {
            this.domainChangeSubscription.unsubscribe();
        }
        if (this.paramSub) {
            this.paramSub.unsubscribe();
        }
    }

    /**
     * Get the next available participation, highest priority has the participation given to the method.
     * Removes participations without a repositoryUrl (could be invalid).
     * Returns undefined if no valid participation can be found.
     *
     * @param preferredParticipationId
     */
    private getNextAvailableParticipation(preferredParticipationId: number): Participation | undefined {
        const availableParticipations = [
            this.exercise.templateParticipation,
            this.exercise.solutionParticipation,
            this.exercise.studentParticipations && this.exercise.studentParticipations.length ? this.exercise.studentParticipations[0] : undefined,
        ].filter(Boolean);
        const selectedParticipation = availableParticipations.find(({ id }: ProgrammingExerciseStudentParticipation) => id === preferredParticipationId);
        return [selectedParticipation, ...availableParticipations].filter(Boolean).find(({ repositoryUrl }: ProgrammingExerciseStudentParticipation) => !!repositoryUrl);
    }

    /**
     * Subscribe for domain changes caused by url route changes.
     * Distinguishes between participation based domains (template, solution, assignment) and the test repository.
     */
    subscribeToDomainChange() {
        return this.domainService
            .subscribeDomainChange()
            .pipe(
                filter((domain) => !!domain),
                map((domain) => domain as DomainChange),
                tap(([domainType, domainValue]) => {
                    this.applyDomainChange(domainType, domainValue);
                }),
            )
            .subscribe();
    }

    protected applyDomainChange(domainType: any, domainValue: any) {
        if (this.codeEditorContainer != undefined) {
            this.codeEditorContainer.initializeProperties();
        }
        if (domainType === DomainType.PARTICIPATION) {
            this.setSelectedParticipation(domainValue.id);
        } else {
            this.selectedParticipation = undefined;
            this.selectedRepository = REPOSITORY.TEST;
        }
    }

    /**
     * Set the selected participation based on its id.
     * Shows an error if the participationId does not match the template, solution or assignment participation.
     **/
    setSelectedParticipation(participationId: number) {
        // The result component needs a circular structure of participation -> exercise.
        const exercise = this.exercise;
        if (participationId === this.exercise.templateParticipation!.id) {
            this.selectedRepository = REPOSITORY.TEMPLATE;
            this.selectedParticipation = this.exercise.templateParticipation;
            (this.selectedParticipation as TemplateProgrammingExerciseParticipation).programmingExercise = exercise;
        } else if (participationId === this.exercise.solutionParticipation!.id) {
            this.selectedRepository = REPOSITORY.SOLUTION;
            this.selectedParticipation = this.exercise.solutionParticipation;
            (this.selectedParticipation as SolutionProgrammingExerciseParticipation).programmingExercise = exercise;
        } else if (this.exercise.studentParticipations?.length && participationId === this.exercise.studentParticipations[0].id) {
            this.selectedRepository = REPOSITORY.ASSIGNMENT;
            this.selectedParticipation = this.exercise.studentParticipations[0] as ProgrammingExerciseStudentParticipation;
            this.selectedParticipation.exercise = exercise;
        } else {
            this.onError('participationNotFound');
        }
    }

    repositoryUrl(participation?: Participation) {
        return (participation as ProgrammingExerciseStudentParticipation)?.repositoryUrl;
    }

    /**
     * Doesn't reload the exercise from server if it was already loaded.
     * This check is done to avoid load on the server when the user is switching participations.
     * Has the side effect, that if the exercise changes unrelated to the participations, the user has to reload the page to see the updates.
     */
    loadExercise(exerciseId: number): Observable<ProgrammingExercise> {
        return this.exercise && this.exercise.id === exerciseId
            ? of(this.exercise)
            : this.exerciseService.findWithTemplateAndSolutionParticipationAndResults(exerciseId).pipe(map(({ body }) => body!));
    }

    /**
<<<<<<< HEAD
     * Set the selected participation domain based on a its id.
=======
     * Load exercise hints. Take them from the exercise if available.
     */
    private loadExerciseHints() {
        if (!this.exercise.exerciseHints) {
            return this.exerciseHintService.findByExerciseIdWithRelations(this.exercise.id!).pipe(map(({ body }) => body || []));
        }
        return of(this.exercise.exerciseHints);
    }

    /**
     * Set the selected participation domain based on its id.
>>>>>>> cde05f21
     * Shows an error if the participationId does not match the template, solution or assignment participation.
     **/
    selectParticipationDomainById(participationId: number) {
        if (participationId === this.exercise.templateParticipation!.id) {
            this.exercise.templateParticipation!.programmingExercise = this.exercise;
            this.saveChangesAndSelectDomain([DomainType.PARTICIPATION, this.exercise.templateParticipation!]);
        } else if (participationId === this.exercise.solutionParticipation!.id) {
            this.exercise.solutionParticipation!.programmingExercise = this.exercise;
            this.saveChangesAndSelectDomain([DomainType.PARTICIPATION, this.exercise.solutionParticipation!]);
        } else if (this.exercise.studentParticipations?.length && participationId === this.exercise.studentParticipations[0].id) {
            this.exercise.studentParticipations[0].exercise = this.exercise;
            this.saveChangesAndSelectDomain([DomainType.PARTICIPATION, this.exercise.studentParticipations[0]]);
        } else {
            this.onError('participationNotFound');
        }
    }

    /**
     * Saves unsaved changes and then selects a domain.
     *
     * Always use this method for changing the editor content to save file modifications.
     */
    saveChangesAndSelectDomain(domain: DomainChange) {
        if (this.codeEditorContainer != undefined) {
            this.codeEditorContainer.actions.onSave();
        }
        this.domainService.setDomain(domain);
    }

    /**
     * Select the template participation repository and navigate to it
     */
    selectTemplateParticipation() {
        this.router.navigate(['..', this.exercise.templateParticipation!.id], { relativeTo: this.route });
    }

    /**
     * Select the solution participation repository and navigate to it
     */
    selectSolutionParticipation() {
        this.router.navigate(['..', this.exercise.solutionParticipation!.id], { relativeTo: this.route });
    }

    /**
     * Select the assignment participation repository and navigate to it
     */
    selectAssignmentParticipation() {
        this.router.navigate(['..', this.exercise.studentParticipations![0].id], { relativeTo: this.route });
    }

    /**
     * Select the test repository and navigate to it
     */
    selectTestRepository() {
        this.router.navigate(['..', 'test'], { relativeTo: this.route });
    }

    /**
     * Creates an assignment participation for this user for this exercise.
     */
    createAssignmentParticipation() {
        this.loadingState = LOADING_STATE.CREATING_ASSIGNMENT_REPO;
        return this.courseExerciseService
            .startExercise(this.exercise.id!)
            .pipe(
                catchError(() => throwError(() => new Error('participationCouldNotBeCreated'))),
                tap((participation) => {
                    this.exercise.studentParticipations = [participation];
                    this.loadingState = LOADING_STATE.CLEAR;
                }),
            )
            .subscribe({
                error: (err: Error) => this.onError(err.message),
            });
    }

    /**
     * Delete the assignment participation for this user for this exercise.
     * This deletes all build plans, database information, etc. and copies the current version of the template repository.
     */
    deleteAssignmentParticipation() {
        this.loadingState = LOADING_STATE.DELETING_ASSIGNMENT_REPO;
        if (this.selectedRepository === REPOSITORY.ASSIGNMENT) {
            this.selectTemplateParticipation();
        }
        const assignmentParticipationId = this.exercise.studentParticipations![0].id!;
        this.exercise.studentParticipations = [];
        this.participationService!.delete(assignmentParticipationId, { deleteBuildPlan: true, deleteRepository: true })
            .pipe(
                catchError(() => throwError(() => new Error('participationCouldNotBeDeleted'))),
                tap(() => {
                    this.loadingState = LOADING_STATE.CLEAR;
                }),
            )
            .subscribe({
                error: (err: Error) => this.onError(err.message),
            });
    }

    /**
     * Show an error as an alert in the top of the editor html.
     * Used by other components to display errors.
     * The error must already be provided translated by the emitting component.
     */
    onError(error: string) {
        this.alertService.error(`artemisApp.editor.errors.${error}`);
    }
}<|MERGE_RESOLUTION|>--- conflicted
+++ resolved
@@ -238,21 +238,7 @@
     }
 
     /**
-<<<<<<< HEAD
-     * Set the selected participation domain based on a its id.
-=======
-     * Load exercise hints. Take them from the exercise if available.
-     */
-    private loadExerciseHints() {
-        if (!this.exercise.exerciseHints) {
-            return this.exerciseHintService.findByExerciseIdWithRelations(this.exercise.id!).pipe(map(({ body }) => body || []));
-        }
-        return of(this.exercise.exerciseHints);
-    }
-
-    /**
      * Set the selected participation domain based on its id.
->>>>>>> cde05f21
      * Shows an error if the participationId does not match the template, solution or assignment participation.
      **/
     selectParticipationDomainById(participationId: number) {
