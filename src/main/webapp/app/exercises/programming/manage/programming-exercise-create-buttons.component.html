<div class="d-flex flex-wrap justify-content-end">
    <button
        id="create-programming-exercise"
        class="btn btn-primary jh-create-entity create-programming-exercise text-truncate mb-1 me-1"
        [jhiFeatureToggleLink]="FeatureToggle.ProgrammingExercises"
        [routerLink]="['/course-management', course.id, 'programming-exercises', 'new']"
        queryParamsHandling="merge"
    >
        <fa-icon [icon]="faPlus" />
        <span class="hidden-sm-down" jhiTranslate="artemisApp.programmingExercise.home.createLabel">Create Programming Exercise</span>
<<<<<<< HEAD
=======
        <fa-icon [icon]="faKeyboard" />
>>>>>>> e5b5c69e
    </button>
    <button
        id="import-programming-exercise"
        class="btn btn-secondary jh-create-entity import-programming-exercise text-truncate mb-1 me-1"
        [jhiFeatureToggle]="FeatureToggle.ProgrammingExercises"
        (click)="openImportModal()"
    >
        <fa-icon [icon]="faFileImport" />
        <span class="hidden-sm-down" jhiTranslate="artemisApp.programmingExercise.home.importLabel">Import new Programming Exercise</span>
<<<<<<< HEAD
=======
        <fa-icon [icon]="faKeyboard" />
>>>>>>> e5b5c69e
    </button>
</div><|MERGE_RESOLUTION|>--- conflicted
+++ resolved
@@ -8,10 +8,6 @@
     >
         <fa-icon [icon]="faPlus" />
         <span class="hidden-sm-down" jhiTranslate="artemisApp.programmingExercise.home.createLabel">Create Programming Exercise</span>
-<<<<<<< HEAD
-=======
-        <fa-icon [icon]="faKeyboard" />
->>>>>>> e5b5c69e
     </button>
     <button
         id="import-programming-exercise"
@@ -21,9 +17,5 @@
     >
         <fa-icon [icon]="faFileImport" />
         <span class="hidden-sm-down" jhiTranslate="artemisApp.programmingExercise.home.importLabel">Import new Programming Exercise</span>
-<<<<<<< HEAD
-=======
-        <fa-icon [icon]="faKeyboard" />
->>>>>>> e5b5c69e
     </button>
 </div>