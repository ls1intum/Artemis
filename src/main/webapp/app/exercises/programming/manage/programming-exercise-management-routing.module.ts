import { ActivatedRouteSnapshot, Resolve, RouterModule, Routes } from '@angular/router';
import { UserRouteAccessService } from 'app/core/auth/user-route-access-service';
import { Injectable, NgModule } from '@angular/core';
import { ProgrammingExerciseDetailComponent } from 'app/exercises/programming/manage/programming-exercise-detail.component';
import { ProgrammingExerciseUpdateComponent } from 'app/exercises/programming/manage/update/programming-exercise-update.component';
import { ProgrammingExercise } from 'app/entities/programming/programming-exercise.model';
import { ProgrammingExerciseService } from 'app/exercises/programming/manage/services/programming-exercise.service';
import { map } from 'rxjs/operators';
import { HttpResponse } from '@angular/common/http';
import { of } from 'rxjs';
import { ProgrammingExerciseConfigureGradingComponent } from 'app/exercises/programming/manage/grading/programming-exercise-configure-grading.component';
import { Authority } from 'app/shared/constants/authority.constants';
import { PlagiarismInspectorComponent } from 'app/exercises/shared/plagiarism/plagiarism-inspector/plagiarism-inspector.component';
import { ExerciseStatisticsComponent } from 'app/exercises/shared/statistics/exercise-statistics.component';
import { CodeHintGenerationOverviewComponent } from 'app/exercises/programming/hestia/generation-overview/code-hint-generation-overview/code-hint-generation-overview.component';
import { BuildPlanEditorComponent } from 'app/exercises/programming/manage/build-plan-editor.component';
import { RepositoryViewComponent } from 'app/localvc/repository-view/repository-view.component';
import { CommitHistoryComponent } from 'app/localvc/commit-history/commit-history.component';
import { CommitDetailsViewComponent } from 'app/localvc/commit-details-view/commit-details-view.component';
import { LocalVCGuard } from 'app/localvc/localvc-guard.service';
import { VcsRepositoryAccessLogViewComponent } from 'app/localvc/vcs-repository-access-log-view/vcs-repository-access-log-view.component';

@Injectable({ providedIn: 'root' })
export class ProgrammingExerciseResolve implements Resolve<ProgrammingExercise> {
    constructor(private service: ProgrammingExerciseService) {}

    resolve(route: ActivatedRouteSnapshot) {
        const exerciseId = route.params['exerciseId'] ? route.params['exerciseId'] : undefined;
        if (exerciseId) {
            return this.service.find(exerciseId, true).pipe(map((programmingExercise: HttpResponse<ProgrammingExercise>) => programmingExercise.body!));
        }
        return of(new ProgrammingExercise(undefined, undefined));
    }
}

export const routes: Routes = [
    {
        path: ':courseId/programming-exercises/new',
        component: ProgrammingExerciseUpdateComponent,
        resolve: {
            programmingExercise: ProgrammingExerciseResolve,
        },
        data: {
            authorities: [Authority.EDITOR, Authority.INSTRUCTOR, Authority.ADMIN],
            pageTitle: 'artemisApp.programmingExercise.home.title',
        },
        canActivate: [UserRouteAccessService],
    },
    {
        path: ':courseId/programming-exercises/:exerciseId/edit',
        component: ProgrammingExerciseUpdateComponent,
        resolve: {
            programmingExercise: ProgrammingExerciseResolve,
        },
        data: {
            authorities: [Authority.EDITOR, Authority.INSTRUCTOR, Authority.ADMIN],
            pageTitle: 'artemisApp.programmingExercise.home.title',
        },
        canActivate: [UserRouteAccessService],
    },
    {
        path: ':courseId/programming-exercises/import/:exerciseId',
        component: ProgrammingExerciseUpdateComponent,
        resolve: {
            programmingExercise: ProgrammingExerciseResolve,
        },
        data: {
            authorities: [Authority.EDITOR, Authority.INSTRUCTOR, Authority.ADMIN],
            pageTitle: 'artemisApp.programmingExercise.home.importLabel',
        },
        canActivate: [UserRouteAccessService],
    },
    {
        path: ':courseId/programming-exercises/import-from-file',
        component: ProgrammingExerciseUpdateComponent,
        resolve: {
            programmingExercise: ProgrammingExerciseResolve,
        },
        data: {
            authorities: [Authority.EDITOR, Authority.INSTRUCTOR, Authority.ADMIN],
            pageTitle: 'artemisApp.programmingExercise.home.importLabel',
        },
        canActivate: [UserRouteAccessService],
    },
    {
        path: ':courseId/programming-exercises/:exerciseId',
        component: ProgrammingExerciseDetailComponent,
        resolve: {
            programmingExercise: ProgrammingExerciseResolve,
        },
        data: {
            authorities: [Authority.TA, Authority.EDITOR, Authority.INSTRUCTOR, Authority.ADMIN],
            pageTitle: 'artemisApp.programmingExercise.home.title',
        },
        canActivate: [UserRouteAccessService],
    },
    {
        path: ':courseId/programming-exercises/:exerciseId/plagiarism',
        component: PlagiarismInspectorComponent,
        resolve: {
            exercise: ProgrammingExerciseResolve,
        },
        data: {
            authorities: [Authority.EDITOR, Authority.INSTRUCTOR, Authority.ADMIN],
            pageTitle: 'artemisApp.plagiarism.plagiarismDetection',
        },
        canActivate: [UserRouteAccessService],
    },
    {
        path: ':courseId/programming-exercises/:exerciseId/grading/:tab',
        component: ProgrammingExerciseConfigureGradingComponent,
        data: {
            authorities: [Authority.EDITOR, Authority.INSTRUCTOR, Authority.ADMIN],
            pageTitle: 'artemisApp.programmingExercise.home.title',
        },
        canActivate: [UserRouteAccessService],
    },
    {
        path: ':courseId/programming-exercises',
        redirectTo: ':courseId/exercises',
    },
    {
        path: ':courseId/programming-exercises/:exerciseId/exercise-statistics',
        component: ExerciseStatisticsComponent,
        resolve: {
            exercise: ProgrammingExerciseResolve,
        },
        data: {
            authorities: [Authority.TA, Authority.EDITOR, Authority.INSTRUCTOR, Authority.ADMIN],
            pageTitle: 'exercise-statistics.title',
        },
        canActivate: [UserRouteAccessService],
    },
    {
        path: ':courseId/programming-exercises/:exerciseId/exercise-hints/code-hint-management',
        component: CodeHintGenerationOverviewComponent,
        resolve: {
            exercise: ProgrammingExerciseResolve,
        },
        data: {
            authorities: [Authority.TA, Authority.EDITOR, Authority.INSTRUCTOR, Authority.ADMIN],
            pageTitle: 'artemisApp.codeHint.management.title',
        },
        canActivate: [UserRouteAccessService],
    },
    {
        path: ':courseId/programming-exercises/:exerciseId/iris-settings',
        loadChildren: () =>
            import('app/iris/settings/iris-exercise-settings-update/iris-exercise-settings-update-routing.module').then((m) => m.IrisExerciseSettingsUpdateRoutingModule),
    },
    {
        path: ':courseId/programming-exercises/:exerciseId/edit-build-plan',
        component: BuildPlanEditorComponent,
        resolve: {
            exercise: ProgrammingExerciseResolve,
        },
        data: {
            authorities: [Authority.EDITOR, Authority.INSTRUCTOR, Authority.ADMIN],
            pageTitle: 'artemisApp.programmingExercise.buildPlanEditor',
        },
        canActivate: [UserRouteAccessService],
    },
    {
        path: ':courseId/programming-exercises/:exerciseId/repository/:repositoryType',
        component: RepositoryViewComponent,
        data: {
            authorities: [Authority.ADMIN, Authority.INSTRUCTOR, Authority.EDITOR, Authority.TA],
            pageTitle: 'artemisApp.repository.title',
            flushRepositoryCacheAfter: 900000, // 15 min
            participationCache: {},
            repositoryCache: {},
        },
        canActivate: [UserRouteAccessService, LocalVCGuard],
    },
    {
        path: ':courseId/programming-exercises/:exerciseId/repository/:repositoryType/:auxiliaryRepositoryId',
        component: RepositoryViewComponent,
        data: {
            authorities: [Authority.ADMIN, Authority.INSTRUCTOR, Authority.EDITOR, Authority.TA],
            pageTitle: 'artemisApp.repository.title',
            flushRepositoryCacheAfter: 900000, // 15 min
            participationCache: {},
            repositoryCache: {},
        },
        canActivate: [UserRouteAccessService, LocalVCGuard],
    },
    {
        path: ':courseId/programming-exercises/:exerciseId/repository/:repositoryType/commit-history',
        component: CommitHistoryComponent,
        data: {
            authorities: [Authority.ADMIN, Authority.INSTRUCTOR, Authority.EDITOR],
            pageTitle: 'artemisApp.repository.title',
            flushRepositoryCacheAfter: 900000, // 15 min
            participationCache: {},
            repositoryCache: {},
        },
        canActivate: [LocalVCGuard],
    },
    {
<<<<<<< HEAD
        path: ':courseId/programming-exercises/:exerciseId/repository/:repositoryType/:repositoryId/commit-history',
        component: CommitHistoryComponent,
        data: {
            authorities: [Authority.ADMIN, Authority.INSTRUCTOR, Authority.EDITOR],
=======
        path: ':courseId/programming-exercises/:exerciseId/repository/:repositoryType/vcs-access-log',
        component: VcsRepositoryAccessLogViewComponent,
        data: {
            authorities: [Authority.ADMIN, Authority.INSTRUCTOR],
>>>>>>> 0354197a
            pageTitle: 'artemisApp.repository.title',
            flushRepositoryCacheAfter: 900000, // 15 min
            participationCache: {},
            repositoryCache: {},
        },
        canActivate: [LocalVCGuard],
    },
    {
        path: ':courseId/programming-exercises/:exerciseId/repository/:repositoryType/commit-history/:commitHash',
        component: CommitDetailsViewComponent,
        data: {
            authorities: [Authority.ADMIN, Authority.INSTRUCTOR, Authority.EDITOR],
            pageTitle: 'artemisApp.repository.title',
            flushRepositoryCacheAfter: 900000, // 15 min
            participationCache: {},
            repositoryCache: {},
        },
        canActivate: [LocalVCGuard],
    },
    {
        path: ':courseId/programming-exercises/:exerciseId/participations/:participationId/repository',
        component: RepositoryViewComponent,
        data: {
            authorities: [Authority.ADMIN, Authority.INSTRUCTOR, Authority.EDITOR, Authority.TA],
            pageTitle: 'artemisApp.repository.title',
            flushRepositoryCacheAfter: 900000, // 15 min
            participationCache: {},
            repositoryCache: {},
        },
        canActivate: [UserRouteAccessService, LocalVCGuard],
    },
    {
        path: ':courseId/programming-exercises/:exerciseId/participations/:participationId/repository/commit-history',
        component: CommitHistoryComponent,
        data: {
            authorities: [Authority.ADMIN, Authority.INSTRUCTOR, Authority.EDITOR, Authority.TA],
            pageTitle: 'artemisApp.repository.title',
            flushRepositoryCacheAfter: 900000, // 15 min
            participationCache: {},
            repositoryCache: {},
        },
        canActivate: [UserRouteAccessService, LocalVCGuard],
    },
    {
        path: ':courseId/programming-exercises/:exerciseId/participations/:participationId/repository/vcs-access-log',
        component: VcsRepositoryAccessLogViewComponent,
        data: {
            authorities: [Authority.ADMIN, Authority.INSTRUCTOR],
            pageTitle: 'artemisApp.repository.title',
            flushRepositoryCacheAfter: 900000, // 15 min
            participationCache: {},
            repositoryCache: {},
        },
        canActivate: [UserRouteAccessService, LocalVCGuard],
    },
    {
        path: ':courseId/programming-exercises/:exerciseId/participations/:participationId/repository/commit-history/:commitHash',
        component: CommitDetailsViewComponent,
        data: {
            authorities: [Authority.ADMIN, Authority.INSTRUCTOR, Authority.EDITOR, Authority.TA],
            pageTitle: 'artemisApp.repository.title',
            flushRepositoryCacheAfter: 900000, // 15 min
            participationCache: {},
            repositoryCache: {},
        },
        canActivate: [UserRouteAccessService, LocalVCGuard],
    },
];

@NgModule({
    imports: [RouterModule.forChild(routes)],
    exports: [RouterModule],
})
export class ArtemisProgrammingExerciseManagementRoutingModule {}<|MERGE_RESOLUTION|>--- conflicted
+++ resolved
@@ -197,17 +197,22 @@
         canActivate: [LocalVCGuard],
     },
     {
-<<<<<<< HEAD
+        path: ':courseId/programming-exercises/:exerciseId/repository/:repositoryType/vcs-access-log',
+        component: VcsRepositoryAccessLogViewComponent,
+        data: {
+            authorities: [Authority.ADMIN, Authority.INSTRUCTOR],
+            pageTitle: 'artemisApp.repository.title',
+            flushRepositoryCacheAfter: 900000, // 15 min
+            participationCache: {},
+            repositoryCache: {},
+        },
+        canActivate: [LocalVCGuard],
+    },
+    {
         path: ':courseId/programming-exercises/:exerciseId/repository/:repositoryType/:repositoryId/commit-history',
         component: CommitHistoryComponent,
         data: {
             authorities: [Authority.ADMIN, Authority.INSTRUCTOR, Authority.EDITOR],
-=======
-        path: ':courseId/programming-exercises/:exerciseId/repository/:repositoryType/vcs-access-log',
-        component: VcsRepositoryAccessLogViewComponent,
-        data: {
-            authorities: [Authority.ADMIN, Authority.INSTRUCTOR],
->>>>>>> 0354197a
             pageTitle: 'artemisApp.repository.title',
             flushRepositoryCacheAfter: 900000, // 15 min
             participationCache: {},
