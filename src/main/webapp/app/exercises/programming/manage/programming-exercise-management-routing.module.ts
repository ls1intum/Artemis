import { ActivatedRouteSnapshot, Resolve, RouterModule, Routes } from '@angular/router';
import { UserRouteAccessService } from 'app/core/auth/user-route-access-service';
import { Injectable, NgModule } from '@angular/core';
import { ProgrammingExerciseDetailComponent } from 'app/exercises/programming/manage/programming-exercise-detail.component';
import { ProgrammingExerciseUpdateComponent } from 'app/exercises/programming/manage/update/programming-exercise-update.component';
import { ProgrammingExercise } from 'app/entities/programming-exercise.model';
import { ProgrammingExerciseService } from 'app/exercises/programming/manage/services/programming-exercise.service';
import { map } from 'rxjs/operators';
import { HttpResponse } from '@angular/common/http';
import { Observable } from 'rxjs/Observable';
import { ProgrammingExerciseConfigureGradingComponent } from 'app/exercises/programming/manage/grading/programming-exercise-configure-grading.component';
import { CanDeactivateGuard } from 'app/shared/guard/can-deactivate.guard';
<<<<<<< HEAD
=======
import { Authority } from 'app/shared/constants/authority.constants';
>>>>>>> ff3694ef

@Injectable({ providedIn: 'root' })
export class ProgrammingExerciseResolve implements Resolve<ProgrammingExercise> {
    constructor(private service: ProgrammingExerciseService) {}

    resolve(route: ActivatedRouteSnapshot) {
        const id = route.params['id'] ? route.params['id'] : undefined;
        if (id) {
            return this.service.find(id).pipe(map((programmingExercise: HttpResponse<ProgrammingExercise>) => programmingExercise.body!));
        }
        return Observable.of(new ProgrammingExercise(undefined, undefined));
    }
}

export const routes: Routes = [
    {
        path: ':courseId/programming-exercises/new',
        component: ProgrammingExerciseUpdateComponent,
        resolve: {
            programmingExercise: ProgrammingExerciseResolve,
        },
        data: {
            authorities: [Authority.TA, Authority.INSTRUCTOR, Authority.ADMIN],
            pageTitle: 'artemisApp.programmingExercise.home.title',
        },
        canActivate: [UserRouteAccessService],
    },
    {
        path: ':courseId/programming-exercises/:id/edit',
        component: ProgrammingExerciseUpdateComponent,
        resolve: {
            programmingExercise: ProgrammingExerciseResolve,
        },
        data: {
            authorities: [Authority.TA, Authority.INSTRUCTOR, Authority.ADMIN],
            pageTitle: 'artemisApp.programmingExercise.home.title',
        },
        canActivate: [UserRouteAccessService],
    },
    {
        path: ':courseId/programming-exercises/import/:id',
        component: ProgrammingExerciseUpdateComponent,
        resolve: {
            programmingExercise: ProgrammingExerciseResolve,
        },
        data: {
            authorities: [Authority.INSTRUCTOR, Authority.ADMIN],
            pageTitle: 'artemisApp.programmingExercise.home.importLabel',
        },
        canActivate: [UserRouteAccessService],
    },
    {
        path: ':courseId/programming-exercises/:id',
        component: ProgrammingExerciseDetailComponent,
        resolve: {
            programmingExercise: ProgrammingExerciseResolve,
        },
<<<<<<< HEAD
=======
        data: {
            authorities: [Authority.TA, Authority.INSTRUCTOR, Authority.ADMIN],
            pageTitle: 'artemisApp.programmingExercise.home.title',
        },
        canActivate: [UserRouteAccessService],
    },
    {
        path: ':courseId/programming-exercises/:exerciseId/grading/:tab',
        component: ProgrammingExerciseConfigureGradingComponent,
>>>>>>> ff3694ef
        data: {
            authorities: [Authority.INSTRUCTOR, Authority.ADMIN],
            pageTitle: 'artemisApp.programmingExercise.home.title',
        },
        canActivate: [UserRouteAccessService],
        canDeactivate: [CanDeactivateGuard],
    },
    {
        path: ':courseId/programming-exercises/:exerciseId/grading/:tab',
        component: ProgrammingExerciseConfigureGradingComponent,
        data: {
            authorities: ['ROLE_INSTRUCTOR', 'ROLE_ADMIN'],
            pageTitle: 'artemisApp.programmingExercise.home.title',
        },
        canActivate: [UserRouteAccessService],
        canDeactivate: [CanDeactivateGuard],
    },
];

@NgModule({
    imports: [RouterModule.forChild(routes)],
    exports: [RouterModule],
})
export class ArtemisProgrammingExerciseManagementRoutingModule {}<|MERGE_RESOLUTION|>--- conflicted
+++ resolved
@@ -10,10 +10,7 @@
 import { Observable } from 'rxjs/Observable';
 import { ProgrammingExerciseConfigureGradingComponent } from 'app/exercises/programming/manage/grading/programming-exercise-configure-grading.component';
 import { CanDeactivateGuard } from 'app/shared/guard/can-deactivate.guard';
-<<<<<<< HEAD
-=======
 import { Authority } from 'app/shared/constants/authority.constants';
->>>>>>> ff3694ef
 
 @Injectable({ providedIn: 'root' })
 export class ProgrammingExerciseResolve implements Resolve<ProgrammingExercise> {
@@ -71,8 +68,6 @@
         resolve: {
             programmingExercise: ProgrammingExerciseResolve,
         },
-<<<<<<< HEAD
-=======
         data: {
             authorities: [Authority.TA, Authority.INSTRUCTOR, Authority.ADMIN],
             pageTitle: 'artemisApp.programmingExercise.home.title',
@@ -82,19 +77,8 @@
     {
         path: ':courseId/programming-exercises/:exerciseId/grading/:tab',
         component: ProgrammingExerciseConfigureGradingComponent,
->>>>>>> ff3694ef
         data: {
             authorities: [Authority.INSTRUCTOR, Authority.ADMIN],
-            pageTitle: 'artemisApp.programmingExercise.home.title',
-        },
-        canActivate: [UserRouteAccessService],
-        canDeactivate: [CanDeactivateGuard],
-    },
-    {
-        path: ':courseId/programming-exercises/:exerciseId/grading/:tab',
-        component: ProgrammingExerciseConfigureGradingComponent,
-        data: {
-            authorities: ['ROLE_INSTRUCTOR', 'ROLE_ADMIN'],
             pageTitle: 'artemisApp.programmingExercise.home.title',
         },
         canActivate: [UserRouteAccessService],
