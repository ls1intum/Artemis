--- conflicted
+++ resolved
@@ -30,16 +30,12 @@
     programmingExercise: ProgrammingExercise;
     buildPlan: BuildPlan | undefined;
 
-<<<<<<< HEAD
-    constructor(private buildPlanService: BuildPlanService, private programmingExerciseService: ProgrammingExerciseService, private activatedRoute: ActivatedRoute) {}
-=======
     constructor(
         private buildPlanService: BuildPlanService,
         private programmingExerciseService: ProgrammingExerciseService,
         private alertService: AlertService,
         private activatedRoute: ActivatedRoute,
     ) {}
->>>>>>> 1045edab
 
     /**
      * @function ngOnInit
