import { Component, Input, OnDestroy, OnInit } from '@angular/core';
import { HttpErrorResponse, HttpResponse } from '@angular/common/http';
import { JhiAlertService, JhiEventManager } from 'ng-jhipster';
import { ProgrammingExercise } from 'app/entities/programming-exercise.model';
import { ProgrammingExerciseService } from './services/programming-exercise.service';
import { ActivatedRoute, Router } from '@angular/router';
import { ExerciseComponent } from 'app/exercises/shared/exercise/exercise.component';
import { TranslateService } from '@ngx-translate/core';
import { ActionType } from 'app/shared/delete-dialog/delete-dialog.model';
import { onError } from 'app/shared/util/global.utils';
import { AccountService } from 'app/core/auth/account.service';
import { NgbModal } from '@ng-bootstrap/ng-bootstrap';
import { ProgrammingExerciseImportComponent } from 'app/exercises/programming/manage/programming-exercise-import.component';
import { isOrion, OrionState } from 'app/shared/orion/orion';
import { OrionConnectorService } from 'app/shared/orion/orion-connector.service';
import { FeatureToggle } from 'app/shared/feature-toggle/feature-toggle.service';
import { ExerciseService } from 'app/exercises/shared/exercise/exercise.service';
import { CourseExerciseService, CourseManagementService } from 'app/course/manage/course-management.service';
import { ProgrammingExerciseSimulationUtils } from 'app/exercises/programming/shared/utils/programming-exercise-simulation-utils';
import { SortService } from 'app/shared/service/sort.service';
import { getCourseFromExercise } from 'app/entities/exercise.model';
import { ProgrammingExerciseEditSelectedComponent } from 'app/exercises/programming/manage/programming-exercise-edit-selected.component';
import { ProgrammingAssessmentRepoExportDialogComponent } from 'app/exercises/programming/assess/repo-export/programming-assessment-repo-export-dialog.component';
import { ProgrammingExerciseParticipationType } from 'app/entities/programming-exercise-participation.model';

@Component({
    selector: 'jhi-programming-exercise',
    templateUrl: './programming-exercise.component.html',
})
export class ProgrammingExerciseComponent extends ExerciseComponent implements OnInit, OnDestroy {
    @Input() programmingExercises: ProgrammingExercise[];
    readonly ActionType = ActionType;
    readonly isOrion = isOrion;
    FeatureToggle = FeatureToggle;
    orionState: OrionState;
    selectedProgrammingExercises: ProgrammingExercise[];
<<<<<<< HEAD
    allChecked = false;

=======
    solutionParticipationType = ProgrammingExerciseParticipationType.SOLUTION;
    templateParticipationType = ProgrammingExerciseParticipationType.TEMPLATE;
>>>>>>> bd94a949
    constructor(
        private programmingExerciseService: ProgrammingExerciseService,
        private courseExerciseService: CourseExerciseService,
        public exerciseService: ExerciseService,
        private accountService: AccountService,
        private jhiAlertService: JhiAlertService,
        private modalService: NgbModal,
        private router: Router,
        private javaBridge: OrionConnectorService,
        private programmingExerciseSimulationUtils: ProgrammingExerciseSimulationUtils,
        private sortService: SortService,
        courseService: CourseManagementService,
        translateService: TranslateService,
        eventManager: JhiEventManager,
        route: ActivatedRoute,
    ) {
        super(courseService, translateService, route, eventManager);
        this.programmingExercises = [];
        this.selectedProgrammingExercises = [];
    }

    ngOnInit(): void {
        super.ngOnInit();
        this.javaBridge.state().subscribe((state) => (this.orionState = state));
    }

    protected loadExercises(): void {
        this.courseExerciseService.findAllProgrammingExercisesForCourse(this.courseId).subscribe(
            (res: HttpResponse<ProgrammingExercise[]>) => {
                this.programmingExercises = res.body!;
                // reconnect exercise with course
                this.programmingExercises.forEach((exercise) => {
                    exercise.course = this.course;
                    exercise.isAtLeastTutor = this.accountService.isAtLeastTutorInCourse(getCourseFromExercise(exercise));
                    exercise.isAtLeastInstructor = this.accountService.isAtLeastInstructorInCourse(getCourseFromExercise(exercise));
                });
                this.emitExerciseCount(this.programmingExercises.length);
            },
            (res: HttpErrorResponse) => onError(this.jhiAlertService, res),
        );
    }

    trackId(index: number, item: ProgrammingExercise) {
        return item.id;
    }

    /**
     * Deletes programming exercise
     * @param programmingExerciseId the id of the programming exercise that we want to delete
     * @param $event contains additional checks for deleting exercise
     */
    deleteProgrammingExercise(programmingExerciseId: number, $event: { [key: string]: boolean }) {
        return this.programmingExerciseService.delete(programmingExerciseId, $event.deleteStudentReposBuildPlans, $event.deleteBaseReposBuildPlans).subscribe(
            () => {
                this.eventManager.broadcast({
                    name: 'programmingExerciseListModification',
                    content: 'Deleted an programmingExercise',
                });
                this.dialogErrorSource.next('');
            },
            (error: HttpErrorResponse) => this.dialogErrorSource.next(error.message),
        );
    }

    /**
     * Resets programming exercise
     * @param programmingExerciseId the id of the programming exercise that we want to delete
     */
    resetProgrammingExercise(programmingExerciseId: number) {
        this.exerciseService.reset(programmingExerciseId).subscribe(
            () => this.dialogErrorSource.next(''),
            (error: HttpErrorResponse) => this.dialogErrorSource.next(error.message),
        );
    }

    protected getChangeEventName(): string {
        return 'programmingExerciseListModification';
    }

    sortRows() {
        this.sortService.sortByProperty(this.programmingExercises, this.predicate, this.reverse);
    }

    openImportModal() {
        const modalRef = this.modalService.open(ProgrammingExerciseImportComponent, { size: 'lg', backdrop: 'static' });
        modalRef.result.then(
            (result: ProgrammingExercise) => {
                this.router.navigate(['course-management', this.courseId, 'programming-exercises', 'import', result.id]);
            },
            () => {},
        );
    }

    editInIDE(programmingExercise: ProgrammingExercise) {
        this.javaBridge.editExercise(programmingExercise);
    }

    openOrionEditor(exercise: ProgrammingExercise) {
        try {
            this.router.navigate(['code-editor', 'ide', exercise.id, 'admin', exercise.templateParticipation?.id]);
        } catch (e) {
            this.javaBridge.log(e);
        }
    }

    toggleProgrammingExercise(programmingExercise: ProgrammingExercise) {
        const programmingExerciseIndex = this.selectedProgrammingExercises.indexOf(programmingExercise);
        if (programmingExerciseIndex !== -1) {
            this.selectedProgrammingExercises.splice(programmingExerciseIndex, 1);
        } else {
            this.selectedProgrammingExercises.push(programmingExercise);
        }
    }

    toggleAllProgrammingExercises() {
        if (this.allChecked) {
            this.selectedProgrammingExercises = [];
        } else {
            this.selectedProgrammingExercises = this.selectedProgrammingExercises.concat(this.programmingExercises);
        }
        this.allChecked = !this.allChecked;
    }

    isExerciseSelected(programmingExercise: ProgrammingExercise) {
        return this.selectedProgrammingExercises.includes(programmingExercise);
    }

    openEditSelectedModal() {
        const modalRef = this.modalService.open(ProgrammingExerciseEditSelectedComponent, { size: 'xl', backdrop: 'static' });
        modalRef.componentInstance.selectedProgrammingExercises = this.selectedProgrammingExercises;
        modalRef.closed.subscribe(() => {
            location.reload();
        });
    }

    openRepoExportModal() {
        const modalRef = this.modalService.open(ProgrammingAssessmentRepoExportDialogComponent, { size: 'lg', backdrop: 'static' });
        modalRef.componentInstance.selectedProgrammingExercises = this.selectedProgrammingExercises;
    }

    // ################## ONLY FOR LOCAL TESTING PURPOSE -- START ##################

    /**
     * Checks if the url includes the string "nolocalsetup', which is an indication
     * that the particular programming exercise has no local setup
     * This functionality is only for testing purposes (noVersionControlAndContinuousIntegrationAvailable)
     * @param urlToCheck the url which will be check if it contains the substring
     */
    noVersionControlAndContinuousIntegrationAvailableCheck(urlToCheck: string): boolean {
        return this.programmingExerciseSimulationUtils.noVersionControlAndContinuousIntegrationAvailableCheck(urlToCheck);
    }

    // ################## ONLY FOR LOCAL TESTING PURPOSE -- END ##################
}<|MERGE_RESOLUTION|>--- conflicted
+++ resolved
@@ -34,13 +34,10 @@
     FeatureToggle = FeatureToggle;
     orionState: OrionState;
     selectedProgrammingExercises: ProgrammingExercise[];
-<<<<<<< HEAD
+    solutionParticipationType = ProgrammingExerciseParticipationType.SOLUTION;
+    templateParticipationType = ProgrammingExerciseParticipationType.TEMPLATE;
     allChecked = false;
 
-=======
-    solutionParticipationType = ProgrammingExerciseParticipationType.SOLUTION;
-    templateParticipationType = ProgrammingExerciseParticipationType.TEMPLATE;
->>>>>>> bd94a949
     constructor(
         private programmingExerciseService: ProgrammingExerciseService,
         private courseExerciseService: CourseExerciseService,
