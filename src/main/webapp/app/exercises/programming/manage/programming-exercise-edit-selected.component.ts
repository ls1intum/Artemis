import { Component, OnInit } from '@angular/core';
import { NgbActiveModal } from '@ng-bootstrap/ng-bootstrap';
import { TranslateService } from '@ngx-translate/core';
import { HttpErrorResponse, HttpResponse } from '@angular/common/http';
import { Observable } from 'rxjs';
import { ProgrammingExercise } from 'app/entities/programming-exercise.model';
import { ProgrammingExerciseSimulationService } from 'app/exercises/programming/manage/services/programming-exercise-simulation.service';
import { ProgrammingExerciseService } from 'app/exercises/programming/manage/services/programming-exercise.service';
import { JhiAlertService } from 'ng-jhipster';

@Component({
    selector: 'jhi-programming-exercise-edit-selected',
    templateUrl: './programming-exercise-edit-selected.component.html',
})
export class ProgrammingExerciseEditSelectedComponent implements OnInit {
    newProgrammingExercise: ProgrammingExercise;
    selectedProgrammingExercises: ProgrammingExercise[];

    isSaving = false;
    savedExercises = 0;
    failedExercises: string[] = [];
    failureOccurred = false;
    private translationBasePath = 'artemisApp.programmingExercise.';
    notificationText: string | undefined;

    constructor(
        private activeModal: NgbActiveModal,
        private translateService: TranslateService,
        private jhiAlertService: JhiAlertService,
        private programmingExerciseService: ProgrammingExerciseService,
        private programmingExerciseSimulationService: ProgrammingExerciseSimulationService,
    ) {}

    ngOnInit(): void {
        this.newProgrammingExercise = new ProgrammingExercise(undefined, undefined);
    }

    saveAll() {
        // If no release date is set, we warn the user.
        if (!this.newProgrammingExercise.releaseDate) {
            const confirmNoReleaseDate = this.translateService.instant(this.translationBasePath + 'noReleaseDateWarning');
            if (!window.confirm(confirmNoReleaseDate)) {
                return;
            }
        }
        this.isSaving = true;
        this.selectedProgrammingExercises.forEach((programmingExercise) => {
            programmingExercise = this.setNewValues(programmingExercise);
            if (programmingExercise.id !== undefined) {
                const requestOptions = {} as any;
                if (this.notificationText) {
                    requestOptions.notificationText = this.notificationText;
                }
                this.subscribeToSaveResponse(programmingExercise.title, this.programmingExerciseService.update(programmingExercise, requestOptions));
            } else if (programmingExercise.noVersionControlAndContinuousIntegrationAvailable) {
                // only for testing purposes(noVersionControlAndContinuousIntegrationAvailable)
                this.subscribeToSaveResponse(programmingExercise.title, this.programmingExerciseSimulationService.automaticSetupWithoutConnectionToVCSandCI(programmingExercise));
            } else {
                this.subscribeToSaveResponse(programmingExercise.title, this.programmingExerciseService.automaticSetup(programmingExercise));
            }
        });
    }

    /**
     * Replace the programming exercise values with the new given ones
     * @param programmingExercise to update
     * @return the programming exercise with updated values
     */
    setNewValues(programmingExercise: ProgrammingExercise) {
        programmingExercise.releaseDate = this.newProgrammingExercise.releaseDate;
        programmingExercise.dueDate = this.newProgrammingExercise.dueDate;
        programmingExercise.buildAndTestStudentSubmissionsAfterDueDate = this.newProgrammingExercise.buildAndTestStudentSubmissionsAfterDueDate;
        programmingExercise.assessmentDueDate = this.newProgrammingExercise.assessmentDueDate;
        return programmingExercise;
    }

    private subscribeToSaveResponse(exerciseTitle: string | undefined, result: Observable<HttpResponse<ProgrammingExercise>>) {
        result.subscribe(
            () => this.onSaveSuccess(),
            (res: HttpErrorResponse) => this.onSaveError(res, exerciseTitle),
        );
    }

    private onSaveSuccess() {
        this.savedExercises++;
        if (this.savedExercises === this.selectedProgrammingExercises.length) {
            this.isSaving = false;
            if (!this.failureOccurred) {
                this.activeModal.close();
            }
        }
    }

    private onSaveError(error: HttpErrorResponse, exerciseTitle?: string | undefined) {
<<<<<<< HEAD
        exerciseTitle = exerciseTitle == undefined ? 'undefined exercise' : exerciseTitle;
        this.failureOccurred = true;
=======
        exerciseTitle = exerciseTitle ?? 'undefined exercise';
>>>>>>> cdddb138
        this.failedExercises.push(exerciseTitle);
        this.savedExercises++;
        if (this.savedExercises === this.selectedProgrammingExercises.length) {
            this.isSaving = false;
        }
        window.scrollTo(0, 0);
    }

    closeModal() {
        this.activeModal.close();
    }

    /**
     * Closes the modal in which the import component is opened by dismissing it
     */
    clear() {
        this.activeModal.dismiss('cancel');
    }
}<|MERGE_RESOLUTION|>--- conflicted
+++ resolved
@@ -92,12 +92,8 @@
     }
 
     private onSaveError(error: HttpErrorResponse, exerciseTitle?: string | undefined) {
-<<<<<<< HEAD
-        exerciseTitle = exerciseTitle == undefined ? 'undefined exercise' : exerciseTitle;
+        exerciseTitle = exerciseTitle ?? 'undefined exercise';
         this.failureOccurred = true;
-=======
-        exerciseTitle = exerciseTitle ?? 'undefined exercise';
->>>>>>> cdddb138
         this.failedExercises.push(exerciseTitle);
         this.savedExercises++;
         if (this.savedExercises === this.selectedProgrammingExercises.length) {
