--- conflicted
+++ resolved
@@ -19,13 +19,8 @@
                 queryParamsHandling="merge"
             >
                 <fa-icon [icon]="faPlus"></fa-icon>
-<<<<<<< HEAD
                 <span class="hidden-sm-down" jhiTranslate="artemisApp.programmingExercise.home.createLabel">Create Programming Exercise</span>
-            </a>
-=======
-                <span class="hidden-sm-down" jhiTranslate="artemisApp.programmingExercise.home.generateLabel">Generate new Programming Exercise</span>
-            </button>
->>>>>>> 13fd556b
+            </button>
             <button
                 *ngIf="course?.isAtLeastEditor"
                 id="jh-import-entity"
