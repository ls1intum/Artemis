<div>
    <h4>
        <span *ngIf="course && !showHeading">{{ course.title }} - </span
        ><span *ngIf="programmingExercises && showHeading">{{ getAmountOfExercisesString(programmingExercises) }} </span>
        <span jhiTranslate="artemisApp.programmingExercise.home.title">Programming Exercises</span>
        <button
            jhiOrionFilter
            [showInOrionWindow]="false"
            *ngIf="course && course.isAtLeastInstructor"
            id="jh-import-entity"
            class="btn btn-primary float-right jh-create-entity create-programming-exercise mr-1"
            [jhiFeatureToggle]="FeatureToggle.PROGRAMMING_EXERCISES"
            (click)="openImportModal()"
        >
            <fa-icon [icon]="'plus'"></fa-icon>
            <span class="hidden-sm-down" jhiTranslate="artemisApp.programmingExercise.home.importLabel"> Import new programming exercise </span>
        </button>
        <button
            jhiOrionFilter
            [showInOrionWindow]="false"
            *ngIf="course && course.isAtLeastInstructor"
            id="jh-create-entity"
            class="btn btn-primary float-right jh-create-entity create-programming-exercise mr-1"
            [jhiFeatureToggle]="FeatureToggle.PROGRAMMING_EXERCISES"
            [routerLink]="['/course-management', courseId, 'programming-exercises', 'new']"
        >
            <fa-icon [icon]="'plus'"></fa-icon>
            <span class="hidden-sm-down" jhiTranslate="artemisApp.programmingExercise.home.generateLabel"> Generate new Programming Exercise </span>
        </button>
    </h4>
    <jhi-alert *ngIf="showAlertHeading"></jhi-alert>
    <div class="row"></div>
    <br />
    <div class="table-responsive" *ngIf="programmingExercises && programmingExercises.length > 0">
        <table class="table table-striped">
            <thead>
                <tr jhiSort [(predicate)]="predicate" [(ascending)]="reverse" [callback]="sortRows.bind(this)">
                    <th class="d-none d-md-table-cell" jhiSortBy="id"><span jhiTranslate="global.field.id">ID</span>&nbsp;<fa-icon [icon]="'sort'"></fa-icon></th>
                    <th jhiSortBy="title"><span jhiTranslate="artemisApp.exercise.title">Title</span>&nbsp;<fa-icon [icon]="'sort'"></fa-icon></th>
                    <th class="d-none d-md-table-cell" jhiSortBy="shortName">
                        <span jhiTranslate="artemisApp.exercise.shortName">Short Name</span>&nbsp;<fa-icon [icon]="'sort'"></fa-icon>
                    </th>
                    <th jhiSortBy="releaseDate"><span jhiTranslate="artemisApp.exercise.releaseDate">Release Date</span>&nbsp;<fa-icon [icon]="'sort'"></fa-icon></th>
                    <th jhiSortBy="dueDate"><span jhiTranslate="artemisApp.exercise.dueDate">Due Date</span>&nbsp;<fa-icon [icon]="'sort'"></fa-icon></th>
                    <th class="d-none d-md-table-cell" jhiSortBy="maxScore">
                        <span jhiTranslate="artemisApp.exercise.maxScore">Max Score</span>&nbsp;<fa-icon [icon]="'sort'"></fa-icon>
                    </th>
                    <th jhiOrionFilter [showInOrionWindow]="false"><span jhiTranslate="artemisApp.programmingExercise.repositories">Repositories</span></th>
                    <th jhiOrionFilter [showInOrionWindow]="false"><span jhiTranslate="artemisApp.programmingExercise.buildplans">Build Plans</span>&nbsp;</th>
                    <th class="d-none d-md-table-cell" jhiSortBy="publishBuildPlanUrl">
                        <span jhiTranslate="artemisApp.programmingExercise.publishBuildPlanUrl">Publish Build Plan Url</span>&nbsp;<fa-icon [icon]="'sort'"></fa-icon>
                    </th>
                    <th class="d-none d-md-table-cell">
                        <span jhiTranslate="artemisApp.programmingExercise.participationMode">Participation Mode</span>&nbsp;<fa-icon [icon]="'sort'"></fa-icon>
                    </th>
                    <th class="d-none d-md-table-cell" jhiSortBy="presentationScoreEnabled" *ngIf="course.presentationScore !== 0">
                        <span jhiTranslate="artemisApp.exercise.presentationScoreEnabled.title">Presentation Score enabled</span>&nbsp;<fa-icon [icon]="'sort'"></fa-icon>
                    </th>
                    <th></th>
                </tr>
            </thead>

            <tbody>
                <tr *ngFor="let programmingExercise of programmingExercises; trackBy: trackId">
                    <td class="d-none d-md-table-cell">
                        <a [routerLink]="['/course-management', programmingExercise.course.id, 'programming-exercises', programmingExercise.id]">{{ programmingExercise.id }}</a>
                    </td>
                    <td>
                        <a [routerLink]="['/course-management', programmingExercise.course.id, 'programming-exercises', programmingExercise.id]">{{ programmingExercise.title }}</a>
                        <jhi-programming-exercise-grading-dirty-warning
                            class="ml-2"
                            [programmingExerciseId]="programmingExercise.id"
<<<<<<< HEAD
                            [hasUpdatedGradingConfigInitialValue]="programmingExercise.testCasesChanged"
=======
                            [hasUpdatedTestCasesInitialValue]="programmingExercise.testCasesChanged"
>>>>>>> ef1fe176
                        ></jhi-programming-exercise-grading-dirty-warning>
                    </td>
                    <td class="d-none d-md-table-cell">{{ programmingExercise.shortName }}</td>
                    <td>{{ programmingExercise.releaseDate | artemisDate }}</td>
                    <td>{{ programmingExercise.dueDate | artemisDate }}</td>
                    <td class="d-none d-md-table-cell">{{ programmingExercise.maxScore }}</td>
                    <td *ngIf="!isOrion" class="d-flex flex-column">
                        <div class="d-flex justify-content-between">
                            <span *ngIf="programmingExercise.templateParticipation && programmingExercise.templateParticipation.repositoryUrl">
                                <!--Checks if the programming exercise has a setup with VCS and CI, if this not the case
                                 the links are disabled--->
                                <a
                                    *ngIf="
                                        !noVersionControlAndContinuousIntegrationAvailableCheck(programmingExercise.templateParticipation.repositoryUrl);
                                        else noVersionControlAndContinuousIntegrationAvailableTemplate
                                    "
                                    href="{{ programmingExercise.templateParticipation.repositoryUrl }}"
                                    target="_blank"
                                    >Template</a
                                ></span
                            >
                            <ng-template #noVersionControlAndContinuousIntegrationAvailableTemplate>Template</ng-template>
                            <jhi-programming-exercise-instructor-status
                                *ngIf="programmingExercise.templateParticipation?.results?.length"
                                [participationType]="'TEMPLATE'"
                                [participation]="programmingExercise.templateParticipation"
                                [exercise]="programmingExercise"
                            ></jhi-programming-exercise-instructor-status>
                        </div>
                        <div class="d-flex justify-content-between">
                            <span *ngIf="programmingExercise.solutionParticipation && programmingExercise.solutionParticipation.repositoryUrl"
                                ><a
                                    *ngIf="
                                        !noVersionControlAndContinuousIntegrationAvailableCheck(programmingExercise.solutionParticipation.repositoryUrl);
                                        else noVersionControlAndContinuousIntegrationAvailableSolution
                                    "
                                    href="{{ programmingExercise.solutionParticipation.repositoryUrl }}"
                                    target="_blank"
                                    >Solution</a
                                ></span
                            >
                            <ng-template #noVersionControlAndContinuousIntegrationAvailableSolution>Solution</ng-template>
                            <jhi-programming-exercise-instructor-status
                                *ngIf="programmingExercise.solutionParticipation?.results?.length"
                                [participationType]="'SOLUTION'"
                                [participation]="programmingExercise.solutionParticipation"
                                [exercise]="programmingExercise"
                            ></jhi-programming-exercise-instructor-status>
                        </div>
                        <div>
                            <span *ngIf="programmingExercise.testRepositoryUrl"
                                ><a
                                    *ngIf="
                                        !noVersionControlAndContinuousIntegrationAvailableCheck(programmingExercise.testRepositoryUrl);
                                        else noVersionControlAndContinuousIntegrationAvailableTest
                                    "
                                    href="{{ programmingExercise.testRepositoryUrl }}"
                                    target="_blank"
                                    >Test</a
                                ></span
                            >
                            <ng-template #noVersionControlAndContinuousIntegrationAvailableTest>Test</ng-template>
                        </div>
                    </td>
                    <td jhiOrionFilter [showInOrionWindow]="false">
                        <!-- TODO get the correct URL from the server instead of hardcoding Bamboo here -->
                        <span *ngIf="programmingExercise.templateParticipation && programmingExercise.templateParticipation.buildPlanId"
                            ><a
                                *ngIf="
                                    !noVersionControlAndContinuousIntegrationAvailableCheck(programmingExercise.templateParticipation.repositoryUrl);
                                    else noVersionControlAndContinuousIntegrationAvailableTemplate
                                "
                                jhiBuildPlanLink
                                [projectKey]="programmingExercise.projectKey"
                                [buildPlanId]="programmingExercise.templateParticipation.buildPlanId"
                                >Template</a
                            ></span
                        >
                        <ng-template #noVersionControlAndContinuousIntegrationAvailableTemplate>Template</ng-template> <br />
                        <span *ngIf="programmingExercise.solutionParticipation && programmingExercise.solutionParticipation.buildPlanId"
                            ><a
                                *ngIf="
                                    !noVersionControlAndContinuousIntegrationAvailableCheck(programmingExercise.solutionParticipation.repositoryUrl);
                                    else noVersionControlAndContinuousIntegrationAvailableSolution
                                "
                                jhiBuildPlanLink
                                [projectKey]="programmingExercise.projectKey"
                                [buildPlanId]="programmingExercise.solutionParticipation.buildPlanId"
                                >Solution</a
                            ></span
                        >
                        <ng-template #noVersionControlAndContinuousIntegrationAvailableSolution>Solution</ng-template><br />
                    </td>

                    <td class="d-none d-md-table-cell">{{ programmingExercise.publishBuildPlanUrl }}</td>
                    <td class="d-none d-md-table-cell">
                        <div class="d-flex justify-content-between">{{ 'artemisApp.programmingExercise.offlineIde' | translate }}: {{ programmingExercise.allowOfflineIde }}</div>
                        <div class="d-flex justify-content-between">
                            {{ 'artemisApp.programmingExercise.onlineEditor' | translate }}: {{ programmingExercise.allowOnlineEditor }}
                        </div>
                    </td>
                    <td class="d-none d-md-table-cell" *ngIf="course.presentationScore !== 0">{{ programmingExercise.presentationScoreEnabled }}</td>
                    <td jhiOrionFilter [showInOrionWindow]="true" class="align-middle">
                        <jhi-ide-button
                            *ngIf="
                                orionState.inInstructorView &&
                                    orionState.opened === programmingExercise.id &&
                                    programmingExercise.isAtLeastInstructor &&
                                    programmingExercise.templateParticipation;
                                else importAsInstructor
                            "
                            buttonLabel="{{ 'artemisApp.programmingExercise.intellij.openEditor' | translate }}"
                            [smallButton]="false"
                            (click)="openOrionEditor(programmingExercise)"
                        >
                        </jhi-ide-button>
                        <ng-template #importAsInstructor>
                            <jhi-ide-button
                                *ngIf="programmingExercise.isAtLeastInstructor && programmingExercise.templateParticipation"
                                [buttonLabel]="'entity.action.editInIntelliJ' | translate"
                                [buttonLoading]="orionState.cloning"
                                [smallButton]="false"
                                (click)="editInIDE(programmingExercise)"
                            >
                            </jhi-ide-button>
                        </ng-template>
                    </td>
                    <td jhiOrionFilter [showInOrionWindow]="false" class="text-right">
                        <div class="btn-group flex-btn-group-container">
                            <div class="btn-group-vertical mr-1 mb-1">
                                <button
                                    type="submit"
                                    *ngIf="programmingExercise.isAtLeastTutor"
                                    [routerLink]="['/course-management', programmingExercise.course.id, 'exercises', programmingExercise.id, 'scores']"
                                    class="btn btn-info btn-sm mr-1 mb-1"
                                >
                                    <fa-icon [icon]="'eye'"></fa-icon>
                                    <span class="d-none d-md-inline" jhiTranslate="entity.action.scores">Scores</span>
                                </button>
                                <button
                                    type="submit"
                                    *ngIf="programmingExercise.isAtLeastTutor"
                                    [routerLink]="['/course-management', courseId, 'exercises', programmingExercise.id, 'participations']"
                                    class="btn btn-primary btn-sm mr-1 mb-1"
                                >
                                    <fa-icon [icon]="'list-alt'"></fa-icon>
                                    <span class="d-none d-md-inline" jhiTranslate="artemisApp.exercise.participations">Participations</span>
                                </button>
                                <button
                                    type="submit"
                                    *ngIf="programmingExercise.teamMode && programmingExercise.isAtLeastTutor"
                                    [routerLink]="['/course-management', courseId, 'exercises', programmingExercise.id, 'teams']"
                                    class="btn btn-primary btn-sm mr-1 mb-1"
                                >
                                    <fa-icon [icon]="'users'"></fa-icon>
                                    <span class="d-none d-md-inline" jhiTranslate="artemisApp.exercise.teams">Teams</span>
                                </button>
                            </div>
                            <div class="btn-group-vertical mr-1 mb-1">
                                <button
                                    [jhiFeatureToggle]="FeatureToggle.PROGRAMMING_EXERCISES"
                                    type="submit"
                                    *ngIf="programmingExercise.isAtLeastInstructor && programmingExercise.templateParticipation"
                                    jhiOrionFilter
                                    [showInOrionWindow]="false"
                                    [routerLink]="[
                                        '/course-management',
                                        courseId,
                                        'programming-exercises',
                                        programmingExercise.id,
                                        'code-editor',
                                        programmingExercise.templateParticipation.id
                                    ]"
                                    class="btn btn-info btn-sm mr-1 mb-1"
                                >
                                    <fa-icon [icon]="'pencil-alt'"></fa-icon>
                                    <span class="d-none d-md-inline" jhiTranslate="entity.action.editInEditor">Edit in Editor</span>
                                </button>
                                <button
                                    [jhiFeatureToggle]="FeatureToggle.PROGRAMMING_EXERCISES"
                                    type="submit"
                                    *ngIf="programmingExercise.isAtLeastInstructor"
                                    [routerLink]="['/course-management', courseId, 'programming-exercises', programmingExercise.id, 'grading', 'test-cases']"
                                    class="btn btn-info btn-sm mr-1 mb-1"
                                >
                                    <fa-icon [icon]="'pencil-alt'"></fa-icon>
                                    <span class="d-none d-md-inline" jhiTranslate="artemisApp.programmingExercise.configureGrading.title">Configure Grading</span>
                                </button>
                            </div>
                            <div class="btn-group-vertical mr-1 mb-1">
                                <button
                                    type="submit"
                                    *ngIf="programmingExercise.isAtLeastInstructor"
                                    [routerLink]="['/course-management', programmingExercise.course.id, 'programming-exercises', programmingExercise.id]"
                                    class="btn btn-info btn-sm mr-1 mb-1"
                                >
                                    <fa-icon [icon]="'eye'"></fa-icon>
                                    <span class="d-none d-md-inline" jhiTranslate="entity.action.view">View</span>
                                </button>
                                <button
                                    type="submit"
                                    *ngIf="programmingExercise.isAtLeastInstructor"
                                    [routerLink]="['/course-management', programmingExercise.course.id, 'programming-exercises', programmingExercise.id, 'edit']"
                                    class="btn btn-primary btn-sm mr-1 mb-1"
                                >
                                    <fa-icon [icon]="'pencil-alt'"></fa-icon>
                                    <span class="d-none d-md-inline" jhiTranslate="entity.action.edit">Edit</span>
                                </button>
                            </div>
                            <div class="btn-group-vertical mr-1 mb-1">
                                <button
                                    *ngIf="programmingExercise.isAtLeastInstructor"
                                    [jhiFeatureToggle]="FeatureToggle.PROGRAMMING_EXERCISES"
                                    jhiDeleteButton
                                    [actionType]="ActionType.Reset"
                                    [entityTitle]="programmingExercise.title"
                                    deleteQuestion="artemisApp.programmingExercise.reset.question"
                                    (delete)="resetProgrammingExercise(programmingExercise.id)"
                                    [dialogError]="dialogError$"
                                    deleteConfirmationText="artemisApp.exercise.delete.typeNameToConfirm"
                                    class="mb-1"
                                >
                                    <fa-icon [icon]="'times'"></fa-icon>
                                </button>
                                <button
                                    *ngIf="programmingExercise.isAtLeastInstructor"
                                    [jhiFeatureToggle]="FeatureToggle.PROGRAMMING_EXERCISES"
                                    jhiDeleteButton
                                    [entityTitle]="programmingExercise.title"
                                    deleteQuestion="artemisApp.programmingExercise.delete.question"
                                    (delete)="deleteProgrammingExercise(programmingExercise.id, $event)"
                                    [dialogError]="dialogError$"
                                    deleteConfirmationText="artemisApp.exercise.delete.typeNameToConfirm"
                                    [additionalChecks]="{
                                        deleteStudentReposBuildPlans: 'artemisApp.programmingExercise.delete.studentReposBuildPlans',
                                        deleteBaseReposBuildPlans: 'artemisApp.programmingExercise.delete.baseReposBuildPlans'
                                    }"
                                    class="mb-1"
                                >
                                    <fa-icon [icon]="'times'"></fa-icon>
                                </button>
                            </div>
                        </div>
                    </td>
                </tr>
            </tbody>
        </table>
    </div>
</div><|MERGE_RESOLUTION|>--- conflicted
+++ resolved
@@ -70,11 +70,7 @@
                         <jhi-programming-exercise-grading-dirty-warning
                             class="ml-2"
                             [programmingExerciseId]="programmingExercise.id"
-<<<<<<< HEAD
                             [hasUpdatedGradingConfigInitialValue]="programmingExercise.testCasesChanged"
-=======
-                            [hasUpdatedTestCasesInitialValue]="programmingExercise.testCasesChanged"
->>>>>>> ef1fe176
                         ></jhi-programming-exercise-grading-dirty-warning>
                     </td>
                     <td class="d-none d-md-table-cell">{{ programmingExercise.shortName }}</td>
