--- conflicted
+++ resolved
@@ -223,11 +223,7 @@
                                 </a>
                                 <a
                                     *ngIf="programmingExercise.isAtLeastTutor"
-<<<<<<< HEAD
-                                    [routerLink]="['/course-management', programmingExercise.course.id, 'programming-exercises', programmingExercise.id, 'scores']"
-=======
-                                    [routerLink]="['/course-management', courseId, 'exercises', programmingExercise.id, 'scores']"
->>>>>>> 36ef5565
+                                    [routerLink]="['/course-management', courseId, 'programming-exercises', programmingExercise.id, 'scores']"
                                     class="btn btn-info btn-sm mr-1 mb-1"
                                 >
                                     <fa-icon [icon]="'table'"></fa-icon>
