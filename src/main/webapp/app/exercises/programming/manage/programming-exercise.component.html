--- conflicted
+++ resolved
@@ -246,28 +246,6 @@
                                 <fa-icon [icon]="faTimes"></fa-icon>
                             </button>
                         </div>
-<<<<<<< HEAD
-                    </td>
-                </tr>
-            </tbody>
-        </table>
-        <div *ngIf="selectedProgrammingExercises.length > 0">
-            <button type="submit" (click)="openEditSelectedModal()" class="btn btn-warning btn-sm me-1">
-                <fa-icon [icon]="faWrench"></fa-icon>
-                <span class="d-none d-md-inline" jhiTranslate="entity.action.editSelected">Edit selected</span>
-            </button>
-            <jhi-programming-assessment-repo-export
-                *ngIf="course.isAtLeastInstructor"
-                [programmingExercises]="selectedProgrammingExercises"
-                class="me-1"
-            ></jhi-programming-assessment-repo-export>
-            <jhi-exercise-scores-export-button *ngIf="course.isAtLeastInstructor" [exercises]="selectedProgrammingExercises"></jhi-exercise-scores-export-button>
-            <button *ngIf="course.isAtLeastEditor" (click)="checkConsistencies()" class="btn btn-outline-primary btn-sm me-1">
-                <fa-icon [icon]="faCheckDouble"></fa-icon>
-                <span jhiTranslate="artemisApp.consistencyCheck.button">Check consistency</span>
-            </button>
-        </div>
-=======
                     </div>
                 </td>
             </tr>
@@ -288,6 +266,5 @@
             <fa-icon [icon]="faCheckDouble"></fa-icon>
             <span jhiTranslate="artemisApp.consistencyCheck.button">Check consistency</span>
         </button>
->>>>>>> fb84906e
     </div>
 </div>