--- conflicted
+++ resolved
@@ -296,15 +296,6 @@
         this.grid.toggleCollapse(event, collapsableElement);
     }
 
-<<<<<<< HEAD
-=======
-    onGridResize(type: ResizeType) {
-        if (type === ResizeType.SIDEBAR_RIGHT || type === ResizeType.MAIN_BOTTOM) {
-            this.onResizeEditorInstructions.emit();
-        }
-    }
-
->>>>>>> 6397c572
     /**
      * Set the annotations and extract error files for the file browser.
      * @param annotations The new annotations array
