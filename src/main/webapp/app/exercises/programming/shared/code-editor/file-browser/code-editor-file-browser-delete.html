--- conflicted
+++ resolved
@@ -14,11 +14,7 @@
             <fa-icon [icon]="faBan"></fa-icon>&nbsp;<span jhiTranslate="entity.action.cancel">Cancel</span>
         </button>
         <button type="submit" class="btn btn-danger" [disabled]="!deleteForm.valid">
-<<<<<<< HEAD
-            <fa-icon id="delete-file" [icon]="'trash-alt'"></fa-icon>&nbsp;<span jhiTranslate="artemisApp.editor.fileBrowser.delete">Delete file</span>
-=======
-            <fa-icon [icon]="faTrashAlt"></fa-icon>&nbsp;<span jhiTranslate="artemisApp.editor.fileBrowser.delete">Delete file</span>
->>>>>>> e7df5334
+            <fa-icon id="delete-file" [icon]="faTrashAlt"></fa-icon>&nbsp;<span jhiTranslate="artemisApp.editor.fileBrowser.delete">Delete file</span>
         </button>
     </div>
 </form>