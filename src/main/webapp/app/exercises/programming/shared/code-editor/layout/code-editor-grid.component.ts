import * as $ from 'jquery';
import { AfterViewInit, Component, ContentChild, ElementRef, ViewEncapsulation, EventEmitter, Output } from '@angular/core';

import { Interactable } from '@interactjs/core/Interactable';
import interact from 'interactjs';
import { ResizeType } from 'app/exercises/programming/shared/code-editor/model/code-editor.model';

@Component({
    selector: 'jhi-code-editor-grid',
    templateUrl: './code-editor-grid.component.html',
    styleUrls: ['./code-editor-grid.scss'],
    encapsulation: ViewEncapsulation.None,
})
export class CodeEditorGridComponent implements AfterViewInit {
    @ContentChild('editorSidebarRight', { static: false }) editorSidebarRight: ElementRef;
    @ContentChild('editorSidebarLeft', { static: false }) editorSidebarLeft: ElementRef;
    @ContentChild('editorBottomArea', { static: false }) editorBottomArea: ElementRef;

<<<<<<< HEAD
    @Input()
    exerciseTitle: string;
    @Input()
    exerciseMaxScore: number;
    @Input()
    isTutorAssessment = false;
=======
    @Output()
    onResize = new EventEmitter<ResizeType>();
>>>>>>> 9790bce0

    interactResizableMain: Interactable;
    resizableMinHeightMain = 480;
    resizableMaxHeightMain = 1200;

    interactResizableLeft: Interactable;
    resizableMinWidthLeft: number;
    resizableMaxWidthLeft = 2000;

    interactResizableRight: Interactable;
    resizableMinWidthRight: number;
    resizableMaxWidthRight = 2000;

    interactResizableBottom: Interactable;
    resizableMinHeightBottom = 300;
    resizableMaxHeightBottom = 600;

    constructor() {}

    /**
     * After the view was initialized, we create an interact.js resizable object,
     * designate the edges which can be used to resize the target element and set min and max values.
     * The 'resizemove' callback function processes the event values and sets new width and height values for the element.
     */
    ngAfterViewInit(): void {
        this.resizableMinHeightMain = window.screen.height / 3;
        this.interactResizableMain = interact('.editor-main')
            .resizable({
                // Enable resize from bottom edge; triggered by class rg-bottom
                edges: { left: false, right: false, bottom: '.rg-main-bottom', top: false },
                // Set min and max height
                modifiers: [
                    interact.modifiers!.restrictSize({
                        min: { width: 0, height: this.resizableMinHeightMain },
                        max: { width: 2000, height: this.resizableMaxHeightMain },
                    }),
                ],
                inertia: true,
            })
            .on('resizestart', function (event: any) {
                event.target.classList.add('card-resizable');
            })
            .on('resizeend', (event: any) => {
                event.target.classList.remove('card-resizable');
                this.onResize.emit(ResizeType.MAIN_BOTTOM);
            })
            .on('resizemove', function (event: any) {
                const target = event.target;
                // Update element height
                target.style.height = event.rect.height + 'px';
            });

        this.resizableMinWidthLeft = window.screen.width / 7;
        this.resizableMaxWidthLeft = window.screen.width / 2;
        this.interactResizableLeft = interact('.editor-sidebar-left')
            .resizable({
                // Enable resize from bottom edge; triggered by class rg-bottom
                edges: { left: false, right: '.rg-sidebar-left', bottom: false, top: false },
                // Set min and max height
                modifiers: [
                    interact.modifiers!.restrictSize({
                        min: { width: this.resizableMinWidthLeft, height: 0 },
                        max: { width: this.resizableMaxWidthLeft, height: 2000 },
                    }),
                ],
                inertia: true,
            })
            .on('resizestart', function (event: any) {
                event.target.classList.add('card-resizable');
            })
            .on('resizeend', (event: any) => {
                event.target.classList.remove('card-resizable');
                this.onResize.emit(ResizeType.SIDEBAR_LEFT);
            })
            .on('resizemove', function (event: any) {
                const target = event.target;
                // Update element height
                target.style.width = event.rect.width + 'px';
            });

        this.resizableMinWidthRight = window.screen.width / 6;
        this.resizableMaxWidthRight = window.screen.width / 1.3;
        this.interactResizableRight = interact('.editor-sidebar-right')
            .resizable({
                // Enable resize from bottom edge; triggered by class rg-bottom
                edges: { left: '.rg-sidebar-right', right: false, bottom: false, top: false },
                // Set min and max height
                modifiers: [
                    interact.modifiers!.restrictSize({
                        min: { width: this.resizableMinWidthRight, height: 0 },
                        max: { width: this.resizableMaxWidthRight, height: 2000 },
                    }),
                ],
                inertia: true,
            })
            .on('resizestart', function (event: any) {
                event.target.classList.add('card-resizable');
            })
            .on('resizeend', (event: any) => {
                event.target.classList.remove('card-resizable');
                this.onResize.emit(ResizeType.SIDEBAR_RIGHT);
            })
            .on('resizemove', function (event: any) {
                const target = event.target;
                // Update element height
                target.style.width = event.rect.width + 'px';
            });

        this.resizableMinHeightBottom = window.screen.height / 6;
        this.interactResizableBottom = interact('.editor-bottom')
            .resizable({
                // Enable resize from bottom edge; triggered by class rg-bottom
                edges: { left: false, right: false, bottom: '.rg-bottom-bottom', top: false },
                // Set min and max height
                modifiers: [
                    interact.modifiers!.restrictSize({
                        min: { width: 0, height: this.resizableMinHeightBottom },
                        max: { width: window.screen.width, height: this.resizableMaxHeightBottom },
                    }),
                ],
                inertia: true,
            })
            .on('resizestart', function (event: any) {
                event.target.classList.add('card-resizable');
            })
            .on('resizeend', (event: any) => {
                event.target.classList.remove('card-resizable');
                this.onResize.emit(ResizeType.BOTTOM);
            })
            .on('resizemove', function (event: any) {
                const target = event.target;
                // Update element height
                target.style.height = event.rect.height + 'px';
            });
    }

    /**
     * Collapse parts of the editor (file browser, build output...)
     * @param $event {object} Click event object; contains target information
     * @param horizontal {boolean} Used to decide which height to use for the collapsed element
     * @param interactResizable {Interactable} The interactjs element, used to en-/disable resizing
     * @param minWidth {number} Width to set the element to after toggling the collapse
     * @param minHeight {number} Height to set the element to after toggling the collapse
     */
    // eslint-disable-next-line @typescript-eslint/no-unused-vars
    toggleCollapse($event: any, horizontal: boolean, interactResizable: Interactable, minWidth?: number, minHeight?: number) {
        const target = $event.toElement || $event.relatedTarget || $event.target;
        target.blur();
        const $card = $(target).closest('.collapsable');
        const collapsed = `collapsed--${horizontal ? 'horizontal' : 'vertical'}`;

        if ($card.hasClass(collapsed)) {
            $card.removeClass(collapsed);
            interactResizable.resizable({ enabled: true });
        } else {
            $card.addClass(collapsed);
            interactResizable.resizable({ enabled: false });
        }
    }
}<|MERGE_RESOLUTION|>--- conflicted
+++ resolved
@@ -1,5 +1,5 @@
 import * as $ from 'jquery';
-import { AfterViewInit, Component, ContentChild, ElementRef, ViewEncapsulation, EventEmitter, Output } from '@angular/core';
+import { AfterViewInit, Component, ContentChild, ElementRef, ViewEncapsulation, EventEmitter, Output, Input } from '@angular/core';
 
 import { Interactable } from '@interactjs/core/Interactable';
 import interact from 'interactjs';
@@ -15,18 +15,8 @@
     @ContentChild('editorSidebarRight', { static: false }) editorSidebarRight: ElementRef;
     @ContentChild('editorSidebarLeft', { static: false }) editorSidebarLeft: ElementRef;
     @ContentChild('editorBottomArea', { static: false }) editorBottomArea: ElementRef;
-
-<<<<<<< HEAD
-    @Input()
-    exerciseTitle: string;
-    @Input()
-    exerciseMaxScore: number;
-    @Input()
-    isTutorAssessment = false;
-=======
     @Output()
     onResize = new EventEmitter<ResizeType>();
->>>>>>> 9790bce0
 
     interactResizableMain: Interactable;
     resizableMinHeightMain = 480;
