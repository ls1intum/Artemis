import { ParticipationWebsocketService } from 'app/overview/participation-websocket.service';
import { AfterViewInit, Component, EventEmitter, Input, OnChanges, OnDestroy, OnInit, Output, SimpleChanges } from '@angular/core';
import { Observable, of, Subscription } from 'rxjs';
import { catchError, filter, map, switchMap, tap } from 'rxjs/operators';
import { BuildLogEntry, BuildLogEntryArray } from 'app/entities/build-log.model';
import { Participation } from 'app/entities/participation/participation.model';
import { CodeEditorSubmissionService } from 'app/exercises/programming/shared/code-editor/service/code-editor-submission.service';
import { CodeEditorBuildLogService } from 'app/exercises/programming/shared/code-editor/service/code-editor-repository.service';
import { Feedback } from 'app/entities/feedback.model';
import { ResultService } from 'app/exercises/shared/result/result.service';
import { hasParticipationChanged } from 'app/overview/participation-utils';
import { Result } from 'app/entities/result.model';
import { Interactable } from '@interactjs/core/Interactable';
import interact from 'interactjs';
import { Annotation } from '../ace/code-editor-ace.component';
import { ProgrammingSubmission } from 'app/entities/programming-submission.model';
<<<<<<< HEAD
import { findLatestResult } from 'app/shared/util/utils';
=======
import { StaticCodeAnalysisIssue } from 'app/entities/static-code-analysis-issue.model';
>>>>>>> ac154f3f

@Component({
    selector: 'jhi-code-editor-build-output',
    templateUrl: './code-editor-build-output.component.html',
    styleUrls: ['./code-editor-build-output.scss'],
})
export class CodeEditorBuildOutputComponent implements AfterViewInit, OnInit, OnChanges, OnDestroy {
    @Input()
    participation: Participation;

    @Output()
    onAnnotations = new EventEmitter<Array<Annotation>>();
    @Output()
    onToggleCollapse = new EventEmitter<{ event: any; horizontal: boolean; interactable: Interactable; resizableMinWidth?: number; resizableMinHeight: number }>();
    @Output()
    onError = new EventEmitter<string>();

    isBuilding: boolean;
    rawBuildLogs = new BuildLogEntryArray();
    result?: Result;

    /** Resizable constants **/
    resizableMinHeight = 150;
    interactResizable: Interactable;

    private resultSubscription: Subscription;
    private submissionSubscription: Subscription;

    constructor(
        private buildLogService: CodeEditorBuildLogService,
        private resultService: ResultService,
        private participationWebsocketService: ParticipationWebsocketService,
        private submissionService: CodeEditorSubmissionService,
    ) {}

    ngOnInit(): void {
        this.setupSubmissionWebsocket();
    }

    /**
     * @function ngAfterViewInit
     * @desc After the view was initialized, we create an interact.js resizable object,
     *       designate the edges which can be used to resize the target element and set min and max values.
     *       The 'resizemove' callback function processes the event values and sets new width and height values for the element.
     */
    ngAfterViewInit(): void {
        this.resizableMinHeight = window.screen.height / 6;
        this.interactResizable = interact('.resizable-buildoutput');
    }

    /**
     * @function ngOnChanges
     * @desc We need to update the participation results under certain conditions:
     *       - Participation changed => reset websocket connection and load initial result
     * @param {SimpleChanges} changes
     *
     */
    ngOnChanges(changes: SimpleChanges): void {
        const participationChange = hasParticipationChanged(changes);
        if (participationChange) {
            this.setupResultWebsocket();
        }
        // If the participation changes and it has results, fetch the result details to decide if the build log should be shown
        if (participationChange && this.participation?.results?.length) {
            const latestResult = findLatestResult(this.participation.results);
            of(latestResult)
                .pipe(
                    switchMap((result) => (result && !result.feedbacks ? this.loadAndAttachResultDetails(result) : of(result))),
                    tap((result) => (this.result = result)),
                    switchMap((result) => this.fetchBuildResults(result)),
                    map((buildLogsFromServer) => BuildLogEntryArray.fromBuildLogs(buildLogsFromServer!)),
                    tap((buildLogsFromServer: BuildLogEntryArray) => {
                        this.rawBuildLogs = buildLogsFromServer;
                    }),
                    catchError(() => {
                        this.rawBuildLogs = new BuildLogEntryArray();
                        return Observable.of();
                    }),
                )
                .subscribe(() => this.extractAnnotations());
        } else {
            if (!this.resultSubscription && this.participation) {
                this.setupResultWebsocket();
            }
        }
    }

    /**
     * Extracts annotations from
     * - the build logs as compilation errors
     * - the result feedbacks as static code analysis issues
     * and emits them to the parent component
     */
    private extractAnnotations() {
        const buildLogErrors = this.rawBuildLogs.extractErrors();
<<<<<<< HEAD
        const codeAnalysisIssues = (this.result?.feedbacks || []).filter(Feedback.isStaticCodeAnalysisFeedback).map<Annotation>((f) => ({
            text: f.detailText || '',
            fileName: 'src/' + (f.reference?.split(':')[0] || '').split('.').join('/') + '.java', // TODO support other files
            row: parseInt(f.reference?.split(':')[1] || '0', 10) - 1,
            column: 0,
=======
        const codeAnalysisIssues = (this.result.feedbacks || [])
            .filter(Feedback.isStaticCodeAnalysisFeedback)
            .map<StaticCodeAnalysisIssue>((feedback) => JSON.parse(feedback.detailText!));
        const codeAnalysisAnnotations = codeAnalysisIssues.map<Annotation>((issue) => ({
            text: issue.message || '',
            fileName: issue.filePath || '',
            // TODO: Support endLine and endColumn
            row: (issue.startLine || 1) - 1,
            column: (issue.startColumn || 1) - 1,
>>>>>>> ac154f3f
            type: 'warning', // TODO encode type in feedback
            timestamp: this.result?.completionDate ? new Date(this.result.completionDate.toString()).valueOf() : 0,
        }));
        this.onAnnotations.emit([...buildLogErrors, ...codeAnalysisAnnotations]);
    }

    /**
     * Subscribe to incoming submissions, translating to the state isBuilding = true (a pending submission without result exists) vs = false (no pending submission).
     */
    private setupSubmissionWebsocket() {
        this.submissionSubscription = this.submissionService
            .getBuildingState()
            .pipe(tap((isBuilding: boolean) => (this.isBuilding = isBuilding)))
            .subscribe();
    }

    /**
     * Set up the websocket for retrieving build results.
     * Online updates the build logs if the result is new, otherwise doesn't react.
     */
    private setupResultWebsocket() {
        if (this.resultSubscription) {
            this.resultSubscription.unsubscribe();
        }
        this.resultSubscription = this.participationWebsocketService
            .subscribeForLatestResultOfParticipation(this.participation.id!, true)
            .pipe(
                // Ignore initial null/undefined result from service
                filter((result) => !!result),
                tap((result) => (this.result = result!)),
                switchMap((result) => this.fetchBuildResults(result)),
                tap((buildLogsFromServer: BuildLogEntry[]) => {
                    this.rawBuildLogs = BuildLogEntryArray.fromBuildLogs(buildLogsFromServer);
                }),
                catchError(() => {
                    this.onError.emit('failedToLoadBuildLogs');
                    this.rawBuildLogs = new BuildLogEntryArray();
                    return Observable.of(undefined);
                }),
            )
            .subscribe(() => this.extractAnnotations());
    }

    /**
     * @function loadResultDetails
     * @desc Fetches details for the result (if we received one) and attach them to the result.
     * Mutates the input parameter result.
     */
    loadAndAttachResultDetails(result: Result): Observable<Result> {
        return this.resultService.getFeedbackDetailsForResult(result.id!).pipe(
            map((res) => res && res.body),
            map((feedbacks: Feedback[]) => {
                result.feedbacks = feedbacks;
                return result;
            }),
            catchError(() => of(result)),
        );
    }

    /**
     * @function getBuildLogs
     * @desc Gets the buildlogs for the current participation
     */
    getBuildLogs() {
        return this.buildLogService.getBuildLogs();
    }

    /**
     * Decides if the build log should be shown.
     * Fetch the build logs if a result is available and no submission is available or the submission could not be build
     * @param result
     */
    fetchBuildResults(result?: Result): Observable<BuildLogEntry[] | null> {
        if (result && (!result.submission || (result.submission as ProgrammingSubmission).buildFailed)) {
            return this.getBuildLogs();
        } else {
            return of([]);
        }
    }

    /**
     * @function toggleEditorCollapse
     * @desc Calls the parent (editorComponent) toggleCollapse method
     * @param $event
     */
    toggleEditorCollapse($event: any) {
        this.onToggleCollapse.emit({
            event: $event,
            horizontal: false,
            interactable: this.interactResizable,
            resizableMinWidth: undefined,
            resizableMinHeight: this.resizableMinHeight,
        });
    }

    ngOnDestroy() {
        if (this.resultSubscription) {
            this.resultSubscription.unsubscribe();
        }
        if (this.submissionSubscription) {
            this.submissionSubscription.unsubscribe();
        }
    }
}<|MERGE_RESOLUTION|>--- conflicted
+++ resolved
@@ -14,11 +14,8 @@
 import interact from 'interactjs';
 import { Annotation } from '../ace/code-editor-ace.component';
 import { ProgrammingSubmission } from 'app/entities/programming-submission.model';
-<<<<<<< HEAD
 import { findLatestResult } from 'app/shared/util/utils';
-=======
 import { StaticCodeAnalysisIssue } from 'app/entities/static-code-analysis-issue.model';
->>>>>>> ac154f3f
 
 @Component({
     selector: 'jhi-code-editor-build-output',
@@ -114,13 +111,6 @@
      */
     private extractAnnotations() {
         const buildLogErrors = this.rawBuildLogs.extractErrors();
-<<<<<<< HEAD
-        const codeAnalysisIssues = (this.result?.feedbacks || []).filter(Feedback.isStaticCodeAnalysisFeedback).map<Annotation>((f) => ({
-            text: f.detailText || '',
-            fileName: 'src/' + (f.reference?.split(':')[0] || '').split('.').join('/') + '.java', // TODO support other files
-            row: parseInt(f.reference?.split(':')[1] || '0', 10) - 1,
-            column: 0,
-=======
         const codeAnalysisIssues = (this.result.feedbacks || [])
             .filter(Feedback.isStaticCodeAnalysisFeedback)
             .map<StaticCodeAnalysisIssue>((feedback) => JSON.parse(feedback.detailText!));
@@ -130,7 +120,6 @@
             // TODO: Support endLine and endColumn
             row: (issue.startLine || 1) - 1,
             column: (issue.startColumn || 1) - 1,
->>>>>>> ac154f3f
             type: 'warning', // TODO encode type in feedback
             timestamp: this.result?.completionDate ? new Date(this.result.completionDate.toString()).valueOf() : 0,
         }));
