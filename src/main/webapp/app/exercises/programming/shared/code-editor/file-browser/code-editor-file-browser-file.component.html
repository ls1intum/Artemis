--- conflicted
+++ resolved
@@ -22,17 +22,10 @@
     <!-- File level actions -->
     <span class="file-icons" [ngClass]="item.checked ? 'text-white' : 'primary'">
         <button [disabled]="disableActions" (click)="setRenamingNode($event)" class="btn btn-small">
-<<<<<<< HEAD
-            <fa-icon id="file-browser-file-edit" [icon]="'edit'" title="{{ 'artemisApp.editor.fileBrowser.renameFile' | artemisTranslate }}"></fa-icon>
+            <fa-icon id="file-browser-file-edit" [icon]="faEdit" title="{{ 'artemisApp.editor.fileBrowser.renameFile' | artemisTranslate }}"></fa-icon>
         </button>
         <button [disabled]="disableActions" (click)="deleteNode($event)" class="btn btn-small">
-            <fa-icon id="file-browser-file-delete" [icon]="'trash'" title="{{ 'artemisApp.editor.fileBrowser.deleteFile' | artemisTranslate }}"></fa-icon>
-=======
-            <fa-icon [icon]="faEdit" title="{{ 'artemisApp.editor.fileBrowser.renameFile' | artemisTranslate }}"></fa-icon>
-        </button>
-        <button [disabled]="disableActions" (click)="deleteNode($event)" class="btn btn-small">
-            <fa-icon [icon]="faTrash" title="{{ 'artemisApp.editor.fileBrowser.deleteFile' | artemisTranslate }}"></fa-icon>
->>>>>>> e7df5334
+            <fa-icon id="file-browser-file-delete" [icon]="faTrash" title="{{ 'artemisApp.editor.fileBrowser.deleteFile' | artemisTranslate }}"></fa-icon>
         </button>
     </span>
 </li>