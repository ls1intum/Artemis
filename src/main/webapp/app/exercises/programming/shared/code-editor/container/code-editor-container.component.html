<jhi-code-editor-grid #grid [isTutorAssessment]="isTutorAssessment" (onResize)="onGridResize($event)">
    <div editorNavbar class="d-flex flex-wrap align-items-center gap-2">
        <span>
            <h4 class="editor-title"><ng-content select="[editorTitle]"></ng-content></h4>
            <p class="editor-title"><ng-content select="[submissionPolicy]"></ng-content></p>
        </span>
        <ng-content select="[editorTitleActions]"></ng-content>
        <div class="d-flex flex-wrap align-items-center ms-auto gap-2">
            <ng-content select="[editorToolbar]"></ng-content>
            <ng-content select="[chatbot-button]"></ng-content>
            @if (!isTutorAssessment || commitState === CommitState.CONFLICT) {
                <jhi-code-editor-actions
                    [buildable]="buildable"
                    [disableActions]="!editable && (!isTutorAssessment || commitState !== CommitState.CONFLICT)"
                    [unsavedFiles]="unsavedFiles"
                    [(editorState)]="editorState"
                    [(commitState)]="commitState"
                    [disableAutoSave]="disableAutoSave"
                    (onSavedFiles)="onSavedFiles($event)"
                    (onRefreshFiles)="onRefreshFiles()"
                    (commitStateChange)="onCommitStateChange.emit($event)"
                    (onError)="onError($event)"
                ></jhi-code-editor-actions>
            }
        </div>
    </div>
    <jhi-code-editor-file-browser
        editorSidebarLeft
        [disableActions]="!editable"
        [unsavedFiles]="unsavedFiles | keys"
        [errorFiles]="errorFiles"
        [editorState]="editorState"
        [isTutorAssessment]="isTutorAssessment"
        [highlightFileChanges]="highlightFileChanges"
        [fileBadges]="fileBadges"
        [(selectedFile)]="selectedFile"
        [(commitState)]="commitState"
        (onFileChange)="onFileChange($event)"
        (onError)="onError($event)"
        (onToggleCollapse)="onToggleCollapse($event, CollapsableCodeEditorElement.FileBrowser)"
    ></jhi-code-editor-file-browser>
    <jhi-code-editor-ace
        editorCenter
        [selectedFile]="selectedFile!"
        [sessionId]="participation?.id ?? 'test'"
        [annotations]="annotations"
        [commitState]="commitState"
        [editorState]="editorState"
        [feedbacks]="participation?.results?.[0]?.feedbacks ?? []"
        [feedbackSuggestions]="feedbackSuggestions"
        [readOnlyManualFeedback]="readOnlyManualFeedback"
        [isTutorAssessment]="isTutorAssessment"
        [highlightDifferences]="highlightDifferences"
        [course]="course"
        [disableActions]="!editable"
        (onFileContentChange)="onFileContentChange($event)"
        (onUpdateFeedback)="onUpdateFeedback.emit($event)"
        (onAcceptSuggestion)="onAcceptSuggestion.emit($event)"
        (onDiscardSuggestion)="onDiscardSuggestion.emit($event)"
        (onError)="onError($event)"
        (onFileLoad)="fileLoad($event)"
    >
    </jhi-code-editor-ace>
<<<<<<< HEAD
    @if (showEditorInstructions) {
        <jhi-code-editor-instructions
            editorSidebarRight
            (onToggleCollapse)="onToggleCollapse($event, CollapsableCodeEditorElement.Instructions)"
            (onError)="onError($event)"
            [isAssessmentMode]="isTutorAssessment"
        >
            <ng-content select="[editorSidebar]"></ng-content>
        </jhi-code-editor-instructions>
    }
    @if (buildable) {
        <jhi-code-editor-build-output
            editorBottomArea
            [participation]="participation"
            (onAnnotations)="onAnnotations($event)"
            (onError)="onError($event)"
            (onToggleCollapse)="onToggleCollapse($event, CollapsableCodeEditorElement.BuildOutput)"
        ></jhi-code-editor-build-output>
    }
    @if (isTutorAssessment) {
        <div editorBottom>
            <ng-content select="[editorBottom]"></ng-content>
        </div>
    }
=======
    <ng-container editorSidebarRight>
        @if (showEditorInstructions) {
            <jhi-code-editor-instructions
                (onToggleCollapse)="onToggleCollapse($event, CollapsableCodeEditorElement.Instructions)"
                (onError)="onError($event)"
                [isAssessmentMode]="isTutorAssessment"
            >
                <ng-content select="[editorSidebar]"></ng-content>
            </jhi-code-editor-instructions>
        }
    </ng-container>
    <ng-container editorBottomArea>
        @if (buildable) {
            <jhi-code-editor-build-output
                [participation]="participation"
                (onAnnotations)="onAnnotations($event)"
                (onError)="onError($event)"
                (onToggleCollapse)="onToggleCollapse($event, CollapsableCodeEditorElement.BuildOutput)"
            ></jhi-code-editor-build-output>
        }
    </ng-container>
    <ng-container editorBottom>
        @if (isTutorAssessment) {
            <div>
                <ng-content select="[editorBottom]"></ng-content>
            </div>
        }
    </ng-container>
>>>>>>> dd1769c7
</jhi-code-editor-grid><|MERGE_RESOLUTION|>--- conflicted
+++ resolved
@@ -61,32 +61,6 @@
         (onFileLoad)="fileLoad($event)"
     >
     </jhi-code-editor-ace>
-<<<<<<< HEAD
-    @if (showEditorInstructions) {
-        <jhi-code-editor-instructions
-            editorSidebarRight
-            (onToggleCollapse)="onToggleCollapse($event, CollapsableCodeEditorElement.Instructions)"
-            (onError)="onError($event)"
-            [isAssessmentMode]="isTutorAssessment"
-        >
-            <ng-content select="[editorSidebar]"></ng-content>
-        </jhi-code-editor-instructions>
-    }
-    @if (buildable) {
-        <jhi-code-editor-build-output
-            editorBottomArea
-            [participation]="participation"
-            (onAnnotations)="onAnnotations($event)"
-            (onError)="onError($event)"
-            (onToggleCollapse)="onToggleCollapse($event, CollapsableCodeEditorElement.BuildOutput)"
-        ></jhi-code-editor-build-output>
-    }
-    @if (isTutorAssessment) {
-        <div editorBottom>
-            <ng-content select="[editorBottom]"></ng-content>
-        </div>
-    }
-=======
     <ng-container editorSidebarRight>
         @if (showEditorInstructions) {
             <jhi-code-editor-instructions
@@ -115,5 +89,4 @@
             </div>
         }
     </ng-container>
->>>>>>> dd1769c7
 </jhi-code-editor-grid>