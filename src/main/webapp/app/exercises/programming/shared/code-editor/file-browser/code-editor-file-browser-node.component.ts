import { Component, ElementRef, EventEmitter, Input, OnChanges, Output, SimpleChanges, ViewChild } from '@angular/core';
import { FileType } from 'app/exercises/programming/shared/code-editor/model/code-editor.model';
import { TreeViewItem } from 'app/exercises/programming/shared/code-editor/treeview/models/tree-view-item';

@Component({
    template: '',
})
export abstract class CodeEditorFileBrowserNodeComponent implements OnChanges {
    FileType = FileType;

    @ViewChild('renamingInput', { static: false }) renamingInput: ElementRef;

    @Input() item: TreeViewItem<string>;
    @Input() hasError = false;
    @Input() hasUnsavedChanges = false;
    @Input() isBeingRenamed = false;

    @Output() onNodeSelect = new EventEmitter<TreeViewItem<string>>();
    @Output() onSetRenamingNode = new EventEmitter<TreeViewItem<string>>();
    @Output() onClearRenamingNode = new EventEmitter<void>();
<<<<<<< HEAD
    @Output() onRenameNode = new EventEmitter<{ item: TreeviewItem<string>; newFileName: string }>();
    @Output() onDeleteNode = new EventEmitter<TreeviewItem<string>>();
    @Output() onReopenFeedbackNode = new EventEmitter<TreeviewItem<string>>();
=======
    @Output() onRenameNode = new EventEmitter<{ item: TreeViewItem<string>; newFileName: string }>();
    @Output() onDeleteNode = new EventEmitter<TreeViewItem<string>>();
>>>>>>> 93eba08f

    /**
     * Check if the node is being renamed now, if so, focus the input when the view is rendered.
     * @param changes
     */
    ngOnChanges(changes: SimpleChanges): void {
        if (changes.isBeingRenamed && this.isBeingRenamed) {
            // Timeout is needed to wait for view to render.
            setTimeout(() => {
                if (this.renamingInput) {
                    this.renamingInput.nativeElement.focus();
                }
            }, 0);
        }
    }

    /**
     * Emit that this node should be renamed.
     * @param event
     */
    setRenamingNode(event: any) {
        event.stopPropagation();
        this.onSetRenamingNode.emit(this.item);
    }

    /**
     * Stop renaming this node.
     * @param event
     */
    clearRenamingNode(event: any) {
        event.stopPropagation();
        this.onClearRenamingNode.emit();
    }

    /**
     * Send an event to the parent with the new name of the node.
     * @param event
     */
    renameNode(event: any) {
        if (!event.target.value || !this.isBeingRenamed) {
            return;
        } else if (event.target.value === this.item.text) {
            this.onClearRenamingNode.emit();
            return;
        }
        this.onRenameNode.emit(event.target.value);
    }

    /**
     * Delete the node.
     * @param event
     */
    deleteNode(event: any) {
        event.stopPropagation();
        this.onDeleteNode.emit(this.item);
    }

    /**
     * Reopen feedback for this file
     * @param event
     */
    reopenFeedback(event: any) {
        event.stopPropagation();
        this.onReopenFeedbackNode.emit(this.item);
    }
}<|MERGE_RESOLUTION|>--- conflicted
+++ resolved
@@ -18,14 +18,9 @@
     @Output() onNodeSelect = new EventEmitter<TreeViewItem<string>>();
     @Output() onSetRenamingNode = new EventEmitter<TreeViewItem<string>>();
     @Output() onClearRenamingNode = new EventEmitter<void>();
-<<<<<<< HEAD
-    @Output() onRenameNode = new EventEmitter<{ item: TreeviewItem<string>; newFileName: string }>();
-    @Output() onDeleteNode = new EventEmitter<TreeviewItem<string>>();
-    @Output() onReopenFeedbackNode = new EventEmitter<TreeviewItem<string>>();
-=======
     @Output() onRenameNode = new EventEmitter<{ item: TreeViewItem<string>; newFileName: string }>();
     @Output() onDeleteNode = new EventEmitter<TreeViewItem<string>>();
->>>>>>> 93eba08f
+    @Output() onReopenFeedbackNode = new EventEmitter<TreeViewItem<string>>();
 
     /**
      * Check if the node is being renamed now, if so, focus the input when the view is rendered.
