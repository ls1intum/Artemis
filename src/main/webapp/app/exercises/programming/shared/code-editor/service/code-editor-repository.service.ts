--- conflicted
+++ resolved
@@ -247,24 +247,9 @@
             });
         }
 
-<<<<<<< HEAD
-        const participation = this.getParticipation();
-        if (participation) {
-            fileUpdates.forEach((update) => {
-                const fileToUpdate = participation.repositoryFiles.find((file) => file.filename === update.fileName);
-                if (fileToUpdate) {
-                    fileToUpdate.fileContent = update.fileContent;
-                }
-            });
-        }
-
         if (!this.isOnline) {
             this.unsynchedFiles = this.unsynchedFiles.filter((file) => fileUpdates.every((fileUpdate) => fileUpdate.fileName !== file.fileName)).concat(fileUpdates);
-            throwError(new Error("Saved locally."));
-=======
-        if (!this.isOnline) {
-            return throwError(new Error('Saved Locally'));
->>>>>>> 34690d1a
+            return throwError(new Error('Saved locally.'));
         }
 
         if (this.fileUpdateUrl) {
