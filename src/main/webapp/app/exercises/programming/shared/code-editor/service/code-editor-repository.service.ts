import { HttpClient, HttpErrorResponse, HttpParams } from '@angular/common/http';
import { Injectable, OnDestroy } from '@angular/core';
import { of, pipe, Subject, throwError, UnaryFunction } from 'rxjs';
import { catchError, map, tap } from 'rxjs/operators';
import { Observable } from 'rxjs/Observable';
import {
    CommitState,
    DomainChange,
    DomainType,
    FileSubmission,
    FileSubmissionError,
    FileType,
    GitConflictState,
    RepositoryError,
} from 'app/exercises/programming/shared/code-editor/model/code-editor.model';
import { CodeEditorConflictStateService } from 'app/exercises/programming/shared/code-editor/service/code-editor-conflict-state.service';
import { BuildLogService } from 'app/exercises/programming/shared/service/build-log.service';
import { JhiWebsocketService } from 'app/core/websocket/websocket.service';
import { DomainService } from 'app/exercises/programming/shared/code-editor/service/code-editor-domain.service';
import { DomainDependentEndpointService } from 'app/exercises/programming/shared/code-editor/service/code-editor-domain-dependent-endpoint.service';
import { ProgrammingExerciseRepositoryFile } from 'app/entities/participation/ProgrammingExerciseRepositoryFile.model';

export interface ICodeEditorRepositoryFileService {
    getRepositoryContent: () => Observable<{ [fileName: string]: FileType }>;
    getFile: (fileName: string) => Observable<{ fileContent: string }>;
    createFile: (fileName: string) => Observable<void | null>;
    createFolder: (folderName: string) => Observable<void | null>;
    updateFileContent: (fileName: string, fileContent: string) => Observable<Object | null>;
    updateFiles: (fileUpdates: Array<{ fileName: string; fileContent: string }>) => Observable<{ [fileName: string]: string | null }>;
    renameFile: (filePath: string, newFileName: string) => Observable<void | null>;
    deleteFile: (filePath: string) => Observable<void | null>;
}

export interface ICodeEditorRepositoryService {
    getStatus: () => Observable<{ repositoryStatus: string }>;
    commit: () => Observable<void>;
    pull: () => Observable<void>;
    resetRepository: () => Observable<void>;
}

/**
 * Type guard for checking if the file submission received through the websocket is an error object.
 * @param toBeDetermined either a FileSubmission or a FileSubmissionError.
 */
const checkIfSubmissionIsError = (toBeDetermined: FileSubmission | FileSubmissionError): toBeDetermined is FileSubmissionError => {
    return !!(toBeDetermined as FileSubmissionError).error;
};

export const savedLocallyError: Error = new Error('Your changes could only be stored locally because you are disconnected.');

// TODO: The Repository & RepositoryFile services should be merged into 1 service, this would make handling errors easier.
/**
 * Check a HttpErrorResponse for specific status codes that are relevant for the code-editor.
 * Atm we only check the conflict status code (409) and inform the conflictService about it.
 *
 * @param conflictService
 */
const handleErrorResponse = <T>(conflictService: CodeEditorConflictStateService): UnaryFunction<Observable<T>, Observable<T>> =>
    pipe(
        catchError((err: HttpErrorResponse) => {
            if (err.status === 409) {
                conflictService.notifyConflictState(GitConflictState.CHECKOUT_CONFLICT);
            }
            // If we receive a timeout error, return ok and sync later
            if (err.status === 504) {
                conflictService.notifyConflictState(GitConflictState.OK);
            }
            return throwError(err);
        }),
    );

@Injectable({ providedIn: 'root' })
export class CodeEditorRepositoryService extends DomainDependentEndpointService implements ICodeEditorRepositoryService {
    constructor(http: HttpClient, jhiWebsocketService: JhiWebsocketService, domainService: DomainService, private conflictService: CodeEditorConflictStateService) {
        super(http, jhiWebsocketService, domainService);
    }

    getStatus = () => {
        return this.fallbackWhenOfflineOrUnavailable(
            () =>
                this.http.get<any>(this.restResourceUrl!).pipe(
                    handleErrorResponse<{ repositoryStatus: string }>(this.conflictService),
                    tap(({ repositoryStatus }) => {
                        if (repositoryStatus !== CommitState.CONFLICT) {
                            this.conflictService.notifyConflictState(GitConflictState.OK);
                        }
                    }),
                ),
            () => of({ repositoryStatus: CommitState.UNCOMMITTED_CHANGES }), // TODO track change status when offline
        );
    };

    commit = () => {
        return this.http.post<void>(`${this.restResourceUrl}/commit`, {}).pipe(handleErrorResponse(this.conflictService));
    };

    pull = () => {
        return this.http.get<void>(`${this.restResourceUrl}/pull`, {}).pipe(handleErrorResponse(this.conflictService));
    };

    /**
     * We don't check for conflict errors here on purpose!
     * This is the method that is used to resolve conflicts.
     */
    resetRepository = () => {
        return this.http.post<void>(`${this.restResourceUrl}/reset`, {});
    };
}

@Injectable({ providedIn: 'root' })
export class CodeEditorBuildLogService extends DomainDependentEndpointService {
    constructor(private buildLogService: BuildLogService, http: HttpClient, jhiWebsocketService: JhiWebsocketService, domainService: DomainService) {
        super(http, jhiWebsocketService, domainService);
    }

    getBuildLogs = () => {
        const [domainType, domainValue] = this.domain;
        if (domainType === DomainType.PARTICIPATION) {
            return this.buildLogService.getBuildLogs(domainValue.id);
        }
        return of([]);
    };
}

@Injectable({ providedIn: 'root' })
export class CodeEditorRepositoryFileService extends DomainDependentEndpointService implements ICodeEditorRepositoryFileService, OnDestroy {
    private fileUpdateSubject = new Subject<FileSubmission>();
    private fileUpdateUrl: string;

    private unsynchedFiles: Array<{ fileName: string; fileContent: string }> = [];

    constructor(http: HttpClient, jhiWebsocketService: JhiWebsocketService, domainService: DomainService, private conflictService: CodeEditorConflictStateService) {
        super(http, jhiWebsocketService, domainService);
    }

    /**
     * Calls ngOnDestroy of super and unsubscribes from current service.
     */
    ngOnDestroy() {
        super.ngOnDestroy();
        this.jhiWebsocketService.unsubscribe(this.fileUpdateUrl);
    }

    /**
     * Calls setDomain of super and updates fileUpdateUrl. If this service is used at the time complete usage and unsubscribe.
     * @param domain - defines new domain of super.
     */
    setDomain(domain: DomainChange) {
        super.setDomain(domain);
        if (this.fileUpdateSubject) {
            this.fileUpdateSubject.complete();
        }
        if (this.fileUpdateUrl) {
            this.jhiWebsocketService.unsubscribe(this.fileUpdateUrl);
        }
        this.fileUpdateUrl = `${this.websocketResourceUrlReceive}/files`;
    }

    onGotOnline = () => {
        return this.updateFiles(this.unsynchedFiles).pipe(tap((_) => (this.unsynchedFiles = [])));
    };

    getRepositoryContent = () => {
        return this.fallbackWhenOfflineOrUnavailable(
            () =>
                this.http.get<{ [fileName: string]: FileType }>(`${this.restResourceUrl}/files`).pipe(handleErrorResponse<{ [fileName: string]: FileType }>(this.conflictService)),
            () => this.participation().map(({ repositoryFiles }) => this.getFilenameAndType(repositoryFiles)),
        );
    };

    getFile = (fileName: string) => {
        return this.fallbackWhenOfflineOrUnavailable(
            () =>
                this.http.get(`${this.restResourceUrl}/file`, { params: new HttpParams().set('file', fileName), responseType: 'text' }).pipe(
                    map((data) => ({ fileContent: data })),
                    handleErrorResponse<{ fileContent: string }>(this.conflictService),
                ),
            () => this.participation().map(({ repositoryFiles }) => repositoryFiles.find((file) => file.filename === fileName)!), // TODO: what if file is missing
        );
    };

    createFile = (fileName: string) => {
        const participation = this.getParticipation();
        if (participation) {
            participation.repositoryFiles.push(Object.assign(new ProgrammingExerciseRepositoryFile(), { filename: fileName, fileType: FileType.FILE, fileContent: '' }));
        }

        return this.fallbackWhenOfflineOrUnavailable(
            () =>
                this.http
                    .post<void>(`${this.restResourceUrl}/file`, '', { params: new HttpParams().set('file', fileName) })
                    .pipe(handleErrorResponse(this.conflictService)),
            () => {
                this.unsynchedFiles.push({ fileName, fileContent: '' });
                return of(null);
            },
            true,
        );
    };

    createFolder = (folderName: string) => {
        const participation = this.getParticipation();
        if (participation) {
            participation.repositoryFiles.push(Object.assign(new ProgrammingExerciseRepositoryFile(), { filename: folderName, fileType: FileType.FOLDER, fileContent: '' }));
        }

        return this.fallbackWhenOfflineOrUnavailable(
            () =>
                this.http
                    .post<void>(`${this.restResourceUrl}/folder`, '', { params: new HttpParams().set('folder', folderName) })
                    .pipe(handleErrorResponse(this.conflictService)),
            () => of(null),
            true,
        );
    };

    // This method is never called
    updateFileContent = (fileName: string, fileContent: string) => {
        const file = this.getParticipation()?.repositoryFiles.find((f) => f.filename === fileName);
        if (file) {
            file.fileContent = fileContent;
        }

        return this.fallbackWhenOfflineOrUnavailable(
            () => this.http.put(`${this.restResourceUrl}/file`, fileContent, { params: new HttpParams().set('file', fileName) }).pipe(handleErrorResponse(this.conflictService)),
            () => {
                const syncFile = this.unsynchedFiles.find((f) => f.fileName === fileName);
                if (syncFile) {
                    syncFile.fileContent = fileContent;
                }
                return of(null);
            },
            true,
        );
    };

    updateFiles = (fileUpdates: Array<{ fileName: string; fileContent: string }>) => {
        if (this.fileUpdateSubject) {
            this.fileUpdateSubject.complete();
        }
        // First store the newest changes in the participation
        const participation = this.getParticipation();
        if (participation) {
            fileUpdates.forEach((update) => {
                const fileToUpdate = participation.repositoryFiles.find((file) => file.filename === update.fileName);
                if (fileToUpdate) {
                    fileToUpdate.fileContent = update.fileContent;
                }
            });
        }

        if (!this.isOnline) {
<<<<<<< HEAD
            return throwError(savedLocallyError);
=======
            this.unsynchedFiles = this.unsynchedFiles.filter((file) => fileUpdates.every((fileUpdate) => fileUpdate.fileName !== file.fileName)).concat(fileUpdates);
            return throwError(new Error('Saved locally.'));
>>>>>>> 44daef38
        }

        if (this.fileUpdateUrl) {
            this.jhiWebsocketService.unsubscribe(this.fileUpdateUrl);
        }

        this.fileUpdateSubject = new Subject<FileSubmission>();

        this.jhiWebsocketService.subscribe(this.fileUpdateUrl);
        this.jhiWebsocketService
            .receive(this.fileUpdateUrl)
            .pipe(
                tap((fileSubmission: FileSubmission | FileSubmissionError) => {
                    if (checkIfSubmissionIsError(fileSubmission)) {
                        // The subject gets informed about all errors.
                        this.fileUpdateSubject.error(fileSubmission);
                        // Checkout conflict handling.
                        if (checkIfSubmissionIsError(fileSubmission) && fileSubmission.error === RepositoryError.CHECKOUT_CONFLICT) {
                            this.conflictService.notifyConflictState(GitConflictState.CHECKOUT_CONFLICT);
                        }
                        return;
                    }
                    this.fileUpdateSubject.next(fileSubmission);
                }),
                catchError(() => of()),
            )
            .subscribe();
        // TODO: This is a hotfix for the subscribe/unsubscribe mechanism of the websocket service. Without this, the SEND might be sent before the SUBSCRIBE.
        setTimeout(() => {
            this.jhiWebsocketService.send(`${this.websocketResourceUrlSend}/files`, fileUpdates);
        });
        return this.fileUpdateSubject.asObservable();
    };

    renameFile = (currentFilePath: string, newFilename: string) => {
        const file = this.getParticipation()?.repositoryFiles.find((f) => f.filename === currentFilePath);
        if (file) {
            file.filename = newFilename;
        }

        return this.fallbackWhenOfflineOrUnavailable(
            () =>
                this.http
                    .post<void>(`${this.restResourceUrl}/rename-file`, { currentFilePath, newFilename })
                    .pipe(handleErrorResponse(this.conflictService)),
            () => {
                const syncFile = this.unsynchedFiles.find((f) => f.fileName === currentFilePath);
                if (syncFile) {
                    syncFile.fileName = newFilename;
                }
                return of(null);
            },
            true,
        );
    };

    deleteFile = (fileName: string) => {
        const participation = this.getParticipation();
        if (participation) {
            participation.repositoryFiles.filter((f) => f.filename !== fileName);
        }

        return this.fallbackWhenOfflineOrUnavailable(
            () =>
                this.http
                    .delete<void>(`${this.restResourceUrl}/file`, { params: new HttpParams().set('file', fileName) })
                    .pipe(handleErrorResponse(this.conflictService)),
            () => {
                this.unsynchedFiles = this.unsynchedFiles.filter((file) => file.fileName !== fileName);
                return of(null);
            },
            true,
        );
    };

    getFilenameAndType(files: ProgrammingExerciseRepositoryFile[]) {
        const fileDict: { [filename: string]: FileType } = {};
        files.forEach((file) => {
            fileDict[file.filename] = file.fileType;
        });
        return fileDict;
    }
}<|MERGE_RESOLUTION|>--- conflicted
+++ resolved
@@ -250,12 +250,8 @@
         }
 
         if (!this.isOnline) {
-<<<<<<< HEAD
+            this.unsynchedFiles = this.unsynchedFiles.filter((file) => fileUpdates.every((fileUpdate) => fileUpdate.fileName !== file.fileName)).concat(fileUpdates);
             return throwError(savedLocallyError);
-=======
-            this.unsynchedFiles = this.unsynchedFiles.filter((file) => fileUpdates.every((fileUpdate) => fileUpdate.fileName !== file.fileName)).concat(fileUpdates);
-            return throwError(new Error('Saved locally.'));
->>>>>>> 44daef38
         }
 
         if (this.fileUpdateUrl) {
@@ -331,6 +327,14 @@
         );
     };
 
+    getUnsynchedFileSubmission(): FileSubmission {
+        const submission: FileSubmission = {};
+        this.unsynchedFiles.forEach((file) => {
+            submission[file.fileName] = file.fileContent;
+        });
+        return submission;
+    }
+
     getFilenameAndType(files: ProgrammingExerciseRepositoryFile[]) {
         const fileDict: { [filename: string]: FileType } = {};
         files.forEach((file) => {
