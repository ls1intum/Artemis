import { HttpClient, HttpErrorResponse, HttpParams } from '@angular/common/http';
import { Injectable, OnDestroy } from '@angular/core';
import { of, pipe, Subject, throwError, UnaryFunction } from 'rxjs';
import { catchError, map, tap } from 'rxjs/operators';
import { Observable } from 'rxjs/Observable';
import {
    CommitState,
    DomainChange,
    DomainType,
    FileSubmission,
    FileSubmissionError,
    FileType,
    GitConflictState,
    RepositoryError,
} from 'app/exercises/programming/shared/code-editor/model/code-editor.model';
import { CodeEditorConflictStateService } from 'app/exercises/programming/shared/code-editor/service/code-editor-conflict-state.service';
import { BuildLogService } from 'app/exercises/programming/shared/service/build-log.service';
import { JhiWebsocketService } from 'app/core/websocket/websocket.service';
import { DomainService } from 'app/exercises/programming/shared/code-editor/service/code-editor-domain.service';
import { DomainDependentEndpointService } from 'app/exercises/programming/shared/code-editor/service/code-editor-domain-dependent-endpoint.service';
import { ProgrammingExerciseRepositoryFile } from 'app/entities/participation/ProgrammingExerciseRepositoryFile.model';

export interface ICodeEditorRepositoryFileService {
    getRepositoryContent: () => Observable<{ [fileName: string]: FileType }>;
    getFile: (fileName: string) => Observable<{ fileContent: string }>;
    createFile: (fileName: string) => Observable<void | null>;
    createFolder: (folderName: string) => Observable<void | null>;
    updateFileContent: (fileName: string, fileContent: string) => Observable<Object | null>;
    updateFiles: (fileUpdates: Array<{ fileName: string; fileContent: string }>) => Observable<{ [fileName: string]: string | null }>;
    renameFile: (filePath: string, newFileName: string) => Observable<void | null>;
    deleteFile: (filePath: string) => Observable<void | null>;
}

export interface ICodeEditorRepositoryService {
    getStatus: () => Observable<{ repositoryStatus: string }>;
    commit: () => Observable<void>;
    pull: () => Observable<void>;
    resetRepository: () => Observable<void>;
}

/**
 * Type guard for checking if the file submission received through the websocket is an error object.
 * @param toBeDetermined either a FileSubmission or a FileSubmissionError.
 */
const checkIfSubmissionIsError = (toBeDetermined: FileSubmission | FileSubmissionError): toBeDetermined is FileSubmissionError => {
    return !!(toBeDetermined as FileSubmissionError).error;
};

// TODO: The Repository & RepositoryFile services should be merged into 1 service, this would make handling errors easier.
/**
 * Check a HttpErrorResponse for specific status codes that are relevant for the code-editor.
 * Atm we only check the conflict status code (409) and inform the conflictService about it.
 *
 * @param conflictService
 */
const handleErrorResponse = <T>(conflictService: CodeEditorConflictStateService): UnaryFunction<Observable<T>, Observable<T>> =>
    pipe(
        catchError((err: HttpErrorResponse) => {
            if (err.status === 409) {
                conflictService.notifyConflictState(GitConflictState.CHECKOUT_CONFLICT);
            }
            // If we receive a timeout error, return ok and sync later
            if (err.status === 504) {
                conflictService.notifyConflictState(GitConflictState.OK);
            }
            return throwError(err);
        }),
    );

@Injectable({ providedIn: 'root' })
export class CodeEditorRepositoryService extends DomainDependentEndpointService implements ICodeEditorRepositoryService {
    constructor(http: HttpClient, jhiWebsocketService: JhiWebsocketService, domainService: DomainService, private conflictService: CodeEditorConflictStateService) {
        super(http, jhiWebsocketService, domainService);
    }

    getStatus = () => {
        return this.fallbackWhenOfflineOrUnavailable(
            () =>
                this.http.get<any>(this.restResourceUrl!).pipe(
                    handleErrorResponse<{ repositoryStatus: string }>(this.conflictService),
                    tap(({ repositoryStatus }) => {
                        if (repositoryStatus !== CommitState.CONFLICT) {
                            this.conflictService.notifyConflictState(GitConflictState.OK);
                        }
                    }),
                ),
            () => of({ repositoryStatus: CommitState.UNCOMMITTED_CHANGES }), // TODO track change status when offline
        );
    };

    commit = () => {
        return this.http.post<void>(`${this.restResourceUrl}/commit`, {}).pipe(handleErrorResponse(this.conflictService));
    };

    pull = () => {
        return this.http.get<void>(`${this.restResourceUrl}/pull`, {}).pipe(handleErrorResponse(this.conflictService));
    };

    /**
     * We don't check for conflict errors here on purpose!
     * This is the method that is used to resolve conflicts.
     */
    resetRepository = () => {
        return this.http.post<void>(`${this.restResourceUrl}/reset`, {});
    };
}

@Injectable({ providedIn: 'root' })
export class CodeEditorBuildLogService extends DomainDependentEndpointService {
    constructor(private buildLogService: BuildLogService, http: HttpClient, jhiWebsocketService: JhiWebsocketService, domainService: DomainService) {
        super(http, jhiWebsocketService, domainService);
    }

    getBuildLogs = () => {
        const [domainType, domainValue] = this.domain;
        if (domainType === DomainType.PARTICIPATION) {
            return this.buildLogService.getBuildLogs(domainValue.id);
        }
        return of([]);
    };
}

@Injectable({ providedIn: 'root' })
export class CodeEditorRepositoryFileService extends DomainDependentEndpointService implements ICodeEditorRepositoryFileService, OnDestroy {
    private fileUpdateSubject = new Subject<FileSubmission>();
    private fileUpdateUrl: string;

    private unsynchedFiles: Array<{ fileName: string; fileContent: string }> = [];

    constructor(http: HttpClient, jhiWebsocketService: JhiWebsocketService, domainService: DomainService, private conflictService: CodeEditorConflictStateService) {
        super(http, jhiWebsocketService, domainService);
    }

    /**
     * Calls ngOnDestroy of super and unsubscribes from current service.
     */
    ngOnDestroy() {
        super.ngOnDestroy();
        this.jhiWebsocketService.unsubscribe(this.fileUpdateUrl);
    }

    /**
     * Calls setDomain of super and updates fileUpdateUrl. If this service is used at the time complete usage and unsubscribe.
     * @param domain - defines new domain of super.
     */
    setDomain(domain: DomainChange) {
        super.setDomain(domain);
        if (this.fileUpdateSubject) {
            this.fileUpdateSubject.complete();
        }
        if (this.fileUpdateUrl) {
            this.jhiWebsocketService.unsubscribe(this.fileUpdateUrl);
        }
        this.fileUpdateUrl = `${this.websocketResourceUrlReceive}/files`;
    }

    onGotOnline = () => {
        return this.updateFiles(this.unsynchedFiles).pipe(tap((_) => (this.unsynchedFiles = [])));
    };

    getRepositoryContent = () => {
        return this.fallbackWhenOfflineOrUnavailable(
            () =>
                this.http.get<{ [fileName: string]: FileType }>(`${this.restResourceUrl}/files`).pipe(handleErrorResponse<{ [fileName: string]: FileType }>(this.conflictService)),
            () => this.participation().map(({ repositoryFiles }) => this.getFilenameAndType(repositoryFiles)),
        );
    };

    getFile = (fileName: string) => {
        return this.fallbackWhenOfflineOrUnavailable(
            () =>
                this.http.get(`${this.restResourceUrl}/file`, { params: new HttpParams().set('file', fileName), responseType: 'text' }).pipe(
                    map((data) => ({ fileContent: data })),
                    handleErrorResponse<{ fileContent: string }>(this.conflictService),
                ),
            () => this.participation().map(({ repositoryFiles }) => repositoryFiles.find((file) => file.filename === fileName)!), // TODO: what if file is missing
        );
    };

    createFile = (fileName: string) => {
        const participation = this.getParticipation();
        if (participation) {
            participation.repositoryFiles.push(Object.assign(new ProgrammingExerciseRepositoryFile(), { filename: fileName, fileType: FileType.FILE, fileContent: '' }));
        }

        return this.fallbackWhenOfflineOrUnavailable(
            () =>
                this.http
                    .post<void>(`${this.restResourceUrl}/file`, '', { params: new HttpParams().set('file', fileName) })
                    .pipe(handleErrorResponse(this.conflictService)),
            () => {
                this.unsynchedFiles.push({ fileName, fileContent: '' });
                return of(null);
            },
            true,
        );
    };

    createFolder = (folderName: string) => {
        const participation = this.getParticipation();
        if (participation) {
            participation.repositoryFiles.push(Object.assign(new ProgrammingExerciseRepositoryFile(), { filename: folderName, fileType: FileType.FOLDER, fileContent: '' }));
        }

        return this.fallbackWhenOfflineOrUnavailable(
            () =>
                this.http
                    .post<void>(`${this.restResourceUrl}/folder`, '', { params: new HttpParams().set('folder', folderName) })
                    .pipe(handleErrorResponse(this.conflictService)),
            () => of(null),
            true,
        );
    };

    // This method is never called
    updateFileContent = (fileName: string, fileContent: string) => {
        const file = this.getParticipation()?.repositoryFiles.find((f) => f.filename === fileName);
        if (file) {
            file.fileContent = fileContent;
        }

        return this.fallbackWhenOfflineOrUnavailable(
            () => this.http.put(`${this.restResourceUrl}/file`, fileContent, { params: new HttpParams().set('file', fileName) }).pipe(handleErrorResponse(this.conflictService)),
            () => {
                const syncFile = this.unsynchedFiles.find((f) => f.fileName === fileName);
                if (syncFile) {
                    syncFile.fileContent = fileContent;
                }
                return of(null);
            },
            true,
        );
    };

    updateFiles = (fileUpdates: Array<{ fileName: string; fileContent: string }>) => {
        if (this.fileUpdateSubject) {
            this.fileUpdateSubject.complete();
        }
        // First store the newest changes in the participation
        const participation = this.getParticipation();
        if (participation) {
            fileUpdates.forEach((update) => {
                const fileToUpdate = participation.repositoryFiles.find((file) => file.filename === update.fileName);
                if (fileToUpdate) {
                    fileToUpdate.fileContent = update.fileContent;
                }
            });
        }

<<<<<<< HEAD
        if (!this.isOnline) {
            return throwError(new Error('Saved Locally'));
=======
        if (!this.isOnline || true) {
            const participation = this.getParticipation();
            if (participation) {
                fileUpdates.forEach((update) => {
                    const fileToUpdate = participation.repositoryFiles.find((file) => file.filename === update.fileName);
                    if (fileToUpdate) {
                        fileToUpdate.fileContent = update.fileContent;
                    }
                });
            }

            // this.unsynchedFiles = this.unsynchedFiles.filter((file) => fileUpdates.every((fileUpdate) => fileUpdate.fileName !== file.fileName)).concat(fileUpdates);
            // this.fileUpdateSubject = new Subject<FileSubmission>();
            // setTimeout(() => this.fileUpdateSubject.next(this.getUnsynchedFileSubmission()));
            this.fileUpdateSubject = new Subject<FileSubmission>();
            return this.fileUpdateSubject.asObservable();
>>>>>>> 2a3789a5
        }

        if (this.fileUpdateUrl) {
            this.jhiWebsocketService.unsubscribe(this.fileUpdateUrl);
        }

        this.fileUpdateSubject = new Subject<FileSubmission>();

        this.jhiWebsocketService.subscribe(this.fileUpdateUrl);
        this.jhiWebsocketService
            .receive(this.fileUpdateUrl)
            .pipe(
                tap((fileSubmission: FileSubmission | FileSubmissionError) => {
                    if (checkIfSubmissionIsError(fileSubmission)) {
                        // The subject gets informed about all errors.
                        this.fileUpdateSubject.error(fileSubmission);
                        // Checkout conflict handling.
                        if (checkIfSubmissionIsError(fileSubmission) && fileSubmission.error === RepositoryError.CHECKOUT_CONFLICT) {
                            this.conflictService.notifyConflictState(GitConflictState.CHECKOUT_CONFLICT);
                        }
                        return;
                    }
                    this.fileUpdateSubject.next(fileSubmission);
                }),
                catchError(() => of()),
            )
            .subscribe();
        // TODO: This is a hotfix for the subscribe/unsubscribe mechanism of the websocket service. Without this, the SEND might be sent before the SUBSCRIBE.
        setTimeout(() => {
            this.jhiWebsocketService.send(`${this.websocketResourceUrlSend}/files`, fileUpdates);
        });
        return this.fileUpdateSubject.asObservable();
    };

    renameFile = (currentFilePath: string, newFilename: string) => {
        const file = this.getParticipation()?.repositoryFiles.find((f) => f.filename === currentFilePath);
        if (file) {
            file.filename = newFilename;
        }

        return this.fallbackWhenOfflineOrUnavailable(
            () =>
                this.http
                    .post<void>(`${this.restResourceUrl}/rename-file`, { currentFilePath, newFilename })
                    .pipe(handleErrorResponse(this.conflictService)),
            () => {
                const syncFile = this.unsynchedFiles.find((f) => f.fileName === currentFilePath);
                if (syncFile) {
                    syncFile.fileName = newFilename;
                }
                return of(null);
            },
            true,
        );
    };

    deleteFile = (fileName: string) => {
        const participation = this.getParticipation();
        if (participation) {
            participation.repositoryFiles.filter((f) => f.filename !== fileName);
        }

        return this.fallbackWhenOfflineOrUnavailable(
            () =>
                this.http
                    .delete<void>(`${this.restResourceUrl}/file`, { params: new HttpParams().set('file', fileName) })
                    .pipe(handleErrorResponse(this.conflictService)),
            () => {
                this.unsynchedFiles = this.unsynchedFiles.filter((file) => file.fileName !== fileName);
                return of(null);
            },
            true,
        );
    };

    getUnsynchedFileSubmission(): FileSubmission {
        const submission: FileSubmission = {};
        this.unsynchedFiles.forEach((file) => {
            submission[file.fileName] = file.fileContent;
        });
        return submission;
    }

    getFilenameAndType(files: ProgrammingExerciseRepositoryFile[]) {
        const fileDict: { [filename: string]: FileType } = {};
        files.forEach((file) => {
            fileDict[file.filename] = file.fileType;
        });
        return fileDict;
    }
}<|MERGE_RESOLUTION|>--- conflicted
+++ resolved
@@ -247,27 +247,8 @@
             });
         }
 
-<<<<<<< HEAD
         if (!this.isOnline) {
             return throwError(new Error('Saved Locally'));
-=======
-        if (!this.isOnline || true) {
-            const participation = this.getParticipation();
-            if (participation) {
-                fileUpdates.forEach((update) => {
-                    const fileToUpdate = participation.repositoryFiles.find((file) => file.filename === update.fileName);
-                    if (fileToUpdate) {
-                        fileToUpdate.fileContent = update.fileContent;
-                    }
-                });
-            }
-
-            // this.unsynchedFiles = this.unsynchedFiles.filter((file) => fileUpdates.every((fileUpdate) => fileUpdate.fileName !== file.fileName)).concat(fileUpdates);
-            // this.fileUpdateSubject = new Subject<FileSubmission>();
-            // setTimeout(() => this.fileUpdateSubject.next(this.getUnsynchedFileSubmission()));
-            this.fileUpdateSubject = new Subject<FileSubmission>();
-            return this.fileUpdateSubject.asObservable();
->>>>>>> 2a3789a5
         }
 
         if (this.fileUpdateUrl) {
