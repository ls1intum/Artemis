<ng-template #defaultItemTemplate let-item="item" let-onCollapseExpand="onCollapseExpand">
    <div class="form-inline row-item">
        @if (item.children) {
            <i (click)="onCollapseExpand()" aria-hidden="true">
                @if (item.collapsed) {
                    <svg width="0.8rem" height="0.8rem" viewBox="0 0 16 16" class="bi bi-caret-right-fill" fill="currentColor" xmlns="http://www.w3.org/2000/svg">
                        <path d="M12.14 8.753l-5.482 4.796c-.646.566-1.658.106-1.658-.753V3.204a1 1 0 0 1 1.659-.753l5.48 4.796a1 1 0 0 1 0 1.506z" />
                    </svg>
                } @else {
                    <svg width="0.8rem" height="0.8rem" viewBox="0 0 16 16" class="bi bi-caret-down-fill" fill="currentColor" xmlns="http://www.w3.org/2000/svg">
                        <path d="M7.247 11.14L2.451 5.658C1.885 5.013 2.345 4 3.204 4h9.592a1 1 0 0 1 .753 1.659l-4.796 5.48a1 1 0 0 1-1.506 0z" />
                    </svg>
                }
            </i>
        }
        <div class="form-check">
            <input id="input" type="checkbox" class="form-check-input" [(ngModel)]="item.checked" [disabled]="item.disabled" [indeterminate]="item.indeterminate" />
            <label for="input" class="form-check-label">
                {{ item.text }}
            </label>
        </div>
    </div>
</ng-template>
<div class="treeview-container" [style.max-height.px]="maxHeight">
    @for (item of items; track item) {
<<<<<<< HEAD
        <treeview-item [item]="item" [template]="itemTemplate || defaultItemTemplate"></treeview-item>
=======
        <treeview-item [item]="item" [template]="itemTemplate || defaultItemTemplate" />
>>>>>>> 1f417be0
    }
</div><|MERGE_RESOLUTION|>--- conflicted
+++ resolved
@@ -23,10 +23,6 @@
 </ng-template>
 <div class="treeview-container" [style.max-height.px]="maxHeight">
     @for (item of items; track item) {
-<<<<<<< HEAD
-        <treeview-item [item]="item" [template]="itemTemplate || defaultItemTemplate"></treeview-item>
-=======
         <treeview-item [item]="item" [template]="itemTemplate || defaultItemTemplate" />
->>>>>>> 1f417be0
     }
 </div>