--- conflicted
+++ resolved
@@ -1,8 +1,4 @@
-<<<<<<< HEAD
-import { Component, EventEmitter, Input, OnChanges, OnDestroy, OnInit, Output, SimpleChanges, inject } from '@angular/core';
-=======
-import { Component, EventEmitter, Input, OnChanges, OnDestroy, OnInit, Output, SimpleChanges, input } from '@angular/core';
->>>>>>> 6549075f
+import { Component, EventEmitter, Input, OnChanges, OnDestroy, OnInit, Output, SimpleChanges, inject, input } from '@angular/core';
 import { HttpErrorResponse } from '@angular/common/http';
 import { NgbModal } from '@ng-bootstrap/ng-bootstrap';
 import { catchError, switchMap, tap } from 'rxjs/operators';
@@ -173,7 +169,7 @@
     }
 
     /**
-     * @function saveFiles
+     * @function saveChangedFiles
      * @desc Saves all files that have unsaved changes in the editor.
      */
     saveChangedFiles(andCommit = false): Observable<any> {
