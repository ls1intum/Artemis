import { Component } from '@angular/core';
import { faInfoCircle } from '@fortawesome/free-solid-svg-icons';

@Component({
    selector: 'jhi-code-editor-repository-is-locked',
    template: `
<<<<<<< HEAD
        <span id="repository-locked-warning" class="badge bg-warning d-flex align-items-center locked-container">
            <fa-icon [icon]="'info-circle'" class="text-white" size="2x"></fa-icon>
=======
        <span class="badge bg-warning d-flex align-items-center locked-container">
            <fa-icon [icon]="faInfoCircle" class="text-white" size="2x"></fa-icon>
>>>>>>> e7df5334
            <span
                class="ms-2 locked-lable"
                jhiTranslate="artemisApp.programmingExercise.repositoryIsLocked.title"
                ngbTooltip="{{ 'artemisApp.programmingExercise.repositoryIsLocked.tooltip' | artemisTranslate }}"
            >
                The due date has passed, your repository is locked. You can still read the code but not make any changes to it.
            </span>
        </span>
    `,
    styles: ['.locked-lable {font-size: 1.2rem; color: white}'],
})
export class CodeEditorRepositoryIsLockedComponent {
    // Icons
    faInfoCircle = faInfoCircle;
}<|MERGE_RESOLUTION|>--- conflicted
+++ resolved
@@ -4,13 +4,8 @@
 @Component({
     selector: 'jhi-code-editor-repository-is-locked',
     template: `
-<<<<<<< HEAD
         <span id="repository-locked-warning" class="badge bg-warning d-flex align-items-center locked-container">
-            <fa-icon [icon]="'info-circle'" class="text-white" size="2x"></fa-icon>
-=======
-        <span class="badge bg-warning d-flex align-items-center locked-container">
             <fa-icon [icon]="faInfoCircle" class="text-white" size="2x"></fa-icon>
->>>>>>> e7df5334
             <span
                 class="ms-2 locked-lable"
                 jhiTranslate="artemisApp.programmingExercise.repositoryIsLocked.title"
