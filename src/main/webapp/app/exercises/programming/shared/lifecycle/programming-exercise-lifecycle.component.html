--- conflicted
+++ resolved
@@ -22,10 +22,7 @@
                 label="artemisApp.exercise.startDate"
                 tooltipText="artemisApp.programmingExercise.timeline.startDateTooltip"
             ></jhi-programming-exercise-test-schedule-date-picker>
-<<<<<<< HEAD
-=======
 
->>>>>>> f089f06a
             <div class="test-schedule-date px-1">
                 <div class="test-schedule-date-title test-schedule-date-title-small-button">
                     <span class="fw-bold" jhiTranslate="artemisApp.programmingExercise.timeline.automaticTests"> Automatic Tests </span>
@@ -88,35 +85,6 @@
                     </div>
                 </div>
 
-<<<<<<< HEAD
-                <div *ngIf="exercise.assessmentType === assessmentType.SEMI_AUTOMATIC && !isExamMode" class="test-schedule-date px-1">
-                    <div class="mb-2 text-nowrap">
-                        <span class="fw-bold" jhiTranslate="artemisApp.programmingExercise.timeline.allowFeedbackRequests">requests</span>
-                        <jhi-help-icon
-                            [text]="
-                                'artemisApp.programmingExercise.timeline.' +
-                                (exercise.allowManualFeedbackRequests ? 'feedbackRequestsEnabledTooltip' : 'feedbackRequestsDisabledTooltip')
-                            "
-                        >
-                        </jhi-help-icon>
-                    </div>
-                    <div
-                        class="btn btn-light scheduled-test scheduled-test--can-toggle btn-lifecycle calendar-event-toggle"
-                        [class.btn-lifecycle--disabled]="readOnly"
-                        (click)="!readOnly && toggleManualFeedbackRequests()"
-                    >
-                        <fa-icon [icon]="exercise.allowManualFeedbackRequests ? faHandshake : faHandshakeSlash" size="lg"></fa-icon>
-                    </div>
-                    <div class="mt-2">
-                        {{
-                            'artemisApp.programmingExercise.timeline.' + (exercise.allowManualFeedbackRequests ? 'feedbackRequestsEnabled' : 'feedbackRequestsDisabled')
-                                | artemisTranslate
-                        }}
-                    </div>
-                </div>
-
-=======
->>>>>>> f089f06a
                 <jhi-programming-exercise-test-schedule-date-picker
                     *ngIf="exercise.assessmentType === assessmentType.SEMI_AUTOMATIC && !isExamMode && !exercise.allowManualFeedbackRequests"
                     class="test-schedule-date"
@@ -127,46 +95,6 @@
                     label="artemisApp.programmingExercise.timeline.assessmentDueDate"
                     tooltipText="artemisApp.programmingExercise.timeline.assessmentDueDateTooltip"
                 ></jhi-programming-exercise-test-schedule-date-picker>
-<<<<<<< HEAD
-                <div *ngIf="exercise.assessmentType === assessmentType.AUTOMATIC && (isExamMode || exercise.course?.complaintsEnabled)" class="test-schedule-date px-1">
-                    <div class="mb-2 text-nowrap">
-                        <span class="fw-bold" jhiTranslate="artemisApp.programmingExercise.timeline.complaintOnAutomaticAssessment"> Complaints </span>
-                        <jhi-help-icon
-                            [text]="
-                                'artemisApp.programmingExercise.timeline.' +
-                                (exercise.allowComplaintsForAutomaticAssessments ? 'allowComplaintOnAutomaticAssessmentTooltip' : 'disallowComplaintOnAutomaticAssessmentTooltip')
-                            "
-                        >
-                        </jhi-help-icon>
-                    </div>
-                    <div
-                        class="btn btn-light scheduled-test scheduled-test--can-toggle btn-lifecycle calendar-event-toggle"
-                        [class.btn-lifecycle--disabled]="readOnly"
-                        (click)="!readOnly && toggleComplaintsType()"
-                    >
-                        <fa-icon [icon]="exercise.allowComplaintsForAutomaticAssessments ? faUserCheck : faUserSlash" size="lg"></fa-icon>
-                    </div>
-                    <div class="mt-2">
-                        {{
-                            'artemisApp.programmingExercise.timeline.' +
-                                (exercise.allowComplaintsForAutomaticAssessments ? 'complaintOnAutomaticAssessmentEnabled' : 'complaintOnAutomaticAssessmentDisabled')
-                                | artemisTranslate
-                        }}
-                    </div>
-                </div>
-            </div>
-            <jhi-programming-exercise-test-schedule-date-picker
-                *ngIf="!isExamMode"
-                [(ngModel)]="exercise.exampleSolutionPublicationDate"
-                [readOnly]="readOnly"
-                [startAt]="exercise.dueDate ?? exercise.startDate ?? exercise.releaseDate"
-                [min]="(exercise.includedInOverallScore !== IncludedInOverallScore.NOT_INCLUDED ? exercise.dueDate : undefined) ?? exercise.startDate ?? exercise.releaseDate"
-                class="test-schedule-date px-1"
-                label="artemisApp.exercise.exampleSolutionPublicationDate"
-                tooltipText="artemisApp.programmingExercise.timeline.exampleSolutionPublicationDateTooltip"
-            >
-            </jhi-programming-exercise-test-schedule-date-picker>
-=======
             </div>
 
             <div *ngIf="!isExamMode">
@@ -181,7 +109,6 @@
                 >
                 </jhi-programming-exercise-test-schedule-date-picker>
             </div>
->>>>>>> f089f06a
         </div>
     </div>
 
