--- conflicted
+++ resolved
@@ -161,64 +161,41 @@
             <label class="form-control-label" for="field_showTestNamesToStudents" jhiTranslate="artemisApp.programmingExercise.showTestNamesToStudents"></label>
             <jhi-help-icon placement="right auto" [text]="'artemisApp.programmingExercise.showTestNamesToStudentsTooltip'"></jhi-help-icon>
         </div>
-
-<<<<<<< HEAD
         <div class="form-check">
             <input
                 type="checkbox"
                 class="form-check-input"
                 name="releaseTestsWithExampleSolution"
                 [checked]="exercise.releaseTestsWithExampleSolution"
-                [disabled]="!exercise.exampleSolutionPublicationDate"
+                [disabled]="!exercise.exampleSolutionPublicationDate || readOnly"
                 id="releaseTestsWithExampleSolution"
                 (change)="toggleReleaseTests()"
             />
             <label
-                [ngStyle]="!exercise.exampleSolutionPublicationDate ? { color: 'grey' } : {}"
+                [ngStyle]="!exercise.exampleSolutionPublicationDate && !readOnly ? { color: 'grey' } : {}"
                 class="form-control-label"
                 for="releaseTestsWithExampleSolution"
                 jhiTranslate="artemisApp.programmingExercise.timeline.releaseTestsWithExampleSolution"
             ></label>
             <jhi-help-icon placement="right auto" [text]="'artemisApp.programmingExercise.timeline.releaseTestsWithExampleSolutionTooltip'"></jhi-help-icon>
         </div>
-    </ng-container>
-=======
-    <div class="form-check">
-        <input
-            type="checkbox"
-            class="form-check-input"
-            name="releaseTestsWithExampleSolution"
-            [checked]="exercise.releaseTestsWithExampleSolution"
-            [disabled]="!exercise.exampleSolutionPublicationDate || readOnly"
-            id="releaseTestsWithExampleSolution"
-            (change)="toggleReleaseTests()"
-        />
-        <label
-            [ngStyle]="!exercise.exampleSolutionPublicationDate && !readOnly ? { color: 'grey' } : {}"
-            class="form-control-label"
-            for="releaseTestsWithExampleSolution"
-            jhiTranslate="artemisApp.programmingExercise.timeline.releaseTestsWithExampleSolution"
-        ></label>
-        <jhi-help-icon placement="right auto" [text]="'artemisApp.programmingExercise.timeline.releaseTestsWithExampleSolutionTooltip'"></jhi-help-icon>
-    </div>
-
-    <div class="form-check" *ngIf="(isAthenaEnabled$ | async) && !isExamMode">
-        <input
-            type="checkbox"
-            class="form-check-input"
-            name="feedbackSuggestionsEnabled"
-            [checked]="exercise.feedbackSuggestionsEnabled"
-            [disabled]="exercise.assessmentType == assessmentType.AUTOMATIC || readOnly"
-            id="feedbackSuggestionsEnabled"
-            (change)="exercise.feedbackSuggestionsEnabled = !exercise.feedbackSuggestionsEnabled"
-        />
-        <label
-            [ngStyle]="exercise.assessmentType == assessmentType.AUTOMATIC ? { color: 'grey' } : {}"
-            class="form-control-label"
-            for="feedbackSuggestionsEnabled"
-            jhiTranslate="artemisApp.exercise.feedbackSuggestionsEnabled"
-        ></label>
-        <jhi-help-icon placement="right auto" [text]="'artemisApp.exercise.feedbackSuggestionsEnabledTooltip'"></jhi-help-icon>
-    </div>
->>>>>>> 71c8862b
+        <div class="form-check" *ngIf="(isAthenaEnabled$ | async) && !isExamMode">
+            <input
+                type="checkbox"
+                class="form-check-input"
+                name="feedbackSuggestionsEnabled"
+                [checked]="exercise.feedbackSuggestionsEnabled"
+                [disabled]="exercise.assessmentType == assessmentType.AUTOMATIC || readOnly"
+                id="feedbackSuggestionsEnabled"
+                (change)="exercise.feedbackSuggestionsEnabled = !exercise.feedbackSuggestionsEnabled"
+           />
+           <label
+               [ngStyle]="exercise.assessmentType == assessmentType.AUTOMATIC ? { color: 'grey' } : {}"
+               class="form-control-label"
+               for="feedbackSuggestionsEnabled"
+                jhiTranslate="artemisApp.exercise.feedbackSuggestionsEnabled"
+            ></label>
+            <jhi-help-icon placement="right auto" [text]="'artemisApp.exercise.feedbackSuggestionsEnabledTooltip'"></jhi-help-icon>
+        </div>
+      </ng-container>
 </div>