<div class="timeline-box">
    <div class="test-schedule">
        <div class="test-schedule-row d-flex justify-content-around">
            <jhi-programming-exercise-test-schedule-date-picker
                *ngIf="!isExamMode"
                [(ngModel)]="exercise.releaseDate"
                (ngModelChange)="updateReleaseDate($event)"
                [readOnly]="readOnly"
                class="test-schedule-date px-1"
                label="artemisApp.exercise.releaseDate"
                tooltipText="artemisApp.programmingExercise.timeline.releaseDateTooltip"
            ></jhi-programming-exercise-test-schedule-date-picker>
            <jhi-programming-exercise-test-schedule-date-picker
                *ngIf="!isExamMode"
                [(ngModel)]="exercise.startDate"
                (ngModelChange)="updateStartDate($event)"
                (onDateReset)="exercise.startDate = undefined"
                [startAt]="exercise.releaseDate"
                [min]="exercise.releaseDate"
                [readOnly]="readOnly"
                class="test-schedule-date px-1"
                label="artemisApp.exercise.startDate"
                tooltipText="artemisApp.programmingExercise.timeline.startDateTooltip"
            ></jhi-programming-exercise-test-schedule-date-picker>
<<<<<<< HEAD
=======

>>>>>>> 1e8b186f
            <div class="test-schedule-date px-1">
                <div class="test-schedule-date-title test-schedule-date-title-small-button">
                    <span class="fw-bold" jhiTranslate="artemisApp.programmingExercise.timeline.automaticTests"> Automatic Tests </span>
                    <jhi-help-icon text="artemisApp.programmingExercise.timeline.automaticTestsMandatoryTooltip"></jhi-help-icon>
                </div>
                <div class="btn btn-light scheduled-test btn-lifecycle" [class.btn-lifecycle--disabled]="readOnly">
                    <fa-icon [icon]="faCogs" size="lg"></fa-icon>
                </div>
            </div>

            <jhi-programming-exercise-test-schedule-date-picker
                *ngIf="!isExamMode"
                [(ngModel)]="exercise.dueDate"
                (ngModelChange)="updateExampleSolutionPublicationDate($event)"
                (onDateReset)="exercise.buildAndTestStudentSubmissionsAfterDueDate = undefined"
                [startAt]="exercise.startDate ?? exercise.releaseDate"
                [min]="exercise.startDate ?? exercise.releaseDate"
                [readOnly]="readOnly"
                class="test-schedule-date px-1"
                label="artemisApp.exercise.dueDate"
                tooltipText="artemisApp.programmingExercise.timeline.dueDateTooltip"
            >
            </jhi-programming-exercise-test-schedule-date-picker>
            <jhi-programming-exercise-test-schedule-date-picker
                *ngIf="isExamMode || exercise.dueDate"
                class="test-schedule-date px-1"
                [(ngModel)]="exercise.buildAndTestStudentSubmissionsAfterDueDate"
                [startAt]="exercise.dueDate"
                [min]="exercise.dueDate"
                [readOnly]="readOnly"
                label="artemisApp.programmingExercise.timeline.afterDueDate"
                tooltipText="artemisApp.programmingExercise.timeline.afterDueDateTooltip"
            >
            </jhi-programming-exercise-test-schedule-date-picker>

            <div *ngIf="isExamMode || exercise.dueDate">
                <div class="test-schedule-date px-1">
                    <div class="test-schedule-date-title test-schedule-date-title-small-button">
                        <span class="fw-bold" jhiTranslate="artemisApp.programmingExercise.timeline.assessmentType"> Assessment Type </span>
                        <jhi-help-icon
                            [text]="
                                'artemisApp.programmingExercise.timeline.' +
                                (exercise.assessmentType === assessmentType.SEMI_AUTOMATIC ? 'assessmentTypeTooltipManualAssessment' : 'assessmentTypeTooltipAutomaticAssessment')
                            "
                        >
                        </jhi-help-icon>
                    </div>
                    <div
                        class="btn btn-light scheduled-test scheduled-test--can-toggle btn-lifecycle calendar-event-toggle"
                        [class.btn-lifecycle--disabled]="readOnly"
                        (click)="!readOnly && toggleAssessmentType()"
                    >
                        <fa-icon [icon]="exercise.assessmentType === assessmentType.SEMI_AUTOMATIC ? faUserCheck : faUserSlash" size="lg"></fa-icon>
                    </div>
                    <div class="mt-2">
                        {{
                            'artemisApp.programmingExercise.timeline.' + (exercise.assessmentType === assessmentType.SEMI_AUTOMATIC ? 'manualAssessment' : 'automaticAssessment')
                                | artemisTranslate
                        }}
                    </div>
                </div>

                <jhi-programming-exercise-test-schedule-date-picker
                    *ngIf="exercise.assessmentType === assessmentType.SEMI_AUTOMATIC && !isExamMode && !exercise.allowManualFeedbackRequests"
                    class="test-schedule-date"
                    [(ngModel)]="exercise.assessmentDueDate"
                    [startAt]="exercise.dueDate"
                    [min]="exercise.dueDate"
                    [readOnly]="readOnly"
                    label="artemisApp.programmingExercise.timeline.assessmentDueDate"
                    tooltipText="artemisApp.programmingExercise.timeline.assessmentDueDateTooltip"
                ></jhi-programming-exercise-test-schedule-date-picker>
            </div>
<<<<<<< HEAD
            <jhi-programming-exercise-test-schedule-date-picker
                *ngIf="!isExamMode"
                [(ngModel)]="exercise.exampleSolutionPublicationDate"
                [readOnly]="readOnly"
                [startAt]="exercise.dueDate ?? exercise.startDate ?? exercise.releaseDate"
                [min]="(exercise.includedInOverallScore !== IncludedInOverallScore.NOT_INCLUDED ? exercise.dueDate : undefined) ?? exercise.startDate ?? exercise.releaseDate"
                class="test-schedule-date px-1"
                label="artemisApp.exercise.exampleSolutionPublicationDate"
                tooltipText="artemisApp.programmingExercise.timeline.exampleSolutionPublicationDateTooltip"
            >
            </jhi-programming-exercise-test-schedule-date-picker>
=======

            <div *ngIf="!isExamMode">
                <jhi-programming-exercise-test-schedule-date-picker
                    [(ngModel)]="exercise.exampleSolutionPublicationDate"
                    [readOnly]="readOnly"
                    [startAt]="exercise.dueDate ?? exercise.startDate ?? exercise.releaseDate"
                    [min]="(exercise.includedInOverallScore !== IncludedInOverallScore.NOT_INCLUDED ? exercise.dueDate : undefined) ?? exercise.startDate ?? exercise.releaseDate"
                    class="test-schedule-date px-1"
                    label="artemisApp.exercise.exampleSolutionPublicationDate"
                    tooltipText="artemisApp.programmingExercise.timeline.exampleSolutionPublicationDateTooltip"
                >
                </jhi-programming-exercise-test-schedule-date-picker>
            </div>
>>>>>>> 1e8b186f
        </div>
    </div>

    <h6 jhiTranslate="artemisApp.assessment.assessment"></h6>
    <div *ngIf="isExamMode || exercise.course?.complaintsEnabled" class="form-check">
        <input
            type="checkbox"
            class="form-check-input"
            name="allowComplaintsForAutomaticAssessment"
            [checked]="exercise.allowComplaintsForAutomaticAssessments"
            [disabled]="exercise.assessmentType !== assessmentType.AUTOMATIC"
            id="allowComplaintsForAutomaticAssessment"
            (change)="toggleComplaintsType()"
        />
        <label
            [ngStyle]="exercise.assessmentType !== assessmentType.AUTOMATIC ? { color: 'grey' } : {}"
            class="form-control-label"
            for="allowComplaintsForAutomaticAssessment"
            jhiTranslate="artemisApp.programmingExercise.timeline.complaintOnAutomaticAssessment"
        ></label>
        <jhi-help-icon placement="right auto" [text]="'artemisApp.programmingExercise.timeline.complaintOnAutomaticAssessmentTooltip'"></jhi-help-icon>
    </div>
    <div *ngIf="!isExamMode" class="form-check">
        <input
            type="checkbox"
            class="form-check-input"
            name="allowManualFeedbackRequests"
            [checked]="exercise.allowManualFeedbackRequests"
            [disabled]="exercise.assessmentType !== assessmentType.SEMI_AUTOMATIC"
            id="allowManualFeedbackRequests"
            (change)="toggleManualFeedbackRequests()"
        />
        <label
            [ngStyle]="exercise.assessmentType !== assessmentType.SEMI_AUTOMATIC ? { color: 'grey' } : {}"
            class="form-control-label"
            for="allowManualFeedbackRequests"
            jhiTranslate="artemisApp.programmingExercise.timeline.manualFeedbackRequests"
        ></label>
        <jhi-help-icon placement="right auto" [text]="'artemisApp.programmingExercise.timeline.manualFeedbackRequestsTooltip'"></jhi-help-icon>
    </div>

    <h6 class="mt-3" jhiTranslate="artemisApp.exercise.exampleSolution"></h6>
    <div class="form-check">
        <input
            type="checkbox"
            class="form-check-input"
            name="releaseTestsWithExampleSolution"
            [checked]="exercise.releaseTestsWithExampleSolution"
            [disabled]="!exercise.exampleSolutionPublicationDate"
            id="releaseTestsWithExampleSolution"
            (change)="toggleReleaseTests()"
        />
        <label
            [ngStyle]="!exercise.exampleSolutionPublicationDate ? { color: 'grey' } : {}"
            class="form-control-label"
            for="releaseTestsWithExampleSolution"
            jhiTranslate="artemisApp.programmingExercise.timeline.releaseTestsWithExampleSolution"
        ></label>
        <jhi-help-icon placement="right auto" [text]="'artemisApp.programmingExercise.timeline.releaseTestsWithExampleSolutionTooltip'"></jhi-help-icon>
    </div>
</div><|MERGE_RESOLUTION|>--- conflicted
+++ resolved
@@ -22,10 +22,7 @@
                 label="artemisApp.exercise.startDate"
                 tooltipText="artemisApp.programmingExercise.timeline.startDateTooltip"
             ></jhi-programming-exercise-test-schedule-date-picker>
-<<<<<<< HEAD
-=======
 
->>>>>>> 1e8b186f
             <div class="test-schedule-date px-1">
                 <div class="test-schedule-date-title test-schedule-date-title-small-button">
                     <span class="fw-bold" jhiTranslate="artemisApp.programmingExercise.timeline.automaticTests"> Automatic Tests </span>
@@ -99,19 +96,6 @@
                     tooltipText="artemisApp.programmingExercise.timeline.assessmentDueDateTooltip"
                 ></jhi-programming-exercise-test-schedule-date-picker>
             </div>
-<<<<<<< HEAD
-            <jhi-programming-exercise-test-schedule-date-picker
-                *ngIf="!isExamMode"
-                [(ngModel)]="exercise.exampleSolutionPublicationDate"
-                [readOnly]="readOnly"
-                [startAt]="exercise.dueDate ?? exercise.startDate ?? exercise.releaseDate"
-                [min]="(exercise.includedInOverallScore !== IncludedInOverallScore.NOT_INCLUDED ? exercise.dueDate : undefined) ?? exercise.startDate ?? exercise.releaseDate"
-                class="test-schedule-date px-1"
-                label="artemisApp.exercise.exampleSolutionPublicationDate"
-                tooltipText="artemisApp.programmingExercise.timeline.exampleSolutionPublicationDateTooltip"
-            >
-            </jhi-programming-exercise-test-schedule-date-picker>
-=======
 
             <div *ngIf="!isExamMode">
                 <jhi-programming-exercise-test-schedule-date-picker
@@ -125,7 +109,6 @@
                 >
                 </jhi-programming-exercise-test-schedule-date-picker>
             </div>
->>>>>>> 1e8b186f
         </div>
     </div>
 
