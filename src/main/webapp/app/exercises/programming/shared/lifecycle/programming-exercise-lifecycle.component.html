--- conflicted
+++ resolved
@@ -10,18 +10,10 @@
                 label="artemisApp.exercise.releaseDate"
                 tooltipText="artemisApp.programmingExercise.timeline.releaseDateTooltip"
             ></jhi-programming-exercise-test-schedule-date-picker>
-<<<<<<< HEAD
-
-            <div class="test-schedule-date me-2">
-                <div class="mb-2">
-                    <span class="font-weight-bold" jhiTranslate="artemisApp.programmingExercise.timeline.automaticTests"> Automatic Tests </span>
-                    <jhi-help-icon placement="bottom" text="artemisApp.programmingExercise.timeline.automaticTestsMandatoryTooltip"></jhi-help-icon>
-=======
             <div class="test-schedule-date px-1">
                 <div class="mb-2 text-nowrap">
                     <span class="fw-bold" jhiTranslate="artemisApp.programmingExercise.timeline.automaticTests"> Automatic Tests </span>
                     <jhi-help-icon placement="auto" text="artemisApp.programmingExercise.timeline.automaticTestsMandatoryTooltip"></jhi-help-icon>
->>>>>>> bb4befd1
                 </div>
                 <div class="btn btn-light scheduled-test btn-lifecycle" [class.btn-lifecycle--disabled]="readOnly">
                     <fa-icon [icon]="faCogs" size="lg"></fa-icon>
@@ -53,20 +45,11 @@
                     tooltipText="artemisApp.programmingExercise.timeline.afterDueDateTooltip"
                 >
                 </jhi-programming-exercise-test-schedule-date-picker>
-<<<<<<< HEAD
-
-                <div class="test-schedule-date me-2">
-                    <div class="mb-2">
-                        <span class="font-weight-bold" jhiTranslate="artemisApp.programmingExercise.timeline.assessmentType"> Assessment Type </span>
-                        <jhi-help-icon
-                            placement="bottom"
-=======
                 <div class="test-schedule-date px-1">
                     <div class="mb-2 text-nowrap">
                         <span class="fw-bold" jhiTranslate="artemisApp.programmingExercise.timeline.assessmentType"> Assessment Type </span>
                         <jhi-help-icon
                             placement="auto"
->>>>>>> bb4befd1
                             [text]="
                                 'artemisApp.programmingExercise.timeline.' +
                                 (exercise.assessmentType === assessmentType.SEMI_AUTOMATIC ? 'assessmentTypeTooltipManualAssessment' : 'assessmentTypeTooltipAutomaticAssessment')
@@ -89,11 +72,11 @@
                     </div>
                 </div>
 
-                <div *ngIf="exercise.assessmentType === assessmentType.SEMI_AUTOMATIC && !isExamMode" class="test-schedule-date me-2">
-                    <div class="mb-2">
+                <div *ngIf="exercise.assessmentType === assessmentType.SEMI_AUTOMATIC && !isExamMode" class="test-schedule-date px-1">
+                    <div class="mb-2 text-nowrap">
                         <span class="font-weight-bold" jhiTranslate="artemisApp.programmingExercise.timeline.allowFeedbackRequests">requests</span>
                         <jhi-help-icon
-                            placement="bottom"
+                            placement="auto"
                             [text]="
                                 'artemisApp.programmingExercise.timeline.' +
                                 (exercise.allowManualFeedbackRequests ? 'feedbackRequestsEnabledTooltip' : 'feedbackRequestsDisabledTooltip')
@@ -131,11 +114,7 @@
                     <div class="mb-2 text-nowrap">
                         <span class="fw-bold" jhiTranslate="artemisApp.programmingExercise.timeline.complaintOnAutomaticAssessment"> Complaints </span>
                         <jhi-help-icon
-<<<<<<< HEAD
-                            placement="bottom"
-=======
                             placement="auto"
->>>>>>> bb4befd1
                             [text]="
                                 'artemisApp.programmingExercise.timeline.' +
                                 (exercise.allowComplaintsForAutomaticAssessments ? 'allowComplaintOnAutomaticAssessmentTooltip' : 'disallowComplaintOnAutomaticAssessmentTooltip')
