--- conflicted
+++ resolved
@@ -196,20 +196,12 @@
                 class="form-check-input"
                 name="feedbackSuggestionsEnabled"
                 [checked]="exercise.feedbackSuggestionsEnabled"
-<<<<<<< HEAD
-                [disabled]="exercise.assessmentType == assessmentType.AUTOMATIC || readOnly"
-=======
                 [disabled]="exercise.assessmentType === assessmentType.AUTOMATIC || readOnly"
->>>>>>> dd1769c7
                 id="feedbackSuggestionsEnabled"
                 (change)="exercise.feedbackSuggestionsEnabled = !exercise.feedbackSuggestionsEnabled"
             />
             <label
-<<<<<<< HEAD
-                [ngStyle]="exercise.assessmentType == assessmentType.AUTOMATIC ? { color: 'grey' } : {}"
-=======
                 [ngStyle]="exercise.assessmentType === assessmentType.AUTOMATIC ? { color: 'grey' } : {}"
->>>>>>> dd1769c7
                 class="form-control-label"
                 for="feedbackSuggestionsEnabled"
                 jhiTranslate="artemisApp.exercise.feedbackSuggestionsEnabled"
