<div class="timeline-box">
    <div class="test-schedule">
        <div class="test-schedule-row d-flex justify-content-around">
            @if (!isExamMode) {
                <jhi-programming-exercise-test-schedule-date-picker
                    [(ngModel)]="exercise.releaseDate"
                    (ngModelChange)="updateReleaseDate($event)"
                    [readOnly]="readOnly"
                    class="test-schedule-date px-1"
                    label="artemisApp.exercise.releaseDate"
                    tooltipText="artemisApp.programmingExercise.timeline.releaseDateTooltip"
                />
            }
            @if (!isExamMode) {
                <jhi-programming-exercise-test-schedule-date-picker
                    [(ngModel)]="exercise.startDate"
                    (ngModelChange)="updateStartDate($event)"
                    (onDateReset)="exercise.startDate = undefined"
                    [startAt]="exercise.releaseDate"
                    [min]="exercise.releaseDate"
                    [readOnly]="readOnly"
                    class="test-schedule-date px-1"
                    label="artemisApp.exercise.startDate"
                    tooltipText="artemisApp.programmingExercise.timeline.startDateTooltip"
                />
            }
            <div class="test-schedule-date px-1">
                <div class="test-schedule-date-title test-schedule-date-title-small-button">
                    <span jhiTranslate="artemisApp.programmingExercise.timeline.automaticTests"></span>
                    <jhi-help-icon text="artemisApp.programmingExercise.timeline.automaticTestsMandatoryTooltip" />
                </div>
                <div class="btn btn-light scheduled-test btn-lifecycle" [class.btn-lifecycle--disabled]="readOnly">
                    <fa-icon [icon]="faCogs" size="lg" />
                </div>
            </div>
            @if (!isExamMode) {
                <jhi-programming-exercise-test-schedule-date-picker
                    [(ngModel)]="exercise.dueDate"
                    (ngModelChange)="updateExampleSolutionPublicationDate($event)"
                    (onDateReset)="exercise.buildAndTestStudentSubmissionsAfterDueDate = undefined"
                    [startAt]="exercise.startDate ?? exercise.releaseDate"
                    [min]="exercise.startDate ?? exercise.releaseDate"
                    [readOnly]="readOnly"
                    class="test-schedule-date px-1"
                    label="artemisApp.exercise.dueDate"
                    tooltipText="artemisApp.programmingExercise.timeline.dueDateTooltip"
                    id="programming-exercise-due-date-picker"
                />
            }
            @if (isExamMode || exercise.dueDate) {
                <jhi-programming-exercise-test-schedule-date-picker
                    class="test-schedule-date px-1"
                    [(ngModel)]="exercise.buildAndTestStudentSubmissionsAfterDueDate"
                    [startAt]="exercise.dueDate"
                    [min]="exercise.dueDate"
                    [readOnly]="readOnly"
                    label="artemisApp.programmingExercise.timeline.afterDueDate"
                    tooltipText="artemisApp.programmingExercise.timeline.afterDueDateTooltip"
                />
            }
            @if (isExamMode || exercise.dueDate) {
                <div>
                    <div class="test-schedule-date px-1">
                        <div class="test-schedule-date-title test-schedule-date-title-small-button">
                            <span jhiTranslate="artemisApp.programmingExercise.timeline.assessmentType"></span>
                            <jhi-help-icon
                                [text]="
                                    'artemisApp.programmingExercise.timeline.' +
                                    (exercise.assessmentType === assessmentType.SEMI_AUTOMATIC
                                        ? 'assessmentTypeTooltipManualAssessment'
                                        : 'assessmentTypeTooltipAutomaticAssessment')
                                "
                            />
                        </div>
                        <div
                            class="btn btn-light scheduled-test scheduled-test--can-toggle btn-lifecycle calendar-event-toggle"
                            [class.btn-lifecycle--disabled]="readOnly"
                            (click)="!readOnly && toggleAssessmentType()"
                        >
                            <fa-icon [icon]="exercise.assessmentType === assessmentType.SEMI_AUTOMATIC ? faUserCheck : faUserSlash" size="lg" />
                        </div>
                        <div class="mt-2">
                            {{
                                'artemisApp.programmingExercise.timeline.' +
                                    (exercise.assessmentType === assessmentType.SEMI_AUTOMATIC ? 'manualAssessment' : 'automaticAssessment') | artemisTranslate
                            }}
                        </div>
                    </div>
                    @if (exercise.assessmentType === assessmentType.SEMI_AUTOMATIC && !isExamMode && !exercise.allowFeedbackRequests) {
                        <jhi-programming-exercise-test-schedule-date-picker
                            class="test-schedule-date"
                            [(ngModel)]="exercise.assessmentDueDate"
                            [startAt]="exercise.dueDate"
                            [min]="exercise.dueDate"
                            [readOnly]="readOnly"
                            label="artemisApp.programmingExercise.timeline.assessmentDueDate"
                            tooltipText="artemisApp.programmingExercise.timeline.assessmentDueDateTooltip"
                        />
                    }
                </div>
            }
            @if (!isExamMode) {
                <div>
                    <jhi-programming-exercise-test-schedule-date-picker
                        [(ngModel)]="exercise.exampleSolutionPublicationDate"
                        [readOnly]="readOnly"
                        [startAt]="exercise.dueDate ?? exercise.startDate ?? exercise.releaseDate"
                        [min]="
                            (exercise.includedInOverallScore !== IncludedInOverallScore.NOT_INCLUDED ? exercise.dueDate : undefined) ?? exercise.startDate ?? exercise.releaseDate
                        "
                        class="test-schedule-date px-1"
                        label="artemisApp.exercise.exampleSolutionPublicationDate"
                        tooltipText="artemisApp.programmingExercise.timeline.exampleSolutionPublicationDateTooltip"
                    />
                </div>
            }
        </div>
    </div>
    @if (!readOnly) {
        <h6 jhiTranslate="artemisApp.assessment.assessment"></h6>
        @if (isExamMode || exercise.course?.complaintsEnabled) {
            <div class="form-check">
                <input
                    type="checkbox"
                    class="form-check-input"
                    name="allowComplaintsForAutomaticAssessment"
                    [checked]="exercise.allowComplaintsForAutomaticAssessments"
                    [disabled]="exercise.assessmentType !== assessmentType.AUTOMATIC || (!isExamMode && !exercise.dueDate)"
                    id="allowComplaintsForAutomaticAssessment"
                    (change)="toggleComplaintsType()"
                />
                <label
                    [ngStyle]="exercise.assessmentType !== assessmentType.AUTOMATIC || (!isExamMode && !exercise.dueDate) ? { color: 'grey' } : {}"
                    class="form-control-label"
                    for="allowComplaintsForAutomaticAssessment"
                    jhiTranslate="artemisApp.programmingExercise.timeline.complaintOnAutomaticAssessment"
                ></label>
                <jhi-help-icon placement="right auto" [text]="'artemisApp.programmingExercise.timeline.complaintOnAutomaticAssessmentTooltip'" />
            </div>
        }
        @if (isExamMode && isImport && importOptions) {
            <div class="form-check">
                <input
                    type="checkbox"
                    class="form-check-input"
<<<<<<< HEAD
                    name="allowFeedbackRequests"
                    [checked]="exercise.allowFeedbackRequests"
                    [disabled]="exercise.assessmentType !== assessmentType.SEMI_AUTOMATIC"
                    id="allowFeedbackRequests"
                    (change)="toggleFeedbackRequests()"
                />
=======
                    name="setTestCaseVisibilityToAfterDueDate"
                    [checked]="importOptions.setTestCaseVisibilityToAfterDueDate"
                    id="setTestCaseVisibilityToAfterDueDate-checkbox"
                    (change)="toggleSetTestCaseVisibilityToAfterDueDate()"
                />
                <label
                    class="form-control-label"
                    for="setTestCaseVisibilityToAfterDueDate-checkbox"
                    jhiTranslate="artemisApp.programmingExercise.timeline.setTestCaseVisibilityToAfterReleaseDateOfResults"
                ></label>
                <jhi-help-icon placement="right auto" [text]="'artemisApp.programmingExercise.timeline.setTestCaseVisibilityToAfterReleaseDateOfResultsTooltip'" />
            </div>
        }
        @if (!isExamMode) {
            <div class="form-check">
                <input
                    type="checkbox"
                    class="form-check-input"
                    name="allowFeedbackRequests"
                    [checked]="exercise.allowFeedbackRequests"
                    [disabled]="exercise.assessmentType !== assessmentType.SEMI_AUTOMATIC"
                    id="allowFeedbackRequests"
                    (change)="toggleFeedbackRequests()"
                />
>>>>>>> 05aaa81a
                @if (isAthenaEnabled$ | async) {
                    <label
                        [ngStyle]="exercise.assessmentType !== assessmentType.SEMI_AUTOMATIC ? { color: 'grey' } : {}"
                        class="form-control-label"
                        for="allowFeedbackRequests"
                        jhiTranslate="artemisApp.programmingExercise.timeline.allowFeedbackRequests"
                    ></label>
                    <jhi-help-icon placement="right auto" [text]="'artemisApp.programmingExercise.timeline.allowFeedbackRequestsTooltip'" />
                } @else {
                    <label
                        [ngStyle]="exercise.assessmentType !== assessmentType.SEMI_AUTOMATIC ? { color: 'grey' } : {}"
                        class="form-control-label"
                        for="allowFeedbackRequests"
                        jhiTranslate="artemisApp.programmingExercise.timeline.manualFeedbackRequests"
                    ></label>
                    <jhi-help-icon placement="right auto" [text]="'artemisApp.programmingExercise.timeline.manualFeedbackRequestsTooltip'" />
                }
            </div>
        }
        <div class="form-check">
            <input
                class="form-check-input"
                type="checkbox"
                name="showTestNamesToStudents"
                id="field_showTestNamesToStudents"
                [disabled]="readOnly"
                [(ngModel)]="exercise.showTestNamesToStudents"
                checked
            />
            <label class="form-control-label" for="field_showTestNamesToStudents" jhiTranslate="artemisApp.programmingExercise.showTestNamesToStudents"></label>
            <jhi-help-icon placement="right auto" [text]="'artemisApp.programmingExercise.showTestNamesToStudentsTooltip'" />
        </div>
        <div class="form-check">
            <input
                type="checkbox"
                class="form-check-input"
                name="releaseTestsWithExampleSolution"
                [checked]="exercise.releaseTestsWithExampleSolution"
                [disabled]="!exercise.exampleSolutionPublicationDate && !exercise.exerciseGroup?.exam?.exampleSolutionPublicationDate"
                id="releaseTestsWithExampleSolution"
                (change)="toggleReleaseTests()"
            />
            <label
                [ngStyle]="!exercise.exampleSolutionPublicationDate && !exercise.exerciseGroup?.exam?.exampleSolutionPublicationDate ? { color: 'grey' } : {}"
                class="form-control-label"
                for="releaseTestsWithExampleSolution"
                jhiTranslate="artemisApp.programmingExercise.timeline.releaseTestsWithExampleSolution"
            ></label>
            <jhi-help-icon placement="right auto" [text]="'artemisApp.programmingExercise.timeline.releaseTestsWithExampleSolutionTooltip'" />
        </div>
        @if (!isExamMode) {
            <jhi-exercise-feedback-suggestion-options [exercise]="exercise" [dueDate]="exercise.dueDate" [readOnly]="readOnly" />
        }
    }
</div><|MERGE_RESOLUTION|>--- conflicted
+++ resolved
@@ -143,14 +143,6 @@
                 <input
                     type="checkbox"
                     class="form-check-input"
-<<<<<<< HEAD
-                    name="allowFeedbackRequests"
-                    [checked]="exercise.allowFeedbackRequests"
-                    [disabled]="exercise.assessmentType !== assessmentType.SEMI_AUTOMATIC"
-                    id="allowFeedbackRequests"
-                    (change)="toggleFeedbackRequests()"
-                />
-=======
                     name="setTestCaseVisibilityToAfterDueDate"
                     [checked]="importOptions.setTestCaseVisibilityToAfterDueDate"
                     id="setTestCaseVisibilityToAfterDueDate-checkbox"
@@ -175,7 +167,6 @@
                     id="allowFeedbackRequests"
                     (change)="toggleFeedbackRequests()"
                 />
->>>>>>> 05aaa81a
                 @if (isAthenaEnabled$ | async) {
                     <label
                         [ngStyle]="exercise.assessmentType !== assessmentType.SEMI_AUTOMATIC ? { color: 'grey' } : {}"
