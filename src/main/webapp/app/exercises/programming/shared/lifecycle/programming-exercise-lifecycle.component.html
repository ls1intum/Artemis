<div class="timeline-box">
    <div class="test-schedule">
        <div class="test-schedule-row d-flex justify-content-around">
            @if (!isExamMode) {
                <jhi-programming-exercise-test-schedule-date-picker
                    [(ngModel)]="exercise.releaseDate"
                    (ngModelChange)="updateReleaseDate($event)"
                    [readOnly]="readOnly"
                    class="test-schedule-date px-1"
                    label="artemisApp.exercise.releaseDate"
                    tooltipText="artemisApp.programmingExercise.timeline.releaseDateTooltip"
                />
            }
            @if (!isExamMode) {
                <jhi-programming-exercise-test-schedule-date-picker
                    [(ngModel)]="exercise.startDate"
                    (ngModelChange)="updateStartDate($event)"
                    (onDateReset)="exercise.startDate = undefined"
                    [startAt]="exercise.releaseDate"
                    [min]="exercise.releaseDate"
                    [readOnly]="readOnly"
                    class="test-schedule-date px-1"
                    label="artemisApp.exercise.startDate"
                    tooltipText="artemisApp.programmingExercise.timeline.startDateTooltip"
                />
            }
            <div class="test-schedule-date px-1">
                <div class="test-schedule-date-title test-schedule-date-title-small-button">
                    <span jhiTranslate="artemisApp.programmingExercise.timeline.automaticTests"> Automatic Tests </span>
                    <jhi-help-icon text="artemisApp.programmingExercise.timeline.automaticTestsMandatoryTooltip"></jhi-help-icon>
                </div>
                <div class="btn btn-light scheduled-test btn-lifecycle" [class.btn-lifecycle--disabled]="readOnly">
                    <fa-icon [icon]="faCogs" size="lg"></fa-icon>
                </div>
            </div>
            @if (!isExamMode) {
                <jhi-programming-exercise-test-schedule-date-picker
                    [(ngModel)]="exercise.dueDate"
                    (ngModelChange)="updateExampleSolutionPublicationDate($event)"
                    (onDateReset)="exercise.buildAndTestStudentSubmissionsAfterDueDate = undefined"
                    [startAt]="exercise.startDate ?? exercise.releaseDate"
                    [min]="exercise.startDate ?? exercise.releaseDate"
                    [readOnly]="readOnly"
                    class="test-schedule-date px-1"
                    label="artemisApp.exercise.dueDate"
                    tooltipText="artemisApp.programmingExercise.timeline.dueDateTooltip"
                    id="programming-exercise-due-date-picker"
                />
            }
            @if (isExamMode || exercise.dueDate) {
                <jhi-programming-exercise-test-schedule-date-picker
                    class="test-schedule-date px-1"
                    [(ngModel)]="exercise.buildAndTestStudentSubmissionsAfterDueDate"
                    [startAt]="exercise.dueDate"
                    [min]="exercise.dueDate"
                    [readOnly]="readOnly"
                    label="artemisApp.programmingExercise.timeline.afterDueDate"
                    tooltipText="artemisApp.programmingExercise.timeline.afterDueDateTooltip"
                />
            }
            @if (isExamMode || exercise.dueDate) {
                <div>
                    <div class="test-schedule-date px-1">
                        <div class="test-schedule-date-title test-schedule-date-title-small-button">
                            <span jhiTranslate="artemisApp.programmingExercise.timeline.assessmentType"> Assessment Type </span>
                            <jhi-help-icon
                                [text]="
                                    'artemisApp.programmingExercise.timeline.' +
                                    (exercise.assessmentType === assessmentType.SEMI_AUTOMATIC
                                        ? 'assessmentTypeTooltipManualAssessment'
                                        : 'assessmentTypeTooltipAutomaticAssessment')
                                "
                            >
                            </jhi-help-icon>
                        </div>
                        <div
                            class="btn btn-light scheduled-test scheduled-test--can-toggle btn-lifecycle calendar-event-toggle"
                            [class.btn-lifecycle--disabled]="readOnly"
                            (click)="!readOnly && toggleAssessmentType()"
                        >
                            <fa-icon [icon]="exercise.assessmentType === assessmentType.SEMI_AUTOMATIC ? faUserCheck : faUserSlash" size="lg"></fa-icon>
                        </div>
                        <div class="mt-2">
                            {{
                                'artemisApp.programmingExercise.timeline.' +
                                    (exercise.assessmentType === assessmentType.SEMI_AUTOMATIC ? 'manualAssessment' : 'automaticAssessment') | artemisTranslate
                            }}
                        </div>
                    </div>
                    @if (exercise.assessmentType === assessmentType.SEMI_AUTOMATIC && !isExamMode && !exercise.allowManualFeedbackRequests) {
                        <jhi-programming-exercise-test-schedule-date-picker
                            class="test-schedule-date"
                            [(ngModel)]="exercise.assessmentDueDate"
                            [startAt]="exercise.dueDate"
                            [min]="exercise.dueDate"
                            [readOnly]="readOnly"
                            label="artemisApp.programmingExercise.timeline.assessmentDueDate"
                            tooltipText="artemisApp.programmingExercise.timeline.assessmentDueDateTooltip"
                        />
                    }
                </div>
            }
            @if (!isExamMode) {
                <div>
                    <jhi-programming-exercise-test-schedule-date-picker
                        [(ngModel)]="exercise.exampleSolutionPublicationDate"
                        [readOnly]="readOnly"
                        [startAt]="exercise.dueDate ?? exercise.startDate ?? exercise.releaseDate"
                        [min]="
                            (exercise.includedInOverallScore !== IncludedInOverallScore.NOT_INCLUDED ? exercise.dueDate : undefined) ?? exercise.startDate ?? exercise.releaseDate
                        "
                        class="test-schedule-date px-1"
                        label="artemisApp.exercise.exampleSolutionPublicationDate"
                        tooltipText="artemisApp.programmingExercise.timeline.exampleSolutionPublicationDateTooltip"
                    />
                </div>
            }
        </div>
    </div>
    @if (!readOnly) {
        <h6 jhiTranslate="artemisApp.assessment.assessment"></h6>
        @if (isExamMode || exercise.course?.complaintsEnabled) {
            <div class="form-check">
                <input
                    type="checkbox"
                    class="form-check-input"
                    name="allowComplaintsForAutomaticAssessment"
                    [checked]="exercise.allowComplaintsForAutomaticAssessments"
                    [disabled]="exercise.assessmentType !== assessmentType.AUTOMATIC || (!isExamMode && !exercise.dueDate)"
                    id="allowComplaintsForAutomaticAssessment"
                    (change)="toggleComplaintsType()"
                />
                <label
                    [ngStyle]="exercise.assessmentType !== assessmentType.AUTOMATIC || (!isExamMode && !exercise.dueDate) ? { color: 'grey' } : {}"
                    class="form-control-label"
                    for="allowComplaintsForAutomaticAssessment"
                    jhiTranslate="artemisApp.programmingExercise.timeline.complaintOnAutomaticAssessment"
                ></label>
                <jhi-help-icon placement="right auto" [text]="'artemisApp.programmingExercise.timeline.complaintOnAutomaticAssessmentTooltip'"></jhi-help-icon>
            </div>
        }
        @if (!isExamMode) {
            <div class="form-check">
                <input
                    type="checkbox"
                    class="form-check-input"
                    name="allowManualFeedbackRequests"
                    [checked]="exercise.allowManualFeedbackRequests"
                    [disabled]="exercise.assessmentType !== assessmentType.SEMI_AUTOMATIC"
                    id="allowManualFeedbackRequests"
                    (change)="toggleManualFeedbackRequests()"
                />
                <label
                    [ngStyle]="exercise.assessmentType !== assessmentType.SEMI_AUTOMATIC ? { color: 'grey' } : {}"
                    class="form-control-label"
                    for="allowManualFeedbackRequests"
                    jhiTranslate="artemisApp.programmingExercise.timeline.manualFeedbackRequests"
                ></label>
                <jhi-help-icon placement="right auto" [text]="'artemisApp.programmingExercise.timeline.manualFeedbackRequestsTooltip'"></jhi-help-icon>
            </div>
        }
        <div class="form-check">
            <input
                class="form-check-input"
                type="checkbox"
                name="showTestNamesToStudents"
                id="field_showTestNamesToStudents"
                [disabled]="readOnly"
                [(ngModel)]="exercise.showTestNamesToStudents"
                checked
            />
            <label class="form-control-label" for="field_showTestNamesToStudents" jhiTranslate="artemisApp.programmingExercise.showTestNamesToStudents"></label>
            <jhi-help-icon placement="right auto" [text]="'artemisApp.programmingExercise.showTestNamesToStudentsTooltip'"></jhi-help-icon>
        </div>
<<<<<<< HEAD
    }
    <div class="form-check">
        <input
            class="form-check-input"
            type="checkbox"
            name="showTestNamesToStudents"
            id="field_showTestNamesToStudents"
            [disabled]="readOnly"
            [(ngModel)]="exercise.showTestNamesToStudents"
            checked
        />
        <label class="form-control-label" for="field_showTestNamesToStudents" jhiTranslate="artemisApp.programmingExercise.showTestNamesToStudents"></label>
        <jhi-help-icon placement="right auto" [text]="'artemisApp.programmingExercise.showTestNamesToStudentsTooltip'"></jhi-help-icon>
    </div>
    <div class="form-check">
        <input
            type="checkbox"
            class="form-check-input"
            name="releaseTestsWithExampleSolution"
            [checked]="exercise.releaseTestsWithExampleSolution"
            [disabled]="(!exercise.exampleSolutionPublicationDate && !exercise.exerciseGroup?.exam?.exampleSolutionPublicationDate) || readOnly"
            id="releaseTestsWithExampleSolution"
            (change)="toggleReleaseTests()"
        />
        <label
            [ngStyle]="!exercise.exampleSolutionPublicationDate && !exercise.exerciseGroup?.exam?.exampleSolutionPublicationDate && !readOnly ? { color: 'grey' } : {}"
            class="form-control-label"
            for="releaseTestsWithExampleSolution"
            jhiTranslate="artemisApp.programmingExercise.timeline.releaseTestsWithExampleSolution"
        ></label>
        <jhi-help-icon placement="right auto" [text]="'artemisApp.programmingExercise.timeline.releaseTestsWithExampleSolutionTooltip'"></jhi-help-icon>
    </div>
    @if (!isExamMode) {
        <jhi-exercise-feedback-suggestion-options [exercise]="exercise" [dueDate]="exercise.dueDate" [readOnly]="readOnly" />
=======
        <div class="form-check">
            <input
                type="checkbox"
                class="form-check-input"
                name="releaseTestsWithExampleSolution"
                [checked]="exercise.releaseTestsWithExampleSolution"
                [disabled]="!exercise.exampleSolutionPublicationDate && !exercise.exerciseGroup?.exam?.exampleSolutionPublicationDate"
                id="releaseTestsWithExampleSolution"
                (change)="toggleReleaseTests()"
            />
            <label
                [ngStyle]="!exercise.exampleSolutionPublicationDate && !exercise.exerciseGroup?.exam?.exampleSolutionPublicationDate ? { color: 'grey' } : {}"
                class="form-control-label"
                for="releaseTestsWithExampleSolution"
                jhiTranslate="artemisApp.programmingExercise.timeline.releaseTestsWithExampleSolution"
            ></label>
            <jhi-help-icon placement="right auto" [text]="'artemisApp.programmingExercise.timeline.releaseTestsWithExampleSolutionTooltip'"></jhi-help-icon>
        </div>
        @if ((isAthenaEnabled$ | async) && !isExamMode) {
            <div class="form-check">
                <input
                    type="checkbox"
                    class="form-check-input"
                    name="feedbackSuggestionsEnabled"
                    [checked]="exercise.feedbackSuggestionsEnabled"
                    [disabled]="exercise.assessmentType === assessmentType.AUTOMATIC"
                    id="feedbackSuggestionsEnabled"
                    (change)="exercise.feedbackSuggestionsEnabled = !exercise.feedbackSuggestionsEnabled"
                />
                <label
                    [ngStyle]="exercise.assessmentType === assessmentType.AUTOMATIC ? { color: 'grey' } : {}"
                    class="form-control-label"
                    for="feedbackSuggestionsEnabled"
                    jhiTranslate="artemisApp.exercise.feedbackSuggestionsEnabled"
                ></label>
                <jhi-help-icon placement="right auto" [text]="'artemisApp.exercise.feedbackSuggestionsEnabledTooltip'"></jhi-help-icon>
            </div>
        }
>>>>>>> df2a5a9a
    }
</div><|MERGE_RESOLUTION|>--- conflicted
+++ resolved
@@ -172,42 +172,6 @@
             <label class="form-control-label" for="field_showTestNamesToStudents" jhiTranslate="artemisApp.programmingExercise.showTestNamesToStudents"></label>
             <jhi-help-icon placement="right auto" [text]="'artemisApp.programmingExercise.showTestNamesToStudentsTooltip'"></jhi-help-icon>
         </div>
-<<<<<<< HEAD
-    }
-    <div class="form-check">
-        <input
-            class="form-check-input"
-            type="checkbox"
-            name="showTestNamesToStudents"
-            id="field_showTestNamesToStudents"
-            [disabled]="readOnly"
-            [(ngModel)]="exercise.showTestNamesToStudents"
-            checked
-        />
-        <label class="form-control-label" for="field_showTestNamesToStudents" jhiTranslate="artemisApp.programmingExercise.showTestNamesToStudents"></label>
-        <jhi-help-icon placement="right auto" [text]="'artemisApp.programmingExercise.showTestNamesToStudentsTooltip'"></jhi-help-icon>
-    </div>
-    <div class="form-check">
-        <input
-            type="checkbox"
-            class="form-check-input"
-            name="releaseTestsWithExampleSolution"
-            [checked]="exercise.releaseTestsWithExampleSolution"
-            [disabled]="(!exercise.exampleSolutionPublicationDate && !exercise.exerciseGroup?.exam?.exampleSolutionPublicationDate) || readOnly"
-            id="releaseTestsWithExampleSolution"
-            (change)="toggleReleaseTests()"
-        />
-        <label
-            [ngStyle]="!exercise.exampleSolutionPublicationDate && !exercise.exerciseGroup?.exam?.exampleSolutionPublicationDate && !readOnly ? { color: 'grey' } : {}"
-            class="form-control-label"
-            for="releaseTestsWithExampleSolution"
-            jhiTranslate="artemisApp.programmingExercise.timeline.releaseTestsWithExampleSolution"
-        ></label>
-        <jhi-help-icon placement="right auto" [text]="'artemisApp.programmingExercise.timeline.releaseTestsWithExampleSolutionTooltip'"></jhi-help-icon>
-    </div>
-    @if (!isExamMode) {
-        <jhi-exercise-feedback-suggestion-options [exercise]="exercise" [dueDate]="exercise.dueDate" [readOnly]="readOnly" />
-=======
         <div class="form-check">
             <input
                 type="checkbox"
@@ -226,26 +190,8 @@
             ></label>
             <jhi-help-icon placement="right auto" [text]="'artemisApp.programmingExercise.timeline.releaseTestsWithExampleSolutionTooltip'"></jhi-help-icon>
         </div>
-        @if ((isAthenaEnabled$ | async) && !isExamMode) {
-            <div class="form-check">
-                <input
-                    type="checkbox"
-                    class="form-check-input"
-                    name="feedbackSuggestionsEnabled"
-                    [checked]="exercise.feedbackSuggestionsEnabled"
-                    [disabled]="exercise.assessmentType === assessmentType.AUTOMATIC"
-                    id="feedbackSuggestionsEnabled"
-                    (change)="exercise.feedbackSuggestionsEnabled = !exercise.feedbackSuggestionsEnabled"
-                />
-                <label
-                    [ngStyle]="exercise.assessmentType === assessmentType.AUTOMATIC ? { color: 'grey' } : {}"
-                    class="form-control-label"
-                    for="feedbackSuggestionsEnabled"
-                    jhiTranslate="artemisApp.exercise.feedbackSuggestionsEnabled"
-                ></label>
-                <jhi-help-icon placement="right auto" [text]="'artemisApp.exercise.feedbackSuggestionsEnabledTooltip'"></jhi-help-icon>
-            </div>
+        @if (!isExamMode) {
+            <jhi-exercise-feedback-suggestion-options [exercise]="exercise" [dueDate]="exercise.dueDate" [readOnly]="readOnly" />
         }
->>>>>>> df2a5a9a
     }
 </div>