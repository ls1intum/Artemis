<div class="timeline-box">
    <div class="test-schedule">
        <div class="test-schedule-row d-flex justify-content-around">
            @if (!isExamMode) {
                <jhi-programming-exercise-test-schedule-date-picker
                    [(ngModel)]="exercise.releaseDate"
                    (ngModelChange)="updateReleaseDate($event)"
                    [readOnly]="readOnly"
                    class="test-schedule-date px-1"
                    label="artemisApp.exercise.releaseDate"
                    tooltipText="artemisApp.programmingExercise.timeline.releaseDateTooltip"
                />
            }
            @if (!isExamMode) {
                <jhi-programming-exercise-test-schedule-date-picker
                    [(ngModel)]="exercise.startDate"
                    (ngModelChange)="updateStartDate($event)"
                    (onDateReset)="exercise.startDate = undefined"
                    [startAt]="exercise.releaseDate"
                    [min]="exercise.releaseDate"
                    [readOnly]="readOnly"
                    class="test-schedule-date px-1"
                    label="artemisApp.exercise.startDate"
                    tooltipText="artemisApp.programmingExercise.timeline.startDateTooltip"
                />
            }
            <div class="test-schedule-date px-1">
                <div class="test-schedule-date-title test-schedule-date-title-small-button">
                    <span jhiTranslate="artemisApp.programmingExercise.timeline.automaticTests"> Automatic Tests </span>
                    <jhi-help-icon text="artemisApp.programmingExercise.timeline.automaticTestsMandatoryTooltip"></jhi-help-icon>
                </div>
                <div class="btn btn-light scheduled-test btn-lifecycle" [class.btn-lifecycle--disabled]="readOnly">
                    <fa-icon [icon]="faCogs" size="lg"></fa-icon>
                </div>
            </div>
            @if (!isExamMode) {
                <jhi-programming-exercise-test-schedule-date-picker
                    [(ngModel)]="exercise.dueDate"
                    (ngModelChange)="updateExampleSolutionPublicationDate($event)"
                    (onDateReset)="exercise.buildAndTestStudentSubmissionsAfterDueDate = undefined"
                    [startAt]="exercise.startDate ?? exercise.releaseDate"
                    [min]="exercise.startDate ?? exercise.releaseDate"
                    [readOnly]="readOnly"
                    class="test-schedule-date px-1"
                    label="artemisApp.exercise.dueDate"
                    tooltipText="artemisApp.programmingExercise.timeline.dueDateTooltip"
                    id="programming-exercise-due-date-picker"
                />
            }
            @if (isExamMode || exercise.dueDate) {
                <jhi-programming-exercise-test-schedule-date-picker
                    class="test-schedule-date px-1"
                    [(ngModel)]="exercise.buildAndTestStudentSubmissionsAfterDueDate"
                    [startAt]="exercise.dueDate"
                    [min]="exercise.dueDate"
                    [readOnly]="readOnly"
                    label="artemisApp.programmingExercise.timeline.afterDueDate"
                    tooltipText="artemisApp.programmingExercise.timeline.afterDueDateTooltip"
                />
            }
            @if (isExamMode || exercise.dueDate) {
                <div>
                    <div class="test-schedule-date px-1">
                        <div class="test-schedule-date-title test-schedule-date-title-small-button">
                            <span jhiTranslate="artemisApp.programmingExercise.timeline.assessmentType"> Assessment Type </span>
                            <jhi-help-icon
                                [text]="
                                    'artemisApp.programmingExercise.timeline.' +
                                    (exercise.assessmentType === assessmentType.SEMI_AUTOMATIC
                                        ? 'assessmentTypeTooltipManualAssessment'
                                        : 'assessmentTypeTooltipAutomaticAssessment')
                                "
                            >
                            </jhi-help-icon>
                        </div>
                        <div
                            class="btn btn-light scheduled-test scheduled-test--can-toggle btn-lifecycle calendar-event-toggle"
                            [class.btn-lifecycle--disabled]="readOnly"
                            (click)="!readOnly && toggleAssessmentType()"
                        >
                            <fa-icon [icon]="exercise.assessmentType === assessmentType.SEMI_AUTOMATIC ? faUserCheck : faUserSlash" size="lg"></fa-icon>
                        </div>
                        <div class="mt-2">
                            {{
                                'artemisApp.programmingExercise.timeline.' +
                                    (exercise.assessmentType === assessmentType.SEMI_AUTOMATIC ? 'manualAssessment' : 'automaticAssessment') | artemisTranslate
                            }}
                        </div>
                    </div>
                    @if (exercise.assessmentType === assessmentType.SEMI_AUTOMATIC && !isExamMode && !exercise.allowManualFeedbackRequests) {
                        <jhi-programming-exercise-test-schedule-date-picker
                            class="test-schedule-date"
                            [(ngModel)]="exercise.assessmentDueDate"
                            [startAt]="exercise.dueDate"
                            [min]="exercise.dueDate"
                            [readOnly]="readOnly"
                            label="artemisApp.programmingExercise.timeline.assessmentDueDate"
                            tooltipText="artemisApp.programmingExercise.timeline.assessmentDueDateTooltip"
                        />
                    }
                </div>
            }
            @if (!isExamMode) {
                <div>
                    <jhi-programming-exercise-test-schedule-date-picker
                        [(ngModel)]="exercise.exampleSolutionPublicationDate"
                        [readOnly]="readOnly"
                        [startAt]="exercise.dueDate ?? exercise.startDate ?? exercise.releaseDate"
                        [min]="
                            (exercise.includedInOverallScore !== IncludedInOverallScore.NOT_INCLUDED ? exercise.dueDate : undefined) ?? exercise.startDate ?? exercise.releaseDate
                        "
                        class="test-schedule-date px-1"
                        label="artemisApp.exercise.exampleSolutionPublicationDate"
                        tooltipText="artemisApp.programmingExercise.timeline.exampleSolutionPublicationDateTooltip"
                    />
                </div>
            }
        </div>
    </div>
    <h6 jhiTranslate="artemisApp.assessment.assessment"></h6>
    @if (isExamMode || exercise.course?.complaintsEnabled) {
        <div class="form-check">
            <input
                type="checkbox"
                class="form-check-input"
                name="allowComplaintsForAutomaticAssessment"
                [checked]="exercise.allowComplaintsForAutomaticAssessments"
                [disabled]="exercise.assessmentType !== assessmentType.AUTOMATIC || (!isExamMode && !exercise.dueDate) || readOnly"
                id="allowComplaintsForAutomaticAssessment"
                (change)="toggleComplaintsType()"
            />
            <label
                [ngStyle]="exercise.assessmentType !== assessmentType.AUTOMATIC || (!isExamMode && !exercise.dueDate) ? { color: 'grey' } : {}"
                class="form-control-label"
                for="allowComplaintsForAutomaticAssessment"
                jhiTranslate="artemisApp.programmingExercise.timeline.complaintOnAutomaticAssessment"
            ></label>
            <jhi-help-icon placement="right auto" [text]="'artemisApp.programmingExercise.timeline.complaintOnAutomaticAssessmentTooltip'"></jhi-help-icon>
        </div>
    }
    @if (!isExamMode) {
        <div class="form-check">
            <input
                type="checkbox"
                class="form-check-input"
                name="allowManualFeedbackRequests"
                [checked]="exercise.allowManualFeedbackRequests"
                [disabled]="exercise.assessmentType !== assessmentType.SEMI_AUTOMATIC || readOnly"
                id="allowManualFeedbackRequests"
                (change)="toggleManualFeedbackRequests()"
            />
            <label
                [ngStyle]="exercise.assessmentType !== assessmentType.SEMI_AUTOMATIC && !readOnly ? { color: 'grey' } : {}"
                class="form-control-label"
                for="allowManualFeedbackRequests"
                jhiTranslate="artemisApp.programmingExercise.timeline.manualFeedbackRequests"
            ></label>
            <jhi-help-icon placement="right auto" [text]="'artemisApp.programmingExercise.timeline.manualFeedbackRequestsTooltip'"></jhi-help-icon>
        </div>
    }
    <div class="form-check">
        <input
            class="form-check-input"
            type="checkbox"
            name="showTestNamesToStudents"
            id="field_showTestNamesToStudents"
            [disabled]="readOnly"
            [(ngModel)]="exercise.showTestNamesToStudents"
            checked
        />
        <label class="form-control-label" for="field_showTestNamesToStudents" jhiTranslate="artemisApp.programmingExercise.showTestNamesToStudents"></label>
        <jhi-help-icon placement="right auto" [text]="'artemisApp.programmingExercise.showTestNamesToStudentsTooltip'"></jhi-help-icon>
    </div>
    <div class="form-check">
        <input
            type="checkbox"
            class="form-check-input"
            name="releaseTestsWithExampleSolution"
            [checked]="exercise.releaseTestsWithExampleSolution"
            [disabled]="(!exercise.exampleSolutionPublicationDate && !exercise.exerciseGroup?.exam?.exampleSolutionPublicationDate) || readOnly"
            id="releaseTestsWithExampleSolution"
            (change)="toggleReleaseTests()"
        />
        <label
            [ngStyle]="!exercise.exampleSolutionPublicationDate && !exercise.exerciseGroup?.exam?.exampleSolutionPublicationDate && !readOnly ? { color: 'grey' } : {}"
            class="form-control-label"
            for="releaseTestsWithExampleSolution"
            jhiTranslate="artemisApp.programmingExercise.timeline.releaseTestsWithExampleSolution"
        ></label>
        <jhi-help-icon placement="right auto" [text]="'artemisApp.programmingExercise.timeline.releaseTestsWithExampleSolutionTooltip'"></jhi-help-icon>
    </div>
<<<<<<< HEAD
    <jhi-exercise-feedback-suggestion-options *ngIf="!isExamMode" [exercise]="exercise" [readOnly]="readOnly"></jhi-exercise-feedback-suggestion-options>
=======
    @if ((isAthenaEnabled$ | async) && !isExamMode) {
        <div class="form-check">
            <input
                type="checkbox"
                class="form-check-input"
                name="feedbackSuggestionsEnabled"
                [checked]="exercise.feedbackSuggestionsEnabled"
                [disabled]="exercise.assessmentType === assessmentType.AUTOMATIC || readOnly"
                id="feedbackSuggestionsEnabled"
                (change)="exercise.feedbackSuggestionsEnabled = !exercise.feedbackSuggestionsEnabled"
            />
            <label
                [ngStyle]="exercise.assessmentType === assessmentType.AUTOMATIC ? { color: 'grey' } : {}"
                class="form-control-label"
                for="feedbackSuggestionsEnabled"
                jhiTranslate="artemisApp.exercise.feedbackSuggestionsEnabled"
            ></label>
            <jhi-help-icon placement="right auto" [text]="'artemisApp.exercise.feedbackSuggestionsEnabledTooltip'"></jhi-help-icon>
        </div>
    }
>>>>>>> 8373129f
</div><|MERGE_RESOLUTION|>--- conflicted
+++ resolved
@@ -189,28 +189,7 @@
         ></label>
         <jhi-help-icon placement="right auto" [text]="'artemisApp.programmingExercise.timeline.releaseTestsWithExampleSolutionTooltip'"></jhi-help-icon>
     </div>
-<<<<<<< HEAD
-    <jhi-exercise-feedback-suggestion-options *ngIf="!isExamMode" [exercise]="exercise" [readOnly]="readOnly"></jhi-exercise-feedback-suggestion-options>
-=======
-    @if ((isAthenaEnabled$ | async) && !isExamMode) {
-        <div class="form-check">
-            <input
-                type="checkbox"
-                class="form-check-input"
-                name="feedbackSuggestionsEnabled"
-                [checked]="exercise.feedbackSuggestionsEnabled"
-                [disabled]="exercise.assessmentType === assessmentType.AUTOMATIC || readOnly"
-                id="feedbackSuggestionsEnabled"
-                (change)="exercise.feedbackSuggestionsEnabled = !exercise.feedbackSuggestionsEnabled"
-            />
-            <label
-                [ngStyle]="exercise.assessmentType === assessmentType.AUTOMATIC ? { color: 'grey' } : {}"
-                class="form-control-label"
-                for="feedbackSuggestionsEnabled"
-                jhiTranslate="artemisApp.exercise.feedbackSuggestionsEnabled"
-            ></label>
-            <jhi-help-icon placement="right auto" [text]="'artemisApp.exercise.feedbackSuggestionsEnabledTooltip'"></jhi-help-icon>
-        </div>
+    @if (!isExamMode) {
+        <jhi-exercise-feedback-suggestion-options [exercise]="exercise" [readOnly]="readOnly"></jhi-exercise-feedback-suggestion-options>
     }
->>>>>>> 8373129f
 </div>