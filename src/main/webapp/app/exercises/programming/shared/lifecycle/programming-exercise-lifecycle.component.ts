--- conflicted
+++ resolved
@@ -83,8 +83,6 @@
     }
 
     /**
-<<<<<<< HEAD
-=======
      * Toggles the value for allowing complaints for automatic assessment between true and false
      */
     toggleReleaseTests() {
@@ -92,7 +90,6 @@
     }
 
     /**
->>>>>>> 1e8b186f
      * Sets the new release date and updates "start date", "due date" and "after due date" if the release date is after them
      * Does not propagate changes to dates other than release date if readOnly is true.
      *
