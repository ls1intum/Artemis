--- conflicted
+++ resolved
@@ -126,21 +126,15 @@
         }
     }
 
-<<<<<<< HEAD
     toggleSetTestCaseVisibilityToAfterDueDate() {
         if (this.importOptions) {
             this.importOptions.setTestCaseVisibilityToAfterDueDate = !this.importOptions.setTestCaseVisibilityToAfterDueDate;
         }
     }
 
-    toggleManualFeedbackRequests() {
-        this.exercise.allowManualFeedbackRequests = !this.exercise.allowManualFeedbackRequests;
-        if (this.exercise.allowManualFeedbackRequests) {
-=======
     toggleFeedbackRequests() {
         this.exercise.allowFeedbackRequests = !this.exercise.allowFeedbackRequests;
         if (this.exercise.allowFeedbackRequests) {
->>>>>>> 4eb01fd9
             this.exercise.assessmentDueDate = undefined;
             this.exercise.buildAndTestStudentSubmissionsAfterDueDate = undefined;
         }
