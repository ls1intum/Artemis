--- conflicted
+++ resolved
@@ -126,15 +126,12 @@
         }
     }
 
-<<<<<<< HEAD
-=======
     toggleSetTestCaseVisibilityToAfterDueDate() {
         if (this.importOptions) {
             this.importOptions.setTestCaseVisibilityToAfterDueDate = !this.importOptions.setTestCaseVisibilityToAfterDueDate;
         }
     }
 
->>>>>>> 7f05b932
     toggleFeedbackRequests() {
         this.exercise.allowFeedbackRequests = !this.exercise.allowFeedbackRequests;
         if (this.exercise.allowFeedbackRequests) {
