--- conflicted
+++ resolved
@@ -70,19 +70,12 @@
                     actions.push(action);
                 }
             });
-<<<<<<< HEAD
-            // somehow, the returned content has a scriptActions field, which is not defined in the WindFile class
-            delete windfile['scriptActions'];
+            // somehow, the returned content may have a scriptActions field, which is not a field of the WindFile class
+            if ('scriptActions' in windfile) {
+                delete windfile['scriptActions'];
+            }
             windfile.actions = actions;
             return windfile;
-=======
-            // somehow, the returned content may have a scriptActions field, which is not a field of the WindFile class
-            if ('scriptActions' in windFile) {
-                delete windFile['scriptActions'];
-            }
-            windFile.actions = actions;
-            return windFile;
->>>>>>> a1fb0072
         } catch (SyntaxError) {
             return undefined;
         }
