import { EmbeddedViewRef, Injectable, Injector, ViewContainerRef } from '@angular/core';
import { Observable, Subject } from 'rxjs';
import { ShowdownExtension } from 'showdown';
// tslint:disable-next-line:max-line-length
import { ProgrammingExerciseInstructionTaskStatusComponent } from 'app/exercises/programming/shared/instructions-render/task/programming-exercise-instruction-task-status.component';
import { Result } from 'app/entities/result.model';
import { escapeStringForUseInRegex } from 'app/shared/util/global.utils';
import { ProgrammingExerciseInstructionService } from 'app/exercises/programming/shared/instructions-render/service/programming-exercise-instruction.service';
import { ArtemisShowdownExtensionWrapper } from 'app/shared/markdown-editor/extensions/artemis-showdown-extension-wrapper';
import { TaskArray, TaskArrayWithExercise } from 'app/exercises/programming/shared/instructions-render/task/programming-exercise-task.model';
import { Exercise, ExerciseType } from 'app/entities/exercise.model';
import { ProgrammingExercise } from 'app/entities/programming-exercise.model';

@Injectable({ providedIn: 'root' })
export class ProgrammingExerciseTaskExtensionWrapper implements ArtemisShowdownExtensionWrapper {
<<<<<<< HEAD
=======
    // We don't have a provider for ViewContainerRef, so we pass it from ProgrammingExerciseInstructionComponent
    viewContainerRef: ViewContainerRef;

    public exerciseHints: ExerciseHint[] = [];
>>>>>>> 7340a9e3
    private latestResult?: Result;
    private exercise: Exercise;

    private testsForTaskSubject = new Subject<TaskArrayWithExercise>();
    private injectableElementsFoundSubject = new Subject<() => void>();

    // unique index, even if multiple tasks are shown from different problem statements on the same page (in different tabs)
    private taskIndex = 0;

    constructor(private programmingExerciseInstructionService: ProgrammingExerciseInstructionService, private injector: Injector) {}

    /**
     * Sets latest result according to parameter.
     * @param result - either a result or undefined.
     */
    public setLatestResult(result: Result | undefined) {
        this.latestResult = result;
    }

    /**
     * Sets the exercise. This is needed as multiple instructions components use this service in parallel and we have to
     * associate tasks with an exercise to identify tasks properly
     * @param exercise - the current exercise.
     */
    public setExercise(exercise: Exercise) {
        this.exercise = exercise;
    }

    /**
     * Subscribes to testsForTaskSubject.
     */
    public subscribeForFoundTestsInTasks() {
        return this.testsForTaskSubject.asObservable();
    }

    /**
     * Subscribes to injectableElementsFoundSubject.
     */
    public subscribeForInjectableElementsFound(): Observable<() => void> {
        return this.injectableElementsFoundSubject.asObservable();
    }

    /**
     * For each task provided, inject a ProgrammingExerciseInstructionTaskStatusComponent into the container div.
     * @param tasks to inject into the html.
     */
    private injectTasks = (tasks: TaskArray) => {
        tasks.forEach(({ id, taskName, tests }) => {
            const taskHtmlContainers = document.getElementsByClassName(`pe-task-${id}`);

            // The same task could appear multiple times in the instructions (edge case).
            for (let i = 0; i < taskHtmlContainers.length; i++) {
                // TODO: Replace this workaround with official Angular API replacement for ComponentFactoryResolver once available
                // See https://github.com/angular/angular/issues/45263#issuecomment-1082530357
                const componentRef = this.viewContainerRef.createComponent(ProgrammingExerciseInstructionTaskStatusComponent, { injector: this.injector });
                componentRef.instance.exercise = this.exercise;
                componentRef.instance.taskName = taskName;
                componentRef.instance.latestResult = this.latestResult;
                componentRef.instance.tests = tests;
                componentRef.instance.showTestDetails =
                    (this.exercise.type === ExerciseType.PROGRAMMING && (this.exercise as ProgrammingExercise).showTestNamesToStudents) || false;

                const domElem = (componentRef.hostView as EmbeddedViewRef<any>).rootNodes[0] as HTMLElement;
                const taskHtmlContainer = taskHtmlContainers[i];
                taskHtmlContainer.innerHTML = '';
                taskHtmlContainer.append(domElem);
            }
        });
    };

    /**
     * Creates and returns an extension to current exercise.
     */
    getExtension() {
        const extension: ShowdownExtension = {
            type: 'lang',
            filter: (text: string) => {
                const idPlaceholder = '%idPlaceholder%';
                // E.g. [task][Implement BubbleSort](testBubbleSort)
                const taskRegex = /\[task\]\[.*\]\(.*\)({.*})?/g;
                // E.g. Implement BubbleSort, testBubbleSort
                const innerTaskRegex = /\[task\]\[(.*)\]\((.*)\)({(.*)})?/;
                // Without class="d-flex" the injected components height would be 0.
                const taskContainer = `<div class="pe-task-${idPlaceholder} d-flex"></div>`;
                const tasks = text.match(taskRegex) || [];
                const testsForTask: TaskArray = tasks
                    .map((task) => {
                        return task.match(innerTaskRegex);
                    })
                    .filter((testMatch) => !!testMatch && (testMatch.length === 3 || testMatch.length === 5))
                    .map((testMatch: RegExpMatchArray) => {
                        const nextIndex = this.taskIndex;
                        this.taskIndex++;
                        return {
                            id: nextIndex,
                            completeString: testMatch[0],
                            taskName: testMatch[1],
                            // split the names by "," only when there is not a closing bracket without a previous opening bracket
                            tests: testMatch[2].split(/,(?![^(]*?\))/).map((s) => s.trim()),
                        };
                    });
                const tasksWithParticipationId: TaskArrayWithExercise = {
                    exerciseId: this.exercise.id!,
                    tasks: testsForTask,
                };
                this.testsForTaskSubject.next(tasksWithParticipationId);
                // Emit new found elements that need to be injected into html after it is rendered.
                this.injectableElementsFoundSubject.next(() => {
                    this.injectTasks(testsForTask);
                });
                return testsForTask.reduce(
                    (acc: string, { completeString: task, id }): string =>
                        // Insert anchor divs into the text so that injectable elements can be inserted into them.
                        acc.replace(new RegExp(escapeStringForUseInRegex(task), 'g'), taskContainer.replace(idPlaceholder, id.toString())),
                    text,
                );
            },
        };
        return extension;
    }
}<|MERGE_RESOLUTION|>--- conflicted
+++ resolved
@@ -13,13 +13,9 @@
 
 @Injectable({ providedIn: 'root' })
 export class ProgrammingExerciseTaskExtensionWrapper implements ArtemisShowdownExtensionWrapper {
-<<<<<<< HEAD
-=======
     // We don't have a provider for ViewContainerRef, so we pass it from ProgrammingExerciseInstructionComponent
     viewContainerRef: ViewContainerRef;
 
-    public exerciseHints: ExerciseHint[] = [];
->>>>>>> 7340a9e3
     private latestResult?: Result;
     private exercise: Exercise;
 
