import { Component, EventEmitter, Input, OnChanges, OnDestroy, Output, SimpleChanges, ViewContainerRef } from '@angular/core';
import { SafeHtml } from '@angular/platform-browser';
import { TranslateService } from '@ngx-translate/core';
import { ShowdownExtension } from 'showdown';
import { catchError, filter, mergeMap, map, switchMap, tap } from 'rxjs/operators';
import { merge, Observable, of, Subscription } from 'rxjs';
import { ProgrammingExercise } from 'app/entities/programming-exercise.model';
import { ParticipationWebsocketService } from 'app/overview/participation-websocket.service';
import { ArtemisMarkdownService } from 'app/shared/markdown.service';
import { ProgrammingExerciseTaskExtensionWrapper } from './extensions/programming-exercise-task.extension';
import { ProgrammingExercisePlantUmlExtensionWrapper } from 'app/exercises/programming/shared/instructions-render/extensions/programming-exercise-plant-uml.extension';
import { ProgrammingExerciseInstructionService } from 'app/exercises/programming/shared/instructions-render/service/programming-exercise-instruction.service';
import { TaskArray, TaskArrayWithExercise } from 'app/exercises/programming/shared/instructions-render/task/programming-exercise-task.model';
import { Participation } from 'app/entities/participation/participation.model';
import { Feedback } from 'app/entities/feedback.model';
import { ResultService } from 'app/exercises/shared/result/result.service';
import { RepositoryFileService } from 'app/exercises/shared/result/repository.service';
import { problemStatementHasChanged } from 'app/exercises/shared/exercise/exercise.utils';
import { ProgrammingExerciseParticipationService } from 'app/exercises/programming/manage/services/programming-exercise-participation.service';
import { Result } from 'app/entities/result.model';
import { findLatestResult } from 'app/shared/util/utils';
import { faSpinner } from '@fortawesome/free-solid-svg-icons';
import { hasParticipationChanged } from 'app/exercises/shared/participation/participation.utils';

@Component({
    selector: 'jhi-programming-exercise-instructions',
    templateUrl: './programming-exercise-instruction.component.html',
    styleUrls: ['./programming-exercise-instruction.scss'],
})
export class ProgrammingExerciseInstructionComponent implements OnChanges, OnDestroy {
    @Input() public exercise: ProgrammingExercise;
    @Input() public participation: Participation;
    @Input() generateHtmlEvents: Observable<void>;
    @Input() personalParticipation: boolean;
    // If there are no instructions available (neither in the exercise problemStatement or the legacy README.md) emits an event
    @Output()
    public onNoInstructionsAvailable = new EventEmitter();

    public problemStatement: string;
    public participationSubscription: Subscription;

    public isInitial = true;
    public isLoading: boolean;
    public latestResultValue?: Result;

    get latestResult() {
        return this.latestResultValue;
    }

    set latestResult(result: Result | undefined) {
        this.latestResultValue = result;
        this.programmingExerciseTaskWrapper.setExercise(this.exercise);
        this.programmingExerciseTaskWrapper.setLatestResult(this.latestResult);
        this.programmingExercisePlantUmlWrapper.setLatestResult(this.latestResult);
    }

    public tasks: TaskArray;
    public renderedMarkdown: SafeHtml;
    private injectableContentForMarkdownCallbacks: Array<() => void> = [];

    markdownExtensions: ShowdownExtension[];
    private injectableContentFoundSubscription: Subscription;
    private tasksSubscription: Subscription;
    private generateHtmlSubscription: Subscription;

    // Icons
    faSpinner = faSpinner;

    constructor(
        public viewContainerRef: ViewContainerRef,
        private translateService: TranslateService,
        private resultService: ResultService,
        private repositoryFileService: RepositoryFileService,
        private participationWebsocketService: ParticipationWebsocketService,
        private markdownService: ArtemisMarkdownService,
        private programmingExerciseInstructionService: ProgrammingExerciseInstructionService,
        private programmingExerciseTaskWrapper: ProgrammingExerciseTaskExtensionWrapper,
        private programmingExercisePlantUmlWrapper: ProgrammingExercisePlantUmlExtensionWrapper,
        private programmingExerciseParticipationService: ProgrammingExerciseParticipationService,
<<<<<<< HEAD
    ) {}
=======
        private exerciseHintService: ExerciseHintService,
    ) {
        this.programmingExerciseTaskWrapper.viewContainerRef = this.viewContainerRef;
    }
>>>>>>> 7340a9e3

    /**
     * If the participation changes, the participation's instructions need to be loaded and the
     * subscription for the participation's result needs to be set up.
     * @param changes
     */
    public ngOnChanges(changes: SimpleChanges) {
        of(!!this.markdownExtensions)
            .pipe(
                // Set up the markdown extensions if they are not set up yet so that tasks, UMLs, etc. can be parsed.
                tap((markdownExtensionsInitialized: boolean) => !markdownExtensionsInitialized && this.setupMarkdownSubscriptions()),
                // If the participation has changed, set up the websocket subscriptions.
                map(() => hasParticipationChanged(changes)),
                tap((participationHasChanged: boolean) => {
                    if (participationHasChanged) {
                        this.isInitial = true;
                        if (this.generateHtmlSubscription) {
                            this.generateHtmlSubscription.unsubscribe();
                        }
                        if (this.generateHtmlEvents) {
                            this.generateHtmlEvents.subscribe(() => {
                                this.updateMarkdown();
                            });
                        }
                        this.setupResultWebsocket();
                    }
                }),
                switchMap((participationHasChanged: boolean) => {
                    // If the exercise is not loaded, the instructions can't be loaded and so there is no point in loading the results, etc, yet.
                    if (!this.isLoading && this.exercise && this.participation && (this.isInitial || participationHasChanged)) {
                        this.isLoading = true;
                        return this.loadInstructions().pipe(
                            // If no instructions can be loaded, abort pipe and hide the instruction panel
                            tap((problemStatement) => {
                                if (!problemStatement) {
                                    this.onNoInstructionsAvailable.emit();
                                    this.isLoading = false;
                                    this.isInitial = false;
                                    return of(undefined);
                                }
                            }),
                            filter((problemStatement) => !!problemStatement),
                            tap((problemStatement) => (this.problemStatement = problemStatement!)),
                            switchMap(() => this.loadInitialResult()),
                            tap((latestResult) => {
                                this.latestResult = latestResult;
                            }),
                            tap(() => {
                                this.updateMarkdown();
                                this.isInitial = false;
                                this.isLoading = false;
                            }),
                        );
                    } else if (problemStatementHasChanged(changes) && this.problemStatement === undefined) {
                        // Refreshes the state in the singleton task and uml extension service
                        this.latestResult = this.latestResultValue;
                        this.problemStatement = this.exercise.problemStatement!;
                        this.updateMarkdown();
                        return of(undefined);
                    } else if (this.exercise && problemStatementHasChanged(changes)) {
                        // Refreshes the state in the singleton task and uml extension service
                        this.latestResult = this.latestResultValue;
                        this.problemStatement = this.exercise.problemStatement!;
                        return of(undefined);
                    } else {
                        return of(undefined);
                    }
                }),
            )
            .subscribe();
    }

    /**
     * Setup the markdown extensions for parsing the tasks and tests and subscriptions necessary to receive injectable content.
     */
    private setupMarkdownSubscriptions() {
        this.markdownExtensions = [this.programmingExerciseTaskWrapper.getExtension(), this.programmingExercisePlantUmlWrapper.getExtension()];
        if (this.injectableContentFoundSubscription) {
            this.injectableContentFoundSubscription.unsubscribe();
        }
        this.injectableContentFoundSubscription = merge(
            this.programmingExerciseTaskWrapper.subscribeForInjectableElementsFound(),
            this.programmingExercisePlantUmlWrapper.subscribeForInjectableElementsFound(),
        ).subscribe((injectableCallback) => {
            this.injectableContentForMarkdownCallbacks = [...this.injectableContentForMarkdownCallbacks, injectableCallback];
        });
        if (this.tasksSubscription) {
            this.tasksSubscription.unsubscribe();
        }
        this.tasksSubscription = this.programmingExerciseTaskWrapper.subscribeForFoundTestsInTasks().subscribe((tasks: TaskArrayWithExercise) => {
            // Multiple instances of the code editor use the TaskWrapperService. We have to check, that the returned tasks belong to this exercise
            if (tasks.exerciseId === this.exercise.id) {
                this.tasks = tasks.tasks;
            }
        });
    }

    /**
     * Set up the websocket for retrieving build results.
     * Online updates the build logs if the result is new, otherwise doesn't react.
     */
    private setupResultWebsocket() {
        if (this.participationSubscription) {
            this.participationSubscription.unsubscribe();
        }
        this.participationSubscription = this.participationWebsocketService
            .subscribeForLatestResultOfParticipation(this.participation.id!, this.personalParticipation, this.exercise.id!)
            .pipe(filter((result) => !!result))
            .subscribe((result: Result) => {
                this.latestResult = result;
                this.programmingExerciseTaskWrapper.setLatestResult(this.latestResult);
                this.programmingExercisePlantUmlWrapper.setLatestResult(this.latestResult);
                this.updateMarkdown();
            });
    }

    /**
     * Render the markdown into html.
     */
    updateMarkdown(): void {
        // make sure that always the correct result is set, before updating markdown
        // looks weird, but in setter of latestResult are setters of sub components invoked
        this.latestResult = this.latestResult;

        this.injectableContentForMarkdownCallbacks = [];
        this.renderedMarkdown = this.markdownService.safeHtmlForMarkdown(this.problemStatement, this.markdownExtensions);
        // Wait a tick for the template to render before injecting the content.
        setTimeout(() => this.injectableContentForMarkdownCallbacks.forEach((callback) => callback()), 0);
    }

    /**
     * This method is used for initially loading the results so that the instructions can be rendered.
     */
    loadInitialResult(): Observable<Result | undefined> {
        if (this.participation && this.participation.id && this.participation.results && this.participation.results.length) {
            // Get the result with the highest id (most recent result)
            const latestResult = findLatestResult(this.participation.results);
            if (!latestResult) {
                return of(undefined);
            }
            return latestResult.feedbacks ? of(latestResult) : this.loadAndAttachResultDetails(latestResult);
        } else if (this.participation && this.participation.id) {
            // Only load results if the exercise already is in our database, otherwise there can be no build result anyway
            return this.loadLatestResult();
        } else {
            return of(undefined);
        }
    }

    /**
     * Retrieve latest result for the participation/exercise/course combination.
     * If there is no result, return undefined.
     */
    loadLatestResult(): Observable<Result | undefined> {
        return this.programmingExerciseParticipationService.getLatestResultWithFeedback(this.participation.id!).pipe(
            catchError(() => of(undefined)),
            mergeMap((latestResult: Result) => (latestResult && !latestResult.feedbacks ? this.loadAndAttachResultDetails(latestResult) : of(latestResult))),
        );
    }

    /**
     * Fetches details for the result (if we received one) and attach them to the result.
     * Mutates the input parameter result.
     * @param result - result to which instructions will be attached.
     */
    loadAndAttachResultDetails(result: Result): Observable<Result> {
        const currentParticipation = result.participation ? result.participation : this.participation;
        return this.resultService.getFeedbackDetailsForResult(currentParticipation.id!, result.id!).pipe(
            map((res) => res && res.body),
            map((feedbacks: Feedback[]) => {
                result.feedbacks = feedbacks;
                return result;
            }),
            catchError(() => of(result)),
        );
    }

    /**
     * Loads the instructions for the programming exercise.
     * We added the problemStatement later, historically the instructions where a file in the student's repository
     * This is why we now prefer the problemStatement and if it doesn't exist try to load the readme.
     */
    loadInstructions(): Observable<string | undefined> {
        if (this.exercise.problemStatement) {
            return of(this.exercise.problemStatement);
        } else {
            if (!this.participation.id) {
                return of(undefined);
            }
            return this.repositoryFileService.get(this.participation.id, 'README.md').pipe(
                catchError(() => of(undefined)),
                // Old readme files contain chars instead of our domain command tags - replace them when loading the file
                map((fileObj) => fileObj && fileObj.fileContent.replace(new RegExp(/✅/, 'g'), '[task]')),
            );
        }
    }

    /**
     * Unsubscribes from all subscriptions.
     */
    ngOnDestroy() {
        if (this.participationSubscription) {
            this.participationSubscription.unsubscribe();
        }
        if (this.generateHtmlSubscription) {
            this.generateHtmlSubscription.unsubscribe();
        }
        if (this.injectableContentFoundSubscription) {
            this.injectableContentFoundSubscription.unsubscribe();
        }
        if (this.tasksSubscription) {
            this.tasksSubscription.unsubscribe();
        }
    }
}<|MERGE_RESOLUTION|>--- conflicted
+++ resolved
@@ -77,14 +77,9 @@
         private programmingExerciseTaskWrapper: ProgrammingExerciseTaskExtensionWrapper,
         private programmingExercisePlantUmlWrapper: ProgrammingExercisePlantUmlExtensionWrapper,
         private programmingExerciseParticipationService: ProgrammingExerciseParticipationService,
-<<<<<<< HEAD
-    ) {}
-=======
-        private exerciseHintService: ExerciseHintService,
     ) {
         this.programmingExerciseTaskWrapper.viewContainerRef = this.viewContainerRef;
     }
->>>>>>> 7340a9e3
 
     /**
      * If the participation changes, the participation's instructions need to be loaded and the
