import { ApplicationRef, Component, Input } from '@angular/core';
import { faCheckCircle, faTimesCircle } from '@fortawesome/free-regular-svg-icons';
import { faQuestionCircle } from '@fortawesome/free-solid-svg-icons';
import { NgbModal } from '@ng-bootstrap/ng-bootstrap';
import { Exercise, ExerciseType } from 'app/entities/exercise.model';
import { Result } from 'app/entities/result.model';
import { ProgrammingExerciseInstructionService, TestCaseState } from 'app/exercises/programming/shared/instructions-render/service/programming-exercise-instruction.service';
import { FeedbackComponent } from 'app/exercises/shared/feedback/feedback.component';

@Component({
    selector: 'jhi-programming-exercise-instructions-task-status',
    templateUrl: './programming-exercise-instruction-task-status.component.html',
    styleUrls: ['./programming-exercise-instruction-task-status.scss'],
})
export class ProgrammingExerciseInstructionTaskStatusComponent {
    TestCaseState = TestCaseState;
    translationBasePath = 'artemisApp.editor.testStatusLabels.';

    @Input() taskName: string;

    /**
     * array of test ids
     */
    @Input()
    get tests() {
        return this.testIds;
    }
    @Input() exercise: Exercise;
    @Input() latestResult?: Result;

    testIds: number[];
    testCaseState: TestCaseState;

    /**
     * Arrays of test case ids, grouped by their status in the given result.
     */
    successfulTests: number[];
    notExecutedTests: number[];
    failedTests: number[];

    hasMessage: boolean;

    // Icons
    faQuestionCircle = faQuestionCircle;
    farCheckCircle = faCheckCircle;
    farTimesCircle = faTimesCircle;

    constructor(
        private programmingExerciseInstructionService: ProgrammingExerciseInstructionService,
        private appRef: ApplicationRef,
        private modalService: NgbModal,
    ) {}

<<<<<<< HEAD
    // eslint-disable-next-line @typescript-eslint/adjacent-overload-signatures
    set tests(testIds: number[]) {
        this.testIds = testIds;
=======
    set tests(tests: string[]) {
        this.testsValue = tests;
>>>>>>> 9b8aae4f
        const {
            testCaseState,
            detailed: { successfulTests, notExecutedTests, failedTests },
        } = this.programmingExerciseInstructionService.testStatusForTask(this.tests, this.latestResult);
        this.testCaseState = testCaseState;
        this.successfulTests = successfulTests;
        this.notExecutedTests = notExecutedTests;
        this.failedTests = failedTests;
        this.hasMessage = this.hasTestMessage(testIds);
    }

    /**
     * Checks if any of the feedbacks have a detailText associated to them.
     * @param testIds the test case ids that should be checked for
     */
    private hasTestMessage(testIds: number[]): boolean {
        if (!this.latestResult || !this.latestResult.feedbacks) {
            return false;
        }
        const feedbacks = this.latestResult.feedbacks;
        return testIds.some((testId: number) => feedbacks.find((feedback) => feedback.testCase?.id === testId && feedback.detailText));
    }

    /**
     * Opens the FeedbackComponent as popup. Displays test results.
     */
    public showDetailsForTests() {
        if (!this.latestResult) {
            return;
        }
        const modalRef = this.modalService.open(FeedbackComponent, { keyboard: true, size: 'lg' });
        const componentInstance = modalRef.componentInstance as FeedbackComponent;
        componentInstance.exercise = this.exercise;
        componentInstance.result = this.latestResult;
        componentInstance.feedbackFilter = this.tests;
        componentInstance.exerciseType = ExerciseType.PROGRAMMING;
        componentInstance.taskName = this.taskName;
        componentInstance.numberOfNotExecutedTests = this.notExecutedTests.length;
    }
}<|MERGE_RESOLUTION|>--- conflicted
+++ resolved
@@ -51,14 +51,8 @@
         private modalService: NgbModal,
     ) {}
 
-<<<<<<< HEAD
-    // eslint-disable-next-line @typescript-eslint/adjacent-overload-signatures
     set tests(testIds: number[]) {
         this.testIds = testIds;
-=======
-    set tests(tests: string[]) {
-        this.testsValue = tests;
->>>>>>> 9b8aae4f
         const {
             testCaseState,
             detailed: { successfulTests, notExecutedTests, failedTests },
