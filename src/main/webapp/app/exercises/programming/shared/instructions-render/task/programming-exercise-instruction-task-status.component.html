--- conflicted
+++ resolved
@@ -13,12 +13,8 @@
         <span
             *ngIf="latestResult && latestResult.successful && (!latestResult.feedbacks || !latestResult.feedbacks.length); else detailedResult"
             class="text-success"
-<<<<<<< HEAD
             [class.test-status--linked]="hasMessage"
-            [innerHTML]="translationBasePath + 'testPassing' | translate"
-=======
             [innerHTML]="translationBasePath + 'testPassing' | artemisTranslate"
->>>>>>> 84e2d24d
         ></span>
         <!-- Some tests are successful, some not, show detailed status.-->
         <ng-template #detailedResult>
@@ -26,15 +22,9 @@
                 *ngIf="latestResult && latestResult.feedbacks && latestResult.feedbacks.length; else noResult"
                 class="guided-tour"
                 [class]="tests.length === successfulTests.length ? 'text-success' : failedTests.length ? 'text-danger' : 'text-secondary'"
-<<<<<<< HEAD
                 [class.test-status--linked]="tests.length !== successfulTests.length || hasMessage"
-                [innerHTML]="translationBasePath + 'totalTestsPassing' | translate: { totalTests: tests.length, passedTests: successfulTests.length }"
+                [innerHTML]="translationBasePath + 'totalTestsPassing' | artemisTranslate: { totalTests: tests.length, passedTests: successfulTests.length }"
                 (click)="failedTests.length + notExecutedTests.length > 0 || hasMessage ? showDetailsForTests() : null"
-=======
-                [class.test-status--linked]="tests.length !== successfulTests.length"
-                [innerHTML]="translationBasePath + 'totalTestsPassing' | artemisTranslate: { totalTests: tests.length, passedTests: successfulTests.length }"
-                (click)="failedTests.length + notExecutedTests.length > 0 ? showDetailsForTests() : null"
->>>>>>> 84e2d24d
             ></span>
             <fa-icon *ngIf="failedTests.length > 0 && exerciseHints.length" [icon]="'question-circle'" class="text-secondary" (click)="openHintsModal()"></fa-icon>
         </ng-template>
