import { NgModule } from '@angular/core';
import { ProgrammingExerciseComponent } from 'app/exercises/programming/manage/programming-exercise.component';
import { ArtemisProgrammingExerciseStatusModule } from 'app/exercises/programming/manage/status/programming-exercise-status.module';

import { RouterModule } from '@angular/router';
import { ArtemisProgrammingExerciseGradingModule } from 'app/exercises/programming/manage/grading/programming-exercise-grading.module';
import { OrionProgrammingExerciseComponent } from 'app/orion/management/orion-programming-exercise.component';
<<<<<<< HEAD
import { ArtemisProgrammingAssessmentModule } from 'app/exercises/programming/assess/programming-assessment.module';
=======
import { ExerciseCategoriesModule } from 'app/shared/exercise-categories/exercise-categories.module';
>>>>>>> b5691f2f
import { ProgrammingExerciseResetButtonDirective } from 'app/exercises/programming/manage/reset/programming-exercise-reset-button.directive';
import { ProgrammingExerciseResetDialogComponent } from 'app/exercises/programming/manage/reset/programming-exercise-reset-dialog.component';
import { ProgrammingExerciseCreateButtonsComponent } from 'app/exercises/programming/manage/programming-exercise-create-buttons.component';
import { CommitsInfoComponent } from './commits-info/commits-info.component';
import { SubmissionResultStatusModule } from 'app/overview/submission-result-status.module';
import { CommitsInfoGroupComponent } from 'app/exercises/programming/shared/commits-info/commits-info-group/commits-info-group.component';
import { CommitsInfoRowComponent } from 'app/exercises/programming/shared/commits-info/commits-info-group/commits-info-row/commits-info-row.component';

@NgModule({
    imports: [
        RouterModule,
        ArtemisProgrammingExerciseStatusModule,
        ArtemisProgrammingExerciseGradingModule,
<<<<<<< HEAD
        ArtemisExerciseScoresModule,
        ArtemisProgrammingAssessmentModule,
=======
        ExerciseCategoriesModule,
>>>>>>> b5691f2f
        SubmissionResultStatusModule,
        ProgrammingExerciseComponent,
        ProgrammingExerciseCreateButtonsComponent,
        OrionProgrammingExerciseComponent,
        ProgrammingExerciseResetButtonDirective,
        ProgrammingExerciseResetDialogComponent,
        CommitsInfoComponent,
        CommitsInfoGroupComponent,
        CommitsInfoRowComponent,
    ],
    exports: [
        ProgrammingExerciseComponent,
        ProgrammingExerciseCreateButtonsComponent,
        OrionProgrammingExerciseComponent,
        ProgrammingExerciseResetButtonDirective,
        CommitsInfoComponent,
    ],
})
export class ArtemisProgrammingExerciseModule {}<|MERGE_RESOLUTION|>--- conflicted
+++ resolved
@@ -1,15 +1,12 @@
 import { NgModule } from '@angular/core';
 import { ProgrammingExerciseComponent } from 'app/exercises/programming/manage/programming-exercise.component';
 import { ArtemisProgrammingExerciseStatusModule } from 'app/exercises/programming/manage/status/programming-exercise-status.module';
-
+import { OrionModule } from 'app/shared/orion/orion.module';
+import { ArtemisSharedModule } from 'app/shared/shared.module';
 import { RouterModule } from '@angular/router';
 import { ArtemisProgrammingExerciseGradingModule } from 'app/exercises/programming/manage/grading/programming-exercise-grading.module';
 import { OrionProgrammingExerciseComponent } from 'app/orion/management/orion-programming-exercise.component';
-<<<<<<< HEAD
-import { ArtemisProgrammingAssessmentModule } from 'app/exercises/programming/assess/programming-assessment.module';
-=======
 import { ExerciseCategoriesModule } from 'app/shared/exercise-categories/exercise-categories.module';
->>>>>>> b5691f2f
 import { ProgrammingExerciseResetButtonDirective } from 'app/exercises/programming/manage/reset/programming-exercise-reset-button.directive';
 import { ProgrammingExerciseResetDialogComponent } from 'app/exercises/programming/manage/reset/programming-exercise-reset-dialog.component';
 import { ProgrammingExerciseCreateButtonsComponent } from 'app/exercises/programming/manage/programming-exercise-create-buttons.component';
@@ -20,15 +17,12 @@
 
 @NgModule({
     imports: [
+        ArtemisSharedModule,
         RouterModule,
+        OrionModule,
         ArtemisProgrammingExerciseStatusModule,
         ArtemisProgrammingExerciseGradingModule,
-<<<<<<< HEAD
-        ArtemisExerciseScoresModule,
-        ArtemisProgrammingAssessmentModule,
-=======
         ExerciseCategoriesModule,
->>>>>>> b5691f2f
         SubmissionResultStatusModule,
         ProgrammingExerciseComponent,
         ProgrammingExerciseCreateButtonsComponent,
