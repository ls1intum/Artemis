--- conflicted
+++ resolved
@@ -21,10 +21,6 @@
         this._feedback = feedback || new Feedback();
         this.oldFeedback = cloneDeep(this.feedback);
         this.viewOnly = !!feedback;
-<<<<<<< HEAD
-=======
-        this.disableEditScore = !!(this._feedback.gradingInstruction && this._feedback.gradingInstruction.usageCount !== 0);
->>>>>>> 41793ef0
     }
     private _feedback: Feedback;
     @Input()
@@ -104,10 +100,6 @@
      */
     updateFeedbackOnDrop(event: Event) {
         this.structuredGradingCriterionService.updateFeedbackWithStructuredGradingInstructionEvent(this.feedback, event);
-<<<<<<< HEAD
-=======
-        this.disableEditScore = !!(this.feedback.gradingInstruction && this.feedback.gradingInstruction.usageCount !== 0);
->>>>>>> 41793ef0
         this.feedback.reference = `file:${this.selectedFile}_line:${this.codeLine}`;
         this.feedback.text = `File ${this.selectedFile} at line ${this.codeLine}`;
     }
