--- conflicted
+++ resolved
@@ -1,10 +1,6 @@
 import { Component, ElementRef, EventEmitter, Input, Output, ViewChild } from '@angular/core';
-<<<<<<< HEAD
 import { FEEDBACK_SUGGESTION_ACCEPTED_IDENTIFIER, FEEDBACK_SUGGESTION_ADAPTED_IDENTIFIER, Feedback, FeedbackType, buildFeedbackTextForReview } from 'app/entities/feedback.model';
-=======
-import { Feedback, FeedbackType, buildFeedbackTextForReview } from 'app/entities/feedback.model';
 import { ButtonSize } from 'app/shared/components/button.component';
->>>>>>> 16fa6a5d
 import { cloneDeep } from 'lodash-es';
 import { TranslateService } from '@ngx-translate/core';
 import { StructuredGradingCriterionService } from 'app/exercises/shared/structured-grading-criterion/structured-grading-criterion.service';
@@ -51,12 +47,9 @@
 
     // Expose the function to the template
     readonly roundScoreSpecifiedByCourseSettings = roundValueSpecifiedByCourseSettings;
-<<<<<<< HEAD
     protected readonly Feedback = Feedback;
-=======
     readonly ButtonSize = ButtonSize;
     readonly MANUAL = FeedbackType.MANUAL;
->>>>>>> 16fa6a5d
 
     public elementRef: ElementRef;
 
