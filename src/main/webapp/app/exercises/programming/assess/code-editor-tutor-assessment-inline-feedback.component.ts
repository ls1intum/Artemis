--- conflicted
+++ resolved
@@ -52,13 +52,10 @@
         this.feedback.type = this.MANUAL;
         this.feedback.reference = `file:${this.selectedFile}_line:${this.codeLine}`;
         this.feedback.text = `File ${this.selectedFile} at line ${this.codeLine}`;
-<<<<<<< HEAD
+        this.viewOnly = true;
         if (this.feedback.credits && this.feedback.credits > 0) {
             this.feedback.positive = true;
         }
-=======
-        this.viewOnly = true;
->>>>>>> 3b860968
         this.onUpdateFeedback.emit(this.feedback);
     }
 
