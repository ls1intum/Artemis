import { Injectable } from '@angular/core';
import { SERVER_API_URL } from 'app/app.constants';
import { Observable } from 'rxjs';
import { HttpClient, HttpParams } from '@angular/common/http';
import { ComplaintResponse } from 'app/entities/complaint-response.model';
import { Feedback } from 'app/entities/feedback.model';
import { EntityResponseType, ResultService } from 'app/exercises/shared/result/result.service';
import { Result } from 'app/entities/result.model';
import { map } from 'rxjs/operators';

@Injectable({ providedIn: 'root' })
export class ProgrammingAssessmentManualResultService {
    private resourceUrl = SERVER_API_URL + 'api';
    // TODO: It would be good to refactor the convertDate methods into a separate service, so that we don't have to import the result service here.
    constructor(private http: HttpClient, private resultService: ResultService) {}

    /**
     * Saves a new manual result and stores it in the server
     * @param {number} submissionId - Id of the participation
     * @param {number} resultId - The result to be created and sent to the server
     * @param {submit} submit - Indicates whether submit or save is called
     */
    saveAssessment(resultId: number, feedbacks: Feedback[], submissionId: number, submit = false): Observable<Result> {
        let params = new HttpParams();
        if (submit) {
            params = params.set('submit', 'true');
        }
<<<<<<< HEAD
        const url = `${this.resourceUrl}/programming-submissions/${submissionId}/result/${resultId}/assessment`;
        return this.http.put<Result>(url, feedbacks, { params });
=======

        const url = `${this.resourceUrl}/participations/${participationId}/manual-results`;
        const copy = this.resultService.convertDateFromClient(result);
        return this.http.put<Result>(url, copy, { params, observe: 'response' }).pipe(map((res: EntityResponseType) => this.resultService.convertDateFromServer(res)));
>>>>>>> 6657ddde
    }

    /**
     * Send the request to update the assessment after the complaint (only done once per complaint). The result score, string
     * and feedbacks will be updated. Original result will be stored as a string on complaint.
     * @param feedbacks list of feedback items (the score is not evaluated from them, as we pass score directly from the result)
     * @param complaintResponse contains main information about the complaint response (time, responseText, reviewer)
     * @param submissionId the id of the submission
     * @return updated result with updated feedbacks and score
     */
    updateAfterComplaint(feedbacks: Feedback[], complaintResponse: ComplaintResponse, submissionId: number): Observable<Result> {
        const url = `${this.resourceUrl}/programming-submissions/${submissionId}/assessment-after-complaint`;
        const assessmentUpdate = {
            feedbacks,
            complaintResponse,
        };
        return this.http.put<Result>(url, assessmentUpdate);
    }

    cancelAssessment(submissionId: number): Observable<void> {
        return this.http.put<void>(`${this.resourceUrl}/programming-submissions/${submissionId}/cancel-assessment`, null);
    }
}<|MERGE_RESOLUTION|>--- conflicted
+++ resolved
@@ -25,15 +25,8 @@
         if (submit) {
             params = params.set('submit', 'true');
         }
-<<<<<<< HEAD
         const url = `${this.resourceUrl}/programming-submissions/${submissionId}/result/${resultId}/assessment`;
-        return this.http.put<Result>(url, feedbacks, { params });
-=======
-
-        const url = `${this.resourceUrl}/participations/${participationId}/manual-results`;
-        const copy = this.resultService.convertDateFromClient(result);
-        return this.http.put<Result>(url, copy, { params, observe: 'response' }).pipe(map((res: EntityResponseType) => this.resultService.convertDateFromServer(res)));
->>>>>>> 6657ddde
+        return this.http.put<Result>(url, feedbacks, { params }).pipe(map((res: EntityResponseType) => this.resultService.convertDateFromServer(res)));
     }
 
     /**
