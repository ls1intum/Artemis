--- conflicted
+++ resolved
@@ -55,13 +55,8 @@
             <button *ngIf="feedback.type === MANUAL" type="submit" (click)="deleteFeedback()" class="btn btn-danger btn-sm me-1">
                 <fa-icon [icon]="faTrashAlt"></fa-icon> <span jhiTranslate="entity.action.delete">Delete</span>
             </button>
-<<<<<<< HEAD
             <button id="feedback-save" type="submit" [disabled]="feedback.credits == null" class="btn btn-primary btn-sm" (click)="updateFeedback()">
-                <fa-icon [icon]="'save'"></fa-icon>&nbsp;<span jhiTranslate="entity.action.save">Save</span>
-=======
-            <button type="submit" [disabled]="feedback.credits == null" class="btn btn-primary btn-sm" (click)="updateFeedback()">
                 <fa-icon [icon]="faSave"></fa-icon>&nbsp;<span jhiTranslate="entity.action.save">Save</span>
->>>>>>> e7df5334
             </button>
         </div>
         <div *ngIf="highlightDifferences">
