@if (participationCouldNotBeFetched || lockLimitReached) {
    <nav class="card">
        <div class="card-body">
            @if (participationCouldNotBeFetched) {
                <span>
                    <fa-icon [icon]="faTimesCircle" class="text-danger" />
                    <span jhiTranslate="artemisApp.editor.errors.participationNotFound">Your participation could not be found.</span>
                </span>
            }
            @if (lockLimitReached) {
                <div>
                    <fa-icon [icon]="faTimesCircle" class="text-danger" />
                    <span jhiTranslate="artemisApp.submission.lockedSubmissionsLimitReached">
                        You have reached the maximum number of unfinished assessments in this course. Please finish your open assessments before being able to start a new one.
                    </span>
                </div>
            }
        </div>
    </nav>
}
<div [id]="'exercise-' + exercise?.id">
    <jhi-assessment-layout
        (navigateBack)="navigateBack()"
        [isLoading]="loadingParticipation"
        [saveBusy]="saveBusy"
        [submitBusy]="submitBusy"
        [cancelBusy]="cancelBusy"
        [nextSubmissionBusy]="nextSubmissionBusy"
        [isTeamMode]="!!exercise?.teamMode"
        [isAssessor]="isAssessor"
        [isTestRun]="isTestRun"
        [exerciseDashboardLink]="exerciseDashboardLink"
        [isIllegalSubmission]="!!submission && submission.type! === SUBMISSION_TYPE_ILLEGAL"
        [canOverride]="canOverride"
        [result]="manualResult"
        [assessmentsAreValid]="assessmentsAreValid"
        [complaint]="complaint"
        [exercise]="exercise"
        [submission]="submission"
        [hasAssessmentDueDatePassed]="hasAssessmentDueDatePassed"
        [correctionRound]="correctionRound"
        [isProgrammingExercise]="true"
        (save)="save()"
        (submit)="submit()"
        (cancel)="cancel()"
        (nextSubmission)="nextSubmission()"
        (updateAssessmentAfterComplaint)="onUpdateAssessmentAfterComplaint($event)"
    >
        @if (submission) {
            <ng-container *ngTemplateOutlet="assessment" />
        } @else {
            <ng-container *ngTemplateOutlet="noSubmission" />
        }
    </jhi-assessment-layout>

    <ng-template #assessment>
        <ng-container
            *jhiExtensionPoint="
                overrideCodeEditor;
                context: { title: editorTitle, toolbar: editorToolbar, feedback: editorBottom, exercise: exercise, participation: participation }
            "
        >
            @if (!loadingParticipation && !participationCouldNotBeFetched) {
                <jhi-code-editor-container
                    [editable]="false"
                    [participation]="participation"
                    [feedbackSuggestions]="feedbackSuggestions"
                    [showEditorInstructions]="showEditorInstructions"
                    [isTutorAssessment]="true"
                    [highlightFileChanges]="true"
                    [readOnlyManualFeedback]="readOnly()"
                    [highlightDifferences]="highlightDifferences"
                    [course]="getCourseFromExercise(exercise)"
                    (onUpdateFeedback)="onUpdateFeedback($event)"
                    (onAcceptSuggestion)="removeSuggestion($event)"
                    (onDiscardSuggestion)="removeSuggestion($event)"
                    (onFileLoad)="onFileLoad($event)"
                >
                    <div editorTitle *ngTemplateOutlet="editorTitle"></div>
                    <div editorToolbar *ngTemplateOutlet="editorToolbar"></div>
                    <ng-container editorSidebar *ngTemplateOutlet="editorSidebar" />
                    <div class="mt-3" *ngTemplateOutlet="editorBottom" editorBottom></div>
                </jhi-code-editor-container>
            }
        </ng-container>
        <!-- The templates must be outside of the ng-container, otherwise it cannot be transferred via the context -->
        <ng-template #editorTitle>
            <span>
                <span>{{ exercise?.title }}</span>
                <span>&nbsp;[</span>
                <span>{{ exercise?.maxPoints }} {{ 'artemisApp.examParticipation.points' | artemisTranslate }}</span>
                @if (exercise.bonusPoints) {
                    <span>, {{ exercise.bonusPoints }} {{ 'artemisApp.examParticipation.bonus' | artemisTranslate }}</span>
                }
                @if (exercise.includedInOverallScore !== IncludedInOverallScore.INCLUDED_COMPLETELY) {
                    <jhi-included-in-score-badge [includedInOverallScore]="exercise.includedInOverallScore" />
                }
            </span>
        </ng-template>
        <ng-template #editorToolbar>
            <ng-container *jhiExtensionPoint="overrideExportGoToRepository">
                <jhi-programming-assessment-repo-export
                    [programmingExercises]="[exercise]"
                    [singleParticipantMode]="true"
                    [participationIdList]="participation ? [participation!.id!] : []"
                />
                @if (!localVCEnabled) {
                    <a
                        class="ms-2 me-5"
                        href="{{ participation?.userIndependentRepositoryUri }}"
                        target="_blank"
                        rel="noopener noreferrer"
                        jhiTranslate="artemisApp.exerciseAssessmentDashboard.programmingExercise.goToRepo"
                    >
                        Go to repository
                    </a>
                }
            </ng-container>
            @if (participation) {
                <jhi-result
                    [result]="manualResult"
                    [showUngradedResults]="true"
                    [showBadge]="false"
                    [isBuilding]="false"
                    [participation]="participation"
                    [exercise]="exercise"
                    [short]="false"
                    class="me-1 my-1"
                />
            }
        </ng-template>
        <ng-template #editorSidebar>
            @if (exercise) {
                <jhi-assessment-instructions
                    class="card-body markdown-preview instructions-wrapper__content overflow-auto"
                    [exercise]="exercise!"
                    [programmingParticipation]="participation"
<<<<<<< HEAD
                    [gradingCriteria]="exercise.gradingCriteria"
                ></jhi-assessment-instructions>
=======
                />
>>>>>>> 26a01c12
            }
        </ng-template>
        <ng-template #editorBottom>
            <div class="row mt-3">
                <jhi-unreferenced-feedback
                    [(feedbacks)]="unreferencedFeedback"
                    [feedbackSuggestions]="unreferencedFeedbackSuggestions"
                    (feedbacksChange)="validateFeedback()"
                    [readOnly]="readOnly()"
                    [highlightDifferences]="highlightDifferences"
                    (onAcceptSuggestion)="removeSuggestion($event)"
                    (onDiscardSuggestion)="removeSuggestion($event)"
                />
            </div>
        </ng-template>
    </ng-template>

    <ng-template #noSubmission>
        @if (!loadingInitialSubmission) {
            <div class="alert alert-warning text-center mt-4" role="alert">
                <p jhiTranslate="artemisApp.programmingAssessment.notFound">We haven't found any new submission without an assessment, please go back.</p>
                <a [routerLink]="exerciseDashboardLink" class="btn btn-info btn-sm me-1 mb-1 assessment-dashboard">
                    <span class="d-none d-md-inline" jhiTranslate="entity.action.exerciseDashboard">Exercise dashboard</span>
                </a>
            </div>
        }
    </ng-template>
</div><|MERGE_RESOLUTION|>--- conflicted
+++ resolved
@@ -135,12 +135,8 @@
                     class="card-body markdown-preview instructions-wrapper__content overflow-auto"
                     [exercise]="exercise!"
                     [programmingParticipation]="participation"
-<<<<<<< HEAD
                     [gradingCriteria]="exercise.gradingCriteria"
-                ></jhi-assessment-instructions>
-=======
                 />
->>>>>>> 26a01c12
             }
         </ng-template>
         <ng-template #editorBottom>
