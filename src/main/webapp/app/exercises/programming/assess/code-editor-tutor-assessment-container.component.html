--- conflicted
+++ resolved
@@ -69,26 +69,6 @@
                 <div class="mt-3" *ngTemplateOutlet="editorBottom" editorBottom></div>
             </jhi-code-editor-container>
         </ng-container>
-<<<<<<< HEAD
-        <jhi-result
-            *ngIf="participation"
-            [result]="manualResult"
-            [showUngradedResults]="true"
-            [showBadge]="false"
-            [isBuilding]="false"
-            [participation]="participation"
-            [exercise]="exercise"
-            class="me-1 my-1"
-        ></jhi-result>
-    </ng-template>
-    <ng-template #editorSidebar>
-        <jhi-assessment-instructions
-            *ngIf="exercise"
-            class="card-body markdown-preview instructions-wrapper__content overflow-auto"
-            [exercise]="exercise!"
-            [programmingParticipation]="participation"
-        ></jhi-assessment-instructions>
-=======
         <!-- The templates must be outside of the ng-container, otherwise it cannot be transferred via the context -->
         <ng-template #editorTitle>
             <span>{{ exercise?.title }}</span>
@@ -124,7 +104,6 @@
                 [result]="manualResult"
                 [showUngradedResults]="true"
                 [showBadge]="false"
-                [showTestDetails]="true"
                 [isBuilding]="false"
                 [participation]="participation"
                 [exercise]="exercise"
@@ -149,7 +128,6 @@
                 ></jhi-unreferenced-feedback>
             </div>
         </ng-template>
->>>>>>> db6e37eb
     </ng-template>
 
     <ng-template #noSubmission>
