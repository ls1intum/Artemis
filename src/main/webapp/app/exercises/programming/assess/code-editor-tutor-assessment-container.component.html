--- conflicted
+++ resolved
@@ -95,7 +95,6 @@
                 class="mr-1"
             ></jhi-result>
             <span jhiTranslate="artemisApp.result.manualResult">Manual Result</span>
-<<<<<<< HEAD
             <span class="badge badge-primary ml-2" [style.fontSize]="'inherit'">
                 <jhi-score-display [score]="totalScore" [maxScore]="exercise.maxScore"></jhi-score-display>
             </span>
@@ -110,18 +109,6 @@
                     <jhi-assessment-general-feedback [(feedback)]="generalFeedback" (feedbackChange)="validateFeedback()" [readOnly]="readOnly()"></jhi-assessment-general-feedback>
                 </div>
             </div>
-=======
-            <jhi-programming-assessment-manual-result-in-code-editor
-                editorBottom
-                [participationId]="participation.id"
-                [result]="manualResult"
-                [exercise]="exercise"
-                [canOverride]="canOverride"
-                [complaint]="complaint"
-                [isTestRun]="isTestRun"
-                (onResultModified)="onResultModified($event)"
-            ></jhi-programming-assessment-manual-result-in-code-editor>
->>>>>>> 8302299e
         </div>
     </jhi-code-editor-container>
 </jhi-assessment-layout>