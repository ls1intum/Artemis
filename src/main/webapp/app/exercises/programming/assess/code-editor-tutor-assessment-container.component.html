--- conflicted
+++ resolved
@@ -55,13 +55,8 @@
         <div editorTitle>
             <span>{{ exercise?.title }}</span>
             <span
-<<<<<<< HEAD
-                >&nbsp;[{{ exercise?.maxPoints }} {{ 'artemisApp.examParticipation.points' | translate }}
-                <span *ngIf="exercise.bonusPoints">, {{ exercise.bonusPoints }} {{ 'artemisApp.examParticipation.bonus' | translate }}</span
-=======
-                >&nbsp;[{{ exercise?.maxPoints }} {{ 'artemisApp.examParticipation.points' | artemisTranslate
-                }}<span *ngIf="exercise.bonusPoints">, {{ exercise.bonusPoints }} {{ 'artemisApp.examParticipation.bonus' | artemisTranslate }}</span
->>>>>>> 84e2d24d
+                >&nbsp;[{{ exercise?.maxPoints }} {{ 'artemisApp.examParticipation.points' | artemisTranslate }}
+                <span *ngIf="exercise.bonusPoints">, {{ exercise.bonusPoints }} {{ 'artemisApp.examParticipation.bonus' | artemisTranslate }}</span
                 >]
                 <jhi-included-in-score-badge
                     *ngIf="exercise.includedInOverallScore !== IncludedInOverallScore.INCLUDED_COMPLETELY"
