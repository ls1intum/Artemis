<nav *ngIf="loadingParticipation || participationCouldNotBeFetched" class="card">
    <div class="card-body">
        <span *ngIf="loadingParticipation">
            <fa-icon [icon]="'circle-notch'" spin="true"></fa-icon>
            <span jhiTranslate="artemisApp.editor.fetchingParticipation"> Your participation is being loaded... </span>
        </span>
        <span *ngIf="participationCouldNotBeFetched">
            <fa-icon [icon]="'times-circle'" class="text-danger"></fa-icon>
            <span jhiTranslate="artemisApp.editor.errors.participationNotFound">Your participation could not be found.</span>
        </span>
    </div>
</nav>
<jhi-assessment-layout
    (navigateBack)="navigateBack()"
    [isLoading]="isLoading"
    [saveBusy]="saveBusy"
    [submitBusy]="submitBusy"
    [cancelBusy]="cancelBusy"
    [nextSubmissionBusy]="nextSubmissionBusy"
    [isTeamMode]="exercise?.teamMode"
    [isAssessor]="isAssessor"
    [isTestRun]="isTestRun"
    [isAtLeastInstructor]="isAtLeastInstructor"
    [canOverride]="canOverride"
    [result]="manualResult"
    [assessmentsAreValid]="assessmentsAreValid"
    [complaint]="complaint"
    (save)="save()"
    (submit)="submit()"
    (cancel)="cancel()"
    (nextSubmission)="nextSubmission()"
    (updateAssessmentAfterComplaint)="onUpdateAssessmentAfterComplaint($event)"
>
    <jhi-code-editor-container
        *ngIf="!loadingParticipation && !participationCouldNotBeFetched"
        [editable]="false"
        [participation]="participationForManualResult"
        [showEditorInstructions]="showEditorInstructions"
        [isTutorAssessment]="true"
        [readOnlyManualFeedback]="readOnly()"
        (onUpdateFeedback)="onUpdateFeedback($event)"
    >
        <span editorTitle>{{ exercise.title }}</span>
        <div editorToolbar>
            <jhi-result
                *ngIf="participation"
                [result]="automaticResult"
                [showUngradedResults]="true"
                [showGradedBadge]="true"
                [isBuilding]="false"
                [participation]="participation"
                [short]="true"
            ></jhi-result>

            <jhi-exercise-hint-student *ngIf="exercise" [exerciseId]="exercise.id" [exerciseHints]="exercise.exerciseHints" class="mr-2"></jhi-exercise-hint-student>
        </div>
        <jhi-programming-exercise-instructions
            editorSidebar
            (onNoInstructionsAvailable)="showEditorInstructions = false"
            [exercise]="exercise"
            [participation]="participation"
            [personalParticipation]="true"
            [exerciseHints]="exercise.exerciseHints"
            class="instructions-wrapper__content card-body p-0"
        ></jhi-programming-exercise-instructions>
<<<<<<< HEAD
        <jhi-code-editor-tutor-assessment-display-code
=======
        <!-- <jhi-code-editor-tutor-assessment-display-code
>>>>>>> e23dfba2
            editorCenter
            [selectedFile]="codeEditorContainer ? codeEditorContainer.selectedFile : undefined"
            [allFeedbacks]="this.referencedFeedback"
            (onError)="onError($event)"
            (onUpdateFeedback)="onUpdateFeedback($event)"
<<<<<<< HEAD
        ></jhi-code-editor-tutor-assessment-display-code>
=======
        ></jhi-code-editor-tutor-assessment-display-code> -->
>>>>>>> e23dfba2
        <div class="mt-3" editorBottom>
            <jhi-programming-assessment-repo-export
                [exerciseId]="exercise.id"
                [singleParticipantMode]="true"
                [participationIdList]="participation?.id"
            ></jhi-programming-assessment-repo-export>
            <a
                class="ml-2 mr-5"
                href="{{ participation.repositoryUrl }}"
                target="_blank"
                rel="noopener noreferrer"
                jhiTranslate="artemisApp.tutorExerciseDashboard.programmingExercise.goToRepo"
                >Go to repository</a
            >
            <jhi-result
                *ngIf="participationForManualResult"
                [result]="manualResult"
                [showUngradedResults]="true"
                [showGradedBadge]="true"
                [isBuilding]="false"
                [participation]="participationForManualResult"
                [short]="true"
                class="mr-1"
            ></jhi-result>
            <span jhiTranslate="artemisApp.result.manualResult">Manual Result</span>
<<<<<<< HEAD
=======
            <span class="badge badge-primary ml-2" [style.fontSize]="'inherit'">
                <jhi-score-display [score]="totalScore" [maxScore]="exercise.maxScore"></jhi-score-display>
            </span>
            <span jhiTranslate="artemisApp.result.currentScore">Current Score</span>
>>>>>>> e23dfba2
            <div class="form-group mt-3" *ngIf="exercise.gradingInstructions">
                <h3 for="id" jhiTranslate="artemisApp.exercise.gradingInstructions">Grading Instructions</h3>
                <span [innerHTML]="exercise.gradingInstructions | htmlForMarkdown"></span>
            </div>
            <div class="row mt-3">
                <div class="col-md-6">
                    <jhi-unreferenced-feedback [(feedbacks)]="unreferencedFeedback" (feedbacksChange)="validateFeedback()" [readOnly]="readOnly()"></jhi-unreferenced-feedback>
                    <jhi-assessment-general-feedback [(feedback)]="generalFeedback" (feedbackChange)="validateFeedback()" [readOnly]="readOnly()"></jhi-assessment-general-feedback>
                </div>
            </div>
        </div>
    </jhi-code-editor-container>
</jhi-assessment-layout><|MERGE_RESOLUTION|>--- conflicted
+++ resolved
@@ -63,21 +63,13 @@
             [exerciseHints]="exercise.exerciseHints"
             class="instructions-wrapper__content card-body p-0"
         ></jhi-programming-exercise-instructions>
-<<<<<<< HEAD
-        <jhi-code-editor-tutor-assessment-display-code
-=======
         <!-- <jhi-code-editor-tutor-assessment-display-code
->>>>>>> e23dfba2
             editorCenter
             [selectedFile]="codeEditorContainer ? codeEditorContainer.selectedFile : undefined"
             [allFeedbacks]="this.referencedFeedback"
             (onError)="onError($event)"
             (onUpdateFeedback)="onUpdateFeedback($event)"
-<<<<<<< HEAD
-        ></jhi-code-editor-tutor-assessment-display-code>
-=======
         ></jhi-code-editor-tutor-assessment-display-code> -->
->>>>>>> e23dfba2
         <div class="mt-3" editorBottom>
             <jhi-programming-assessment-repo-export
                 [exerciseId]="exercise.id"
@@ -103,13 +95,10 @@
                 class="mr-1"
             ></jhi-result>
             <span jhiTranslate="artemisApp.result.manualResult">Manual Result</span>
-<<<<<<< HEAD
-=======
             <span class="badge badge-primary ml-2" [style.fontSize]="'inherit'">
                 <jhi-score-display [score]="totalScore" [maxScore]="exercise.maxScore"></jhi-score-display>
             </span>
             <span jhiTranslate="artemisApp.result.currentScore">Current Score</span>
->>>>>>> e23dfba2
             <div class="form-group mt-3" *ngIf="exercise.gradingInstructions">
                 <h3 for="id" jhiTranslate="artemisApp.exercise.gradingInstructions">Grading Instructions</h3>
                 <span [innerHTML]="exercise.gradingInstructions | htmlForMarkdown"></span>
