--- conflicted
+++ resolved
@@ -492,11 +492,7 @@
             this.isAssessor = true;
         }
         if (this.exercise) {
-<<<<<<< HEAD
-            this.exercise.isAtLeastInstructor = this.accountService.isAtLeastInstructorInCourse(this.course!);
-=======
-            this.isAtLeastInstructor = this.accountService.isAtLeastInstructorInCourse(getCourseFromExercise(this.exercise));
->>>>>>> 2c8d89df
+            this.exercise.isAtLeastInstructor = this.accountService.isAtLeastInstructorInCourse(getCourseFromExercise(this.exercise));
         }
     }
 
