--- conflicted
+++ resolved
@@ -1,11 +1,6 @@
 import { Component, ContentChild, EventEmitter, Input, OnDestroy, OnInit, Output, TemplateRef, ViewChild } from '@angular/core';
-<<<<<<< HEAD
 import { Observable, Subscription } from 'rxjs';
-import dayjs from 'dayjs';
-=======
-import { Subscription } from 'rxjs';
 import dayjs from 'dayjs/esm';
->>>>>>> 800a626f
 import { TranslateService } from '@ngx-translate/core';
 import { ActivatedRoute, Router } from '@angular/router';
 import { AlertService } from 'app/core/util/alert.service';
