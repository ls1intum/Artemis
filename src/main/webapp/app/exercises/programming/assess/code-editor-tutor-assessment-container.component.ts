import { Component, OnDestroy, OnInit, ViewChild } from '@angular/core';
import { Subscription } from 'rxjs/Subscription';
import * as moment from 'moment';
import { TranslateService } from '@ngx-translate/core';
import { ActivatedRoute, Router } from '@angular/router';
import { AlertService } from 'app/core/alert/alert.service';
import { ProgrammingExerciseParticipationService } from 'app/exercises/programming/manage/services/programming-exercise-participation.service';
import { ButtonSize } from 'app/shared/components/button.component';
import { DomainService } from 'app/exercises/programming/shared/code-editor/service/code-editor-domain.service';
import { ExerciseType } from 'app/entities/exercise.model';
import { Result } from 'app/entities/result.model';
import { ProgrammingExercise } from 'app/entities/programming-exercise.model';
import { DomainType } from 'app/exercises/programming/shared/code-editor/model/code-editor.model';
import { ProgrammingExerciseStudentParticipation } from 'app/entities/participation/programming-exercise-student-participation.model';
import { AssessmentType } from 'app/entities/assessment-type.model';
import { cloneDeep, orderBy as _orderBy } from 'lodash';
import { Complaint } from 'app/entities/complaint.model';
import { ComplaintResponse } from 'app/entities/complaint-response.model';
import { HttpErrorResponse, HttpResponse } from '@angular/common/http';
import { ProgrammingAssessmentManualResultService } from 'app/exercises/programming/assess/manual-result/programming-assessment-manual-result.service';
import { ProgrammingSubmission } from 'app/entities/programming-submission.model';
import { Location } from '@angular/common';
import { AccountService } from 'app/core/auth/account.service';
import { ProgrammingSubmissionService } from 'app/exercises/programming/participate/programming-submission.service';
import { ComplaintService } from 'app/complaints/complaint.service';
import { CodeEditorContainerComponent } from 'app/exercises/programming/shared/code-editor/container/code-editor-container.component';
import { assessmentNavigateBack } from 'app/exercises/shared/navigate-back.util';
import { Course } from 'app/entities/course.model';
import { Feedback, FeedbackType } from 'app/entities/feedback.model';
<<<<<<< HEAD
import { Authority } from 'app/shared/constants/authority.constants';
=======
import { now } from 'moment';
>>>>>>> 0492b31d

@Component({
    selector: 'jhi-code-editor-tutor-assessment',
    templateUrl: './code-editor-tutor-assessment-container.component.html',
})
export class CodeEditorTutorAssessmentContainerComponent implements OnInit, OnDestroy {
    @ViewChild(CodeEditorContainerComponent, { static: false }) codeEditorContainer: CodeEditorContainerComponent;
    ButtonSize = ButtonSize;
    PROGRAMMING = ExerciseType.PROGRAMMING;

    paramSub: Subscription;
    participation: ProgrammingExerciseStudentParticipation;
    participationForManualResult: ProgrammingExerciseStudentParticipation;
    exercise: ProgrammingExercise;
    submission?: ProgrammingSubmission;
    manualResult?: Result;
    automaticResult?: Result;
    userId: number;
    // for assessment-layout
    isLoading = false;
    isTestRun = false;
    saveBusy = false;
    submitBusy = false;
    cancelBusy = false;
    nextSubmissionBusy = false;
    isAtLeastInstructor = false;
    isAssessor = false;
    assessmentsAreValid = false;
    complaint: Complaint;
    private cancelConfirmationText: string;
    // Fatal error state: when the participation can't be retrieved, the code editor is unusable for the student
    loadingParticipation = false;
    participationCouldNotBeFetched = false;
    showEditorInstructions = true;
    hasAssessmentDueDatePassed: boolean;

    private get course(): Course | undefined {
        return this.exercise?.course || this.exercise?.exerciseGroup?.exam?.course;
    }

    generalFeedback = new Feedback();
    unreferencedFeedback: Feedback[] = [];
    referencedFeedback: Feedback[] = [];
    totalScore = 0;
    constructor(
        private manualResultService: ProgrammingAssessmentManualResultService,
        private router: Router,
        private location: Location,
        private accountService: AccountService,
        private programmingSubmissionService: ProgrammingSubmissionService,
        private domainService: DomainService,
        private programmingExerciseParticipationService: ProgrammingExerciseParticipationService,
        private complaintService: ComplaintService,
        private translateService: TranslateService,
        private route: ActivatedRoute,
        private jhiAlertService: AlertService,
    ) {
        translateService.get('artemisApp.assessment.messages.confirmCancel').subscribe((text) => (this.cancelConfirmationText = text));
    }

    /**
     * On init set up the route param subscription.
     * Will load the participation according to participation Id with the latest result and result details.
     */
    ngOnInit(): void {
        // Used to check if the assessor is the current user
        this.accountService.identity().then((user) => {
            this.userId = user!.id!;
        });
        this.route.queryParamMap.subscribe((queryParams) => {
            this.isTestRun = queryParams.get('testRun') === 'true';
        });
        this.isAtLeastInstructor = this.accountService.hasAnyAuthorityDirect([Authority.ADMIN, Authority.INSTRUCTOR]);
        this.paramSub = this.route.params.subscribe((params) => {
            this.loadingParticipation = true;
            this.participationCouldNotBeFetched = false;
            const participationId = Number(params['participationId']);
            this.programmingExerciseParticipationService.getStudentParticipationWithResults(participationId).subscribe(
                (participationWithResults: ProgrammingExerciseStudentParticipation) => {
                    // Set domain to make file editor work properly
                    this.domainService.setDomain([DomainType.PARTICIPATION, participationWithResults]);
                    this.participation = participationWithResults;
                    this.automaticResult = this.getLatestAutomaticResult(this.participation.results);
                    this.manualResult = this.getLatestManualResult(this.participation.results);

                    // Add participation with manual results to display manual result
                    this.participationForManualResult = cloneDeep(this.participation);
                    this.participationForManualResult.results = this.manualResult.hasFeedback ? [this.manualResult] : [];
                    // Either submission from latest manual or automatic result
                    this.submission = this.getLatestResult(this.participation.results)?.submission as ProgrammingSubmission;
                    this.exercise = this.participation.exercise as ProgrammingExercise;
                    this.hasAssessmentDueDatePassed = !!this.exercise!.assessmentDueDate && moment(this.exercise!.assessmentDueDate).isBefore(now());

                    this.checkPermissions();
                    this.handleFeedback();

                    if (this.manualResult && this.manualResult.hasComplaint) {
                        this.getComplaint();
                    }
                },
                () => {
                    this.participationCouldNotBeFetched = true;
                    this.loadingParticipation = false;
                },
                () => {
                    this.loadingParticipation = false;
                },
            );
        });
    }

    /**
     * If a subscription exists for paramSub, unsubscribe
     */
    ngOnDestroy() {
        if (this.paramSub) {
            this.paramSub.unsubscribe();
        }
    }

    /**
     * Save the assessment
     */
    save(): void {
        this.saveBusy = true;
        this.setFeedbacksForManualResult();
        this.avoidCircularStructure();
        this.manualResultService.save(this.participation.id!, this.manualResult!).subscribe(
            (response) => this.handleSaveOrSubmitSuccessWithAlert(response, 'artemisApp.textAssessment.saveSuccessful'),
            (error: HttpErrorResponse) => this.onError(`error.${error?.error?.errorKey}`),
        );
    }

    /**
     * Submit the assessment
     */
    submit(): void {
        this.submitBusy = true;
        this.setFeedbacksForManualResult();
        this.avoidCircularStructure();
        this.manualResultService.save(this.participation.id!, this.manualResult!, true).subscribe(
            (response) => this.handleSaveOrSubmitSuccessWithAlert(response, 'artemisApp.textAssessment.submitSuccessful'),
            (error: HttpErrorResponse) => this.onError(`error.${error?.error?.errorKey}`),
        );
    }

    /**
     * Cancel the assessment
     */
    cancel(): void {
        const confirmCancel = window.confirm(this.cancelConfirmationText);
        this.cancelBusy = true;
        if (confirmCancel && this.exercise && this.submission) {
            // TODO: Implement lock for programming submissions, otherwise cancel will only work when saving before.
            // this.manualResultService.cancelAssessment(this.submission.id).subscribe(() => this.navigateBack());
            this.navigateBack();
        }
    }

    /**
     * Go to next submission
     */
    nextSubmission() {
        this.programmingSubmissionService.getProgrammingSubmissionForExerciseWithoutAssessment(this.exercise.id!).subscribe(
            (response: ProgrammingSubmission) => {
                const unassessedSubmission = response;
                this.router.onSameUrlNavigation = 'reload';
                // navigate to the new assessment page to trigger re-initialization of the components
                this.router.navigateByUrl(
                    `/course-management/${this.course!.id}/programming-exercises/${this.exercise.id}/code-editor/${unassessedSubmission.participation?.id}/assessment`,
                    {},
                );
            },
            (error: HttpErrorResponse) => {
                if (error.status === 404) {
                    // there are no unassessed submission, nothing we have to worry about
                    this.onError('artemisApp.tutorExerciseDashboard.noSubmissions');
                } else {
                    this.onError(error?.message);
                }
            },
        );
    }

    /**
     * Sends the current (updated) assessment to the server to update the original assessment after a complaint was accepted.
     * The corresponding complaint response is sent along with the updated assessment to prevent additional requests.
     *
     * @param complaintResponse the response to the complaint that is sent to the server along with the assessment update
     */
    onUpdateAssessmentAfterComplaint(complaintResponse: ComplaintResponse): void {
        this.setFeedbacksForManualResult();
        this.manualResultService.updateAfterComplaint(this.manualResult!.feedbacks!, complaintResponse, this.manualResult!.submission!.id!).subscribe(
            (result: Result) => {
                this.participationForManualResult.results![0] = this.manualResult = result;
                this.jhiAlertService.clear();
                this.jhiAlertService.success('artemisApp.assessment.messages.updateAfterComplaintSuccessful');
            },
            () => {
                this.jhiAlertService.clear();
                this.onError('artemisApp.assessment.messages.updateAfterComplaintFailed');
            },
        );
    }

    /**
     * Navigates back to previous view
     */
    navigateBack() {
        assessmentNavigateBack(this.location, this.router, this.exercise, this.submission, this.isTestRun);
    }

    /**
     * Boolean which determines whether the user can override a result.
     * If no exercise is loaded, for example during loading between exercises, we return false.
     * Instructors can always override a result.
     * Tutors can override their own results within the assessment due date, if there is no complaint about their assessment.
     * They cannot override a result anymore, if there is a complaint. Another tutor must handle the complaint.
     */
    get canOverride(): boolean {
        if (this.exercise) {
            if (this.isAtLeastInstructor) {
                // Instructors can override any assessment at any time.
                return true;
            }
            if (this.complaint && this.isAssessor) {
                // If there is a complaint, the original assessor cannot override the result anymore.
                return false;
            }
            let isBeforeAssessmentDueDate = true;
            // Add check as the assessmentDueDate must not be set for exercises
            if (this.exercise.assessmentDueDate) {
                isBeforeAssessmentDueDate = moment().isBefore(this.exercise.assessmentDueDate);
            }
            // tutors are allowed to override one of their assessments before the assessment due date.
            return this.isAssessor && isBeforeAssessmentDueDate;
        }
        return false;
    }

    /**
     * Updates the referenced feedbacks, which are the inline feedbacks added directly in the code.
     * @param feedbacks Inline feedbacks from th ecode
     */
    onUpdateFeedback(feedbacks: Feedback[]) {
        // Filter out other feedback than manual feedback
        this.referencedFeedback = feedbacks.filter((feedbackElement) => feedbackElement.reference != null && feedbackElement.type === FeedbackType.MANUAL);
        this.validateFeedback();
    }

    /**
     * Show an error as an alert in the top of the editor html.
     * Used by other components to display errors.
     * The error must already be provided translated by the emitting component.
     */
    onError(error: string) {
        this.jhiAlertService.error(error);
        this.saveBusy = this.cancelBusy = this.submitBusy = this.nextSubmissionBusy = false;
    }

    /**
     * Validate the feedback of the assessment
     */
    validateFeedback(): void {
        this.calculateTotalScore();
        const hasReferencedFeedback = this.referencedFeedback.filter(Feedback.isPresent).length > 0;
        const hasUnreferencedFeedback = this.unreferencedFeedback.filter(Feedback.isPresent).length > 0;
        const hasGeneralFeedback = Feedback.hasDetailText(this.generalFeedback);
        this.assessmentsAreValid = hasReferencedFeedback || hasGeneralFeedback || hasUnreferencedFeedback;
    }

    /**
     * Defines whether the inline feedback should be read only or not
     */
    readOnly() {
        return !this.isAtLeastInstructor && !!this.complaint && this.isAssessor;
    }

    private handleSaveOrSubmitSuccessWithAlert(response: HttpResponse<Result>, translationKey: string): void {
        this.participationForManualResult.results![0] = this.manualResult = response.body!;
        this.jhiAlertService.clear();
        this.jhiAlertService.success(translationKey);
        this.saveBusy = this.submitBusy = false;
    }

    private getLatestResult(results?: Result[]) {
        const sortedResults = this.sortResults(results);
        return sortedResults.length > 0 ? sortedResults[0] : undefined;
    }

    private sortResults(results?: Result[]) {
        return _orderBy(results || [], 'id', 'desc');
    }

    private getLatestAutomaticResult(results?: Result[]) {
        const automaticResults = (results || []).filter((result) => result.assessmentType === AssessmentType.AUTOMATIC);
        const sortedResults = this.sortResults(automaticResults);
        return sortedResults.length > 0 ? sortedResults[0] : undefined;
    }

    private getLatestManualResult(results?: Result[]): Result {
        const manualResults = (results || []).filter((result) => result.assessmentType === AssessmentType.MANUAL);
        const sortedResults = this.sortResults(manualResults);
        const initialManualResult = new Result();
        return sortedResults.length > 0 ? sortedResults[0] : initialManualResult;
    }

    /**
     * Checks if there is a manual result and the user is the assessor. If there is no manual result, then the user is the assessor.
     * Checks if the user is at least instructor in course.
     * @private
     */
    private checkPermissions() {
        if (this.manualResult?.assessor) {
            this.isAssessor = this.manualResult.assessor.id === this.userId;
        } else {
            this.isAssessor = true;
        }
        if (this.exercise) {
            this.isAtLeastInstructor = this.accountService.isAtLeastInstructorInCourse(this.course!);
        }
    }

    private getComplaint(): void {
        this.complaintService.findByResultId(this.manualResult!.id!).subscribe(
            (res) => {
                if (!res.body) {
                    return;
                }
                this.complaint = res.body;
            },
            (err: HttpErrorResponse) => {
                this.onError(err?.message);
            },
        );
    }

    private handleFeedback(): void {
        // Setup feedbacks
        const feedbacks = this.manualResult?.feedbacks || [];
        this.unreferencedFeedback = feedbacks.filter((feedbackElement) => feedbackElement.reference == null && feedbackElement.type === FeedbackType.MANUAL_UNREFERENCED);

        this.referencedFeedback = feedbacks.filter((feedbackElement) => feedbackElement.reference != null && feedbackElement.type === FeedbackType.MANUAL);
        const generalFeedbackIndex = feedbacks.findIndex((feedbackElement) => feedbackElement.reference == null && feedbackElement.type !== FeedbackType.MANUAL_UNREFERENCED);
        if (generalFeedbackIndex !== -1) {
            this.generalFeedback = feedbacks[generalFeedbackIndex];
        } else {
            this.generalFeedback = new Feedback();
        }
        this.validateFeedback();
    }

    private setFeedbacksForManualResult() {
        if (Feedback.hasDetailText(this.generalFeedback)) {
            this.manualResult!.feedbacks = [this.generalFeedback, ...this.referencedFeedback, ...this.unreferencedFeedback];
        } else {
            this.manualResult!.feedbacks = [...this.referencedFeedback, ...this.unreferencedFeedback];
        }
    }

    private avoidCircularStructure() {
        if (this.manualResult?.participation?.results) {
            this.manualResult.participation.results = [];
        }
    }

    private calculateTotalScore() {
        const feedbacks = [...this.referencedFeedback, ...this.unreferencedFeedback];
        this.totalScore = (feedbacks || []).reduce((totalScore, feedback) => totalScore + feedback.credits!, 0);
    }
}<|MERGE_RESOLUTION|>--- conflicted
+++ resolved
@@ -27,11 +27,8 @@
 import { assessmentNavigateBack } from 'app/exercises/shared/navigate-back.util';
 import { Course } from 'app/entities/course.model';
 import { Feedback, FeedbackType } from 'app/entities/feedback.model';
-<<<<<<< HEAD
 import { Authority } from 'app/shared/constants/authority.constants';
-=======
 import { now } from 'moment';
->>>>>>> 0492b31d
 
 @Component({
     selector: 'jhi-code-editor-tutor-assessment',
