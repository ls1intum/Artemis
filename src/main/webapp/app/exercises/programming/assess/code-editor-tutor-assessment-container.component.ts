--- conflicted
+++ resolved
@@ -26,11 +26,7 @@
 import { CodeEditorContainerComponent } from 'app/exercises/programming/shared/code-editor/container/code-editor-container.component';
 import { assessmentNavigateBack } from 'app/exercises/shared/navigate-back.util';
 import { Course } from 'app/entities/course.model';
-<<<<<<< HEAD
-import { Feedback, FeedbackType } from 'app/entities/feedback.model';
-=======
 import { Feedback, FeedbackType, MANUAL_ASSESSMENT_IDENTIFIER } from 'app/entities/feedback.model';
->>>>>>> e23dfba2
 
 @Component({
     selector: 'jhi-code-editor-tutor-assessment',
@@ -72,10 +68,7 @@
     generalFeedback = new Feedback();
     unreferencedFeedback: Feedback[] = [];
     referencedFeedback: Feedback[] = [];
-<<<<<<< HEAD
-=======
     totalScore = 0;
->>>>>>> e23dfba2
     constructor(
         private manualResultService: ProgrammingAssessmentManualResultService,
         private router: Router,
@@ -157,11 +150,6 @@
     save(): void {
         this.saveBusy = true;
         this.setFeedbacksForManualResult();
-<<<<<<< HEAD
-        console.log('save triggered with manual result:');
-        console.log(this.manualResult);
-=======
->>>>>>> e23dfba2
         this.manualResultService.save(this.participation.id, this.manualResult).subscribe(
             (response) => this.handleSaveOrSubmitSuccessWithAlert(response, 'artemisApp.textAssessment.saveSuccessful'),
             (error: HttpErrorResponse) => this.onError(`error.${error.error.errorKey}`),
@@ -174,11 +162,6 @@
     submit(): void {
         this.submitBusy = true;
         this.setFeedbacksForManualResult();
-<<<<<<< HEAD
-        console.log('submit triggered with manual result:');
-        console.log(this.manualResult);
-=======
->>>>>>> e23dfba2
         this.manualResultService.save(this.participation.id, this.manualResult, true).subscribe(
             (response) => this.handleSaveOrSubmitSuccessWithAlert(response, 'artemisApp.textAssessment.submitSuccessful'),
             (error: HttpErrorResponse) => this.onError(`error.${error.error.errorKey}`),
@@ -279,27 +262,12 @@
         return false;
     }
 
-<<<<<<< HEAD
-    private handleSaveOrSubmitSuccessWithAlert(response: HttpResponse<Result>, translationKey: string): void {
-        this.participation!.results[0] = this.manualResult = response.body!;
-        this.jhiAlertService.clear();
-        this.jhiAlertService.success(translationKey);
-        this.saveBusy = this.submitBusy = false;
-    }
-
-    onUpdateFeedback(feedbacks: Feedback[]) {
-        console.log('final update');
-        this.referencedFeedback = feedbacks;
-        console.log('referencedFeedback: ');
-        console.log(this.referencedFeedback);
-=======
     /**
      * Updates the referenced feedbacks, which are the inline feedbacks added directly in the code.
      * @param feedbacks Inline feedbacks from th ecode
      */
     onUpdateFeedback(feedbacks: Feedback[]) {
         this.referencedFeedback = feedbacks;
->>>>>>> e23dfba2
         this.validateFeedback();
     }
 
@@ -331,12 +299,6 @@
         return !this.isAtLeastInstructor && !!this.complaint && this.isAssessor;
     }
 
-<<<<<<< HEAD
-    private getLatestResult(results: Result[]): Result {
-        return _orderBy(results, 'id', 'desc')[0];
-    }
-
-=======
     private handleSaveOrSubmitSuccessWithAlert(response: HttpResponse<Result>, translationKey: string): void {
         this.participation!.results[0] = this.manualResult = response.body!;
         this.jhiAlertService.clear();
@@ -348,7 +310,6 @@
         return _orderBy(results, 'id', 'desc')[0];
     }
 
->>>>>>> e23dfba2
     private getLatestAutomaticResult(results: Result[]): Result {
         const automaticResults = results.filter((result) => result.assessmentType === AssessmentType.AUTOMATIC);
         return _orderBy(automaticResults, 'id', 'desc')[0];
@@ -395,11 +356,7 @@
         const feedbacks = this.manualResult.feedbacks || [];
         this.unreferencedFeedback = feedbacks.filter((feedbackElement) => feedbackElement.reference == null && feedbackElement.type === FeedbackType.MANUAL_UNREFERENCED);
 
-<<<<<<< HEAD
-        this.referencedFeedback = feedbacks.filter((feedbackElement) => feedbackElement.reference != null);
-=======
         this.referencedFeedback = feedbacks.filter((feedbackElement) => feedbackElement.reference != null && feedbackElement.reference.includes(MANUAL_ASSESSMENT_IDENTIFIER));
->>>>>>> e23dfba2
         const generalFeedbackIndex = feedbacks.findIndex((feedbackElement) => feedbackElement.reference == null && feedbackElement.type !== FeedbackType.MANUAL_UNREFERENCED);
         if (generalFeedbackIndex !== -1) {
             this.generalFeedback = feedbacks[generalFeedbackIndex];
@@ -410,37 +367,6 @@
         this.validateFeedback();
     }
 
-<<<<<<< HEAD
-    /**
-     * Validate the feedback of the assessment
-     */
-    validateFeedback(): void {
-        const hasReferencedFeedback = this.referencedFeedback.filter(Feedback.isPresent).length > 0;
-        const hasUnreferencedFeedback = this.unreferencedFeedback.filter(Feedback.isPresent).length > 0;
-        const hasGeneralFeedback = Feedback.hasDetailText(this.generalFeedback);
-        this.assessmentsAreValid = hasReferencedFeedback || hasGeneralFeedback || hasUnreferencedFeedback;
-    }
-
-    readOnly() {
-        return !this.isAtLeastInstructor && !!this.complaint && this.isAssessor;
-    }
-
-    /**
-     * the dialog is writable if the user can override the result
-     * or if there is a complaint that was not yet accepted or rejected
-     */
-    /*writable() {
-        // TODO: this is still not ideal and we should either distinguish between tutors and instructors here or allow to override accepted / rejected complaints
-        // at the moment instructors can still edit already accepted / rejected complaints because the first condition is true, however we do not yet allow to override complaints
-        return this.canOverride || (this.complaint !== undefined && this.complaint.accepted === undefined && this.manualResult!.assessor.id !== this.userId);
-    } */
-    /*
-    get readOnly(): boolean {
-        return !this.isAtLeastInstructor && !!this.complaint && this.isAssessor;
-    } */
-
-=======
->>>>>>> e23dfba2
     private setFeedbacksForManualResult() {
         if (Feedback.hasDetailText(this.generalFeedback)) {
             this.manualResult.feedbacks = [this.generalFeedback, ...this.referencedFeedback, ...this.unreferencedFeedback];
@@ -448,12 +374,9 @@
             this.manualResult.feedbacks = [...this.referencedFeedback, ...this.unreferencedFeedback];
         }
     }
-<<<<<<< HEAD
-=======
 
     private calculateTotalScore() {
         const feedbacks = [...this.referencedFeedback, ...this.unreferencedFeedback];
         this.totalScore = (feedbacks || []).reduce((totalScore, feedback) => totalScore + feedback.credits!, 0);
     }
->>>>>>> e23dfba2
 }