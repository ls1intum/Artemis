--- conflicted
+++ resolved
@@ -29,11 +29,8 @@
 import { Course } from 'app/entities/course.model';
 import { Feedback, FeedbackType } from 'app/entities/feedback.model';
 import { Authority } from 'app/shared/constants/authority.constants';
-<<<<<<< HEAD
-=======
 import { now } from 'moment';
 import { StructuredGradingCriterionService } from 'app/exercises/shared/structured-grading-criterion/structured-grading-criterion.service';
->>>>>>> 3b860968
 
 @Component({
     selector: 'jhi-code-editor-tutor-assessment',
@@ -412,7 +409,6 @@
     }
 
     private calculateTotalScore() {
-<<<<<<< HEAD
         const feedbacks = [...this.referencedFeedback, ...this.unreferencedFeedback, ...this.automaticFeedback];
         const maxPoints = this.exercise.maxScore! + this.exercise.bonusPoints! ?? 0.0;
         let totalScore = 0.0;
@@ -422,6 +418,7 @@
             if (feedback.type === FeedbackType.AUTOMATIC && !Feedback.isStaticCodeAnalysisFeedback(feedback)) {
                 scoreAutomaticTests += feedback.credits!;
             } else {
+                // TODO: Take SGI into account
                 totalScore += feedback.credits!;
             }
         });
@@ -440,9 +437,5 @@
             totalScore = maxPoints;
         }
         this.totalScore = +totalScore.toFixed(2);
-=======
-        const feedbacks = [...this.referencedFeedback, ...this.unreferencedFeedback];
-        this.totalScore = this.structuredGradingCriterionService.computeTotalScore(feedbacks);
->>>>>>> 3b860968
     }
 }