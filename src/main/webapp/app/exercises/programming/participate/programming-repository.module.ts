--- conflicted
+++ resolved
@@ -1,10 +1,10 @@
 import { NgModule } from '@angular/core';
 import { ArtemisCodeEditorModule } from 'app/exercises/programming/shared/code-editor/code-editor.module';
-
+import { ArtemisSharedModule } from 'app/shared/shared.module';
 import { ArtemisResultModule } from 'app/exercises/shared/result/result.module';
 import { ArtemisHeaderExercisePageWithDetailsModule } from 'app/exercises/shared/exercise-headers/exercise-headers.module';
 import { SubmissionResultStatusModule } from 'app/overview/submission-result-status.module';
-
+import { ArtemisSharedComponentModule } from 'app/shared/components/shared-component.module';
 import { RepositoryViewComponent } from 'app/localvc/repository-view/repository-view.component';
 import { ArtemisProgrammingRepositoryRoutingModule } from 'app/exercises/programming/participate/programming-repository-routing.module';
 import { FormsModule } from '@angular/forms';
@@ -17,12 +17,8 @@
 
 @NgModule({
     imports: [
-<<<<<<< HEAD
-        FormDateTimePickerModule,
-=======
         ArtemisSharedModule,
         ArtemisSharedComponentModule,
->>>>>>> b5691f2f
         FormsModule,
         ComplaintsForTutorComponent,
         ArtemisProgrammingRepositoryRoutingModule,
