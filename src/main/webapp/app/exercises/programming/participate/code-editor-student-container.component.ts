import { Component, OnDestroy, OnInit, ViewChild } from '@angular/core';
import { Observable, of } from 'rxjs';
import { Subscription } from 'rxjs';
import { catchError, mergeMap, map, switchMap, tap } from 'rxjs/operators';
import { ProgrammingExerciseParticipationService } from 'app/exercises/programming/manage/services/programming-exercise-participation.service';
import { GuidedTourService } from 'app/guided-tour/guided-tour.service';
import { codeEditorTour } from 'app/guided-tour/tours/code-editor-tour';
import { ButtonSize } from 'app/shared/components/button.component';
import { ResultService } from 'app/exercises/shared/result/result.service';
import { DomainService } from 'app/exercises/programming/shared/code-editor/service/code-editor-domain.service';
import { ExerciseType, getCourseFromExercise, IncludedInOverallScore } from 'app/entities/exercise.model';
import { AssessmentType } from 'app/entities/assessment-type.model';
import { StudentParticipation } from 'app/entities/participation/student-participation.model';
import { Result } from 'app/entities/result.model';
import { Feedback, FeedbackType } from 'app/entities/feedback.model';
import { ProgrammingExercise } from 'app/entities/programming-exercise.model';
import { DomainType } from 'app/exercises/programming/shared/code-editor/model/code-editor.model';
import { TextHintService } from 'app/exercises/shared/exercise-hint/manage/text-hint.service';
import { ActivatedRoute } from '@angular/router';
import { CodeEditorContainerComponent } from 'app/exercises/programming/shared/code-editor/container/code-editor-container.component';
import { ProgrammingExerciseStudentParticipation } from 'app/entities/participation/programming-exercise-student-participation.model';
import { getUnreferencedFeedback } from 'app/exercises/shared/result/result.utils';
import { SubmissionType } from 'app/entities/submission.model';
import { Participation } from 'app/entities/participation/participation.model';
import { SubmissionPolicyType } from 'app/entities/submission-policy.model';
import { Course } from 'app/entities/course.model';
import { SubmissionPolicyService } from 'app/exercises/programming/manage/services/submission-policy.service';
import { hasExerciseDueDatePassed } from 'app/exercises/shared/exercise/exercise.utils';
import { faCircleNotch, faTimesCircle } from '@fortawesome/free-solid-svg-icons';
import { TextHint } from 'app/entities/hestia/text-hint-model';

@Component({
    selector: 'jhi-code-editor-student',
    templateUrl: './code-editor-student-container.component.html',
})
export class CodeEditorStudentContainerComponent implements OnInit, OnDestroy {
    @ViewChild(CodeEditorContainerComponent, { static: false }) codeEditorContainer: CodeEditorContainerComponent;
    readonly IncludedInOverallScore = IncludedInOverallScore;
    readonly SubmissionPolicyType = SubmissionPolicyType;

    ButtonSize = ButtonSize;
    PROGRAMMING = ExerciseType.PROGRAMMING;

    paramSub: Subscription;
    participation: StudentParticipation;
    exercise: ProgrammingExercise;
    course?: Course;

    // Fatal error state: when the participation can't be retrieved, the code editor is unusable for the student
    loadingParticipation = false;
    participationCouldNotBeFetched = false;
    repositoryIsLocked = false;
    showEditorInstructions = true;
    latestResult: Result | undefined;
    hasTutorAssessment = false;
    isIllegalSubmission = false;

    // Icons
    faCircleNotch = faCircleNotch;
    faTimesCircle = faTimesCircle;

    constructor(
        private resultService: ResultService,
        private domainService: DomainService,
        private programmingExerciseParticipationService: ProgrammingExerciseParticipationService,
        private guidedTourService: GuidedTourService,
        private textHintService: TextHintService,
        private submissionPolicyService: SubmissionPolicyService,
        private route: ActivatedRoute,
    ) {}

    /**
     * On init set up the route param subscription.
     * Will load the participation according to participation Id with the latest result and result details.
     */
    ngOnInit(): void {
        this.paramSub = this.route!.params.subscribe((params) => {
            this.loadingParticipation = true;
            this.participationCouldNotBeFetched = false;
            const participationId = Number(params['participationId']);
            this.loadParticipationWithLatestResult(participationId)
                .pipe(
                    tap((participationWithResults) => {
                        this.domainService.setDomain([DomainType.PARTICIPATION, participationWithResults]);
                        this.participation = participationWithResults;
                        this.exercise = this.participation.exercise as ProgrammingExercise;
                        // We lock the repository when the buildAndTestAfterDueDate is set and the due date has passed or if they require manual assessment.
                        // (this should match ProgrammingExerciseParticipation.isLocked on the server-side)
                        const dueDateHasPassed = hasExerciseDueDatePassed(this.exercise, this.participation);
                        const isEditingAfterDueAllowed =
                            !this.exercise.buildAndTestStudentSubmissionsAfterDueDate &&
                            !this.exercise.allowComplaintsForAutomaticAssessments &&
                            this.exercise.assessmentType === AssessmentType.AUTOMATIC;
                        this.repositoryIsLocked = !isEditingAfterDueAllowed && !!this.exercise.dueDate && dueDateHasPassed;
                        this.latestResult = this.participation.results ? this.participation.results[0] : undefined;
                        this.isIllegalSubmission = this.latestResult?.submission?.type === SubmissionType.ILLEGAL;
                        this.checkForTutorAssessment(dueDateHasPassed);
                        this.course = getCourseFromExercise(this.exercise);
                        this.submissionPolicyService.getSubmissionPolicyOfProgrammingExercise(this.exercise.id!).subscribe((submissionPolicy) => {
                            this.exercise.submissionPolicy = submissionPolicy;
                        });
                    }),
                    switchMap(() => {
                        return this.loadTextHints();
                    }),
                )
<<<<<<< HEAD
                .subscribe(
                    (textHints: TextHint[]) => {
                        this.exercise.exerciseHints = textHints;
=======
                .subscribe({
                    next: (exerciseHints: ExerciseHint[]) => {
                        this.exercise.exerciseHints = exerciseHints;
>>>>>>> 6d1822a7
                        this.loadingParticipation = false;
                        this.guidedTourService.enableTourForExercise(this.exercise, codeEditorTour, true);
                    },
                    error: () => {
                        this.participationCouldNotBeFetched = true;
                        this.loadingParticipation = false;
                    },
                });
        });
    }

    /**
     * If a subscription exists for paramSub, unsubscribe
     */
    ngOnDestroy() {
        if (this.paramSub) {
            this.paramSub.unsubscribe();
        }
    }

    /**
     * Load text hints. Take them from the exercise if available.
     */
    private loadTextHints() {
        if (!this.exercise.exerciseHints) {
            return this.textHintService.findByExerciseId(this.exercise.id!).pipe(map(({ body }) => body || []));
        }
        return of(this.exercise.exerciseHints);
    }

    /**
     * Load the participation from server with the latest result.
     * @param participationId
     */
    loadParticipationWithLatestResult(participationId: number): Observable<StudentParticipation> {
        return this.programmingExerciseParticipationService.getStudentParticipationWithLatestResult(participationId).pipe(
            mergeMap((participation: ProgrammingExerciseStudentParticipation) =>
                participation.results?.length
                    ? this.loadResultDetails(participation, participation.results[0]).pipe(
                          map((feedbacks) => {
                              participation.results![0].feedbacks = feedbacks;
                              return participation;
                          }),
                          catchError(() => of(participation)),
                      )
                    : of(participation),
            ),
        );
    }

    /**
     * Fetches details for the result (if we received one) and attach them to the result.
     * Mutates the input parameter result.
     */
    loadResultDetails(participation: Participation, result: Result): Observable<Feedback[]> {
        return this.resultService.getFeedbackDetailsForResult(participation.id!, result.id!).pipe(
            map((res) => {
                return res.body || [];
            }),
        );
    }

    checkForTutorAssessment(dueDateHasPassed: boolean) {
        let isManualResult = false;
        let hasTutorFeedback = false;
        if (!!this.latestResult) {
            // latest result is the first element of results, see loadParticipationWithLatestResult
            isManualResult = Result.isManualResult(this.latestResult);
            if (isManualResult) {
                hasTutorFeedback = this.latestResult.feedbacks!.some((feedback) => feedback.type === FeedbackType.MANUAL);
            }
        }
        // Also check for assessment due date to never show manual feedback before the deadline
        this.hasTutorAssessment = dueDateHasPassed && isManualResult && hasTutorFeedback;
    }

    /**
     * Check whether or not a latestResult exists and if, returns the unreferenced feedback of it
     */
    get unreferencedFeedback(): Feedback[] {
        if (this.latestResult) {
            return getUnreferencedFeedback(this.latestResult.feedbacks) ?? [];
        }
        return [];
    }
}<|MERGE_RESOLUTION|>--- conflicted
+++ resolved
@@ -104,15 +104,9 @@
                         return this.loadTextHints();
                     }),
                 )
-<<<<<<< HEAD
-                .subscribe(
-                    (textHints: TextHint[]) => {
+                .subscribe({
+                    next: (textHints: TextHint[]) => {
                         this.exercise.exerciseHints = textHints;
-=======
-                .subscribe({
-                    next: (exerciseHints: ExerciseHint[]) => {
-                        this.exercise.exerciseHints = exerciseHints;
->>>>>>> 6d1822a7
                         this.loadingParticipation = false;
                         this.guidedTourService.enableTourForExercise(this.exercise, codeEditorTour, true);
                     },
