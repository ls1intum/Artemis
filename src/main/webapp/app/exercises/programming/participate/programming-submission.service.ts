--- conflicted
+++ resolved
@@ -577,21 +577,13 @@
         const submissions = res.body!;
         const convertedSubmissions: ProgrammingSubmission[] = [];
         for (const submission of submissions) {
-<<<<<<< HEAD
-            ProgrammingSubmissionService.convertItemFromServer(submission);
-=======
             this.convertItemWithLatestSubmissionResultFromServer(submission);
->>>>>>> 6a5fc978
             convertedSubmissions.push({ ...submission });
         }
         return res.clone({ body: convertedSubmissions });
     }
 
-<<<<<<< HEAD
-    private static convertItemFromServer(programmingSubmission: ProgrammingSubmission): ProgrammingSubmission {
-=======
-    private convertItemWithLatestSubmissionResultFromServer(programmingSubmission: ProgrammingSubmission): ProgrammingSubmission {
->>>>>>> 6a5fc978
+    private static convertItemWithLatestSubmissionResultFromServer(programmingSubmission: ProgrammingSubmission): ProgrammingSubmission {
         const convertedProgrammingSubmission = Object.assign({}, programmingSubmission);
         setLatestSubmissionResult(convertedProgrammingSubmission, getLatestSubmissionResult(convertedProgrammingSubmission));
         return convertedProgrammingSubmission;
