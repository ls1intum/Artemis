--- conflicted
+++ resolved
@@ -40,39 +40,9 @@
         ></jhi-programming-exercise-student-trigger-build-button>
         <jhi-exercise-hint-student *ngIf="exercise" [exerciseId]="exercise.id" [exerciseHints]="exercise.exerciseHints" class="mr-2"></jhi-exercise-hint-student>
     </div>
-<<<<<<< HEAD
-    <jhi-code-editor-file-browser
-        editorSidebarLeft
-        [disableActions]="repositoryIsLocked"
-        [exerciseTitle]="exercise?.title"
-        [unsavedFiles]="unsavedFiles | keys"
-        [errorFiles]="buildLogErrors ? (buildLogErrors.errors | keys) : []"
-        [editorState]="editorState"
-        [(selectedFile)]="selectedFile"
-        [(commitState)]="commitState"
-        (onFileChange)="onFileChange($event)"
-        (onError)="onError($event)"
-        (onToggleCollapse)="onToggleCollapse($event)"
-    ></jhi-code-editor-file-browser>
-    <jhi-code-editor-ace
-        editorCenter
-        [selectedFile]="selectedFile"
-        [fileChange]="fileChange"
-        [commitState]="commitState"
-        [editorState]="editorState"
-        [(buildLogErrors)]="buildLogErrors"
-        [isTutorAssessment]="false"
-        (onFileContentChange)="onFileContentChange($event)"
-        (onError)="onError($event)"
-    ></jhi-code-editor-ace>
-    <jhi-code-editor-instructions
-        editorSidebarRight
-        [participation]="participation"
-=======
     <jhi-programming-exercise-instructions
         editorSidebar
         (onNoInstructionsAvailable)="showEditorInstructions = false"
->>>>>>> 9790bce0
         [exercise]="exercise"
         [participation]="participation"
         [personalParticipation]="true"
