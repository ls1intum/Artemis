<jhi-alert></jhi-alert>
<nav *ngIf="loadingParticipation || participationCouldNotBeFetched" class="card">
    <div class="card-body">
        <span *ngIf="loadingParticipation">
            <fa-icon [icon]="'circle-notch'" spin="true"></fa-icon>
            <span jhiTranslate="artemisApp.editor.fetchingParticipation"> Your participation is being loaded... </span>
        </span>
        <span *ngIf="participationCouldNotBeFetched">
            <fa-icon [icon]="'times-circle'" class="text-danger"></fa-icon>
            <span jhiTranslate="artemisApp.editor.errors.participationNotFound">Your participation could not be found.</span>
        </span>
    </div>
</nav>
<jhi-code-editor-container
    *ngIf="!loadingParticipation && !participationCouldNotBeFetched"
    [editable]="!repositoryIsLocked"
    [participation]="participation"
    [showEditorInstructions]="showEditorInstructions"
    [isTutorAssessment]="hasTutorAssessment"
<<<<<<< HEAD
=======
    [readOnlyManualFeedback]="true"
>>>>>>> e23dfba2
>
    <span editorTitle>{{ exercise.title }}</span>
    <div editorToolbar class="d-inline-flex">
        <jhi-code-editor-repository-is-locked *ngIf="repositoryIsLocked" class="mr-3"></jhi-code-editor-repository-is-locked>
        <jhi-updating-result
            *ngIf="participation"
            [exercise]="exercise"
            [showUngradedResults]="true"
            [showGradedBadge]="true"
            [participation]="participation"
            [short]="true"
            [personalParticipation]="true"
            class="mr-2"
        ></jhi-updating-result>
        <jhi-programming-exercise-student-trigger-build-button
            class="mr-2"
            [exercise]="exercise"
            [participation]="participation"
            [btnSize]="ButtonSize.MEDIUM"
        ></jhi-programming-exercise-student-trigger-build-button>
        <jhi-exercise-hint-student *ngIf="exercise" [exerciseId]="exercise.id" [exerciseHints]="exercise.exerciseHints" class="mr-2"></jhi-exercise-hint-student>
    </div>
    <jhi-programming-exercise-instructions
        editorSidebar
        (onNoInstructionsAvailable)="showEditorInstructions = false"
        [exercise]="exercise"
        [participation]="participation"
        [personalParticipation]="true"
        [exerciseHints]="exercise.exerciseHints"
        class="instructions-wrapper__content card-body p-0"
    ></jhi-programming-exercise-instructions>
<<<<<<< HEAD
    <jhi-code-editor-tutor-assessment-display-code
=======
    <!--<jhi-code-editor-tutor-assessment-display-code
>>>>>>> e23dfba2
        *ngIf="hasTutorAssessment"
        editorCenter
        [selectedFile]="codeEditorContainer ? codeEditorContainer.selectedFile : undefined"
        [allFeedbacks]="this.latestResult!.feedbacks"
        [isStudent]="true"
<<<<<<< HEAD
    ></jhi-code-editor-tutor-assessment-display-code>
=======
    ></jhi-code-editor-tutor-assessment-display-code> -->
>>>>>>> e23dfba2
</jhi-code-editor-container><|MERGE_RESOLUTION|>--- conflicted
+++ resolved
@@ -17,10 +17,7 @@
     [participation]="participation"
     [showEditorInstructions]="showEditorInstructions"
     [isTutorAssessment]="hasTutorAssessment"
-<<<<<<< HEAD
-=======
     [readOnlyManualFeedback]="true"
->>>>>>> e23dfba2
 >
     <span editorTitle>{{ exercise.title }}</span>
     <div editorToolbar class="d-inline-flex">
@@ -52,19 +49,11 @@
         [exerciseHints]="exercise.exerciseHints"
         class="instructions-wrapper__content card-body p-0"
     ></jhi-programming-exercise-instructions>
-<<<<<<< HEAD
-    <jhi-code-editor-tutor-assessment-display-code
-=======
     <!--<jhi-code-editor-tutor-assessment-display-code
->>>>>>> e23dfba2
         *ngIf="hasTutorAssessment"
         editorCenter
         [selectedFile]="codeEditorContainer ? codeEditorContainer.selectedFile : undefined"
         [allFeedbacks]="this.latestResult!.feedbacks"
         [isStudent]="true"
-<<<<<<< HEAD
-    ></jhi-code-editor-tutor-assessment-display-code>
-=======
     ></jhi-code-editor-tutor-assessment-display-code> -->
->>>>>>> e23dfba2
 </jhi-code-editor-container>