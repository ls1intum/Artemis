<<<<<<< HEAD
import { Component, Input, OnDestroy, OnInit, inject } from '@angular/core';
=======
import { ChangeDetectionStrategy, Component, effect, inject, input, signal, untracked } from '@angular/core';
>>>>>>> 6549075f
import { NgbActiveModal } from '@ng-bootstrap/ng-bootstrap';
import { ProgrammingExerciseGitDiffReport } from 'app/entities/hestia/programming-exercise-git-diff-report.model';
import { ProgrammingExerciseService } from 'app/exercises/programming/manage/services/programming-exercise.service';
import { ProgrammingExerciseParticipationService } from 'app/exercises/programming/manage/services/programming-exercise-participation.service';
import { CachedRepositoryFilesService } from 'app/exercises/programming/manage/services/cached-repository-files.service';
import { firstValueFrom } from 'rxjs';
import { GitDiffReportComponent } from 'app/exercises/programming/hestia/git-diff-report/git-diff-report.component';
import { TranslateDirective } from 'app/shared/language/translate.directive';

@Component({
    selector: 'jhi-git-diff-report-modal',
    templateUrl: './git-diff-report-modal.component.html',
    standalone: true,
    changeDetection: ChangeDetectionStrategy.OnPush,
    imports: [GitDiffReportComponent, TranslateDirective],
})
<<<<<<< HEAD
export class GitDiffReportModalComponent implements OnInit, OnDestroy {
    protected activeModal = inject(NgbActiveModal);
    private programmingExerciseService = inject(ProgrammingExerciseService);
    private programmingExerciseParticipationService = inject(ProgrammingExerciseParticipationService);
    private cachedRepositoryFilesService = inject(CachedRepositoryFilesService);

    @Input() report: ProgrammingExerciseGitDiffReport;
    @Input() diffForTemplateAndSolution = true;
    @Input() cachedRepositoryFiles: Map<string, Map<string, string>> = new Map<string, Map<string, string>>();

    errorWhileFetchingRepos = false;
    leftCommitFileContentByPath: Map<string, string>;
    rightCommitFileContentByPath: Map<string, string>;

    private templateRepoFilesSubscription: Subscription;
    private solutionRepoFilesSubscription: Subscription;
    private participationRepoFilesAtLeftCommitSubscription: Subscription;
    private participationRepoFilesAtRightCommitSubscription: Subscription;

    ngOnInit(): void {
        if (this.diffForTemplateAndSolution) {
            this.loadFilesForTemplateAndSolution();
        } else {
            this.loadRepositoryFilesForParticipationsFromCacheIfAvailable();
        }
    }

    ngOnDestroy(): void {
        this.templateRepoFilesSubscription?.unsubscribe();
        this.solutionRepoFilesSubscription?.unsubscribe();
        this.participationRepoFilesAtLeftCommitSubscription?.unsubscribe();
        this.participationRepoFilesAtRightCommitSubscription?.unsubscribe();
=======
export class GitDiffReportModalComponent {
    static readonly WINDOW_CLASS = 'diff-view-modal';

    private readonly activeModal = inject(NgbActiveModal);
    private readonly programmingExerciseService = inject(ProgrammingExerciseService);
    private readonly programmingExerciseParticipationService = inject(ProgrammingExerciseParticipationService);
    private readonly cachedRepositoryFilesService = inject(CachedRepositoryFilesService);

    readonly report = input.required<ProgrammingExerciseGitDiffReport>();
    readonly diffForTemplateAndSolution = input<boolean>(true);
    readonly cachedRepositoryFiles = input<Map<string, Map<string, string>>>(new Map<string, Map<string, string>>());

    readonly errorWhileFetchingRepos = signal<boolean>(false);
    readonly leftCommitFileContentByPath = signal<Map<string, string> | undefined>(undefined);
    readonly rightCommitFileContentByPath = signal<Map<string, string> | undefined>(undefined);

    constructor() {
        effect(
            () => {
                // We call the signal here to ensure the effect always runs when the report changes.
                this.report();
                const diffBetweenTemplateAndSolution = this.diffForTemplateAndSolution();
                untracked(async () => {
                    if (diffBetweenTemplateAndSolution) {
                        await this.loadFilesForTemplateAndSolution();
                    } else {
                        await this.loadRepositoryFilesForParticipationsFromCacheIfAvailable();
                    }
                });
            },
            { allowSignalWrites: true },
        );
>>>>>>> 6549075f
    }

    private async loadFilesForTemplateAndSolution(): Promise<void> {
        await this.fetchTemplateRepoFiles();
        await this.fetchSolutionRepoFiles();
    }

    private async fetchSolutionRepoFiles(): Promise<void> {
        try {
            const solutionRepoFiles = await firstValueFrom(this.programmingExerciseService.getSolutionRepositoryTestFilesWithContent(this.report().programmingExercise.id!));
            this.rightCommitFileContentByPath.set(solutionRepoFiles);
        } catch (e) {
            this.errorWhileFetchingRepos.set(true);
        }
    }

    private async loadRepositoryFilesForParticipationsFromCacheIfAvailable(): Promise<void> {
        if (this.report().participationIdForLeftCommit) {
            const key = this.report().leftCommitHash!;
            if (this.cachedRepositoryFiles().has(key)) {
                this.leftCommitFileContentByPath.set(this.cachedRepositoryFiles().get(key)!);
                await this.loadParticipationRepoFilesAtRightCommitFromCacheIfAvailable();
            } else {
                await this.fetchParticipationRepoFilesAtLeftCommit();
            }
        } else {
            await this.loadTemplateRepoFilesFromCacheIfAvailable();
            await this.loadParticipationRepoFilesAtRightCommitFromCacheIfAvailable();
        }
    }

    private async fetchParticipationRepoFilesAtLeftCommit(): Promise<void> {
        try {
            const filesWithContent =
                (await firstValueFrom(
                    this.programmingExerciseParticipationService.getParticipationRepositoryFilesWithContentAtCommit(
                        this.report().participationIdForLeftCommit!,
                        this.report().leftCommitHash!,
                    ),
                )) ?? new Map<string, string>();
            this.leftCommitFileContentByPath.set(filesWithContent);
            this.cachedRepositoryFiles().set(this.report().leftCommitHash!, filesWithContent);
            this.cachedRepositoryFilesService.emitCachedRepositoryFiles(this.cachedRepositoryFiles());
            await this.loadParticipationRepoFilesAtRightCommitFromCacheIfAvailable();
        } catch (e) {
            this.errorWhileFetchingRepos.set(true);
        }
    }

    private async loadTemplateRepoFilesFromCacheIfAvailable(): Promise<void> {
        const key = this.calculateTemplateMapKey();
        if (this.cachedRepositoryFiles().has(key)) {
            this.leftCommitFileContentByPath.set(this.cachedRepositoryFiles().get(key)!);
        } else {
            await this.fetchTemplateRepoFiles();
        }
    }

    private async loadParticipationRepoFilesAtRightCommitFromCacheIfAvailable(): Promise<void> {
        const key = this.report().rightCommitHash!;
        if (this.cachedRepositoryFiles().has(key)) {
            this.rightCommitFileContentByPath.set(this.cachedRepositoryFiles().get(key)!);
        } else {
            await this.fetchParticipationRepoFilesAtRightCommit();
        }
    }

    private async fetchTemplateRepoFiles(): Promise<void> {
        const key = this.calculateTemplateMapKey();
        try {
            const response =
                (await firstValueFrom(this.programmingExerciseService.getTemplateRepositoryTestFilesWithContent(this.report().programmingExercise.id!))) ??
                new Map<string, string>();
            this.leftCommitFileContentByPath.set(response);
            this.cachedRepositoryFiles().set(key, response);
            this.cachedRepositoryFilesService.emitCachedRepositoryFiles(this.cachedRepositoryFiles());
        } catch (e) {
            this.errorWhileFetchingRepos.set(true);
        }
    }

    private async fetchParticipationRepoFilesAtRightCommit(): Promise<void> {
        try {
            const filesWithContent =
                (await firstValueFrom(
                    this.programmingExerciseParticipationService.getParticipationRepositoryFilesWithContentAtCommit(
                        this.report().participationIdForRightCommit!,
                        this.report().rightCommitHash!,
                    ),
                )) ?? new Map<string, string>();
            this.rightCommitFileContentByPath.set(filesWithContent);
            this.cachedRepositoryFiles().set(this.report().rightCommitHash!, filesWithContent);
            this.cachedRepositoryFilesService.emitCachedRepositoryFiles(this.cachedRepositoryFiles());
        } catch (e) {
            this.errorWhileFetchingRepos.set(true);
        }
    }

    close(): void {
        this.activeModal.dismiss();
    }

    private calculateTemplateMapKey() {
        return this.report().programmingExercise.id! + '-template';
    }
}<|MERGE_RESOLUTION|>--- conflicted
+++ resolved
@@ -1,8 +1,4 @@
-<<<<<<< HEAD
-import { Component, Input, OnDestroy, OnInit, inject } from '@angular/core';
-=======
 import { ChangeDetectionStrategy, Component, effect, inject, input, signal, untracked } from '@angular/core';
->>>>>>> 6549075f
 import { NgbActiveModal } from '@ng-bootstrap/ng-bootstrap';
 import { ProgrammingExerciseGitDiffReport } from 'app/entities/hestia/programming-exercise-git-diff-report.model';
 import { ProgrammingExerciseService } from 'app/exercises/programming/manage/services/programming-exercise.service';
@@ -19,40 +15,6 @@
     changeDetection: ChangeDetectionStrategy.OnPush,
     imports: [GitDiffReportComponent, TranslateDirective],
 })
-<<<<<<< HEAD
-export class GitDiffReportModalComponent implements OnInit, OnDestroy {
-    protected activeModal = inject(NgbActiveModal);
-    private programmingExerciseService = inject(ProgrammingExerciseService);
-    private programmingExerciseParticipationService = inject(ProgrammingExerciseParticipationService);
-    private cachedRepositoryFilesService = inject(CachedRepositoryFilesService);
-
-    @Input() report: ProgrammingExerciseGitDiffReport;
-    @Input() diffForTemplateAndSolution = true;
-    @Input() cachedRepositoryFiles: Map<string, Map<string, string>> = new Map<string, Map<string, string>>();
-
-    errorWhileFetchingRepos = false;
-    leftCommitFileContentByPath: Map<string, string>;
-    rightCommitFileContentByPath: Map<string, string>;
-
-    private templateRepoFilesSubscription: Subscription;
-    private solutionRepoFilesSubscription: Subscription;
-    private participationRepoFilesAtLeftCommitSubscription: Subscription;
-    private participationRepoFilesAtRightCommitSubscription: Subscription;
-
-    ngOnInit(): void {
-        if (this.diffForTemplateAndSolution) {
-            this.loadFilesForTemplateAndSolution();
-        } else {
-            this.loadRepositoryFilesForParticipationsFromCacheIfAvailable();
-        }
-    }
-
-    ngOnDestroy(): void {
-        this.templateRepoFilesSubscription?.unsubscribe();
-        this.solutionRepoFilesSubscription?.unsubscribe();
-        this.participationRepoFilesAtLeftCommitSubscription?.unsubscribe();
-        this.participationRepoFilesAtRightCommitSubscription?.unsubscribe();
-=======
 export class GitDiffReportModalComponent {
     static readonly WINDOW_CLASS = 'diff-view-modal';
 
@@ -85,7 +47,6 @@
             },
             { allowSignalWrites: true },
         );
->>>>>>> 6549075f
     }
 
     private async loadFilesForTemplateAndSolution(): Promise<void> {
