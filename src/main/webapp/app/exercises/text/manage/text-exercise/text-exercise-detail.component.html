--- conflicted
+++ resolved
@@ -26,15 +26,6 @@
                 <dt><span jhiTranslate="artemisApp.exercise.sampleSolution">Sample Solution</span></dt>
                 <dd class="editor-outline-background" [innerHTML]="formattedSampleSolution"></dd>
             </dl>
-<<<<<<< HEAD
-
-            <a [routerLink]="getEditRoute()" class="btn btn-warning"> <fa-icon [icon]="'wrench'"></fa-icon>&nbsp;<span jhiTranslate="entity.action.edit"> Edit</span> </a>
-
-            <a *ngIf="textExercise.isAtLeastInstructor" class="btn btn-outline-primary" id="check-plagiarism-download" routerLink="plagiarism">
-                <span jhiTranslate="artemisApp.programmingExercise.checkPlagiarism">Check Plagiarism</span>
-            </a>
-=======
->>>>>>> 13502196
         </div>
     </div>
 </div>