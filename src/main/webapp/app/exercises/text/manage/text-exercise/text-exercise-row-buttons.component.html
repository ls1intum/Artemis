<div class="btn-group flex-btn-group-container">
    <!-- Scores -->
<<<<<<< HEAD
    <a *ngIf="exercise.isAtLeastInstructor" [routerLink]="['/course-management', courseId, exercise.type + '-exercises', exercise.id, 'scores']" class="btn btn-info btn-sm me-1">
        <fa-icon [icon]="faTable"></fa-icon>
=======
    <a *ngIf="exercise.isAtLeastTutor" [routerLink]="['/course-management', courseId, exercise.type + '-exercises', exercise.id, 'scores']" class="btn btn-info btn-sm me-1">
        <fa-icon [icon]="'table'"></fa-icon>
>>>>>>> 4064c51c
        <span class="d-none d-md-inline" jhiTranslate="entity.action.scores">Scores</span>
    </a>
    <!-- Participations -->
    <a
        *ngIf="exercise.isAtLeastTutor"
        [routerLink]="['/course-management', courseId, exercise.type + '-exercises', exercise.id, 'participations']"
        class="btn btn-primary btn-sm me-1"
    >
        <fa-icon [icon]="farListAlt"></fa-icon>
        <span class="d-none d-md-inline" jhiTranslate="artemisApp.exercise.participations">Participations</span>
    </a>
    <!-- Submissions -->
    <a
        *ngIf="exercise.isAtLeastInstructor"
        [routerLink]="['/course-management', courseId, exercise.type + '-exercises', exercise.id, 'submissions']"
        class="btn btn-success btn-sm me-1"
    >
        <fa-icon [icon]="faBook"></fa-icon>
        <span class="d-none d-md-inline" jhiTranslate="artemisApp.courseOverview.exerciseDetails.instructorActions.submissions">Submissions</span>
    </a>
    <!-- Example Submission -->
    <a
        *ngIf="exercise.isAtLeastEditor"
        [routerLink]="['/course-management', courseId, exercise.type + '-exercises', exercise.id, 'example-submissions']"
        class="btn btn-success btn-sm me-1"
    >
        <fa-icon [icon]="faBook"></fa-icon>
        <span class="d-none d-md-inline" jhiTranslate="entity.action.exampleSubmissions">Example Submissions</span>
    </a>
    <!-- Teams -->
    <a *ngIf="exercise.teamMode && exercise.isAtLeastTutor" [routerLink]="['/course-management', courseId, 'exercises', exercise.id, 'teams']" class="btn btn-primary btn-sm me-1">
        <fa-icon [icon]="faUsers"></fa-icon>
        <span class="d-none d-md-inline" jhiTranslate="artemisApp.exercise.teams">Teams</span>
    </a>
    <!-- Edit -->
    <a *ngIf="exercise.isAtLeastEditor" [routerLink]="['/course-management', courseId, exercise.type + '-exercises', exercise.id, 'edit']" class="btn btn-warning btn-sm me-1">
        <fa-icon [icon]="faWrench"></fa-icon>
        <span class="d-none d-md-inline" jhiTranslate="entity.action.edit">Edit</span>
    </a>
    <!-- Delete -->
    <button
        *ngIf="exercise.isAtLeastInstructor"
        jhiDeleteButton
        [entityTitle]="exercise.title || ''"
        deleteQuestion="artemisApp.exercise.delete.question"
        deleteConfirmationText="artemisApp.exercise.delete.typeNameToConfirm"
        (delete)="deleteExercise()"
        [dialogError]="dialogError$"
    >
        <fa-icon [icon]="faTimes"></fa-icon>
    </button>
</div><|MERGE_RESOLUTION|>--- conflicted
+++ resolved
@@ -1,12 +1,7 @@
 <div class="btn-group flex-btn-group-container">
     <!-- Scores -->
-<<<<<<< HEAD
-    <a *ngIf="exercise.isAtLeastInstructor" [routerLink]="['/course-management', courseId, exercise.type + '-exercises', exercise.id, 'scores']" class="btn btn-info btn-sm me-1">
+    <a *ngIf="exercise.isAtLeastTutor" [routerLink]="['/course-management', courseId, exercise.type + '-exercises', exercise.id, 'scores']" class="btn btn-info btn-sm me-1">
         <fa-icon [icon]="faTable"></fa-icon>
-=======
-    <a *ngIf="exercise.isAtLeastTutor" [routerLink]="['/course-management', courseId, exercise.type + '-exercises', exercise.id, 'scores']" class="btn btn-info btn-sm me-1">
-        <fa-icon [icon]="'table'"></fa-icon>
->>>>>>> 4064c51c
         <span class="d-none d-md-inline" jhiTranslate="entity.action.scores">Scores</span>
     </a>
     <!-- Participations -->
