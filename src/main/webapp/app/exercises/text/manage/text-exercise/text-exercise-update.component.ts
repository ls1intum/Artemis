import { Component, OnInit, ViewChild } from '@angular/core';
import { ActivatedRoute, Router } from '@angular/router';
import { HttpErrorResponse, HttpResponse } from '@angular/common/http';
import { TextExercise } from 'app/entities/text-exercise.model';
import { TextExerciseService } from './text-exercise.service';
import { CourseManagementService } from 'app/course/manage/course-management.service';
import { ExerciseService } from 'app/exercises/shared/exercise/exercise.service';
import { AssessmentType } from 'app/entities/assessment-type.model';
import { ExerciseMode, IncludedInOverallScore, resetDates } from 'app/entities/exercise.model';
import { EditorMode } from 'app/shared/markdown-editor/markdown-editor.component';
import { KatexCommand } from 'app/shared/markdown-editor/commands/katex.command';
import { switchMap, tap } from 'rxjs/operators';
import { ExerciseGroupService } from 'app/exam/manage/exercise-groups/exercise-group.service';
import { NgForm } from '@angular/forms';
import { ArtemisNavigationUtilService } from 'app/utils/navigation.utils';
import { ExerciseCategory } from 'app/entities/exercise-category.model';
import { cloneDeep } from 'lodash-es';
import { ExerciseUpdateWarningService } from 'app/exercises/shared/exercise-update-warning/exercise-update-warning.service';
import { NgbModal } from '@ng-bootstrap/ng-bootstrap';
import { onError } from 'app/shared/util/global.utils';
import { EditType, SaveExerciseCommand } from 'app/exercises/shared/exercise/exercise.utils';
import { AlertService } from 'app/core/util/alert.service';
import { EventManager } from 'app/core/util/event-manager.service';
import { faBan, faQuestionCircle, faSave } from '@fortawesome/free-solid-svg-icons';
import { DocumentationType } from 'app/shared/components/documentation-button/documentation-button.component';

@Component({
    selector: 'jhi-text-exercise-update',
    templateUrl: './text-exercise-update.component.html',
    styleUrls: ['../../../shared/exercise/_exercise-update.scss'],
})
export class TextExerciseUpdateComponent implements OnInit {
    readonly IncludedInOverallScore = IncludedInOverallScore;

    @ViewChild('editForm') editForm: NgForm;

    examCourseId?: number;
    isExamMode: boolean;
    isImport = false;
    goBackAfterSaving = false;
    EditorMode = EditorMode;
    AssessmentType = AssessmentType;

    textExercise: TextExercise;
    backupExercise: TextExercise;
    isSaving: boolean;
    exerciseCategories: ExerciseCategory[];
    existingCategories: ExerciseCategory[];
    notificationText?: string;
<<<<<<< HEAD
    plagiarismChecksSimilarityThresholdPercentage = 50;
=======
    plagiarismChecksSimilarityThresholdPercentage: number;
>>>>>>> 92f10fe3

    domainCommandsProblemStatement = [new KatexCommand()];
    domainCommandsSampleSolution = [new KatexCommand()];

    documentationType = DocumentationType.Text;

    // Icons
    faSave = faSave;
    faQuestionCircle = faQuestionCircle;
    faBan = faBan;

    constructor(
        private alertService: AlertService,
        private textExerciseService: TextExerciseService,
        private modalService: NgbModal,
        private popupService: ExerciseUpdateWarningService,
        private exerciseService: ExerciseService,
        private exerciseGroupService: ExerciseGroupService,
        private courseService: CourseManagementService,
        private eventManager: EventManager,
        private activatedRoute: ActivatedRoute,
        private router: Router,
        private navigationUtilService: ArtemisNavigationUtilService,
    ) {}

    get editType(): EditType {
        if (this.isImport) {
            return EditType.IMPORT;
        }

        return this.textExercise.id == undefined ? EditType.CREATE : EditType.UPDATE;
    }

    /**
     * Initializes all relevant data for creating or editing text exercise
     */
    ngOnInit() {
        // This is used to scroll page to the top of the page, because the routing keeps the position for the
        // new page from previous page.
        window.scroll(0, 0);

        // Get the textExercise
        this.activatedRoute.data.subscribe(({ textExercise }) => {
            this.textExercise = textExercise;
            this.backupExercise = cloneDeep(this.textExercise);
            this.examCourseId = this.textExercise.course?.id || this.textExercise.exerciseGroup?.exam?.course?.id;
            this.plagiarismChecksSimilarityThresholdPercentage = this.textExercise.plagiarismChecksConfig!.similarityThreshold! * 100;
        });

        this.activatedRoute.url
            .pipe(
                tap(
                    (segments) =>
                        (this.isImport = segments.some((segment) => segment.path === 'import', (this.isExamMode = segments.some((segment) => segment.path === 'exercise-groups')))),
                ),
                switchMap(() => this.activatedRoute.params),
                tap((params) => {
                    if (!this.isExamMode) {
                        this.exerciseCategories = this.textExercise.categories || [];
                        if (this.examCourseId) {
                            this.courseService.findAllCategoriesOfCourse(this.examCourseId).subscribe({
                                next: (categoryRes: HttpResponse<string[]>) => {
                                    this.existingCategories = this.exerciseService.convertExerciseCategoriesAsStringFromServer(categoryRes.body!);
                                },
                                error: (error: HttpErrorResponse) => onError(this.alertService, error),
                            });
                        }
                    } else {
                        // Lock individual mode for exam exercises
                        this.textExercise.mode = ExerciseMode.INDIVIDUAL;
                        this.textExercise.teamAssignmentConfig = undefined;
                        this.textExercise.teamMode = false;
                        // Exam exercises cannot be not included into the total score
                        if (this.textExercise.includedInOverallScore === IncludedInOverallScore.NOT_INCLUDED) {
                            this.textExercise.includedInOverallScore = IncludedInOverallScore.INCLUDED_COMPLETELY;
                        }
                    }
                    if (this.isImport) {
                        if (this.isExamMode) {
                            // The target exerciseId where we want to import into
                            const exerciseGroupId = params['exerciseGroupId'];
                            const courseId = params['courseId'];
                            const examId = params['examId'];

                            this.exerciseGroupService.find(courseId, examId, exerciseGroupId).subscribe((res) => (this.textExercise.exerciseGroup = res.body!));
                            // We reference exam exercises by their exercise group, not their course. Having both would lead to conflicts on the server
                            this.textExercise.course = undefined;
                        } else {
                            // The target course where we want to import into
                            const targetCourseId = params['courseId'];
                            this.courseService.find(targetCourseId).subscribe((res) => (this.textExercise.course = res.body!));
                            // We reference normal exercises by their course, having both would lead to conflicts on the server
                            this.textExercise.exerciseGroup = undefined;
                        }
                        resetDates(this.textExercise);
                    }
                }),
            )
            .subscribe();

        this.activatedRoute.queryParams.subscribe((params) => {
            if (params.shouldHaveBackButtonToWizard) {
                this.goBackAfterSaving = true;
            }
        });

        this.isSaving = false;
        this.notificationText = undefined;
    }

    /**
     * Return to the exercise overview page
     */
    previousState() {
        this.navigationUtilService.navigateBackFromExerciseUpdate(this.textExercise);
    }

    /**
     * Validates if the date is correct
     */
    validateDate() {
        this.exerciseService.validateDate(this.textExercise);
    }

    /**
     * Updates the exercise categories
     * @param categories list of exercise categories
     */
    updateCategories(categories: ExerciseCategory[]) {
        this.textExercise.categories = categories;
    }

    save() {
        this.isSaving = true;
        this.textExercise.plagiarismChecksConfig!.similarityThreshold = this.plagiarismChecksSimilarityThresholdPercentage / 100;

        new SaveExerciseCommand(this.modalService, this.popupService, this.textExerciseService, this.backupExercise, this.editType, this.alertService)
            .save(this.textExercise, this.isExamMode, this.notificationText)
            .subscribe({
                next: (exercise: TextExercise) => this.onSaveSuccess(exercise),
                error: (error: HttpErrorResponse) => this.onSaveError(error),
                complete: () => {
                    this.isSaving = false;
                },
            });
    }

    private onSaveSuccess(exercise: TextExercise) {
        this.eventManager.broadcast({ name: 'textExerciseListModification', content: 'OK' });
        this.isSaving = false;

        if (this.goBackAfterSaving) {
            this.navigationUtilService.navigateBack();

            return;
        }

        this.navigationUtilService.navigateForwardFromExerciseUpdateOrCreation(exercise);
    }

    private onSaveError(error: HttpErrorResponse) {
        onError(this.alertService, error);
        this.isSaving = false;
    }
}<|MERGE_RESOLUTION|>--- conflicted
+++ resolved
@@ -47,11 +47,7 @@
     exerciseCategories: ExerciseCategory[];
     existingCategories: ExerciseCategory[];
     notificationText?: string;
-<<<<<<< HEAD
-    plagiarismChecksSimilarityThresholdPercentage = 50;
-=======
     plagiarismChecksSimilarityThresholdPercentage: number;
->>>>>>> 92f10fe3
 
     domainCommandsProblemStatement = [new KatexCommand()];
     domainCommandsSampleSolution = [new KatexCommand()];
