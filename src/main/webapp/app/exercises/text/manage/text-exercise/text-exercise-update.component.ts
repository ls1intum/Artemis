import { Component, OnInit, ViewChild } from '@angular/core';
import { ActivatedRoute, Router } from '@angular/router';
import { HttpErrorResponse, HttpResponse } from '@angular/common/http';
import { JhiAlertService, JhiEventManager } from 'ng-jhipster';
import { TextExercise } from 'app/entities/text-exercise.model';
import { TextExerciseService } from './text-exercise.service';
import { CourseManagementService } from 'app/course/manage/course-management.service';
import { ExampleSubmissionService } from 'app/exercises/shared/example-submission/example-submission.service';
import { ExerciseService } from 'app/exercises/shared/exercise/exercise.service';
import { AssessmentType } from 'app/entities/assessment-type.model';
import { ExerciseMode, IncludedInOverallScore } from 'app/entities/exercise.model';
import { EditorMode } from 'app/shared/markdown-editor/markdown-editor.component';
import { KatexCommand } from 'app/shared/markdown-editor/commands/katex.command';
import { switchMap, tap } from 'rxjs/operators';
import { ExerciseGroupService } from 'app/exam/manage/exercise-groups/exercise-group.service';
import { NgForm } from '@angular/forms';
import { navigateBackFromExerciseUpdate, navigateToExampleSubmissions } from 'app/utils/navigation.utils';
import { ExerciseCategory } from 'app/entities/exercise-category.model';
import { cloneDeep } from 'lodash';
import { ExerciseUpdateWarningService } from 'app/exercises/shared/exercise-update-warning/exercise-update-warning.service';
import { NgbModal } from '@ng-bootstrap/ng-bootstrap';
import { EditType, SaveExerciseCommand } from 'app/exercises/shared/exercise/exercise-utils';

@Component({
    selector: 'jhi-text-exercise-update',
    templateUrl: './text-exercise-update.component.html',
    styleUrls: ['./text-exercise-update.scss'],
})
export class TextExerciseUpdateComponent implements OnInit {
    readonly IncludedInOverallScore = IncludedInOverallScore;

    @ViewChild('editForm') editForm: NgForm;

    examCourseId?: number;
    checkedFlag: boolean;
    isExamMode: boolean;
    isImport = false;
    EditorMode = EditorMode;
    AssessmentType = AssessmentType;

    textExercise: TextExercise;
    backupExercise: TextExercise;
    isSaving: boolean;
    exerciseCategories: ExerciseCategory[];
    existingCategories: ExerciseCategory[];
    notificationText?: string;

    domainCommandsProblemStatement = [new KatexCommand()];
    domainCommandsSampleSolution = [new KatexCommand()];
    domainCommandsGradingInstructions = [new KatexCommand()];

    saveCommand: SaveExerciseCommand<TextExercise>;

    constructor(
        private jhiAlertService: JhiAlertService,
        private textExerciseService: TextExerciseService,
        private modalService: NgbModal,
        private popupService: ExerciseUpdateWarningService,
        private exerciseService: ExerciseService,
        private exerciseGroupService: ExerciseGroupService,
        private courseService: CourseManagementService,
        private eventManager: JhiEventManager,
        private exampleSubmissionService: ExampleSubmissionService,
        private activatedRoute: ActivatedRoute,
        private router: Router,
    ) {}

    get editType(): EditType {
        if (this.isImport) {
            return EditType.IMPORT;
        }

        return this.textExercise.id == undefined ? EditType.CREATE : EditType.UPDATE;
    }

    /**
     * Initializes all relevant data for creating or editing text exercise
     */
    ngOnInit() {
        this.checkedFlag = false; // default value of grading instructions toggle

        // This is used to scroll page to the top of the page, because the routing keeps the position for the
        // new page from previous page.
        window.scroll(0, 0);

        // Get the textExercise
        this.activatedRoute.data.subscribe(({ textExercise }) => {
            this.textExercise = textExercise;
            this.backupExercise = cloneDeep(this.textExercise);
            this.examCourseId = this.textExercise.course?.id || this.textExercise.exerciseGroup?.exam?.course?.id;

            this.saveCommand = new SaveExerciseCommand(this.modalService, this.popupService, this.textExerciseService, this.backupExercise, this.editType);
        });

        this.activatedRoute.url
            .pipe(
                tap(
                    (segments) =>
                        (this.isImport = segments.some((segment) => segment.path === 'import', (this.isExamMode = segments.some((segment) => segment.path === 'exercise-groups')))),
                ),
                switchMap(() => this.activatedRoute.params),
                tap((params) => {
                    if (!this.isExamMode) {
                        this.exerciseCategories = this.textExercise.categories || [];
                        if (this.examCourseId) {
                            this.courseService.findAllCategoriesOfCourse(this.examCourseId).subscribe(
                                (categoryRes: HttpResponse<string[]>) => {
                                    this.existingCategories = this.exerciseService.convertExerciseCategoriesAsStringFromServer(categoryRes.body!);
                                },
                                (categoryRes: HttpErrorResponse) => this.onError(categoryRes),
                            );
                        }
                    } else {
                        // Lock individual mode for exam exercises
                        this.textExercise.mode = ExerciseMode.INDIVIDUAL;
                        this.textExercise.teamAssignmentConfig = undefined;
                        this.textExercise.teamMode = false;
                    }
                    if (this.isImport) {
                        if (this.isExamMode) {
                            // The target exerciseId where we want to import into
                            const exerciseGroupId = params['exerciseGroupId'];
                            const courseId = params['courseId'];
                            const examId = params['examId'];

                            this.exerciseGroupService.find(courseId, examId, exerciseGroupId).subscribe((res) => (this.textExercise.exerciseGroup = res.body!));
                            // We reference exam exercises by their exercise group, not their course. Having both would lead to conflicts on the server
                            this.textExercise.course = undefined;
                        } else {
                            // The target course where we want to import into
                            const targetCourseId = params['courseId'];
                            this.courseService.find(targetCourseId).subscribe((res) => (this.textExercise.course = res.body!));
                            // We reference normal exercises by their course, having both would lead to conflicts on the server
                            this.textExercise.exerciseGroup = undefined;
                        }
                        // Reset the due dates
                        this.textExercise.dueDate = undefined;
                        this.textExercise.releaseDate = undefined;
                        this.textExercise.assessmentDueDate = undefined;
                    }
                }),
            )
            .subscribe();
        this.isSaving = false;
        this.notificationText = undefined;
    }

    previousState() {
        navigateBackFromExerciseUpdate(this.router, this.textExercise);
    }

    /**
     * Validates if the date is correct
     */
    validateDate() {
        this.exerciseService.validateDate(this.textExercise);
    }

    /**
     * Updates the exercise categories
     * @param categories list of exercise categories
     */
    updateCategories(categories: ExerciseCategory[]) {
        this.textExercise.categories = categories;
    }

    save() {
<<<<<<< HEAD
=======
        if (this.textExercise.gradingInstructionFeedbackUsed) {
            const ref = this.popupService.checkExerciseBeforeUpdate(this.textExercise, this.backupExercise);
            if (!this.modalService.hasOpenModals()) {
                this.saveExercise();
            } else {
                ref.then((reference) => {
                    reference.componentInstance.confirmed.subscribe(() => {
                        this.saveExercise();
                    });
                    reference.componentInstance.reEvaluated.subscribe(() => {
                        const requestOptions = {} as any;
                        requestOptions.deleteFeedback = reference.componentInstance.deleteFeedback;
                        this.subscribeToSaveResponse(this.textExerciseService.reevaluateAndUpdate(this.textExercise, requestOptions));
                    });
                });
            }
            return;
        }

        this.saveExercise();
    }

    /**
     * Sends a request to either update or create a text exercise
     */
    saveExercise() {
        Exercise.sanitize(this.textExercise);

>>>>>>> 98a541d2
        this.isSaving = true;

        this.saveCommand.save(this.textExercise, this.notificationText).subscribe(
            (exercise: TextExercise) => this.onSaveSuccess(exercise.id!),
            (res: HttpErrorResponse) => this.onSaveError(res),
        );
    }

    private onSaveSuccess(exerciseId: number) {
        this.eventManager.broadcast({ name: 'textExerciseListModification', content: 'OK' });
        this.isSaving = false;

        switch (this.editType) {
            case EditType.CREATE:
            case EditType.IMPORT:
                // Passing exerciseId since it is required for navigation to the example submission dashboard.
                navigateToExampleSubmissions(this.router, { ...this.textExercise, id: exerciseId });
                break;
            case EditType.UPDATE:
                this.previousState();
                break;
        }
    }

    private onSaveError(error: HttpErrorResponse) {
        this.jhiAlertService.error(error.message);
        this.isSaving = false;
    }

    private onError(error: HttpErrorResponse) {
        this.jhiAlertService.error(error.message);
    }

    /**
     * gets the flag of the structured grading instructions slide toggle
     */
    getCheckedFlag(event: boolean) {
        this.checkedFlag = event;
    }
}<|MERGE_RESOLUTION|>--- conflicted
+++ resolved
@@ -165,42 +165,14 @@
     }
 
     save() {
-<<<<<<< HEAD
-=======
-        if (this.textExercise.gradingInstructionFeedbackUsed) {
-            const ref = this.popupService.checkExerciseBeforeUpdate(this.textExercise, this.backupExercise);
-            if (!this.modalService.hasOpenModals()) {
-                this.saveExercise();
-            } else {
-                ref.then((reference) => {
-                    reference.componentInstance.confirmed.subscribe(() => {
-                        this.saveExercise();
-                    });
-                    reference.componentInstance.reEvaluated.subscribe(() => {
-                        const requestOptions = {} as any;
-                        requestOptions.deleteFeedback = reference.componentInstance.deleteFeedback;
-                        this.subscribeToSaveResponse(this.textExerciseService.reevaluateAndUpdate(this.textExercise, requestOptions));
-                    });
-                });
-            }
-            return;
-        }
-
-        this.saveExercise();
-    }
-
-    /**
-     * Sends a request to either update or create a text exercise
-     */
-    saveExercise() {
-        Exercise.sanitize(this.textExercise);
-
->>>>>>> 98a541d2
         this.isSaving = true;
 
         this.saveCommand.save(this.textExercise, this.notificationText).subscribe(
             (exercise: TextExercise) => this.onSaveSuccess(exercise.id!),
             (res: HttpErrorResponse) => this.onSaveError(res),
+            () => {
+                this.isSaving = false;
+            },
         );
     }
 
