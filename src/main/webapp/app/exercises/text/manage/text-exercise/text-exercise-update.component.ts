import { Component, OnInit, ViewChild } from '@angular/core';
import { ActivatedRoute, Router } from '@angular/router';
import { HttpErrorResponse, HttpResponse } from '@angular/common/http';
import { JhiAlertService, JhiEventManager } from 'ng-jhipster';
import { TextExercise } from 'app/entities/text-exercise.model';
import { TextExerciseService } from './text-exercise.service';
import { CourseManagementService } from 'app/course/manage/course-management.service';
import { ExampleSubmissionService } from 'app/exercises/shared/example-submission/example-submission.service';
import { ExerciseService } from 'app/exercises/shared/exercise/exercise.service';
import { AssessmentType } from 'app/entities/assessment-type.model';
import { ExerciseMode, IncludedInOverallScore } from 'app/entities/exercise.model';
import { EditorMode } from 'app/shared/markdown-editor/markdown-editor.component';
import { KatexCommand } from 'app/shared/markdown-editor/commands/katex.command';
import { switchMap, tap } from 'rxjs/operators';
import { ExerciseGroupService } from 'app/exam/manage/exercise-groups/exercise-group.service';
import { NgForm } from '@angular/forms';
import { ArtemisNavigationUtilService, navigateToExampleSubmissions } from 'app/utils/navigation.utils';
import { ExerciseCategory } from 'app/entities/exercise-category.model';
import { cloneDeep } from 'lodash';
import { ExerciseUpdateWarningService } from 'app/exercises/shared/exercise-update-warning/exercise-update-warning.service';
import { NgbModal } from '@ng-bootstrap/ng-bootstrap';
<<<<<<< HEAD
import { onError } from 'app/shared/util/global.utils';
import { EditType } from 'app/exercises/shared/exercise/exercise-utils';
=======
import { EditType, SaveExerciseCommand } from 'app/exercises/shared/exercise/exercise-utils';
>>>>>>> 6b1466d6

@Component({
    selector: 'jhi-text-exercise-update',
    templateUrl: './text-exercise-update.component.html',
    styleUrls: ['./text-exercise-update.scss'],
})
export class TextExerciseUpdateComponent implements OnInit {
    readonly IncludedInOverallScore = IncludedInOverallScore;

    @ViewChild('editForm') editForm: NgForm;

    examCourseId?: number;
    checkedFlag: boolean;
    isExamMode: boolean;
    isImport = false;
    EditorMode = EditorMode;
    AssessmentType = AssessmentType;

    textExercise: TextExercise;
    backupExercise: TextExercise;
    isSaving: boolean;
    exerciseCategories: ExerciseCategory[];
    existingCategories: ExerciseCategory[];
    notificationText?: string;

    domainCommandsProblemStatement = [new KatexCommand()];
    domainCommandsSampleSolution = [new KatexCommand()];
    domainCommandsGradingInstructions = [new KatexCommand()];

    saveCommand: SaveExerciseCommand<TextExercise>;

    constructor(
        private jhiAlertService: JhiAlertService,
        private textExerciseService: TextExerciseService,
        private modalService: NgbModal,
        private popupService: ExerciseUpdateWarningService,
        private exerciseService: ExerciseService,
        private exerciseGroupService: ExerciseGroupService,
        private courseService: CourseManagementService,
        private eventManager: JhiEventManager,
        private exampleSubmissionService: ExampleSubmissionService,
        private activatedRoute: ActivatedRoute,
        private router: Router,
        private navigationUtilService: ArtemisNavigationUtilService,
    ) {}

    get editType(): EditType {
        if (this.isImport) {
            return EditType.IMPORT;
        }

        return this.textExercise.id == undefined ? EditType.CREATE : EditType.UPDATE;
    }

    /**
     * Initializes all relevant data for creating or editing text exercise
     */
    ngOnInit() {
        this.checkedFlag = false; // default value of grading instructions toggle

        // This is used to scroll page to the top of the page, because the routing keeps the position for the
        // new page from previous page.
        window.scroll(0, 0);

        // Get the textExercise
        this.activatedRoute.data.subscribe(({ textExercise }) => {
            this.textExercise = textExercise;
            this.backupExercise = cloneDeep(this.textExercise);
            this.examCourseId = this.textExercise.course?.id || this.textExercise.exerciseGroup?.exam?.course?.id;

            this.saveCommand = new SaveExerciseCommand(this.modalService, this.popupService, this.textExerciseService, this.backupExercise, this.editType);
        });

        this.activatedRoute.url
            .pipe(
                tap(
                    (segments) =>
                        (this.isImport = segments.some((segment) => segment.path === 'import', (this.isExamMode = segments.some((segment) => segment.path === 'exercise-groups')))),
                ),
                switchMap(() => this.activatedRoute.params),
                tap((params) => {
                    if (!this.isExamMode) {
                        this.exerciseCategories = this.textExercise.categories || [];
                        if (this.examCourseId) {
                            this.courseService.findAllCategoriesOfCourse(this.examCourseId).subscribe(
                                (categoryRes: HttpResponse<string[]>) => {
                                    this.existingCategories = this.exerciseService.convertExerciseCategoriesAsStringFromServer(categoryRes.body!);
                                },
                                (categoryRes: HttpErrorResponse) => onError(this.jhiAlertService, categoryRes),
                            );
                        }
                    } else {
                        // Lock individual mode for exam exercises
                        this.textExercise.mode = ExerciseMode.INDIVIDUAL;
                        this.textExercise.teamAssignmentConfig = undefined;
                        this.textExercise.teamMode = false;
                    }
                    if (this.isImport) {
                        if (this.isExamMode) {
                            // The target exerciseId where we want to import into
                            const exerciseGroupId = params['exerciseGroupId'];
                            const courseId = params['courseId'];
                            const examId = params['examId'];

                            this.exerciseGroupService.find(courseId, examId, exerciseGroupId).subscribe((res) => (this.textExercise.exerciseGroup = res.body!));
                            // We reference exam exercises by their exercise group, not their course. Having both would lead to conflicts on the server
                            this.textExercise.course = undefined;
                        } else {
                            // The target course where we want to import into
                            const targetCourseId = params['courseId'];
                            this.courseService.find(targetCourseId).subscribe((res) => (this.textExercise.course = res.body!));
                            // We reference normal exercises by their course, having both would lead to conflicts on the server
                            this.textExercise.exerciseGroup = undefined;
                        }
                        // Reset the due dates
                        this.textExercise.dueDate = undefined;
                        this.textExercise.releaseDate = undefined;
                        this.textExercise.assessmentDueDate = undefined;
                    }
                }),
            )
            .subscribe();
        this.isSaving = false;
        this.notificationText = undefined;
    }

    /**
     * Return to the previous page or a default if no previous page exists
     */
    previousState() {
        this.navigationUtilService.navigateBackFromExerciseUpdate(this.textExercise);
    }

    /**
     * Validates if the date is correct
     */
    validateDate() {
        this.exerciseService.validateDate(this.textExercise);
    }

    /**
     * Updates the exercise categories
     * @param categories list of exercise categories
     */
    updateCategories(categories: ExerciseCategory[]) {
        this.textExercise.categories = categories;
    }

    save() {
        this.isSaving = true;

        this.saveCommand.save(this.textExercise, this.notificationText).subscribe(
            (exercise: TextExercise) => this.onSaveSuccess(exercise.id!),
            (res: HttpErrorResponse) => this.onSaveError(res),
            () => {
                this.isSaving = false;
            },
<<<<<<< HEAD
            (error: HttpErrorResponse) => {
                onError(this.jhiAlertService, error);
            },
        );
    }

    private subscribeToSaveResponse(result: Observable<HttpResponse<TextExercise>>) {
        result.subscribe(
            (exercise: HttpResponse<TextExercise>) => this.onSaveSuccess(exercise.body!.id!),
            (res: HttpErrorResponse) => this.onSaveError(res),
=======
>>>>>>> 6b1466d6
        );
    }

    private onSaveSuccess(exerciseId: number) {
        this.eventManager.broadcast({ name: 'textExerciseListModification', content: 'OK' });
        this.isSaving = false;

        switch (this.editType) {
            case EditType.CREATE:
            case EditType.IMPORT:
                // Passing exerciseId since it is required for navigation to the example submission dashboard.
                navigateToExampleSubmissions(this.router, { ...this.textExercise, id: exerciseId });
                break;
            case EditType.UPDATE:
                this.previousState();
                break;
        }
    }

    private onSaveError(error: HttpErrorResponse) {
        onError(this.jhiAlertService, error);
        this.isSaving = false;
    }

    /**
     * gets the flag of the structured grading instructions slide toggle
     */
    getCheckedFlag(event: boolean) {
        this.checkedFlag = event;
    }
}<|MERGE_RESOLUTION|>--- conflicted
+++ resolved
@@ -19,12 +19,8 @@
 import { cloneDeep } from 'lodash';
 import { ExerciseUpdateWarningService } from 'app/exercises/shared/exercise-update-warning/exercise-update-warning.service';
 import { NgbModal } from '@ng-bootstrap/ng-bootstrap';
-<<<<<<< HEAD
 import { onError } from 'app/shared/util/global.utils';
-import { EditType } from 'app/exercises/shared/exercise/exercise-utils';
-=======
 import { EditType, SaveExerciseCommand } from 'app/exercises/shared/exercise/exercise-utils';
->>>>>>> 6b1466d6
 
 @Component({
     selector: 'jhi-text-exercise-update',
@@ -182,19 +178,6 @@
             () => {
                 this.isSaving = false;
             },
-<<<<<<< HEAD
-            (error: HttpErrorResponse) => {
-                onError(this.jhiAlertService, error);
-            },
-        );
-    }
-
-    private subscribeToSaveResponse(result: Observable<HttpResponse<TextExercise>>) {
-        result.subscribe(
-            (exercise: HttpResponse<TextExercise>) => this.onSaveSuccess(exercise.body!.id!),
-            (res: HttpErrorResponse) => this.onSaveError(res),
-=======
->>>>>>> 6b1466d6
         );
     }
 
