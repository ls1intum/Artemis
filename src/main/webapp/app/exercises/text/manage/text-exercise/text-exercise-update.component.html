<form name="editForm" role="form" novalidate #editForm="ngForm">
    <div class="d-flex align-items-center">
        @if (!textExercise.id) {
            <h4 id="jhi-text-exercise-heading-create" jhiTranslate="artemisApp.textExercise.home.createLabel">Create a new Text Exercise</h4>
        }
        @if (!isImport && textExercise.id) {
            <h4 id="jhi-text-exercise-heading-edit" jhiTranslate="artemisApp.textExercise.home.editLabel">Edit Text Exercise</h4>
        }
        @if (isImport) {
            <h4 id="jhi-text-exercise-heading-import" jhiTranslate="artemisApp.textExercise.home.importLabel">Import Text Exercise</h4>
        }
        <jhi-documentation-button [type]="documentationType"></jhi-documentation-button>
    </div>
    <div>
        <div class="form-group" [hidden]="isImport || !textExercise.id">
            <label for="id" jhiTranslate="global.field.id">ID</label>
            <input type="text" class="form-control" id="id" name="id" [(ngModel)]="textExercise.id" readonly />
        </div>
        <jhi-exercise-title-channel-name
            [exercise]="textExercise"
            [course]="textExercise.course"
            [minTitleLength]="3"
            [isImport]="isImport"
            [isExamMode]="isExamMode"
        ></jhi-exercise-title-channel-name>
        @if (!isExamMode) {
            <div class="form-group position-relative">
                <label class="form-control-label" jhiTranslate="artemisApp.exercise.categories">Categories</label>
                <jhi-help-icon text="artemisApp.exercise.categoriesTooltip"></jhi-help-icon>
                <jhi-category-selector [categories]="exerciseCategories" [existingCategories]="existingCategories" (selectedCategories)="updateCategories($event)" />
            </div>
        }
        <div class="form-group">
            <label class="form-control-label" jhiTranslate="artemisApp.exercise.difficulty">Difficulty</label>
            <div>
                <jhi-difficulty-picker [exercise]="textExercise"></jhi-difficulty-picker>
            </div>
        </div>
        <jhi-team-config-form-group class="form-element" [exercise]="textExercise" [isImport]="isImport"></jhi-team-config-form-group>
        @if (!isExamMode) {
            <div class="d-flex">
                <div class="form-group flex-grow-1">
                    <jhi-date-time-picker
                        class="form-element"
                        id="pick-releaseDate"
                        labelName="{{ 'artemisApp.exercise.releaseDate' | artemisTranslate }}"
                        [(ngModel)]="textExercise.releaseDate"
                        (valueChange)="validateDate()"
                        [error]="false"
                        name="releaseDate"
                    ></jhi-date-time-picker>
                </div>
                <div class="form-group flex-grow-1 ms-3">
                    <jhi-date-time-picker
                        class="form-element"
                        id="pick-startDate"
                        name="startDate"
                        [error]="!!textExercise.startDateError"
                        labelName="{{ 'artemisApp.exercise.startDate' | artemisTranslate }}"
                        (valueChange)="validateDate()"
                        [(ngModel)]="textExercise.startDate"
                    ></jhi-date-time-picker>
                    @if (textExercise.startDateError) {
                        <span class="invalid-feedback">{{ 'artemisApp.exercise.startDateError' | artemisTranslate }}</span>
                    }
                </div>
            </div>
        }
        @if (!isExamMode) {
            <div class="d-flex">
                <div class="form-group flex-grow-1">
                    <jhi-date-time-picker
                        class="form-element"
                        id="pick-dueDate"
                        name="dueDate"
                        [error]="!!textExercise.dueDateError"
                        labelName="{{ 'artemisApp.exercise.dueDate' | artemisTranslate }}"
                        (valueChange)="validateDate()"
                        [(ngModel)]="textExercise.dueDate"
                    ></jhi-date-time-picker>
                    @if (textExercise.dueDateError) {
                        <span class="invalid-feedback">{{ 'artemisApp.exercise.dueDateError' | artemisTranslate }}</span>
                    }
                </div>
                <div class="form-group flex-grow-1 ms-3">
                    <jhi-date-time-picker
                        class="form-element"
                        id="pick-assessmentDueDate"
                        name="assessmentDueDate"
                        [error]="!!textExercise.assessmentDueDateError"
                        labelName="{{ 'artemisApp.exercise.assessmentDueDate' | artemisTranslate }}"
                        (valueChange)="validateDate()"
                        [(ngModel)]="textExercise.assessmentDueDate"
                    ></jhi-date-time-picker>
                    @if (textExercise.assessmentDueDateError) {
                        <span class="invalid-feedback">{{ 'artemisApp.exercise.assessmentDueDateError' | artemisTranslate }}</span>
                    }
                </div>
            </div>
        }
        <div class="form-group">
            <label class="form-control-label">{{ 'artemisApp.exercise.includedInOverallScore' + (textExercise.course ? 'Course' : 'Exam') + 'Label' | artemisTranslate }}</label>
            <div>
                <jhi-included-in-overall-score-picker
                    [(includedInOverallScore)]="textExercise.includedInOverallScore"
                    (includedInOverallScoreChange)="validateDate()"
                    [allowNotIncluded]="!isExamMode"
                ></jhi-included-in-overall-score-picker>
            </div>
        </div>
        <div class="row">
            <div class="col">
                <div class="form-group">
                    <label class="form-control-label" jhiTranslate="artemisApp.exercise.points" for="field_points">Points</label>
                    <input
                        required
                        type="number"
                        class="form-control"
                        [customMin]="1"
                        [customMax]="9999"
                        name="points"
                        #points="ngModel"
                        id="field_points"
                        [(ngModel)]="textExercise.maxPoints"
                    />
                    @if (points?.invalid && (points?.dirty || points?.touched) && points?.errors) {
                        <div class="alert alert-danger">
                            {{ 'artemisApp.exercise.pointsError' | artemisTranslate }}
                        </div>
                    }
                </div>
            </div>
            <div class="col">
                <div class="form-group" [hidden]="textExercise.includedInOverallScore !== IncludedInOverallScore.INCLUDED_COMPLETELY">
                    <label class="form-control-label" jhiTranslate="artemisApp.exercise.bonusPoints" for="field_bonusPoints">Bonus Points</label>
                    <input
                        type="number"
                        [required]="textExercise.includedInOverallScore === IncludedInOverallScore.INCLUDED_COMPLETELY"
                        class="form-control"
                        [customMin]="0"
                        [customMax]="9999"
                        name="bonusPoints"
                        id="field_bonusPoints"
                        [(ngModel)]="textExercise.bonusPoints"
                        #bonusPoints="ngModel"
                    />
                    @if (bonusPoints?.invalid && (bonusPoints?.dirty || bonusPoints?.touched) && bonusPoints?.errors) {
                        <div class="alert alert-danger" [hidden]="textExercise.includedInOverallScore !== IncludedInOverallScore.INCLUDED_COMPLETELY">
                            {{ 'artemisApp.exercise.bonusPointsError' | artemisTranslate }}
                        </div>
                    }
                </div>
            </div>
        </div>
<<<<<<< HEAD
        <jhi-exercise-feedback-suggestion-options *ngIf="!isExamMode" [exercise]="textExercise"></jhi-exercise-feedback-suggestion-options>
        <jhi-exercise-update-plagiarism *ngIf="!isExamMode" [exercise]="textExercise"> </jhi-exercise-update-plagiarism>
=======
        @if ((isAthenaEnabled$ | async) && !isExamMode) {
            <div class="form-group">
                <div class="form-check custom-control custom-checkbox">
                    <input
                        type="checkbox"
                        id="feedbackSuggestionsEnabled"
                        [ngModel]="textExercise.feedbackSuggestionsEnabled"
                        (ngModelChange)="textExercise.feedbackSuggestionsEnabled = !!$event"
                        class="form-check-input custom-control-input"
                        name="feedbackSuggestionsEnabled"
                    />
                    <label class="form-check-label custom-control-label" for="feedbackSuggestionsEnabled" jhiTranslate="artemisApp.exercise.feedbackSuggestionsEnabled"></label>
                    <jhi-help-icon placement="right auto" [text]="'artemisApp.exercise.feedbackSuggestionsEnabledTooltip'"></jhi-help-icon>
                </div>
            </div>
        }
        @if (!isExamMode) {
            <jhi-exercise-update-plagiarism [exercise]="textExercise"> </jhi-exercise-update-plagiarism>
        }
>>>>>>> 8373129f
        <jhi-presentation-score-checkbox [exercise]="textExercise"></jhi-presentation-score-checkbox>
        <div class="form-group">
            <label jhiTranslate="artemisApp.exercise.problemStatement" for="problemStatement">Problem Statement</label>
            <jhi-markdown-editor
                id="problemStatement"
                class="markdown-editor"
                [domainCommands]="domainCommandsProblemStatement"
                [(markdown)]="textExercise.problemStatement"
                [editorMode]="EditorMode.LATEX"
            ></jhi-markdown-editor>
        </div>
        <div class="form-group">
            <label jhiTranslate="artemisApp.exercise.exampleSolution" for="exampleSolution">Example Solution</label>
            <jhi-markdown-editor
                id="exampleSolution"
                class="markdown-editor"
                [domainCommands]="domainCommandsSampleSolution"
                [(markdown)]="textExercise.exampleSolution"
                [editorMode]="EditorMode.LATEX"
            ></jhi-markdown-editor>
        </div>
        @if (!isExamMode) {
            <div class="form-group">
                <jhi-date-time-picker
                    class="form-element"
                    name="exampleSolutionPublicationDate"
                    labelName="{{ 'artemisApp.exercise.exampleSolutionPublicationDate' | artemisTranslate }}"
                    [(ngModel)]="textExercise.exampleSolutionPublicationDate"
                    [error]="textExercise.exampleSolutionPublicationDateError!"
                    (valueChange)="validateDate()"
                ></jhi-date-time-picker>
                @if (textExercise.exampleSolutionPublicationDateError) {
                    <span class="invalid-feedback">{{ 'artemisApp.exercise.exampleSolutionPublicationDateError' | artemisTranslate }}</span>
                }
            </div>
        }
        @if (!isExamMode) {
            <div class="form-group">
                <jhi-competency-selection
                    id="competencies"
                    [labelName]="'artemisApp.competency.link.title' | artemisTranslate"
                    [labelTooltip]="'artemisApp.competency.link.exercise' | artemisTranslate"
                    [(ngModel)]="textExercise.competencies"
                    name="competencies"
                ></jhi-competency-selection>
            </div>
        }
        <div class="form-group">
            <label class="form-control-label" jhiTranslate="artemisApp.exercise.assessmentInstructions" for="gradingInstructions">Assessment Instructions</label>
            <jhi-grading-instructions-details id="gradingInstructions" [exercise]="textExercise"></jhi-grading-instructions-details>
        </div>
        <jhi-exercise-update-notification [exercise]="textExercise" [isImport]="isImport" [(notificationText)]="notificationText"></jhi-exercise-update-notification>
    </div>
    <div>
        <button type="button" class="btn btn-secondary" (click)="previousState()">
            <fa-icon [icon]="faBan"></fa-icon>&nbsp;<span jhiTranslate="entity.action.cancel">Cancel</span>
        </button>
        <button
            type="submit"
            (click)="save()"
            class="btn btn-primary"
            id="submit-entity"
            [disabled]="editForm.form.invalid || isSaving || textExercise.dueDateError || textExercise.assessmentDueDateError || textExercise.exampleSolutionPublicationDateError"
        >
            <fa-icon [icon]="faSave"></fa-icon>
            @if (isImport) {
                <span jhiTranslate="artemisApp.textExercise.submitButton.import">Import</span>
            }
            @if (!isImport && textExercise.id) {
                <span jhiTranslate="artemisApp.textExercise.submitButton.save">Save</span>
            }
            @if (!isImport && !textExercise.id) {
                <span jhiTranslate="artemisApp.textExercise.submitButton.create">Create</span>
            }
        </button>
    </div>
</form><|MERGE_RESOLUTION|>--- conflicted
+++ resolved
@@ -152,30 +152,11 @@
                 </div>
             </div>
         </div>
-<<<<<<< HEAD
-        <jhi-exercise-feedback-suggestion-options *ngIf="!isExamMode" [exercise]="textExercise"></jhi-exercise-feedback-suggestion-options>
-        <jhi-exercise-update-plagiarism *ngIf="!isExamMode" [exercise]="textExercise"> </jhi-exercise-update-plagiarism>
-=======
-        @if ((isAthenaEnabled$ | async) && !isExamMode) {
-            <div class="form-group">
-                <div class="form-check custom-control custom-checkbox">
-                    <input
-                        type="checkbox"
-                        id="feedbackSuggestionsEnabled"
-                        [ngModel]="textExercise.feedbackSuggestionsEnabled"
-                        (ngModelChange)="textExercise.feedbackSuggestionsEnabled = !!$event"
-                        class="form-check-input custom-control-input"
-                        name="feedbackSuggestionsEnabled"
-                    />
-                    <label class="form-check-label custom-control-label" for="feedbackSuggestionsEnabled" jhiTranslate="artemisApp.exercise.feedbackSuggestionsEnabled"></label>
-                    <jhi-help-icon placement="right auto" [text]="'artemisApp.exercise.feedbackSuggestionsEnabledTooltip'"></jhi-help-icon>
-                </div>
-            </div>
-        }
-        @if (!isExamMode) {
+        @if (!isExamMode) {
+            <jhi-exercise-feedback-suggestion-options [exercise]="textExercise"></jhi-exercise-feedback-suggestion-options>
             <jhi-exercise-update-plagiarism [exercise]="textExercise"> </jhi-exercise-update-plagiarism>
-        }
->>>>>>> 8373129f
+            <jhi-exercise-update-plagiarism [exercise]="textExercise"> </jhi-exercise-update-plagiarism>
+        }
         <jhi-presentation-score-checkbox [exercise]="textExercise"></jhi-presentation-score-checkbox>
         <div class="form-group">
             <label jhiTranslate="artemisApp.exercise.problemStatement" for="problemStatement">Problem Statement</label>
