<form name="editForm" role="form" novalidate #editForm="ngForm">
    <div class="d-flex align-items-center gap-2">
        @if (!textExercise.id) {
            <h2 id="jhi-text-exercise-heading-create" jhiTranslate="artemisApp.textExercise.home.createLabel"></h2>
        } @else if (!isImport && textExercise.id) {
            <h2 id="jhi-text-exercise-heading-edit" jhiTranslate="artemisApp.textExercise.home.editLabel"></h2>
        } @else if (isImport) {
            <h2 id="jhi-text-exercise-heading-import" jhiTranslate="artemisApp.textExercise.home.importLabel"></h2>
        }
        <jhi-documentation-button [type]="documentationType" />
    </div>
    <jhi-form-status-bar [formStatusSections]="formSectionStatus" />
    <div>
        <h3 jhiTranslate="artemisApp.exercise.sections.general" id="artemisApp.exercise.sections.general"></h3>
        <jhi-exercise-title-channel-name [exercise]="textExercise" [course]="textExercise.course" [minTitleLength]="3" [isImport]="isImport" [isExamMode]="isExamMode" />
        @if (!isExamMode) {
            <div class="form-group position-relative">
                <label class="form-control-label" jhiTranslate="artemisApp.exercise.categories"></label>
                <jhi-help-icon text="artemisApp.exercise.categoriesTooltip" />
                <jhi-category-selector [categories]="exerciseCategories" [existingCategories]="existingCategories" (selectedCategories)="updateCategories($event)" />
            </div>
        }
        <hr class="mb-5" />
        <h3 jhiTranslate="artemisApp.exercise.sections.mode" id="artemisApp.exercise.sections.mode"></h3>
        <div class="form-group">
            <label class="form-control-label" jhiTranslate="artemisApp.exercise.difficulty"></label>
            <div>
                <jhi-difficulty-picker [exercise]="textExercise" />
            </div>
        </div>
        <jhi-team-config-form-group class="form-element" [exercise]="textExercise" [isImport]="isImport" />
        <hr class="mb-5" />
        <h3 jhiTranslate="artemisApp.exercise.sections.problem" id="artemisApp.exercise.sections.problem"></h3>
        <div class="form-group">
            <label jhiTranslate="artemisApp.exercise.problemStatement" for="problemStatement"></label>
            <jhi-markdown-editor-monaco
                id="problemStatement"
                class="markdown-editor"
                [domainActions]="domainActionsProblemStatement"
                [(markdown)]="textExercise.problemStatement"
                (markdownChange)="calculateFormSectionStatus()"
            />
        </div>
        @if (!isExamMode) {
            <div class="form-group">
                <jhi-competency-selection
                    id="competencies"
                    [labelName]="'artemisApp.competency.link.title' | artemisTranslate"
                    [labelTooltip]="'artemisApp.competency.link.exercise' | artemisTranslate"
                    [(ngModel)]="textExercise.competencies"
                    name="competencies"
                />
            </div>
        }
        <hr class="mb-5" />
        <h3 jhiTranslate="artemisApp.exercise.sections.solution" id="artemisApp.exercise.sections.solution"></h3>
        <div class="form-group">
            <label jhiTranslate="artemisApp.exercise.exampleSolution" for="exampleSolution"></label>
            <jhi-markdown-editor-monaco
                id="exampleSolution"
                class="markdown-editor"
                [domainActions]="domainActionsExampleSolution"
                [(markdown)]="textExercise.exampleSolution"
                (markdownChange)="calculateFormSectionStatus()"
            />
        </div>
        @if (!isExamMode) {
            <div class="form-group">
                <jhi-date-time-picker
                    #solutionPublicationDate
                    class="form-element"
                    name="exampleSolutionPublicationDate"
                    labelName="{{ 'artemisApp.exercise.exampleSolutionPublicationDate' | artemisTranslate }}"
                    [(ngModel)]="textExercise.exampleSolutionPublicationDate"
                    [error]="textExercise.exampleSolutionPublicationDateError!"
                    (valueChange)="validateDate()"
                />
                @if (textExercise.exampleSolutionPublicationDateError) {
                    <span class="invalid-feedback" jhiTranslate="artemisApp.exercise.exampleSolutionPublicationDateError"></span>
                }
            </div>
        }
        <hr class="mb-5" />
        <h3 jhiTranslate="artemisApp.exercise.sections.grading" id="artemisApp.exercise.sections.grading"></h3>
        @if (!isExamMode) {
            <div class="d-flex">
                <div class="form-group flex-grow-1">
                    <jhi-date-time-picker
                        #releaseDate
                        class="form-element"
                        id="pick-releaseDate"
                        labelName="{{ 'artemisApp.exercise.releaseDate' | artemisTranslate }}"
                        [(ngModel)]="textExercise.releaseDate"
                        (valueChange)="validateDate()"
                        [error]="false"
                        name="releaseDate"
                    />
                </div>
                <div class="form-group flex-grow-1 ms-3">
                    <jhi-date-time-picker
                        #startDate
                        class="form-element"
                        id="pick-startDate"
                        name="startDate"
                        [startAt]="textExercise.releaseDate"
                        [min]="textExercise.releaseDate"
                        [error]="!!textExercise.startDateError"
                        labelName="{{ 'artemisApp.exercise.startDate' | artemisTranslate }}"
                        (valueChange)="validateDate()"
                        [(ngModel)]="textExercise.startDate"
                    />
                    @if (textExercise.startDateError) {
                        <span class="invalid-feedback" jhiTranslate="artemisApp.exercise.startDateError"></span>
                    }
                </div>
            </div>
            <div class="d-flex">
                <div class="form-group flex-grow-1">
                    <jhi-date-time-picker
                        #dueDate
                        class="form-element"
                        id="pick-dueDate"
                        name="dueDate"
                        [startAt]="textExercise.startDate"
                        [min]="textExercise.startDate"
                        [error]="!!textExercise.dueDateError"
                        labelName="{{ 'artemisApp.exercise.dueDate' | artemisTranslate }}"
                        (valueChange)="validateDate()"
                        [(ngModel)]="textExercise.dueDate"
                    />
                    @if (textExercise.dueDateError) {
                        <span class="invalid-feedback" jhiTranslate="artemisApp.exercise.dueDateError"></span>
                    }
                </div>
                <div class="form-group flex-grow-1 ms-3">
                    <jhi-date-time-picker
                        #assessmentDueDate
                        class="form-element"
                        id="pick-assessmentDueDate"
                        name="assessmentDueDate"
                        [startAt]="textExercise.dueDate"
                        [min]="textExercise.dueDate"
                        [error]="!!textExercise.assessmentDueDateError"
                        labelName="{{ 'artemisApp.exercise.assessmentDueDate' | artemisTranslate }}"
                        (valueChange)="validateDate()"
                        [(ngModel)]="textExercise.assessmentDueDate"
                    />
                    @if (textExercise.assessmentDueDateError) {
                        <span class="invalid-feedback" jhiTranslate="artemisApp.exercise.assessmentDueDateError"></span>
                    }
                </div>
            </div>
        }
        <div class="form-group">
            <label class="form-control-label" jhiTranslate="artemisApp.exercise.includedInOverallScore{{ textExercise.course ? 'Course' : 'Exam' }}Label"></label>
            <div>
                <jhi-included-in-overall-score-picker
                    [(includedInOverallScore)]="textExercise.includedInOverallScore"
                    (includedInOverallScoreChange)="validateDate()"
                    [allowNotIncluded]="!isExamMode"
                />
            </div>
        </div>
        <div class="row">
            <div class="col">
                <div class="form-group">
                    <label class="form-control-label" jhiTranslate="artemisApp.exercise.points" for="field_points"></label>
                    <input
                        required
                        type="number"
                        class="form-control"
                        [customMin]="1"
                        [customMax]="9999"
                        name="points"
                        #points="ngModel"
                        id="field_points"
                        [(ngModel)]="textExercise.maxPoints"
                    />
                    @if (points?.invalid && (points?.dirty || points?.touched) && points?.errors) {
                        <div class="alert alert-danger" jhiTranslate="artemisApp.exercise.pointsError"></div>
                    }
                </div>
            </div>
            <div class="col">
                <div class="form-group" [hidden]="textExercise.includedInOverallScore !== IncludedInOverallScore.INCLUDED_COMPLETELY">
                    <label class="form-control-label" jhiTranslate="artemisApp.exercise.bonusPoints" for="field_bonusPoints"></label>
                    <input
                        type="number"
                        [required]="textExercise.includedInOverallScore === IncludedInOverallScore.INCLUDED_COMPLETELY"
                        class="form-control"
                        [customMin]="0"
                        [customMax]="9999"
                        name="bonusPoints"
                        id="field_bonusPoints"
                        [(ngModel)]="textExercise.bonusPoints"
                        #bonusPoints="ngModel"
                    />
                    @if (bonusPoints?.invalid && (bonusPoints?.dirty || bonusPoints?.touched) && bonusPoints?.errors) {
                        <div
                            class="alert alert-danger"
                            [hidden]="textExercise.includedInOverallScore !== IncludedInOverallScore.INCLUDED_COMPLETELY"
                            jhiTranslate="artemisApp.exercise.bonusPointsError"
                        ></div>
                    }
                </div>
            </div>
        </div>
        @if (!isExamMode) {
            <jhi-exercise-feedback-suggestion-options [exercise]="textExercise" [dueDate]="textExercise.dueDate" />
            <jhi-exercise-update-plagiarism [exercise]="textExercise" />
        }
        <jhi-presentation-score-checkbox [exercise]="textExercise" />
        <div class="form-group">
            <label class="form-control-label" jhiTranslate="artemisApp.exercise.assessmentInstructions" for="gradingInstructions"></label>
            <jhi-grading-instructions-details id="gradingInstructions" [exercise]="textExercise" />
        </div>
    </div>
    <jhi-form-footer
        [isCreation]="!textExercise.id"
        [isImport]="isImport"
        [isSaving]="isSaving"
        [isDisabled]="!!(editForm.form.invalid || textExercise.dueDateError || textExercise.assessmentDueDateError || textExercise.exampleSolutionPublicationDateError)"
<<<<<<< HEAD
        (cancelAction)="previousState()"
        (saveAction)="save()"
=======
        (onCancel)="previousState()"
        (save)="save()"
>>>>>>> 041d5c96
        [(notificationText)]="notificationText"
    />
</form><|MERGE_RESOLUTION|>--- conflicted
+++ resolved
@@ -220,13 +220,8 @@
         [isImport]="isImport"
         [isSaving]="isSaving"
         [isDisabled]="!!(editForm.form.invalid || textExercise.dueDateError || textExercise.assessmentDueDateError || textExercise.exampleSolutionPublicationDateError)"
-<<<<<<< HEAD
-        (cancelAction)="previousState()"
-        (saveAction)="save()"
-=======
         (onCancel)="previousState()"
         (save)="save()"
->>>>>>> 041d5c96
         [(notificationText)]="notificationText"
     />
 </form>