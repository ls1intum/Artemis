--- conflicted
+++ resolved
@@ -68,19 +68,10 @@
      * Finds the text exercise of the given exerciseId.
      * @param exerciseId of text exercise of type {number}
      */
-<<<<<<< HEAD
-    find(id: number): Observable<EntityResponseType> {
+    find(exerciseId: number): Observable<EntityResponseType> {
         return this.http
-            .get<TextExercise>(`${this.resourceUrl}/${id}`, { observe: 'response' })
+            .get<TextExercise>(`${this.resourceUrl}/${exerciseId}`, { observe: 'response' })
             .pipe(map((res: EntityResponseType) => this.exerciseService.processExerciseEntityResponse(res)));
-=======
-    find(exerciseId: number): Observable<EntityResponseType> {
-        return this.http.get<TextExercise>(`${this.resourceUrl}/${exerciseId}`, { observe: 'response' }).pipe(
-            map((res: EntityResponseType) => this.exerciseService.convertDateFromServer(res)),
-            map((res: EntityResponseType) => this.exerciseService.convertExerciseCategoriesFromServer(res)),
-            map((res: EntityResponseType) => this.exerciseService.checkPermission(res)),
-        );
->>>>>>> 800a626f
     }
 
     /**
