--- conflicted
+++ resolved
@@ -25,22 +25,12 @@
      * @param textExercise that should be stored of type {TextExercise}
      */
     create(textExercise: TextExercise): Observable<EntityResponseType> {
-<<<<<<< HEAD
         let copy = ExerciseService.convertDateFromClient(textExercise);
         copy = ExerciseService.setBonusPointsConstrainedByIncludedInOverallScore(copy);
         copy.categories = ExerciseService.stringifyExerciseCategories(copy);
-        return this.http.post<TextExercise>(this.resourceUrl, copy, { observe: 'response' }).pipe(
-            map((res: EntityResponseType) => ExerciseService.convertDateFromServer(res)),
-            map((res: EntityResponseType) => ExerciseService.convertExerciseCategoriesFromServer(res)),
-        );
-=======
-        let copy = this.exerciseService.convertDateFromClient(textExercise);
-        copy = this.exerciseService.setBonusPointsConstrainedByIncludedInOverallScore(copy);
-        copy.categories = this.exerciseService.stringifyExerciseCategories(copy);
         return this.http
             .post<TextExercise>(this.resourceUrl, copy, { observe: 'response' })
             .pipe(map((res: EntityResponseType) => this.exerciseService.processExerciseEntityResponse(res)));
->>>>>>> be4eb134
     }
 
     /**
@@ -51,22 +41,12 @@
      * (like the old ID) will be handled by the server.
      */
     import(adaptedSourceTextExercise: TextExercise) {
-<<<<<<< HEAD
         let copy = ExerciseService.convertDateFromClient(adaptedSourceTextExercise);
         copy = ExerciseService.setBonusPointsConstrainedByIncludedInOverallScore(copy);
         copy.categories = ExerciseService.stringifyExerciseCategories(copy);
-        return this.http.post<TextExercise>(`${this.resourceUrl}/import/${adaptedSourceTextExercise.id}`, copy, { observe: 'response' }).pipe(
-            map((res: EntityResponseType) => ExerciseService.convertDateFromServer(res)),
-            map((res: EntityResponseType) => ExerciseService.convertExerciseCategoriesFromServer(res)),
-        );
-=======
-        let copy = this.exerciseService.convertDateFromClient(adaptedSourceTextExercise);
-        copy = this.exerciseService.setBonusPointsConstrainedByIncludedInOverallScore(copy);
-        copy.categories = this.exerciseService.stringifyExerciseCategories(copy);
         return this.http
             .post<TextExercise>(`${this.resourceUrl}/import/${adaptedSourceTextExercise.id}`, copy, { observe: 'response' })
             .pipe(map((res: EntityResponseType) => this.exerciseService.processExerciseEntityResponse(res)));
->>>>>>> be4eb134
     }
 
     /**
@@ -76,22 +56,12 @@
      */
     update(textExercise: TextExercise, req?: any): Observable<EntityResponseType> {
         const options = createRequestOption(req);
-<<<<<<< HEAD
         let copy = ExerciseService.convertDateFromClient(textExercise);
         copy = ExerciseService.setBonusPointsConstrainedByIncludedInOverallScore(copy);
         copy.categories = ExerciseService.stringifyExerciseCategories(copy);
-        return this.http.put<TextExercise>(this.resourceUrl, copy, { params: options, observe: 'response' }).pipe(
-            map((res: EntityResponseType) => ExerciseService.convertDateFromServer(res)),
-            map((res: EntityResponseType) => ExerciseService.convertExerciseCategoriesFromServer(res)),
-        );
-=======
-        let copy = this.exerciseService.convertDateFromClient(textExercise);
-        copy = this.exerciseService.setBonusPointsConstrainedByIncludedInOverallScore(copy);
-        copy.categories = this.exerciseService.stringifyExerciseCategories(copy);
         return this.http
             .put<TextExercise>(this.resourceUrl, copy, { params: options, observe: 'response' })
             .pipe(map((res: EntityResponseType) => this.exerciseService.processExerciseEntityResponse(res)));
->>>>>>> be4eb134
     }
 
     /**
@@ -99,17 +69,9 @@
      * @param exerciseId of text exercise of type {number}
      */
     find(exerciseId: number): Observable<EntityResponseType> {
-<<<<<<< HEAD
-        return this.http.get<TextExercise>(`${this.resourceUrl}/${exerciseId}`, { observe: 'response' }).pipe(
-            map((res: EntityResponseType) => ExerciseService.convertDateFromServer(res)),
-            map((res: EntityResponseType) => ExerciseService.convertExerciseCategoriesFromServer(res)),
-            map((res: EntityResponseType) => this.exerciseService.checkPermission(res)),
-        );
-=======
         return this.http
             .get<TextExercise>(`${this.resourceUrl}/${exerciseId}`, { observe: 'response' })
             .pipe(map((res: EntityResponseType) => this.exerciseService.processExerciseEntityResponse(res)));
->>>>>>> be4eb134
     }
 
     /**
@@ -118,16 +80,9 @@
      */
     query(req?: any): Observable<EntityArrayResponseType> {
         const options = createRequestOption(req);
-<<<<<<< HEAD
-        return this.http.get<TextExercise[]>(this.resourceUrl, { params: options, observe: 'response' }).pipe(
-            map((res: EntityArrayResponseType) => ExerciseService.convertDateArrayFromServer(res)),
-            map((res: EntityArrayResponseType) => ExerciseService.convertExerciseCategoryArrayFromServer(res)),
-        );
-=======
         return this.http
             .get<TextExercise[]>(this.resourceUrl, { params: options, observe: 'response' })
             .pipe(map((res: EntityArrayResponseType) => this.exerciseService.processExerciseEntityArrayResponse(res)));
->>>>>>> be4eb134
     }
 
     /**
@@ -176,22 +131,12 @@
      */
     reevaluateAndUpdate(textExercise: TextExercise, req?: any): Observable<EntityResponseType> {
         const options = createRequestOption(req);
-<<<<<<< HEAD
         let copy = ExerciseService.convertDateFromClient(textExercise);
         copy = ExerciseService.setBonusPointsConstrainedByIncludedInOverallScore(copy);
         copy.categories = ExerciseService.stringifyExerciseCategories(copy);
-        return this.http.put<TextExercise>(`${this.resourceUrl}/${textExercise.id}/re-evaluate`, copy, { params: options, observe: 'response' }).pipe(
-            map((res: EntityResponseType) => ExerciseService.convertDateFromServer(res)),
-            map((res: EntityResponseType) => ExerciseService.convertExerciseCategoriesFromServer(res)),
-        );
-=======
-        let copy = this.exerciseService.convertDateFromClient(textExercise);
-        copy = this.exerciseService.setBonusPointsConstrainedByIncludedInOverallScore(copy);
-        copy.categories = this.exerciseService.stringifyExerciseCategories(copy);
         return this.http
             .put<TextExercise>(`${this.resourceUrl}/${textExercise.id}/re-evaluate`, copy, { params: options, observe: 'response' })
             .pipe(map((res: EntityResponseType) => this.exerciseService.processExerciseEntityResponse(res)));
->>>>>>> be4eb134
     }
 
     /**
