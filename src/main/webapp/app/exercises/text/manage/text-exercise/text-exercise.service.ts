--- conflicted
+++ resolved
@@ -71,17 +71,10 @@
      * Finds the text exercise of the given exerciseId.
      * @param exerciseId of text exercise of type {number}
      */
-<<<<<<< HEAD
-    find(id: number): Observable<EntityResponseType> {
-        return this.http.get<TextExercise>(`${this.resourceUrl}/${id}`, { observe: 'response' }).pipe(
+    find(exerciseId: number): Observable<EntityResponseType> {
+        return this.http.get<TextExercise>(`${this.resourceUrl}/${exerciseId}`, { observe: 'response' }).pipe(
             map((res: EntityResponseType) => ExerciseService.convertDateFromServer(res)),
             map((res: EntityResponseType) => ExerciseService.convertExerciseCategoriesFromServer(res)),
-=======
-    find(exerciseId: number): Observable<EntityResponseType> {
-        return this.http.get<TextExercise>(`${this.resourceUrl}/${exerciseId}`, { observe: 'response' }).pipe(
-            map((res: EntityResponseType) => this.exerciseService.convertDateFromServer(res)),
-            map((res: EntityResponseType) => this.exerciseService.convertExerciseCategoriesFromServer(res)),
->>>>>>> f8d07e21
             map((res: EntityResponseType) => this.exerciseService.checkPermission(res)),
         );
     }
