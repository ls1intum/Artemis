--- conflicted
+++ resolved
@@ -8,11 +8,8 @@
 import { ExerciseServicable, ExerciseService } from 'app/exercises/shared/exercise/exercise.service';
 import { TextPlagiarismResult } from 'app/exercises/shared/plagiarism/types/text/TextPlagiarismResult';
 import { PlagiarismOptions } from 'app/exercises/shared/plagiarism/types/PlagiarismOptions';
-<<<<<<< HEAD
 import { TutorEffort } from 'app/entities/tutor-effort.model';
-=======
 import { TextExerciseClusterStatistics } from 'app/entities/text-exercise-cluster-statistics.model';
->>>>>>> 1800df3a
 
 export type EntityResponseType = HttpResponse<TextExercise>;
 export type EntityArrayResponseType = HttpResponse<TextExercise[]>;
@@ -150,7 +147,6 @@
     }
 
     /**
-<<<<<<< HEAD
      * Retrieves the tutor effort in assessing a specific text exercise
      * @param exerciseId the id of the exercise to check for
      * @param courseId the id of the course to check for
@@ -159,7 +155,9 @@
         return this.http
             .get<TutorEffort[]>(`api/courses/${courseId}/exercises/${exerciseId}/tutor-effort`, { observe: 'response' })
             .pipe(map((res: HttpResponse<TutorEffort[]>) => res.body!));
-=======
+    }
+
+    /**
      * Fetches the cluster statistics data for a specific text exercise
      * @param exerciseId The id of the exercise to get the cluster information from
      * @returns An Observable resolving to a TextExerciseClusterStatistics containing the returned data from the server
@@ -179,6 +177,5 @@
      */
     public setClusterDisabledPredicate(exerciseId: number, clusterId: number, disabled: boolean): Observable<boolean> {
         return this.http.patch<boolean>(`api/text-exercises/${exerciseId}/text-clusters/${clusterId}`, {}, { params: { disabled } });
->>>>>>> 1800df3a
     }
 }