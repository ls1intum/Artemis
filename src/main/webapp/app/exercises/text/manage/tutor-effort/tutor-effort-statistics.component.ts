import { Component, OnInit } from '@angular/core';
import { TutorEffort } from 'app/entities/tutor-effort.model';
import { TextExerciseService } from 'app/exercises/text/manage/text-exercise/text-exercise.service';
import { ActivatedRoute, Router } from '@angular/router';
import { TextAssessmentService } from 'app/exercises/text/assess/text-assessment.service';
import { faSync } from '@fortawesome/free-solid-svg-icons';
import { PlagiarismAndTutorEffortDirective } from 'app/exercises/shared/plagiarism/plagiarism-run-details/plagiarism-and-tutor-effort.directive';
import { TranslateService } from '@ngx-translate/core';
<<<<<<< HEAD
import { median } from 'simple-statistics';
import { GraphColors } from 'app/entities/statistics.model';
import { round } from 'app/shared/util/utils';

interface TutorEffortRange {
    minimumTimeSpent: number;
    maximumTimeSpent?: number;
}
=======
import { GraphColors } from 'app/entities/statistics.model';
>>>>>>> cf829c72

@Component({
    selector: 'jhi-text-exercise-tutor-effort-statistics',
    templateUrl: './tutor-effort-statistics.component.html',
    styleUrls: ['./tutor-effort-statistics.component.scss'],
})
export class TutorEffortStatisticsComponent extends PlagiarismAndTutorEffortDirective implements OnInit {
    tutorEfforts: TutorEffort[] = [];
    numberOfSubmissions: number;
    totalTimeSpent: number;
    averageTimeSpent: number;
    currentExerciseId: number;
    currentCourseId: number;
    numberOfTutorsInvolvedInCourse: number;
    effortDistribution: number[];
    yScaleMax = 10;
    medianValue: number;

    showMedianLegend = false;

    // Distance value representing step difference between chartLabel entries, i.e:. 1-10, 10-20
    readonly bucketSize = 10;

    xAxisLabel: string;
    yAxisLabel: string;

    // Icons
    faSync = faSync;

    constructor(
        private textExerciseService: TextExerciseService,
        private textAssessmentService: TextAssessmentService,
        private route: ActivatedRoute,
        private translateService: TranslateService,
        private router: Router,
    ) {
        super();
        this.translateService.onLangChange.subscribe(() => {
            this.translateLabels();
        });
    }

    ngOnInit(): void {
<<<<<<< HEAD
        this.translateLabels();
        this.ngxChartLabels = ['[0-10)', '[10-20)', '[20-30)', '[30-40)', '[40-50)', '[50-60)', '[60-70)', '[70-80)', '[80-90)', '[90-100)', '[100-110)', '[110-120)', '120+'];
=======
        this.ngxChartLabels = ['0-10', '10-20', '20-30', '30-40', '40-50', '50-60', '60-70', '70-80', '80-90', '90-100', '100-110', '110-120', '120+'];
        this.ngxColor.domain = Array(13).fill(GraphColors.LIGHT_BLUE);
>>>>>>> cf829c72
        this.route.params.subscribe((params) => {
            this.currentExerciseId = Number(params['exerciseId']);
            this.currentCourseId = Number(params['courseId']);
        });
        this.loadTutorEfforts();
    }

    loadTutorEfforts() {
        this.textExerciseService.calculateTutorEffort(this.currentExerciseId, this.currentCourseId).subscribe((tutorEffortResponse: TutorEffort[]) => {
            this.handleTutorEffortResponse(tutorEffortResponse);
        });
        this.loadNumberOfTutorsInvolved();
    }

    /**
     * Handler function to handle input data coming from service call.
     * Separation enables better testing
     * @param tutorEffortData - data to handle
     */
    handleTutorEffortResponse(tutorEffortData: TutorEffort[]) {
        this.tutorEfforts = tutorEffortData;
        if (!this.tutorEfforts) {
            return;
        }
        this.numberOfSubmissions = this.tutorEfforts.reduce((n, { numberOfSubmissionsAssessed }) => n + numberOfSubmissionsAssessed, 0);
        const totalTime = this.tutorEfforts.reduce((n, { totalTimeSpentMinutes }) => n + totalTimeSpentMinutes, 0);
        this.totalTimeSpent = Math.round(totalTime * 10) / 10;
        const avgTemp = this.totalTimeSpent === 0 ? 0 : this.numberOfSubmissions / this.totalTimeSpent;
        this.averageTimeSpent = avgTemp ? Math.round((avgTemp + Number.EPSILON) * 100) / 100 : 0;
        this.distributeEffortToSets();
        this.ngxData = [];
        this.effortDistribution.forEach((effort, index) => {
            this.ngxData.push({ name: this.ngxChartLabels[index], value: effort });
        });
        this.determineMaxChartHeight(this.effortDistribution);
        this.medianValue = this.computeEffortMedian();
        this.highlightMedian(this.medianValue);

        this.ngxData = [...this.ngxData];
    }

    loadNumberOfTutorsInvolved() {
        this.textAssessmentService.getNumberOfTutorsInvolvedInAssessment(this.currentCourseId, this.currentExerciseId).subscribe((response: number) => {
            this.numberOfTutorsInvolvedInCourse = response;
        });
    }

    /**
     * Tutor Effort is distributed among the effortDistribution entries with each entry representing
     * a corresponding index in the chartLables field.
     * chartLabels.["0-10"] - corresponds to effortDistribution[0]
     * chartLabels.["10-20"] - corresponds to effortDistribution[1]
     * and so on. chartlabels is divided in steps of length 10, which is why division/10 and floor function is used.
     */
    distributeEffortToSets() {
        this.effortDistribution = new Array<number>(this.ngxChartLabels.length).fill(0);
        this.tutorEfforts.forEach((effort) => {
            const BUCKET_INDEX = this.determineIndex(effort.totalTimeSpentMinutes);
            this.effortDistribution[BUCKET_INDEX]++;
        });
    }

    /**
     * Handles the click of a user on an arbitrary chart bar.
     * Delegates the user to the assessment dashboard
     */
    onSelect() {
        this.router.navigate(['/course-management', this.currentCourseId, 'assessment-dashboard', this.currentExerciseId]);
    }

    /**
     * Auxiliary method used for tooltip generation
     * @param label the label of the chart bar
     * @returns the median assessed submissions for a bar
     */
    getMedianAmountOfAssessedSubmissions(label: string): number {
        const index = this.ngxChartLabels.indexOf(label);
        const range = this.identifyMinimumAndMaximumTimesSpent(index);

        return this.computeMedianAmountOfAssessedSubmissions(range);
    }

    /**
     * Determines the upper limit for the y axis
     * @param data the data that should be displayed
     * @private
     */
    private determineMaxChartHeight(data: number[]): void {
        this.yScaleMax = Math.max(this.yScaleMax, ...data);
    }

    /**
     * Auxiliary method that ensures that the chart is instantly translation sensitive
     * @private
     */
    private translateLabels() {
        this.xAxisLabel = this.translateService.instant('artemisApp.textExercise.tutorEffortStatistics.minutes');
        this.yAxisLabel = this.translateService.instant('artemisApp.textExercise.tutorEffortStatistics.tutors');
    }

    /**
     * Auxiliary method that computes and sets the effort median
     * @private
     */
    private computeEffortMedian(): number {
        if (this.tutorEfforts.length === 0) {
            return 0;
        }
        const timeSpent = this.tutorEfforts.map((effort) => effort.totalTimeSpentMinutes);
        return median(timeSpent);
    }

    /**
     * Auxiliary method that determines the Index a tutor effort should be inserted to for statistic calculation
     * @param timeSpent the time the tutor spent
     * @private
     */
    private determineIndex(timeSpent: number): number {
        const BUCKET_LAST_INDEX = this.ngxChartLabels.length - 1;
        const BUCKET_POSITION = timeSpent / this.bucketSize;
        // the element will either be distributed in one of first 12 elements (chartLabels.length)
        // or the last element if the time passed is larger than 120 (i.e.: chartLabels[12] = 120+)
        return Math.min(Math.floor(BUCKET_POSITION), BUCKET_LAST_INDEX);
    }

    /**
     * Sets the color of the bar representing the median to a dark blue in order to highlight it
     * @param medianValue the median amount of time spent for correcting this exercise
     * @private
     */
    private highlightMedian(medianValue: number) {
        const index = this.determineIndex(medianValue);
        if (this.ngxData[index].value > 0) {
            this.ngxColor.domain[index] = GraphColors.DARK_BLUE;
            this.showMedianLegend = true;
        } else {
            this.showMedianLegend = false;
        }
    }

    /**
     * Auxiliary method that computes the median assessed submissions for a bucket
     * @param range TutorEffortRange representing the borders for the interval of occupation
     * @returns the median rounded to two decimals
     * @private
     */
    private computeMedianAmountOfAssessedSubmissions(range: TutorEffortRange): number {
        let filterFunction;
        if (range.maximumTimeSpent) {
            filterFunction = (effort: TutorEffort) => effort.totalTimeSpentMinutes >= range.minimumTimeSpent && effort.totalTimeSpentMinutes < range.maximumTimeSpent!;
        } else {
            filterFunction = (effort: TutorEffort) => effort.totalTimeSpentMinutes >= range.minimumTimeSpent;
        }
        const filteredEfforts = this.tutorEfforts.filter(filterFunction);

        return round(median(filteredEfforts.map((effort) => effort.numberOfSubmissionsAssessed)), 2);
    }

    /**
     * Auxiliary method identifying the range of a tutor effort interval
     * @param index computed index based on the position of the bar in the chart
     * @returns TutorEffortRange representing the minimum and maximum border of the interval
     * @private
     */
    private identifyMinimumAndMaximumTimesSpent(index: number): TutorEffortRange {
        const minimumTimesSpentArray = [0, 10, 20, 30, 40, 50, 60, 70, 80, 90, 100, 110, 120];
        const minimumTimeSpent = minimumTimesSpentArray[index];
        const maximumTimeSpent = minimumTimeSpent !== 120 ? minimumTimeSpent + 10 : undefined;

        return { minimumTimeSpent, maximumTimeSpent };
    }
}<|MERGE_RESOLUTION|>--- conflicted
+++ resolved
@@ -6,7 +6,6 @@
 import { faSync } from '@fortawesome/free-solid-svg-icons';
 import { PlagiarismAndTutorEffortDirective } from 'app/exercises/shared/plagiarism/plagiarism-run-details/plagiarism-and-tutor-effort.directive';
 import { TranslateService } from '@ngx-translate/core';
-<<<<<<< HEAD
 import { median } from 'simple-statistics';
 import { GraphColors } from 'app/entities/statistics.model';
 import { round } from 'app/shared/util/utils';
@@ -15,9 +14,6 @@
     minimumTimeSpent: number;
     maximumTimeSpent?: number;
 }
-=======
-import { GraphColors } from 'app/entities/statistics.model';
->>>>>>> cf829c72
 
 @Component({
     selector: 'jhi-text-exercise-tutor-effort-statistics',
@@ -61,13 +57,9 @@
     }
 
     ngOnInit(): void {
-<<<<<<< HEAD
         this.translateLabels();
         this.ngxChartLabels = ['[0-10)', '[10-20)', '[20-30)', '[30-40)', '[40-50)', '[50-60)', '[60-70)', '[70-80)', '[80-90)', '[90-100)', '[100-110)', '[110-120)', '120+'];
-=======
-        this.ngxChartLabels = ['0-10', '10-20', '20-30', '30-40', '40-50', '50-60', '60-70', '70-80', '80-90', '90-100', '100-110', '110-120', '120+'];
         this.ngxColor.domain = Array(13).fill(GraphColors.LIGHT_BLUE);
->>>>>>> cf829c72
         this.route.params.subscribe((params) => {
             this.currentExerciseId = Number(params['exerciseId']);
             this.currentCourseId = Number(params['courseId']);
