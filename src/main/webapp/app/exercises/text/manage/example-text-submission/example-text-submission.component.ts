import { AfterViewInit, Component, OnInit } from '@angular/core';
import { ActivatedRoute, Router } from '@angular/router';
import { Location } from '@angular/common';
import { JhiAlertService } from 'ng-jhipster';
import { HttpErrorResponse, HttpResponse } from '@angular/common/http';
import { ExampleSubmissionService } from 'app/exercises/shared/example-submission/example-submission.service';
import { TextAssessmentsService } from 'app/exercises/text/assess/text-assessments.service';
import { TutorParticipationService } from 'app/exercises/shared/dashboards/tutor/tutor-participation.service';
import { ArtemisMarkdownService } from 'app/shared/markdown.service';
import { AccountService } from 'app/core/auth/account.service';
import { GuidedTourService } from 'app/guided-tour/guided-tour.service';
import { tutorAssessmentTour } from 'app/guided-tour/tours/tutor-assessment-tour';
import { TextSubmissionService } from 'app/exercises/text/participate/text-submission.service';
import { ExampleSubmission } from 'app/entities/example-submission.model';
import { Feedback } from 'app/entities/feedback.model';
import { ExerciseService } from 'app/exercises/shared/exercise/exercise.service';
import { ResultService } from 'app/exercises/shared/result/result.service';
import { TextExercise } from 'app/entities/text-exercise.model';
import { TextSubmission } from 'app/entities/text-submission.model';
import { Result } from 'app/entities/result.model';
<<<<<<< HEAD
import { getLatestSubmissionResult, setLatestSubmissionResult } from 'app/entities/submission.model';
import { getPositiveAndCappedTotalScore } from 'app/exercises/shared/exercise/exercise-utils';
=======
import { setLatestSubmissionResult } from 'app/entities/submission.model';
import { TextAssessmentBaseComponent } from 'app/exercises/text/assess/text-assessment-base.component';
import { StructuredGradingCriterionService } from 'app/exercises/shared/structured-grading-criterion/structured-grading-criterion.service';
import { notUndefined } from 'app/shared/util/global.utils';
import { AssessButtonStates, Context, State, SubmissionButtonStates, UIStates } from 'app/exercises/text/manage/example-text-submission/example-text-submission-state.model';
>>>>>>> 9a922d9d

@Component({
    selector: 'jhi-example-text-submission',
    templateUrl: './example-text-submission.component.html',
    styleUrls: ['./example-text-submission.component.scss'],
})
export class ExampleTextSubmissionComponent extends TextAssessmentBaseComponent implements OnInit, AfterViewInit, Context {
    isNewSubmission: boolean;
    areNewAssessments = true;
    unsavedChanges = false;
    private exerciseId: number;
    private exampleSubmissionId: number;
    exampleSubmission = new ExampleSubmission();
    assessmentsAreValid = false;
    result?: Result;
    private unreferencedFeedback: Feedback[] = [];
    totalScore: number;
    readOnly: boolean;
    toComplete: boolean;
    state = State.initialWithContext(this);
    SubmissionButtonStates = SubmissionButtonStates;
    AssessButtonStates = AssessButtonStates;
    UIStates = UIStates;

    constructor(
        jhiAlertService: JhiAlertService,
        accountService: AccountService,
        assessmentsService: TextAssessmentsService,
        structuredGradingCriterionService: StructuredGradingCriterionService,
        private exerciseService: ExerciseService,
        private textSubmissionService: TextSubmissionService,
        private exampleSubmissionService: ExampleSubmissionService,
        private tutorParticipationService: TutorParticipationService,
        private route: ActivatedRoute,
        private router: Router,
        private location: Location,
        private artemisMarkdown: ArtemisMarkdownService,
        private resultService: ResultService,
        private guidedTourService: GuidedTourService,
    ) {
        super(jhiAlertService, accountService, assessmentsService, structuredGradingCriterionService);
        this.textBlockRefs = [];
        this.unusedTextBlockRefs = [];
        this.submission = new TextSubmission();
    }

    private get referencedFeedback(): Feedback[] {
        return this.textBlockRefs.map(({ feedback }) => feedback).filter(notUndefined) as Feedback[];
    }

    private get assessments(): Feedback[] {
        return [...this.referencedFeedback, ...this.unreferencedFeedback];
    }

    /**
     * Reads route params and loads the example submission on initialWithContext.
     */
    async ngOnInit(): Promise<void> {
        await super.ngOnInit();
        // (+) converts string 'id' to a number
        this.exerciseId = Number(this.route.snapshot.paramMap.get('exerciseId'));
        const exampleSubmissionId = this.route.snapshot.paramMap.get('exampleSubmissionId');
        this.readOnly = !!this.route.snapshot.queryParamMap.get('readOnly');
        this.toComplete = !!this.route.snapshot.queryParamMap.get('toComplete');

        if (exampleSubmissionId === 'new') {
            this.isNewSubmission = true;
            this.exampleSubmissionId = -1;
        } else {
            this.exampleSubmissionId = +exampleSubmissionId!;
        }
        this.loadAll();
    }

    /**
     * Sets the size of resizable elements after initialization.
     */
    ngAfterViewInit(): void {
        this.guidedTourService.componentPageLoaded();
    }

    /**
     * Loads the exercise.
     * Also loads the example submission if the new parameter is not set.
     */
    private loadAll(): void {
        this.exerciseService.find(this.exerciseId).subscribe((exerciseResponse: HttpResponse<TextExercise>) => {
            this.exercise = exerciseResponse.body!;
            this.isAtLeastInstructor = this.accountService.isAtLeastInstructorForExercise(this.exercise);
            this.guidedTourService.enableTourForExercise(this.exercise, tutorAssessmentTour, false);
        });

        if (this.isNewSubmission) {
            return; // We don't need to load anything else
        }
        this.state.edit();

        this.exampleSubmissionService.get(this.exampleSubmissionId).subscribe(async (exampleSubmissionResponse: HttpResponse<ExampleSubmission>) => {
            this.exampleSubmission = exampleSubmissionResponse.body!;
            this.submission = this.exampleSubmission.submission as TextSubmission;
            await this.fetchExampleResult();
            if (this.toComplete) {
                this.state = State.forCompletion(this);
                this.textBlockRefs.forEach((ref) => delete ref.feedback);
                this.validateFeedback();
            } else if (this.result?.id) {
                this.state = State.forExistingAssessmentWithContext(this);
            }
        });
    }

    private fetchExampleResult(): Promise<void> {
        return new Promise((resolve) => {
            this.assessmentsService
                .getExampleResult(this.exerciseId, this.submission?.id!)
                .filter(notUndefined)
                .subscribe((result) => {
                    this.result = result;
                    this.exampleSubmission.submission = this.submission = result.submission;
                    this.prepareTextBlocksAndFeedbacks();
                    this.areNewAssessments = this.assessments.length <= 0;
                    this.validateFeedback();
                    resolve();
                });
        });
    }

    /**
     * Creates the example submission.
     */
    createNewExampleTextSubmission(): void {
        const newExampleSubmission = new ExampleSubmission();
        newExampleSubmission.submission = this.submission!;
        newExampleSubmission.exercise = this.exercise;

        this.exampleSubmissionService.create(newExampleSubmission, this.exerciseId).subscribe((exampleSubmissionResponse: HttpResponse<ExampleSubmission>) => {
            this.exampleSubmission = exampleSubmissionResponse.body!;
            this.exampleSubmission.exercise = this.exercise;
            this.exampleSubmissionId = this.exampleSubmission.id!;
            this.submission = this.exampleSubmission.submission as TextSubmission;
            this.isNewSubmission = false;

            // Update the url with the new id, without reloading the page, to make the history consistent
            const newUrl = window.location.hash.replace('#', '').replace('new', `${this.exampleSubmissionId}`);
            this.location.go(newUrl);

            this.resultService.createNewExampleResult(this.submission.id!).subscribe((response: HttpResponse<Result>) => {
                this.result = response.body!;
                this.state.edit();
                this.jhiAlertService.success('artemisApp.exampleSubmission.submitSuccessful');
            }, this.jhiAlertService.error);
        }, this.jhiAlertService.error);
    }

    /**
     * Updates the example submission.
     */
    updateExampleTextSubmission(): void {
        this.exampleSubmissionService.update(this.exampleSubmissionForNetwork(), this.exerciseId).subscribe((exampleSubmissionResponse: HttpResponse<ExampleSubmission>) => {
            this.exampleSubmission = exampleSubmissionResponse.body!;
            this.state.edit();
            this.unsavedChanges = false;
            this.jhiAlertService.success('artemisApp.exampleSubmission.saveSuccessful');
        }, this.jhiAlertService.error);
    }

<<<<<<< HEAD
    /**
     * Calculates the total score of the current assessment.
     * Returns an error if the total score cannot be calculated
     * because a score is not a number/empty.
     */
    public checkScoreBoundaries() {
        if (!this.assessments || this.assessments.length === 0) {
            this.totalScore = 0;
            this.assessmentsAreValid = true;
            return;
        }

        const credits = this.assessments.map((assessment) => assessment.credits);

        if (!credits.every((credit) => credit != undefined && !isNaN(credit))) {
            this.invalidError = 'The score field must be a number and can not be empty!';
            this.assessmentsAreValid = false;
            return;
        }

        const maxPoints = this.exercise.maxScore! + (this.exercise.bonusPoints! ?? 0.0);
        const creditsTotalScore = credits.reduce((a, b) => a! + b!, 0)!;
        this.totalScore = getPositiveAndCappedTotalScore(creditsTotalScore, maxPoints);
        this.assessmentsAreValid = true;
        this.invalidError = undefined;
        if (this.guidedTourService.currentTour && this.toComplete) {
            this.guidedTourService.updateAssessmentResult(this.assessments.length, this.totalScore);
        }
=======
    public async startAssessment(): Promise<void> {
        await this.fetchExampleResult();
        this.state.assess();
>>>>>>> 9a922d9d
    }

    /**
     * Checks if the score boundaries have been respected and save the assessment.
     */
    public saveAssessments(): void {
        this.validateFeedback();
        if (!this.assessmentsAreValid) {
            this.jhiAlertService.error('artemisApp.textAssessment.error.invalidAssessments');
            return;
        }
        this.assessmentsService.saveExampleAssessment(this.exampleSubmission.id!, this.assessments, this.textBlocksWithFeedback).subscribe((response) => {
            this.result = response.body!;
            this.areNewAssessments = false;
            this.jhiAlertService.success('artemisApp.textAssessment.saveSuccessful');
            this.state.assess();
            if (this.unsavedChanges) {
                this.exampleSubmissionService
                    .update(this.exampleSubmissionForNetwork(), this.exerciseId)
                    .subscribe((exampleSubmissionResponse: HttpResponse<ExampleSubmission>) => {
                        this.exampleSubmission = exampleSubmissionResponse.body!;
                        this.unsavedChanges = false;
                    }, this.jhiAlertService.error);
            }
        });
    }

    /**
     * Redirects back to the assessment dashboard if route param readOnly or toComplete is set.
     * Otherwise redirects back to the exercise's edit view either for exam exercises or normal exercises.
     */
    async back(): Promise<void> {
        const courseId = this.course?.id;
        // check if exam exercise
        if (!!this.exercise?.exerciseGroup) {
            const examId = this.exercise.exerciseGroup.exam?.id;
            const exerciseGroupId = this.exercise.exerciseGroup.id;
            if (this.readOnly || this.toComplete) {
                await this.router.navigate([`/course-management/${courseId}/exercises/${this.exerciseId}/tutor-dashboard`]);
            } else {
                await this.router.navigate(['/course-management', courseId, 'exams', examId, 'exercise-groups', exerciseGroupId, 'text-exercises', this.exerciseId, 'edit']);
            }
        } else {
            if (this.readOnly || this.toComplete) {
                this.router.navigate([`/course-management/${courseId}/exercises/${this.exerciseId}/tutor-dashboard`]);
            } else {
                await this.router.navigate(['/course-management', courseId, 'text-exercises']);
                this.router.navigate(['/course-management', courseId, 'text-exercises', this.exerciseId, 'edit']);
            }
        }
    }

    /**
     * Checks the assessment of the tutor to the example submission tutorial.
     * The tutor is informed if the given points of the assessment are fine, too low or too high.
     */
    checkAssessment(): void {
        this.validateFeedback();
        if (!this.assessmentsAreValid) {
            this.jhiAlertService.error('artemisApp.textAssessment.error.invalidAssessments');
            return;
        }
        this.tutorParticipationService.assessExampleSubmission(this.exampleSubmissionForNetwork(), this.exerciseId).subscribe(
            () => this.jhiAlertService.success('artemisApp.exampleSubmission.assessScore.success'),
            (error: HttpErrorResponse) => {
                const errorType = error.headers.get('x-artemisapp-error');

                switch (errorType) {
                    case 'error.tooLow':
                        this.jhiAlertService.error('artemisApp.exampleSubmission.assessScore.tooLow');
                        break;
                    case 'error.tooHigh':
                        this.jhiAlertService.error('artemisApp.exampleSubmission.assessScore.tooHigh');
                        break;
                    default:
                        this.jhiAlertService.error(error.message);
                        break;
                }
            },
        );
    }

    private exampleSubmissionForNetwork() {
        const exampleSubmission = Object.assign({}, this.exampleSubmission);
        exampleSubmission.submission = Object.assign({}, this.submission);
        const result = Object.assign({}, this.result);
        setLatestSubmissionResult(exampleSubmission.submission, result);
        result.feedbacks = this.assessments;
        delete result?.submission;
        return exampleSubmission;
    }

    /**
     * Validate the feedback of the assessment
     */
    validateFeedback(): void {
        this.assessmentsAreValid = this.referencedFeedback.filter(Feedback.isPresent).length > 0;
        this.totalScore = this.computeTotalScore(this.assessments);

        if (this.guidedTourService.currentTour && this.toComplete) {
            this.guidedTourService.updateAssessmentResult(this.assessments.length, this.totalScore);
        }
    }

    /**
     * After the tutor declared that he read and understood the example submission a corresponding submission will be added to the
     * tutor participation of the exercise. Then a success alert is invoked and the user gets redirected back.
     */
    readAndUnderstood(): void {
        this.tutorParticipationService.assessExampleSubmission(this.exampleSubmission, this.exerciseId).subscribe(() => {
            this.jhiAlertService.success('artemisApp.exampleSubmission.readSuccessfully');
            this.back();
        });
    }

    private prepareTextBlocksAndFeedbacks() {
        const matchBlocksWithFeedbacks = TextAssessmentsService.matchBlocksWithFeedbacks(this.submission?.blocks || [], this.result?.feedbacks || []);
        this.sortAndSetTextBlockRefs(matchBlocksWithFeedbacks, this.textBlockRefs, this.unusedTextBlockRefs, this.submission);
    }

    editSubmission(): void {
        this.assessmentsService.deleteExampleFeedback(this.exampleSubmission?.id!).subscribe();
        delete this.submission?.blocks;
        delete this.result?.feedbacks;
        this.textBlockRefs = [];
        this.unusedTextBlockRefs = [];
        this.state.edit();
    }
}<|MERGE_RESOLUTION|>--- conflicted
+++ resolved
@@ -18,16 +18,13 @@
 import { TextExercise } from 'app/entities/text-exercise.model';
 import { TextSubmission } from 'app/entities/text-submission.model';
 import { Result } from 'app/entities/result.model';
-<<<<<<< HEAD
-import { getLatestSubmissionResult, setLatestSubmissionResult } from 'app/entities/submission.model';
-import { getPositiveAndCappedTotalScore } from 'app/exercises/shared/exercise/exercise-utils';
-=======
 import { setLatestSubmissionResult } from 'app/entities/submission.model';
 import { TextAssessmentBaseComponent } from 'app/exercises/text/assess/text-assessment-base.component';
 import { StructuredGradingCriterionService } from 'app/exercises/shared/structured-grading-criterion/structured-grading-criterion.service';
 import { notUndefined } from 'app/shared/util/global.utils';
 import { AssessButtonStates, Context, State, SubmissionButtonStates, UIStates } from 'app/exercises/text/manage/example-text-submission/example-text-submission-state.model';
->>>>>>> 9a922d9d
+import { getLatestSubmissionResult, setLatestSubmissionResult } from 'app/entities/submission.model';
+import { getPositiveAndCappedTotalScore } from 'app/exercises/shared/exercise/exercise-utils';
 
 @Component({
     selector: 'jhi-example-text-submission',
@@ -194,7 +191,10 @@
         }, this.jhiAlertService.error);
     }
 
-<<<<<<< HEAD
+    public async startAssessment(): Promise<void> {
+        await this.fetchExampleResult();
+        this.state.assess();
+    }
     /**
      * Calculates the total score of the current assessment.
      * Returns an error if the total score cannot be calculated
@@ -223,11 +223,6 @@
         if (this.guidedTourService.currentTour && this.toComplete) {
             this.guidedTourService.updateAssessmentResult(this.assessments.length, this.totalScore);
         }
-=======
-    public async startAssessment(): Promise<void> {
-        await this.fetchExampleResult();
-        this.state.assess();
->>>>>>> 9a922d9d
     }
 
     /**
