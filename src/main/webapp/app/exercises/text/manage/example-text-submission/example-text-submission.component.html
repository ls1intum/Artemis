<div class="course-info-bar">
    <div class="row justify-content-between">
        <div class="col-6">
            <h2>
                @if (isNewSubmission) {
                    <span>{{ 'artemisApp.exampleSubmission.createNew' | artemisTranslate }} </span>
                }
                {{ 'artemisApp.exampleSubmission.pageHeader' | artemisTranslate }}
                {{ exercise?.title }}
            </h2>
            @if (state.ui === UIStates.ASSESSMENT && toComplete && referencedBlocksInExampleSubmission && referencedBlocksInExampleSubmission.length > 0) {
                <div class="col">
                    <div class="my-2 text-center hint">
                        <span>{{ 'artemisApp.exampleSubmission.textHint' | artemisTranslate }}</span>
                    </div>
                </div>
            }
        </div>
        @if ((exercise?.isAtLeastEditor || false) && !readOnly && !toComplete && exercise) {
            <div class="col-4 text-end d-flex align-items-center gap-2 justify-content-end">
                <div>
                    <div class="text-start">
                        <span>{{ 'artemisApp.exampleSubmission.assessmentTraining' | artemisTranslate }}</span>
                        <jhi-help-icon [text]="'artemisApp.exampleSubmission.selectModelExplanation'"></jhi-help-icon>
                    </div>
                    <div class="btn-group" role="group">
                        <input
                            [disabled]="state.submissionEditButton === 3"
                            type="radio"
                            class="btn-check"
                            name="mode"
                            id="read-and-confirm-button"
                            autocomplete="off"
                            [value]="ExampleSubmissionMode.READ_AND_CONFIRM"
                            [ngModel]="selectedMode"
                            (ngModelChange)="onModeChange($event)"
                        />
                        <label class="btn btn-outline-secondary" for="read-and-confirm-button">{{ 'artemisApp.exampleSubmission.readAndConfirm' | artemisTranslate }}</label>
                        <input
                            [disabled]="state.submissionEditButton === 3"
                            type="radio"
                            class="btn-check"
                            name="mode"
                            id="only-not-imported"
                            autocomplete="off"
                            [value]="ExampleSubmissionMode.ASSESS_CORRECTLY"
                            [ngModel]="selectedMode"
                            (ngModelChange)="onModeChange($event)"
                        />
                        <label class="btn btn-outline-secondary" for="only-not-imported">{{ 'artemisApp.exampleSubmission.assessCorrectly' | artemisTranslate }}</label>
                    </div>
                </div>
                @switch (state.submissionEditButton) {
                    @case (SubmissionButtonStates.NEW) {
                        <button id="create-example-submission" (click)="createNewExampleTextSubmission()" class="btn btn-primary col-auto">
                            <fa-icon [icon]="faSave"></fa-icon>
                            {{ 'artemisApp.exampleSubmission.createNewSubmission' | artemisTranslate }}
                        </button>
                    }
                    @case (SubmissionButtonStates.UPDATE) {
                        <button (click)="updateExampleTextSubmission()" class="btn btn-primary col-auto" [disabled]="!unsavedSubmissionChanges">
                            <fa-icon [icon]="faSave"></fa-icon>
                            {{ 'artemisApp.exampleSubmission.updateExampleSubmission' | artemisTranslate }}
                        </button>
                    }
                    @case (SubmissionButtonStates.EDIT) {
                        <jhi-confirm-button
                            class="col-auto"
                            [icon]="faEdit"
                            id="editSampleSolution"
                            title="artemisApp.exampleSubmission.editExampleSubmission"
                            confirmationText="artemisApp.exampleSubmission.editExampleSubmissionConfirmationQuestion"
                            confirmationTitle="artemisApp.exampleSubmission.editExampleSubmission"
                            [translateText]="true"
                            (onConfirm)="editSubmission()"
                        ></jhi-confirm-button>
                    }
                }
                @switch (state.assessButton) {
                    <!--TODO: Disable Button if unsaved changes in submission -->
                    @case (AssessButtonStates.ASSESS) {
                        <button (click)="startAssessment()" class="btn btn-primary col-auto ms-auto me-3" id="createNewAssessment" [disabled]="unsavedSubmissionChanges">
                            <fa-icon [icon]="faSave"></fa-icon>
                            {{ 'artemisApp.exampleSubmission.createNewAssessment' | artemisTranslate }}
                        </button>
                    }
                    @case (AssessButtonStates.CREATE) {
                        <button (click)="saveAssessments()" [disabled]="!assessmentsAreValid" class="btn btn-primary col-auto ms-auto me-3" id="saveNewAssessment">
                            <fa-icon [icon]="faSave"></fa-icon>
                            {{ 'artemisApp.exampleSubmission.saveNewAssessment' | artemisTranslate }}
                        </button>
                    }
                    @case (AssessButtonStates.UPDATE) {
                        <button (click)="saveAssessments()" [disabled]="!assessmentsAreValid" class="btn btn-primary col-auto ms-auto me-3">
                            <fa-icon [icon]="faSave"></fa-icon>
                            {{ 'artemisApp.exampleSubmission.updateAssessment' | artemisTranslate }}
                        </button>
                    }
                }
            </div>
        }
    </div>
</div>
@if (toComplete) {
    <h5 class="fw-light mt-3">{{ 'artemisApp.exampleSubmission.home.assessmentTraining' | artemisTranslate }}</h5>
}
<jhi-resizeable-container class="col-12 mt-3">
    <!--region Left Panel-->
<<<<<<< HEAD
    @if (state.ui === UIStates.SUBMISSION) {
        <span left-header jhiTranslate="artemisApp.exampleSubmission.exampleSubmission">Example submission</span>
    }
    @if (state.ui === UIStates.SUBMISSION) {
        <textarea
            id="example-text-submission-input"
            left-body
            [(ngModel)]="submission!.text"
            (ngModelChange)="unsavedSubmissionChanges = true"
            style="width: 100%; height: 50vh"
        ></textarea>
    }
    @if (state.ui === UIStates.ASSESSMENT) {
        <jhi-score-display left-header [maxPoints]="exercise?.maxPoints || 0" [score]="totalScore" [maxBonusPoints]="exercise?.bonusPoints || 0"></jhi-score-display>
    }
    @if (state.ui === UIStates.ASSESSMENT) {
        <jhi-text-assessment-area
            left-body
            class="guided-tour-assessment-editor guided-tour-complete-assessment-editor"
            [allowManualBlockSelection]="!this.toComplete"
            [submission]="submission!"
            [(textBlockRefs)]="textBlockRefs"
            [readOnly]="readOnly || (!!exercise && !exercise.isAtLeastEditor && !toComplete)"
            (textBlockRefsChange)="validateFeedback()"
            (textBlockRefsAddedRemoved)="recalculateTextBlockRefs()"
        ></jhi-text-assessment-area>
    }
=======
    <ng-container left-header>
        @if (state.ui === UIStates.SUBMISSION) {
            <span jhiTranslate="artemisApp.exampleSubmission.exampleSubmission">Example submission</span>
        }
        @if (state.ui === UIStates.ASSESSMENT) {
            <jhi-score-display [maxPoints]="exercise?.maxPoints || 0" [score]="totalScore" [maxBonusPoints]="exercise?.bonusPoints || 0"></jhi-score-display>
        }
    </ng-container>
    <ng-container left-body>
        @if (state.ui === UIStates.SUBMISSION) {
            <textarea
                id="example-text-submission-input"
                [(ngModel)]="submission!.text"
                (ngModelChange)="unsavedSubmissionChanges = true"
                style="width: 100%; height: 50vh"
            ></textarea>
        }
        @if (state.ui === UIStates.ASSESSMENT) {
            <jhi-text-assessment-area
                class="guided-tour-assessment-editor guided-tour-complete-assessment-editor"
                [allowManualBlockSelection]="!this.toComplete"
                [submission]="submission!"
                [(textBlockRefs)]="textBlockRefs"
                [readOnly]="readOnly || (!!exercise && !exercise.isAtLeastEditor && !toComplete)"
                (textBlockRefsChange)="validateFeedback()"
                (textBlockRefsAddedRemoved)="recalculateTextBlockRefs()"
            ></jhi-text-assessment-area>
        }
    </ng-container>
>>>>>>> dd1769c7
    <!--endregion-->
    <!--region Right Panel-->
    <fa-icon right-header [icon]="farListAlt"></fa-icon>&nbsp;
    <span right-header jhiTranslate="artemisApp.textAssessment.instructions">Instructions</span>
<<<<<<< HEAD
    @if (state.ui === UIStates.SUBMISSION) {
        <div right-body class="alert alert-info text-center mb-4" role="alert" jhiTranslate="artemisApp.textAssessment.exampleSubmissionInstruction"></div>
    }
    @if (state.ui === UIStates.ASSESSMENT) {
        <div right-body class="alert alert-info text-center mb-4" role="alert" jhiTranslate="artemisApp.textAssessment.assessmentInstruction"></div>
    }
    @if (exercise) {
        <jhi-assessment-instructions
            id="instructions"
            right-body
            [exercise]="exercise"
            [isAssessmentTraining]="toComplete"
            [showAssessmentInstructions]="state.ui === UIStates.ASSESSMENT"
            class="markdown-preview"
        ></jhi-assessment-instructions>
    }
=======
    <ng-container right-body>
        @if (state.ui === UIStates.SUBMISSION) {
            <div class="alert alert-info text-center mb-4" role="alert" jhiTranslate="artemisApp.textAssessment.exampleSubmissionInstruction"></div>
        }
        @if (state.ui === UIStates.ASSESSMENT) {
            <div class="alert alert-info text-center mb-4" role="alert" jhiTranslate="artemisApp.textAssessment.assessmentInstruction"></div>
        }
        @if (exercise) {
            <jhi-assessment-instructions
                id="instructions"
                [exercise]="exercise"
                [isAssessmentTraining]="toComplete"
                [showAssessmentInstructions]="state.ui === UIStates.ASSESSMENT"
                class="markdown-preview"
            ></jhi-assessment-instructions>
        }
    </ng-container>
>>>>>>> dd1769c7
    <!--endregion-->
</jhi-resizeable-container>
@if (state.ui === UIStates.ASSESSMENT) {
    <jhi-unreferenced-feedback
        [(feedbacks)]="unreferencedFeedback"
        [readOnly]="readOnly"
        [addReferenceIdForExampleSubmission]="true"
        (feedbacksChange)="validateFeedback()"
    ></jhi-unreferenced-feedback>
}
@if (toComplete) {
    <div class="col-12 text-end pt-2">
        <button class="btn btn-primary col-3 guided-tour-check-assessment" (click)="checkAssessment()" [disabled]="!assessmentsAreValid" id="checkAssessment">
            {{ 'artemisApp.exampleSubmission.submitAssessment' | artemisTranslate }}
        </button>
    </div>
}
@if (readOnly) {
    <div class="col-12 text-end pt-2">
        <button (click)="readAndUnderstood()" class="btn btn-success col-3 guided-tour-read">
            <fa-icon [icon]="faSave"></fa-icon>
            {{ 'artemisApp.exampleSubmission.readAndUnderstood' | artemisTranslate }}
        </button>
    </div>
}<|MERGE_RESOLUTION|>--- conflicted
+++ resolved
@@ -106,35 +106,6 @@
 }
 <jhi-resizeable-container class="col-12 mt-3">
     <!--region Left Panel-->
-<<<<<<< HEAD
-    @if (state.ui === UIStates.SUBMISSION) {
-        <span left-header jhiTranslate="artemisApp.exampleSubmission.exampleSubmission">Example submission</span>
-    }
-    @if (state.ui === UIStates.SUBMISSION) {
-        <textarea
-            id="example-text-submission-input"
-            left-body
-            [(ngModel)]="submission!.text"
-            (ngModelChange)="unsavedSubmissionChanges = true"
-            style="width: 100%; height: 50vh"
-        ></textarea>
-    }
-    @if (state.ui === UIStates.ASSESSMENT) {
-        <jhi-score-display left-header [maxPoints]="exercise?.maxPoints || 0" [score]="totalScore" [maxBonusPoints]="exercise?.bonusPoints || 0"></jhi-score-display>
-    }
-    @if (state.ui === UIStates.ASSESSMENT) {
-        <jhi-text-assessment-area
-            left-body
-            class="guided-tour-assessment-editor guided-tour-complete-assessment-editor"
-            [allowManualBlockSelection]="!this.toComplete"
-            [submission]="submission!"
-            [(textBlockRefs)]="textBlockRefs"
-            [readOnly]="readOnly || (!!exercise && !exercise.isAtLeastEditor && !toComplete)"
-            (textBlockRefsChange)="validateFeedback()"
-            (textBlockRefsAddedRemoved)="recalculateTextBlockRefs()"
-        ></jhi-text-assessment-area>
-    }
-=======
     <ng-container left-header>
         @if (state.ui === UIStates.SUBMISSION) {
             <span jhiTranslate="artemisApp.exampleSubmission.exampleSubmission">Example submission</span>
@@ -164,29 +135,10 @@
             ></jhi-text-assessment-area>
         }
     </ng-container>
->>>>>>> dd1769c7
     <!--endregion-->
     <!--region Right Panel-->
     <fa-icon right-header [icon]="farListAlt"></fa-icon>&nbsp;
     <span right-header jhiTranslate="artemisApp.textAssessment.instructions">Instructions</span>
-<<<<<<< HEAD
-    @if (state.ui === UIStates.SUBMISSION) {
-        <div right-body class="alert alert-info text-center mb-4" role="alert" jhiTranslate="artemisApp.textAssessment.exampleSubmissionInstruction"></div>
-    }
-    @if (state.ui === UIStates.ASSESSMENT) {
-        <div right-body class="alert alert-info text-center mb-4" role="alert" jhiTranslate="artemisApp.textAssessment.assessmentInstruction"></div>
-    }
-    @if (exercise) {
-        <jhi-assessment-instructions
-            id="instructions"
-            right-body
-            [exercise]="exercise"
-            [isAssessmentTraining]="toComplete"
-            [showAssessmentInstructions]="state.ui === UIStates.ASSESSMENT"
-            class="markdown-preview"
-        ></jhi-assessment-instructions>
-    }
-=======
     <ng-container right-body>
         @if (state.ui === UIStates.SUBMISSION) {
             <div class="alert alert-info text-center mb-4" role="alert" jhiTranslate="artemisApp.textAssessment.exampleSubmissionInstruction"></div>
@@ -204,7 +156,6 @@
             ></jhi-assessment-instructions>
         }
     </ng-container>
->>>>>>> dd1769c7
     <!--endregion-->
 </jhi-resizeable-container>
 @if (state.ui === UIStates.ASSESSMENT) {
