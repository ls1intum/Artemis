--- conflicted
+++ resolved
@@ -6,11 +6,7 @@
 import { createRequestOption } from 'app/shared/util/request.util';
 import { stringifyCircular } from 'app/shared/util/utils';
 import { getLatestSubmissionResult, setLatestSubmissionResult } from 'app/entities/submission.model';
-<<<<<<< HEAD
-import { ParticipationService } from 'app/exercises/shared/participation/participation.service';
-=======
 import { SubmissionService } from 'app/exercises/shared/submission/submission.service';
->>>>>>> be4eb134
 
 export type EntityResponseType = HttpResponse<TextSubmission>;
 
@@ -88,38 +84,4 @@
             }),
         );
     }
-<<<<<<< HEAD
-
-    private static convertResponse(res: EntityResponseType): EntityResponseType {
-        const body: TextSubmission = TextSubmissionService.convertItemFromServer(res.body!);
-        return res.clone({ body });
-    }
-
-    private static convertArrayResponse(res: HttpResponse<TextSubmission[]>): HttpResponse<TextSubmission[]> {
-        const jsonResponse: TextSubmission[] = res.body!;
-        const body: TextSubmission[] = [];
-        for (let i = 0; i < jsonResponse.length; i++) {
-            body.push(TextSubmissionService.convertItemFromServer(jsonResponse[i]));
-        }
-        return res.clone({ body });
-    }
-
-    /**
-     * Convert a returned JSON object to TextSubmission.
-     */
-    private static convertItemFromServer(textSubmission: TextSubmission): TextSubmission {
-        const convertedTextSubmission = Object.assign({}, textSubmission);
-        setLatestSubmissionResult(convertedTextSubmission, getLatestSubmissionResult(convertedTextSubmission));
-        convertedTextSubmission.participation = ParticipationService.convertParticipationDatesFromServer(textSubmission.participation);
-        return convertedTextSubmission;
-    }
-
-    /**
-     * Convert a TextSubmission to a JSON which can be sent to the server.
-     */
-    private static convert(textSubmission: TextSubmission): TextSubmission {
-        return Object.assign({}, textSubmission);
-    }
-=======
->>>>>>> be4eb134
 }