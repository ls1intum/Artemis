import { Component, HostListener, Input, OnDestroy, OnInit, inject } from '@angular/core';
import { TranslateService } from '@ngx-translate/core';
import { ActivatedRoute } from '@angular/router';
import { HttpErrorResponse } from '@angular/common/http';
import { AlertService } from 'app/core/util/alert.service';
import { ParticipationService } from 'app/exercises/shared/participation/participation.service';
import { ParticipationWebsocketService } from 'app/overview/participation-websocket.service';
import { TextEditorService } from 'app/exercises/text/participate/text-editor.service';
import dayjs from 'dayjs/esm';
import { Subject, merge } from 'rxjs';
import { StudentParticipation } from 'app/entities/participation/student-participation.model';
import { debounceTime, distinctUntilChanged, map } from 'rxjs/operators';
import { TextSubmissionService } from 'app/exercises/text/participate/text-submission.service';
import { ComponentCanDeactivate } from 'app/shared/guard/can-deactivate.model';
import { Feedback } from 'app/entities/feedback.model';
import { hasExerciseDueDatePassed } from 'app/exercises/shared/exercise/exercise.utils';
import { TextExercise } from 'app/entities/text/text-exercise.model';
import { ButtonType } from 'app/shared/components/button.component';
import { Result } from 'app/entities/result.model';
import { TextSubmission } from 'app/entities/text/text-submission.model';
import { StringCountService } from 'app/exercises/text/participate/string-count.service';
import { AccountService } from 'app/core/auth/account.service';
import { getFirstResultWithComplaint, getLatestSubmissionResult, setLatestSubmissionResult } from 'app/entities/submission.model';
import { getUnreferencedFeedback } from 'app/exercises/shared/result/result.utils';
import { onError } from 'app/shared/util/global.utils';
import { Course } from 'app/entities/course.model';
import { getCourseFromExercise } from 'app/entities/exercise.model';
import { faListAlt } from '@fortawesome/free-regular-svg-icons';
import { MAX_SUBMISSION_TEXT_LENGTH } from 'app/shared/constants/input.constants';
import { ChatServiceMode } from 'app/iris/iris-chat.service';
import { IrisSettings } from 'app/entities/iris/settings/iris-settings.model';
import { ProfileService } from 'app/shared/layouts/profiles/profile.service';
import { PROFILE_IRIS } from 'app/app.constants';
import { IrisSettingsService } from 'app/iris/settings/shared/iris-settings.service';
import { AssessmentType } from 'app/entities/assessment-type.model';

@Component({
    selector: 'jhi-text-editor',
    templateUrl: './text-editor.component.html',
    providers: [ParticipationService],
    styleUrls: ['./text-editor.component.scss'],
})
export class TextEditorComponent implements OnInit, OnDestroy, ComponentCanDeactivate {
    private route = inject(ActivatedRoute);
    private textSubmissionService = inject(TextSubmissionService);
    private textService = inject(TextEditorService);
    private alertService = inject(AlertService);
    private translateService = inject(TranslateService);
    private participationWebsocketService = inject(ParticipationWebsocketService);
    private stringCountService = inject(StringCountService);
    private accountService = inject(AccountService);

    readonly ButtonType = ButtonType;
    readonly MAX_CHARACTER_COUNT = MAX_SUBMISSION_TEXT_LENGTH;
    readonly ChatServiceMode = ChatServiceMode;

    @Input() participationId?: number;
    @Input() displayHeader: boolean = true;
    @Input() expandProblemStatement?: boolean = true;

    @Input() inputExercise?: TextExercise;
    @Input() inputSubmission?: TextSubmission;
    @Input() inputParticipation?: StudentParticipation;
    @Input() isExamSummary = false;

    textExercise: TextExercise;
    participation: StudentParticipation;
    result: Result;
    resultWithComplaint?: Result;
    submission: TextSubmission;
    course?: Course;
    isSaving: boolean;
    private textEditorInput = new Subject<string>();
    textEditorInputObservable = this.textEditorInput.asObservable();
    private submissionChange = new Subject<TextSubmission>();
    submissionObservable = this.buildSubmissionObservable();
    // Is submitting always enabled?
    isAlwaysActive: boolean;
    isAllowedToSubmitAfterDueDate: boolean;
    // answer is the text that is stored in the user interface
    answer: string;
    // indicates if the assessment due date is in the past. the assessment will not be loaded and displayed to the student if it is not.
    isAfterAssessmentDueDate: boolean;
    examMode = false;

    irisSettings?: IrisSettings;

    // indicates, that it is an exam exercise and the publishResults date is in the past
    isAfterPublishDate: boolean;
    isOwnerOfParticipation: boolean;

    // Icon
    farListAlt = faListAlt;

<<<<<<< HEAD
    constructor() {
=======
    constructor(
        private route: ActivatedRoute,
        private textSubmissionService: TextSubmissionService,
        private textService: TextEditorService,
        private alertService: AlertService,
        private translateService: TranslateService,
        private participationWebsocketService: ParticipationWebsocketService,
        private stringCountService: StringCountService,
        private accountService: AccountService,
        private profileService: ProfileService,
        private irisSettingsService: IrisSettingsService,
    ) {
>>>>>>> 6549075f
        this.isSaving = false;
    }

    ngOnInit() {
        if (this.inputValuesArePresent()) {
            this.setupComponentWithInputValues();
        } else {
            const participationId = this.participationId !== undefined ? this.participationId : Number(this.route.snapshot.paramMap.get('participationId'));
            if (Number.isNaN(participationId)) {
                return this.alertService.error('artemisApp.textExercise.error');
            }

            this.textService.get(participationId).subscribe({
                next: (data: StudentParticipation) => this.updateParticipation(data),
                error: (error: HttpErrorResponse) => onError(this.alertService, error),
            });
        }
        this.profileService.getProfileInfo().subscribe((profileInfo) => {
            if (profileInfo?.activeProfiles?.includes(PROFILE_IRIS)) {
                this.route.params.subscribe((params) => {
                    this.irisSettingsService.getCombinedExerciseSettings(params['exerciseId']).subscribe((irisSettings) => {
                        this.irisSettings = irisSettings;
                    });
                });
            }
        });
    }

    private inputValuesArePresent(): boolean {
        return !!(this.inputExercise || this.inputSubmission || this.inputParticipation);
    }

    /**
     * Uses values directly passed to this component instead of subscribing to a participation to save resources
     *
     * <i>e.g. used within {@link ExamResultSummaryComponent} and the respective {@link ModelingExamSummaryComponent}
     * as directly after the exam no grading is present and only the student solution shall be displayed </i>
     * @private
     */
    private setupComponentWithInputValues() {
        if (this.inputExercise) {
            this.textExercise = this.inputExercise;
        }
        if (this.inputSubmission) {
            this.submission = this.inputSubmission;
        }
        if (this.inputParticipation) {
            this.participation = this.inputParticipation;
        }

        if (this.submission?.text) {
            this.answer = this.submission.text;
        }
    }

    private updateParticipation(participation: StudentParticipation) {
        this.participation = participation;
        this.textExercise = this.participation.exercise as TextExercise;
        this.examMode = !!this.textExercise.exerciseGroup;
        this.textExercise.studentParticipations = [this.participation];
        this.checkIfSubmitAlwaysEnabled();
        this.isAfterAssessmentDueDate = !!this.textExercise.course && (!this.textExercise.assessmentDueDate || dayjs().isAfter(this.textExercise.assessmentDueDate));
        this.isAfterPublishDate = !!this.textExercise.exerciseGroup?.exam?.publishResultsDate && dayjs().isAfter(this.textExercise.exerciseGroup.exam.publishResultsDate);
        this.course = getCourseFromExercise(this.textExercise);

        if (participation.submissions?.length) {
            this.submission = participation.submissions.last() as TextSubmission;
            setLatestSubmissionResult(this.submission, getLatestSubmissionResult(this.submission));
            if (this.submission?.results && participation.results && (this.isAfterAssessmentDueDate || this.isAfterPublishDate)) {
                this.result = this.submission.latestResult!;
                this.result.participation = participation;
            }
            // if one of the submissions results has a complaint, we get it
            this.resultWithComplaint = getFirstResultWithComplaint(this.submission);

            if (this.submission?.text) {
                this.answer = this.submission.text;
            }
        }
        // check whether the student looks at the result
        this.isOwnerOfParticipation = this.accountService.isOwnerOfParticipation(this.participation);
    }

    ngOnDestroy() {
        if (!this.canDeactivate() && this.textExercise.id) {
            let newSubmission = new TextSubmission();
            if (this.submission) {
                newSubmission = this.submission;
            }
            newSubmission.text = this.answer;
            if (this.submission.id) {
                this.textSubmissionService.update(newSubmission, this.textExercise.id).subscribe((response) => {
                    this.submission = response.body!;
                    setLatestSubmissionResult(this.submission, getLatestSubmissionResult(this.submission));
                    // reconnect so that the submission status is displayed correctly in the result.component
                    this.submission.participation!.submissions = [this.submission];
                    this.participationWebsocketService.addParticipation(this.submission.participation as StudentParticipation, this.textExercise);
                });
            }
        }
    }

    private checkIfSubmitAlwaysEnabled() {
        const isInitializationAfterDueDate =
            this.textExercise.dueDate && this.participation.initializationDate && dayjs(this.participation.initializationDate).isAfter(this.textExercise.dueDate);
        const isAlwaysActive = !this.result && (!this.textExercise.dueDate || isInitializationAfterDueDate);

        this.isAllowedToSubmitAfterDueDate = !!isInitializationAfterDueDate && !dayjs().isAfter(this.participation.individualDueDate);
        this.isAlwaysActive = !!isAlwaysActive;
    }

    get isAutomaticResult(): boolean {
        return this.result?.assessmentType === AssessmentType.AUTOMATIC_ATHENA;
    }
    /**
     * True, if the due date is after the current date, or there is no due date, or the exercise is always active
     */
    get isActive(): boolean {
        const isActive =
            !this.examMode &&
            (!this.result || this.isAutomaticResult) &&
            (this.isAlwaysActive || (this.textExercise && this.textExercise.dueDate && !hasExerciseDueDatePassed(this.textExercise, this.participation)));
        return !!isActive;
    }

    get submitButtonTooltip(): string {
        if (this.isAllowedToSubmitAfterDueDate) {
            return 'entity.action.submitDueDateMissedTooltip';
        }
        if (this.isActive && !this.textExercise.dueDate) {
            return 'entity.action.submitNoDueDateTooltip';
        } else if (this.isActive) {
            return 'entity.action.submitTooltip';
        }

        return 'entity.action.dueDateMissedTooltip';
    }

    /**
     * Check whether or not a result exists and if, returns the unreferenced feedback of it
     */
    get unreferencedFeedback(): Feedback[] | undefined {
        return this.result ? getUnreferencedFeedback(this.result.feedbacks) : undefined;
    }

    get wordCount(): number {
        return this.stringCountService.countWords(this.answer);
    }

    get characterCount(): number {
        return this.stringCountService.countCharacters(this.answer);
    }

    // Displays the alert for confirming refreshing or closing the page if there are unsaved changes
    @HostListener('window:beforeunload', ['$event'])
    unloadNotification(event: any) {
        if (!this.canDeactivate()) {
            event.returnValue = this.translateService.instant('pendingChanges');
        }
    }

    canDeactivate(): boolean {
        if (!this.submission) {
            return true;
        }
        return this.submission.text === this.answer;
    }

    submit() {
        if (this.isSaving) {
            return;
        }

        if (!this.submission) {
            return;
        }

        this.isSaving = true;
        this.submission = this.submissionForAnswer(this.answer);
        setLatestSubmissionResult(this.submission, getLatestSubmissionResult(this.submission));

        this.textSubmissionService.update(this.submission, this.textExercise.id!).subscribe({
            next: (response) => {
                this.submission = response.body!;
                setLatestSubmissionResult(this.submission, getLatestSubmissionResult(this.submission));
                this.submissionChange.next(this.submission);
                // reconnect so that the submission status is displayed correctly in the result.component
                this.submission.participation!.submissions = [this.submission];
                this.participation = this.submission.participation as StudentParticipation;
                this.participation.exercise = this.textExercise;
                this.participationWebsocketService.addParticipation(this.participation, this.textExercise);
                this.textExercise.studentParticipations = [this.participation];
                this.result = getLatestSubmissionResult(this.submission)!;
                if (this.result) {
                    this.result.participation = this.participation;
                }
                this.isSaving = false;

                if (!this.isAllowedToSubmitAfterDueDate) {
                    this.alertService.success('entity.action.submitSuccessfulAlert');
                } else {
                    this.alertService.warning('entity.action.submitDueDateMissedAlert');
                }
            },
            error: (err: HttpErrorResponse) => {
                this.alertService.error(err.error.message);
                this.isSaving = false;
            },
        });
    }

    /**
     * Stream of submissions being emitted on:
     * 1. text editor input after a debounce time of 2 seconds
     * 2. manually triggered change on submission (e.g. when submit was clicked)
     */
    private buildSubmissionObservable() {
        const textEditorStream = this.textEditorInput
            .asObservable()
            .pipe(debounceTime(2000), distinctUntilChanged())
            .pipe(map((answer: string) => this.submissionForAnswer(answer)));
        const submissionChangeStream = this.submissionChange.asObservable();
        return merge(textEditorStream, submissionChangeStream);
    }

    private submissionForAnswer(answer: string): TextSubmission {
        return { ...this.submission, text: answer, language: this.textService.predictLanguage(answer) };
    }

    onReceiveSubmissionFromTeam(submission: TextSubmission) {
        submission.participation!.exercise = this.textExercise;
        submission.participation!.submissions = [submission];
        this.updateParticipation(submission.participation as StudentParticipation);
    }

    onTextEditorTab(editor: HTMLTextAreaElement, event: Event) {
        event.preventDefault();
        const value = editor.value;
        const start = editor.selectionStart;
        const end = editor.selectionEnd;

        editor.value = value.substring(0, start) + '\t' + value.substring(end);
        editor.selectionStart = editor.selectionEnd = start + 1;
    }

    onTextEditorInput(event: Event) {
        this.textEditorInput.next((<HTMLTextAreaElement>event.target).value);
    }
}<|MERGE_RESOLUTION|>--- conflicted
+++ resolved
@@ -49,6 +49,8 @@
     private participationWebsocketService = inject(ParticipationWebsocketService);
     private stringCountService = inject(StringCountService);
     private accountService = inject(AccountService);
+    private profileService = inject(ProfileService);
+    private irisSettingsService = inject(IrisSettingsService);
 
     readonly ButtonType = ButtonType;
     readonly MAX_CHARACTER_COUNT = MAX_SUBMISSION_TEXT_LENGTH;
@@ -92,22 +94,7 @@
     // Icon
     farListAlt = faListAlt;
 
-<<<<<<< HEAD
     constructor() {
-=======
-    constructor(
-        private route: ActivatedRoute,
-        private textSubmissionService: TextSubmissionService,
-        private textService: TextEditorService,
-        private alertService: AlertService,
-        private translateService: TranslateService,
-        private participationWebsocketService: ParticipationWebsocketService,
-        private stringCountService: StringCountService,
-        private accountService: AccountService,
-        private profileService: ProfileService,
-        private irisSettingsService: IrisSettingsService,
-    ) {
->>>>>>> 6549075f
         this.isSaving = false;
     }
 
