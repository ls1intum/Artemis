import { Component, HostListener, Input, OnDestroy, OnInit } from '@angular/core';
import { TranslateService } from '@ngx-translate/core';
import { ActivatedRoute } from '@angular/router';
import { HttpErrorResponse } from '@angular/common/http';
import { AlertService } from 'app/core/util/alert.service';
import { ParticipationService } from 'app/exercises/shared/participation/participation.service';
import { ParticipationWebsocketService } from 'app/overview/participation-websocket.service';
import { TextEditorService } from 'app/exercises/text/participate/text-editor.service';
import dayjs from 'dayjs/esm';
import { Subject, Subscription, merge } from 'rxjs';
import { StudentParticipation } from 'app/entities/participation/student-participation.model';
import { debounceTime, distinctUntilChanged, map, skip } from 'rxjs/operators';
import { TextSubmissionService } from 'app/exercises/text/participate/text-submission.service';
import { ComponentCanDeactivate } from 'app/shared/guard/can-deactivate.model';
import { Feedback } from 'app/entities/feedback.model';
import { hasExerciseDueDatePassed } from 'app/exercises/shared/exercise/exercise.utils';
import { TextExercise } from 'app/entities/text/text-exercise.model';
import { ButtonType } from 'app/shared/components/button.component';
import { Result } from 'app/entities/result.model';
import { TextSubmission } from 'app/entities/text/text-submission.model';
import { StringCountService } from 'app/exercises/text/participate/string-count.service';
import { AccountService } from 'app/core/auth/account.service';
import { getFirstResultWithComplaint, getLatestSubmissionResult, setLatestSubmissionResult } from 'app/entities/submission.model';
import { getUnreferencedFeedback, isAthenaAIResult } from 'app/exercises/shared/result/result.utils';
import { onError } from 'app/shared/util/global.utils';
import { Course } from 'app/entities/course.model';
import { getCourseFromExercise } from 'app/entities/exercise.model';
import { faListAlt } from '@fortawesome/free-regular-svg-icons';
import { faChevronDown, faCircleNotch, faEye, faPenSquare, faTimeline } from '@fortawesome/free-solid-svg-icons';
import { MAX_SUBMISSION_TEXT_LENGTH } from 'app/shared/constants/input.constants';
import { ChatServiceMode } from 'app/iris/iris-chat.service';
import { IrisSettings } from 'app/entities/iris/settings/iris-settings.model';
import { ProfileService } from 'app/shared/layouts/profiles/profile.service';
import { PROFILE_IRIS } from 'app/app.constants';
import { IrisSettingsService } from 'app/iris/settings/shared/iris-settings.service';
import { AssessmentType } from 'app/entities/assessment-type.model';
import { CourseExerciseService } from 'app/exercises/shared/course-exercises/course-exercise.service';
@Component({
    selector: 'jhi-text-editor',
    templateUrl: './text-editor.component.html',
    providers: [ParticipationService],
    styleUrls: ['./text-editor.component.scss'],
})
export class TextEditorComponent implements OnInit, OnDestroy, ComponentCanDeactivate {
    readonly ButtonType = ButtonType;
    readonly MAX_CHARACTER_COUNT = MAX_SUBMISSION_TEXT_LENGTH;
<<<<<<< HEAD
    protected readonly Result = Result;
    protected readonly hasExerciseDueDatePassed = hasExerciseDueDatePassed;
=======
    readonly ChatServiceMode = ChatServiceMode;
>>>>>>> 01396255

    @Input() participationId?: number;
    @Input() displayHeader: boolean = true;
    @Input() expandProblemStatement?: boolean = true;

    @Input() inputExercise?: TextExercise;
    @Input() inputSubmission?: TextSubmission;
    @Input() inputParticipation?: StudentParticipation;
    @Input() isExamSummary = false;

    textExercise: TextExercise;
    participation: StudentParticipation;
    result: Result;
    resultWithComplaint?: Result;
    submission: TextSubmission;
    course?: Course;
    isSaving: boolean;
    private textEditorInput = new Subject<string>();
    textEditorInputObservable = this.textEditorInput.asObservable();
    private submissionChange = new Subject<TextSubmission>();
    submissionObservable = this.buildSubmissionObservable();
    // Is submitting always enabled?
    isAlwaysActive: boolean;
    isAllowedToSubmitAfterDueDate: boolean;
    // answer is the text that is stored in the user interface
    answer: string;
    // indicates if the assessment due date is in the past. the assessment will not be loaded and displayed to the student if it is not.
    isAfterAssessmentDueDate: boolean;
    examMode = false;
<<<<<<< HEAD
    isGeneratingFeedback = false;
=======

    irisSettings?: IrisSettings;

>>>>>>> 01396255
    // indicates, that it is an exam exercise and the publishResults date is in the past
    isAfterPublishDate: boolean;
    isOwnerOfParticipation: boolean;
    isReadOnlyWithShowResult: boolean = false;
    // Icon
    farListAlt = faListAlt;
    faPenSquare = faPenSquare;
    faChevronDown = faChevronDown;
    faCircleNotch = faCircleNotch;
    faTimeline = faTimeline;
    faEye = faEye;
    participationUpdateListener: Subscription;
    sortedHistoryResults: Result[];
    hasAthenaResultForLatestSubmission: boolean = false;
    showHistory: boolean = false;
    submissionId: number | undefined;

    constructor(
        private route: ActivatedRoute,
        private textSubmissionService: TextSubmissionService,
        private textService: TextEditorService,
        private alertService: AlertService,
        private translateService: TranslateService,
        private participationWebsocketService: ParticipationWebsocketService,
        private stringCountService: StringCountService,
        private accountService: AccountService,
<<<<<<< HEAD
        private courseExerciseService: CourseExerciseService,
=======
        private profileService: ProfileService,
        private irisSettingsService: IrisSettingsService,
>>>>>>> 01396255
    ) {
        this.isSaving = false;
    }

    ngOnInit() {
        if (this.inputValuesArePresent()) {
            this.setupComponentWithInputValues();
        } else {
            const participationId = this.participationId !== undefined ? this.participationId : Number(this.route.snapshot.paramMap.get('participationId'));
            this.submissionId = Number(this.route.snapshot.paramMap.get('submissionId')) || undefined;

            if (Number.isNaN(participationId)) {
                return this.alertService.error('artemisApp.textExercise.error');
            }

            this.route.params?.subscribe(() => {
                this.submissionId = Number(this.route.snapshot.paramMap.get('submissionId')) || undefined;
                this.updateParticipation(this.participation, this.submissionId);
            });

            this.textService.get(participationId).subscribe({
                next: (data: StudentParticipation) => this.updateParticipation(data, this.submissionId),
                error: (error: HttpErrorResponse) => onError(this.alertService, error),
            });

            this.isReadOnlyWithShowResult = !!this.submissionId;
        }
<<<<<<< HEAD
        this.participationUpdateListener?.unsubscribe();
        // Triggers on new result recieved
        this.participationUpdateListener = this.participationWebsocketService
            .subscribeForParticipationChanges()
            .pipe(skip(1))
            .subscribe((changedParticipation: StudentParticipation) => {
                if (
                    changedParticipation.results &&
                    ((changedParticipation.results?.length || 0) > (this.participation?.results?.length || 0) ||
                        changedParticipation.results?.last()?.completionDate === undefined) &&
                    changedParticipation.results?.last()?.assessmentType === AssessmentType.AUTOMATIC_ATHENA &&
                    changedParticipation.results.last()?.successful !== undefined
                ) {
                    this.isGeneratingFeedback = false;
                    if (changedParticipation.results.last()?.successful === false) {
                        this.alertService.error('artemisApp.exercise.athenaFeedbackFailed');
                    } else {
                        this.alertService.success('artemisApp.exercise.athenaFeedbackSuccessful');
                        this.hasAthenaResultForLatestSubmission = true;
                    }
                }
                this.updateParticipation(this.participation);
            });
=======
        this.profileService.getProfileInfo().subscribe((profileInfo) => {
            if (profileInfo?.activeProfiles?.includes(PROFILE_IRIS)) {
                this.route.params.subscribe((params) => {
                    this.irisSettingsService.getCombinedExerciseSettings(params['exerciseId']).subscribe((irisSettings) => {
                        this.irisSettings = irisSettings;
                    });
                });
            }
        });
>>>>>>> 01396255
    }

    private inputValuesArePresent(): boolean {
        return !!(this.inputExercise || this.inputSubmission || this.inputParticipation);
    }

    /**
     * Uses values directly passed to this component instead of subscribing to a participation to save resources
     *
     * <i>e.g. used within {@link ExamResultSummaryComponent} and the respective {@link ModelingExamSummaryComponent}
     * as directly after the exam no grading is present and only the student solution shall be displayed </i>
     * @private
     */
    private setupComponentWithInputValues() {
        if (this.inputExercise) {
            this.textExercise = this.inputExercise;
        }
        if (this.inputSubmission) {
            this.submission = this.inputSubmission;
        }
        if (this.inputParticipation) {
            this.participation = this.inputParticipation;
        }

        if (this.submission?.text) {
            this.answer = this.submission.text;
        }
    }

    /**
     * Updates the participation, the submission selected can be chosen through submissionId, default undefined means latest
     * @param participation The participation data
     * @param submissionId The id of the submission of choice. undefined value defaults to the latest submission
     */
    private updateParticipation(participation: StudentParticipation, submissionId: number | undefined = undefined) {
        if (participation) {
            this.participation = participation;
        }
        this.textExercise = this.participation.exercise as TextExercise;
        this.examMode = !!this.textExercise.exerciseGroup;
        this.textExercise.studentParticipations = [this.participation];
        this.checkIfSubmitAlwaysEnabled();
        this.isAfterAssessmentDueDate = !!this.textExercise.course && (!this.textExercise.assessmentDueDate || dayjs().isAfter(this.textExercise.assessmentDueDate));
        this.isAfterPublishDate = !!this.textExercise.exerciseGroup?.exam?.publishResultsDate && dayjs().isAfter(this.textExercise.exerciseGroup.exam.publishResultsDate);
        this.course = getCourseFromExercise(this.textExercise);
        if (participation.results?.length) {
            participation.results = participation.results.map((result) => {
                result.participation = participation;
                return result;
            });
            this.sortedHistoryResults = participation.results.sort(this.resultSortFunction);
        }

        if (participation.submissions?.length) {
            if (submissionId) {
                const foundSubmission = participation.submissions.find((sub) => sub.id === submissionId)!;
                if (foundSubmission) {
                    this.submission = foundSubmission;
                } else {
                    this.submission = participation.submissions.sort(this.submissionSortFunction).last() as TextSubmission;
                }
            } else {
                this.submission = participation.submissions.sort(this.submissionSortFunction).last() as TextSubmission;
            }

            setLatestSubmissionResult(this.submission, getLatestSubmissionResult(this.submission));
            if (
                this.submission?.results &&
                participation.results &&
                (this.isAfterAssessmentDueDate || this.isAfterPublishDate || isAthenaAIResult(this.submission.latestResult!))
            ) {
                this.result = this.submission.latestResult!;
                this.result.participation = participation;
                this.hasAthenaResultForLatestSubmission = this.submission.latestResult!.assessmentType === AssessmentType.AUTOMATIC_ATHENA;
            }
            // if one of the submissions results has a complaint, we get it
            this.resultWithComplaint = getFirstResultWithComplaint(this.submission);

            if (this.submission?.text) {
                this.answer = this.submission.text;
            }
        }
        // check whether the student looks at the result
        this.isOwnerOfParticipation = this.accountService.isOwnerOfParticipation(this.participation);
    }

    ngOnDestroy() {
        if (!this.canDeactivate() && this.textExercise.id) {
            let newSubmission = new TextSubmission();
            if (this.submission) {
                newSubmission = this.submission;
            }
            newSubmission.text = this.answer;
            if (this.submission.id) {
                this.textSubmissionService.update(newSubmission, this.textExercise.id).subscribe((response) => {
                    this.submission = response.body!;
                    setLatestSubmissionResult(this.submission, getLatestSubmissionResult(this.submission));
                    // reconnect so that the submission status is displayed correctly in the result.component
                    this.submission.participation!.submissions = [this.submission];
                    this.participationWebsocketService.addParticipation(this.submission.participation as StudentParticipation, this.textExercise);
                });
            }
        }

        this.participationUpdateListener?.unsubscribe();
        if (this.participation) {
            this.participationWebsocketService.unsubscribeForLatestResultOfParticipation(this.participation.id!, this.textExercise);
        }
    }

    private checkIfSubmitAlwaysEnabled() {
        const isInitializationAfterDueDate =
            this.textExercise.dueDate && this.participation.initializationDate && dayjs(this.participation.initializationDate).isAfter(this.textExercise.dueDate);
        const isAlwaysActive = !this.result && (!this.textExercise.dueDate || isInitializationAfterDueDate);

        this.isAllowedToSubmitAfterDueDate = !!isInitializationAfterDueDate && !dayjs().isAfter(this.participation.individualDueDate);
        this.isAlwaysActive = !!isAlwaysActive;
    }

    get isAutomaticResult(): boolean {
        return this.result?.assessmentType === AssessmentType.AUTOMATIC_ATHENA;
    }
    /**
     * True, if the due date is after the current date, or there is no due date, or the exercise is always active
     */
    get isActive(): boolean {
        const isActive =
            !this.examMode &&
            (!this.result || this.isAutomaticResult) &&
            (this.isAlwaysActive || (this.textExercise && this.textExercise.dueDate && !hasExerciseDueDatePassed(this.textExercise, this.participation)));
        return !!isActive;
    }

    get submitButtonTooltip(): string {
        if (this.isAllowedToSubmitAfterDueDate) {
            return 'entity.action.submitDueDateMissedTooltip';
        }
        if (this.isActive && !this.textExercise.dueDate) {
            return 'entity.action.submitNoDueDateTooltip';
        } else if (this.isActive) {
            return 'entity.action.submitTooltip';
        }

        return 'entity.action.dueDateMissedTooltip';
    }

    /**
     * Check whether or not a result exists and if, returns the unreferenced feedback of it
     */
    get unreferencedFeedback(): Feedback[] | undefined {
        return this.result ? getUnreferencedFeedback(this.result.feedbacks) : undefined;
    }

    get wordCount(): number {
        return this.stringCountService.countWords(this.answer);
    }

    get characterCount(): number {
        return this.stringCountService.countCharacters(this.answer);
    }

    // Displays the alert for confirming refreshing or closing the page if there are unsaved changes
    @HostListener('window:beforeunload', ['$event'])
    unloadNotification(event: any) {
        if (!this.canDeactivate()) {
            event.returnValue = this.translateService.instant('pendingChanges');
        }
    }

    canDeactivate(): boolean {
        if (!this.submission) {
            return true;
        }
        return this.submission.text === this.answer;
    }

    submit() {
        if (this.isSaving) {
            return;
        }

        if (!this.submission) {
            return;
        }

        this.isSaving = true;
        this.submission = this.submissionForAnswer(this.answer);
        const submissionToCreateOrUpdate = this.submission;
        // id undefined creates a new submission and setting results to undefined prevents foreign key constraints when deleting results from submission
        if (this.hasAthenaResultForLatestSubmission) {
            submissionToCreateOrUpdate.id = undefined;
            submissionToCreateOrUpdate.results = undefined;
        } else {
            setLatestSubmissionResult(submissionToCreateOrUpdate, getLatestSubmissionResult(this.submission));
        }

        this.textSubmissionService.update(submissionToCreateOrUpdate, this.textExercise.id!).subscribe({
            next: (response) => {
                this.submission = response.body!;
                setLatestSubmissionResult(this.submission, getLatestSubmissionResult(this.submission));
                this.submissionChange.next(this.submission);
                // reconnect so that the submission status is displayed correctly in the result.component
                this.submission.participation!.submissions = [this.submission];
                const results = this.participation.results;
                this.participation = this.submission.participation as StudentParticipation;
                this.participation.results = results;
                this.participation.exercise = this.textExercise;
                this.participationWebsocketService.addParticipation(this.participation, this.textExercise);
                this.textExercise.studentParticipations = [this.participation];
                this.result = getLatestSubmissionResult(this.submission)!;
                if (this.result) {
                    this.result.participation = this.participation;
                }
                this.isSaving = false;
                if (!this.isAllowedToSubmitAfterDueDate) {
                    this.alertService.success('entity.action.submitSuccessfulAlert');
                    this.hasAthenaResultForLatestSubmission = false;
                } else {
                    this.alertService.warning('entity.action.submitDueDateMissedAlert');
                }
            },
            error: (err: HttpErrorResponse) => {
                this.alertService.error(err.error.message);
                this.isSaving = false;
            },
        });
    }

    /**
     * Stream of submissions being emitted on:
     * 1. text editor input after a debounce time of 2 seconds
     * 2. manually triggered change on submission (e.g. when submit was clicked)
     */
    private buildSubmissionObservable() {
        const textEditorStream = this.textEditorInput
            .asObservable()
            .pipe(debounceTime(2000), distinctUntilChanged())
            .pipe(map((answer: string) => this.submissionForAnswer(answer)));
        const submissionChangeStream = this.submissionChange.asObservable();
        return merge(textEditorStream, submissionChangeStream);
    }

    private submissionForAnswer(answer: string): TextSubmission {
        return { ...this.submission, text: answer, language: this.textService.predictLanguage(answer) };
    }

    onReceiveSubmissionFromTeam(submission: TextSubmission) {
        submission.participation!.exercise = this.textExercise;
        submission.participation!.submissions = [submission];
        this.updateParticipation(submission.participation as StudentParticipation);
    }

    onTextEditorTab(editor: HTMLTextAreaElement, event: Event) {
        event.preventDefault();
        const value = editor.value;
        const start = editor.selectionStart;
        const end = editor.selectionEnd;

        editor.value = value.substring(0, start) + '\t' + value.substring(end);
        editor.selectionStart = editor.selectionEnd = start + 1;
    }

    onTextEditorInput(event: Event) {
        this.textEditorInput.next((<HTMLTextAreaElement>event.target).value);
    }

    requestFeedback() {
        if (!this.assureConditionsSatisfied()) return;

        this.courseExerciseService.requestFeedback(this.textExercise.id!).subscribe({
            next: (participation: StudentParticipation) => {
                if (participation) {
                    this.isGeneratingFeedback = true;
                }
            },
            error: (error) => {
                this.alertService.error(`artemisApp.${error.error.entityName}.errors.${error.error.errorKey}`);
            },
        });
    }

    /**
     * Checks if the conditions for requesting automatic non-graded feedback are satisfied.
     * The student can request automatic feedback under the following conditions:
     * 1. They have a graded submission.
     * 2. The deadline for the exercise has not been exceeded.
     * 3. There is no other ai feedback for the given submission.
     * @returns {boolean} `true` if all conditions are satisfied, otherwise `false`.
     */
    assureConditionsSatisfied(): boolean {
        const afterDueDate = !!this.textExercise.dueDate && dayjs().isSameOrAfter(this.textExercise.dueDate);
        const dueDateWarning = this.translateService.instant('artemisApp.exercise.feedbackRequestAfterDueDate');
        if (afterDueDate) {
            this.alertService.warning(dueDateWarning);
            return false;
        }

        if (this.submission.text !== this.answer) {
            const pendingChangesMessage = this.translateService.instant('artemisApp.exercise.feedbackRequestPendingChanges');
            this.alertService.warning(pendingChangesMessage);
            return false;
        }

        if (this.participation.results) {
            const athenaResults = this.participation.results.filter((result) => isAthenaAIResult(result));
            const countOfSuccessfulRequests = athenaResults.length;
            if (countOfSuccessfulRequests >= 10) {
                const rateLimitExceededWarning = this.translateService.instant('artemisApp.exercise.maxAthenaResultsReached');
                this.alertService.warning(rateLimitExceededWarning);
                return false;
            }
        }

        if (this.hasAthenaResultForLatestSubmission) {
            const submitFirstWarning = this.translateService.instant('artemisApp.exercise.submissionAlreadyHasAthenaResult');
            this.alertService.warning(submitFirstWarning);
            return false;
        }
        return true;
    }

    private resultSortFunction = (a: Result, b: Result) => {
        const aValue = dayjs(a.completionDate!).valueOf();
        const bValue = dayjs(b.completionDate!).valueOf();
        return aValue - bValue;
    };

    private submissionSortFunction = (a: TextSubmission, b: TextSubmission) => {
        const aValue = dayjs(a.submissionDate!).valueOf();
        const bValue = dayjs(b.submissionDate!).valueOf();
        return aValue - bValue;
    };
    protected readonly isAthenaAIResult = isAthenaAIResult;
}<|MERGE_RESOLUTION|>--- conflicted
+++ resolved
@@ -44,12 +44,9 @@
 export class TextEditorComponent implements OnInit, OnDestroy, ComponentCanDeactivate {
     readonly ButtonType = ButtonType;
     readonly MAX_CHARACTER_COUNT = MAX_SUBMISSION_TEXT_LENGTH;
-<<<<<<< HEAD
     protected readonly Result = Result;
     protected readonly hasExerciseDueDatePassed = hasExerciseDueDatePassed;
-=======
     readonly ChatServiceMode = ChatServiceMode;
->>>>>>> 01396255
 
     @Input() participationId?: number;
     @Input() displayHeader: boolean = true;
@@ -79,13 +76,9 @@
     // indicates if the assessment due date is in the past. the assessment will not be loaded and displayed to the student if it is not.
     isAfterAssessmentDueDate: boolean;
     examMode = false;
-<<<<<<< HEAD
     isGeneratingFeedback = false;
-=======
-
     irisSettings?: IrisSettings;
 
->>>>>>> 01396255
     // indicates, that it is an exam exercise and the publishResults date is in the past
     isAfterPublishDate: boolean;
     isOwnerOfParticipation: boolean;
@@ -112,12 +105,9 @@
         private participationWebsocketService: ParticipationWebsocketService,
         private stringCountService: StringCountService,
         private accountService: AccountService,
-<<<<<<< HEAD
         private courseExerciseService: CourseExerciseService,
-=======
         private profileService: ProfileService,
         private irisSettingsService: IrisSettingsService,
->>>>>>> 01396255
     ) {
         this.isSaving = false;
     }
@@ -145,7 +135,6 @@
 
             this.isReadOnlyWithShowResult = !!this.submissionId;
         }
-<<<<<<< HEAD
         this.participationUpdateListener?.unsubscribe();
         // Triggers on new result recieved
         this.participationUpdateListener = this.participationWebsocketService
@@ -169,7 +158,6 @@
                 }
                 this.updateParticipation(this.participation);
             });
-=======
         this.profileService.getProfileInfo().subscribe((profileInfo) => {
             if (profileInfo?.activeProfiles?.includes(PROFILE_IRIS)) {
                 this.route.params.subscribe((params) => {
@@ -179,7 +167,6 @@
                 });
             }
         });
->>>>>>> 01396255
     }
 
     private inputValuesArePresent(): boolean {
