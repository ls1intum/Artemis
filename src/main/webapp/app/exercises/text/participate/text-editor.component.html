<div class="course-info-bar">
    <div class="row justify-content-between">
        <div class="col-12 col-lg-8">
            <h2>
                <fa-icon [icon]="'arrow-left'" (click)="previous()" class="back-button mr-2"></fa-icon>
                Text Editor <span *ngIf="textExercise">for Exercise: {{ textExercise.title }}</span>
            </h2>
        </div>

        <div class="col-12 col-lg-4 text-right">
            <div *ngIf="participation">
                <jhi-submission-result-status [exercise]="textExercise" [studentParticipation]="isAfterAssessmentDueDate ? participation : null"></jhi-submission-result-status>
            </div>
            <br />
            <jhi-button
                [title]="!isAllowedToSubmitAfterDeadline ? 'entity.action.submit' : 'entity.action.submitDeadlineMissed'"
                (onClick)="submit()"
                [disabled]="!isActive || !submission"
                [isLoading]="isSaving"
                [btnType]="isAllowedToSubmitAfterDeadline ? ButtonType.WARNING : ButtonType.PRIMARY"
                [tooltip]="submitButtonTooltip"
            >
            </jhi-button>
        </div>
    </div>
</div>

<jhi-alert></jhi-alert>

<div class="p-4">
    <div class="d-flex flex-column flex-md-row" *ngIf="textExercise">
        <div class="flex-grow-1">
            <p class="mb-3 markdown-preview">
                <b><span jhiTranslate="artemisApp.exercise.problemStatement">Problem Statement</span>:</b>
                <span [innerHTML]="textExercise!.problemStatement! | htmlForMarkdown"></span>
            </p>
        </div>
        <div *ngIf="isActive" class="flex-shrink-0 ml-md-3 ml-lg-4" [ngStyle]="{ zIndex: 1 }">
            <p class="ml-3 mb-0 text-right">
                <strong><span jhiTranslate="artemisApp.exercise.maxScore">Max. Score</span>: {{ textExercise!.maxScore }}</strong>
            </p>
            <jhi-team-participate-info-box
                *ngIf="textExercise?.teamMode"
                [exercise]="textExercise"
                [participation]="participation"
                [bounded]="false"
            ></jhi-team-participate-info-box>
        </div>
    </div>

    <div class="row">
        <ng-container *ngIf="!result; else hasFeedback">
            <div class="col-12 col-lg-9 col-xl-8">
                <textarea
                    #textEditor
                    [(ngModel)]="answer"
                    style="width: 100%; height: 50vh;"
                    [readonly]="!isActive || !submission"
                    [disabled]="!isActive || !submission"
                    (keydown.tab)="onTextEditorTab(textEditor, $event)"
<<<<<<< HEAD
                    (input)="onTextEditorInput($event)"
=======
>>>>>>> 01286a60
                ></textarea>
            </div>
        </ng-container>

        <ng-template #hasFeedback>
            <div class="col-md-12 col-lg-10 col-xl-8">
                <b><span jhiTranslate="artemisApp.textExercise.assessedSubmission">Your assessed submission</span>:</b>
                <hr />
                <jhi-text-result [result]="result"></jhi-text-result>
                <hr />
            </div>

            <div class="col-md-12 col-lg-10 col-xl-8 feedback-text mt-5 alert alert-info" *ngIf="generalFeedback">
                <b><fa-icon [icon]="['far', 'comment-dots']"></fa-icon>&nbsp;<span jhiTranslate="artemisApp.assessment.generalFeedback">General Feedback</span>:</b>
                <br />
                {{ generalFeedback.detailText }}
            </div>
        </ng-template>
    </div>

    <jhi-complaint-interactions *ngIf="textExercise && result && participation" [exercise]="textExercise" [result]="result" [participation]="participation">
    </jhi-complaint-interactions>
</div><|MERGE_RESOLUTION|>--- conflicted
+++ resolved
@@ -58,10 +58,6 @@
                     [readonly]="!isActive || !submission"
                     [disabled]="!isActive || !submission"
                     (keydown.tab)="onTextEditorTab(textEditor, $event)"
-<<<<<<< HEAD
-                    (input)="onTextEditorInput($event)"
-=======
->>>>>>> 01286a60
                 ></textarea>
             </div>
         </ng-container>
