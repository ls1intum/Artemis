<jhi-header-participation-page class="d-block mb-4" [exercise]="textExercise" [participation]="participation">
    <span pagetitle>
        {{ 'artemisApp.textSubmission.textEditor' | translate }}: <span class="font-weight-normal">{{ textExercise?.title }}</span>
    </span>
    <jhi-button
        submitbutton
        [title]="!isAllowedToSubmitAfterDeadline ? 'entity.action.submit' : 'entity.action.submitDeadlineMissed'"
        (onClick)="submit()"
        [disabled]="!isActive || !submission"
        [isLoading]="isSaving"
        [btnType]="isAllowedToSubmitAfterDeadline ? ButtonType.WARNING : ButtonType.PRIMARY"
        [tooltip]="submitButtonTooltip"
    >
    </jhi-button>
</jhi-header-participation-page>

<jhi-alert></jhi-alert>

<div class="mt-4 px-2 pb-2">
    <div class="d-flex flex-column flex-md-row" *ngIf="textExercise">
        <div class="flex-grow-1">
            <p class="mb-3 markdown-preview">
                <b><span jhiTranslate="artemisApp.exercise.problemStatement">Problem Statement</span>:</b>
                <span [innerHTML]="textExercise!.problemStatement! | htmlForMarkdown"></span>
            </p>
        </div>
<<<<<<< HEAD
        <div *ngIf="isActive" class="flex-shrink-0 ml-md-3 ml-lg-4" [ngStyle]="{ zIndex: 1 }">
            <p class="ml-3 mb-0 text-right">
                <strong><span jhiTranslate="artemisApp.exercise.maxScore">Max. Score</span>: {{ textExercise!.maxScore }}</strong>
            </p>
            <jhi-team-participate-info-box
                *ngIf="textExercise?.teamMode"
                [exercise]="textExercise"
                [participation]="participation"
                [bounded]="false"
                [typing$]="textEditorInputStream$"
            ></jhi-team-participate-info-box>
=======
        <div *ngIf="textExercise?.teamMode && isActive" class="flex-shrink-0 ml-md-3 ml-lg-4" [ngStyle]="{ zIndex: 1 }">
            <jhi-team-participate-info-box [exercise]="textExercise" [participation]="participation" [bounded]="false"></jhi-team-participate-info-box>
>>>>>>> 69652d97
        </div>
    </div>

    <div class="row">
        <ng-container *ngIf="!result; else hasFeedback">
            <div class="col-12 col-lg-9 col-xl-8">
                <textarea
                    #textEditor
                    class="text-editor-textarea"
                    [(ngModel)]="answer"
                    [readonly]="!isActive || !submission"
                    [disabled]="!isActive || !submission"
                    (keydown.tab)="onTextEditorTab(textEditor, $event)"
                    (input)="onTextEditorInput($event)"
                ></textarea>
                <jhi-team-submission-sync
                    *ngIf="textExercise?.teamMode"
                    [exerciseType]="textExercise.type"
                    [submission$]="submissionStream$"
                    [participation]="participation"
                    (receiveSubmission)="onReceiveSubmissionFromTeam($event)"
                ></jhi-team-submission-sync>
            </div>
        </ng-container>

        <ng-template #hasFeedback>
            <div class="col-md-12 col-lg-10 col-xl-8">
                <b><span jhiTranslate="artemisApp.textExercise.assessedSubmission">Your assessed submission</span>:</b>
                <hr />
                <jhi-text-result [result]="result"></jhi-text-result>
                <hr />
            </div>

            <div class="col-md-12 col-lg-10 col-xl-8 feedback-text mt-5 alert alert-info" *ngIf="generalFeedback">
                <b><fa-icon [icon]="['far', 'comment-dots']"></fa-icon>&nbsp;<span jhiTranslate="artemisApp.assessment.generalFeedback">General Feedback</span>:</b>
                <br />
                {{ generalFeedback.detailText }}
            </div>
        </ng-template>
    </div>

    <jhi-complaint-interactions *ngIf="textExercise && result && participation" [exercise]="textExercise" [result]="result" [participation]="participation">
    </jhi-complaint-interactions>
</div><|MERGE_RESOLUTION|>--- conflicted
+++ resolved
@@ -24,22 +24,13 @@
                 <span [innerHTML]="textExercise!.problemStatement! | htmlForMarkdown"></span>
             </p>
         </div>
-<<<<<<< HEAD
-        <div *ngIf="isActive" class="flex-shrink-0 ml-md-3 ml-lg-4" [ngStyle]="{ zIndex: 1 }">
-            <p class="ml-3 mb-0 text-right">
-                <strong><span jhiTranslate="artemisApp.exercise.maxScore">Max. Score</span>: {{ textExercise!.maxScore }}</strong>
-            </p>
+        <div *ngIf="textExercise?.teamMode && isActive" class="flex-shrink-0 ml-md-3 ml-lg-4" [ngStyle]="{ zIndex: 1 }">
             <jhi-team-participate-info-box
-                *ngIf="textExercise?.teamMode"
                 [exercise]="textExercise"
                 [participation]="participation"
                 [bounded]="false"
                 [typing$]="textEditorInputStream$"
             ></jhi-team-participate-info-box>
-=======
-        <div *ngIf="textExercise?.teamMode && isActive" class="flex-shrink-0 ml-md-3 ml-lg-4" [ngStyle]="{ zIndex: 1 }">
-            <jhi-team-participate-info-box [exercise]="textExercise" [participation]="participation" [bounded]="false"></jhi-team-participate-info-box>
->>>>>>> 69652d97
         </div>
     </div>
 
