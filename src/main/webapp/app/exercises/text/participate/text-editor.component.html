--- conflicted
+++ resolved
@@ -32,15 +32,6 @@
                 }
                 <div class="grid-area-main">
                     <div>
-<<<<<<< HEAD
-                        <span class="badge bg-primary mb-2" id="word-count" jhiTranslate="artemisApp.textExercise.wordCount" [translateValues]="{ count: wordCount }"></span>
-                        <span
-                            class="badge bg-primary mb-2"
-                            id="character-count"
-                            jhiTranslate="artemisApp.textExercise.characterCount"
-                            [translateValues]="{ count: characterCount }"
-                        ></span>
-=======
                         <span
                             class="badge bg-primary mb-2"
                             id="word-count"
@@ -57,7 +48,6 @@
                             [translateValues]="{ count: characterCount }"
                         >
                         </span>
->>>>>>> a8951cc4
                     </div>
                     @if (!result) {
                         <textarea
