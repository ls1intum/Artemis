<div [id]="'exercise-' + textExercise?.id">
    @if (displayHeader) {
        <jhi-header-participation-page class="d-block mb-4" [exercise]="textExercise" [participation]="participation">
            <span pagetitle>
                {{ 'artemisApp.textSubmission.textEditor' | artemisTranslate }}:
                <span class="font-weight-normal">{{ examMode ? textExercise.exerciseGroup?.title : textExercise?.title }}</span>
            </span>
<<<<<<< HEAD
            @if (isOwnerOfParticipation) {
                <jhi-button
                    id="submit"
                    submitbutton
                    [title]="!isAllowedToSubmitAfterDueDate ? 'entity.action.submit' : 'entity.action.submitDueDateMissed'"
                    (onClick)="submit()"
                    [disabled]="!isActive || !submission"
                    [isLoading]="isSaving"
                    [btnType]="isAllowedToSubmitAfterDueDate ? ButtonType.WARNING : ButtonType.PRIMARY"
                    [tooltip]="submitButtonTooltip"
                >
                </jhi-button>
            }
=======
            <ng-container submitbutton>
                @if (isOwnerOfParticipation) {
                    <jhi-button
                        id="submit"
                        [title]="!isAllowedToSubmitAfterDueDate ? 'entity.action.submit' : 'entity.action.submitDueDateMissed'"
                        (onClick)="submit()"
                        [disabled]="!isActive || !submission"
                        [isLoading]="isSaving"
                        [btnType]="isAllowedToSubmitAfterDueDate ? ButtonType.WARNING : ButtonType.PRIMARY"
                        [tooltip]="submitButtonTooltip"
                    >
                    </jhi-button>
                }
            </ng-container>
>>>>>>> dd1769c7
        </jhi-header-participation-page>
    }
    <!--resizable container-->
    @if (textExercise) {
        <jhi-resizeable-container [isExerciseParticipation]="true" [expandProblemStatement]="expandProblemStatement">
            <!--region Left Panel-->
            <div left-body class="text-editor-grid ps-2 pb-2 w-100">
                @if (textExercise?.teamMode && isActive) {
                    <div class="grid-area-team-info pb-4 ps-md-2">
                        <jhi-team-participate-info-box
                            [exercise]="textExercise"
                            [participation]="participation"
                            [typing$]="textEditorInputObservable"
                            [dockedToRightSide]="true"
                        ></jhi-team-participate-info-box>
                    </div>
                }
                <div class="grid-area-main">
                    <div>
                        <span class="badge bg-primary mb-2" id="word-count">
                            {{ 'artemisApp.textExercise.wordCount' | artemisTranslate: { count: wordCount } }}
                        </span>
                        <span class="badge bg-primary mb-2" id="character-count">
                            {{ 'artemisApp.textExercise.characterCount' | artemisTranslate: { count: characterCount } }}
                        </span>
                    </div>
                    @if (!result) {
                        <textarea
                            id="text-editor"
                            #textEditor
                            class="text-editor-textarea"
                            [maxLength]="maxCharacterCount"
                            [(ngModel)]="answer"
                            [readonly]="!isActive || !submission || !isOwnerOfParticipation"
                            [disabled]="!isActive || !submission"
                            (keydown.tab)="onTextEditorTab(textEditor, $event)"
                            (input)="onTextEditorInput($event)"
                        ></textarea>
                        @if (textExercise?.teamMode) {
                            <jhi-team-submission-sync
                                [exerciseType]="textExercise.type!"
                                [submissionObservable]="submissionObservable"
                                [participation]="participation"
                                (receiveSubmission)="onReceiveSubmissionFromTeam($event)"
                            ></jhi-team-submission-sync>
                        }
                    } @else {
                        @if (!result.feedbacks?.length) {
                            <div class="row">
                                <div class="col-md-12 col-lg-10 col-xl-8">
                                    <b [jhiTranslate]="'artemisApp.textExercise.submission'">Submission:</b>
                                    <hr />
                                    <jhi-text-result [result]="result" [course]="course"></jhi-text-result>
                                    <hr />
                                    <i [jhiTranslate]="'artemisApp.textExercise.assessmentPending'">Assessment pending</i>
                                </div>
                            </div>
                        } @else {
                            <div class="row">
                                <div class="col-md-12 col-lg-10 col-xl-8">
                                    <b>
                                        {{
                                            isOwnerOfParticipation
                                                ? ('artemisApp.textExercise.assessedSubmission' | artemisTranslate)
                                                : ('artemisApp.textExercise.assessedSubmissionInstructor' | artemisTranslate)
                                        }}:
                                    </b>
                                    <hr />
                                    <jhi-text-result [result]="result" [course]="course"></jhi-text-result>
                                    <hr />
                                </div>
                                @if (unreferencedFeedback && unreferencedFeedback!.length > 0) {
                                    <jhi-additional-feedback
                                        class="col-xl-8 alert unreferencedFeedback"
                                        [feedback]="unreferencedFeedback || []"
                                        [additional]="true"
                                        [course]="course"
                                    >
                                    </jhi-additional-feedback>
                                }
                                @if (isOwnerOfParticipation) {
                                    <jhi-rating class="col-md-12 col-lg-10 col-xl-8 mt-2 alert alert-info" [result]="result"></jhi-rating>
                                }
                            </div>
                        }
                    }
                    @if (textExercise && result && participation && !examMode) {
                        <jhi-complaint-student-view
                            [exercise]="textExercise"
                            [result]="resultWithComplaint ? resultWithComplaint : result"
                            [participation]="participation"
                        ></jhi-complaint-student-view>
                    }
                </div>
            </div>
            <!--endregion-->
            <!--region Right Panel-->
            <fa-icon right-header [icon]="farListAlt"></fa-icon>&nbsp;
            <span id="problem-statement" right-header jhiTranslate="artemisApp.exercise.problemStatement">Problem Statement</span>
<<<<<<< HEAD
            @if (textExercise!.problemStatement) {
                <p right-body class="markdown-preview mb-3">
                    <span [innerHTML]="textExercise!.problemStatement! | htmlForMarkdown"></span>
                </p>
            }
=======
            <ng-container right-body>
                @if (textExercise!.problemStatement) {
                    <p class="markdown-preview mb-3">
                        <span [innerHTML]="textExercise!.problemStatement! | htmlForMarkdown"></span>
                    </p>
                }
            </ng-container>
>>>>>>> dd1769c7
            <!--endregion-->
        </jhi-resizeable-container>
    }
</div><|MERGE_RESOLUTION|>--- conflicted
+++ resolved
@@ -5,21 +5,6 @@
                 {{ 'artemisApp.textSubmission.textEditor' | artemisTranslate }}:
                 <span class="font-weight-normal">{{ examMode ? textExercise.exerciseGroup?.title : textExercise?.title }}</span>
             </span>
-<<<<<<< HEAD
-            @if (isOwnerOfParticipation) {
-                <jhi-button
-                    id="submit"
-                    submitbutton
-                    [title]="!isAllowedToSubmitAfterDueDate ? 'entity.action.submit' : 'entity.action.submitDueDateMissed'"
-                    (onClick)="submit()"
-                    [disabled]="!isActive || !submission"
-                    [isLoading]="isSaving"
-                    [btnType]="isAllowedToSubmitAfterDueDate ? ButtonType.WARNING : ButtonType.PRIMARY"
-                    [tooltip]="submitButtonTooltip"
-                >
-                </jhi-button>
-            }
-=======
             <ng-container submitbutton>
                 @if (isOwnerOfParticipation) {
                     <jhi-button
@@ -34,7 +19,6 @@
                     </jhi-button>
                 }
             </ng-container>
->>>>>>> dd1769c7
         </jhi-header-participation-page>
     }
     <!--resizable container-->
@@ -134,13 +118,6 @@
             <!--region Right Panel-->
             <fa-icon right-header [icon]="farListAlt"></fa-icon>&nbsp;
             <span id="problem-statement" right-header jhiTranslate="artemisApp.exercise.problemStatement">Problem Statement</span>
-<<<<<<< HEAD
-            @if (textExercise!.problemStatement) {
-                <p right-body class="markdown-preview mb-3">
-                    <span [innerHTML]="textExercise!.problemStatement! | htmlForMarkdown"></span>
-                </p>
-            }
-=======
             <ng-container right-body>
                 @if (textExercise!.problemStatement) {
                     <p class="markdown-preview mb-3">
@@ -148,7 +125,6 @@
                     </p>
                 }
             </ng-container>
->>>>>>> dd1769c7
             <!--endregion-->
         </jhi-resizeable-container>
     }
