--- conflicted
+++ resolved
@@ -13,12 +13,9 @@
 import { ArtemisMarkdownModule } from 'app/shared/markdown.module';
 import { ArtemisTeamParticipeModule } from 'app/exercises/shared/team/team-participate/team-participate.module';
 import { IrisModule } from 'app/iris/iris.module';
-<<<<<<< HEAD
 import { IrisExerciseChatbotButtonComponent } from 'app/iris/exercise-chatbot/exercise-chatbot-button.component';
-=======
 import { RequestFeedbackButtonComponent } from 'app/overview/exercise-details/request-feedback-button/request-feedback-button.component';
 import { ArtemisExerciseButtonsModule } from 'app/overview/exercise-details/exercise-buttons.module';
->>>>>>> 745c7f72
 
 @NgModule({
     imports: [
@@ -33,12 +30,9 @@
         ArtemisMarkdownModule,
         ArtemisTeamParticipeModule,
         IrisModule,
-<<<<<<< HEAD
-        IrisExerciseChatbotButtonComponent,
-=======
         RequestFeedbackButtonComponent,
         ArtemisExerciseButtonsModule,
->>>>>>> 745c7f72
+        IrisExerciseChatbotButtonComponent,
     ],
     declarations: [TextEditorComponent, TextResultComponent],
     exports: [TextEditorComponent],
