--- conflicted
+++ resolved
@@ -38,7 +38,6 @@
 import { AthenaService } from 'app/assessment/athena.service';
 import { TextBlock } from 'app/entities/text-block.model';
 import { Subscription } from 'rxjs';
-import { TextFeedbackSuggestion } from 'app/entities/feedback-suggestion.model';
 
 @Component({
     selector: 'jhi-text-submission-assessment',
@@ -326,33 +325,10 @@
         if (this.assessments.length > 0) {
             return;
         }
-<<<<<<< HEAD
-        this.feedbackSuggestionsObservable = this.athenaService
-            .getTextFeedbackSuggestions(this.exercise!, this.submission!.id!)
-            .subscribe((feedbackSuggestions: TextFeedbackSuggestion[]) => {
-                // Convert TextFeedbackSuggestion objects to TextBlockRefs to display them in the components:
-                for (const suggestion of feedbackSuggestions) {
-                    const textBlock = new TextBlock();
-                    textBlock.startIndex = suggestion.indexStart;
-                    textBlock.endIndex = suggestion.indexEnd;
-                    textBlock.setTextFromSubmission(this.submission);
-                    const feedback = new Feedback();
-                    feedback.credits = suggestion.credits;
-                    feedback.text = suggestion.title;
-                    feedback.detailText = suggestion.description;
-                    feedback.gradingInstruction = suggestion.gradingInstruction;
-                    feedback.reference = textBlock.id;
-                    feedback.type = FeedbackType.AUTOMATIC;
-                    this.addAutomaticTextBlockRef(new TextBlockRef(textBlock, feedback));
-                }
-                this.validateFeedback();
-            });
-=======
         this.feedbackSuggestionsObservable = this.athenaService.getTextFeedbackSuggestions(this.exercise!, this.submission!).subscribe((feedbackSuggestions: TextBlockRef[]) => {
             feedbackSuggestions.forEach((suggestion) => this.addAutomaticTextBlockRef(suggestion));
             this.validateFeedback();
         });
->>>>>>> ca9f1278
     }
 
     /**
