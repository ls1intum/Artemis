--- conflicted
+++ resolved
@@ -27,7 +27,6 @@
 
     /**
      * Saves the passed feedback items of the assessment.
-     *
      * @param exerciseId id of the exercise the assessed submission was made to of type {number}
      * @param resultId id of the corresponding result of type {number}
      * @param feedbacks list of feedback made during assessment of type {Feedback[]}
@@ -42,7 +41,6 @@
 
     /**
      * Submits the passed feedback items of the assessment.
-     *
      * @param exerciseId id of the exercise the assessed submission was made to of type {number}
      * @param resultId id of the corresponding result of type {number}
      * @param feedbacks list of feedback made during assessment of type {Feedback[]}
@@ -57,7 +55,6 @@
 
     /**
      * Updates an assessment after a complaint.
-     *
      * @param feedbacks list of feedback made during assessment of type {Feedback[]}
      * @param textBlocks list of text blocks of type {TextBlock[]}
      * @param complaintResponse response on the complaint of type {ComplaintResponse}
@@ -82,7 +79,6 @@
 
     /**
      * Cancels an assessment.
-     *
      * @param exerciseId id of the exercise the assessed submission was made to of type {number}
      * @param submissionId id of corresponding submission of type {number}
      */
@@ -92,7 +88,6 @@
 
     /**
      * Get all feedback items for a submission.
-     *
      * @param submissionId id of the submission for which the feedback items should be retrieved of type {number}
      */
     public getFeedbackDataForExerciseSubmission(submissionId: number): Observable<StudentParticipation> {
@@ -100,16 +95,6 @@
             .get<StudentParticipation>(`${this.resourceUrl}/submission/${submissionId}`, { observe: 'response' })
             .pipe(
                 // Wire up Result and Submission
-<<<<<<< HEAD
-                tap((response) => (response.body!.submissions[0].result = response.body!.results[0])),
-                tap((response) => (response.body!.submissions[0].participation = response.body!)),
-                tap((response) => (response.body!.results[0].submission = response.body!.submissions[0])),
-                tap((response) => (response.body!.results[0].participation = response.body!)),
-                // Make sure Feedbacks Array is initialized
-                tap((response) => (response.body!.results[0].feedbacks = response.body!.results[0].feedbacks || [])),
-                // Add the jwt token for tutor assessment tracking if athene profile is active, otherwise set it null
-                tap((response) => ((response.body!.submissions[0] as TextSubmission).atheneTextAssessmentTrackingToken = response.headers.get('x-athene-tracking-authorization'))),
-=======
                 tap((response) => {
                     const participation = response.body!;
                     const submission = participation.submissions![0];
@@ -122,14 +107,12 @@
                     result.feedbacks = result.feedbacks || [];
                     (submission as TextSubmission).atheneTextAssessmentTrackingToken = response.headers.get('x-athene-tracking-authorization') || undefined;
                 }),
->>>>>>> ef1fe176
                 map((response) => response.body!),
             );
     }
 
     /**
      * Gets an example result for defined exercise and submission.
-     *
      * @param exerciseId id of the exercise for which the example result should be retrieved of type {number}
      * @param submissionId id of the submission for which the example result should be retrieved of type {number}
      */
@@ -158,24 +141,17 @@
     }
 
     private static prepareFeedbacksAndTextblocksForRequest(feedbacks: Feedback[], textBlocks: TextBlock[]): TextAssessmentDTO {
-<<<<<<< HEAD
-        feedbacks = feedbacks.map((f) => {
-            f = Object.assign({}, f);
-            f.result = null;
-            if (f['firstConflicts']) {
-                f['firstConflicts'] = undefined;
+        feedbacks = feedbacks.map((feedback) => {
+            feedback = Object.assign({}, f);
+            feedback.result = undefined;
+            if (feedback['firstConflicts']) {
+                feedback['firstConflicts'] = undefined;
             }
-            if (f['secondConflicts']) {
-                f['secondConflicts'] = undefined;
+            if (feedback['secondConflicts']) {
+                feedback['secondConflicts'] = undefined;
             }
-            f.conflictingTextAssessments = undefined;
+            feedback.conflictingTextAssessments = undefined;
             return f;
-=======
-        feedbacks = feedbacks.map((feedback) => {
-            feedback = Object.assign({}, feedback);
-            feedback.result = undefined;
-            return feedback;
->>>>>>> ef1fe176
         });
         textBlocks = textBlocks.map((textBlock) => {
             textBlock = Object.assign({}, textBlock);
