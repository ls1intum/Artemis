--- conflicted
+++ resolved
@@ -103,12 +103,9 @@
         await super.ngOnInit();
         if (!this.leftSubmission) {
             const submissionId = Number(this.activatedRoute.snapshot.paramMap.get('submissionId'));
-<<<<<<< HEAD
             const participationId = Number(this.activatedRoute.snapshot.paramMap.get('participationId'));
             const participation = await this.assessmentsService.getFeedbackDataForExerciseSubmission(participationId, submissionId).toPromise();
-=======
-            const participation = await lastValueFrom(this.assessmentsService.getFeedbackDataForExerciseSubmission(submissionId));
->>>>>>> 4a744812
+
             this.leftSubmission = participation.submissions![0];
             setLatestSubmissionResult(this.leftSubmission, getLatestSubmissionResult(this.leftSubmission));
             this.exercise = participation.exercise as TextExercise;
