--- conflicted
+++ resolved
@@ -104,12 +104,7 @@
     }
 
     /**
-     * Get all feedback items for a submission.
-<<<<<<< HEAD
-     * @param participationId id of the participation to the submission
-=======
      * @param participationId id of the participation the submission belongs to
->>>>>>> 45ec4c48
      * @param submissionId id of the submission for which the feedback items should be retrieved of type {number}
      * @param correctionRound
      * @param resultId instructors can results by id
