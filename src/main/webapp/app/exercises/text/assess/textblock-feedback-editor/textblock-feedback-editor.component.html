<div>
    <span class="badge bg-primary" title="{{ 'artemisApp.assessment.automaticGenerated' | artemisTranslate }}" *ngIf="feedback.type === FeedbackType.AUTOMATIC">
        <fa-icon [icon]="faRobot"></fa-icon>
        <span [jhiTranslate]="'artemisApp.AssessmentType.' + feedback.type"></span>
    </span>

    <span
        class="badge btn-primary findOrigin"
        *ngIf="feedback.type === FeedbackType.AUTOMATIC"
        (click)="openOriginOfFeedbackModal(toggleMore)"
        [ngbTooltip]="'artemisApp.textAssessment.feedbackEditor.automaticFeedbackInformationModal.trace' | artemisTranslate"
        placement="top"
    >
        <fa-icon [icon]="faSearch"></fa-icon>
    </span>

    <span
        class="badge bg-warning"
        *ngIf="!conflictMode && feedback.conflictingTextAssessments && feedback.conflictingTextAssessments.length > 0"
        (click)="onConflictClicked(feedback.id)"
    >
        <fa-icon [icon]="faBalanceScaleRight"></fa-icon>
        <span jhiTranslate="artemisApp.textAssessment.conflict.conflictingAssessments" [translateValues]="{ number: feedback.conflictingTextAssessments?.length }"></span>
    </span>

    <span class="badge bg-warning" title="{{ conflictType }}" *ngIf="conflictType && conflictMode">
        <fa-icon [icon]="faBalanceScaleRight"></fa-icon>
        <span [jhiTranslate]="'artemisApp.textAssessment.conflict.type.' + conflictType"></span>
    </span>

    <div class="close" *ngIf="!readOnly">
        <ng-container *ngIf="canDismiss; then closeButton; else trashButton"></ng-container>
        <ng-template #closeButton>
            <fa-icon [icon]="faTimes" [ngbTooltip]="'artemisApp.textAssessment.feedbackEditor.dismissFeedback' | artemisTranslate" (click)="dismiss()"> </fa-icon>
        </ng-template>
        <ng-template #trashButton>
            <jhi-confirm-icon
                [initialIcon]="faTimes"
                [confirmIcon]="faTrash"
                [initialTooltip]="'artemisApp.textAssessment.feedbackEditor.dismissFeedback' | artemisTranslate"
                [confirmTooltip]="'artemisApp.textAssessment.feedbackEditor.dismissFeedbackConfirmation' | artemisTranslate"
                (confirmEvent)="dismiss()"
            ></jhi-confirm-icon>
        </ng-template>
    </div>

    <div class="row">
        <div class="form-group col-md-10 m-0">
            <label class="d-inline" jhiTranslate="artemisApp.assessment.detail.feedback" [for]="'detailText-' + textBlock.id"></label>
            <div class="d-inline" *ngIf="feedback.gradingInstruction!">
                <fa-icon [icon]="faQuestionCircle" class="text-secondary" [ngbTooltip]="'artemisApp.assessment.feedbackHint' | artemisTranslate" container="body"></fa-icon>
                <span>{{ feedback.gradingInstruction!.feedback }}</span>
            </div>
        </div>
        <div class="form-group col-md-1 text-end m-0">
            <label jhiTranslate="artemisApp.exercise.score" [for]="'score-' + textBlock.id"></label>
        </div>
        <div class="form-group col-md-1 m-0" *ngIf="feedback.gradingInstruction!">
            <jhi-grading-instruction-link-icon [assessment]="feedback"></jhi-grading-instruction-link-icon>
        </div>
    </div>
    <div class="row" (drop)="connectFeedbackWithInstruction($event)" (dragover)="$event.preventDefault()">
        <div class="form-group col-md-10">
            <textarea
                class="form-control"
                rows="1"
                [placeholder]="
                    feedback.gradingInstruction!
                        ? ('artemisApp.assessment.additionalFeedbackCommentPlaceholder' | artemisTranslate)
                        : ('artemisApp.assessment.feedbackCommentPlaceholder' | artemisTranslate)
                "
                id="detailText-{{ textBlock.id }}"
                [(ngModel)]="feedback.detailText"
                #detailText
                (keyup)="textareaAutogrow()"
                (keydown.escape)="escKeyup()"
                (focus)="inFocus()"
                [readOnly]="readOnly && !isConflictingFeedbackEditable"
                (ngModelChange)="didChange()"
            ></textarea>
            <div class="card-header" *ngIf="!conflictMode && feedback.credits !== 0 && textBlock?.numberOfAffectedSubmissions && feedback.type === FeedbackType.MANUAL">
                <fa-icon [icon]="faInfoCircle" size="1x" class="text-info" placement="left"></fa-icon>
                <span
                    jhiTranslate="artemisApp.textAssessment.feedbackEditor.impactWarning"
                    [ngbTooltip]="'artemisApp.textAssessment.feedbackEditor.impactWarningTooltip' | artemisTranslate"
                    placement="bottom"
                    class="impactWarningLabel"
                    (mouseenter)="mouseEnteredWarningLabel()"
                    [translateValues]="{ affectedSubmissionsCount: textBlock.numberOfAffectedSubmissions }"
                    >This feedback might affect <b>{{ textBlock.numberOfAffectedSubmissions }}</b> other similar submission/s.</span
                >
            </div>
        </div>
        <div class="form-group col-md-1 text-end">
            <input
                class="form-control"
                type="number"
                step="0.5"
                [(ngModel)]="feedback.credits"
                id="score-{{ textBlock.id }}"
                (keydown.escape)="escKeyup()"
                (click)="onScoreClick($event)"
                (focus)="inFocus()"
                (ngModelChange)="didChange()"
                [readOnly]="feedback.gradingInstruction || (readOnly && !isConflictingFeedbackEditable)"
            />
        </div>
    </div>

    <!-- Text showing whether the tutor feedback is correct or not (upon validation on the server) -->
    <div *ngIf="feedback.correctionStatus !== undefined">
        <span *ngIf="feedback.correctionStatus === 'CORRECT'" class="text-success"
            >{{ 'artemisApp.exampleSubmission.feedback.' + feedback.correctionStatus! | artemisTranslate }}
        </span>
        <span *ngIf="feedback.correctionStatus !== 'CORRECT'" class="text-danger"
            >{{ 'artemisApp.exampleSubmission.feedback.' + feedback.correctionStatus! | artemisTranslate }}
        </span>

        <!-- :warning: emoji was rendered as a black-white glyph, hence the solution with the fa-icon -->
<<<<<<< HEAD
        <fa-layers *ngIf="feedback.correctionStatus != 'CORRECT'">
            <fa-icon class="text-warning" [icon]="faExclamationTriangle"></fa-icon>
            <fa-icon [icon]="faExclamation" size="2x" [styles]="{ width: '16px', 'margin-top': '-6px' }" [classes]="['text-dark']" transform="shrink-10"></fa-icon>
=======
        <fa-layers *ngIf="feedback.correctionStatus !== 'CORRECT'">
            <fa-icon class="text-warning" [icon]="'exclamation-triangle'"></fa-icon>
            <fa-icon [icon]="'exclamation'" size="2x" [styles]="{ width: '16px', 'margin-top': '-6px' }" [classes]="['text-dark']" transform="shrink-10"></fa-icon>
>>>>>>> 45351ed6
        </fa-layers>
    </div>

    <ng-template #toggleMore let-modal>
        <div class="modal-header">
            <h4 class="modal-title fw-medium">
                <span jhiTranslate="artemisApp.textAssessment.feedbackEditor.automaticFeedbackInformationModal.heading">Automatic Feedback Information</span>
            </h4>
            <button type="button" class="btn-close" aria-label="Close" (click)="modal.dismiss()"></button>
        </div>
        <div class="modal-body">
            <span jhiTranslate="artemisApp.textAssessment.feedbackEditor.automaticFeedbackInformationModal.introduction"></span>
            <div class="reused-feedback-preview">
                <ng-container *ngFor="let block of listOfBlocksWithFeedback">
                    <span
                        class="{{ block.type === 'AUTOMATIC' ? 'text-with-feedback positive-feedback' : block.credits ? 'text-with-feedback neutral-feedback' : 'text-inline' }}"
                        >{{ block.text }}</span
                    >

                    <div class="{{ (block.type === FeedbackType.AUTOMATIC ? 'alert-primary' : 'alert-secondary') + ' alert white-space' }}" *ngIf="block.credits">
                        <div *ngIf="block.type === FeedbackType.AUTOMATIC">
                            <fa-icon [icon]="faRobot"></fa-icon>
                            <span
                                style="font-weight: bold"
                                jhiTranslate="artemisApp.textAssessment.feedbackEditor.automaticFeedbackInformationModal.reused"
                                [translateValues]="{ reusedCount: block.reusedCount }"
                                >Reused {{ block.reusedCount }} times</span
                            >
                        </div>
                        <div>
                            <fa-icon [icon]="faInfoCircle"></fa-icon>&nbsp;
                            <span style="font-weight: bold" jhiTranslate="artemisApp.textAssessment.feedbackEditor.automaticFeedbackInformationModal.points"> Points: </span
                            ><span>: {{ block.credits }}</span>
                        </div>
                        <div *ngIf="block.feedback">
                            <fa-icon [icon]="faEdit"></fa-icon>&nbsp; <span style="font-weight: bold" jhiTranslate="artemisApp.assessment.detail.feedback">Feedback</span>:
                            {{ block.feedback }}
                        </div>
                    </div>
                </ng-container>
            </div>
        </div>
    </ng-template>
    <!-- correction round label-->
    <jhi-assessment-correction-round-badge [feedback]="feedback" [highlightDifferences]="highlightDifferences"></jhi-assessment-correction-round-badge>
</div><|MERGE_RESOLUTION|>--- conflicted
+++ resolved
@@ -117,15 +117,9 @@
         </span>
 
         <!-- :warning: emoji was rendered as a black-white glyph, hence the solution with the fa-icon -->
-<<<<<<< HEAD
-        <fa-layers *ngIf="feedback.correctionStatus != 'CORRECT'">
+        <fa-layers *ngIf="feedback.correctionStatus !== 'CORRECT'">
             <fa-icon class="text-warning" [icon]="faExclamationTriangle"></fa-icon>
             <fa-icon [icon]="faExclamation" size="2x" [styles]="{ width: '16px', 'margin-top': '-6px' }" [classes]="['text-dark']" transform="shrink-10"></fa-icon>
-=======
-        <fa-layers *ngIf="feedback.correctionStatus !== 'CORRECT'">
-            <fa-icon class="text-warning" [icon]="'exclamation-triangle'"></fa-icon>
-            <fa-icon [icon]="'exclamation'" size="2x" [styles]="{ width: '16px', 'margin-top': '-6px' }" [classes]="['text-dark']" transform="shrink-10"></fa-icon>
->>>>>>> 45351ed6
         </fa-layers>
     </div>
 
