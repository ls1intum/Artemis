<div>
    <span class="badge bg-primary" title="{{ 'artemisApp.assessment.automaticGenerated' | artemisTranslate }}" *ngIf="feedback.type === FeedbackType.AUTOMATIC">
        <fa-icon [icon]="faRobot"></fa-icon>
        <span [jhiTranslate]="'artemisApp.AssessmentType.' + feedback.type"></span>
    </span>

    <span
<<<<<<< HEAD
        class="badge btn-primary findOrigin"
        *ngIf="feedback.type === FeedbackType.AUTOMATIC"
        (click)="openOriginOfFeedbackModal(toggleMore)"
        [ngbTooltip]="'artemisApp.textAssessment.feedbackEditor.automaticFeedbackInformationModal.trace' | artemisTranslate"
    >
        <fa-icon [icon]="faSearch"></fa-icon>
=======
        class="badge bg-warning"
        *ngIf="!conflictMode && feedback.conflictingTextAssessments && feedback.conflictingTextAssessments.length > 0"
        (click)="onConflictClicked(feedback.id)"
    >
        <fa-icon [icon]="faBalanceScaleRight"></fa-icon>
        <span jhiTranslate="artemisApp.textAssessment.conflict.conflictingAssessments" [translateValues]="{ number: feedback.conflictingTextAssessments?.length }"></span>
    </span>

    <span class="badge bg-warning" title="{{ conflictType }}" *ngIf="conflictType && conflictMode">
        <fa-icon [icon]="faBalanceScaleRight"></fa-icon>
        <span [jhiTranslate]="'artemisApp.textAssessment.conflict.type.' + conflictType"></span>
>>>>>>> 6e7f7352
    </span>

    <div class="close" *ngIf="!readOnly">
        <ng-container *ngIf="canDismiss; then closeButton; else trashButton"></ng-container>
        <ng-template #closeButton>
            <fa-icon [icon]="faTimes" [ngbTooltip]="'artemisApp.textAssessment.feedbackEditor.dismissFeedback' | artemisTranslate" (click)="dismiss()"> </fa-icon>
        </ng-template>
        <ng-template #trashButton>
            <jhi-confirm-icon
                [initialIcon]="faTimes"
                [confirmIcon]="faTrash"
                [initialTooltip]="'artemisApp.textAssessment.feedbackEditor.dismissFeedback' | artemisTranslate"
                [confirmTooltip]="'artemisApp.textAssessment.feedbackEditor.dismissFeedbackConfirmation' | artemisTranslate"
                (confirmEvent)="dismiss()"
            ></jhi-confirm-icon>
        </ng-template>
    </div>

    <div class="row">
        <div class="form-group col-md-10 m-0">
            <label class="d-inline" jhiTranslate="artemisApp.assessment.detail.feedbackWithColon" for="detailText-{{ textBlock.id }}"></label>
            <div class="d-inline" *ngIf="feedback.gradingInstruction!">
                <span class="fw-bold">{{ feedback.gradingInstruction!.feedback }}</span>
                <fa-icon [icon]="faQuestionCircle" class="text-secondary" [ngbTooltip]="'artemisApp.assessment.feedbackHint' | artemisTranslate"></fa-icon>
            </div>
        </div>
        <div class="form-group col-md-1 text-end m-0">
            <label jhiTranslate="artemisApp.exercise.score" for="'score-{{ textBlock.id }}"></label>
        </div>
        <div class="form-group col-md-1 m-0" *ngIf="feedback.gradingInstruction!">
            <jhi-grading-instruction-link-icon [assessment]="feedback"></jhi-grading-instruction-link-icon>
        </div>
    </div>
    <div class="row" (drop)="connectFeedbackWithInstruction($event)" (dragover)="$event.preventDefault()">
        <div class="input-group">
            <div class="input-group-prepend">
                <div *ngIf="criteria" class="dropdown" ngbDropdown>
                    <button class="btn btn-primary dropdown-toggle" ngbDropdownToggle type="button"></button>
                    <!--if there is only one criterion, dropdown-menu contains its instructions-->
                    <ul ngbDropdownMenu *ngIf="criteria.length === 1; else multipleCriteria">
                        <jhi-textblock-feedback-dropdown [criterion]="criteria[0]" [feedback]="feedback" (didChange)="didChange()"></jhi-textblock-feedback-dropdown>
                    </ul>
                    <!--if there is more than one criterion, the dropdown-menu contains the criteria titles with submenus of the corresponding instructions-->
                    <ng-template #multipleCriteria>
                        <ul class="dropdown-menu" ngbDropdownMenu>
                            <li *ngFor="let criterion of criteria">
                                <a class="dropdown-item" *ngIf="criterion.title; else withoutTitle">
                                    {{ criterion.title }}&nbsp;<fa-icon class="float-end" [icon]="faAngleRight"></fa-icon>
                                </a>
                                <ng-template #withoutTitle>
                                    <a class="dropdown-item">(No title) <fa-icon class="float-end" [icon]="faAngleRight"></fa-icon></a>
                                </ng-template>
                                <ul class="dropdown-menu dropdown-submenu">
                                    <jhi-textblock-feedback-dropdown [criterion]="criterion" [feedback]="feedback" (didChange)="didChange()"></jhi-textblock-feedback-dropdown>
                                </ul>
                            </li>
                        </ul>
                    </ng-template>
                </div>
            </div>
            <div class="form-group col-md-10">
                <textarea
                    class="form-control"
                    rows="1"
                    [placeholder]="
                        feedback.gradingInstruction!
                            ? ('artemisApp.assessment.additionalFeedbackCommentPlaceholder' | artemisTranslate)
                            : ('artemisApp.assessment.feedbackCommentPlaceholder' | artemisTranslate)
                    "
                    id="feedback-editor-text-input"
                    [(ngModel)]="feedback.detailText"
                    #detailText
                    (keyup)="textareaAutogrow()"
                    (keydown.escape)="escKeyup()"
                    (focus)="inFocus()"
                    [readOnly]="readOnly"
                    (ngModelChange)="didChange()"
                ></textarea>
<<<<<<< HEAD
                <div class="card-header" *ngIf="feedback.credits !== 0 && textBlock?.numberOfAffectedSubmissions && feedback.type === FeedbackType.MANUAL">
                    <fa-icon [icon]="faInfoCircle" size="1x" class="text-info" placement="left auto"></fa-icon>
                    <span
                        jhiTranslate="artemisApp.textAssessment.feedbackEditor.impactWarning"
                        [ngbTooltip]="'artemisApp.textAssessment.feedbackEditor.impactWarningTooltip' | artemisTranslate"
                        placement="bottom auto"
                        class="impactWarningLabel"
                        (mouseenter)="mouseEnteredWarningLabel()"
                        [translateValues]="{ affectedSubmissionsCount: textBlock.numberOfAffectedSubmissions }"
                        >This feedback might affect <b>{{ textBlock.numberOfAffectedSubmissions }}</b> other similar submission/s.</span
                    >
                </div>
=======
>>>>>>> 6e7f7352
            </div>
            <div class="form-group col-md-1 text-end">
                <input
                    class="form-control"
                    type="number"
                    step="0.5"
                    [(ngModel)]="feedback.credits"
                    id="feedback-editor-points-input"
                    (keydown.escape)="escKeyup()"
                    (click)="onScoreClick($event)"
                    (focus)="inFocus()"
                    (ngModelChange)="didChange()"
                    [readOnly]="feedback.gradingInstruction || readOnly"
                />
            </div>
        </div>
    </div>

    <!-- Text showing whether the tutor feedback is correct or not (upon validation on the server) -->
    <div *ngIf="feedback.correctionStatus !== undefined">
        <span *ngIf="feedback.correctionStatus === 'CORRECT'" class="text-success"
            >{{ 'artemisApp.exampleSubmission.feedback.' + feedback.correctionStatus! | artemisTranslate }}
        </span>
        <span *ngIf="feedback.correctionStatus !== 'CORRECT'" class="text-danger"
            >{{ 'artemisApp.exampleSubmission.feedback.' + feedback.correctionStatus! | artemisTranslate }}
        </span>

        <!-- :warning: emoji was rendered as a black-white glyph, hence the solution with the fa-icon -->
        <fa-layers *ngIf="feedback.correctionStatus !== 'CORRECT'">
            <fa-icon class="text-warning" [icon]="faExclamationTriangle"></fa-icon>
            <fa-icon [icon]="faExclamation" size="2x" [styles]="{ width: '16px', 'margin-top': '-6px' }" [classes]="['text-dark']" transform="shrink-10"></fa-icon>
        </fa-layers>
    </div>

    <!-- correction round label-->
    <jhi-assessment-correction-round-badge [feedback]="feedback" [highlightDifferences]="highlightDifferences"></jhi-assessment-correction-round-badge>
</div><|MERGE_RESOLUTION|>--- conflicted
+++ resolved
@@ -2,29 +2,6 @@
     <span class="badge bg-primary" title="{{ 'artemisApp.assessment.automaticGenerated' | artemisTranslate }}" *ngIf="feedback.type === FeedbackType.AUTOMATIC">
         <fa-icon [icon]="faRobot"></fa-icon>
         <span [jhiTranslate]="'artemisApp.AssessmentType.' + feedback.type"></span>
-    </span>
-
-    <span
-<<<<<<< HEAD
-        class="badge btn-primary findOrigin"
-        *ngIf="feedback.type === FeedbackType.AUTOMATIC"
-        (click)="openOriginOfFeedbackModal(toggleMore)"
-        [ngbTooltip]="'artemisApp.textAssessment.feedbackEditor.automaticFeedbackInformationModal.trace' | artemisTranslate"
-    >
-        <fa-icon [icon]="faSearch"></fa-icon>
-=======
-        class="badge bg-warning"
-        *ngIf="!conflictMode && feedback.conflictingTextAssessments && feedback.conflictingTextAssessments.length > 0"
-        (click)="onConflictClicked(feedback.id)"
-    >
-        <fa-icon [icon]="faBalanceScaleRight"></fa-icon>
-        <span jhiTranslate="artemisApp.textAssessment.conflict.conflictingAssessments" [translateValues]="{ number: feedback.conflictingTextAssessments?.length }"></span>
-    </span>
-
-    <span class="badge bg-warning" title="{{ conflictType }}" *ngIf="conflictType && conflictMode">
-        <fa-icon [icon]="faBalanceScaleRight"></fa-icon>
-        <span [jhiTranslate]="'artemisApp.textAssessment.conflict.type.' + conflictType"></span>
->>>>>>> 6e7f7352
     </span>
 
     <div class="close" *ngIf="!readOnly">
@@ -103,21 +80,6 @@
                     [readOnly]="readOnly"
                     (ngModelChange)="didChange()"
                 ></textarea>
-<<<<<<< HEAD
-                <div class="card-header" *ngIf="feedback.credits !== 0 && textBlock?.numberOfAffectedSubmissions && feedback.type === FeedbackType.MANUAL">
-                    <fa-icon [icon]="faInfoCircle" size="1x" class="text-info" placement="left auto"></fa-icon>
-                    <span
-                        jhiTranslate="artemisApp.textAssessment.feedbackEditor.impactWarning"
-                        [ngbTooltip]="'artemisApp.textAssessment.feedbackEditor.impactWarningTooltip' | artemisTranslate"
-                        placement="bottom auto"
-                        class="impactWarningLabel"
-                        (mouseenter)="mouseEnteredWarningLabel()"
-                        [translateValues]="{ affectedSubmissionsCount: textBlock.numberOfAffectedSubmissions }"
-                        >This feedback might affect <b>{{ textBlock.numberOfAffectedSubmissions }}</b> other similar submission/s.</span
-                    >
-                </div>
-=======
->>>>>>> 6e7f7352
             </div>
             <div class="form-group col-md-1 text-end">
                 <input
