--- conflicted
+++ resolved
@@ -4,12 +4,10 @@
         <span [jhiTranslate]="'artemisApp.AssessmentType.' + feedback.type"></span>
     </span>
 
-<<<<<<< HEAD
     <span class="badge badge-warning" *ngIf="!conflictMode && feedback.conflictingTextAssessments?.length > 0" (click)="onConflictsClicked.emit(feedback.id)">
         <fa-icon [icon]="'balance-scale-right'"></fa-icon>
         <span jhiTranslate="artemisApp.textAssessment.conflict.conflictingAssessments" [translateValues]="{ number: feedback.conflictingTextAssessments?.length }"></span>
     </span>
-=======
 <span
     class="badge badge-warning"
     *ngIf="!conflictMode && feedback.conflictingTextAssessments && feedback.conflictingTextAssessments.length > 0"
@@ -18,7 +16,6 @@
     <fa-icon [icon]="'balance-scale-right'"></fa-icon>
     <span jhiTranslate="artemisApp.textAssessment.conflict.conflictingAssessments" [translateValues]="{ number: feedback.conflictingTextAssessments?.length }"></span>
 </span>
->>>>>>> b3b0db85
 
     <span class="badge badge-warning" title="{{ conflictType }}" *ngIf="conflictType && conflictMode">
         <fa-icon [icon]="'balance-scale-right'"></fa-icon>
