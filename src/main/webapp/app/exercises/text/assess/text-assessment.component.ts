import * as $ from 'jquery';
import * as moment from 'moment';

import { AfterViewInit, ChangeDetectorRef, Component, OnDestroy, OnInit, ViewEncapsulation } from '@angular/core';
import { Location } from '@angular/common';
import { HttpErrorResponse } from '@angular/common/http';
import { HighlightColors } from './highlight-colors';
import { AlertService } from 'app/core/alert/alert.service';
import { NgbModal } from '@ng-bootstrap/ng-bootstrap';
import { ActivatedRoute, Router } from '@angular/router';
import { TextAssessmentsService } from 'app/exercises/text/assess/text-assessments.service';
import Interactable from '@interactjs/core/Interactable';
import interact from 'interactjs';
import { WindowRef } from 'app/core/websocket/window.service';
import { ArtemisMarkdown } from 'app/shared/markdown.service';
import { TranslateService } from '@ngx-translate/core';
import { ComplaintService } from 'app/complaints/complaint.service';
import { Subscription } from 'rxjs/Subscription';
import { TextBlock } from 'app/entities/text-block.model';
import { AccountService } from 'app/core/auth/account.service';
import { TextSubmissionService } from 'app/exercises/text/participate/text-submission.service';
import { ComplaintResponse } from 'app/entities/complaint-response.model';
import { Complaint, ComplaintType } from 'app/entities/complaint.model';
import { Feedback } from 'app/entities/feedback.model';
import { ResultService } from 'app/exercises/shared/result/result.service';
import { AssessmentType } from 'app/entities/assessment-type.model';
import { TextExercise } from 'app/entities/text-exercise.model';
import { ExerciseType } from 'app/entities/exercise.model';
import { StudentParticipation } from 'app/entities/participation/student-participation.model';
import { TextSubmission } from 'app/entities/text-submission.model';
import { Result } from 'app/entities/result.model';

@Component({
    providers: [TextAssessmentsService, WindowRef],
    templateUrl: './text-assessment.component.html',
    styleUrls: ['./text-assessment.component.scss'],
    encapsulation: ViewEncapsulation.None,
})
export class TextAssessmentComponent implements OnInit, OnDestroy, AfterViewInit {
    text: string;
    participation: StudentParticipation;
    submission: TextSubmission;
    unassessedSubmission: TextSubmission;
    result: Result;
    generalFeedback: Feedback;
    referencedFeedback: Feedback[];
    referencedTextBlocks: (TextBlock | undefined)[];
    exercise: TextExercise;
    totalScore = 0;
    assessmentsAreValid: boolean;
    invalidError: string | null;
    isAssessor = true;
    isAtLeastInstructor = false;
    busy = true;
    showResult = true;
    complaint: Complaint;
    ComplaintType = ComplaintType;
    notFound = false;
    userId: number;
    canOverride = false;

    paramSub: Subscription;

    /** Resizable constants **/
    resizableMinWidth = 100;
    resizableMaxWidth = 1200;
    resizableMinHeight = 200;
    interactResizable: Interactable;
    interactResizableTop: Interactable;

    private cancelConfirmationText: string;

    public getColorForIndex = HighlightColors.forIndex;

    private readonly sha1Regex = /^[a-f0-9]{40}$/i;

    constructor(
        private changeDetectorRef: ChangeDetectorRef,
        private jhiAlertService: AlertService,
        private modalService: NgbModal,
        private router: Router,
        private route: ActivatedRoute,
        private resultService: ResultService,
        private assessmentsService: TextAssessmentsService,
        private accountService: AccountService,
        private location: Location,
        private $window: WindowRef,
        private artemisMarkdown: ArtemisMarkdown,
        private translateService: TranslateService,
        private textSubmissionService: TextSubmissionService,
        private complaintService: ComplaintService,
    ) {
        this.generalFeedback = new Feedback();
        this.referencedFeedback = [];
        this.assessmentsAreValid = false;
        translateService.get('artemisApp.textAssessment.confirmCancel').subscribe((text) => (this.cancelConfirmationText = text));
    }

    get assessments(): Feedback[] {
        return [this.generalFeedback, ...this.referencedFeedback];
    }

    public ngOnInit(): void {
        this.busy = true;

        // Used to check if the assessor is the current user
        this.accountService.identity().then((user) => {
            this.userId = user!.id!;
        });
        this.isAtLeastInstructor = this.accountService.hasAnyAuthorityDirect(['ROLE_ADMIN', 'ROLE_INSTRUCTOR']);

        if (this.paramSub) {
            this.paramSub.unsubscribe();
        }
        this.paramSub = this.route.params.subscribe((params) => {
            const exerciseId = Number(params['exerciseId']);
            const submissionValue = params['submissionId'];

            if (submissionValue === 'new') {
                this.textSubmissionService.getTextSubmissionForExerciseWithoutAssessment(exerciseId, true).subscribe(
                    (submission) => {
                        this.receiveParticipation(<StudentParticipation>submission.participation);

                        // Update the url with the new id, without reloading the page, to make the history consistent
                        const newUrl = window.location.hash.replace('#', '').replace('new', `${this.submission.id}`);
                        this.location.go(newUrl);
                    },
                    (error: HttpErrorResponse) => {
                        if (error.status === 404) {
                            this.notFound = true;
                        } else if (error.error && error.error.errorKey === 'lockedSubmissionsLimitReached') {
                            this.goToExerciseDashboard();
                        } else {
                            this.onError(error);
                        }
                        this.busy = false;
                    },
                );
            } else {
                const submissionId = Number(submissionValue);
                this.assessmentsService.getFeedbackDataForExerciseSubmission(submissionId).subscribe(
                    (participation) => this.receiveParticipation(participation),
                    (error: HttpErrorResponse) => this.onError(error),
                );
            }
        });
    }

    /**
     * @function ngAfterViewInit
     * @desc After the view was initialized, we create an interact.js resizable object,
     *       designate the edges which can be used to resize the target element and set min and max values.
     *       The 'resizemove' callback function processes the event values and sets new width and height values for the element.
     */
    ngAfterViewInit(): void {
        this.resizableMinWidth = this.$window.nativeWindow.screen.width / 6;
        this.resizableMinHeight = this.$window.nativeWindow.screen.height / 7;

        this.interactResizable = interact('.resizable-submission')
            .resizable({
                // Enable resize from left edge; triggered by class .resizing-bar
                edges: { left: '.resizing-bar', right: false, bottom: false, top: false },
                // Set min and max width
                modifiers: [
                    // Set maximum width
                    interact.modifiers!.restrictSize({
                        min: { width: this.resizableMinWidth, height: 0 },
                        max: { width: this.resizableMaxWidth, height: 2000 },
                    }),
                ],
                inertia: true,
            })
            .on('resizestart', function (event: any) {
                event.target.classList.add('card-resizable');
            })
            .on('resizeend', function (event: any) {
                event.target.classList.remove('card-resizable');
            })
            .on('resizemove', function (event: any) {
                const target = event.target;
                // Update element width
                target.style.width = event.rect.width + 'px';
                target.style.minWidth = event.rect.width + 'px';
            });

        this.interactResizableTop = interact('.resizable-horizontal')
            .resizable({
                // Enable resize from bottom edge; triggered by class .resizing-bar-bottom
                edges: { left: false, right: false, top: false, bottom: '.resizing-bar-bottom' },
                // Set min height
                modifiers: [
                    interact.modifiers!.restrictSize({
                        min: { width: 0, height: this.resizableMinHeight },
                    }),
                ],
                inertia: true,
            })
            .on('resizestart', function (event: any) {
                event.target.classList.add('card-resizable');
            })
            .on('resizeend', function (event: any) {
                event.target.classList.remove('card-resizable');
            })
            .on('resizemove', function (event: any) {
                const target = event.target;
                // Update element height
                target.style.minHeight = event.rect.height + 'px';
                $('#submission-area').css('min-height', event.rect.height - 100 + 'px');
            });
    }

    public ngOnDestroy(): void {
        this.changeDetectorRef.detach();
        this.paramSub.unsubscribe();
    }

    public addAssessment(assessmentText: string): void {
        const assessment = new Feedback();
        assessment.reference = assessmentText;
        assessment.credits = 0;
        this.referencedFeedback.push(assessment);
        this.referencedTextBlocks.push(undefined);
        this.validateAssessment();
    }

    public deleteAssessment(assessmentToDelete: Feedback): void {
        const indexToDelete = this.referencedFeedback.indexOf(assessmentToDelete);
        this.referencedFeedback.splice(indexToDelete, 1);
        this.referencedTextBlocks.splice(indexToDelete, 1);
        this.validateAssessment();
    }

    public save(): void {
        this.validateAssessment();
        if (!this.assessmentsAreValid) {
            this.jhiAlertService.error('artemisApp.textAssessment.error.invalidAssessments');
            return;
        }

        this.assessmentsService.save(this.assessments, this.exercise.id, this.result.id).subscribe(
            (response) => {
                this.result = response.body!;
                this.updateParticipationWithResult();
                this.jhiAlertService.success('artemisApp.textAssessment.saveSuccessful');
            },
            (error: HttpErrorResponse) => this.onError(error),
        );
    }

    public submit(): void {
        if (!this.result.id) {
            return; // We need to have saved the result before
        }

        this.validateAssessment();
        if (!this.assessmentsAreValid) {
            this.jhiAlertService.error('artemisApp.textAssessment.error.invalidAssessments');
            return;
        }

        this.assessmentsService.submit(this.assessments, this.exercise.id, this.result.id).subscribe(
            (response) => {
                this.result = response.body!;
                this.updateParticipationWithResult();
                this.jhiAlertService.success('artemisApp.textAssessment.submitSuccessful');
            },
            (error: HttpErrorResponse) => this.onError(error),
        );
    }

    /**
     * Cancel the current assessment and navigate back to the exercise dashboard.
     */
    cancelAssessment() {
        const confirmCancel = window.confirm(this.cancelConfirmationText);
        if (confirmCancel) {
            this.assessmentsService.cancelAssessment(this.exercise.id, this.submission.id).subscribe(() => {
                this.goToExerciseDashboard();
            });
        }
    }
    /**
     * Load next assessment in the same page.
     * It calls the api to load the new unassessed submission in the same page.
     * For the new submission to appear on the same page, the url has to be reloaded.
     */
    assessNextOptimal() {
        if (this.exercise.type === ExerciseType.TEXT) {
            this.textSubmissionService.getTextSubmissionForExerciseWithoutAssessment(this.exercise.id).subscribe(
                (response: TextSubmission) => {
                    this.unassessedSubmission = response;
                    this.router.onSameUrlNavigation = 'reload';
                    // navigate to the new assessment page to trigger re-initialization of the components
                    this.router.navigateByUrl(
                        `/course-management/${this.exercise.course?.id}/text-exercises/${this.exercise.id}/submissions/${this.unassessedSubmission.id}/assessment`,
                        {},
                    );
                },
                (error: HttpErrorResponse) => {
                    if (error.status === 404) {
                        // there are no unassessed submission, nothing we have to worry about
                        this.jhiAlertService.error('artemisApp.tutorExerciseDashboard.noSubmissions');
                    } else {
                        this.onError(error);
                    }
                },
            );
        }
    }

    public predefineTextBlocks(): void {
        this.assessmentsService.getResultWithPredefinedTextblocks(this.result.id).subscribe(
            (response) => {
                const submission = <TextSubmission>response.body!.submission;
                this.submission.blocks = submission.blocks;
                this.loadFeedbacks(response.body!.feedbacks || []);
                this.validateAssessment();
            },
            (error: HttpErrorResponse) => this.onError(error),
        );
    }

    private loadFeedbacks(feedbacks: Feedback[]): void {
        const generalFeedbackIndex = feedbacks.findIndex((feedback) => feedback.reference == null);
        if (generalFeedbackIndex !== -1) {
            this.generalFeedback = feedbacks[generalFeedbackIndex];
            feedbacks.splice(generalFeedbackIndex, 1);
        } else {
            this.generalFeedback = new Feedback();
        }
        this.referencedFeedback = feedbacks;

        /**
         * List of Text Blocks, where the order is IN SYNC with `referencedFeedback`.
         * referencedFeedback[i].reference == referencedTextBlocks[i].id
         * OR referencedTextBlocks[i] == undefined
         *
         * For all feedbacks, feedbacks[i].reference is defined.
         */
        this.referencedTextBlocks = feedbacks.map((feedback) => {
            const feedbackReferencesTextBlock = feedback.reference ? this.sha1Regex.test(feedback.reference) : false;
            if (!feedbackReferencesTextBlock) {
                return undefined;
            }

            return this.submission.blocks!.find((block) => block.id === feedback.reference);
        });
    }

    private updateParticipationWithResult(): void {
        this.showResult = false;
        this.changeDetectorRef.detectChanges();
        this.participation.results[0] = this.result;
        this.showResult = true;
        this.changeDetectorRef.detectChanges();
    }

    private receiveParticipation(participation: StudentParticipation): void {
        this.participation = participation;
        if (this.participation.submissions) {
            this.submission = <TextSubmission>this.participation.submissions[0];
        }
        this.exercise = <TextExercise>this.participation.exercise;
        this.result = this.submission.result || this.participation.results[0];

        if (this.result.hasComplaint) {
            this.getComplaint();
        }

        this.loadFeedbacks(this.result.feedbacks || []);
        this.busy = false;
        this.validateAssessment();
        this.checkPermissions();

        // Automatically fetch suggested Feedback for Automatic Assessment Enabled exercises.
        const needsAutomaticAssmentSuggestions = this.exercise.assessmentType === AssessmentType.SEMI_AUTOMATIC && (!this.result.feedbacks || this.result.feedbacks.length === 0);
        if (needsAutomaticAssmentSuggestions) {
            this.predefineTextBlocks();
        }
    }

    getComplaint(): void {
        this.complaintService.findByResultId(this.result.id).subscribe(
            (res) => {
                if (!res.body) {
                    return;
                }
                this.complaint = res.body;
            },
            (error: HttpErrorResponse) => {
                this.onError(error);
            },
        );
    }
    goToExerciseDashboard() {
        if (this.exercise && this.exercise.course) {
            this.router.navigateByUrl(`/course-management/${this.exercise.course.id}/exercises/${this.exercise.id}/tutor-dashboard`);
        } else {
            this.location.back();
        }
    }

    /**
     * Checks if the assessment is valid:
     *   - There must be at least one feedback referencing a text element or a general feedback.
     *   - Each reference feedback must have either a score or a feedback text or both.
     *   - The score must be a valid number.
     *
     * Additionally, the total score is calculated for all numerical credits.
     */
    public validateAssessment() {
        this.assessmentsAreValid = true;
        this.invalidError = null;

        if ((this.generalFeedback.detailText == null || this.generalFeedback.detailText.length === 0) && this.referencedFeedback && this.referencedFeedback.length === 0) {
            this.totalScore = 0;
            this.assessmentsAreValid = false;
            return;
        }

<<<<<<< HEAD
        if (this.referencedFeedback.every(f => f.reference != null && f.reference.length > 2000)) {
=======
        if (!this.referencedFeedback.every((f) => f.reference != null && f.reference.length <= 2000)) {
>>>>>>> 1ccaa9e3
            this.invalidError = 'artemisApp.textAssessment.error.feedbackReferenceTooLong';
            this.assessmentsAreValid = false;
        }

        let credits = this.referencedFeedback.map((assessment) => assessment.credits);

        if (!this.invalidError && !credits.every((credit) => credit !== null && !isNaN(credit))) {
            this.invalidError = 'artemisApp.textAssessment.error.invalidScoreMustBeNumber';
            this.assessmentsAreValid = false;
            credits = credits.filter((credit) => credit !== null && !isNaN(credit));
        }

        if (!this.invalidError && !this.referencedFeedback.every((f) => f.credits !== 0 || (f.detailText != null && f.detailText.length > 0))) {
            this.invalidError = 'artemisApp.textAssessment.error.invalidNeedScoreOrFeedback';
            this.assessmentsAreValid = false;
        }

        this.totalScore = credits.reduce((a, b) => a + b, 0);
    }

    private checkPermissions() {
        this.isAssessor = this.result && this.result.assessor && this.result.assessor.id === this.userId;
        const isBeforeAssessmentDueDate = this.exercise && this.exercise.assessmentDueDate && moment().isBefore(this.exercise.assessmentDueDate);
        // tutors are allowed to override one of their assessments before the assessment due date, instructors can override any assessment at any time
        this.canOverride = (this.isAssessor && isBeforeAssessmentDueDate) || this.isAtLeastInstructor;
    }

    toggleCollapse($event: any) {
        const target = $event.toElement || $event.relatedTarget || $event.target;
        target.blur();
        const $card = $(target).closest('#instructions');

        if ($card.hasClass('collapsed')) {
            $card.removeClass('collapsed');
            this.interactResizable.resizable({ enabled: true });
            $card.css({ width: this.resizableMinWidth + 'px', minWidth: this.resizableMinWidth + 'px' });
        } else {
            $card.addClass('collapsed');
            $card.css({ width: '55px', minWidth: '55px' });
            this.interactResizable.resizable({ enabled: false });
        }
    }

    public get headingTranslationKey(): string {
        const baseKey = 'artemisApp.textAssessment.heading.';

        if (this.submission && this.submission.exampleSubmission) {
            return baseKey + 'exampleAssessment';
        }
        return baseKey + 'assessment';
    }

    /**
     * Sends the current (updated) assessment to the server to update the original assessment after a complaint was accepted.
     * The corresponding complaint response is sent along with the updated assessment to prevent additional requests.
     *
     * @param complaintResponse the response to the complaint that is sent to the server along with the assessment update
     */
    onUpdateAssessmentAfterComplaint(complaintResponse: ComplaintResponse): void {
        this.validateAssessment();
        if (!this.assessmentsAreValid) {
            this.jhiAlertService.error('artemisApp.textAssessment.error.invalidAssessments');
            return;
        }

        this.assessmentsService.updateAssessmentAfterComplaint(this.assessments, complaintResponse, this.submission.id).subscribe(
            (response) => {
                this.result = response.body!;
                this.updateParticipationWithResult();
                this.jhiAlertService.clear();
                this.jhiAlertService.success('artemisApp.textAssessment.updateAfterComplaintSuccessful');
            },
            (error: HttpErrorResponse) => {
                this.jhiAlertService.clear();
                this.jhiAlertService.error('artemisApp.textAssessment.updateAfterComplaintFailed');
            },
        );
    }

    private onError(error: HttpErrorResponse) {
        const errorMessage = error.headers.get('X-artemisApp-message')!;
        // TODO: this is a workaround to avoid translation not found issues. Provide proper translations
        const jhiAlert = this.jhiAlertService.error(errorMessage);
        jhiAlert.msg = errorMessage;
    }
    allowDrop(ev: any) {
        ev.preventDefault();
    }
    drop(ev: any) {
        ev.preventDefault();
        const data = ev.dataTransfer.getData('text');
        const instruction = JSON.parse(data);
        const credits = instruction.credits;
        const feedback = instruction.feedback;
        this.generalFeedback.detailText += 'Score: ' + credits + ' Feedback: ' + feedback + '\n';
    }
    public addReferencedFeedback(): void {
        const referencedFeedback = new Feedback();
        referencedFeedback.credits = 0;
        referencedFeedback.reference = '';
        this.referencedFeedback.push(referencedFeedback);
        this.validateAssessment();
    }
}<|MERGE_RESOLUTION|>--- conflicted
+++ resolved
@@ -418,11 +418,7 @@
             return;
         }
 
-<<<<<<< HEAD
-        if (this.referencedFeedback.every(f => f.reference != null && f.reference.length > 2000)) {
-=======
         if (!this.referencedFeedback.every((f) => f.reference != null && f.reference.length <= 2000)) {
->>>>>>> 1ccaa9e3
             this.invalidError = 'artemisApp.textAssessment.error.feedbackReferenceTooLong';
             this.assessmentsAreValid = false;
         }
