--- conflicted
+++ resolved
@@ -19,13 +19,10 @@
 
     constructor(public structuredGradingCriterionService: StructuredGradingCriterionService) {}
 
-<<<<<<< HEAD
-=======
     /**
      * Select a text block
      * @param {boolean} autofocus - Enable autofocus (defaults to true)
      */
->>>>>>> fd28a9ff
     select(autofocus = true): void {
         this.didSelect.emit(this.textBlockRef);
         this.textBlockRef.initFeedback();
@@ -51,13 +48,10 @@
         this.didChange.emit(this.textBlockRef);
     }
 
-<<<<<<< HEAD
-=======
     /**
      * Connects the structured grading instructions with the feedback of a text block
      * @param {Event} event - The drop event
      */
->>>>>>> fd28a9ff
     connectStructuredGradingInstructionsWithTextBlock(event: Event) {
         this.select();
         if (this.textBlockRef.feedback) {
