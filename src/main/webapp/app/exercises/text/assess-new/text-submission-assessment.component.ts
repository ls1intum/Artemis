import { Component, OnInit } from '@angular/core';
import { Location } from '@angular/common';
import { HttpErrorResponse, HttpResponse } from '@angular/common/http';
import { ActivatedRoute, Router, NavigationExtras } from '@angular/router';
import { AlertService } from 'app/core/alert/alert.service';
import * as moment from 'moment';

import { AccountService } from 'app/core/auth/account.service';
import { StudentParticipation } from 'app/entities/participation/student-participation.model';
import { TextSubmission } from 'app/entities/text-submission.model';
import { TextExercise } from 'app/entities/text-exercise.model';
import { Result } from 'app/entities/result.model';
import { Complaint } from 'app/entities/complaint.model';
import { ComplaintResponse } from 'app/entities/complaint-response.model';
import { ComplaintService } from 'app/complaints/complaint.service';
import { TextAssessmentsService } from 'app/exercises/text/assess/text-assessments.service';
import { TextBlockRef } from 'app/entities/text-block-ref.model';
import { Feedback, FeedbackType } from 'app/entities/feedback.model';
import { notUndefined } from 'app/shared/util/global.utils';
import { TextBlock, TextBlockType } from 'app/entities/text-block.model';
import { TranslateService } from '@ngx-translate/core';
import { NEW_ASSESSMENT_PATH } from 'app/exercises/text/assess-new/text-submission-assessment.route';
import { StructuredGradingCriterionService } from 'app/exercises/shared/structured-grading-criterion/structured-grading-criterion.service';
import { assessmentNavigateBack } from 'app/exercises/shared/navigate-back.util';
<<<<<<< HEAD
import { TextAssessmentBaseComponent } from 'app/exercises/text/assess-new/text-assessment-base.component';
=======
import { Authority } from 'app/shared/constants/authority.constants';
import { now } from 'moment';
>>>>>>> 72a79dfc

@Component({
    selector: 'jhi-text-submission-assessment',
    templateUrl: './text-submission-assessment.component.html',
    styleUrls: ['./text-submission-assessment.component.scss'],
})
export class TextSubmissionAssessmentComponent extends TextAssessmentBaseComponent implements OnInit {
    /*
     * The instance of this component is REUSED for multiple assessments if using the "Assess Next" button!
     * All properties must be initialized with a default value (or null) in the resetComponent() method.
     * For traceability: Keep order in resetComponent() consistent with declaration.
     */

    participation?: StudentParticipation;
    submission?: TextSubmission;
    result?: Result;
    generalFeedback: Feedback;
    unreferencedFeedback: Feedback[];
    textBlockRefs: TextBlockRef[];
    unusedTextBlockRefs: TextBlockRef[];
    complaint?: Complaint;
    totalScore: number;
    isTestRun = false;
    isLoading: boolean;
    saveBusy: boolean;
    submitBusy: boolean;
    cancelBusy: boolean;
    nextSubmissionBusy: boolean;
    isAssessor: boolean;
    isAtLeastInstructor: boolean;
    assessmentsAreValid: boolean;
    noNewSubmissions: boolean;
    hasAssessmentDueDatePassed: boolean;

    /*
     * Non-resetted properties:
     * These properties are not resetted on purpose, as they cannot change between assessments.
     */
    private cancelConfirmationText: string;
    // ExerciseId is updated from Route Subscription directly.
    exerciseId: number;

    private get referencedFeedback(): Feedback[] {
        return this.textBlockRefs.map(({ feedback }) => feedback).filter(notUndefined) as Feedback[];
    }

    private get assessments(): Feedback[] {
        if (Feedback.hasDetailText(this.generalFeedback)) {
            return [this.generalFeedback, ...this.referencedFeedback, ...this.unreferencedFeedback];
        } else {
            return [...this.referencedFeedback, ...this.unreferencedFeedback];
        }
    }

    private get textBlocksWithFeedback(): TextBlock[] {
        return [...this.textBlockRefs, ...this.unusedTextBlockRefs]
            .filter(({ block, feedback }) => block?.type === TextBlockType.AUTOMATIC || !!feedback)
            .map(({ block }) => block!);
    }

    constructor(
        private activatedRoute: ActivatedRoute,
        private router: Router,
        private location: Location,
        private route: ActivatedRoute,
        protected jhiAlertService: AlertService,
        protected accountService: AccountService,
        protected assessmentsService: TextAssessmentsService,
        private complaintService: ComplaintService,
        translateService: TranslateService,
        protected structuredGradingCriterionService: StructuredGradingCriterionService,
    ) {
        super(jhiAlertService, accountService, assessmentsService, translateService, structuredGradingCriterionService);
        translateService.get('artemisApp.textAssessment.confirmCancel').subscribe((text) => (this.cancelConfirmationText = text));
        this.resetComponent();
    }

    /**
     * This method is called before the component is REUSED!
     * All properties MUST be set to a default value (e.g. null) to prevent data corruption by state leaking into following new assessments.
     */
    private resetComponent(): void {
        this.participation = undefined;
        this.submission = undefined;
        this.exercise = undefined;
        this.result = undefined;
        this.generalFeedback = new Feedback();
        this.unreferencedFeedback = [];
        this.textBlockRefs = [];
        this.unusedTextBlockRefs = [];
        this.complaint = undefined;
        this.totalScore = 0;

        this.isLoading = true;
        this.saveBusy = false;
        this.submitBusy = false;
        this.cancelBusy = false;
        this.nextSubmissionBusy = false;
        this.isAssessor = false;
        this.isAtLeastInstructor = false;
        this.assessmentsAreValid = false;
        this.noNewSubmissions = false;
    }

    /**
     * Life cycle hook to indicate component creation is done
     */
    async ngOnInit() {
        await super.ngOnInit();
        this.route.queryParamMap.subscribe((queryParams) => {
            this.isTestRun = queryParams.get('testRun') === 'true';
        });

<<<<<<< HEAD
=======
        this.isAtLeastInstructor = this.accountService.hasAnyAuthorityDirect([Authority.ADMIN, Authority.INSTRUCTOR]);
>>>>>>> 72a79dfc
        this.activatedRoute.paramMap.subscribe((paramMap) => (this.exerciseId = Number(paramMap.get('exerciseId'))));
        this.activatedRoute.data.subscribe(({ studentParticipation }) => this.setPropertiesFromServerResponse(studentParticipation));
    }

    private setPropertiesFromServerResponse(studentParticipation: StudentParticipation) {
        this.resetComponent();

        if (studentParticipation == null) {
            // Show "No New Submission" banner on .../submissions/new/assessment route
            this.noNewSubmissions = this.isNewAssessmentRoute;
            return;
        }

        this.participation = studentParticipation;
        this.submission = this.participation!.submissions![0] as TextSubmission;
        this.exercise = this.participation?.exercise as TextExercise;
        this.result = this.submission?.result;

        this.hasAssessmentDueDatePassed = !!this.exercise!.assessmentDueDate && moment(this.exercise!.assessmentDueDate).isBefore(now());

        this.prepareTextBlocksAndFeedbacks();
        this.getComplaint();
        this.updateUrlIfNeeded();

        this.checkPermissions(this.result);
        this.totalScore = this.computeTotalScore(this.assessments);
        this.isLoading = false;

        // track feedback in athene
        this.assessmentsService.trackAssessment(this.submission, 'start');
    }

    private updateUrlIfNeeded() {
        if (this.isNewAssessmentRoute) {
            // Update the url with the new id, without reloading the page, to make the history consistent
            const newUrl = this.router
                .createUrlTree(['course-management', this.course?.id, 'text-exercises', this.exercise?.id, 'submissions', this.submission?.id, 'assessment'])
                .toString();
            this.location.go(newUrl);
        }
    }

    private get isNewAssessmentRoute(): boolean {
        return this.activatedRoute.routeConfig?.path === NEW_ASSESSMENT_PATH;
    }

    private checkPermissions(result?: Result): void {
        this.isAssessor = result?.assessor?.id === this.userId;
        // case distinction for exam mode
        this.isAtLeastInstructor = this.accountService.isAtLeastInstructorInCourse(this.course!);
    }

    /**
     * Save the assessment
     */
    save(): void {
        if (!this.assessmentsAreValid) {
            this.jhiAlertService.error('artemisApp.textAssessment.error.invalidAssessments');
            return;
        }

        // track feedback in athene
        this.assessmentsService.trackAssessment(this.submission, 'save');

        this.saveBusy = true;
        this.assessmentsService.save(this.exercise!.id!, this.result!.id!, this.assessments, this.textBlocksWithFeedback).subscribe(
            (response) => this.handleSaveOrSubmitSuccessWithAlert(response, 'artemisApp.textAssessment.saveSuccessful'),
            (error: HttpErrorResponse) => this.handleError(error),
        );
    }

    /**
     * Submit the assessment
     */
    submit(): void {
        if (!this.result?.id) {
            return; // We need to have saved the result before
        }

        if (!this.assessmentsAreValid) {
            this.jhiAlertService.error('artemisApp.textAssessment.error.invalidAssessments');
            return;
        }

        // track feedback in athene
        this.assessmentsService.trackAssessment(this.submission, 'submit');

        this.submitBusy = true;
        this.assessmentsService.submit(this.exercise!.id!, this.result!.id!, this.assessments, this.textBlocksWithFeedback).subscribe(
            (response) => this.handleSaveOrSubmitSuccessWithAlert(response, 'artemisApp.textAssessment.submitSuccessful'),
            (error: HttpErrorResponse) => this.handleError(error),
        );
    }

    protected handleSaveOrSubmitSuccessWithAlert(response: HttpResponse<Result>, translationKey: string): void {
        super.handleSaveOrSubmitSuccessWithAlert(response, translationKey);
        // eslint-disable-next-line chai-friendly/no-unused-expressions
        response.body!.feedbacks?.forEach((newFeedback) => {
            newFeedback.conflictingTextAssessments = this.result?.feedbacks?.find((feedback) => feedback.id === newFeedback.id)?.conflictingTextAssessments;
        });
        response.body!.completionDate = this.result?.completionDate;
        response.body!.submission = undefined;
        response.body!.participation = undefined;
        this.result = response.body!;
        this.participation!.results![0] = this.result;
        this.submission!.result = this.result;
        this.saveBusy = this.submitBusy = false;
    }

    /**
     * Cancel the assessment
     */
    cancel(): void {
        const confirmCancel = window.confirm(this.cancelConfirmationText);
        this.cancelBusy = true;
        if (confirmCancel && this.exercise && this.submission) {
            this.assessmentsService.cancelAssessment(this.exercise!.id!, this.submission!.id!).subscribe(() => this.navigateBack());
        }
    }

    /**
     * Go to next submission
     */
    async nextSubmission(): Promise<void> {
        this.nextSubmissionBusy = true;
        await this.router.navigate(['/course-management', this.course?.id, 'text-exercises', this.exercise?.id, 'submissions', 'new', 'assessment']);
    }

    /**
     * if the conflict badge is clicked, navigate to conflict page and add the submission to the extras.
     * @param feedbackId - selected feedback id with conflicts.
     */
    async navigateToConflictingSubmissions(feedbackId: number): Promise<void> {
        const navigationExtras: NavigationExtras = { state: { submission: this.submission } };
        await this.router.navigate(
            ['/course-management', this.course?.id, 'text-exercises', this.exercise?.id, 'submissions', this.submission?.id, 'text-feedback-conflict', feedbackId],
            navigationExtras,
        );
    }

    /**
     * Sends the current (updated) assessment to the server to update the original assessment after a complaint was accepted.
     * The corresponding complaint response is sent along with the updated assessment to prevent additional requests.
     *
     * @param complaintResponse the response to the complaint that is sent to the server along with the assessment update
     */
    updateAssessmentAfterComplaint(complaintResponse: ComplaintResponse): void {
        this.validateFeedback();
        if (!this.assessmentsAreValid) {
            this.jhiAlertService.error('artemisApp.textAssessment.error.invalidAssessments');
            return;
        }

        this.assessmentsService.updateAssessmentAfterComplaint(this.assessments, this.textBlocksWithFeedback, complaintResponse, this.submission?.id!).subscribe(
            (response) => this.handleSaveOrSubmitSuccessWithAlert(response, 'artemisApp.textAssessment.updateAfterComplaintSuccessful'),
            () => {
                this.jhiAlertService.clear();
                this.jhiAlertService.error('artemisApp.textAssessment.updateAfterComplaintFailed');
            },
        );
    }

    navigateBack() {
        assessmentNavigateBack(this.location, this.router, this.exercise!, this.submission!, this.isTestRun);
    }

    /**
     * Validate the feedback of the assessment
     */
    validateFeedback(): void {
        const hasReferencedFeedback = this.referencedFeedback.filter(Feedback.isPresent).length > 0;
        const hasUnreferencedFeedback = this.unreferencedFeedback.filter(Feedback.isPresent).length > 0;
        const hasGeneralFeedback = Feedback.hasDetailText(this.generalFeedback);

        this.assessmentsAreValid = hasReferencedFeedback || hasGeneralFeedback || hasUnreferencedFeedback;

        this.totalScore = this.computeTotalScore(this.assessments);
    }

    private prepareTextBlocksAndFeedbacks(): void {
        if (!this.result) {
            return;
        }
        const feedbacks = this.result.feedbacks || [];
        feedbacks.forEach(function (feedback) {
            feedback.conflictingTextAssessments = [
                ...(feedback['firstConflicts'] ? feedback['firstConflicts'] : []),
                ...(feedback['secondConflicts'] ? feedback['secondConflicts'] : []),
            ];
            delete feedback['firstConflicts'];
            delete feedback['secondConflicts'];
            feedback.conflictingTextAssessments.forEach(function (textAssessmentConflict) {
                textAssessmentConflict.conflictingFeedbackId =
                    textAssessmentConflict['firstFeedback'].id === feedback.id ? textAssessmentConflict['secondFeedback'].id : textAssessmentConflict['firstFeedback'].id;
            });
        });
        this.unreferencedFeedback = feedbacks.filter((feedbackElement) => feedbackElement.reference == null && feedbackElement.type === FeedbackType.MANUAL_UNREFERENCED);
        const generalFeedbackIndex = feedbacks.findIndex((feedbackElement) => feedbackElement.reference == null && feedbackElement.type !== FeedbackType.MANUAL_UNREFERENCED);
        if (generalFeedbackIndex !== -1) {
            this.generalFeedback = feedbacks[generalFeedbackIndex];
            feedbacks.splice(generalFeedbackIndex, 1);
        } else {
            this.generalFeedback = new Feedback();
        }

        const matchBlocksWithFeedbacks = TextAssessmentsService.matchBlocksWithFeedbacks(this.submission?.blocks || [], feedbacks);
        this.sortAndSetTextBlockRefs(matchBlocksWithFeedbacks, this.textBlockRefs, this.unusedTextBlockRefs, this.submission);
    }

    /**
     * Invoked by Child @Output when adding/removing text blocks. Recalculating refs to keep order and prevent duplicate text displayed.
     */
    public recalculateTextBlockRefs(): void {
        // This is racing with another @Output, so we wait one loop
        setTimeout(() => {
            const refs = [...this.textBlockRefs, ...this.unusedTextBlockRefs].filter(({ block, feedback }) => block!.type === TextBlockType.AUTOMATIC || !!feedback);
            this.textBlockRefs = [];
            this.unusedTextBlockRefs = [];

            this.sortAndSetTextBlockRefs(refs, this.textBlockRefs, this.unusedTextBlockRefs, this.submission);
        });
    }

    private getComplaint(): void {
        if (!this.result?.hasComplaint) {
            return;
        }

        this.isLoading = true;
        this.complaintService.findByResultId(this.result!.id!).subscribe(
            (res) => {
                if (!res.body) {
                    return;
                }
                this.complaint = res.body;
                this.isLoading = false;
            },
            (err: HttpErrorResponse) => {
                this.handleError(err.error);
            },
        );
    }

    /**
     * Boolean which determines whether the user can override a result.
     * If no exercise is loaded, for example during loading between exercises, we return false.
     * Instructors can always override a result.
     * Tutors can override their own results within the assessment due date, if there is no complaint about their assessment.
     * They cannot override a result anymore, if there is a complaint. Another tutor must handle the complaint.
     */
    get canOverride(): boolean {
        if (this.exercise) {
            if (this.isAtLeastInstructor) {
                // Instructors can override any assessment at any time.
                return true;
            }
            if (this.complaint && this.isAssessor) {
                // If there is a complaint, the original assessor cannot override the result anymore.
                return false;
            }
            let isBeforeAssessmentDueDate = true;
            // Add check as the assessmentDueDate must not be set for exercises
            if (this.exercise.assessmentDueDate) {
                isBeforeAssessmentDueDate = moment().isBefore(this.exercise.assessmentDueDate!);
            }
            // tutors are allowed to override one of their assessments before the assessment due date.
            return this.isAssessor && isBeforeAssessmentDueDate;
        }
        return false;
    }

    get readOnly(): boolean {
        return !this.isAtLeastInstructor && !!this.complaint && this.isAssessor;
    }

    protected handleError(error: HttpErrorResponse): void {
        super.handleError(error);
        this.saveBusy = this.submitBusy = false;
    }
}<|MERGE_RESOLUTION|>--- conflicted
+++ resolved
@@ -22,12 +22,9 @@
 import { NEW_ASSESSMENT_PATH } from 'app/exercises/text/assess-new/text-submission-assessment.route';
 import { StructuredGradingCriterionService } from 'app/exercises/shared/structured-grading-criterion/structured-grading-criterion.service';
 import { assessmentNavigateBack } from 'app/exercises/shared/navigate-back.util';
-<<<<<<< HEAD
 import { TextAssessmentBaseComponent } from 'app/exercises/text/assess-new/text-assessment-base.component';
-=======
 import { Authority } from 'app/shared/constants/authority.constants';
 import { now } from 'moment';
->>>>>>> 72a79dfc
 
 @Component({
     selector: 'jhi-text-submission-assessment',
@@ -66,6 +63,7 @@
      * Non-resetted properties:
      * These properties are not resetted on purpose, as they cannot change between assessments.
      */
+    private userId?: number;
     private cancelConfirmationText: string;
     // ExerciseId is updated from Route Subscription directly.
     exerciseId: number;
@@ -141,10 +139,6 @@
             this.isTestRun = queryParams.get('testRun') === 'true';
         });
 
-<<<<<<< HEAD
-=======
-        this.isAtLeastInstructor = this.accountService.hasAnyAuthorityDirect([Authority.ADMIN, Authority.INSTRUCTOR]);
->>>>>>> 72a79dfc
         this.activatedRoute.paramMap.subscribe((paramMap) => (this.exerciseId = Number(paramMap.get('exerciseId'))));
         this.activatedRoute.data.subscribe(({ studentParticipation }) => this.setPropertiesFromServerResponse(studentParticipation));
     }
