import { Component, OnInit } from '@angular/core';
import { Location } from '@angular/common';
import { HttpErrorResponse, HttpResponse } from '@angular/common/http';
import { ActivatedRoute, Router } from '@angular/router';
import { JhiAlertService } from 'ng-jhipster';
import * as moment from 'moment';

import { AccountService } from 'app/core/auth/account.service';
import { StudentParticipation } from 'app/entities/participation/student-participation.model';
import { TextSubmission } from 'app/entities/text-submission.model';
import { TextExercise } from 'app/entities/text-exercise.model';
import { Result } from 'app/entities/result.model';
import { Complaint } from 'app/entities/complaint.model';
import { ComplaintResponse } from 'app/entities/complaint-response.model';
import { ComplaintService } from 'app/complaints/complaint.service';
import { TextAssessmentsService } from 'app/exercises/text/assess/text-assessments.service';
import { TextBlockRef } from 'app/entities/text-block-ref.model';
import { Feedback } from 'app/entities/feedback.model';
import { notUndefined } from 'app/shared/util/global.utils';
import { TextBlock } from 'app/entities/text-block.model';
import { TranslateService } from '@ngx-translate/core';
import { NEW_ASSESSMENT_PATH } from 'app/exercises/text/assess-new/text-submission-assessment.route';

@Component({
    selector: 'jhi-text-submission-assessment',
    templateUrl: './text-submission-assessment.component.html',
    styleUrls: ['./text-submission-assessment.component.scss'],
})
export class TextSubmissionAssessmentComponent implements OnInit {
    private userId: number | null;
    exerciseId: number;
    participation: StudentParticipation | null;
    submission: TextSubmission | null;
    exercise: TextExercise | null;
    result: Result | null;
    generalFeedback: Feedback;
    textBlockRefs: TextBlockRef[];
    complaint: Complaint | null;
    totalScore: number;

    isLoading: boolean;
    saveBusy: boolean;
    submitBusy: boolean;
    cancelBusy: boolean;
    nextSubmissionBusy: boolean;
    isAssessor: boolean;
    isAtLeastInstructor: boolean;
    canOverride: boolean;
    assessmentsAreValid: boolean;
    noNewSubmissions: boolean;

    private cancelConfirmationText: string;
    unreferencedFeedback: Feedback[] = [];

    private get referencedFeedback(): Feedback[] {
        return this.textBlockRefs.map(({ feedback }) => feedback).filter(notUndefined) as Feedback[];
    }

    private get assessments(): Feedback[] {
        if (Feedback.hasDetailText(this.generalFeedback)) {
            return [this.generalFeedback, ...this.referencedFeedback, ...this.unreferencedFeedback];
        } else {
            return [...this.referencedFeedback, ...this.unreferencedFeedback];
        }
    }

    private get textBlocks(): TextBlock[] {
        return this.textBlockRefs.map(({ block }) => block);
    }

    constructor(
        private activatedRoute: ActivatedRoute,
        private router: Router,
        private location: Location,
        private jhiAlertService: JhiAlertService,
        private accountService: AccountService,
        private assessmentsService: TextAssessmentsService,
        private complaintService: ComplaintService,
        translateService: TranslateService,
    ) {
        translateService.get('artemisApp.textAssessment.confirmCancel').subscribe((text) => (this.cancelConfirmationText = text));
        this.resetComponent();
    }

    private resetComponent(): void {
        this.participation = null;
        this.submission = null;
        this.exercise = null;
        this.result = null;
        this.generalFeedback = new Feedback();
        this.textBlockRefs = [];
        this.complaint = null;
        this.totalScore = 0;
        this.isLoading = true;
        this.saveBusy = false;
        this.submitBusy = false;
        this.cancelBusy = false;
        this.nextSubmissionBusy = false;
        this.isAssessor = false;
        this.isAtLeastInstructor = false;
        this.canOverride = false;
        this.assessmentsAreValid = false;
        this.noNewSubmissions = false;
    }

    /**
     * Life cycle hook to indicate component creation is done
     */
    async ngOnInit() {
        // Used to check if the assessor is the current user
        const identity = await this.accountService.identity();
        this.userId = identity ? identity.id : null;

        this.isAtLeastInstructor = this.accountService.hasAnyAuthorityDirect(['ROLE_ADMIN', 'ROLE_INSTRUCTOR']);

        this.activatedRoute.paramMap.subscribe((paramMap) => (this.exerciseId = Number(paramMap.get('exerciseId'))));
        this.activatedRoute.data.subscribe(({ studentParticipation }) => this.setPropertiesFromServerResponse(studentParticipation));
    }

    private setPropertiesFromServerResponse(studentParticipation: StudentParticipation) {
        this.resetComponent();

        if (studentParticipation === null) {
            // Show "No New Submission" banner on .../submissions/new/assessment route
            this.noNewSubmissions = this.isNewAssessmentRoute;
            return;
        }

        this.participation = studentParticipation;
        this.submission = this.participation?.submissions[0] as TextSubmission;
        this.exercise = this.participation?.exercise as TextExercise;
        this.result = this.submission?.result;
        this.isAtLeastInstructor = this.accountService.isAtLeastInstructorInCourse(this.exercise!.course!);
        this.prepareTextBlocksAndFeedbacks();
        this.getComplaint();
        this.updateUrlIfNeeded();

        this.checkPermissions();
        this.computeTotalScore();
        this.isLoading = false;
    }

    private updateUrlIfNeeded() {
        if (this.isNewAssessmentRoute) {
            // Update the url with the new id, without reloading the page, to make the history consistent
            const newUrl = this.router
                .createUrlTree(['course-management', this.exercise?.course?.id, 'text-exercises', this.exercise?.id, 'submissions', this.submission?.id, 'assessment'])
                .toString();
            this.location.go(newUrl);
        }
    }

    private get isNewAssessmentRoute(): boolean {
        return this.activatedRoute.routeConfig?.path === NEW_ASSESSMENT_PATH;
    }

    /**
     * Save the assessment
     */
    save(): void {
        if (!this.assessmentsAreValid) {
            this.jhiAlertService.error('artemisApp.textAssessment.error.invalidAssessments');
            return;
        }

        this.saveBusy = true;
        this.assessmentsService.save(this.exercise!.id, this.result!.id, this.assessments, this.textBlocks).subscribe(
            (response) => this.handleSaveOrSubmitSuccessWithAlert(response, 'artemisApp.textAssessment.saveSuccessful'),
            (error: HttpErrorResponse) => this.handleError(error),
        );
    }

    /**
     * Submit the assessment
     */
    submit(): void {
        if (!this.result?.id) {
            return; // We need to have saved the result before
        }

        if (!this.assessmentsAreValid) {
            this.jhiAlertService.error('artemisApp.textAssessment.error.invalidAssessments');
            return;
        }

        this.submitBusy = true;
        this.assessmentsService.submit(this.exercise!.id, this.result!.id, this.assessments, this.textBlocks).subscribe(
            (response) => this.handleSaveOrSubmitSuccessWithAlert(response, 'artemisApp.textAssessment.submitSuccessful'),
            (error: HttpErrorResponse) => this.handleError(error),
        );
    }

    private handleSaveOrSubmitSuccessWithAlert(response: HttpResponse<Result>, translationKey: string): void {
        this.participation!.results[0] = this.result = response.body!;
        this.jhiAlertService.success(translationKey);
        this.saveBusy = this.submitBusy = false;
    }

    /**
     * Cancel the assessment
     */
    cancel(): void {
        const confirmCancel = window.confirm(this.cancelConfirmationText);
        this.cancelBusy = true;
        if (confirmCancel && this.exercise && this.submission) {
            this.assessmentsService
                .cancelAssessment(this.exercise.id, this.submission.id)
                .subscribe(() => this.router.navigate(['course-management', this.exercise?.course?.id, 'exercises', this.exercise?.id, 'tutor-dashboard']));
        }
    }

    /**
     * Go to next submission
     */
    async nextSubmission(): Promise<void> {
        this.nextSubmissionBusy = true;
        await this.router.navigate(['/course-management', this.exercise?.course?.id, 'text-exercises', this.exercise?.id, 'submissions', 'new', 'assessment']);
    }

    /**
     * Sends the current (updated) assessment to the server to update the original assessment after a complaint was accepted.
     * The corresponding complaint response is sent along with the updated assessment to prevent additional requests.
     *
     * @param complaintResponse the response to the complaint that is sent to the server along with the assessment update
     */
    updateAssessmentAfterComplaint(complaintResponse: ComplaintResponse): void {
        this.validateFeedback();
        if (!this.assessmentsAreValid) {
            this.jhiAlertService.error('artemisApp.textAssessment.error.invalidAssessments');
            return;
        }

        this.assessmentsService.updateAssessmentAfterComplaint(this.assessments, this.textBlocks, complaintResponse, this.submission?.id!).subscribe(
            (response) => this.handleSaveOrSubmitSuccessWithAlert(response, 'artemisApp.textAssessment.updateAfterComplaintSuccessful'),
            (error: HttpErrorResponse) => {
                console.error(error);
                this.jhiAlertService.clear();
                this.jhiAlertService.error('artemisApp.textAssessment.updateAfterComplaintFailed');
            },
        );
    }

    private computeTotalScore() {
        const credits = this.assessments.map((feedback) => feedback.credits);
        this.totalScore = credits.reduce((a, b) => a + b, 0);
    }

    /**
     * Validate the feedback of the assessment
     */
    validateFeedback(): void {
<<<<<<< HEAD
        const hasReferencedFeedback = this.referencedFeedback.filter((f) => !Feedback.isEmpty(f)).length > 0;
        const hasUnreferencedFeedback = this.unreferencedFeedback.filter((f) => !Feedback.isEmpty(f)).length > 0;
=======
        const hasReferencedFeedback = this.referencedFeedback.filter(Feedback.isPresent).length > 0;
>>>>>>> 65bfc4dc
        const hasGeneralFeedback = Feedback.hasDetailText(this.generalFeedback);

        this.assessmentsAreValid = hasReferencedFeedback || hasGeneralFeedback || hasUnreferencedFeedback;

        this.computeTotalScore();
    }

    private prepareTextBlocksAndFeedbacks(): void {
        if (!this.result) {
            return;
        }
        const feedbacks = this.result.feedbacks || [];
        const generalFeedbackIndex = feedbacks.findIndex(({ reference }) => reference == null);
        if (generalFeedbackIndex !== -1) {
            this.generalFeedback = feedbacks[generalFeedbackIndex];
            feedbacks.splice(generalFeedbackIndex, 1);
        } else {
            this.generalFeedback = new Feedback();
        }

        const sortedRefs = TextAssessmentsService.matchBlocksWithFeedbacks(this.submission?.blocks || [], feedbacks).sort((a, b) => a.block.startIndex - b.block.startIndex);

        let previousIndex = 0;
        const lastIndex = this.submission?.text?.length || 0;
        for (let i = 0; i <= sortedRefs.length; i++) {
            const ref: TextBlockRef | undefined = sortedRefs[i];
            const nextIndex = ref ? ref.block.startIndex : lastIndex;
            if (previousIndex > nextIndex) {
                console.error('Overlapping Text Blocks!', ref, previousIndex, nextIndex, sortedRefs);
            } else if (previousIndex < nextIndex) {
                // There is a gap. We need to add a Text Block in between
                this.addTextBlockByIndices(previousIndex, nextIndex);
                previousIndex = nextIndex;
            }

            if (ref) {
                this.textBlockRefs.push(ref);
                previousIndex = ref.block.endIndex;
            }
        }
    }

    private addTextBlockByIndices(startIndex: number, endIndex: number): void {
        const newRef = TextBlockRef.new();
        newRef.block.startIndex = startIndex;
        newRef.block.endIndex = endIndex;
        newRef.block.setTextFromSubmission(this.submission!);
        newRef.block.computeId();
        this.textBlockRefs.push(newRef);
    }

    private getComplaint(): void {
        if (!this.result?.hasComplaint) {
            return;
        }

        this.isLoading = true;
        this.complaintService.findByResultId(this.result.id).subscribe(
            (res) => {
                if (!res.body) {
                    return;
                }
                this.complaint = res.body;
                this.isLoading = false;
            },
            (err: HttpErrorResponse) => {
                this.handleError(err.error);
            },
        );
    }

    private checkPermissions(): void {
        this.isAssessor = this.result !== null && this.result.assessor && this.result.assessor.id === this.userId;
        const isBeforeAssessmentDueDate = moment().isBefore(this.exercise?.assessmentDueDate!);
        // tutors are allowed to override one of their assessments before the assessment due date. instructors can override any assessment at any time.
        this.canOverride = (this.isAssessor && isBeforeAssessmentDueDate) || this.isAtLeastInstructor;
    }

    private handleError(error: HttpErrorResponse): void {
        const errorMessage = error.headers?.get('X-artemisApp-message') || error.message;
        this.jhiAlertService.error(errorMessage, null, undefined);
        this.saveBusy = this.submitBusy = false;
    }
}<|MERGE_RESOLUTION|>--- conflicted
+++ resolved
@@ -249,12 +249,8 @@
      * Validate the feedback of the assessment
      */
     validateFeedback(): void {
-<<<<<<< HEAD
-        const hasReferencedFeedback = this.referencedFeedback.filter((f) => !Feedback.isEmpty(f)).length > 0;
-        const hasUnreferencedFeedback = this.unreferencedFeedback.filter((f) => !Feedback.isEmpty(f)).length > 0;
-=======
         const hasReferencedFeedback = this.referencedFeedback.filter(Feedback.isPresent).length > 0;
->>>>>>> 65bfc4dc
+        const hasUnreferencedFeedback = this.unreferencedFeedback.filter(Feedback.isPresent).length > 0;
         const hasGeneralFeedback = Feedback.hasDetailText(this.generalFeedback);
 
         this.assessmentsAreValid = hasReferencedFeedback || hasGeneralFeedback || hasUnreferencedFeedback;
