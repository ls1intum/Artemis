<div *ngIf="exercise">
    <h4 jhiTranslate="artemisApp.fileUploadAssessment.dashboard.heading" [translateValues]="{ exerciseTitle: exercise.title }"></h4>
    <jhi-assessment-filters [submissions]="submissions" (filterChange)="updateFilteredSubmissions($event)"></jhi-assessment-filters>
    <ng-container *ngIf="!busy"></ng-container>
    <jhi-assessment-warning [exercise]="exercise"></jhi-assessment-warning>
    <div class="table-responsive" *ngIf="submissions && submissions.length > 0; else emptyTable">
        <table class="table table-striped exercise-table">
            <thead>
                <tr jhiSort [(predicate)]="predicate" [(ascending)]="reverse" [callback]="sortRows.bind(this)">
                    <th>
                        <a class="th-link">#</a>
                    </th>
                    <th *ngIf="exercise.isAtLeastInstructor" jhiSortBy="participation.participantName">
                        <a class="th-link" jhiTranslate="artemisApp.exercise.studentName">Student name</a>
                        <fa-icon [icon]="'sort'"></fa-icon>
                    </th>
                    <th jhiSortBy="submissionDate">
                        <a class="th-link" jhiTranslate="artemisApp.assessment.dashboard.columns.submissionDate">Submission date</a>
                        <fa-icon [icon]="'sort'"></fa-icon>
                    </th>
                    <th jhiSortBy="latestResult.score">
                        <a class="th-link" jhiTranslate="artemisApp.assessment.dashboard.columns.result">Result</a>
                        <fa-icon [icon]="'sort'"></fa-icon>
                    </th>
                    <th jhiSortBy="participation.submissions.length">
                        <a class="th-link" jhiTranslate="artemisApp.assessment.dashboard.columns.submissionCount">Submission count</a>
                        <fa-icon [icon]="'sort'"></fa-icon>
                    </th>
                    <th jhiSortBy="durationInMinutes">
                        <a class="th-link" jhiTranslate="artemisApp.assessment.dashboard.columns.duration">Duration</a>
                        <fa-icon [icon]="'sort'"></fa-icon>
                    </th>
                    <th jhiSortBy="latestResult.assessor.name">
                        <a *ngIf="numberOfCorrectionrounds == 1" class="th-link" jhiTranslate="artemisApp.assessment.dashboard.columns.assessor">Reviewer</a>
                        <a *ngIf="numberOfCorrectionrounds == 2" class="th-link" jhiTranslate="artemisApp.assessment.dashboard.columns.assessors">Reviewers</a>
                        <fa-icon [icon]="'sort'"></fa-icon>
                    </th>
                    <th>
                        <a class="th-link" jhiTranslate="artemisApp.assessment.dashboard.columns.assessmentFirst">Assessment</a>
                    </th>
                    <th *ngIf="numberOfCorrectionrounds == 2">
                        <a class="th-link" jhiTranslate="artemisApp.assessment.dashboard.columns.assessmentSecond">Assessment</a>
                    </th>
                </tr>
            </thead>
            <tbody>
                <tr *ngFor="let submission of filteredSubmissions; let i = index">
                    <td>{{ i + 1 }}</td>
                    <td *ngIf="exercise.isAtLeastInstructor">
                        {{ submission.participation!.participantName! }}
                    </td>
                    <td>{{ submission.submissionDate | artemisDate }}</td>
                    <td>
                        <jhi-result [participation]="submission.participation!"></jhi-result>
                    </td>
                    <td>
                        <ng-container *ngIf="submission.participation!.submissions">
                            <a
                                *ngIf="exercise.isAtLeastInstructor && !examId"
<<<<<<< HEAD
                                [routerLink]="[
                                    '/course-management',
                                    courseId,
                                    exercise.type + '-exercises',
                                    exercise.id,
                                    'participations',
                                    submission.participation.id,
                                    'submissions'
                                ]"
=======
                                [routerLink]="['/course-management', courseId, 'exercises', exercise.id, 'participations', submission.participation!.id!, 'submissions']"
>>>>>>> cb392baf
                            >
                                {{ submission.participation!.submissions!.length }}
                            </a>
                            <a
                                *ngIf="exercise.isAtLeastInstructor && !!examId"
                                [routerLink]="[
                                    '/course-management',
                                    courseId,
                                    'exams',
                                    examId,
                                    'exercise-groups',
                                    exerciseGroupId,
                                    exercise.type + '-exercises',
                                    exercise.id,
                                    'participations',
                                    submission.participation!.id!
                                ]"
                            >
                                {{ submission.participation!.submissions!.length }}
                            </a>
                        </ng-container>
                    </td>
                    <td>
                        {{ submission.durationInMinutes }}
                        {{ 'artemisApp.assessment.dashboard.minutes' | artemisTranslate }}
                    </td>
                    <td>
                        <div *ngIf="submission?.results?.length && submission.results!.length! > 1 && submission!.results![0]?.assessor">
                            {{ submission.results![0]!.assessor!.name }}
                        </div>
                        <div *ngIf="submission.latestResult && submission.latestResult!.assessor">{{ submission.latestResult!.assessor!.name }}</div>
                    </td>
                    <td *ngFor="let item of [].constructor(numberOfCorrectionrounds); let correctionRound = index">
                        <span *jhiHasAnyAuthority="['ROLE_ADMIN', 'ROLE_INSTRUCTOR', 'ROLE_TA']">
                            <!-- exercise without exam-->
                            <span *ngIf="exercise.type === ExerciseType.FILE_UPLOAD && exercise.course && submission">
                                <a *ngIf="!submission.latestResult" [class.disabled]="busy" [routerLink]="getAssessmentLink(submission.id!)" class="btn btn-success btn-sm mb-1">
                                    <fa-icon [fixedWidth]="true" [icon]="'folder-open'"></fa-icon>&nbsp;{{ 'artemisApp.assessment.dashboard.actions.assess' | artemisTranslate }}
                                </a>

                                <a *ngIf="submission.latestResult" [class.disabled]="busy" [routerLink]="getAssessmentLink(submission.id!)" class="btn btn-primary btn-sm mb-1">
                                    <fa-icon [fixedWidth]="true" [icon]="'folder-open'"></fa-icon>&nbsp;{{ 'artemisApp.assessment.dashboard.actions.open' | artemisTranslate }}
                                </a>
                            </span>
                            <!-- start-->
                            <span *ngIf="exercise.type === ExerciseType.FILE_UPLOAD && submission && exercise.exerciseGroup">
                                <!-- exercise within exam-->
                                <span *ngIf="submission.results && submission.results[correctionRound]">
                                    <!-- button for existing result without lock-->
                                    <a
                                        *ngIf="submission.results[correctionRound].completionDate"
                                        [class.disabled]="busy"
                                        [queryParams]="{ 'correction-round': correctionRound }"
                                        [routerLink]="getAssessmentLink(submission.id!)"
                                        class="btn btn-primary btn-sm mb-1"
                                    >
                                        <fa-icon [fixedWidth]="true" [icon]="'folder-open'"></fa-icon>&nbsp;
                                        <span>
                                            {{ 'artemisApp.assessment.dashboard.actions.open' | artemisTranslate }}
                                        </span>
                                    </a>
                                    <!-- button for existing result with lock-->
                                    <span *ngIf="submission.results && !(submission!.results![correctionRound] && submission!.results![correctionRound].completionDate)">
                                        <div class="btn-group-vertical mr-1 mb-10">
                                            <a
                                                [class.disabled]="busy"
                                                [queryParams]="{ 'correction-round': correctionRound }"
                                                [routerLink]="getAssessmentLink(submission.id!)"
                                                class="btn btn-warning btn-sm mb-1"
                                            >
                                                <fa-icon [fixedWidth]="true" [icon]="'edit'"></fa-icon>&nbsp;
                                                <span>
                                                    {{ 'artemisApp.assessment.dashboard.actions.continue' | artemisTranslate }}
                                                </span>
                                            </a>
                                            <!-- button to cancel result -->
                                            <button
                                                (click)="cancelAssessment(submission)"
                                                *ngIf="exercise.isAtLeastInstructor && submission && submission.latestResult && !submission.latestResult!.completionDate"
                                                [disabled]="busy"
                                                class="btn btn-danger btn-sm mb-1"
                                            >
                                                <fa-icon [fixedWidth]="true" [icon]="'ban'"></fa-icon>&nbsp;{{
                                                    'artemisApp.assessment.dashboard.actions.cancel' | artemisTranslate
                                                }}
                                            </button>
                                        </div>
                                    </span>
                                </span>
                                <!-- button for submission without result for this correction round-->
                                <a
                                    *ngIf="
                                        correctionRound == (submission.results ? submission.results.length : 0) &&
                                        (!submission.latestResult || submission.latestResult!.completionDate)
                                    "
                                    [class.disabled]="busy"
                                    [queryParams]="{ 'correction-round': submission.results ? submission.results.length : 0 }"
                                    [routerLink]="getAssessmentLink(submission.id!)"
                                    class="btn btn-success btn-sm mb-1"
                                >
                                    <fa-icon [fixedWidth]="true" [icon]="'folder-open'"></fa-icon>
                                    {{ 'artemisApp.assessment.dashboard.actions.assess' | artemisTranslate }}
                                </a>
                            </span>
                            <!-- end -->
                        </span>
                    </td>
                </tr>
            </tbody>
        </table>
    </div>
</div>

<ng-template #emptyTable>
    <p jhiTranslate="artemisApp.assessment.dashboard.empty">No Submissions for this exercise!</p>
</ng-template><|MERGE_RESOLUTION|>--- conflicted
+++ resolved
@@ -57,19 +57,15 @@
                         <ng-container *ngIf="submission.participation!.submissions">
                             <a
                                 *ngIf="exercise.isAtLeastInstructor && !examId"
-<<<<<<< HEAD
                                 [routerLink]="[
                                     '/course-management',
                                     courseId,
                                     exercise.type + '-exercises',
                                     exercise.id,
                                     'participations',
-                                    submission.participation.id,
+                                    submission.participation!.id,
                                     'submissions'
                                 ]"
-=======
-                                [routerLink]="['/course-management', courseId, 'exercises', exercise.id, 'participations', submission.participation!.id!, 'submissions']"
->>>>>>> cb392baf
                             >
                                 {{ submission.participation!.submissions!.length }}
                             </a>
