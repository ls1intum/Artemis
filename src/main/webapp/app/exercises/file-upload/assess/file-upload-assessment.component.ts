--- conflicted
+++ resolved
@@ -26,12 +26,8 @@
 import { assessmentNavigateBack } from 'app/exercises/shared/navigate-back.util';
 import { ExerciseType, getCourseFromExercise } from 'app/entities/exercise.model';
 import { Authority } from 'app/shared/constants/authority.constants';
-<<<<<<< HEAD
-import { getSubmissionResultByCorrectionRound, getSubmissionResultById } from 'app/entities/submission.model';
-=======
-import { getLatestSubmissionResult } from 'app/entities/submission.model';
+import { getSubmissionResultByCorrectionRound, getSubmissionResultById, getLatestSubmissionResult } from 'app/entities/submission.model';
 import { getExerciseDashboardLink, getLinkToSubmissionAssessment } from 'app/utils/navigation.utils';
->>>>>>> cdd51e3b
 
 @Component({
     providers: [FileUploadAssessmentsService],
@@ -65,14 +61,12 @@
     hasAssessmentDueDatePassed: boolean;
     correctionRound = 0;
     hasNewSubmissions = true;
-<<<<<<< HEAD
     resultId?: number;
-=======
+  
     examId = 0;
     exerciseGroupId: number;
     exerciseDashboardLink: string[];
     loadingInitialSubmission = true;
->>>>>>> cdd51e3b
 
     private cancelConfirmationText: string;
 
@@ -118,12 +112,10 @@
 
         this.route.params.subscribe((params) => {
             this.courseId = Number(params['courseId']);
-<<<<<<< HEAD
             const exerciseId = Number(params['exerciseId']);
             this.resultId = Number(params['resultId']);
             this.exerciseId = exerciseId;
-=======
-            this.exerciseId = Number(params['exerciseId']);
+
             const examId = params['examId'];
             if (examId) {
                 this.examId = Number(examId);
@@ -132,7 +124,6 @@
 
             this.exerciseDashboardLink = getExerciseDashboardLink(this.courseId, this.exerciseId, this.examId, this.isTestRun);
 
->>>>>>> cdd51e3b
             const submissionValue = params['submissionId'];
             const submissionId = Number(submissionValue);
             if (submissionValue === 'new') {
