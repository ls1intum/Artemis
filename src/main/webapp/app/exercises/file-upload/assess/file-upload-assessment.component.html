<jhi-assessment-layout
    (navigateBack)="navigateBack()"
    [isLoading]="isLoading"
    [isTeamMode]="exercise?.teamMode || false"
    [isAssessor]="isAssessor"
    [isTestRun]="isTestRun"
    [exerciseDashboardLink]="exerciseDashboardLink"
    [canOverride]="canOverride"
    [result]="result"
    [assessmentsAreValid]="assessmentsAreValid"
    [complaint]="complaint"
    [exercise]="exercise"
    [submission]="submission"
    [hasAssessmentDueDatePassed]="hasAssessmentDueDatePassed"
    [correctionRound]="correctionRound"
    [(highlightDifferences)]="highlightDifferences"
    (save)="onSaveAssessment()"
    (submit)="onSubmitAssessment()"
    (cancel)="onCancelAssessment()"
    (nextSubmission)="assessNext()"
    (updateAssessmentAfterComplaint)="onUpdateAssessmentAfterComplaint($event)"
>
    @if (submission) {
        @if (!busy && exercise) {
            <jhi-resizeable-container class="col-12">
                <!--region Left Panel-->
<<<<<<< HEAD
                @if (exercise!.title) {
                    <span left-header>{{ exercise!.title }}</span>
                }
=======
                <span left-header>{{ exercise?.title ?? '' }}</span>
>>>>>>> dd1769c7
                <jhi-score-display
                    left-header
                    [score]="totalScore"
                    [maxPoints]="exercise!.maxPoints!"
                    [maxBonusPoints]="exercise!.bonusPoints!"
                    [course]="course"
                ></jhi-score-display>
                <div left-body>
                    <div class="row">
                        @if (submission?.filePath) {
                            <div class="col-12 card-text">
                                <a class="text-primary" (click)="downloadFile(submission!.filePath!)">{{ 'artemisApp.fileUploadAssessment.submissionFile' | artemisTranslate }}</a>
                                <span class="ms-2 badge bg-info">{{ attachmentExtension(submission!.filePath!) | uppercase }}</span>
                            </div>
                        }
                    </div>
                </div>
                <!--region Right Panel-->
                <fa-icon right-header [icon]="farListAlt"></fa-icon>&nbsp;
                <span right-header jhiTranslate="artemisApp.assessmentInstructions.instructions.instructions">Instructions</span>
                <div right-body class="alert alert-info text-center mb-4" role="alert" jhiTranslate="artemisApp.textAssessment.assessmentInstruction"></div>
                <jhi-assessment-instructions id="instructions-card" right-body [exercise]="exercise!" class="markdown-preview"></jhi-assessment-instructions>
                <!--endregion-->
            </jhi-resizeable-container>
        }
        <!--Feedbacks-->
        <div class="row mt-3">
            @if (invalidError) {
                <div class="col-8 alert alert-danger" role="alert">{{ invalidError | artemisTranslate }}</div>
            }
            <jhi-unreferenced-feedback
                [(feedbacks)]="unreferencedFeedback"
                (feedbacksChange)="validateAssessment()"
                [readOnly]="readOnly"
                [highlightDifferences]="highlightDifferences"
            ></jhi-unreferenced-feedback>
        </div>
    } @else {
        @if (!loadingInitialSubmission) {
            <div class="alert alert-warning text-center mt-4" role="alert">
                <p jhiTranslate="artemisApp.fileUploadAssessment.notFound">We haven't found any new submission without an assessment, please go back.</p>
                <a [routerLink]="exerciseDashboardLink" class="btn btn-info btn-sm me-1 mb-1 assessment-dashboard">
                    <span class="d-none d-md-inline" jhiTranslate="entity.action.exerciseDashboard">Exercise dashboard</span>
                </a>
            </div>
        }
    }
</jhi-assessment-layout>
<ng-template #assessment>
    @if (!busy && exercise) {
        <jhi-resizeable-container class="col-12">
            <!--region Left Panel-->
<<<<<<< HEAD
            @if (exercise!.title) {
                <span left-header>{{ exercise!.title }}</span>
            }
=======
            <span left-header>{{ exercise?.title ?? '' }}</span>
>>>>>>> dd1769c7
            <jhi-score-display left-header [score]="totalScore" [maxPoints]="exercise!.maxPoints!" [maxBonusPoints]="exercise!.bonusPoints!" [course]="course"></jhi-score-display>
            <div left-body>
                <div class="row">
                    @if (submission?.filePath) {
                        <div class="col-12 card-text">
                            <a class="text-primary" (click)="downloadFile(submission!.filePath!)">{{ 'artemisApp.fileUploadAssessment.submissionFile' | artemisTranslate }}</a>
                            <span class="ms-2 badge bg-info">{{ attachmentExtension(submission!.filePath!) | uppercase }}</span>
                        </div>
                    }
                </div>
            </div>
            <!--region Right Panel-->
            <fa-icon right-header [icon]="farListAlt"></fa-icon>&nbsp;
            <span right-header jhiTranslate="artemisApp.assessmentInstructions.instructions.instructions">Instructions</span>
            <div right-body class="alert alert-info text-center mb-4" role="alert" jhiTranslate="artemisApp.textAssessment.assessmentInstruction"></div>
            <jhi-assessment-instructions id="instructions-card" right-body [exercise]="exercise!" class="markdown-preview"></jhi-assessment-instructions>
            <!--endregion-->
        </jhi-resizeable-container>
    }
    <!--Feedbacks-->
    <div class="row mt-3">
        @if (invalidError) {
            <div class="col-8 alert alert-danger" role="alert">{{ invalidError | artemisTranslate }}</div>
        }
        <jhi-unreferenced-feedback
            [(feedbacks)]="unreferencedFeedback"
            (feedbacksChange)="validateAssessment()"
            [readOnly]="readOnly"
            [highlightDifferences]="highlightDifferences"
        ></jhi-unreferenced-feedback>
    </div>
</ng-template><|MERGE_RESOLUTION|>--- conflicted
+++ resolved
@@ -24,13 +24,7 @@
         @if (!busy && exercise) {
             <jhi-resizeable-container class="col-12">
                 <!--region Left Panel-->
-<<<<<<< HEAD
-                @if (exercise!.title) {
-                    <span left-header>{{ exercise!.title }}</span>
-                }
-=======
                 <span left-header>{{ exercise?.title ?? '' }}</span>
->>>>>>> dd1769c7
                 <jhi-score-display
                     left-header
                     [score]="totalScore"
@@ -83,13 +77,7 @@
     @if (!busy && exercise) {
         <jhi-resizeable-container class="col-12">
             <!--region Left Panel-->
-<<<<<<< HEAD
-            @if (exercise!.title) {
-                <span left-header>{{ exercise!.title }}</span>
-            }
-=======
             <span left-header>{{ exercise?.title ?? '' }}</span>
->>>>>>> dd1769c7
             <jhi-score-display left-header [score]="totalScore" [maxPoints]="exercise!.maxPoints!" [maxBonusPoints]="exercise!.bonusPoints!" [course]="course"></jhi-score-display>
             <div left-body>
                 <div class="row">
