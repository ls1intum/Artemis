import { Component, OnInit } from '@angular/core';
import { ActivatedRoute, Params, Router } from '@angular/router';
import { HttpErrorResponse, HttpResponse } from '@angular/common/http';
import { AlertService, AlertType } from 'app/core/util/alert.service';
import { FileUploadExerciseService } from './file-upload-exercise.service';
import { FileUploadExercise } from 'app/entities/file-upload-exercise.model';
import { CourseManagementService } from 'app/course/manage/course-management.service';
import { ExerciseService } from 'app/exercises/shared/exercise/exercise.service';
import { Exercise, ExerciseMode, IncludedInOverallScore, getCourseId, resetDates } from 'app/entities/exercise.model';
import { EditorMode } from 'app/shared/markdown-editor/markdown-editor.component';
import { KatexCommand } from 'app/shared/markdown-editor/commands/katex.command';
import { ArtemisNavigationUtilService } from 'app/utils/navigation.utils';
import { ExerciseCategory } from 'app/entities/exercise-category.model';
import { cloneDeep } from 'lodash-es';
import { NgbModal } from '@ng-bootstrap/ng-bootstrap';
import { ExerciseUpdateWarningService } from 'app/exercises/shared/exercise-update-warning/exercise-update-warning.service';
import { onError } from 'app/shared/util/global.utils';
import { EditType, SaveExerciseCommand } from 'app/exercises/shared/exercise/exercise.utils';
import { faBan, faQuestionCircle, faSave } from '@fortawesome/free-solid-svg-icons';
<<<<<<< HEAD
import { switchMap, tap } from 'rxjs/operators';
import { ExerciseGroupService } from 'app/exam/manage/exercise-groups/exercise-group.service';
=======
import { DocumentationType } from 'app/shared/components/documentation-button/documentation-button.component';
>>>>>>> b5be3ab5

@Component({
    selector: 'jhi-file-upload-exercise-update',
    templateUrl: './file-upload-exercise-update.component.html',
    styleUrls: ['../../shared/exercise/_exercise-update.scss'],
})
export class FileUploadExerciseUpdateComponent implements OnInit {
    readonly IncludedInOverallScore = IncludedInOverallScore;

    isExamMode: boolean;
    fileUploadExercise: FileUploadExercise;
    backupExercise: FileUploadExercise;
    isSaving: boolean;
    goBackAfterSaving = false;
    exerciseCategories: ExerciseCategory[];
    existingCategories: ExerciseCategory[];
    EditorMode = EditorMode;
    notificationText?: string;
    domainCommandsProblemStatement = [new KatexCommand()];
    domainCommandsSampleSolution = [new KatexCommand()];
<<<<<<< HEAD
    isImport: boolean;
    examCourseId?: number;
=======

    saveCommand: SaveExerciseCommand<FileUploadExercise>;

    documentationType = DocumentationType.FileUpload;

>>>>>>> b5be3ab5
    // Icons
    faQuestionCircle = faQuestionCircle;
    faBan = faBan;
    faSave = faSave;

    constructor(
        private fileUploadExerciseService: FileUploadExerciseService,
        private modalService: NgbModal,
        private popupService: ExerciseUpdateWarningService,
        private activatedRoute: ActivatedRoute,
        private router: Router,
        private courseService: CourseManagementService,
        private exerciseService: ExerciseService,
        private alertService: AlertService,
        private navigationUtilService: ArtemisNavigationUtilService,
        private exerciseGroupService: ExerciseGroupService,
    ) {}

    get editType(): EditType {
        if (this.isImport) {
            return EditType.IMPORT;
        }
        return this.fileUploadExercise.id == undefined ? EditType.CREATE : EditType.UPDATE;
    }

    /**
     * Initializes information relevant to file upload exercise
     */
    ngOnInit() {
        // This is used to scroll page to the top of the page, because the routing keeps the position for the
        // new page from previous page.
        window.scroll(0, 0);

        this.isSaving = false;
        this.activatedRoute.data.subscribe(({ fileUploadExercise }) => {
            this.fileUploadExercise = fileUploadExercise;
            this.backupExercise = cloneDeep(this.fileUploadExercise);
            this.examCourseId = getCourseId(fileUploadExercise);
        });

        this.activatedRoute.queryParams.subscribe((params) => {
            if (params.shouldHaveBackButtonToWizard) {
                this.goBackAfterSaving = true;
            }
        });
        this.activatedRoute.url
            .pipe(
                tap(
                    (segments) =>
                        (this.isImport = segments.some((segment) => segment.path === 'import', (this.isExamMode = segments.some((segment) => segment.path === 'exercise-groups')))),
                ),
                switchMap(() => this.activatedRoute.params),
                tap((params) => {
                    this.handleExerciseSettings();
                    this.handleImport(params);
                }),
            )
            .subscribe();
    }

    /**
     * Return to the exercise overview page
     */
    previousState() {
        this.navigationUtilService.navigateBackFromExerciseUpdate(this.fileUploadExercise);
    }

    private handleImport(params: Params) {
        if (this.isImport) {
            if (this.isExamMode) {
                // The target exerciseId where we want to import into
                const exerciseGroupId = params['exerciseGroupId'];
                const courseId = params['courseId'];
                const examId = params['examId'];

                this.exerciseGroupService.find(courseId, examId, exerciseGroupId).subscribe((res) => (this.fileUploadExercise.exerciseGroup = res.body!));
                // We reference exam exercises by their exercise group, not their course. Having both would lead to conflicts on the server
                this.fileUploadExercise.course = undefined;
            } else {
                // The target course where we want to import into
                const targetCourseId = params['courseId'];
                this.courseService.find(targetCourseId).subscribe((res) => (this.fileUploadExercise.course = res.body!));
                // We reference normal exercises by their course, having both would lead to conflicts on the server
                this.fileUploadExercise.exerciseGroup = undefined;
            }
            resetDates(this.fileUploadExercise);
        }
    }

    private handleExerciseSettings() {
        if (!this.isExamMode) {
            this.exerciseCategories = this.fileUploadExercise.categories || [];
            if (this.examCourseId) {
                this.courseService.findAllCategoriesOfCourse(this.examCourseId).subscribe({
                    next: (categoryRes: HttpResponse<string[]>) => {
                        this.existingCategories = this.exerciseService.convertExerciseCategoriesAsStringFromServer(categoryRes.body!);
                    },
                    error: (error: HttpErrorResponse) => onError(this.alertService, error),
                });
            }
        } else {
            // Lock individual mode for exam exercises
            this.fileUploadExercise.mode = ExerciseMode.INDIVIDUAL;
            this.fileUploadExercise.teamAssignmentConfig = undefined;
            this.fileUploadExercise.teamMode = false;
            // Exam exercises cannot be not included into the total score
            if (this.fileUploadExercise.includedInOverallScore === IncludedInOverallScore.NOT_INCLUDED) {
                this.fileUploadExercise.includedInOverallScore = IncludedInOverallScore.INCLUDED_COMPLETELY;
            }
        }
    }

    save() {
        this.isSaving = true;
        new SaveExerciseCommand(this.modalService, this.popupService, this.fileUploadExerciseService, this.backupExercise, this.editType, this.alertService)
            .save(this.fileUploadExercise, this.isExamMode, this.notificationText)
            .subscribe({
                next: (exercise: Exercise) => this.onSaveSuccess(exercise),
                error: (res: HttpErrorResponse) => this.onSaveError(res),
                complete: () => {
                    this.isSaving = false;
                },
            });
    }

    /**
     * Validates if the date is correct
     */
    validateDate() {
        this.exerciseService.validateDate(this.fileUploadExercise);
    }

    /**
     * Updates categories for file upload exercise
     * @param categories list of exercise categories
     */
    updateCategories(categories: ExerciseCategory[]) {
        this.fileUploadExercise.categories = categories;
    }

    private onSaveSuccess(exercise: Exercise) {
        this.isSaving = false;

        if (this.goBackAfterSaving) {
            this.navigationUtilService.navigateBack();

            return;
        }

        this.navigationUtilService.navigateForwardFromExerciseUpdateOrCreation(exercise);
    }

    private onSaveError(error: HttpErrorResponse) {
        const errorMessage = error.headers.get('X-artemisApp-alert')!;
        this.alertService.addAlert({
            type: AlertType.DANGER,
            message: errorMessage,
            disableTranslation: true,
        });
        this.isSaving = false;
    }
}<|MERGE_RESOLUTION|>--- conflicted
+++ resolved
@@ -17,12 +17,7 @@
 import { onError } from 'app/shared/util/global.utils';
 import { EditType, SaveExerciseCommand } from 'app/exercises/shared/exercise/exercise.utils';
 import { faBan, faQuestionCircle, faSave } from '@fortawesome/free-solid-svg-icons';
-<<<<<<< HEAD
-import { switchMap, tap } from 'rxjs/operators';
-import { ExerciseGroupService } from 'app/exam/manage/exercise-groups/exercise-group.service';
-=======
 import { DocumentationType } from 'app/shared/components/documentation-button/documentation-button.component';
->>>>>>> b5be3ab5
 
 @Component({
     selector: 'jhi-file-upload-exercise-update',
@@ -43,16 +38,13 @@
     notificationText?: string;
     domainCommandsProblemStatement = [new KatexCommand()];
     domainCommandsSampleSolution = [new KatexCommand()];
-<<<<<<< HEAD
     isImport: boolean;
     examCourseId?: number;
-=======
 
     saveCommand: SaveExerciseCommand<FileUploadExercise>;
 
     documentationType = DocumentationType.FileUpload;
 
->>>>>>> b5be3ab5
     // Icons
     faQuestionCircle = faQuestionCircle;
     faBan = faBan;
@@ -184,7 +176,6 @@
     validateDate() {
         this.exerciseService.validateDate(this.fileUploadExercise);
     }
-
     /**
      * Updates categories for file upload exercise
      * @param categories list of exercise categories
