--- conflicted
+++ resolved
@@ -43,13 +43,9 @@
     isImport: boolean;
     examCourseId?: number;
 
-<<<<<<< HEAD
-    documentationType = DocumentationType.FileUpload;
-=======
     saveCommand: SaveExerciseCommand<FileUploadExercise>;
 
     readonly documentationType: DocumentationType = 'FileUpload';
->>>>>>> 690edb8a
 
     // Icons
     faQuestionCircle = faQuestionCircle;
