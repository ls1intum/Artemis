--- conflicted
+++ resolved
@@ -65,15 +65,7 @@
      * Returns to previous state, which should be always the page of selected course
      */
     previousState() {
-<<<<<<< HEAD
-        if (this.fileUploadExercise.course) {
-            this.router.navigate(['/course-management', this.fileUploadExercise.course!.id, 'exercises']);
-        } else {
-            window.history.back();
-        }
-=======
         window.history.back();
->>>>>>> b3426c7a
     }
 
     /**
