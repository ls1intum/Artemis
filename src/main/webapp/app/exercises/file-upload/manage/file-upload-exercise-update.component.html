<form name="editForm" role="form" novalidate (ngSubmit)="save()" #editForm="ngForm">
    <h2 *ngIf="fileUploadExercise.id" id="jhi-file-upload-exercise-heading-edit" jhiTranslate="artemisApp.fileUploadExercise.home.editLabel">Edit a File Upload Exercise</h2>
    <h2 *ngIf="!fileUploadExercise.id" id="jhi-file-upload-exercise-heading-create" jhiTranslate="artemisApp.fileUploadExercise.home.createLabel">
        Create a new File Upload Exercise
    </h2>
    <div>
        <jhi-alert></jhi-alert>
        <jhi-alert-error></jhi-alert-error>
        <div class="form-group" [hidden]="!fileUploadExercise.id">
            <label for="id" jhiTranslate="global.field.id">ID</label>
            <input type="text" class="form-control" id="id" name="id" [(ngModel)]="fileUploadExercise.id" readonly />
        </div>
        <div class="form-group">
            <label class="form-control-label" jhiTranslate="artemisApp.exercise.title" for="field_title">Title</label>
            <input required minlength="3" type="text" class="form-control" name="title" id="field_title" [(ngModel)]="fileUploadExercise.title" />
        </div>
        <div *ngIf="!isExamMode" class="form-group position-relative">
            <label class="form-control-label" jhiTranslate="artemisApp.exercise.categories">Categories</label>
            <jhi-category-selector
                [exerciseCategories]="exerciseCategories"
                [existingCategories]="existingCategories"
                (selectedCategories)="updateCategories($event)"
            ></jhi-category-selector>
        </div>
        <div class="form-group">
            <label class="form-control-label" jhiTranslate="artemisApp.exercise.difficulty">Difficulty</label>
            <div>
                <jhi-difficulty-picker [exercise]="fileUploadExercise"></jhi-difficulty-picker>
            </div>
        </div>
        <jhi-team-config-form-group class="form-element" [exercise]="fileUploadExercise"></jhi-team-config-form-group>
        <div class="d-flex" *ngIf="!isExamMode">
            <div class="form-group flex-grow-1">
                <jhi-date-time-picker
                    class="form-element"
                    labelName="{{ 'artemisApp.exercise.releaseDate' | artemisTranslate }}"
                    [(ngModel)]="fileUploadExercise.releaseDate"
                    (valueChange)="validateDate()"
                    [error]="false"
                    name="releaseDate"
                ></jhi-date-time-picker>
            </div>
            <div class="form-group flex-grow-1 ms-3">
                <jhi-date-time-picker
                    class="form-element"
                    labelName="{{ 'artemisApp.exercise.dueDate' | artemisTranslate }}"
                    [(ngModel)]="fileUploadExercise.dueDate"
                    name="dueDate"
                    [error]="fileUploadExercise.dueDateError!"
                    (valueChange)="validateDate()"
                ></jhi-date-time-picker>
                <span *ngIf="fileUploadExercise.dueDateError" class="invalid-feedback">{{ 'artemisApp.exercise.dueDateError' | artemisTranslate }}</span>
            </div>
        </div>
        <div class="form-group" *ngIf="!isExamMode">
            <jhi-date-time-picker
                class="form-element"
                name="assessmentDueDate"
                [error]="fileUploadExercise.assessmentDueDateError!"
                labelName="{{ 'artemisApp.exercise.assessmentDueDate' | artemisTranslate }}"
                (valueChange)="validateDate()"
                [(ngModel)]="fileUploadExercise.assessmentDueDate"
            ></jhi-date-time-picker>
            <span *ngIf="fileUploadExercise.assessmentDueDateError" class="invalid-feedback">{{ 'artemisApp.exercise.assessmentDueDateError' | artemisTranslate }}</span>
        </div>
        <div class="form-group">
            <label class="form-control-label">{{
                'artemisApp.exercise.includedInOverallScore' + (fileUploadExercise.course ? 'Course' : 'Exam') + 'Label' | artemisTranslate
            }}</label>
            <div>
                <jhi-included-in-overall-score-picker [(includedInOverallScore)]="fileUploadExercise.includedInOverallScore"></jhi-included-in-overall-score-picker>
            </div>
        </div>
        <div class="row">
            <div class="col">
                <div class="form-group">
                    <label class="form-control-label" jhiTranslate="artemisApp.exercise.points" for="field_points">Points</label>
                    <input
                        required
                        type="number"
                        class="form-control"
                        [customMin]="1"
                        [customMax]="9999"
                        name="points"
                        id="field_points"
                        [(ngModel)]="fileUploadExercise.maxPoints"
                        #points="ngModel"
                    />
                    <div *ngIf="points?.invalid && (points?.dirty || points?.touched) && points?.errors" class="alert alert-danger">
                        {{ 'artemisApp.exercise.pointsError' | artemisTranslate }}
                    </div>
                </div>
            </div>
            <div class="col">
                <div class="form-group" [hidden]="fileUploadExercise.includedInOverallScore! !== IncludedInOverallScore.INCLUDED_COMPLETELY">
                    <label class="form-control-label" jhiTranslate="artemisApp.exercise.bonusPoints" for="field_bonusPoints">Bonus Points</label>
                    <input
                        type="number"
                        [required]="fileUploadExercise.includedInOverallScore === IncludedInOverallScore.INCLUDED_COMPLETELY"
                        class="form-control"
                        [customMin]="0"
                        [customMax]="9999"
                        name="bonusPoints"
                        id="field_bonusPoints"
                        [(ngModel)]="fileUploadExercise.bonusPoints"
                        #bonusPoints="ngModel"
                    />
                    <div
                        *ngIf="bonusPoints?.invalid && (bonusPoints?.dirty || bonusPoints?.touched) && bonusPoints?.errors"
                        class="alert alert-danger"
                        [hidden]="fileUploadExercise.includedInOverallScore !== IncludedInOverallScore.INCLUDED_COMPLETELY"
                    >
                        {{ 'artemisApp.exercise.bonusPointsError' | artemisTranslate }}
                    </div>
                </div>
            </div>
        </div>
        <div class="form-group">
            <label class="form-control-label" jhiTranslate="artemisApp.fileUploadExercise.filePattern" for="field_filePattern">File Pattern </label>
            <fa-icon
                [icon]="'question-circle'"
                class="text-secondary"
                placement="top"
                ngbTooltip="{{ 'artemisApp.fileUploadExercise.filePatternInfo' | artemisTranslate }}"
            ></fa-icon>
            <input required minlength="2" type="text" class="form-control" name="filePattern" id="field_filePattern" [(ngModel)]="fileUploadExercise.filePattern" />
        </div>
        <jhi-presentation-score-checkbox [exercise]="fileUploadExercise"></jhi-presentation-score-checkbox>
        <div class="form-group" id="field_problemStatement">
            <label class="form-control-label" jhiTranslate="artemisApp.exercise.problemStatement" for="field_problemStatement">Problem Statement</label>
            <jhi-markdown-editor
                class="markdown-editor"
                [domainCommands]="domainCommandsProblemStatement"
                [(markdown)]="fileUploadExercise.problemStatement"
                [editorMode]="EditorMode.LATEX"
                [enableResize]="true"
            ></jhi-markdown-editor>
        </div>
        <!-- TODO we want to have a file upload here and store a PDF, not a text. We could allow to add text in the sample_solution_explanation field -->
        <div class="form-group" id="field_sampleSolution">
            <label class="form-control-label" jhiTranslate="artemisApp.exercise.sampleSolution" for="field_sampleSolution">Sample Solution</label>
            <jhi-markdown-editor
                class="markdown-editor"
                [domainCommands]="domainCommandsSampleSolution"
                [(markdown)]="fileUploadExercise.sampleSolution"
                [editorMode]="EditorMode.LATEX"
                [enableResize]="true"
            ></jhi-markdown-editor>
        </div>
<<<<<<< HEAD
        <div class="form-group">
            <label class="form-control-label" jhiTranslate="artemisApp.exercise.assessmentInstructions" for="gradingInstructions">Assessment Instructions</label>
            <jhi-grading-instructions-details id="gradingInstructions" [exercise]="fileUploadExercise"></jhi-grading-instructions-details>
=======
        <div class="form-group" name="gradingInstructions" id="field_gradingInstructions">
            <jhi-slide-toggle class="form-element" (checkedEmitter)="getCheckedFlag($event)"></jhi-slide-toggle>
            <jhi-markdown-editor
                *ngIf="this.checkedFlag === false"
                class="markdown-editor background-editor-color"
                [domainCommands]="domainCommandsGradingInstructions"
                [(markdown)]="fileUploadExercise.gradingInstructions"
                [editorMode]="EditorMode.LATEX"
                [enableResize]="true"
            ></jhi-markdown-editor>
            <jhi-grading-instructions-details *ngIf="this.checkedFlag" [exercise]="fileUploadExercise"></jhi-grading-instructions-details>
>>>>>>> 75a1538b
        </div>
    </div>
    <div>
        <button type="button" id="cancel-save" class="btn btn-secondary" (click)="previousState()">
            <fa-icon [icon]="'ban'"></fa-icon>&nbsp;<span jhiTranslate="entity.action.cancel">Cancel</span>
        </button>
        <button
            type="submit"
            id="save-entity"
            [disabled]="editForm.form.invalid || isSaving || fileUploadExercise.dueDateError || fileUploadExercise.assessmentDueDateError"
            class="btn btn-primary"
        >
            <fa-icon [icon]="'save'"></fa-icon>&nbsp;<span jhiTranslate="entity.action.save">Save</span>
        </button>
    </div>
</form><|MERGE_RESOLUTION|>--- conflicted
+++ resolved
@@ -147,23 +147,9 @@
                 [enableResize]="true"
             ></jhi-markdown-editor>
         </div>
-<<<<<<< HEAD
         <div class="form-group">
             <label class="form-control-label" jhiTranslate="artemisApp.exercise.assessmentInstructions" for="gradingInstructions">Assessment Instructions</label>
             <jhi-grading-instructions-details id="gradingInstructions" [exercise]="fileUploadExercise"></jhi-grading-instructions-details>
-=======
-        <div class="form-group" name="gradingInstructions" id="field_gradingInstructions">
-            <jhi-slide-toggle class="form-element" (checkedEmitter)="getCheckedFlag($event)"></jhi-slide-toggle>
-            <jhi-markdown-editor
-                *ngIf="this.checkedFlag === false"
-                class="markdown-editor background-editor-color"
-                [domainCommands]="domainCommandsGradingInstructions"
-                [(markdown)]="fileUploadExercise.gradingInstructions"
-                [editorMode]="EditorMode.LATEX"
-                [enableResize]="true"
-            ></jhi-markdown-editor>
-            <jhi-grading-instructions-details *ngIf="this.checkedFlag" [exercise]="fileUploadExercise"></jhi-grading-instructions-details>
->>>>>>> 75a1538b
         </div>
     </div>
     <div>
