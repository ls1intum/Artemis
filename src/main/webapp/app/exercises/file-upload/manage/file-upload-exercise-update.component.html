--- conflicted
+++ resolved
@@ -230,13 +230,8 @@
         [isDisabled]="
             !!(editForm.form.invalid || fileUploadExercise.dueDateError || fileUploadExercise.assessmentDueDateError || fileUploadExercise.exampleSolutionPublicationDateError)
         "
-<<<<<<< HEAD
-        (cancelAction)="previousState()"
-        (saveAction)="save()"
-=======
         (onCancel)="previousState()"
         (save)="save()"
->>>>>>> 041d5c96
         [(notificationText)]="notificationText"
     />
 </form>