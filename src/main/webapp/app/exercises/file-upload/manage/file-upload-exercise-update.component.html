<form name="editForm" role="form" novalidate #editForm="ngForm">
    <div class="d-flex align-items-center">
        @if (fileUploadExercise.id && !isImport) {
            <h2 id="jhi-file-upload-exercise-heading-edit" jhiTranslate="artemisApp.fileUploadExercise.home.editLabel">Edit a File Upload Exercise</h2>
        }
        @if (!fileUploadExercise.id) {
            <h2 id="jhi-file-upload-exercise-heading-create" jhiTranslate="artemisApp.fileUploadExercise.home.createLabel">Create a new File Upload Exercise</h2>
        }
        @if (isImport) {
            <h2 id="jhi-file-upload-exercise-heading-import" jhiTranslate="artemisApp.fileUploadExercise.home.importLabel">Import a File Upload Exercise</h2>
        }
        <jhi-documentation-button [type]="documentationType" />
    </div>
    <hr />
    <h3 jhiTranslate="artemisApp.exercise.sections.general">General Information</h3>
    <div>
        <div class="form-group" [hidden]="!fileUploadExercise.id || isImport">
            <label for="id" jhiTranslate="global.field.id">ID</label>
            <input type="text" class="form-control" id="id" name="id" [(ngModel)]="fileUploadExercise.id" readonly />
        </div>
        <jhi-exercise-title-channel-name
            [exercise]="fileUploadExercise"
            [course]="fileUploadExercise.course"
            [minTitleLength]="3"
            [isExamMode]="isExamMode"
            [isImport]="isImport"
        />
        @if (!isExamMode) {
            <div class="form-group position-relative">
                <label class="form-control-label" jhiTranslate="artemisApp.exercise.categories">Categories</label>
                <jhi-help-icon text="artemisApp.exercise.categoriesTooltip" />
                <jhi-category-selector [categories]="exerciseCategories" [existingCategories]="existingCategories" (selectedCategories)="updateCategories($event)" />
            </div>
        }
        <h3 jhiTranslate="artemisApp.exercise.sections.mode">Mode</h3>
        <div class="form-group">
            <label class="form-control-label" jhiTranslate="artemisApp.exercise.difficulty">Difficulty</label>
            <div>
                <jhi-difficulty-picker [exercise]="fileUploadExercise" />
            </div>
        </div>
<<<<<<< HEAD
        <jhi-team-config-form-group class="form-element" [exercise]="fileUploadExercise" [isImport]="isImport" />
=======
        <jhi-team-config-form-group class="form-element" [exercise]="fileUploadExercise" [isImport]="isImport"></jhi-team-config-form-group>
        <h3 jhiTranslate="artemisApp.exercise.sections.problem">Problem Statement</h3>
        <div class="form-group" id="field_problemStatement">
            <label class="form-control-label" jhiTranslate="artemisApp.exercise.problemStatement" for="field_problemStatement">Problem Statement</label>
            <jhi-markdown-editor
                class="markdown-editor"
                [domainCommands]="domainCommandsProblemStatement"
                [(markdown)]="fileUploadExercise.problemStatement"
                [editorMode]="EditorMode.LATEX"
            ></jhi-markdown-editor>
        </div>
        <h3 jhiTranslate="artemisApp.exercise.sections.solution">Example Solution</h3>
        <!-- TODO we want to have a file upload here and store a PDF, not a text. We could allow to add text in the sample_solution_explanation field -->
        <div class="form-group" id="field_exampleSolution">
            <label class="form-control-label" jhiTranslate="artemisApp.exercise.exampleSolution" for="field_exampleSolution">Example Solution</label>
            <jhi-markdown-editor
                class="markdown-editor"
                [domainCommands]="domainCommandsSampleSolution"
                [(markdown)]="fileUploadExercise.exampleSolution"
                [editorMode]="EditorMode.LATEX"
            ></jhi-markdown-editor>
        </div>
        @if (!isExamMode) {
            <div class="form-group">
                <jhi-date-time-picker
                    class="form-element"
                    name="exampleSolutionPublicationDate"
                    labelName="{{ 'artemisApp.exercise.exampleSolutionPublicationDate' | artemisTranslate }}"
                    [(ngModel)]="fileUploadExercise.exampleSolutionPublicationDate"
                    [error]="fileUploadExercise.exampleSolutionPublicationDateError!"
                    (valueChange)="validateDate()"
                ></jhi-date-time-picker>
                @if (fileUploadExercise.exampleSolutionPublicationDateError) {
                    <span class="invalid-feedback">
                        {{ 'artemisApp.exercise.exampleSolutionPublicationDateError' | artemisTranslate }}
                    </span>
                }
            </div>
        }
        <h3 jhiTranslate="artemisApp.exercise.sections.grading">Grading</h3>
>>>>>>> 00ab52a8
        @if (!isExamMode) {
            <div class="d-flex">
                <div class="form-group flex-grow-1">
                    <jhi-date-time-picker
                        class="form-element"
                        id="pick-releaseDate"
                        labelName="{{ 'artemisApp.exercise.releaseDate' | artemisTranslate }}"
                        [(ngModel)]="fileUploadExercise.releaseDate"
                        (valueChange)="validateDate()"
                        [error]="false"
                        name="releaseDate"
                    />
                </div>
                <div class="form-group flex-grow-1 ms-3">
                    <jhi-date-time-picker
                        class="form-element"
                        id="pick-startDate"
                        name="startDate"
                        [error]="!!fileUploadExercise.startDateError"
                        labelName="{{ 'artemisApp.exercise.startDate' | artemisTranslate }}"
                        (valueChange)="validateDate()"
                        [(ngModel)]="fileUploadExercise.startDate"
                    />
                    @if (fileUploadExercise.startDateError) {
                        <span class="invalid-feedback">{{ 'artemisApp.exercise.startDateError' | artemisTranslate }}</span>
                    }
                </div>
            </div>
        }
        @if (!isExamMode) {
            <div class="d-flex">
                <div class="form-group flex-grow-1">
                    <jhi-date-time-picker
                        class="form-element"
                        id="pick-dueDate"
                        name="dueDate"
                        [error]="!!fileUploadExercise.dueDateError"
                        labelName="{{ 'artemisApp.exercise.dueDate' | artemisTranslate }}"
                        (valueChange)="validateDate()"
                        [(ngModel)]="fileUploadExercise.dueDate"
                    />
                    @if (fileUploadExercise.dueDateError) {
                        <span class="invalid-feedback">{{ 'artemisApp.exercise.dueDateError' | artemisTranslate }}</span>
                    }
                </div>
                <div class="form-group flex-grow-1 ms-3">
                    <jhi-date-time-picker
                        class="form-element"
                        id="pick-assessmentDueDate"
                        name="assessmentDueDate"
                        [error]="!!fileUploadExercise.assessmentDueDateError"
                        labelName="{{ 'artemisApp.exercise.assessmentDueDate' | artemisTranslate }}"
                        (valueChange)="validateDate()"
                        [(ngModel)]="fileUploadExercise.assessmentDueDate"
                    />
                    @if (fileUploadExercise.assessmentDueDateError) {
                        <span class="invalid-feedback">{{ 'artemisApp.exercise.assessmentDueDateError' | artemisTranslate }}</span>
                    }
                </div>
            </div>
        }
        <div class="form-group">
            <label class="form-control-label">{{
                'artemisApp.exercise.includedInOverallScore' + (fileUploadExercise.course ? 'Course' : 'Exam') + 'Label' | artemisTranslate
            }}</label>
            <div>
                <jhi-included-in-overall-score-picker
                    [(includedInOverallScore)]="fileUploadExercise.includedInOverallScore"
                    (includedInOverallScoreChange)="validateDate()"
                    [allowNotIncluded]="!isExamMode"
                />
            </div>
        </div>
        <div class="row">
            <div class="col">
                <div class="form-group">
                    <label class="form-control-label" jhiTranslate="artemisApp.exercise.points" for="field_points">Points</label>
                    <input
                        required
                        type="number"
                        class="form-control"
                        [customMin]="1"
                        [customMax]="9999"
                        name="points"
                        id="field_points"
                        [(ngModel)]="fileUploadExercise.maxPoints"
                        #points="ngModel"
                    />
                    @if (points?.invalid && (points?.dirty || points?.touched) && points?.errors) {
                        <div class="alert alert-danger">
                            {{ 'artemisApp.exercise.pointsError' | artemisTranslate }}
                        </div>
                    }
                </div>
            </div>
            <div class="col">
                <div class="form-group" [hidden]="fileUploadExercise.includedInOverallScore! !== IncludedInOverallScore.INCLUDED_COMPLETELY">
                    <label class="form-control-label" jhiTranslate="artemisApp.exercise.bonusPoints" for="field_bonusPoints">Bonus Points</label>
                    <input
                        type="number"
                        [required]="fileUploadExercise.includedInOverallScore === IncludedInOverallScore.INCLUDED_COMPLETELY"
                        class="form-control"
                        [customMin]="0"
                        [customMax]="9999"
                        name="bonusPoints"
                        id="field_bonusPoints"
                        [(ngModel)]="fileUploadExercise.bonusPoints"
                        #bonusPoints="ngModel"
                    />
                    @if (bonusPoints?.invalid && (bonusPoints?.dirty || bonusPoints?.touched) && bonusPoints?.errors) {
                        <div class="alert alert-danger" [hidden]="fileUploadExercise.includedInOverallScore !== IncludedInOverallScore.INCLUDED_COMPLETELY">
                            {{ 'artemisApp.exercise.bonusPointsError' | artemisTranslate }}
                        </div>
                    }
                </div>
            </div>
        </div>
        <div class="form-group">
            <label class="form-control-label" jhiTranslate="artemisApp.fileUploadExercise.filePattern" for="field_filePattern">File Pattern </label>
            <fa-icon [icon]="faQuestionCircle" class="text-secondary" ngbTooltip="{{ 'artemisApp.fileUploadExercise.filePatternInfo' | artemisTranslate }}" />
            <input required minlength="2" type="text" class="form-control" name="filePattern" id="field_filePattern" [(ngModel)]="fileUploadExercise.filePattern" />
        </div>
<<<<<<< HEAD
        <jhi-presentation-score-checkbox [exercise]="fileUploadExercise" />
        <div class="form-group" id="field_problemStatement">
            <label class="form-control-label" jhiTranslate="artemisApp.exercise.problemStatement" for="field_problemStatement">Problem Statement</label>
            <jhi-markdown-editor
                class="markdown-editor"
                [domainCommands]="domainCommandsProblemStatement"
                [(markdown)]="fileUploadExercise.problemStatement"
                [editorMode]="EditorMode.LATEX"
            />
        </div>
        <!-- TODO we want to have a file upload here and store a PDF, not a text. We could allow to add text in the sample_solution_explanation field -->
        <div class="form-group" id="field_exampleSolution">
            <label class="form-control-label" jhiTranslate="artemisApp.exercise.exampleSolution" for="field_exampleSolution">Example Solution</label>
            <jhi-markdown-editor
                class="markdown-editor"
                [domainCommands]="domainCommandsSampleSolution"
                [(markdown)]="fileUploadExercise.exampleSolution"
                [editorMode]="EditorMode.LATEX"
            />
        </div>
        @if (!isExamMode) {
            <div class="form-group">
                <jhi-date-time-picker
                    class="form-element"
                    name="exampleSolutionPublicationDate"
                    labelName="{{ 'artemisApp.exercise.exampleSolutionPublicationDate' | artemisTranslate }}"
                    [(ngModel)]="fileUploadExercise.exampleSolutionPublicationDate"
                    [error]="fileUploadExercise.exampleSolutionPublicationDateError!"
                    (valueChange)="validateDate()"
                />
                @if (fileUploadExercise.exampleSolutionPublicationDateError) {
                    <span class="invalid-feedback">{{ 'artemisApp.exercise.exampleSolutionPublicationDateError' | artemisTranslate }}</span>
                }
            </div>
        }
=======
        <jhi-presentation-score-checkbox [exercise]="fileUploadExercise"></jhi-presentation-score-checkbox>
>>>>>>> 00ab52a8
        @if (!isExamMode) {
            <div class="form-group">
                <jhi-competency-selection
                    id="competencies"
                    [labelName]="'artemisApp.competency.link.title' | artemisTranslate"
                    [labelTooltip]="'artemisApp.competency.link.exercise' | artemisTranslate"
                    [(ngModel)]="fileUploadExercise.competencies"
                    name="competencies"
                />
            </div>
        }
        <div class="form-group">
            <label class="form-control-label" jhiTranslate="artemisApp.exercise.assessmentInstructions" for="gradingInstructions">Assessment Instructions</label>
            <jhi-grading-instructions-details id="gradingInstructions" [exercise]="fileUploadExercise" />
        </div>
        <jhi-exercise-update-notification [exercise]="fileUploadExercise" [isImport]="isImport" [(notificationText)]="notificationText" />
    </div>
    <div>
        <button type="button" id="cancel-save" class="btn btn-secondary" (click)="previousState()">
            <fa-icon [icon]="faBan" />&nbsp;<span jhiTranslate="entity.action.cancel">Cancel</span>
        </button>
        <button
            type="submit"
            id="save-entity"
            (click)="save()"
            [disabled]="
                editForm.form.invalid ||
                isSaving ||
                fileUploadExercise.dueDateError ||
                fileUploadExercise.assessmentDueDateError ||
                fileUploadExercise.exampleSolutionPublicationDateError
            "
            class="btn btn-primary"
        >
            <fa-icon [icon]="faSave" />&nbsp;<span jhiTranslate="entity.action.save">Save</span>
        </button>
    </div>
</form><|MERGE_RESOLUTION|>--- conflicted
+++ resolved
@@ -39,10 +39,7 @@
                 <jhi-difficulty-picker [exercise]="fileUploadExercise" />
             </div>
         </div>
-<<<<<<< HEAD
         <jhi-team-config-form-group class="form-element" [exercise]="fileUploadExercise" [isImport]="isImport" />
-=======
-        <jhi-team-config-form-group class="form-element" [exercise]="fileUploadExercise" [isImport]="isImport"></jhi-team-config-form-group>
         <h3 jhiTranslate="artemisApp.exercise.sections.problem">Problem Statement</h3>
         <div class="form-group" id="field_problemStatement">
             <label class="form-control-label" jhiTranslate="artemisApp.exercise.problemStatement" for="field_problemStatement">Problem Statement</label>
@@ -51,7 +48,7 @@
                 [domainCommands]="domainCommandsProblemStatement"
                 [(markdown)]="fileUploadExercise.problemStatement"
                 [editorMode]="EditorMode.LATEX"
-            ></jhi-markdown-editor>
+            />
         </div>
         <h3 jhiTranslate="artemisApp.exercise.sections.solution">Example Solution</h3>
         <!-- TODO we want to have a file upload here and store a PDF, not a text. We could allow to add text in the sample_solution_explanation field -->
@@ -62,7 +59,7 @@
                 [domainCommands]="domainCommandsSampleSolution"
                 [(markdown)]="fileUploadExercise.exampleSolution"
                 [editorMode]="EditorMode.LATEX"
-            ></jhi-markdown-editor>
+            />
         </div>
         @if (!isExamMode) {
             <div class="form-group">
@@ -73,7 +70,7 @@
                     [(ngModel)]="fileUploadExercise.exampleSolutionPublicationDate"
                     [error]="fileUploadExercise.exampleSolutionPublicationDateError!"
                     (valueChange)="validateDate()"
-                ></jhi-date-time-picker>
+                />
                 @if (fileUploadExercise.exampleSolutionPublicationDateError) {
                     <span class="invalid-feedback">
                         {{ 'artemisApp.exercise.exampleSolutionPublicationDateError' | artemisTranslate }}
@@ -82,7 +79,6 @@
             </div>
         }
         <h3 jhiTranslate="artemisApp.exercise.sections.grading">Grading</h3>
->>>>>>> 00ab52a8
         @if (!isExamMode) {
             <div class="d-flex">
                 <div class="form-group flex-grow-1">
@@ -205,45 +201,7 @@
             <fa-icon [icon]="faQuestionCircle" class="text-secondary" ngbTooltip="{{ 'artemisApp.fileUploadExercise.filePatternInfo' | artemisTranslate }}" />
             <input required minlength="2" type="text" class="form-control" name="filePattern" id="field_filePattern" [(ngModel)]="fileUploadExercise.filePattern" />
         </div>
-<<<<<<< HEAD
         <jhi-presentation-score-checkbox [exercise]="fileUploadExercise" />
-        <div class="form-group" id="field_problemStatement">
-            <label class="form-control-label" jhiTranslate="artemisApp.exercise.problemStatement" for="field_problemStatement">Problem Statement</label>
-            <jhi-markdown-editor
-                class="markdown-editor"
-                [domainCommands]="domainCommandsProblemStatement"
-                [(markdown)]="fileUploadExercise.problemStatement"
-                [editorMode]="EditorMode.LATEX"
-            />
-        </div>
-        <!-- TODO we want to have a file upload here and store a PDF, not a text. We could allow to add text in the sample_solution_explanation field -->
-        <div class="form-group" id="field_exampleSolution">
-            <label class="form-control-label" jhiTranslate="artemisApp.exercise.exampleSolution" for="field_exampleSolution">Example Solution</label>
-            <jhi-markdown-editor
-                class="markdown-editor"
-                [domainCommands]="domainCommandsSampleSolution"
-                [(markdown)]="fileUploadExercise.exampleSolution"
-                [editorMode]="EditorMode.LATEX"
-            />
-        </div>
-        @if (!isExamMode) {
-            <div class="form-group">
-                <jhi-date-time-picker
-                    class="form-element"
-                    name="exampleSolutionPublicationDate"
-                    labelName="{{ 'artemisApp.exercise.exampleSolutionPublicationDate' | artemisTranslate }}"
-                    [(ngModel)]="fileUploadExercise.exampleSolutionPublicationDate"
-                    [error]="fileUploadExercise.exampleSolutionPublicationDateError!"
-                    (valueChange)="validateDate()"
-                />
-                @if (fileUploadExercise.exampleSolutionPublicationDateError) {
-                    <span class="invalid-feedback">{{ 'artemisApp.exercise.exampleSolutionPublicationDateError' | artemisTranslate }}</span>
-                }
-            </div>
-        }
-=======
-        <jhi-presentation-score-checkbox [exercise]="fileUploadExercise"></jhi-presentation-score-checkbox>
->>>>>>> 00ab52a8
         @if (!isExamMode) {
             <div class="form-group">
                 <jhi-competency-selection
