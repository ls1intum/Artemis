--- conflicted
+++ resolved
@@ -113,53 +113,7 @@
                         {{ 'artemisApp.exercise.bonusPointsError' | artemisTranslate }}
                     </div>
                 </div>
-<<<<<<< HEAD
-                <div class="form-group">
-                    <label class="form-control-label" jhiTranslate="artemisApp.fileUploadExercise.filePattern" for="field_filePattern">File Pattern </label>
-                    <fa-icon
-                        [icon]="'question-circle'"
-                        class="text-secondary"
-                        placement="top"
-                        ngbTooltip="{{ 'artemisApp.fileUploadExercise.filePatternInfo' | artemisTranslate }}"
-                    ></fa-icon>
-                    <input required minlength="2" type="text" class="form-control" name="filePattern" id="field_filePattern" [(ngModel)]="fileUploadExercise.filePattern" />
-                </div>
-                <jhi-presentation-score-checkbox [exercise]="fileUploadExercise"></jhi-presentation-score-checkbox>
-                <div class="form-group" id="field_problemStatement">
-                    <label class="form-control-label" jhiTranslate="artemisApp.exercise.problemStatement" for="field_problemStatement">Problem Statement</label>
-                    <jhi-markdown-editor
-                        class="markdown-editor"
-                        [domainCommands]="domainCommandsProblemStatement"
-                        [(markdown)]="fileUploadExercise.problemStatement"
-                        [editorMode]="EditorMode.LATEX"
-                        [enableResize]="true"
-                    ></jhi-markdown-editor>
-                </div>
-                <!-- TODO we want to have a file upload here and store a PDF, not a text. We could allow to add text in the sample_solution_explanation field -->
-                <div class="form-group" id="field_sampleSolution">
-                    <label class="form-control-label" jhiTranslate="artemisApp.exercise.sampleSolution" for="field_sampleSolution">Sample Solution</label>
-                    <jhi-markdown-editor
-                        class="markdown-editor"
-                        [domainCommands]="domainCommandsSampleSolution"
-                        [(markdown)]="fileUploadExercise.sampleSolution"
-                        [editorMode]="EditorMode.LATEX"
-                        [enableResize]="true"
-                    ></jhi-markdown-editor>
-                </div>
-                <div class="form-group" name="gradingInstructions" id="field_gradingInstructions">
-                    <jhi-slide-toggle (checkedEmitter)="getCheckedFlag($event)"></jhi-slide-toggle>
-                    <jhi-markdown-editor
-                        *ngIf="this.checkedFlag === false"
-                        class="markdown-editor background-editor-color"
-                        [domainCommands]="domainCommandsGradingInstructions"
-                        [(markdown)]="fileUploadExercise.gradingInstructions"
-                        [editorMode]="EditorMode.LATEX"
-                        [enableResize]="true"
-                    ></jhi-markdown-editor>
-                    <jhi-grading-instructions-details *ngIf="this.checkedFlag" [exercise]="fileUploadExercise"></jhi-grading-instructions-details>
-                </div>
-=======
->>>>>>> 069d32a2
+
             </div>
         </div>
         <div class="form-group">
@@ -217,4 +171,4 @@
             <fa-icon [icon]="'save'"></fa-icon>&nbsp;<span jhiTranslate="entity.action.save">Save</span>
         </button>
     </div>
-</form>+</form>
