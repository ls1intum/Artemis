--- conflicted
+++ resolved
@@ -4,21 +4,6 @@
             {{ 'artemisApp.fileUploadSubmission.fileUpload' | artemisTranslate }}:
             <span class="font-weight-normal">{{ examMode ? fileUploadExercise?.exerciseGroup?.title : fileUploadExercise?.title }}</span>
         </span>
-<<<<<<< HEAD
-        @if (isOwnerOfParticipation) {
-            <jhi-button
-                submitbutton
-                id="submit"
-                [disabled]="(!isActive && !isLate) || !submission || !submissionFile || !!result"
-                [title]="!isLate ? 'entity.action.submit' : 'entity.action.submitDueDateMissed'"
-                (onClick)="submitExercise()"
-                [btnType]="!isLate ? ButtonType.PRIMARY : ButtonType.WARNING"
-                [tooltip]="submitButtonTooltip"
-                [isLoading]="isSaving"
-            >
-            </jhi-button>
-        }
-=======
         <ng-container submitbutton>
             @if (isOwnerOfParticipation) {
                 <jhi-button
@@ -32,7 +17,6 @@
                 ></jhi-button>
             }
         </ng-container>
->>>>>>> dd1769c7
     </jhi-header-participation-page>
 }
 @if (fileUploadExercise) {
@@ -115,19 +99,11 @@
         <!--region Right Panel-->
         <fa-icon right-header [icon]="farListAlt"></fa-icon>&nbsp;
         <span id="problem-statement" right-header jhiTranslate="artemisApp.exercise.problemStatement">Problem Statement</span>
-<<<<<<< HEAD
-        @if (fileUploadExercise!.problemStatement) {
-            <p right-body class="mb-3 markdown-preview">
-                <span [innerHTML]="fileUploadExercise!.problemStatement! | htmlForMarkdown"></span>
-            </p>
-        }
-=======
         <p right-body class="mb-3 markdown-preview">
             @if (fileUploadExercise!.problemStatement) {
                 <span [innerHTML]="fileUploadExercise!.problemStatement! | htmlForMarkdown"></span>
             }
         </p>
->>>>>>> dd1769c7
         <!--endregion-->
     </jhi-resizeable-container>
 }