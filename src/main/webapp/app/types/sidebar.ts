--- conflicted
+++ resolved
@@ -3,17 +3,11 @@
 import { StudentParticipation } from 'app/entities/participation/student-participation.model';
 
 export type TimeGroupCategory = 'past' | 'current' | 'future' | 'noDate';
-<<<<<<< HEAD
 export type ExamGroupCategory = 'real' | 'test';
+export type TutorialGroupCategory = 'all' | 'registered' | 'further';
 export type SidebarTypes = 'exercise' | 'exam' | 'default';
 
-export type AccordionGroups = Record<TimeGroupCategory | ExamGroupCategory | string, { entityData: SidebarCardElement[] }>;
-=======
-export type TutorialGroupCategory = 'all' | 'registered' | 'further';
-export type SidebarTypes = 'exercise' | 'default';
-
-export type AccordionGroups = Record<TimeGroupCategory | TutorialGroupCategory | string, { entityData: SidebarCardElement[] }>;
->>>>>>> ad24d0e1
+export type AccordionGroups = Record<TimeGroupCategory | TutorialGroupCategory | ExamGroupCategory | string, { entityData: SidebarCardElement[] }>;
 export type ExerciseCollapseState = Record<TimeGroupCategory, boolean>;
 
 export interface SidebarData {
