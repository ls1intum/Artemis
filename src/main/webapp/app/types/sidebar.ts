--- conflicted
+++ resolved
@@ -20,12 +20,11 @@
     | 'examChannels'
     | 'hiddenChannels';
 
-<<<<<<< HEAD
-export type CollapseState = Record<TimeGroupCategory, boolean> | Record<ChannelGroupCategory, boolean> | Record<ExamGroupCategory, boolean>;
-=======
-export type AccordionGroups = Record<TimeGroupCategory | TutorialGroupCategory | ChannelGroupCategory | string, { entityData: SidebarCardElement[] }>;
-export type CollapseState = Record<TimeGroupCategory, boolean> | Record<ChannelGroupCategory, boolean> | Record<TutorialGroupCategory, boolean>;
->>>>>>> 57161b3f
+export type CollapseState =
+    | Record<TimeGroupCategory, boolean>
+    | Record<ChannelGroupCategory, boolean>
+    | Record<ExamGroupCategory, boolean>
+    | Record<TutorialGroupCategory, boolean>;
 export type ChannelAccordionShowAdd = Record<ChannelGroupCategory, boolean>;
 export type ChannelTypeIcons = Record<ChannelGroupCategory, IconProp>;
 
