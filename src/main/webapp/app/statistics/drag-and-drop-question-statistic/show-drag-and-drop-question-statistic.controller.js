--- conflicted
+++ resolved
@@ -233,13 +233,8 @@
                                 pointBackgroundColor: "#838383",
                                 pointBorderColor: "#838383"
                             });
-<<<<<<< HEAD
-
-                        label[j] = ([String.fromCharCode(65 + j) + ".", " " + invalidLabel]);
-=======
                         // add "invalid" to bar-Label
                         label[i] = ([String.fromCharCode(65 + i) + ".", " " + invalidLabel]);
->>>>>>> c07027e8
                     }
                 });
             });
