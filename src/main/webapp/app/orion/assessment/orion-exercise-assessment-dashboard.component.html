--- conflicted
+++ resolved
@@ -2,20 +2,14 @@
 @if (!exercise || exercise.type !== ExerciseType.PROGRAMMING || !orionState) {
     <jhi-exercise-assessment-dashboard></jhi-exercise-assessment-dashboard>
 } @else {
-<<<<<<< HEAD
     <!-- If the exercise is programming, but not opened in Orion, show Orion open button-->
-=======
->>>>>>> 004347b4
     @if (orionState.opened !== exerciseId || orionState.view !== ExerciseView.TUTOR) {
         <jhi-exercise-assessment-dashboard>
             <ng-template #overrideAssessmentTable>
                 <jhi-ide-button
                     [buttonLoading]="orionState.cloning"
                     buttonLabel="{{ 'artemisApp.orionExerciseAssessmentDashboard.startYourParticipation' | artemisTranslate }}"
-<<<<<<< HEAD
                     [buttonType]="OrionButtonType.Download"
-=======
->>>>>>> 004347b4
                     (clickHandler)="openAssessmentInOrion()"
                 >
                 </jhi-ide-button>
@@ -29,17 +23,12 @@
                     [buttonLoading]="orionState.cloning"
                     [disabled]="!!disabled"
                     buttonLabel="{{ 'artemisApp.orionExerciseAssessmentDashboard.' + buttonLabel | artemisTranslate }}"
-                    [buttonType]="OrionButtonType.Download"
                     (clickHandler)="downloadSubmissionInOrion(submission, queryParams['correction-round'], queryParams['testRun'])"
                 >
                 </jhi-ide-button>
             </ng-template>
         </jhi-exercise-assessment-dashboard>
     }
-<<<<<<< HEAD
-}
-=======
     <!-- If the exercise is opened, show download submission buttons -->
 }
-<!-- If the exercise is programming, but not opened in Orion, show Orion open button-->
->>>>>>> 004347b4
+<!-- If the exercise is programming, but not opened in Orion, show Orion open button-->