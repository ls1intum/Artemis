--- conflicted
+++ resolved
@@ -1,13 +1,7 @@
 import { Component, OnDestroy, OnInit, ViewChild, inject } from '@angular/core';
-<<<<<<< HEAD
-import { ActivatedRoute } from '@angular/router';
-import { BuildJob, FinishedBuildJob } from 'app/entities/programming/build-job.model';
+import { ActivatedRoute, RouterLink } from '@angular/router';
+import { BuildJob, BuildJobStatistics, FinishedBuildJob } from 'app/entities/programming/build-job.model';
 import { faCircleCheck, faExclamationCircle, faExclamationTriangle, faFilter, faSort, faSync, faTimes } from '@fortawesome/free-solid-svg-icons';
-=======
-import { ActivatedRoute, RouterLink } from '@angular/router';
-import { BuildJob, BuildJobStatistics, FinishedBuildJob, SpanType } from 'app/entities/programming/build-job.model';
-import { faAngleDown, faAngleRight, faCircleCheck, faExclamationCircle, faExclamationTriangle, faFilter, faSort, faSync, faTimes } from '@fortawesome/free-solid-svg-icons';
->>>>>>> e0cda16b
 import { JhiWebsocketService } from 'app/core/websocket/websocket.service';
 import { BuildQueueService } from 'app/localci/build-queue/build-queue.service';
 import { debounceTime, distinctUntilChanged, map, switchMap, take, tap } from 'rxjs/operators';
@@ -18,24 +12,10 @@
 import { HttpErrorResponse, HttpHeaders, HttpParams, HttpResponse } from '@angular/common/http';
 import { AlertService } from 'app/core/util/alert.service';
 import dayjs from 'dayjs/esm';
-<<<<<<< HEAD
-import { NgbModal, NgbTypeahead } from '@ng-bootstrap/ng-bootstrap';
-=======
-import { GraphColors } from 'app/entities/statistics.model';
-import { Color, PieChartModule, ScaleType } from '@swimlane/ngx-charts';
-import { NgxChartsSingleSeriesDataEntry } from 'app/shared/chart/ngx-charts-datatypes';
 import { NgbCollapse, NgbModal, NgbPagination, NgbTypeahead } from '@ng-bootstrap/ng-bootstrap';
->>>>>>> e0cda16b
 import { LocalStorageService } from 'ngx-webstorage';
 import { Observable, OperatorFunction, Subject, Subscription, merge } from 'rxjs';
 import { UI_RELOAD_TIME } from 'app/shared/constants/exercise-exam-constants';
-import { ArtemisSharedModule } from 'app/shared/shared.module';
-import { BuildJobStatisticsComponent } from 'app/localci/build-queue/build-job-statistics/build-job-statistics.component';
-import { FormDateTimePickerModule } from 'app/shared/date-time-picker/date-time-picker.module';
-import { SubmissionResultStatusModule } from 'app/overview/submission-result-status.module';
-import { ArtemisSharedComponentModule } from 'app/shared/components/shared-component.module';
-import { NgxDatatableModule } from '@siemens/ngx-datatable';
-import { ArtemisDataTableModule } from 'app/shared/data-table/data-table.module';
 import { BuildLogEntry, BuildLogLines } from 'app/entities/programming/build-log.model';
 import { TranslateDirective } from 'app/shared/language/translate.directive';
 import { HelpIconComponent } from 'app/shared/components/help-icon.component';
@@ -46,7 +26,7 @@
 import { FormsModule } from '@angular/forms';
 import { SortDirective } from 'app/shared/sort/sort.directive';
 import { SortByDirective } from 'app/shared/sort/sort-by.directive';
-import { ResultComponent } from '../../exercises/shared/result/result.component';
+import { ResultComponent } from 'app/exercises/shared/result/result.component';
 import { ItemCountComponent } from 'app/shared/pagination/item-count.component';
 import { FormDateTimePickerComponent } from 'app/shared/date-time-picker/date-time-picker.component';
 import { ArtemisDatePipe } from 'app/shared/pipes/artemis-date.pipe';
@@ -141,23 +121,11 @@
     selector: 'jhi-build-queue',
     templateUrl: './build-queue.component.html',
     styleUrl: './build-queue.component.scss',
-<<<<<<< HEAD
-    standalone: true,
-    imports: [
-        ArtemisSharedModule,
-        ArtemisSharedComponentModule,
-        BuildJobStatisticsComponent,
-        FormDateTimePickerModule,
-        SubmissionResultStatusModule,
-        NgxDatatableModule,
-        ArtemisDataTableModule,
-=======
     imports: [
         TranslateDirective,
         HelpIconComponent,
         FaIconComponent,
         NgbCollapse,
-        PieChartModule,
         DataTableComponent,
         NgxDatatableModule,
         NgClass,
@@ -173,7 +141,7 @@
         ArtemisDatePipe,
         ArtemisTranslatePipe,
         ArtemisDurationFromSecondsPipe,
->>>>>>> e0cda16b
+        BuildJobStatistics,
     ],
 })
 export class BuildQueueComponent implements OnInit, OnDestroy {
