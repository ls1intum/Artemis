import { Component, OnDestroy, OnInit, ViewChild, inject } from '@angular/core';
import { ActivatedRoute } from '@angular/router';
import { BuildJob, FinishedBuildJob } from 'app/entities/programming/build-job.model';
import { faCircleCheck, faExclamationCircle, faExclamationTriangle, faFilter, faSort, faSync, faTimes } from '@fortawesome/free-solid-svg-icons';
import { JhiWebsocketService } from 'app/core/websocket/websocket.service';
import { BuildQueueService } from 'app/localci/build-queue/build-queue.service';
import { debounceTime, distinctUntilChanged, map, switchMap, take, tap } from 'rxjs/operators';
import { TriggeredByPushTo } from 'app/entities/programming/repository-info.model';
import { ITEMS_PER_PAGE } from 'app/shared/constants/pagination.constants';
import { SortingOrder } from 'app/shared/table/pageable-table';
import { onError } from 'app/shared/util/global.utils';
import { HttpErrorResponse, HttpHeaders, HttpParams, HttpResponse } from '@angular/common/http';
import { AlertService } from 'app/core/util/alert.service';
import dayjs from 'dayjs/esm';
import { NgbModal, NgbTypeahead } from '@ng-bootstrap/ng-bootstrap';
import { LocalStorageService } from 'ngx-webstorage';
import { Observable, OperatorFunction, Subject, Subscription, merge } from 'rxjs';
import { UI_RELOAD_TIME } from 'app/shared/constants/exercise-exam-constants';
<<<<<<< HEAD
import { ArtemisSharedModule } from 'app/shared/shared.module';
import { BuildJobStatisticsComponent } from 'app/localci/build-queue/build-job-statistics/build-job-statistics.component';
import { FormDateTimePickerModule } from 'app/shared/date-time-picker/date-time-picker.module';
import { SubmissionResultStatusModule } from 'app/overview/submission-result-status.module';
import { ArtemisSharedComponentModule } from 'app/shared/components/shared-component.module';
import { NgxDatatableModule } from '@siemens/ngx-datatable';
import { ArtemisDataTableModule } from 'app/shared/data-table/data-table.module';
=======
import { BuildLogEntry, BuildLogLines } from 'app/entities/programming/build-log.model';
>>>>>>> 1798b257

export class FinishedBuildJobFilter {
    status?: string = undefined;
    buildAgentAddress?: string = undefined;
    buildSubmissionDateFilterFrom?: dayjs.Dayjs = undefined;
    buildSubmissionDateFilterTo?: dayjs.Dayjs = undefined;
    buildDurationFilterLowerBound?: number = undefined;
    buildDurationFilterUpperBound?: number = undefined;
    numberOfAppliedFilters = 0;
    appliedFilters = new Map<string, boolean>();
    areDurationFiltersValid: boolean = true;
    areDatesValid: boolean = true;

    /**
     * Adds the http param options
     * @param options request options
     */
    addHttpParams(options: HttpParams): HttpParams {
        if (this.status) {
            options = options.append('buildStatus', this.status.toUpperCase());
        }
        if (this.buildAgentAddress) {
            options = options.append('buildAgentAddress', this.buildAgentAddress);
        }
        if (this.buildSubmissionDateFilterFrom) {
            options = options.append('startDate', this.buildSubmissionDateFilterFrom.toISOString());
        }
        if (this.buildSubmissionDateFilterTo) {
            options = options.append('endDate', this.buildSubmissionDateFilterTo.toISOString());
        }
        if (this.buildDurationFilterLowerBound) {
            options = options.append('buildDurationLower', this.buildDurationFilterLowerBound.toString());
        }
        if (this.buildDurationFilterUpperBound) {
            options = options.append('buildDurationUpper', this.buildDurationFilterUpperBound.toString());
        }

        return options;
    }

    /**
     * Method to add the filter to the filter map.
     * This is used to avoid calling functions from the template.
     * @param filterKey The key of the filter
     */
    addFilterToFilterMap(filterKey: string) {
        if (!this.appliedFilters.get(filterKey)) {
            this.appliedFilters.set(filterKey, true);
            this.numberOfAppliedFilters++;
        }
    }

    /**
     * Method to remove the filter from the filter map.
     * This is used to avoid calling functions from the template.
     * @param filterKey The key of the filter
     */
    removeFilterFromFilterMap(filterKey: string) {
        if (this.appliedFilters.get(filterKey)) {
            this.appliedFilters.delete(filterKey);
            this.numberOfAppliedFilters--;
        }
    }
}

enum BuildJobStatusFilter {
    SUCCESSFUL = 'successful',
    FAILED = 'failed',
    ERROR = 'error',
    CANCELLED = 'cancelled',
    MISSING = 'missing',
    BUILDING = 'building',
    QUEUED = 'queued',
    TIMEOUT = 'timeout',
}

export enum FinishedBuildJobFilterStorageKey {
    status = 'artemis.buildQueue.finishedBuildJobFilterStatus',
    buildAgentAddress = 'artemis.buildQueue.finishedBuildJobFilterBuildAgentAddress',
    buildSubmissionDateFilterFrom = 'artemis.buildQueue.finishedBuildJobFilterBuildSubmissionDateFilterFrom',
    buildSubmissionDateFilterTo = 'artemis.buildQueue.finishedBuildJobFilterBuildSubmissionDateFilterTo',
    buildDurationFilterLowerBound = 'artemis.buildQueue.finishedBuildJobFilterBuildDurationFilterLowerBound',
    buildDurationFilterUpperBound = 'artemis.buildQueue.finishedBuildJobFilterBuildDurationFilterUpperBound',
}

@Component({
    selector: 'jhi-build-queue',
    templateUrl: './build-queue.component.html',
    styleUrl: './build-queue.component.scss',
    standalone: true,
    imports: [
        ArtemisSharedModule,
        ArtemisSharedComponentModule,
        BuildJobStatisticsComponent,
        FormDateTimePickerModule,
        SubmissionResultStatusModule,
        NgxDatatableModule,
        ArtemisDataTableModule,
    ],
})
export class BuildQueueComponent implements OnInit, OnDestroy {
    private route = inject(ActivatedRoute);
    private websocketService = inject(JhiWebsocketService);
    private buildQueueService = inject(BuildQueueService);
    private alertService = inject(AlertService);
    private modalService = inject(NgbModal);
    private localStorage = inject(LocalStorageService);

    protected readonly TriggeredByPushTo = TriggeredByPushTo;

    queuedBuildJobs: BuildJob[] = [];
    runningBuildJobs: BuildJob[] = [];
    finishedBuildJobs: FinishedBuildJob[] = [];
    courseChannels: string[] = [];

    //icons
    readonly faTimes = faTimes;
    readonly faSort = faSort;
    readonly faCircleCheck = faCircleCheck;
    readonly faExclamationCircle = faExclamationCircle;
    readonly faExclamationTriangle = faExclamationTriangle;
    readonly faSync = faSync;

    totalItems = 0;
    itemsPerPage = ITEMS_PER_PAGE;
    page = 1;
    predicate = 'buildSubmissionDate';
    ascending = false;
    buildDurationInterval: ReturnType<typeof setInterval>;

    // Filter
    @ViewChild('addressTypeahead', { static: true }) addressTypeahead: NgbTypeahead;
    finishedBuildJobFilter = new FinishedBuildJobFilter();
    buildStatusFilterValues?: string[];
    faFilter = faFilter;
    focus$ = new Subject<string>();
    click$ = new Subject<string>();
    isLoading = false;
    search = new Subject<void>();
    searchSubscription: Subscription;
    searchTerm?: string = undefined;

<<<<<<< HEAD
=======
    rawBuildLogs: BuildLogLines[] = [];
    displayedBuildJobId?: string;

    constructor(
        private route: ActivatedRoute,
        private websocketService: JhiWebsocketService,
        private buildQueueService: BuildQueueService,
        private alertService: AlertService,
        private modalService: NgbModal,
        private localStorage: LocalStorageService,
    ) {}

>>>>>>> 1798b257
    ngOnInit() {
        this.buildStatusFilterValues = Object.values(BuildJobStatusFilter);
        this.loadQueue();
        this.buildDurationInterval = setInterval(() => {
            this.runningBuildJobs = this.updateBuildJobDuration(this.runningBuildJobs);
        }, 1000); // 1 second
        this.loadFilterFromLocalStorage();
        this.loadFinishedBuildJobs();
        this.initWebsocketSubscription();
        this.searchSubscription = this.search
            .pipe(
                debounceTime(UI_RELOAD_TIME),
                tap(() => (this.isLoading = true)),
                switchMap(() => this.fetchFinishedBuildJobs()),
            )
            .subscribe({
                next: (res: HttpResponse<FinishedBuildJob[]>) => {
                    this.onSuccess(res.body || [], res.headers);
                    this.isLoading = false;
                },
                error: (res: HttpErrorResponse) => {
                    onError(this.alertService, res);
                    this.isLoading = false;
                },
            });
    }

    /**
     * This method is used to unsubscribe from the websocket channels when the component is destroyed.
     */
    ngOnDestroy() {
        this.websocketService.unsubscribe(`/topic/admin/queued-jobs`);
        this.websocketService.unsubscribe(`/topic/admin/running-jobs`);
        this.courseChannels.forEach((channel) => {
            this.websocketService.unsubscribe(channel);
        });
        clearInterval(this.buildDurationInterval);
        if (this.searchSubscription) {
            this.searchSubscription.unsubscribe();
        }
    }

    /**
     * This method is used to initialize the websocket subscription for the build jobs. It subscribes to the channels for the queued and running build jobs.
     */
    initWebsocketSubscription() {
        this.route.paramMap.pipe(take(1)).subscribe((params) => {
            const courseId = Number(params.get('courseId'));
            if (courseId) {
                this.websocketService.subscribe(`/topic/courses/${courseId}/queued-jobs`);
                this.websocketService.subscribe(`/topic/courses/${courseId}/running-jobs`);
                this.websocketService.receive(`/topic/courses/${courseId}/queued-jobs`).subscribe((queuedBuildJobs) => {
                    this.queuedBuildJobs = queuedBuildJobs;
                });
                this.websocketService.receive(`/topic/courses/${courseId}/running-jobs`).subscribe((runningBuildJobs) => {
                    this.runningBuildJobs = this.updateBuildJobDuration(runningBuildJobs);
                });
                this.courseChannels.push(`/topic/courses/${courseId}/queued-jobs`);
                this.courseChannels.push(`/topic/courses/${courseId}/running-jobs`);
            } else {
                this.websocketService.subscribe(`/topic/admin/queued-jobs`);
                this.websocketService.subscribe(`/topic/admin/running-jobs`);
                this.websocketService.receive(`/topic/admin/queued-jobs`).subscribe((queuedBuildJobs) => {
                    this.queuedBuildJobs = queuedBuildJobs;
                });
                this.websocketService.receive(`/topic/admin/running-jobs`).subscribe((runningBuildJobs) => {
                    this.runningBuildJobs = this.updateBuildJobDuration(runningBuildJobs);
                });
            }
        });
    }

    /**
     * This method is used to load the build jobs from the backend when the component is initialized.
     * This ensures that the table is filled with data when the page is loaded or refreshed otherwise the user needs to
     * wait until the websocket subscription receives the data.
     */
    loadQueue() {
        this.route.paramMap.pipe(take(1)).subscribe((params) => {
            const courseId = Number(params.get('courseId'));
            if (courseId) {
                this.buildQueueService.getQueuedBuildJobsByCourseId(courseId).subscribe((queuedBuildJobs) => {
                    this.queuedBuildJobs = queuedBuildJobs;
                });
                this.buildQueueService.getRunningBuildJobsByCourseId(courseId).subscribe((runningBuildJobs) => {
                    this.runningBuildJobs = this.updateBuildJobDuration(runningBuildJobs);
                });
            } else {
                this.buildQueueService.getQueuedBuildJobs().subscribe((queuedBuildJobs) => {
                    this.queuedBuildJobs = queuedBuildJobs;
                });
                this.buildQueueService.getRunningBuildJobs().subscribe((runningBuildJobs) => {
                    this.runningBuildJobs = this.updateBuildJobDuration(runningBuildJobs);
                });
            }
        });
    }

    /**
     * Cancel a specific build job associated with the build job id
     * @param buildJobId    the id of the build job to cancel
     */
    cancelBuildJob(buildJobId: string) {
        this.route.paramMap.pipe(take(1)).subscribe((params) => {
            const courseId = Number(params.get('courseId'));
            if (courseId) {
                this.buildQueueService.cancelBuildJobInCourse(courseId, buildJobId).subscribe();
            } else {
                this.buildQueueService.cancelBuildJob(buildJobId).subscribe();
            }
        });
    }

    /**
     * Cancel all queued build jobs
     */
    cancelAllQueuedBuildJobs() {
        this.route.paramMap.pipe(take(1)).subscribe((params) => {
            const courseId = Number(params.get('courseId'));
            if (courseId) {
                this.buildQueueService.cancelAllQueuedBuildJobsInCourse(courseId).subscribe();
            } else {
                this.buildQueueService.cancelAllQueuedBuildJobs().subscribe();
            }
        });
    }

    /**
     * Cancel all running build jobs
     */
    cancelAllRunningBuildJobs() {
        this.route.paramMap.pipe(take(1)).subscribe((params) => {
            const courseId = Number(params.get('courseId'));
            if (courseId) {
                this.buildQueueService.cancelAllRunningBuildJobsInCourse(courseId).subscribe();
            } else {
                this.buildQueueService.cancelAllRunningBuildJobs().subscribe();
            }
        });
    }

    /**
     * fetch the finished build jobs from the server by creating observable
     */
    fetchFinishedBuildJobs() {
        return this.route.paramMap.pipe(
            take(1),
            tap(() => (this.isLoading = true)),
            switchMap((params) => {
                const courseId = Number(params.get('courseId'));
                if (courseId) {
                    return this.buildQueueService.getFinishedBuildJobsByCourseId(
                        courseId,
                        {
                            page: this.page,
                            pageSize: this.itemsPerPage,
                            sortingOrder: this.ascending ? SortingOrder.ASCENDING : SortingOrder.DESCENDING,
                            sortedColumn: this.predicate,
                            searchTerm: this.searchTerm || '',
                        },
                        this.finishedBuildJobFilter,
                    );
                } else {
                    return this.buildQueueService.getFinishedBuildJobs(
                        {
                            page: this.page,
                            pageSize: this.itemsPerPage,
                            sortingOrder: this.ascending ? SortingOrder.ASCENDING : SortingOrder.DESCENDING,
                            sortedColumn: this.predicate,
                            searchTerm: this.searchTerm || '',
                        },
                        this.finishedBuildJobFilter,
                    );
                }
            }),
        );
    }

    /**
     * subscribe to the finished build jobs observable
     */
    loadFinishedBuildJobs() {
        this.fetchFinishedBuildJobs().subscribe({
            next: (res: HttpResponse<FinishedBuildJob[]>) => {
                this.onSuccess(res.body || [], res.headers);
                this.isLoading = false;
            },
            error: (res: HttpErrorResponse) => {
                onError(this.alertService, res);
                this.isLoading = false;
            },
        });
    }

    /**
     * Method to trigger the loading of the finished build jobs by pushing a new value to the search observable
     */
    triggerLoadFinishedJobs() {
        if (!this.searchTerm || this.searchTerm.length >= 3) {
            this.search.next();
        }
    }

    /**
     * Callback function when the finished build jobs are successfully loaded
     * @param finishedBuildJobs The list of finished build jobs
     * @param headers The headers of the response
     * @private
     */
    private onSuccess(finishedBuildJobs: FinishedBuildJob[], headers: HttpHeaders) {
        this.totalItems = Number(headers.get('X-Total-Count'));
        this.finishedBuildJobs = finishedBuildJobs;
        this.setFinishedBuildJobsDuration();
    }

    /**
     * View the build logs of a specific build job
     * @param modal The modal to open
     * @param buildJobId The id of the build job
     */
    viewBuildLogs(modal: any, buildJobId: string | undefined): void {
        if (buildJobId) {
            this.openModal(modal, true);
            this.displayedBuildJobId = buildJobId;
            this.buildQueueService.getBuildJobLogs(buildJobId).subscribe({
                next: (buildLogs: BuildLogEntry[]) => {
                    this.rawBuildLogs = buildLogs.map((entry) => {
                        const logLines = entry.log ? entry.log.split('\n') : [];
                        return { time: entry.time, logLines: logLines };
                    });
                },
                error: (res: HttpErrorResponse) => {
                    onError(this.alertService, res, false);
                },
            });
        }
    }

    /**
     * Download the build logs of a specific build job
     */
    downloadBuildLogs(): void {
        if (this.displayedBuildJobId) {
            const url = `/api/build-log/${this.displayedBuildJobId}`;
            window.open(url, '_blank');
        }
    }

    /**
     * Set the duration of the finished build jobs
     */
    setFinishedBuildJobsDuration() {
        if (this.finishedBuildJobs) {
            for (const buildJob of this.finishedBuildJobs) {
                if (buildJob.buildStartDate && buildJob.buildCompletionDate) {
                    const start = dayjs(buildJob.buildStartDate);
                    const end = dayjs(buildJob.buildCompletionDate);
                    buildJob.buildDuration = (end.diff(start, 'milliseconds') / 1000).toFixed(3) + 's';
                }
            }
        }
    }

    /**
     * Callback function when the user navigates through the page results
     *
     * @param pageNumber The current page number
     */
    onPageChange(pageNumber: number) {
        if (pageNumber) {
            this.page = pageNumber;
            this.loadFinishedBuildJobs();
        }
    }

    /**
     * Update the build jobs duration
     * @param buildJobs The list of build jobs
     * @returns The updated list of build jobs with the duration
     */
    updateBuildJobDuration(buildJobs: BuildJob[]): BuildJob[] {
        // iterate over all build jobs and calculate the duration
        return buildJobs.map((buildJob) => {
            if (buildJob.jobTimingInfo && buildJob.jobTimingInfo.buildStartDate) {
                const start = dayjs(buildJob.jobTimingInfo.buildStartDate);
                const now = dayjs();
                buildJob.jobTimingInfo.buildDuration = now.diff(start, 'seconds');
            }
            // This is necessary to update the view when the build job duration is updated
            return { ...buildJob };
        });
    }

    /**
     * Opens the modal.
     */
    openModal(modal: any, fullscreen?: boolean, size?: 'sm' | 'lg' | 'xl', scrollable = true, keyboard = true) {
        this.modalService.open(modal, { size, keyboard, scrollable, fullscreen });
    }

    /**
     * Get all build agents' addresses from the finished build jobs.
     */
    get buildAgentAddresses(): string[] {
        return Array.from(new Set(this.finishedBuildJobs.map((buildJob) => buildJob.buildAgentAddress ?? '').filter((address) => address !== '')));
    }

    // Workaround for the NgbTypeahead issue: https://github.com/ng-bootstrap/ng-bootstrap/issues/2400
    clickEvents($event: Event, typeaheadInstance: NgbTypeahead) {
        if (typeaheadInstance.isPopupOpen()) {
            this.click$.next(($event.target as HTMLInputElement).value);
        }
    }

    /**
     * Method to build the agent addresses for the typeahead search.
     * @param text$
     */
    typeaheadSearch: OperatorFunction<string, readonly string[]> = (text$: Observable<string>) => {
        const buildAgentAddresses = this.buildAgentAddresses;
        const debouncedText$ = text$.pipe(debounceTime(200), distinctUntilChanged());
        const clicksWithClosedPopup$ = this.click$;
        const inputFocus$ = this.focus$;

        return merge(debouncedText$, inputFocus$, clicksWithClosedPopup$).pipe(
            map((term) => (term === '' ? buildAgentAddresses : buildAgentAddresses.filter((v) => v.toLowerCase().indexOf(term.toLowerCase()) > -1)).slice(0, 10)),
        );
    };

    /**
     * Method to reset the filter.
     */
    applyFilter() {
        this.loadFinishedBuildJobs();
        this.modalService.dismissAll();
    }

    /**
     * Method to load the filter values from the local storage if they exist.
     */
    loadFilterFromLocalStorage() {
        this.finishedBuildJobFilter.numberOfAppliedFilters = 0;

        // Iterate over all keys of the filter and load the values from the local storage if they exist.
        const keys = Object.keys(FinishedBuildJobFilterStorageKey) as Array<keyof typeof FinishedBuildJobFilterStorageKey>;
        for (const key of keys) {
            const value = this.localStorage.retrieve(FinishedBuildJobFilterStorageKey[key]);
            if (value) {
                this.finishedBuildJobFilter[key] = key.includes('Date') ? dayjs(value) : value;
                this.finishedBuildJobFilter.addFilterToFilterMap(FinishedBuildJobFilterStorageKey[key]);
            }
        }
    }

    /**
     * Method to add or remove a status filter and store the selected status filters in the local store if required.
     */
    toggleBuildStatusFilter(value?: string) {
        if (value) {
            this.finishedBuildJobFilter.status = value;
            this.localStorage.store(FinishedBuildJobFilterStorageKey.status, value);
            this.finishedBuildJobFilter.addFilterToFilterMap(FinishedBuildJobFilterStorageKey.status);
        } else {
            this.finishedBuildJobFilter.status = undefined;
            this.localStorage.clear(FinishedBuildJobFilterStorageKey.status);
            this.finishedBuildJobFilter.removeFilterFromFilterMap(FinishedBuildJobFilterStorageKey.status);
        }
    }

    /**
     * Method to remove the build agent address filter and store the selected build agent address in the local store if required.
     */
    filterBuildAgentAddressChanged() {
        if (this.finishedBuildJobFilter.buildAgentAddress) {
            this.localStorage.store(FinishedBuildJobFilterStorageKey.buildAgentAddress, this.finishedBuildJobFilter.buildAgentAddress);
            this.finishedBuildJobFilter.addFilterToFilterMap(FinishedBuildJobFilterStorageKey.buildAgentAddress);
        } else {
            this.localStorage.clear(FinishedBuildJobFilterStorageKey.buildAgentAddress);
            this.finishedBuildJobFilter.removeFilterFromFilterMap(FinishedBuildJobFilterStorageKey.buildAgentAddress);
        }
    }

    /**
     * Method to remove the build start date filter and store the selected build start date in the local store if required.
     */
    filterDateChanged() {
        if (!this.finishedBuildJobFilter.buildSubmissionDateFilterFrom?.isValid()) {
            this.finishedBuildJobFilter.buildSubmissionDateFilterFrom = undefined;
            this.localStorage.clear(FinishedBuildJobFilterStorageKey.buildSubmissionDateFilterFrom);
            this.finishedBuildJobFilter.removeFilterFromFilterMap(FinishedBuildJobFilterStorageKey.buildSubmissionDateFilterFrom);
        } else {
            this.localStorage.store(FinishedBuildJobFilterStorageKey.buildSubmissionDateFilterFrom, this.finishedBuildJobFilter.buildSubmissionDateFilterFrom);
            this.finishedBuildJobFilter.addFilterToFilterMap(FinishedBuildJobFilterStorageKey.buildSubmissionDateFilterFrom);
        }
        if (!this.finishedBuildJobFilter.buildSubmissionDateFilterTo?.isValid()) {
            this.finishedBuildJobFilter.buildSubmissionDateFilterTo = undefined;
            this.localStorage.clear(FinishedBuildJobFilterStorageKey.buildSubmissionDateFilterTo);
            this.finishedBuildJobFilter.removeFilterFromFilterMap(FinishedBuildJobFilterStorageKey.buildSubmissionDateFilterTo);
        } else {
            this.localStorage.store(FinishedBuildJobFilterStorageKey.buildSubmissionDateFilterTo, this.finishedBuildJobFilter.buildSubmissionDateFilterTo);
            this.finishedBuildJobFilter.addFilterToFilterMap(FinishedBuildJobFilterStorageKey.buildSubmissionDateFilterTo);
        }
        if (this.finishedBuildJobFilter.buildSubmissionDateFilterFrom && this.finishedBuildJobFilter.buildSubmissionDateFilterTo) {
            this.finishedBuildJobFilter.areDatesValid = this.finishedBuildJobFilter.buildSubmissionDateFilterFrom.isBefore(this.finishedBuildJobFilter.buildSubmissionDateFilterTo);
        } else {
            this.finishedBuildJobFilter.areDatesValid = true;
        }
    }

    /**
     * Method to remove the build duration filter and store the selected build duration in the local store if required.
     */
    filterDurationChanged() {
        if (this.finishedBuildJobFilter.buildDurationFilterLowerBound) {
            this.localStorage.store(FinishedBuildJobFilterStorageKey.buildDurationFilterLowerBound, this.finishedBuildJobFilter.buildDurationFilterLowerBound);
            this.finishedBuildJobFilter.addFilterToFilterMap(FinishedBuildJobFilterStorageKey.buildDurationFilterLowerBound);
        } else {
            this.localStorage.clear(FinishedBuildJobFilterStorageKey.buildDurationFilterLowerBound);
            this.finishedBuildJobFilter.removeFilterFromFilterMap(FinishedBuildJobFilterStorageKey.buildDurationFilterLowerBound);
        }
        if (this.finishedBuildJobFilter.buildDurationFilterUpperBound) {
            this.localStorage.store(FinishedBuildJobFilterStorageKey.buildDurationFilterUpperBound, this.finishedBuildJobFilter.buildDurationFilterUpperBound);
            this.finishedBuildJobFilter.addFilterToFilterMap(FinishedBuildJobFilterStorageKey.buildDurationFilterUpperBound);
        } else {
            this.localStorage.clear(FinishedBuildJobFilterStorageKey.buildDurationFilterUpperBound);
            this.finishedBuildJobFilter.removeFilterFromFilterMap(FinishedBuildJobFilterStorageKey.buildDurationFilterUpperBound);
        }
        if (this.finishedBuildJobFilter.buildDurationFilterLowerBound && this.finishedBuildJobFilter.buildDurationFilterUpperBound) {
            this.finishedBuildJobFilter.areDurationFiltersValid =
                this.finishedBuildJobFilter.buildDurationFilterLowerBound <= this.finishedBuildJobFilter.buildDurationFilterUpperBound;
        } else {
            this.finishedBuildJobFilter.areDurationFiltersValid = true;
        }
    }
}<|MERGE_RESOLUTION|>--- conflicted
+++ resolved
@@ -16,7 +16,6 @@
 import { LocalStorageService } from 'ngx-webstorage';
 import { Observable, OperatorFunction, Subject, Subscription, merge } from 'rxjs';
 import { UI_RELOAD_TIME } from 'app/shared/constants/exercise-exam-constants';
-<<<<<<< HEAD
 import { ArtemisSharedModule } from 'app/shared/shared.module';
 import { BuildJobStatisticsComponent } from 'app/localci/build-queue/build-job-statistics/build-job-statistics.component';
 import { FormDateTimePickerModule } from 'app/shared/date-time-picker/date-time-picker.module';
@@ -24,9 +23,7 @@
 import { ArtemisSharedComponentModule } from 'app/shared/components/shared-component.module';
 import { NgxDatatableModule } from '@siemens/ngx-datatable';
 import { ArtemisDataTableModule } from 'app/shared/data-table/data-table.module';
-=======
 import { BuildLogEntry, BuildLogLines } from 'app/entities/programming/build-log.model';
->>>>>>> 1798b257
 
 export class FinishedBuildJobFilter {
     status?: string = undefined;
@@ -169,21 +166,9 @@
     searchSubscription: Subscription;
     searchTerm?: string = undefined;
 
-<<<<<<< HEAD
-=======
     rawBuildLogs: BuildLogLines[] = [];
     displayedBuildJobId?: string;
 
-    constructor(
-        private route: ActivatedRoute,
-        private websocketService: JhiWebsocketService,
-        private buildQueueService: BuildQueueService,
-        private alertService: AlertService,
-        private modalService: NgbModal,
-        private localStorage: LocalStorageService,
-    ) {}
-
->>>>>>> 1798b257
     ngOnInit() {
         this.buildStatusFilterValues = Object.values(BuildJobStatusFilter);
         this.loadQueue();
