import { Component, OnDestroy, OnInit } from '@angular/core';
import { ActivatedRoute } from '@angular/router';
import { BuildJob } from 'app/entities/build-job.model';
<<<<<<< HEAD
import { faRefresh, faTimes } from '@fortawesome/free-solid-svg-icons';
=======
import { JhiWebsocketService } from 'app/core/websocket/websocket.service';
import { BuildQueueService } from 'app/localci/build-queue/build-queue.service';
>>>>>>> d76fc417

@Component({
    selector: 'jhi-build-queue',
    templateUrl: './build-queue.component.html',
    styleUrl: './build-queue.component.scss',
})
export class BuildQueueComponent implements OnInit, OnDestroy {
    queuedBuildJobs: BuildJob[];
    runningBuildJobs: BuildJob[];
<<<<<<< HEAD

    //icons
    faRefresh = faRefresh;
    faTimes = faTimes;
=======
    courseChannels: string[] = [];
>>>>>>> d76fc417

    constructor(
        private route: ActivatedRoute,
        private websocketService: JhiWebsocketService,
        private buildQueueService: BuildQueueService,
    ) {}

    ngOnInit() {
        this.load();
        this.initWebsocketSubscription();
    }

    /**
     * This method is used to unsubscribe from the websocket channels when the component is destroyed.
     */
    ngOnDestroy() {
        this.websocketService.unsubscribe(`/topic/admin/queued-jobs`);
        this.websocketService.unsubscribe(`/topic/admin/running-jobs`);
        this.courseChannels.forEach((channel) => {
            this.websocketService.unsubscribe(channel);
        });
    }

    /**
     * This method is used to initialize the websocket subscription for the build jobs. It subscribes to the channels for the queued and running build jobs.
     */
    initWebsocketSubscription() {
        this.route.paramMap.subscribe((params) => {
            const courseId = Number(params.get('courseId'));
            if (courseId) {
                this.websocketService.subscribe(`/topic/courses/${courseId}/queued-jobs`);
                this.websocketService.subscribe(`/topic/courses/${courseId}/running-jobs`);
                this.websocketService.receive(`/topic/courses/${courseId}/queued-jobs`).subscribe((queuedBuildJobs) => {
                    this.queuedBuildJobs = queuedBuildJobs;
                });
                this.websocketService.receive(`/topic/courses/${courseId}/running-jobs`).subscribe((runningBuildJobs) => {
                    this.runningBuildJobs = runningBuildJobs;
                });
                this.courseChannels.push(`/topic/courses/${courseId}/queued-jobs`);
                this.courseChannels.push(`/topic/courses/${courseId}/running-jobs`);
            } else {
                this.websocketService.subscribe(`/topic/admin/queued-jobs`);
                this.websocketService.subscribe(`/topic/admin/running-jobs`);
                this.websocketService.receive(`/topic/admin/queued-jobs`).subscribe((queuedBuildJobs) => {
                    this.queuedBuildJobs = queuedBuildJobs;
                });
                this.websocketService.receive(`/topic/admin/running-jobs`).subscribe((runningBuildJobs) => {
                    this.runningBuildJobs = runningBuildJobs;
                });
            }
        });
    }

    /**
     * This method is used to load the build jobs from the backend when the component is initialized.
     * This ensures that the table is filled with data when the page is loaded or refreshed otherwise the user needs to
     * wait until the websocket subscription receives the data.
     */
    load() {
        this.route.paramMap.subscribe((params) => {
            const courseId = Number(params.get('courseId'));
            if (courseId) {
                this.buildQueueService.getQueuedBuildJobsByCourseId(courseId).subscribe((queuedBuildJobs) => {
                    this.queuedBuildJobs = queuedBuildJobs;
                });
                this.buildQueueService.getRunningBuildJobsByCourseId(courseId).subscribe((runningBuildJobs) => {
                    this.runningBuildJobs = runningBuildJobs;
                });
            } else {
                this.buildQueueService.getQueuedBuildJobs().subscribe((queuedBuildJobs) => {
                    this.queuedBuildJobs = queuedBuildJobs;
                });
                this.buildQueueService.getRunningBuildJobs().subscribe((runningBuildJobs) => {
                    this.runningBuildJobs = runningBuildJobs;
                });
            }
        });
    }

    /**
     * Cancel a specific build job associated with a commit hash
     * @param commitHash the commit hash of the participation for which to cancel the build job
     */
    cancelBuildJob(commitHash: string) {
        this.route.paramMap.subscribe((params) => {
            const courseId = Number(params.get('courseId'));
            if (courseId) {
                this.buildQueueService.cancelBuildJobInCourse(courseId, commitHash).subscribe(() => this.load());
            } else {
                this.buildQueueService.cancelBuildJob(commitHash).subscribe(() => this.load());
            }
        });
    }

    /**
     * Cancel all queued build jobs
     */
    cancelAllQueuedBuildJobs() {
        this.route.paramMap.subscribe((params) => {
            const courseId = Number(params.get('courseId'));
            if (courseId) {
                this.buildQueueService.cancelAllQueuedBuildJobsInCourse(courseId).subscribe(() => this.load());
            } else {
                this.buildQueueService.cancelAllQueuedBuildJobs().subscribe(() => this.load());
            }
        });
    }

    /**
     * Cancel all running build jobs
     */
    cancelAllRunningBuildJobs() {
        this.route.paramMap.subscribe((params) => {
            const courseId = Number(params.get('courseId'));
            if (courseId) {
                this.buildQueueService.cancelAllRunningBuildJobsInCourse(courseId).subscribe(() => this.load());
            } else {
                this.buildQueueService.cancelAllRunningBuildJobs().subscribe(() => this.load());
            }
        });
    }
}<|MERGE_RESOLUTION|>--- conflicted
+++ resolved
@@ -1,13 +1,9 @@
 import { Component, OnDestroy, OnInit } from '@angular/core';
 import { ActivatedRoute } from '@angular/router';
 import { BuildJob } from 'app/entities/build-job.model';
-<<<<<<< HEAD
-import { faRefresh, faTimes } from '@fortawesome/free-solid-svg-icons';
-=======
+import { faTimes } from '@fortawesome/free-solid-svg-icons';
 import { JhiWebsocketService } from 'app/core/websocket/websocket.service';
 import { BuildQueueService } from 'app/localci/build-queue/build-queue.service';
->>>>>>> d76fc417
-
 @Component({
     selector: 'jhi-build-queue',
     templateUrl: './build-queue.component.html',
@@ -16,14 +12,10 @@
 export class BuildQueueComponent implements OnInit, OnDestroy {
     queuedBuildJobs: BuildJob[];
     runningBuildJobs: BuildJob[];
-<<<<<<< HEAD
+    courseChannels: string[] = [];
 
     //icons
-    faRefresh = faRefresh;
     faTimes = faTimes;
-=======
-    courseChannels: string[] = [];
->>>>>>> d76fc417
 
     constructor(
         private route: ActivatedRoute,
