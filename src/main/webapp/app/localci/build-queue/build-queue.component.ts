import { Component, OnDestroy, OnInit, ViewChild } from '@angular/core';
import { ActivatedRoute } from '@angular/router';
<<<<<<< HEAD
import { BuildJob, BuildJobStatistics, FinishedBuildJob, SpanType } from 'app/entities/build-job.model';
import { faAngleDown, faAngleRight, faCircleCheck, faExclamationCircle, faExclamationTriangle, faSort, faSync, faTimes } from '@fortawesome/free-solid-svg-icons';
=======
import { BuildJob, FinishedBuildJob } from 'app/entities/build-job.model';
import { faCircleCheck, faExclamationCircle, faExclamationTriangle, faFilter, faSort, faSync, faTimes } from '@fortawesome/free-solid-svg-icons';
>>>>>>> c9521c2c
import { JhiWebsocketService } from 'app/core/websocket/websocket.service';
import { BuildQueueService } from 'app/localci/build-queue/build-queue.service';
import { take } from 'rxjs/operators';
import { TriggeredByPushTo } from 'app/entities/repository-info.model';
import { ITEMS_PER_PAGE } from 'app/shared/constants/pagination.constants';
import { SortingOrder } from 'app/shared/table/pageable-table';
import { onError } from 'app/shared/util/global.utils';
import { HttpErrorResponse, HttpHeaders, HttpResponse } from '@angular/common/http';
import { AlertService } from 'app/core/util/alert.service';
import dayjs from 'dayjs/esm';
<<<<<<< HEAD
import { GraphColors } from 'app/entities/statistics.model';
import { Color, ScaleType } from '@swimlane/ngx-charts';
import { NgxChartsSingleSeriesDataEntry } from 'app/shared/chart/ngx-charts-datatypes';
=======
import { NgbModal, NgbTypeahead } from '@ng-bootstrap/ng-bootstrap';
import { HttpParams } from '@angular/common/http';
import { LocalStorageService } from 'ngx-webstorage';
import { Observable, OperatorFunction, Subject, Subscription, merge } from 'rxjs';
import { debounceTime, distinctUntilChanged, map, switchMap, tap } from 'rxjs/operators';
import { UI_RELOAD_TIME } from 'app/shared/constants/exercise-exam-constants';

export class FinishedBuildJobFilter {
    status?: string = undefined;
    buildAgentAddress?: string = undefined;
    buildStartDateFilterFrom?: dayjs.Dayjs = undefined;
    buildStartDateFilterTo?: dayjs.Dayjs = undefined;
    buildDurationFilterLowerBound?: number = undefined;
    buildDurationFilterUpperBound?: number = undefined;
    numberOfAppliedFilters = 0;
    appliedFilters = new Map<string, boolean>();
    areDurationFiltersValid: boolean = true;
    areDatesValid: boolean = true;

    /**
     * Adds the http param options
     * @param options request options
     */
    addHttpParams(options: HttpParams): HttpParams {
        if (this.status) {
            options = options.append('buildStatus', this.status.toUpperCase());
        }
        if (this.buildAgentAddress) {
            options = options.append('buildAgentAddress', this.buildAgentAddress);
        }
        if (this.buildStartDateFilterFrom) {
            options = options.append('startDate', this.buildStartDateFilterFrom.toISOString());
        }
        if (this.buildStartDateFilterTo) {
            options = options.append('endDate', this.buildStartDateFilterTo.toISOString());
        }
        if (this.buildDurationFilterLowerBound) {
            options = options.append('buildDurationLower', this.buildDurationFilterLowerBound.toString());
        }
        if (this.buildDurationFilterUpperBound) {
            options = options.append('buildDurationUpper', this.buildDurationFilterUpperBound.toString());
        }

        return options;
    }

    /**
     * Method to add the filter to the filter map.
     * This is used to avoid calling functions from the template.
     * @param filterKey The key of the filter
     */
    addFilterToFilterMap(filterKey: string) {
        if (!this.appliedFilters.get(filterKey)) {
            this.appliedFilters.set(filterKey, true);
            this.numberOfAppliedFilters++;
        }
    }

    /**
     * Method to remove the filter from the filter map.
     * This is used to avoid calling functions from the template.
     * @param filterKey The key of the filter
     */
    removeFilterFromFilterMap(filterKey: string) {
        if (this.appliedFilters.get(filterKey)) {
            this.appliedFilters.delete(filterKey);
            this.numberOfAppliedFilters--;
        }
    }
}

enum BuildJobStatusFilter {
    SUCCESSFUL = 'successful',
    FAILED = 'failed',
    ERROR = 'error',
    CANCELLED = 'cancelled',
}

export enum FinishedBuildJobFilterStorageKey {
    status = 'artemis.buildQueue.finishedBuildJobFilterStatus',
    buildAgentAddress = 'artemis.buildQueue.finishedBuildJobFilterBuildAgentAddress',
    buildStartDateFilterFrom = 'artemis.buildQueue.finishedBuildJobFilterBuildStartDateFilterFrom',
    buildStartDateFilterTo = 'artemis.buildQueue.finishedBuildJobFilterBuildStartDateFilterTo',
    buildDurationFilterLowerBound = 'artemis.buildQueue.finishedBuildJobFilterBuildDurationFilterLowerBound',
    buildDurationFilterUpperBound = 'artemis.buildQueue.finishedBuildJobFilterBuildDurationFilterUpperBound',
}
>>>>>>> c9521c2c

@Component({
    selector: 'jhi-build-queue',
    templateUrl: './build-queue.component.html',
    styleUrl: './build-queue.component.scss',
})
export class BuildQueueComponent implements OnInit, OnDestroy {
    protected readonly TriggeredByPushTo = TriggeredByPushTo;

    queuedBuildJobs: BuildJob[] = [];
    runningBuildJobs: BuildJob[] = [];
    finishedBuildJobs: FinishedBuildJob[] = [];
    courseChannels: string[] = [];
    buildJobStatistics = new BuildJobStatistics();

    //icons
    readonly faTimes = faTimes;
    readonly faSort = faSort;
    readonly faCircleCheck = faCircleCheck;
    readonly faExclamationCircle = faExclamationCircle;
    readonly faExclamationTriangle = faExclamationTriangle;
    readonly faSync = faSync;
    readonly faAngleDown = faAngleDown;
    readonly faAngleRight = faAngleRight;

    protected readonly SpanType = SpanType;

    totalItems = 0;
    itemsPerPage = ITEMS_PER_PAGE;
    page = 1;
    predicate = 'build_completion_date';
    ascending = false;
    buildDurationInterval: ReturnType<typeof setInterval>;
    isCollapsed = false;
    successfulBuildsPercentage: string;
    failedBuildsPercentage: string;
    cancelledBuildsPercentage: string;
    currentSpan: SpanType = SpanType.WEEK;

    ngxData: NgxChartsSingleSeriesDataEntry[] = [];

    ngxColor = {
        name: 'vivid',
        selectable: true,
        group: ScaleType.Ordinal,
        domain: [GraphColors.GREEN, GraphColors.RED, GraphColors.YELLOW],
    } as Color;

    // Filter
    @ViewChild('addressTypeahead', { static: true }) addressTypeahead: NgbTypeahead;
    finishedBuildJobFilter = new FinishedBuildJobFilter();
    buildStatusFilterValues?: string[];
    faFilter = faFilter;
    focus$ = new Subject<string>();
    click$ = new Subject<string>();
    isLoading = false;
    search = new Subject<void>();
    searchSubscription: Subscription;
    searchTerm?: string = undefined;

    constructor(
        private route: ActivatedRoute,
        private websocketService: JhiWebsocketService,
        private buildQueueService: BuildQueueService,
        private alertService: AlertService,
        private modalService: NgbModal,
        private localStorage: LocalStorageService,
    ) {}

    ngOnInit() {
        this.buildStatusFilterValues = Object.values(BuildJobStatusFilter);
        this.loadQueue();
        this.buildDurationInterval = setInterval(() => {
            this.updateBuildJobDuration();
<<<<<<< HEAD
        }, 1000); // 1 second
        this.getBuildJobStatistics(this.currentSpan);
        this.loadFinishedBuildJobs();
=======
        }, 1000);
>>>>>>> c9521c2c
        this.initWebsocketSubscription();
        this.loadFilterFromLocalStorage();
        this.loadFinishedBuildJobs();
        this.searchSubscription = this.search
            .pipe(
                debounceTime(UI_RELOAD_TIME),
                tap(() => (this.isLoading = true)),
                switchMap(() => this.fetchFinishedBuildJobs()),
            )
            .subscribe({
                next: (res: HttpResponse<FinishedBuildJob[]>) => {
                    this.onSuccess(res.body || [], res.headers);
                    this.isLoading = false;
                },
                error: (res: HttpErrorResponse) => {
                    onError(this.alertService, res);
                    this.isLoading = false;
                },
            });
    }

    /**
     * This method is used to unsubscribe from the websocket channels when the component is destroyed.
     */
    ngOnDestroy() {
        this.websocketService.unsubscribe(`/topic/admin/queued-jobs`);
        this.websocketService.unsubscribe(`/topic/admin/running-jobs`);
        this.courseChannels.forEach((channel) => {
            this.websocketService.unsubscribe(channel);
        });
<<<<<<< HEAD
        clearInterval(this.buildDurationInterval);
=======
        clearInterval(this.interval);
        if (this.searchSubscription) {
            this.searchSubscription.unsubscribe();
        }
>>>>>>> c9521c2c
    }

    /**
     * This method is used to initialize the websocket subscription for the build jobs. It subscribes to the channels for the queued and running build jobs.
     */
    initWebsocketSubscription() {
        this.route.paramMap.pipe(take(1)).subscribe((params) => {
            const courseId = Number(params.get('courseId'));
            if (courseId) {
                this.websocketService.subscribe(`/topic/courses/${courseId}/queued-jobs`);
                this.websocketService.subscribe(`/topic/courses/${courseId}/running-jobs`);
                this.websocketService.receive(`/topic/courses/${courseId}/queued-jobs`).subscribe((queuedBuildJobs) => {
                    this.queuedBuildJobs = queuedBuildJobs;
                });
                this.websocketService.receive(`/topic/courses/${courseId}/running-jobs`).subscribe((runningBuildJobs) => {
                    this.runningBuildJobs = runningBuildJobs;
                });
                this.courseChannels.push(`/topic/courses/${courseId}/queued-jobs`);
                this.courseChannels.push(`/topic/courses/${courseId}/running-jobs`);
            } else {
                this.websocketService.subscribe(`/topic/admin/queued-jobs`);
                this.websocketService.subscribe(`/topic/admin/running-jobs`);
                this.websocketService.receive(`/topic/admin/queued-jobs`).subscribe((queuedBuildJobs) => {
                    this.queuedBuildJobs = queuedBuildJobs;
                });
                this.websocketService.receive(`/topic/admin/running-jobs`).subscribe((runningBuildJobs) => {
                    this.runningBuildJobs = runningBuildJobs;
                });
            }
        });
    }

    /**
     * This method is used to load the build jobs from the backend when the component is initialized.
     * This ensures that the table is filled with data when the page is loaded or refreshed otherwise the user needs to
     * wait until the websocket subscription receives the data.
     */
    loadQueue() {
        this.route.paramMap.pipe(take(1)).subscribe((params) => {
            const courseId = Number(params.get('courseId'));
            if (courseId) {
                this.buildQueueService.getQueuedBuildJobsByCourseId(courseId).subscribe((queuedBuildJobs) => {
                    this.queuedBuildJobs = queuedBuildJobs;
                });
                this.buildQueueService.getRunningBuildJobsByCourseId(courseId).subscribe((runningBuildJobs) => {
                    this.runningBuildJobs = runningBuildJobs;
                });
            } else {
                this.buildQueueService.getQueuedBuildJobs().subscribe((queuedBuildJobs) => {
                    this.queuedBuildJobs = queuedBuildJobs;
                });
                this.buildQueueService.getRunningBuildJobs().subscribe((runningBuildJobs) => {
                    this.runningBuildJobs = runningBuildJobs;
                });
            }
        });
    }

    /**
     * Cancel a specific build job associated with the build job id
     * @param buildJobId    the id of the build job to cancel
     */
    cancelBuildJob(buildJobId: string) {
        this.route.paramMap.pipe(take(1)).subscribe((params) => {
            const courseId = Number(params.get('courseId'));
            if (courseId) {
                this.buildQueueService.cancelBuildJobInCourse(courseId, buildJobId).subscribe();
            } else {
                this.buildQueueService.cancelBuildJob(buildJobId).subscribe();
            }
        });
    }

    /**
     * Cancel all queued build jobs
     */
    cancelAllQueuedBuildJobs() {
        this.route.paramMap.pipe(take(1)).subscribe((params) => {
            const courseId = Number(params.get('courseId'));
            if (courseId) {
                this.buildQueueService.cancelAllQueuedBuildJobsInCourse(courseId).subscribe();
            } else {
                this.buildQueueService.cancelAllQueuedBuildJobs().subscribe();
            }
        });
    }

    /**
     * Cancel all running build jobs
     */
    cancelAllRunningBuildJobs() {
        this.route.paramMap.pipe(take(1)).subscribe((params) => {
            const courseId = Number(params.get('courseId'));
            if (courseId) {
                this.buildQueueService.cancelAllRunningBuildJobsInCourse(courseId).subscribe();
            } else {
                this.buildQueueService.cancelAllRunningBuildJobs().subscribe();
            }
        });
    }

    /**
     * fetch the finished build jobs from the server by creating observable
     */
    fetchFinishedBuildJobs() {
        return this.route.paramMap.pipe(
            take(1),
            tap(() => (this.isLoading = true)),
            switchMap((params) => {
                const courseId = Number(params.get('courseId'));
                if (courseId) {
                    return this.buildQueueService.getFinishedBuildJobsByCourseId(
                        courseId,
                        {
                            page: this.page,
                            pageSize: this.itemsPerPage,
                            sortingOrder: this.ascending ? SortingOrder.ASCENDING : SortingOrder.DESCENDING,
                            sortedColumn: this.predicate,
                            searchTerm: this.searchTerm || '',
                        },
                        this.finishedBuildJobFilter,
                    );
                } else {
                    return this.buildQueueService.getFinishedBuildJobs(
                        {
                            page: this.page,
                            pageSize: this.itemsPerPage,
                            sortingOrder: this.ascending ? SortingOrder.ASCENDING : SortingOrder.DESCENDING,
                            sortedColumn: this.predicate,
                            searchTerm: this.searchTerm || '',
                        },
                        this.finishedBuildJobFilter,
                    );
                }
            }),
        );
    }

    /**
     * subscribe to the finished build jobs observable
     */
    loadFinishedBuildJobs() {
        this.fetchFinishedBuildJobs().subscribe({
            next: (res: HttpResponse<FinishedBuildJob[]>) => {
                this.onSuccess(res.body || [], res.headers);
                this.isLoading = false;
            },
            error: (res: HttpErrorResponse) => {
                onError(this.alertService, res);
                this.isLoading = false;
            },
        });
    }

    /**
     * Method to trigger the loading of the finished build jobs by pushing a new value to the search observable
     */
    triggerLoadFinishedJobs() {
        if (!this.searchTerm || this.searchTerm.length >= 3) {
            this.search.next();
        }
    }

    /**
     * Callback function when the finished build jobs are successfully loaded
     * @param finishedBuildJobs The list of finished build jobs
     * @param headers The headers of the response
     * @private
     */
    private onSuccess(finishedBuildJobs: FinishedBuildJob[], headers: HttpHeaders) {
        this.totalItems = Number(headers.get('X-Total-Count'));
        this.finishedBuildJobs = finishedBuildJobs;
        this.setFinishedBuildJobsDuration();
    }

    /**
     * View the build logs of a specific build job
     * @param resultId The id of the build job
     */
    viewBuildLogs(resultId: number): void {
        const url = `/api/build-log/${resultId}`;
        window.open(url, '_blank');
    }

    /**
     * Set the duration of the finished build jobs
     */
    setFinishedBuildJobsDuration() {
        if (this.finishedBuildJobs) {
            for (const buildJob of this.finishedBuildJobs) {
                if (buildJob.buildStartDate && buildJob.buildCompletionDate) {
                    const start = dayjs(buildJob.buildStartDate);
                    const end = dayjs(buildJob.buildCompletionDate);
                    buildJob.buildDuration = end.diff(start, 'milliseconds') / 1000;
                }
            }
        }
    }

    /**
     * Callback function when the user navigates through the page results
     *
     * @param pageNumber The current page number
     */
    onPageChange(pageNumber: number) {
        if (pageNumber) {
            this.page = pageNumber;
            this.loadFinishedBuildJobs();
        }
    }

    /**
     * Update the build jobs duration
     */
    updateBuildJobDuration() {
        if (!this.runningBuildJobs) {
            return;
        }

        for (const buildJob of this.runningBuildJobs) {
            if (buildJob.jobTimingInfo && buildJob.jobTimingInfo?.buildStartDate) {
                const start = dayjs(buildJob.jobTimingInfo?.buildStartDate);
                const now = dayjs();
                buildJob.jobTimingInfo.buildDuration = now.diff(start, 'seconds');
            }
        }
        // This is necessary to update the view when the build job duration is updated
        this.runningBuildJobs = JSON.parse(JSON.stringify(this.runningBuildJobs));
    }

    /**
<<<<<<< HEAD
     * Get Build Job Result statistics. Should be called in admin view only.
     */
    getBuildJobStatistics(span: SpanType = SpanType.WEEK) {
        this.route.paramMap.pipe(take(1)).subscribe((params) => {
            const courseId = Number(params.get('courseId'));
            if (courseId) {
                this.buildQueueService.getBuildJobStatisticsForCourse(courseId, span).subscribe({
                    next: (res: BuildJobStatistics) => {
                        this.updateDisplayedBuildJobStatistics(res);
                    },
                    error: (res: HttpErrorResponse) => {
                        onError(this.alertService, res);
                    },
                });
            } else {
                this.buildQueueService.getBuildJobStatistics(span).subscribe({
                    next: (res: BuildJobStatistics) => {
                        this.updateDisplayedBuildJobStatistics(res);
                    },
                    error: (res: HttpErrorResponse) => {
                        onError(this.alertService, res);
                    },
                });
            }
        });
    }

    /**
     * Update the displayed build job statistics
     * @param stats The new build job statistics
     */
    updateDisplayedBuildJobStatistics(stats: BuildJobStatistics) {
        this.buildJobStatistics = stats;
        if (stats.totalBuilds === 0) {
            this.successfulBuildsPercentage = '-%';
            this.failedBuildsPercentage = '-%';
            this.cancelledBuildsPercentage = '-%';
        } else {
            this.successfulBuildsPercentage = ((stats.successfulBuilds / stats.totalBuilds) * 100).toFixed(2) + '%';
            this.failedBuildsPercentage = ((stats.failedBuilds / stats.totalBuilds) * 100).toFixed(2) + '%';
            this.cancelledBuildsPercentage = ((stats.cancelledBuilds / stats.totalBuilds) * 100).toFixed(2) + '%';
        }
        this.ngxData = [
            { name: 'Successful', value: stats.successfulBuilds },
            { name: 'Failed', value: stats.failedBuilds },
            { name: 'Cancelled', value: stats.cancelledBuilds },
        ];
    }

    /**
     * Callback function when the tab is changed
     * @param span The new span
     */
    onTabChange(span: SpanType): void {
        if (this.currentSpan !== span) {
            this.currentSpan = span;
            this.getBuildJobStatistics(span);
=======
     * Opens the modal.
     */
    open(content: any) {
        this.modalService.open(content);
    }

    /**
     * Get all build agents' addresses from the finished build jobs.
     */
    get buildAgentAddresses(): string[] {
        return Array.from(new Set(this.finishedBuildJobs.map((buildJob) => buildJob.buildAgentAddress ?? '').filter((address) => address !== '')));
    }

    // Workaround for the NgbTypeahead issue: https://github.com/ng-bootstrap/ng-bootstrap/issues/2400
    clickEvents($event: Event, typeaheadInstance: NgbTypeahead) {
        if (typeaheadInstance.isPopupOpen()) {
            this.click$.next(($event.target as HTMLInputElement).value);
        }
    }

    /**
     * Method to build the agent addresses for the typeahead search.
     * @param text$
     */
    typeaheadSearch: OperatorFunction<string, readonly string[]> = (text$: Observable<string>) => {
        const buildAgentAddresses = this.buildAgentAddresses;
        const debouncedText$ = text$.pipe(debounceTime(200), distinctUntilChanged());
        const clicksWithClosedPopup$ = this.click$;
        const inputFocus$ = this.focus$;

        return merge(debouncedText$, inputFocus$, clicksWithClosedPopup$).pipe(
            map((term) => (term === '' ? buildAgentAddresses : buildAgentAddresses.filter((v) => v.toLowerCase().indexOf(term.toLowerCase()) > -1)).slice(0, 10)),
        );
    };

    /**
     * Method to reset the filter.
     */
    applyFilter() {
        this.loadFinishedBuildJobs();
        this.modalService.dismissAll();
    }

    /**
     * Method to load the filter values from the local storage if they exist.
     */
    loadFilterFromLocalStorage() {
        this.finishedBuildJobFilter.numberOfAppliedFilters = 0;
        // Iterate over all keys of the filter and load the values from the local storage if they exist.
        for (const key in FinishedBuildJobFilterStorageKey) {
            const value = this.localStorage.retrieve(FinishedBuildJobFilterStorageKey[key]);
            if (value) {
                this.finishedBuildJobFilter[key] = key.includes('Date') ? dayjs(value) : value;
                this.finishedBuildJobFilter.addFilterToFilterMap(FinishedBuildJobFilterStorageKey[key]);
            }
        }
    }

    /**
     * Method to add or remove a status filter and store the selected status filters in the local store if required.
     */
    toggleBuildStatusFilter(value?: string) {
        if (value) {
            this.finishedBuildJobFilter.status = value;
            this.localStorage.store(FinishedBuildJobFilterStorageKey.status, value);
            this.finishedBuildJobFilter.addFilterToFilterMap(FinishedBuildJobFilterStorageKey.status);
        } else {
            this.finishedBuildJobFilter.status = undefined;
            this.localStorage.clear(FinishedBuildJobFilterStorageKey.status);
            this.finishedBuildJobFilter.removeFilterFromFilterMap(FinishedBuildJobFilterStorageKey.status);
        }
    }

    /**
     * Method to remove the build agent address filter and store the selected build agent address in the local store if required.
     */
    filterBuildAgentAddressChanged() {
        if (this.finishedBuildJobFilter.buildAgentAddress) {
            this.localStorage.store(FinishedBuildJobFilterStorageKey.buildAgentAddress, this.finishedBuildJobFilter.buildAgentAddress);
            this.finishedBuildJobFilter.addFilterToFilterMap(FinishedBuildJobFilterStorageKey.buildAgentAddress);
        } else {
            this.localStorage.clear(FinishedBuildJobFilterStorageKey.buildAgentAddress);
            this.finishedBuildJobFilter.removeFilterFromFilterMap(FinishedBuildJobFilterStorageKey.buildAgentAddress);
        }
    }

    /**
     * Method to remove the build start date filter and store the selected build start date in the local store if required.
     */
    filterDateChanged() {
        if (!this.finishedBuildJobFilter.buildStartDateFilterFrom?.isValid()) {
            this.finishedBuildJobFilter.buildStartDateFilterFrom = undefined;
            this.localStorage.clear(FinishedBuildJobFilterStorageKey.buildStartDateFilterFrom);
            this.finishedBuildJobFilter.removeFilterFromFilterMap(FinishedBuildJobFilterStorageKey.buildStartDateFilterFrom);
        } else {
            this.localStorage.store(FinishedBuildJobFilterStorageKey.buildStartDateFilterFrom, this.finishedBuildJobFilter.buildStartDateFilterFrom);
            this.finishedBuildJobFilter.addFilterToFilterMap(FinishedBuildJobFilterStorageKey.buildStartDateFilterFrom);
        }
        if (!this.finishedBuildJobFilter.buildStartDateFilterTo?.isValid()) {
            this.finishedBuildJobFilter.buildStartDateFilterTo = undefined;
            this.localStorage.clear(FinishedBuildJobFilterStorageKey.buildStartDateFilterTo);
            this.finishedBuildJobFilter.removeFilterFromFilterMap(FinishedBuildJobFilterStorageKey.buildStartDateFilterTo);
        } else {
            this.localStorage.store(FinishedBuildJobFilterStorageKey.buildStartDateFilterTo, this.finishedBuildJobFilter.buildStartDateFilterTo);
            this.finishedBuildJobFilter.addFilterToFilterMap(FinishedBuildJobFilterStorageKey.buildStartDateFilterTo);
        }
        if (this.finishedBuildJobFilter.buildStartDateFilterFrom && this.finishedBuildJobFilter.buildStartDateFilterTo) {
            this.finishedBuildJobFilter.areDatesValid = this.finishedBuildJobFilter.buildStartDateFilterFrom.isBefore(this.finishedBuildJobFilter.buildStartDateFilterTo);
        } else {
            this.finishedBuildJobFilter.areDatesValid = true;
        }
    }

    /**
     * Method to remove the build duration filter and store the selected build duration in the local store if required.
     */
    filterDurationChanged() {
        if (this.finishedBuildJobFilter.buildDurationFilterLowerBound) {
            this.localStorage.store(FinishedBuildJobFilterStorageKey.buildDurationFilterLowerBound, this.finishedBuildJobFilter.buildDurationFilterLowerBound);
            this.finishedBuildJobFilter.addFilterToFilterMap(FinishedBuildJobFilterStorageKey.buildDurationFilterLowerBound);
        } else {
            this.localStorage.clear(FinishedBuildJobFilterStorageKey.buildDurationFilterLowerBound);
            this.finishedBuildJobFilter.removeFilterFromFilterMap(FinishedBuildJobFilterStorageKey.buildDurationFilterLowerBound);
        }
        if (this.finishedBuildJobFilter.buildDurationFilterUpperBound) {
            this.localStorage.store(FinishedBuildJobFilterStorageKey.buildDurationFilterUpperBound, this.finishedBuildJobFilter.buildDurationFilterUpperBound);
            this.finishedBuildJobFilter.addFilterToFilterMap(FinishedBuildJobFilterStorageKey.buildDurationFilterUpperBound);
        } else {
            this.localStorage.clear(FinishedBuildJobFilterStorageKey.buildDurationFilterUpperBound);
            this.finishedBuildJobFilter.removeFilterFromFilterMap(FinishedBuildJobFilterStorageKey.buildDurationFilterUpperBound);
        }
        if (this.finishedBuildJobFilter.buildDurationFilterLowerBound && this.finishedBuildJobFilter.buildDurationFilterUpperBound) {
            this.finishedBuildJobFilter.areDurationFiltersValid =
                this.finishedBuildJobFilter.buildDurationFilterLowerBound <= this.finishedBuildJobFilter.buildDurationFilterUpperBound;
        } else {
            this.finishedBuildJobFilter.areDurationFiltersValid = true;
>>>>>>> c9521c2c
        }
    }
}<|MERGE_RESOLUTION|>--- conflicted
+++ resolved
@@ -1,12 +1,7 @@
 import { Component, OnDestroy, OnInit, ViewChild } from '@angular/core';
 import { ActivatedRoute } from '@angular/router';
-<<<<<<< HEAD
 import { BuildJob, BuildJobStatistics, FinishedBuildJob, SpanType } from 'app/entities/build-job.model';
-import { faAngleDown, faAngleRight, faCircleCheck, faExclamationCircle, faExclamationTriangle, faSort, faSync, faTimes } from '@fortawesome/free-solid-svg-icons';
-=======
-import { BuildJob, FinishedBuildJob } from 'app/entities/build-job.model';
-import { faCircleCheck, faExclamationCircle, faExclamationTriangle, faFilter, faSort, faSync, faTimes } from '@fortawesome/free-solid-svg-icons';
->>>>>>> c9521c2c
+import { faAngleDown, faAngleRight, faCircleCheck, faExclamationCircle, faExclamationTriangle, faFilter, faSort, faSync, faTimes } from '@fortawesome/free-solid-svg-icons';
 import { JhiWebsocketService } from 'app/core/websocket/websocket.service';
 import { BuildQueueService } from 'app/localci/build-queue/build-queue.service';
 import { take } from 'rxjs/operators';
@@ -17,11 +12,9 @@
 import { HttpErrorResponse, HttpHeaders, HttpResponse } from '@angular/common/http';
 import { AlertService } from 'app/core/util/alert.service';
 import dayjs from 'dayjs/esm';
-<<<<<<< HEAD
 import { GraphColors } from 'app/entities/statistics.model';
 import { Color, ScaleType } from '@swimlane/ngx-charts';
 import { NgxChartsSingleSeriesDataEntry } from 'app/shared/chart/ngx-charts-datatypes';
-=======
 import { NgbModal, NgbTypeahead } from '@ng-bootstrap/ng-bootstrap';
 import { HttpParams } from '@angular/common/http';
 import { LocalStorageService } from 'ngx-webstorage';
@@ -108,7 +101,6 @@
     buildDurationFilterLowerBound = 'artemis.buildQueue.finishedBuildJobFilterBuildDurationFilterLowerBound',
     buildDurationFilterUpperBound = 'artemis.buildQueue.finishedBuildJobFilterBuildDurationFilterUpperBound',
 }
->>>>>>> c9521c2c
 
 @Component({
     selector: 'jhi-build-queue',
@@ -183,16 +175,11 @@
         this.loadQueue();
         this.buildDurationInterval = setInterval(() => {
             this.updateBuildJobDuration();
-<<<<<<< HEAD
         }, 1000); // 1 second
         this.getBuildJobStatistics(this.currentSpan);
-        this.loadFinishedBuildJobs();
-=======
-        }, 1000);
->>>>>>> c9521c2c
-        this.initWebsocketSubscription();
         this.loadFilterFromLocalStorage();
         this.loadFinishedBuildJobs();
+        this.initWebsocketSubscription();
         this.searchSubscription = this.search
             .pipe(
                 debounceTime(UI_RELOAD_TIME),
@@ -220,14 +207,10 @@
         this.courseChannels.forEach((channel) => {
             this.websocketService.unsubscribe(channel);
         });
-<<<<<<< HEAD
         clearInterval(this.buildDurationInterval);
-=======
-        clearInterval(this.interval);
         if (this.searchSubscription) {
             this.searchSubscription.unsubscribe();
         }
->>>>>>> c9521c2c
     }
 
     /**
@@ -459,7 +442,146 @@
     }
 
     /**
-<<<<<<< HEAD
+     * Opens the modal.
+     */
+    open(content: any) {
+        this.modalService.open(content);
+    }
+
+    /**
+     * Get all build agents' addresses from the finished build jobs.
+     */
+    get buildAgentAddresses(): string[] {
+        return Array.from(new Set(this.finishedBuildJobs.map((buildJob) => buildJob.buildAgentAddress ?? '').filter((address) => address !== '')));
+    }
+
+    // Workaround for the NgbTypeahead issue: https://github.com/ng-bootstrap/ng-bootstrap/issues/2400
+    clickEvents($event: Event, typeaheadInstance: NgbTypeahead) {
+        if (typeaheadInstance.isPopupOpen()) {
+            this.click$.next(($event.target as HTMLInputElement).value);
+        }
+    }
+
+    /**
+     * Method to build the agent addresses for the typeahead search.
+     * @param text$
+     */
+    typeaheadSearch: OperatorFunction<string, readonly string[]> = (text$: Observable<string>) => {
+        const buildAgentAddresses = this.buildAgentAddresses;
+        const debouncedText$ = text$.pipe(debounceTime(200), distinctUntilChanged());
+        const clicksWithClosedPopup$ = this.click$;
+        const inputFocus$ = this.focus$;
+
+        return merge(debouncedText$, inputFocus$, clicksWithClosedPopup$).pipe(
+            map((term) => (term === '' ? buildAgentAddresses : buildAgentAddresses.filter((v) => v.toLowerCase().indexOf(term.toLowerCase()) > -1)).slice(0, 10)),
+        );
+    };
+
+    /**
+     * Method to reset the filter.
+     */
+    applyFilter() {
+        this.loadFinishedBuildJobs();
+        this.modalService.dismissAll();
+    }
+
+    /**
+     * Method to load the filter values from the local storage if they exist.
+     */
+    loadFilterFromLocalStorage() {
+        this.finishedBuildJobFilter.numberOfAppliedFilters = 0;
+        // Iterate over all keys of the filter and load the values from the local storage if they exist.
+        for (const key in FinishedBuildJobFilterStorageKey) {
+            const value = this.localStorage.retrieve(FinishedBuildJobFilterStorageKey[key]);
+            if (value) {
+                this.finishedBuildJobFilter[key] = key.includes('Date') ? dayjs(value) : value;
+                this.finishedBuildJobFilter.addFilterToFilterMap(FinishedBuildJobFilterStorageKey[key]);
+            }
+        }
+    }
+
+    /**
+     * Method to add or remove a status filter and store the selected status filters in the local store if required.
+     */
+    toggleBuildStatusFilter(value?: string) {
+        if (value) {
+            this.finishedBuildJobFilter.status = value;
+            this.localStorage.store(FinishedBuildJobFilterStorageKey.status, value);
+            this.finishedBuildJobFilter.addFilterToFilterMap(FinishedBuildJobFilterStorageKey.status);
+        } else {
+            this.finishedBuildJobFilter.status = undefined;
+            this.localStorage.clear(FinishedBuildJobFilterStorageKey.status);
+            this.finishedBuildJobFilter.removeFilterFromFilterMap(FinishedBuildJobFilterStorageKey.status);
+        }
+    }
+
+    /**
+     * Method to remove the build agent address filter and store the selected build agent address in the local store if required.
+     */
+    filterBuildAgentAddressChanged() {
+        if (this.finishedBuildJobFilter.buildAgentAddress) {
+            this.localStorage.store(FinishedBuildJobFilterStorageKey.buildAgentAddress, this.finishedBuildJobFilter.buildAgentAddress);
+            this.finishedBuildJobFilter.addFilterToFilterMap(FinishedBuildJobFilterStorageKey.buildAgentAddress);
+        } else {
+            this.localStorage.clear(FinishedBuildJobFilterStorageKey.buildAgentAddress);
+            this.finishedBuildJobFilter.removeFilterFromFilterMap(FinishedBuildJobFilterStorageKey.buildAgentAddress);
+        }
+    }
+
+    /**
+     * Method to remove the build start date filter and store the selected build start date in the local store if required.
+     */
+    filterDateChanged() {
+        if (!this.finishedBuildJobFilter.buildStartDateFilterFrom?.isValid()) {
+            this.finishedBuildJobFilter.buildStartDateFilterFrom = undefined;
+            this.localStorage.clear(FinishedBuildJobFilterStorageKey.buildStartDateFilterFrom);
+            this.finishedBuildJobFilter.removeFilterFromFilterMap(FinishedBuildJobFilterStorageKey.buildStartDateFilterFrom);
+        } else {
+            this.localStorage.store(FinishedBuildJobFilterStorageKey.buildStartDateFilterFrom, this.finishedBuildJobFilter.buildStartDateFilterFrom);
+            this.finishedBuildJobFilter.addFilterToFilterMap(FinishedBuildJobFilterStorageKey.buildStartDateFilterFrom);
+        }
+        if (!this.finishedBuildJobFilter.buildStartDateFilterTo?.isValid()) {
+            this.finishedBuildJobFilter.buildStartDateFilterTo = undefined;
+            this.localStorage.clear(FinishedBuildJobFilterStorageKey.buildStartDateFilterTo);
+            this.finishedBuildJobFilter.removeFilterFromFilterMap(FinishedBuildJobFilterStorageKey.buildStartDateFilterTo);
+        } else {
+            this.localStorage.store(FinishedBuildJobFilterStorageKey.buildStartDateFilterTo, this.finishedBuildJobFilter.buildStartDateFilterTo);
+            this.finishedBuildJobFilter.addFilterToFilterMap(FinishedBuildJobFilterStorageKey.buildStartDateFilterTo);
+        }
+        if (this.finishedBuildJobFilter.buildStartDateFilterFrom && this.finishedBuildJobFilter.buildStartDateFilterTo) {
+            this.finishedBuildJobFilter.areDatesValid = this.finishedBuildJobFilter.buildStartDateFilterFrom.isBefore(this.finishedBuildJobFilter.buildStartDateFilterTo);
+        } else {
+            this.finishedBuildJobFilter.areDatesValid = true;
+        }
+    }
+
+    /**
+     * Method to remove the build duration filter and store the selected build duration in the local store if required.
+     */
+    filterDurationChanged() {
+        if (this.finishedBuildJobFilter.buildDurationFilterLowerBound) {
+            this.localStorage.store(FinishedBuildJobFilterStorageKey.buildDurationFilterLowerBound, this.finishedBuildJobFilter.buildDurationFilterLowerBound);
+            this.finishedBuildJobFilter.addFilterToFilterMap(FinishedBuildJobFilterStorageKey.buildDurationFilterLowerBound);
+        } else {
+            this.localStorage.clear(FinishedBuildJobFilterStorageKey.buildDurationFilterLowerBound);
+            this.finishedBuildJobFilter.removeFilterFromFilterMap(FinishedBuildJobFilterStorageKey.buildDurationFilterLowerBound);
+        }
+        if (this.finishedBuildJobFilter.buildDurationFilterUpperBound) {
+            this.localStorage.store(FinishedBuildJobFilterStorageKey.buildDurationFilterUpperBound, this.finishedBuildJobFilter.buildDurationFilterUpperBound);
+            this.finishedBuildJobFilter.addFilterToFilterMap(FinishedBuildJobFilterStorageKey.buildDurationFilterUpperBound);
+        } else {
+            this.localStorage.clear(FinishedBuildJobFilterStorageKey.buildDurationFilterUpperBound);
+            this.finishedBuildJobFilter.removeFilterFromFilterMap(FinishedBuildJobFilterStorageKey.buildDurationFilterUpperBound);
+        }
+        if (this.finishedBuildJobFilter.buildDurationFilterLowerBound && this.finishedBuildJobFilter.buildDurationFilterUpperBound) {
+            this.finishedBuildJobFilter.areDurationFiltersValid =
+                this.finishedBuildJobFilter.buildDurationFilterLowerBound <= this.finishedBuildJobFilter.buildDurationFilterUpperBound;
+        } else {
+            this.finishedBuildJobFilter.areDurationFiltersValid = true;
+        }
+    }
+
+    /**
      * Get Build Job Result statistics. Should be called in admin view only.
      */
     getBuildJobStatistics(span: SpanType = SpanType.WEEK) {
@@ -517,144 +639,6 @@
         if (this.currentSpan !== span) {
             this.currentSpan = span;
             this.getBuildJobStatistics(span);
-=======
-     * Opens the modal.
-     */
-    open(content: any) {
-        this.modalService.open(content);
-    }
-
-    /**
-     * Get all build agents' addresses from the finished build jobs.
-     */
-    get buildAgentAddresses(): string[] {
-        return Array.from(new Set(this.finishedBuildJobs.map((buildJob) => buildJob.buildAgentAddress ?? '').filter((address) => address !== '')));
-    }
-
-    // Workaround for the NgbTypeahead issue: https://github.com/ng-bootstrap/ng-bootstrap/issues/2400
-    clickEvents($event: Event, typeaheadInstance: NgbTypeahead) {
-        if (typeaheadInstance.isPopupOpen()) {
-            this.click$.next(($event.target as HTMLInputElement).value);
-        }
-    }
-
-    /**
-     * Method to build the agent addresses for the typeahead search.
-     * @param text$
-     */
-    typeaheadSearch: OperatorFunction<string, readonly string[]> = (text$: Observable<string>) => {
-        const buildAgentAddresses = this.buildAgentAddresses;
-        const debouncedText$ = text$.pipe(debounceTime(200), distinctUntilChanged());
-        const clicksWithClosedPopup$ = this.click$;
-        const inputFocus$ = this.focus$;
-
-        return merge(debouncedText$, inputFocus$, clicksWithClosedPopup$).pipe(
-            map((term) => (term === '' ? buildAgentAddresses : buildAgentAddresses.filter((v) => v.toLowerCase().indexOf(term.toLowerCase()) > -1)).slice(0, 10)),
-        );
-    };
-
-    /**
-     * Method to reset the filter.
-     */
-    applyFilter() {
-        this.loadFinishedBuildJobs();
-        this.modalService.dismissAll();
-    }
-
-    /**
-     * Method to load the filter values from the local storage if they exist.
-     */
-    loadFilterFromLocalStorage() {
-        this.finishedBuildJobFilter.numberOfAppliedFilters = 0;
-        // Iterate over all keys of the filter and load the values from the local storage if they exist.
-        for (const key in FinishedBuildJobFilterStorageKey) {
-            const value = this.localStorage.retrieve(FinishedBuildJobFilterStorageKey[key]);
-            if (value) {
-                this.finishedBuildJobFilter[key] = key.includes('Date') ? dayjs(value) : value;
-                this.finishedBuildJobFilter.addFilterToFilterMap(FinishedBuildJobFilterStorageKey[key]);
-            }
-        }
-    }
-
-    /**
-     * Method to add or remove a status filter and store the selected status filters in the local store if required.
-     */
-    toggleBuildStatusFilter(value?: string) {
-        if (value) {
-            this.finishedBuildJobFilter.status = value;
-            this.localStorage.store(FinishedBuildJobFilterStorageKey.status, value);
-            this.finishedBuildJobFilter.addFilterToFilterMap(FinishedBuildJobFilterStorageKey.status);
-        } else {
-            this.finishedBuildJobFilter.status = undefined;
-            this.localStorage.clear(FinishedBuildJobFilterStorageKey.status);
-            this.finishedBuildJobFilter.removeFilterFromFilterMap(FinishedBuildJobFilterStorageKey.status);
-        }
-    }
-
-    /**
-     * Method to remove the build agent address filter and store the selected build agent address in the local store if required.
-     */
-    filterBuildAgentAddressChanged() {
-        if (this.finishedBuildJobFilter.buildAgentAddress) {
-            this.localStorage.store(FinishedBuildJobFilterStorageKey.buildAgentAddress, this.finishedBuildJobFilter.buildAgentAddress);
-            this.finishedBuildJobFilter.addFilterToFilterMap(FinishedBuildJobFilterStorageKey.buildAgentAddress);
-        } else {
-            this.localStorage.clear(FinishedBuildJobFilterStorageKey.buildAgentAddress);
-            this.finishedBuildJobFilter.removeFilterFromFilterMap(FinishedBuildJobFilterStorageKey.buildAgentAddress);
-        }
-    }
-
-    /**
-     * Method to remove the build start date filter and store the selected build start date in the local store if required.
-     */
-    filterDateChanged() {
-        if (!this.finishedBuildJobFilter.buildStartDateFilterFrom?.isValid()) {
-            this.finishedBuildJobFilter.buildStartDateFilterFrom = undefined;
-            this.localStorage.clear(FinishedBuildJobFilterStorageKey.buildStartDateFilterFrom);
-            this.finishedBuildJobFilter.removeFilterFromFilterMap(FinishedBuildJobFilterStorageKey.buildStartDateFilterFrom);
-        } else {
-            this.localStorage.store(FinishedBuildJobFilterStorageKey.buildStartDateFilterFrom, this.finishedBuildJobFilter.buildStartDateFilterFrom);
-            this.finishedBuildJobFilter.addFilterToFilterMap(FinishedBuildJobFilterStorageKey.buildStartDateFilterFrom);
-        }
-        if (!this.finishedBuildJobFilter.buildStartDateFilterTo?.isValid()) {
-            this.finishedBuildJobFilter.buildStartDateFilterTo = undefined;
-            this.localStorage.clear(FinishedBuildJobFilterStorageKey.buildStartDateFilterTo);
-            this.finishedBuildJobFilter.removeFilterFromFilterMap(FinishedBuildJobFilterStorageKey.buildStartDateFilterTo);
-        } else {
-            this.localStorage.store(FinishedBuildJobFilterStorageKey.buildStartDateFilterTo, this.finishedBuildJobFilter.buildStartDateFilterTo);
-            this.finishedBuildJobFilter.addFilterToFilterMap(FinishedBuildJobFilterStorageKey.buildStartDateFilterTo);
-        }
-        if (this.finishedBuildJobFilter.buildStartDateFilterFrom && this.finishedBuildJobFilter.buildStartDateFilterTo) {
-            this.finishedBuildJobFilter.areDatesValid = this.finishedBuildJobFilter.buildStartDateFilterFrom.isBefore(this.finishedBuildJobFilter.buildStartDateFilterTo);
-        } else {
-            this.finishedBuildJobFilter.areDatesValid = true;
-        }
-    }
-
-    /**
-     * Method to remove the build duration filter and store the selected build duration in the local store if required.
-     */
-    filterDurationChanged() {
-        if (this.finishedBuildJobFilter.buildDurationFilterLowerBound) {
-            this.localStorage.store(FinishedBuildJobFilterStorageKey.buildDurationFilterLowerBound, this.finishedBuildJobFilter.buildDurationFilterLowerBound);
-            this.finishedBuildJobFilter.addFilterToFilterMap(FinishedBuildJobFilterStorageKey.buildDurationFilterLowerBound);
-        } else {
-            this.localStorage.clear(FinishedBuildJobFilterStorageKey.buildDurationFilterLowerBound);
-            this.finishedBuildJobFilter.removeFilterFromFilterMap(FinishedBuildJobFilterStorageKey.buildDurationFilterLowerBound);
-        }
-        if (this.finishedBuildJobFilter.buildDurationFilterUpperBound) {
-            this.localStorage.store(FinishedBuildJobFilterStorageKey.buildDurationFilterUpperBound, this.finishedBuildJobFilter.buildDurationFilterUpperBound);
-            this.finishedBuildJobFilter.addFilterToFilterMap(FinishedBuildJobFilterStorageKey.buildDurationFilterUpperBound);
-        } else {
-            this.localStorage.clear(FinishedBuildJobFilterStorageKey.buildDurationFilterUpperBound);
-            this.finishedBuildJobFilter.removeFilterFromFilterMap(FinishedBuildJobFilterStorageKey.buildDurationFilterUpperBound);
-        }
-        if (this.finishedBuildJobFilter.buildDurationFilterLowerBound && this.finishedBuildJobFilter.buildDurationFilterUpperBound) {
-            this.finishedBuildJobFilter.areDurationFiltersValid =
-                this.finishedBuildJobFilter.buildDurationFilterLowerBound <= this.finishedBuildJobFilter.buildDurationFilterUpperBound;
-        } else {
-            this.finishedBuildJobFilter.areDurationFiltersValid = true;
->>>>>>> c9521c2c
         }
     }
 }