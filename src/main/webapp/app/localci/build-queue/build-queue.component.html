--- conflicted
+++ resolved
@@ -37,11 +37,7 @@
                         <span>{{ value }}</span>
                     </ng-template>
                 </ngx-datatable-column>
-<<<<<<< HEAD
-                <ngx-datatable-column prop="repositoryName" [minWidth]="150" [width]="150">
-=======
-                <ngx-datatable-column prop="repositoryInfo.repositoryType" [minWidth]="150" [width]="200">
->>>>>>> 5eb65e23
+                <ngx-datatable-column prop="repositoryInfo.repositoryName" [minWidth]="150" [width]="150">
                     <ng-template ngx-datatable-header-template>
                         <span class="datatable-header-cell-wrapper" (click)="controls.onSort('repositoryName')">
                             <span class="datatable-header-cell-label bold sortable" jhiTranslate="artemisApp.buildQueue.buildJob.repositoryName"> Repository Name </span>
@@ -52,7 +48,7 @@
                         <span>{{ value }}</span>
                     </ng-template>
                 </ngx-datatable-column>
-                <ngx-datatable-column prop="repositoryType" [minWidth]="150" [width]="150">
+                <ngx-datatable-column prop="repositoryInfo.repositoryType" [minWidth]="150" [width]="150">
                     <ng-template ngx-datatable-header-template>
                         <span class="datatable-header-cell-wrapper" (click)="controls.onSort('repositoryType')">
                             <span class="datatable-header-cell-label bold sortable" jhiTranslate="artemisApp.buildQueue.buildJob.repositoryType"> Repository Type </span>
@@ -178,8 +174,7 @@
                         <span>{{ value }}</span>
                     </ng-template>
                 </ngx-datatable-column>
-<<<<<<< HEAD
-                <ngx-datatable-column prop="repositoryName" [minWidth]="150" [width]="150">
+                <ngx-datatable-column prop="repositoryInfo.repositoryName" [minWidth]="150" [width]="150">
                     <ng-template ngx-datatable-header-template>
                         <span class="datatable-header-cell-wrapper" (click)="controls.onSort('repositoryName')">
                             <span class="datatable-header-cell-label bold sortable" jhiTranslate="artemisApp.buildQueue.buildJob.repositoryName"> Repository Name </span>
@@ -190,10 +185,7 @@
                         <span>{{ value }}</span>
                     </ng-template>
                 </ngx-datatable-column>
-                <ngx-datatable-column prop="repositoryType" [minWidth]="150" [width]="150">
-=======
-                <ngx-datatable-column prop="repositoryInfo.repositoryType" [minWidth]="150" [width]="200">
->>>>>>> 5eb65e23
+                <ngx-datatable-column prop="repositoryInfo.repositoryType" [minWidth]="150" [width]="150">
                     <ng-template ngx-datatable-header-template>
                         <span class="datatable-header-cell-wrapper" (click)="controls.onSort('repositoryType')">
                             <span class="datatable-header-cell-label bold sortable" jhiTranslate="artemisApp.buildQueue.buildJob.repositoryType"> Repository Type </span>
