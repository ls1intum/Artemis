<div style="padding-bottom: 60px">
    <h3 id="build-queue-running-heading" jhiTranslate="artemisApp.buildAgents.runningBuildJobs"></h3>
    <div class="d-flex justify-content-between align-items-center border-bottom pb-2 mb-3"></div>
    @if (runningBuildJobs) {
        <jhi-data-table [showPageSizeDropdown]="false" [showSearchField]="false" entityType="buildJob" [allEntities]="runningBuildJobs!">
            <ng-template let-settings="settings" let-controls="controls">
                <ngx-datatable
                    class="bootstrap"
                    [limit]="settings.limit"
                    [sorts]="settings.sorts"
                    [columnMode]="settings.columnMode"
                    [headerHeight]="settings.headerHeight"
                    [footerHeight]="settings.footerHeight"
                    [rowHeight]="settings.rowHeight"
                    [rows]="settings.rows"
                    [rowClass]="settings.rowClass"
                    [scrollbarH]="settings.scrollbarH"
                >
                    <ngx-datatable-column prop="id" [minWidth]="150" [width]="200">
                        <ng-template ngx-datatable-header-template>
                            <span class="datatable-header-cell-wrapper" (click)="controls.onSort('id')">
                                <span class="datatable-header-cell-label bold sortable" jhiTranslate="artemisApp.buildQueue.buildJob.id"></span>
                                <fa-icon [icon]="controls.iconForSortPropField('id')" />
                            </span>
                        </ng-template>
                        <ng-template ngx-datatable-cell-template let-value="value">
                            <span>{{ value }}</span>
                        </ng-template>
                    </ngx-datatable-column>
                    <ngx-datatable-column prop="buildAgentAddress" [minWidth]="150" [width]="200">
                        <ng-template ngx-datatable-header-template>
                            <span class="datatable-header-cell-wrapper" (click)="controls.onSort('buildAgentAddress')">
                                <span class="datatable-header-cell-label bold sortable" jhiTranslate="artemisApp.buildQueue.buildJob.buildAgent"></span>
                                <fa-icon [icon]="controls.iconForSortPropField('buildAgentAddress')" />
                            </span>
                        </ng-template>
                        <ng-template ngx-datatable-cell-template let-value="value">
                            <span>{{ value }}</span>
                        </ng-template>
                    </ngx-datatable-column>
                    <ngx-datatable-column prop="name" [minWidth]="150" [width]="200">
                        <ng-template ngx-datatable-header-template>
                            <span class="datatable-header-cell-wrapper" (click)="controls.onSort('name')">
                                <span class="datatable-header-cell-label bold sortable" jhiTranslate="artemisApp.buildQueue.buildJob.name"></span>
                                <fa-icon [icon]="controls.iconForSortPropField('name')" />
                            </span>
                        </ng-template>
                        <ng-template ngx-datatable-cell-template let-value="value">
                            <span>{{ value }}</span>
                        </ng-template>
                    </ngx-datatable-column>
                    <ngx-datatable-column prop="participationId" [minWidth]="150" [width]="150">
                        <ng-template ngx-datatable-header-template>
                            <span class="datatable-header-cell-wrapper" (click)="controls.onSort('participationId')">
                                <span class="datatable-header-cell-label bold sortable" jhiTranslate="artemisApp.buildQueue.buildJob.participationId"></span>
                                <fa-icon [icon]="controls.iconForSortPropField('participationId')" />
                            </span>
                        </ng-template>
                        <ng-template ngx-datatable-cell-template let-value="value" let-row="row">
                            @if (
                                row.repositoryInfo.triggeredByPushTo === TriggeredByPushTo.TEMPLATE ||
                                row.repositoryInfo.triggeredByPushTo === TriggeredByPushTo.SOLUTION ||
                                row.repositoryInfo.triggeredByPushTo === TriggeredByPushTo.TESTS
                            ) {
                                <a
                                    [routerLink]="['/course-management', row.courseId, 'programming-exercises', row.exerciseId, 'participations', value, 'submissions']"
                                    [queryParams]="{ isTmpOrSolutionProgrParticipation: true }"
                                    >{{ value }}</a
                                >
                            } @else if (row.repositoryInfo.triggeredByPushTo === TriggeredByPushTo.USER) {
                                <a [routerLink]="['/course-management', row.courseId, 'programming-exercises', row.exerciseId, 'participations', value, 'submissions']">{{
                                    value
                                }}</a>
                            }
                        </ng-template>
                    </ngx-datatable-column>
                    <ngx-datatable-column prop="repositoryInfo.repositoryName" [minWidth]="150" [width]="150">
                        <ng-template ngx-datatable-header-template>
                            <span class="datatable-header-cell-wrapper" (click)="controls.onSort('repositoryInfo.repositoryName')">
                                <span class="datatable-header-cell-label bold sortable" jhiTranslate="artemisApp.buildQueue.buildJob.repositoryName"></span>
                                <fa-icon [icon]="controls.iconForSortPropField('repositoryInfo.repositoryName')" />
                            </span>
                        </ng-template>
                        <ng-template ngx-datatable-cell-template let-value="value">
                            <span>{{ value }}</span>
                        </ng-template>
                    </ngx-datatable-column>
                    <ngx-datatable-column prop="repositoryInfo.repositoryType" [minWidth]="150" [width]="150">
                        <ng-template ngx-datatable-header-template>
                            <span class="datatable-header-cell-wrapper" (click)="controls.onSort('repositoryInfo.repositoryType')">
                                <span class="datatable-header-cell-label bold sortable" jhiTranslate="artemisApp.buildQueue.buildJob.repositoryType"></span>
                                <fa-icon [icon]="controls.iconForSortPropField('repositoryInfo.repositoryType')" />
                            </span>
                        </ng-template>
                        <ng-template ngx-datatable-cell-template let-value="value">
                            <span>{{ value }}</span>
                        </ng-template>
                    </ngx-datatable-column>
                    <ngx-datatable-column prop="buildConfig.commitHashToBuild" [minWidth]="150" [width]="200">
                        <ng-template ngx-datatable-header-template>
                            <span class="datatable-header-cell-wrapper" (click)="controls.onSort('buildConfig.commitHashToBuild')">
                                <span class="datatable-header-cell-label bold sortable" jhiTranslate="artemisApp.buildQueue.buildJob.commitHash"></span>
                                <fa-icon [icon]="controls.iconForSortPropField('buildConfig.commitHashToBuild')" />
                            </span>
                        </ng-template>
                        <ng-template ngx-datatable-cell-template let-value="value" let-row="row">
                            @if (
                                row.repositoryInfo.triggeredByPushTo === TriggeredByPushTo.TEMPLATE ||
                                row.repositoryInfo.triggeredByPushTo === TriggeredByPushTo.SOLUTION ||
                                row.repositoryInfo.triggeredByPushTo === TriggeredByPushTo.TESTS
                            ) {
                                <a
                                    class="wrap-long-text"
                                    [routerLink]="[
                                        '/course-management',
                                        row.courseId,
                                        'programming-exercises',
                                        row.exerciseId,
                                        'repository',
                                        row.repositoryInfo.triggeredByPushTo,
                                        'commit-history',
                                        value
                                    ]"
                                    >{{ value }}</a
                                >
                            } @else if (row.repositoryInfo.triggeredByPushTo === TriggeredByPushTo.USER) {
                                <a
                                    class="wrap-long-text"
                                    [routerLink]="[
                                        '/course-management',
                                        row.courseId,
                                        'programming-exercises',
                                        row.exerciseId,
                                        'participations',
                                        row.participationId,
                                        'repository',
                                        'commit-history',
                                        value
                                    ]"
                                    >{{ value }}</a
                                >
                            } @else {
                                <span class="wrap-long-text">{{ value }}</span>
                            }
                        </ng-template>
                    </ngx-datatable-column>
                    <ngx-datatable-column prop="jobTimingInfo.submissionDate" [minWidth]="150" [width]="200">
                        <ng-template ngx-datatable-header-template>
                            <span class="datatable-header-cell-wrapper" (click)="controls.onSort('jobTimingInfo.submissionDate')">
                                <span class="datatable-header-cell-label bold sortable" jhiTranslate="artemisApp.buildQueue.buildJob.submissionDate"></span>
                                <fa-icon [icon]="controls.iconForSortPropField('jobTimingInfo.submissionDate')" />
                            </span>
                        </ng-template>
                        <ng-template ngx-datatable-cell-template let-value="value">
                            <span>{{ value | artemisDate: 'long' : true }}</span>
                        </ng-template>
                    </ngx-datatable-column>
                    <ngx-datatable-column prop="jobTimingInfo.buildStartDate" [minWidth]="150" [width]="200">
                        <ng-template ngx-datatable-header-template>
                            <span class="datatable-header-cell-wrapper" (click)="controls.onSort('jobTimingInfo.buildStartDate')">
                                <span class="datatable-header-cell-label bold sortable" jhiTranslate="artemisApp.buildQueue.buildJob.buildStartDate"></span>
                                <fa-icon [icon]="controls.iconForSortPropField('jobTimingInfo.buildStartDate')" />
                            </span>
                        </ng-template>
                        <ng-template ngx-datatable-cell-template let-value="value">
                            <span>{{ value | artemisDate: 'long' : true }}</span>
                        </ng-template>
                    </ngx-datatable-column>
                    <ngx-datatable-column prop="courseId" [minWidth]="150" [width]="200">
                        <ng-template ngx-datatable-header-template>
                            <span class="datatable-header-cell-wrapper" (click)="controls.onSort('courseId')">
                                <span class="datatable-header-cell-label bold sortable" jhiTranslate="artemisApp.buildQueue.buildJob.courseId"></span>
                                <fa-icon [icon]="controls.iconForSortPropField('courseId')" />
                            </span>
                        </ng-template>
                        <ng-template ngx-datatable-cell-template let-value="value">
                            <a [routerLink]="['/course-management', value]">{{ value }}</a>
                        </ng-template>
                    </ngx-datatable-column>
                    <ngx-datatable-column prop="priority" [minWidth]="150" [width]="200">
                        <ng-template ngx-datatable-header-template>
                            <span class="datatable-header-cell-wrapper" (click)="controls.onSort('priority')">
                                <span class="datatable-header-cell-label bold sortable" jhiTranslate="artemisApp.buildQueue.buildJob.priority"></span>
                                <fa-icon [icon]="controls.iconForSortPropField('priority')" />
                            </span>
                        </ng-template>
                        <ng-template ngx-datatable-cell-template let-value="value">
                            <span>{{ value }}</span>
                        </ng-template>
                    </ngx-datatable-column>
                    <ngx-datatable-column prop="cancel" [minWidth]="150" [width]="100">
                        <div class="d-flex justify-content-center align-items-center">
                            <ng-template ngx-datatable-header-template>
                                <span class="datatable-header-cell-wrapper">
                                    <button class="btn btn-danger btn-sm" (click)="cancelAllRunningBuildJobs()">
                                        <fa-icon [icon]="faTimes" />
                                        <span jhiTranslate="artemisApp.buildQueue.cancelAll"></span>
                                    </button>
                                </span>
                            </ng-template>
                            <ng-template ngx-datatable-cell-template let-row="row">
                                <button class="btn btn-danger btn-sm" (click)="cancelBuildJob(row.id)">
                                    <fa-icon [icon]="faTimes" />
                                </button>
                            </ng-template>
                        </div>
                    </ngx-datatable-column>
                </ngx-datatable>
            </ng-template>
        </jhi-data-table>
    }
</div>
<div style="padding-bottom: 60px">
    <h3 id="build-queue-queued-heading" jhiTranslate="artemisApp.buildQueue.queuedBuildJobs"></h3>
    <div class="d-flex justify-content-between align-items-center border-bottom pb-2 mb-3"></div>
    @if (queuedBuildJobs) {
        <jhi-data-table [showPageSizeDropdown]="false" [showSearchField]="false" entityType="buildJob" [allEntities]="queuedBuildJobs!">
            <ng-template let-settings="settings" let-controls="controls">
                <ngx-datatable
                    class="bootstrap"
                    [limit]="settings.limit"
                    [sorts]="settings.sorts"
                    [columnMode]="settings.columnMode"
                    [headerHeight]="settings.headerHeight"
                    [footerHeight]="settings.footerHeight"
                    [rowHeight]="settings.rowHeight"
                    [rows]="settings.rows"
                    [rowClass]="settings.rowClass"
                    [scrollbarH]="settings.scrollbarH"
                >
                    <ngx-datatable-column prop="name" [minWidth]="150" [width]="200">
                        <ng-template ngx-datatable-header-template>
                            <span class="datatable-header-cell-wrapper" (click)="controls.onSort('name')">
                                <span class="datatable-header-cell-label bold sortable" jhiTranslate="artemisApp.buildQueue.buildJob.name"></span>
                                <fa-icon [icon]="controls.iconForSortPropField('name')" />
                            </span>
                        </ng-template>
                        <ng-template ngx-datatable-cell-template let-value="value">
                            <span>{{ value }}</span>
                        </ng-template>
                    </ngx-datatable-column>
                    <ngx-datatable-column prop="participationId" [minWidth]="150" [width]="150">
                        <ng-template ngx-datatable-header-template>
                            <span class="datatable-header-cell-wrapper" (click)="controls.onSort('participationId')">
                                <span class="datatable-header-cell-label bold sortable" jhiTranslate="artemisApp.buildQueue.buildJob.participationId"></span>
                                <fa-icon [icon]="controls.iconForSortPropField('participationId')" />
                            </span>
                        </ng-template>
                        <ng-template ngx-datatable-cell-template let-value="value" let-row="row">
                            @if (
                                row.repositoryInfo.triggeredByPushTo === TriggeredByPushTo.TEMPLATE ||
                                row.repositoryInfo.triggeredByPushTo === TriggeredByPushTo.SOLUTION ||
                                row.repositoryInfo.triggeredByPushTo === TriggeredByPushTo.TESTS
                            ) {
                                <a
                                    [routerLink]="['/course-management', row.courseId, 'programming-exercises', row.exerciseId, 'participations', value, 'submissions']"
                                    [queryParams]="{ isTmpOrSolutionProgrParticipation: true }"
                                    >{{ value }}</a
                                >
                            } @else if (row.repositoryInfo.triggeredByPushTo === TriggeredByPushTo.USER) {
                                <a [routerLink]="['/course-management', row.courseId, 'programming-exercises', row.exerciseId, 'participations', value, 'submissions']">{{
                                    value
                                }}</a>
                            }
                        </ng-template>
                    </ngx-datatable-column>
                    <ngx-datatable-column prop="repositoryInfo.repositoryName" [minWidth]="150" [width]="150">
                        <ng-template ngx-datatable-header-template>
                            <span class="datatable-header-cell-wrapper" (click)="controls.onSort('repositoryInfo.repositoryName')">
                                <span class="datatable-header-cell-label bold sortable" jhiTranslate="artemisApp.buildQueue.buildJob.repositoryName"></span>
                                <fa-icon [icon]="controls.iconForSortPropField('repositoryInfo.repositoryName')" />
                            </span>
                        </ng-template>
                        <ng-template ngx-datatable-cell-template let-value="value">
                            <span>{{ value }}</span>
                        </ng-template>
                    </ngx-datatable-column>
                    <ngx-datatable-column prop="repositoryInfo.repositoryType" [minWidth]="150" [width]="150">
                        <ng-template ngx-datatable-header-template>
                            <span class="datatable-header-cell-wrapper" (click)="controls.onSort('repositoryInfo.repositoryType')">
                                <span class="datatable-header-cell-label bold sortable" jhiTranslate="artemisApp.buildQueue.buildJob.repositoryType"></span>
                                <fa-icon [icon]="controls.iconForSortPropField('repositoryInfo.repositoryType')" />
                            </span>
                        </ng-template>
                        <ng-template ngx-datatable-cell-template let-value="value">
                            <span>{{ value }}</span>
                        </ng-template>
                    </ngx-datatable-column>
                    <ngx-datatable-column prop="buildConfig.commitHashToBuild" [minWidth]="150" [width]="200">
                        <ng-template ngx-datatable-header-template>
                            <span class="datatable-header-cell-wrapper" (click)="controls.onSort('buildConfig.commitHashToBuild')">
                                <span class="datatable-header-cell-label bold sortable" jhiTranslate="artemisApp.buildQueue.buildJob.commitHash"></span>
                                <fa-icon [icon]="controls.iconForSortPropField('buildConfig.commitHashToBuild')" />
                            </span>
                        </ng-template>
                        <ng-template ngx-datatable-cell-template let-value="value" let-row="row">
                            @if (
                                row.repositoryInfo.triggeredByPushTo === TriggeredByPushTo.TEMPLATE ||
                                row.repositoryInfo.triggeredByPushTo === TriggeredByPushTo.SOLUTION ||
                                row.repositoryInfo.triggeredByPushTo === TriggeredByPushTo.TESTS
                            ) {
                                <a
                                    class="wrap-long-text"
                                    [routerLink]="[
                                        '/course-management',
                                        row.courseId,
                                        'programming-exercises',
                                        row.exerciseId,
                                        'repository',
                                        row.repositoryInfo.triggeredByPushTo,
                                        'commit-history',
                                        value
                                    ]"
                                    >{{ value }}</a
                                >
                            } @else if (row.repositoryInfo.triggeredByPushTo === TriggeredByPushTo.USER) {
                                <a
                                    class="wrap-long-text"
                                    [routerLink]="[
                                        '/course-management',
                                        row.courseId,
                                        'programming-exercises',
                                        row.exerciseId,
                                        'participations',
                                        row.participationId,
                                        'repository',
                                        'commit-history',
                                        value
                                    ]"
                                    >{{ value }}</a
                                >
                            } @else {
                                <span class="wrap-long-text">{{ value }}</span>
                            }
                        </ng-template>
                    </ngx-datatable-column>
                    <ngx-datatable-column prop="jobTimingInfo.submissionDate" [minWidth]="150" [width]="200">
                        <ng-template ngx-datatable-header-template>
                            <span class="datatable-header-cell-wrapper" (click)="controls.onSort('jobTimingInfo.submissionDate')">
                                <span class="datatable-header-cell-label bold sortable" jhiTranslate="artemisApp.buildQueue.buildJob.submissionDate"></span>
                                <fa-icon [icon]="controls.iconForSortPropField('jobTimingInfo.submissionDate')" />
                            </span>
                        </ng-template>
                        <ng-template ngx-datatable-cell-template let-value="value">
                            <span>{{ value | artemisDate: 'long' : true }}</span>
                        </ng-template>
                    </ngx-datatable-column>
                    <ngx-datatable-column prop="courseId" [minWidth]="150" [width]="200">
                        <ng-template ngx-datatable-header-template>
                            <span class="datatable-header-cell-wrapper" (click)="controls.onSort('courseId')">
                                <span class="datatable-header-cell-label bold sortable" jhiTranslate="artemisApp.buildQueue.buildJob.courseId"></span>
                                <fa-icon [icon]="controls.iconForSortPropField('courseId')" />
                            </span>
                        </ng-template>
                        <ng-template ngx-datatable-cell-template let-value="value">
                            <a [routerLink]="['/course-management', value]">{{ value }}</a>
                        </ng-template>
                    </ngx-datatable-column>
                    <ngx-datatable-column prop="priority" [minWidth]="150" [width]="200">
                        <ng-template ngx-datatable-header-template>
                            <span class="datatable-header-cell-wrapper" (click)="controls.onSort('priority')">
                                <span class="datatable-header-cell-label bold sortable" jhiTranslate="artemisApp.buildQueue.buildJob.priority"></span>
                                <fa-icon [icon]="controls.iconForSortPropField('priority')" />
                            </span>
                        </ng-template>
                        <ng-template ngx-datatable-cell-template let-value="value">
                            <span>{{ value }}</span>
                        </ng-template>
                    </ngx-datatable-column>
                    <ngx-datatable-column prop="cancel" [minWidth]="150" [width]="100">
                        <div class="d-flex justify-content-center align-items-center">
                            <ng-template ngx-datatable-header-template>
                                <span class="datatable-header-cell-wrapper">
                                    <button class="btn btn-danger btn-sm" (click)="cancelAllQueuedBuildJobs()">
                                        <fa-icon [icon]="faTimes" />
                                        <span jhiTranslate="artemisApp.buildQueue.cancelAll"></span>
                                    </button>
                                </span>
                            </ng-template>
                            <ng-template ngx-datatable-cell-template let-row="row">
                                <button class="btn btn-danger btn-sm" (click)="cancelBuildJob(row.id)">
                                    <fa-icon [icon]="faTimes" />
                                </button>
                            </ng-template>
                        </div>
                    </ngx-datatable-column>
                </ngx-datatable>
            </ng-template>
        </jhi-data-table>
    }
</div>
<div>
    <div style="display: flex; align-items: center">
        <h3 id="build-queue-finished-heading" jhiTranslate="artemisApp.buildQueue.finishedBuildJobs" style="margin-right: 20px"></h3>
<<<<<<< HEAD
        <button (click)="refresh()" class="btn btn-primary">
=======
        <button class="btn btn-primary" (click)="refresh()">
>>>>>>> af369660
            <fa-icon [icon]="faSync" />
            <span jhiTranslate="metrics.refresh.button"></span>
        </button>
    </div>
    <div class="d-flex justify-content-between align-items-center border-bottom pb-2 mb-3"></div>
    @if (finishedBuildJobs) {
        <jhi-data-table [showPageSizeDropdown]="false" [showSearchField]="false" entityType="finishedBuildJob" [allEntities]="finishedBuildJobs!">
            <ng-template let-settings="settings" let-controls="controls">
                <ngx-datatable
                    class="bootstrap"
                    [limit]="settings.limit"
                    [sorts]="settings.sorts"
                    [columnMode]="settings.columnMode"
                    [headerHeight]="settings.headerHeight"
                    [footerHeight]="settings.footerHeight"
                    [rowHeight]="settings.rowHeight"
                    [rows]="settings.rows"
                    [rowClass]="settings.rowClass"
                    [scrollbarH]="settings.scrollbarH"
                >
                    <ngx-datatable-column [maxWidth]="30">
                        <ng-template ngx-datatable-cell-template let-row="row">
                            <span
                                [ngClass]="{
                                    'text-success': row.status === 'SUCCESSFUL',
                                    'text-warning': row.status === 'CANCELLED',
                                    'text-danger': row.status === 'FAILED' || row.status === 'ERROR'
                                }"
                            >
                                <fa-icon [icon]="row.status === 'SUCCESSFUL' ? faCircleCheck : row.status === 'CANCELLED' ? faExclamationTriangle : faExclamationCircle" />
                            </span>
                        </ng-template>
                    </ngx-datatable-column>
                    <ngx-datatable-column prop="name" [minWidth]="100">
                        <ng-template ngx-datatable-header-template>
                            <span class="datatable-header-cell-wrapper" (click)="controls.onSort('name')">
                                <span class="datatable-header-cell-label bold sortable" jhiTranslate="artemisApp.buildQueue.buildJob.name"></span>
                                <fa-icon [icon]="controls.iconForSortPropField('name')" />
                            </span>
                        </ng-template>
                        <ng-template ngx-datatable-cell-template let-value="value" let-row="row">
                            <span
                                [ngClass]="{
                                    'text-success': row.status === 'SUCCESSFUL',
                                    'text-warning': row.status === 'CANCELLED',
                                    'text-danger': row.status === 'FAILED' || row.status === 'ERROR'
                                }"
                                >{{ value }}</span
                            >
                        </ng-template>
                    </ngx-datatable-column>
                    <ngx-datatable-column prop="status" [minWidth]="100">
                        <ng-template ngx-datatable-header-template>
                            <span class="datatable-header-cell-wrapper" (click)="controls.onSort('status')">
                                <span class="datatable-header-cell-label bold sortable" jhiTranslate="artemisApp.buildQueue.buildJob.status"></span>
                                <fa-icon [icon]="controls.iconForSortPropField('status')" />
                            </span>
                        </ng-template>
                        <ng-template ngx-datatable-cell-template let-value="value" let-row="row">
                            @if (value === 'SUCCESSFUL') {
                                <jhi-result [result]="row.submissionResult" [showUngradedResults]="true" [showBadge]="true" />
                            } @else {
                                <span
                                    [ngClass]="{
                                        'text-warning': row.status === 'CANCELLED',
                                        'text-danger': row.status === 'FAILED' || row.status === 'ERROR'
                                    }"
                                    >{{ value }}
                                </span>
                            }
                        </ng-template>
                    </ngx-datatable-column>
                    <ngx-datatable-column [minWidth]="100">
                        <ng-template ngx-datatable-header-template>
                            <span class="datatable-header-cell-label bold" jhiTranslate="artemisApp.buildQueue.buildJob.buildLogs"></span>
                        </ng-template>
                        <ng-template ngx-datatable-cell-template let-row="row">
                            <a class="detail-link" (click)="viewBuildLogs(row.id)" jhiTranslate="artemisApp.result.buildLogs.viewLogs"></a>
                        </ng-template>
                    </ngx-datatable-column>
                    <ngx-datatable-column prop="buildAgentAddress" [minWidth]="100">
                        <ng-template ngx-datatable-header-template>
                            <span class="datatable-header-cell-wrapper" (click)="controls.onSort('buildAgentAddress')">
                                <span class="datatable-header-cell-label bold sortable" jhiTranslate="artemisApp.buildQueue.buildJob.buildAgent"></span>
                                <fa-icon [icon]="controls.iconForSortPropField('buildAgentAddress')" />
                            </span>
                        </ng-template>
                        <ng-template ngx-datatable-cell-template let-value="value">
                            <span>{{ value }}</span>
                        </ng-template>
                    </ngx-datatable-column>
                    <ngx-datatable-column prop="participationId" [minWidth]="100">
                        <ng-template ngx-datatable-header-template>
                            <span class="datatable-header-cell-wrapper" (click)="controls.onSort('participationId')">
                                <span class="datatable-header-cell-label bold sortable" jhiTranslate="artemisApp.buildQueue.buildJob.participationId"></span>
                                <fa-icon [icon]="controls.iconForSortPropField('participationId')" />
                            </span>
                        </ng-template>
                        <ng-template ngx-datatable-cell-template let-value="value" let-row="row">
                            @if (
                                row.triggeredByPushTo === TriggeredByPushTo.TEMPLATE ||
                                row.triggeredByPushTo === TriggeredByPushTo.SOLUTION ||
                                row.triggeredByPushTo === TriggeredByPushTo.TESTS
                            ) {
                                <a
                                    [routerLink]="['/course-management', row.courseId, 'programming-exercises', row.exerciseId, 'participations', value, 'submissions']"
                                    [queryParams]="{ isTmpOrSolutionProgrParticipation: true }"
                                    >{{ value }}</a
                                >
                            } @else if (row.triggeredByPushTo === TriggeredByPushTo.USER) {
                                <a [routerLink]="['/course-management', row.courseId, 'programming-exercises', row.exerciseId, 'participations', value, 'submissions']">{{
                                    value
                                }}</a>
                            } @else {
                                {{ value }}
                            }
                        </ng-template>
                    </ngx-datatable-column>
                    <ngx-datatable-column prop="repositoryName" [minWidth]="100">
                        <ng-template ngx-datatable-header-template>
                            <span class="datatable-header-cell-wrapper" (click)="controls.onSort('repositoryName')">
                                <span class="datatable-header-cell-label bold sortable" jhiTranslate="artemisApp.buildQueue.buildJob.repositoryName"></span>
                                <fa-icon [icon]="controls.iconForSortPropField('repositoryName')" />
                            </span>
                        </ng-template>
                        <ng-template ngx-datatable-cell-template let-value="value">
                            <span>{{ value }}</span>
                        </ng-template>
                    </ngx-datatable-column>
                    <ngx-datatable-column prop="repositoryType" [minWidth]="100">
                        <ng-template ngx-datatable-header-template>
                            <span class="datatable-header-cell-wrapper" (click)="controls.onSort('repositoryType')">
                                <span class="datatable-header-cell-label bold sortable" jhiTranslate="artemisApp.buildQueue.buildJob.repositoryType"></span>
                                <fa-icon [icon]="controls.iconForSortPropField('repositoryType')" />
                            </span>
                        </ng-template>
                        <ng-template ngx-datatable-cell-template let-value="value">
                            <span>{{ value }}</span>
                        </ng-template>
                    </ngx-datatable-column>
                    <ngx-datatable-column prop="commitHash" [minWidth]="100">
                        <ng-template ngx-datatable-header-template>
                            <span class="datatable-header-cell-wrapper" (click)="controls.onSort('commitHash')">
                                <span class="datatable-header-cell-label bold sortable" jhiTranslate="artemisApp.buildQueue.buildJob.commitHash"></span>
                                <fa-icon [icon]="controls.iconForSortPropField('commitHash')" />
                            </span>
                        </ng-template>
                        <ng-template ngx-datatable-cell-template let-value="value" let-row="row">
                            @if (
                                row.triggeredByPushTo === TriggeredByPushTo.TEMPLATE ||
                                row.triggeredByPushTo === TriggeredByPushTo.SOLUTION ||
                                row.triggeredByPushTo === TriggeredByPushTo.TESTS
                            ) {
                                <a
                                    class="wrap-long-text"
                                    [routerLink]="[
                                        '/course-management',
                                        row.courseId,
                                        'programming-exercises',
                                        row.exerciseId,
                                        'repository',
                                        row.triggeredByPushTo,
                                        'commit-history',
                                        value
                                    ]"
                                    >{{ value }}</a
                                >
                            } @else if (row.triggeredByPushTo === TriggeredByPushTo.USER) {
                                <a
                                    class="wrap-long-text"
                                    [routerLink]="[
                                        '/course-management',
                                        row.courseId,
                                        'programming-exercises',
                                        row.exerciseId,
                                        'participations',
                                        row.participationId,
                                        'repository',
                                        'commit-history',
                                        value
                                    ]"
                                    >{{ value }}</a
                                >
                            } @else {
                                <span class="wrap-long-text">{{ value }}</span>
                            }
                        </ng-template>
                    </ngx-datatable-column>
                    <ngx-datatable-column prop="courseId" [minWidth]="100">
                        <ng-template ngx-datatable-header-template>
                            <span class="datatable-header-cell-wrapper" (click)="controls.onSort('courseId')">
                                <span class="datatable-header-cell-label bold sortable" jhiTranslate="artemisApp.buildQueue.buildJob.courseId"></span>
                                <fa-icon [icon]="controls.iconForSortPropField('courseId')" />
                            </span>
                        </ng-template>
                        <ng-template ngx-datatable-cell-template let-value="value">
                            <a [routerLink]="['/course-management', value]">{{ value }}</a>
                        </ng-template>
                    </ngx-datatable-column>
                    <ngx-datatable-column prop="buildDuration" [minWidth]="300">
                        <ng-template ngx-datatable-header-template>
                            <span class="datatable-header-cell-wrapper" (click)="controls.onSort('buildStartDate')">
                                <span class="datatable-header-cell-label bold sortable" jhiTranslate="artemisApp.buildQueue.buildJob.start"></span>
                                <fa-icon [icon]="controls.iconForSortPropField('buildDuration')" />
                            </span>
                            <span class="datatable-header-cell-wrapper" (click)="controls.onSort('buildDuration')">
                                <span class="datatable-header-cell-label bold sortable" jhiTranslate="artemisApp.buildQueue.buildJob.duration"></span>
                                <fa-icon [icon]="controls.iconForSortPropField('buildDuration')" />
                            </span>
                            <span class="datatable-header-cell-wrapper" (click)="controls.onSort('buildCompletionDate')">
                                <span class="datatable-header-cell-label bold sortable" jhiTranslate="artemisApp.buildQueue.buildJob.completion"></span>
                                <fa-icon [icon]="controls.iconForSortPropField('buildCompletionDate')" />
                            </span>
                        </ng-template>
                        <ng-template ngx-datatable-cell-template let-value="value" let-row="row">
                            <span>
<<<<<<< HEAD
                                <strong jhiTranslate="artemisApp.buildQueue.buildJob.start"></strong> {{ row.buildStartDate | artemisDate: 'long' : true }} ,<br />
                                <strong jhiTranslate="artemisApp.buildQueue.buildJob.completion"></strong> {{ row.buildCompletionDate | artemisDate: 'long' : true }} ,<br />
=======
                                <strong jhiTranslate="artemisApp.buildQueue.buildJob.start"></strong> {{ row.buildStartDate | artemisDate: 'long' : true }},<br />
                                <strong jhiTranslate="artemisApp.buildQueue.buildJob.completion"></strong> {{ row.buildCompletionDate | artemisDate: 'long' : true }},<br />
>>>>>>> af369660
                                <strong jhiTranslate="artemisApp.buildQueue.buildJob.duration"></strong> {{ value | artemisDurationFromSeconds: false }}
                            </span>
                        </ng-template>
                    </ngx-datatable-column>
                </ngx-datatable>
            </ng-template>
        </jhi-data-table>
    }
    @if (finishedBuildJobs) {
        <div>
            <div class="row justify-content-center">
                <jhi-item-count [params]="{ page: page, totalItems: totalItems, itemsPerPage: itemsPerPage }" />
            </div>
            <div class="row justify-content-center">
                <ngb-pagination
                    (pageChange)="onPageChange($event)"
                    [collectionSize]="totalItems"
                    [(page)]="page"
                    [pageSize]="itemsPerPage"
                    [maxSize]="5"
                    [rotate]="true"
                    [boundaryLinks]="true"
                />
            </div>
        </div>
    }
</div><|MERGE_RESOLUTION|>--- conflicted
+++ resolved
@@ -392,11 +392,7 @@
 <div>
     <div style="display: flex; align-items: center">
         <h3 id="build-queue-finished-heading" jhiTranslate="artemisApp.buildQueue.finishedBuildJobs" style="margin-right: 20px"></h3>
-<<<<<<< HEAD
-        <button (click)="refresh()" class="btn btn-primary">
-=======
         <button class="btn btn-primary" (click)="refresh()">
->>>>>>> af369660
             <fa-icon [icon]="faSync" />
             <span jhiTranslate="metrics.refresh.button"></span>
         </button>
@@ -613,13 +609,8 @@
                         </ng-template>
                         <ng-template ngx-datatable-cell-template let-value="value" let-row="row">
                             <span>
-<<<<<<< HEAD
-                                <strong jhiTranslate="artemisApp.buildQueue.buildJob.start"></strong> {{ row.buildStartDate | artemisDate: 'long' : true }} ,<br />
-                                <strong jhiTranslate="artemisApp.buildQueue.buildJob.completion"></strong> {{ row.buildCompletionDate | artemisDate: 'long' : true }} ,<br />
-=======
                                 <strong jhiTranslate="artemisApp.buildQueue.buildJob.start"></strong> {{ row.buildStartDate | artemisDate: 'long' : true }},<br />
                                 <strong jhiTranslate="artemisApp.buildQueue.buildJob.completion"></strong> {{ row.buildCompletionDate | artemisDate: 'long' : true }},<br />
->>>>>>> af369660
                                 <strong jhiTranslate="artemisApp.buildQueue.buildJob.duration"></strong> {{ value | artemisDurationFromSeconds: false }}
                             </span>
                         </ng-template>
