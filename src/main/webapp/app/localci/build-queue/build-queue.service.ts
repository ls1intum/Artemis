import { Injectable } from '@angular/core';
import { HttpClient } from '@angular/common/http';
import { Observable } from 'rxjs';
import { catchError } from 'rxjs/operators';
import { throwError } from 'rxjs';
<<<<<<< HEAD
import { BuildJob, BuildJobStatistics, FinishedBuildJob, SpanType } from 'app/entities/build-job.model';
import { createRequestOption } from 'app/shared/util/request.util';
=======
import { BuildJob, FinishedBuildJob } from 'app/entities/build-job.model';
import { createNestedRequestOption } from 'app/shared/util/request.util';
>>>>>>> c9521c2c
import { HttpResponse } from '@angular/common/http';
import { FinishedBuildJobFilter } from 'app/localci/build-queue/build-queue.component';

@Injectable({ providedIn: 'root' })
export class BuildQueueService {
    public resourceUrl = 'api';
    public adminResourceUrl = 'api/admin';
    nestedDtoKey = 'pageable';

    constructor(private http: HttpClient) {}
    /**
     * Get all build jobs of a course in the queue
     * @param courseId
     */
    getQueuedBuildJobsByCourseId(courseId: number): Observable<BuildJob[]> {
        return this.http.get<BuildJob[]>(`${this.resourceUrl}/courses/${courseId}/queued-jobs`);
    }

    /**
     * Get all running build jobs of a course
     * @param courseId
     */
    getRunningBuildJobsByCourseId(courseId: number): Observable<BuildJob[]> {
        return this.http.get<BuildJob[]>(`${this.resourceUrl}/courses/${courseId}/running-jobs`);
    }

    /**
     * Get all build jobs in the queue
     */
    getQueuedBuildJobs(): Observable<BuildJob[]> {
        return this.http.get<BuildJob[]>(`${this.adminResourceUrl}/queued-jobs`);
    }

    /**
     * Get all running build jobs
     */
    getRunningBuildJobs(): Observable<BuildJob[]> {
        return this.http.get<BuildJob[]>(`${this.adminResourceUrl}/running-jobs`);
    }

    /**
     * Cancel a specific build job associated with the build job id
     * @param courseId the id of the course
     * @param buildJobId the id of the build job to cancel
     */
    cancelBuildJobInCourse(courseId: number, buildJobId: string): Observable<void> {
        return this.http.delete<void>(`${this.resourceUrl}/courses/${courseId}/cancel-job/${buildJobId}`).pipe(
            catchError((err) => {
                return throwError(() => new Error(`Failed to cancel build job ${buildJobId} in course ${courseId}\n${err.message}`));
            }),
        );
    }

    /**
     * Cancel a specific build job associated with the build job id
     * @param buildJobId the id of the build job to cancel
     */
    cancelBuildJob(buildJobId: string): Observable<void> {
        return this.http.delete<void>(`${this.adminResourceUrl}/cancel-job/${buildJobId}`).pipe(
            catchError((err) => {
                return throwError(() => new Error(`Failed to cancel build job ${buildJobId}\n${err.message}`));
            }),
        );
    }

    /**
     * Cancel all queued build jobs
     */
    cancelAllQueuedBuildJobs(): Observable<void> {
        return this.http.delete<void>(`${this.adminResourceUrl}/cancel-all-queued-jobs`).pipe(
            catchError((err) => {
                return throwError(() => new Error(`Failed to cancel all queued build jobs\n${err.message}`));
            }),
        );
    }

    /**
     * Cancel all queued build jobs associated with a course
     */
    cancelAllQueuedBuildJobsInCourse(courseId: number): Observable<void> {
        return this.http.delete<void>(`${this.resourceUrl}/courses/${courseId}/cancel-all-queued-jobs`).pipe(
            catchError((err) => {
                return throwError(() => new Error(`Failed to cancel all queued build jobs in course ${courseId}\n${err.message}`));
            }),
        );
    }

    /**
     * Cancel all running build jobs
     */
    cancelAllRunningBuildJobs(): Observable<void> {
        return this.http.delete<void>(`${this.adminResourceUrl}/cancel-all-running-jobs`).pipe(
            catchError((err) => {
                return throwError(() => new Error(`Failed to cancel all running build jobs\n${err.message}`));
            }),
        );
    }

    /**
     * Cancel all running build jobs for a specific agent
     * @param agentName the name of the agent
     */
    cancelAllRunningBuildJobsForAgent(agentName: string): Observable<void> {
        return this.http.delete<void>(`${this.adminResourceUrl}/cancel-all-running-jobs-for-agent`, { params: { agentName } }).pipe(
            catchError((err) => {
                return throwError(() => new Error(`Failed to cancel all running build jobs for agent ${agentName}\n${err.message}`));
            }),
        );
    }

    /**
     * Cancel all running build jobs associated with a course
     */
    cancelAllRunningBuildJobsInCourse(courseId: number): Observable<void> {
        return this.http.delete<void>(`${this.resourceUrl}/courses/${courseId}/cancel-all-running-jobs`).pipe(
            catchError((err) => {
                return throwError(() => new Error(`Failed to cancel all running build jobs in course ${courseId}\n${err.message}`));
            }),
        );
    }

    /**
     * Get all finished build jobs
     * @param req The query request
     * @param filter The filter to apply
     */
    getFinishedBuildJobs(req?: any, filter?: FinishedBuildJobFilter): Observable<HttpResponse<FinishedBuildJob[]>> {
        let options = createNestedRequestOption(req, this.nestedDtoKey);
        if (filter) {
            options = filter.addHttpParams(options);
        }
        return this.http.get<FinishedBuildJob[]>(`${this.adminResourceUrl}/finished-jobs`, { params: options, observe: 'response' }).pipe(
            catchError((err) => {
                return throwError(() => new Error(`Failed to get all finished build jobs\n${err.message}`));
            }),
        );
    }

    /**
     * Get all finished build jobs associated with a course
     * @param courseId the id of the course
     * @param req The query request
     * @param filter The filter to apply
     */
    getFinishedBuildJobsByCourseId(courseId: number, req?: any, filter?: FinishedBuildJobFilter): Observable<HttpResponse<FinishedBuildJob[]>> {
        let options = createNestedRequestOption(req, this.nestedDtoKey);
        if (filter) {
            options = filter.addHttpParams(options);
        }
        return this.http.get<FinishedBuildJob[]>(`${this.resourceUrl}/courses/${courseId}/finished-jobs`, { params: options, observe: 'response' }).pipe(
            catchError((err) => {
                return throwError(() => new Error(`Failed to get all finished build jobs in course ${courseId}\n${err.message}`));
            }),
        );
    }

    /**
     * Get BuildJobStatistics
     *
     * @param span the time span
     * @returns BuildJobStatistics
     */
    getBuildJobStatistics(span: SpanType): Observable<BuildJobStatistics> {
        return this.http.get<BuildJobStatistics>(`${this.adminResourceUrl}/build-job-statistics`, { params: { span } }).pipe(
            catchError((err) => {
                return throwError(() => new Error(`Failed to get build job statistics\n${err.message}`));
            }),
        );
    }

    /**
     * Get BuildJobStatistics for a specific course
     * @param courseId the id of the course
     * @param span the time span
     * @returns BuildJobStatistics
     */
    getBuildJobStatisticsForCourse(courseId: number, span: SpanType): Observable<BuildJobStatistics> {
        return this.http.get<BuildJobStatistics>(`${this.resourceUrl}/courses/${courseId}/build-job-statistics`, { params: { span } }).pipe(
            catchError((err) => {
                return throwError(() => new Error(`Failed to get build job statistics for course ${courseId}\n${err.message}`));
            }),
        );
    }
}<|MERGE_RESOLUTION|>--- conflicted
+++ resolved
@@ -3,13 +3,8 @@
 import { Observable } from 'rxjs';
 import { catchError } from 'rxjs/operators';
 import { throwError } from 'rxjs';
-<<<<<<< HEAD
 import { BuildJob, BuildJobStatistics, FinishedBuildJob, SpanType } from 'app/entities/build-job.model';
-import { createRequestOption } from 'app/shared/util/request.util';
-=======
-import { BuildJob, FinishedBuildJob } from 'app/entities/build-job.model';
 import { createNestedRequestOption } from 'app/shared/util/request.util';
->>>>>>> c9521c2c
 import { HttpResponse } from '@angular/common/http';
 import { FinishedBuildJobFilter } from 'app/localci/build-queue/build-queue.component';
 
