--- conflicted
+++ resolved
@@ -35,49 +35,9 @@
                                 <fa-icon [icon]="controls.iconForSortPropField('status')" />
                             </span>
                         </ng-template>
-<<<<<<< HEAD
                         <ng-template ngx-datatable-cell-template let-value="value">
                             @if (value) {
                                 <span jhiTranslate="artemisApp.buildAgents.running"></span>
-=======
-                        <ng-template ngx-datatable-cell-template let-value="value" let-row="row">
-                            @if (value === 'SUCCESSFUL') {
-                                <jhi-result [result]="row.submissionResult" [showUngradedResults]="true" [showBadge]="true" />
-                                <a class="detail-link" (click)="viewBuildLogs(row.submissionResult.id)" jhiTranslate="artemisApp.result.buildLogs.viewLogs"></a>
-                            } @else {
-                                <span
-                                    [ngClass]="{
-                                        'text-warning': row.status === 'CANCELLED',
-                                        'text-danger': row.status === 'FAILED' || row.status === 'ERROR'
-                                    }"
-                                    >{{ value }}
-                                </span>
-                            }
-                        </ng-template>
-                    </ngx-datatable-column>
-                    <ngx-datatable-column prop="participationId" [minWidth]="100">
-                        <ng-template ngx-datatable-header-template>
-                            <span class="datatable-header-cell-wrapper" (click)="controls.onSort('participationId')">
-                                <span class="datatable-header-cell-label bold sortable" jhiTranslate="artemisApp.buildQueue.buildJob.participationId"></span>
-                                <fa-icon [icon]="controls.iconForSortPropField('participationId')" />
-                            </span>
-                        </ng-template>
-                        <ng-template ngx-datatable-cell-template let-value="value" let-row="row">
-                            @if (
-                                row.repositoryInfo.triggeredByPushTo === TriggeredByPushTo.TEMPLATE ||
-                                row.repositoryInfo.triggeredByPushTo === TriggeredByPushTo.SOLUTION ||
-                                row.repositoryInfo.triggeredByPushTo === TriggeredByPushTo.TESTS
-                            ) {
-                                <a
-                                    [routerLink]="['/course-management', row.courseId, 'programming-exercises', row.exerciseId, 'participations', value, 'submissions']"
-                                    [queryParams]="{ isTmpOrSolutionProgrParticipation: true }"
-                                    >{{ value }}</a
-                                >
-                            } @else if (row.repositoryInfo.triggeredByPushTo === TriggeredByPushTo.USER) {
-                                <a [routerLink]="['/course-management', row.courseId, 'programming-exercises', row.exerciseId, 'participations', value, 'submissions']">{{
-                                    value
-                                }}</a>
->>>>>>> 65af34f1
                             } @else {
                                 <span jhiTranslate="artemisApp.buildAgents.idle"></span>
                             }
@@ -198,6 +158,7 @@
                             <ng-template ngx-datatable-cell-template let-value="value" let-row="row">
                                 @if (value === 'SUCCESSFUL') {
                                     <jhi-result [result]="row.submissionResult" [showUngradedResults]="true" [showBadge]="true" />
+                                    <a class="detail-link" (click)="viewBuildLogs(row.submissionResult.id)" jhiTranslate="artemisApp.result.buildLogs.viewLogs"></a>
                                 } @else {
                                     <span
                                         [ngClass]="{
