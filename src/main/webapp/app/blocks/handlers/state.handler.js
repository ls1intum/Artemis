(function() {
    'use strict';

    angular
        .module('exerciseApplicationApp')
        .factory('stateHandler', stateHandler);

    stateHandler.$inject = ['$rootScope', '$state', '$sessionStorage', '$translate', 'JhiLanguageService', 'translationHandler', '$window',
        'Auth', 'Principal', 'VERSION', 'CONTACT_EMAIL'];

    function stateHandler($rootScope, $state, $sessionStorage, $translate, JhiLanguageService, translationHandler, $window,
        Auth, Principal, VERSION,CONTACT_EMAIL) {
        return {
            initialize: initialize
        };

        function initialize() {
            $rootScope.VERSION = VERSION;
            $rootScope.CONTACT_EMAIL = CONTACT_EMAIL;

            var stateChangeStart = $rootScope.$on('$stateChangeStart', function (event, toState, toStateParams, fromState) {
                $rootScope.toState = toState;
                $rootScope.toStateParams = toStateParams;
                $rootScope.fromState = fromState;

                // Redirect to a state with an external URL (http://stackoverflow.com/a/30221248/1098564)
                if (toState.external) {
                    event.preventDefault();
                    $window.open(toState.url, '_self');
                }

                if (Principal.isIdentityResolved()) {
                    Auth.authorize();
                }

<<<<<<< HEAD

=======
>>>>>>> e0b1427e
                // Update the language
                JhiLanguageService.getCurrent().then(function (language) {
                    $translate.use(language);
                });
<<<<<<< HEAD

=======
>>>>>>> e0b1427e
            });

            var stateChangeSuccess = $rootScope.$on('$stateChangeSuccess',  function(event, toState, toParams, fromState, fromParams) {
                var titleKey = 'global.title' ;

                // Set the page title key to the one configured in state or use default one
                if (toState.data.pageTitle) {
                    titleKey = toState.data.pageTitle;
                }
                translationHandler.updateTitle(titleKey);
            });

            $rootScope.$on('$destroy', function () {
                if(angular.isDefined(stateChangeStart) && stateChangeStart !== null){
                    stateChangeStart();
                }
                if(angular.isDefined(stateChangeSuccess) && stateChangeSuccess !== null){
                    stateChangeSuccess();
                }
            });
        }
    }
})();<|MERGE_RESOLUTION|>--- conflicted
+++ resolved
@@ -33,18 +33,10 @@
                     Auth.authorize();
                 }
 
-<<<<<<< HEAD
-
-=======
->>>>>>> e0b1427e
                 // Update the language
                 JhiLanguageService.getCurrent().then(function (language) {
                     $translate.use(language);
                 });
-<<<<<<< HEAD
-
-=======
->>>>>>> e0b1427e
             });
 
             var stateChangeSuccess = $rootScope.$on('$stateChangeSuccess',  function(event, toState, toParams, fromState, fromParams) {
