(function() {
    'use strict';

    angular
        .module('exerciseApplicationApp')
        .factory('authExpiredInterceptor', authExpiredInterceptor);

<<<<<<< HEAD

    authExpiredInterceptor.$inject = ['$rootScope', '$q', '$injector', '$document', '$location'];

    function authExpiredInterceptor($rootScope, $q, $injector, $document, $location) {
=======
    authExpiredInterceptor.$inject = ['$rootScope', '$q', '$injector'];

    function authExpiredInterceptor($rootScope, $q, $injector) {
>>>>>>> b5bcc502
        var service = {
            responseError: responseError
        };

        return service;

        function responseError(response) {
            // If we have an unauthorized request we redirect to the login page
            // Don't do this check on the account API to avoid infinite loop
            if (response.status === 401 && angular.isDefined(response.data.path) && response.data.path.indexOf('/api/account') === -1) {
                var Auth = $injector.get('Auth');
                var to = $rootScope.toState;
                var params = $rootScope.toStateParams;
                if(!$location.search().login) {
                    Auth.logout();
                }
                if (to.name !== 'accessdenied') {
                    Auth.storePreviousState(to.name, params);
                }
                var LoginService = $injector.get('LoginService');
                LoginService.open();
            }
            return $q.reject(response);
        }
    }
})();<|MERGE_RESOLUTION|>--- conflicted
+++ resolved
@@ -5,16 +5,10 @@
         .module('exerciseApplicationApp')
         .factory('authExpiredInterceptor', authExpiredInterceptor);
 
-<<<<<<< HEAD
 
     authExpiredInterceptor.$inject = ['$rootScope', '$q', '$injector', '$document', '$location'];
 
     function authExpiredInterceptor($rootScope, $q, $injector, $document, $location) {
-=======
-    authExpiredInterceptor.$inject = ['$rootScope', '$q', '$injector'];
-
-    function authExpiredInterceptor($rootScope, $q, $injector) {
->>>>>>> b5bcc502
         var service = {
             responseError: responseError
         };
