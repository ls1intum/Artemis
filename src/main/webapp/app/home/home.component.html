<div [hidden]="loading || account">
    <jhi-alert style="display: flex; justify-content: center"></jhi-alert>
    <div class="row">
        <div class="col-md-8 offset-md-2 text-center">
            <h1 jhiTranslate="home.title">Welcome to Artemis!</h1>
            <p class="lead" jhiTranslate="home.subtitle">Interactive Learning with Individual Feedback</p>
            <div *ngIf="!accountName" class="lead" [jhiTranslate]="'home.pleaseSignIn'">Please sign in with your account.</div>
            <div *ngIf="accountName" class="lead" [jhiTranslate]="'home.pleaseSignInAccount'" [translateValues]="{ account: accountName }">Please sign in with your account.</div>
        </div>
    </div>
    <div class="row mt-3">
        <div class="col-md-6 offset-md-3">
            <div class="row">
                <div class="col-12 d-flex justify-content-center">
                    <form name="loginForm" class="login-form" role="form" (change)="inputChange($event)" (ngSubmit)="login()">
                        <div class="form-group">
                            <div class="alert alert-danger mt-1" *ngIf="authenticationError && !captchaRequired" jhiTranslate="home.errors.failedToLogin">
                                <span class="bold">Failed to sign in!</span> Please check your username and password and try again.
                            </div>
                            <div class="alert alert-info mt-1" *ngIf="externalUserManagementActive && authenticationAttempts >= 3 && !captchaRequired">
                                <span [innerHTML]="'home.errors.loginWarning' | artemisTranslate: { url: externalUserManagementUrl, name: externalUserManagementName }"></span>
                            </div>
                            <div class="alert alert-danger mt-1" *ngIf="externalUserManagementActive && captchaRequired">
                                <span
                                    [innerHTML]="
                                        'home.errors.externalUserManagementWarning' | artemisTranslate: { url: externalUserManagementUrl, name: externalUserManagementName }
                                    "
                                ></span>
                            </div>
                        </div>
                        <div class="form-group">
                            <label class="font-weight-bold" for="username" jhiTranslate="global.form.username">Login</label>
                            <input
                                type="text"
                                class="form-control"
                                autocomplete="username"
                                name="username"
                                id="username"
                                placeholder="{{ 'global.form.username.placeholder' | artemisTranslate }}"
                                [pattern]="usernameRegexPattern"
                                [(ngModel)]="username"
                                #usernameForm="ngModel"
                                [ngModelOptions]="{ updateOn: 'blur' }"
                            />
                            <div class="help-block" *ngIf="usernameForm.errors && (usernameForm.dirty || usernameForm.touched)" [jhiTranslate]="errorMessageUsername">
                                <p class="text-primary small">Invalid username</p>
                            </div>
                        </div>
                        <div class="form-group">
                            <label class="font-weight-bold" for="password" jhiTranslate="login.form.password">Password</label>
                            <input
                                type="password"
                                class="form-control"
                                autocomplete="password"
                                name="password"
                                id="password"
                                placeholder="{{ 'login.form.password.placeholder' | artemisTranslate }}"
                                [(ngModel)]="password"
                            />
                        </div>
                        <div class="form-group">
                            <div class="form-check">
                                <label class="form-check-label" for="rememberMe">
                                    <input class="form-check-input" type="checkbox" name="rememberMe" id="rememberMe" [(ngModel)]="rememberMe" checked />
                                    <span jhiTranslate="login.form.rememberme">Remember me</span>
                                </label>
                            </div>
                            <div class="form-check">
                                <label class="form-check-label" for="acceptTerms">
                                    <input class="form-check-input" type="checkbox" name="acceptTerms" id="acceptTerms" [(ngModel)]="acceptTerms" checked />
                                    <a [routerLink]="['datenschutz']" jhiTranslate="login.form.acceptTerms">Accept terms</a>
                                </label>
                            </div>
                        </div>
<<<<<<< HEAD
                        <div class="btn-toolbar">
                            <button
                                type="submit"
                                [disabled]="isSubmittingLogin || !acceptTerms || !password || password.length < 4 || !username || username.length < 4"
                                class="btn btn-primary btn-space"
                            >
                                <span *ngIf="isSubmittingLogin" class="mr-1"><fa-icon [icon]="'circle-notch'" spin="true"></fa-icon></span>
                                <span jhiTranslate="login.form.button"> Sign in </span>
                            </button>
                            <div *ngIf="saml2Enabled">
                                <button type="button" [disabled]="!acceptTerms" class="btn btn-primary" (click)="loginSAML2()">
                                    <span>{{ saml2ButtonLabel }}</span>
                                </button>
                            </div>
                        </div>
=======
                        <button
                            type="submit"
                            [disabled]="isSubmittingLogin || !acceptTerms || !password || password.length < 4 || !username || username.length < 4"
                            class="btn btn-primary"
                        >
                            <span *ngIf="isSubmittingLogin" class="mr-1"><fa-icon [icon]="'circle-notch'" [spin]="true"></fa-icon></span>
                            <span jhiTranslate="login.form.button"> Sign in </span>
                        </button>
>>>>>>> 552f9019
                    </form>
                </div>
            </div>
        </div>
    </div>
    <div *ngIf="isRegistrationEnabled || saml2PasswordEnabled">
        <br /><br />
        <div *ngIf="isRegistrationEnabled">
            <div class="d-flex justify-content-center">
                <span jhiTranslate="global.messages.info.register.noaccount">You don't have an account yet?</span>&nbsp;
                <a class="alert-link" routerLink="account/register" jhiTranslate="global.messages.info.register.link">Register a new account</a>
            </div>
        </div>
        <div class="d-flex justify-content-center">
            <a class="alert-link" routerLink="account/reset/request" jhiTranslate="login.password.forgot">Did you forget your password?</a>
        </div>
    </div>
</div><|MERGE_RESOLUTION|>--- conflicted
+++ resolved
@@ -72,14 +72,13 @@
                                 </label>
                             </div>
                         </div>
-<<<<<<< HEAD
                         <div class="btn-toolbar">
                             <button
                                 type="submit"
                                 [disabled]="isSubmittingLogin || !acceptTerms || !password || password.length < 4 || !username || username.length < 4"
                                 class="btn btn-primary btn-space"
                             >
-                                <span *ngIf="isSubmittingLogin" class="mr-1"><fa-icon [icon]="'circle-notch'" spin="true"></fa-icon></span>
+                                <span *ngIf="isSubmittingLogin" class="mr-1"><fa-icon [icon]="'circle-notch'" [spin]="true"></fa-icon></span>
                                 <span jhiTranslate="login.form.button"> Sign in </span>
                             </button>
                             <div *ngIf="saml2Enabled">
@@ -88,16 +87,6 @@
                                 </button>
                             </div>
                         </div>
-=======
-                        <button
-                            type="submit"
-                            [disabled]="isSubmittingLogin || !acceptTerms || !password || password.length < 4 || !username || username.length < 4"
-                            class="btn btn-primary"
-                        >
-                            <span *ngIf="isSubmittingLogin" class="mr-1"><fa-icon [icon]="'circle-notch'" [spin]="true"></fa-icon></span>
-                            <span jhiTranslate="login.form.button"> Sign in </span>
-                        </button>
->>>>>>> 552f9019
                     </form>
                 </div>
             </div>
