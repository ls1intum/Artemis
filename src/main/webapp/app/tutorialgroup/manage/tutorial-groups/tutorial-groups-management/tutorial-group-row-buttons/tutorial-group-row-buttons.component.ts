<<<<<<< HEAD
import { ChangeDetectionStrategy, Component, EventEmitter, Input, OnDestroy, Output, inject, input } from '@angular/core';
=======
import { ChangeDetectionStrategy, Component, Input, OnDestroy, inject, output } from '@angular/core';
>>>>>>> 4af3638b
import { TutorialGroup } from 'app/tutorialgroup/shared/entities/tutorial-group.model';
import { faCalendarAlt, faTrash, faUsers, faWrench } from '@fortawesome/free-solid-svg-icons';
import { EMPTY, Subject, from } from 'rxjs';
import { HttpErrorResponse } from '@angular/common/http';
import { Course } from 'app/core/course/shared/entities/course.model';
import { NgbModal, NgbModalRef } from '@ng-bootstrap/ng-bootstrap';
import { TutorialGroupSessionsManagementComponent } from 'app/tutorialgroup/manage/tutorial-group-sessions/tutorial-group-sessions-management/tutorial-group-sessions-management.component';
import { catchError, takeUntil } from 'rxjs/operators';
import { FaIconComponent } from '@fortawesome/angular-fontawesome';
import { TranslateDirective } from 'app/shared/language/translate.directive';
import { RouterLink } from '@angular/router';
import { DeleteButtonDirective } from 'app/shared/delete-dialog/directive/delete-button.directive';
import { RegisteredStudentsComponent } from 'app/tutorialgroup/manage/registered-students/registered-students.component';
import { TutorialGroupsService } from 'app/tutorialgroup/shared/service/tutorial-groups.service';

@Component({
    selector: 'jhi-tutorial-group-row-buttons',
    templateUrl: './tutorial-group-row-buttons.component.html',
    changeDetection: ChangeDetectionStrategy.OnPush,
    imports: [FaIconComponent, TranslateDirective, RouterLink, DeleteButtonDirective],
})
export class TutorialGroupRowButtonsComponent implements OnDestroy {
    private tutorialGroupsService = inject(TutorialGroupsService);
    private modalService = inject(NgbModal);

    ngUnsubscribe = new Subject<void>();

    readonly isAtLeastInstructor = input(false);
    // TODO: Skipped for migration because:
    //  This input is used in a control flow expression (e.g. `@if` or `*ngIf`)
    //  and migrating would break narrowing currently.
    @Input() course: Course;
    // TODO: Skipped for migration because:
    //  This input is used in a control flow expression (e.g. `@if` or `*ngIf`)
    //  and migrating would break narrowing currently.
    @Input() tutorialGroup: TutorialGroup;

    readonly tutorialGroupDeleted = output<void>();
    readonly registrationsChanged = output<void>();
    readonly attendanceUpdated = output<void>();

    private dialogErrorSource = new Subject<string>();
    dialogError$ = this.dialogErrorSource.asObservable();

    faWrench = faWrench;
    faUsers = faUsers;
    faTrash = faTrash;
    faCalendar = faCalendarAlt;

    public constructor() {}

    openSessionDialog(event: MouseEvent) {
        event.stopPropagation();
        const modalRef: NgbModalRef = this.modalService.open(TutorialGroupSessionsManagementComponent, {
            scrollable: false,
            backdrop: 'static',
            animation: false,
            windowClass: 'session-management-dialog',
        });
        modalRef.componentInstance.course = this.course;
        modalRef.componentInstance.tutorialGroupId = this.tutorialGroup.id!;
        modalRef.componentInstance.initialize();
        from(modalRef.result)
            .pipe(
                catchError(() => EMPTY),
                takeUntil(this.ngUnsubscribe),
            )
            .subscribe(() => {
                this.attendanceUpdated.emit();
            });
    }

    openRegistrationDialog(event: MouseEvent) {
        event.stopPropagation();
        const modalRef: NgbModalRef = this.modalService.open(RegisteredStudentsComponent, { size: 'xl', scrollable: false, backdrop: 'static', animation: false });
        modalRef.componentInstance.course = this.course;
        modalRef.componentInstance.tutorialGroupId = this.tutorialGroup.id!;
        modalRef.componentInstance.initialize();
        from(modalRef.result)
            .pipe(
                catchError(() => EMPTY),
                takeUntil(this.ngUnsubscribe),
            )
            .subscribe(() => {
                this.registrationsChanged.emit();
            });
    }

    deleteTutorialGroup = () => {
        this.tutorialGroupsService
            .delete(this.course.id!, this.tutorialGroup.id!)
            .pipe(takeUntil(this.ngUnsubscribe))
            .subscribe({
                next: () => {
                    this.dialogErrorSource.next('');
                    this.tutorialGroupDeleted.emit();
                },
                error: (error: HttpErrorResponse) => this.dialogErrorSource.next(error.message),
            });
    };

    ngOnDestroy(): void {
        this.ngUnsubscribe.next();
        this.ngUnsubscribe.complete();
        this.dialogErrorSource.unsubscribe();
    }
}<|MERGE_RESOLUTION|>--- conflicted
+++ resolved
@@ -1,8 +1,4 @@
-<<<<<<< HEAD
-import { ChangeDetectionStrategy, Component, EventEmitter, Input, OnDestroy, Output, inject, input } from '@angular/core';
-=======
-import { ChangeDetectionStrategy, Component, Input, OnDestroy, inject, output } from '@angular/core';
->>>>>>> 4af3638b
+import { ChangeDetectionStrategy, Component, Input, OnDestroy, inject, input, output } from '@angular/core';
 import { TutorialGroup } from 'app/tutorialgroup/shared/entities/tutorial-group.model';
 import { faCalendarAlt, faTrash, faUsers, faWrench } from '@fortawesome/free-solid-svg-icons';
 import { EMPTY, Subject, from } from 'rxjs';
