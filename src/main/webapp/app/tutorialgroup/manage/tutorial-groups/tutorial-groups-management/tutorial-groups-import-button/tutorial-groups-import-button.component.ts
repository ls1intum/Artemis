--- conflicted
+++ resolved
@@ -1,8 +1,4 @@
-<<<<<<< HEAD
-import { ChangeDetectionStrategy, Component, OnDestroy, TemplateRef, ViewChild, inject, input, output } from '@angular/core';
-=======
-import { ChangeDetectionStrategy, Component, EventEmitter, OnDestroy, Output, TemplateRef, inject, input, viewChild } from '@angular/core';
->>>>>>> 072df5cd
+import { ChangeDetectionStrategy, Component, OnDestroy, TemplateRef, inject, input, output, viewChild } from '@angular/core';
 import { NgbDropdownButtonItem, NgbDropdownItem, NgbModal, NgbModalRef } from '@ng-bootstrap/ng-bootstrap';
 import { EMPTY, Subject, from } from 'rxjs';
 import { catchError, takeUntil } from 'rxjs/operators';
