<<<<<<< HEAD
import { ChangeDetectionStrategy, Component, EventEmitter, OnChanges, OnDestroy, OnInit, Output, ViewChild, inject, input } from '@angular/core';
=======
import { ChangeDetectionStrategy, Component, Input, OnChanges, OnDestroy, OnInit, ViewChild, inject, output } from '@angular/core';
>>>>>>> 4af3638b
import { FormBuilder, FormControl, FormGroup, FormsModule, ReactiveFormsModule, Validators } from '@angular/forms';
import { CourseManagementService } from 'app/core/course/manage/services/course-management.service';
import { Course, CourseGroup } from 'app/core/course/shared/entities/course.model';
import { User } from 'app/core/user/user.model';
import { onError } from 'app/shared/util/global.utils';
import { HttpErrorResponse, HttpResponse } from '@angular/common/http';
import { Observable, OperatorFunction, Subject, catchError, concat, finalize, forkJoin, map, merge, of } from 'rxjs';
import { AlertService } from 'app/shared/service/alert.service';
import { debounceTime, distinctUntilChanged, filter, takeUntil } from 'rxjs/operators';
import { NgbTypeahead } from '@ng-bootstrap/ng-bootstrap';
import { isEqual } from 'lodash-es';
import { faSave } from '@fortawesome/free-solid-svg-icons';
import { TranslateDirective } from 'app/shared/language/translate.directive';
import { MarkdownEditorMonacoComponent } from 'app/shared/markdown-editor/monaco/markdown-editor-monaco.component';
import { FaIconComponent } from '@fortawesome/angular-fontawesome';
import { ArtemisTranslatePipe } from 'app/shared/pipes/artemis-translate.pipe';
import { ScheduleFormComponent, ScheduleFormData } from 'app/tutorialgroup/manage/tutorial-groups/crud/tutorial-group-form/schedule-form/schedule-form.component';
import { TutorialGroupsService } from 'app/tutorialgroup/shared/service/tutorial-groups.service';

export interface TutorialGroupFormData {
    title?: string;
    teachingAssistant?: User;
    additionalInformation?: string;
    capacity?: number;
    isOnline?: boolean;
    language?: string;
    campus?: string;
    notificationText?: string; // Only in edit mode
    updateTutorialGroupChannelName?: boolean; // Only in edit mode
    schedule?: ScheduleFormData;
}

export class UserWithLabel extends User {
    label: string;
}

export const titleRegex = new RegExp('^[a-zA-Z0-9]{1}[a-zA-Z0-9- ]{0,19}$');

@Component({
    selector: 'jhi-tutorial-group-form',
    templateUrl: './tutorial-group-form.component.html',
    styleUrls: ['./tutorial-group-form.component.scss'],
    changeDetection: ChangeDetectionStrategy.OnPush,
    imports: [FormsModule, ReactiveFormsModule, TranslateDirective, NgbTypeahead, MarkdownEditorMonacoComponent, ScheduleFormComponent, FaIconComponent, ArtemisTranslatePipe],
})
export class TutorialGroupFormComponent implements OnInit, OnChanges, OnDestroy {
    private fb = inject(FormBuilder);
    private courseManagementService = inject(CourseManagementService);
    private tutorialGroupService = inject(TutorialGroupsService);
    private alertService = inject(AlertService);

    readonly formData = input<TutorialGroupFormData>({
        title: undefined,
        teachingAssistant: undefined,
        additionalInformation: undefined,
        capacity: undefined,
        isOnline: undefined,
        language: undefined,
        campus: undefined,
<<<<<<< HEAD
    });
    readonly course = input.required<Course>();
    readonly isEditMode = input(false);
    @Output() formSubmitted: EventEmitter<TutorialGroupFormData> = new EventEmitter<TutorialGroupFormData>();
=======
    };
    @Input() course: Course;
    @Input() isEditMode = false;
    readonly formSubmitted = output<TutorialGroupFormData>();
>>>>>>> 4af3638b

    form: FormGroup;
    // not included in reactive form
    additionalInformation: string | undefined;

    teachingAssistantsAreLoading = false;
    teachingAssistants: UserWithLabel[];
    @ViewChild('teachingAssistantInput', { static: true }) taTypeAhead: NgbTypeahead;
    taFocus$ = new Subject<string>();
    taClick$ = new Subject<string>();

    campusAreLoading = false;
    campus: string[];
    @ViewChild('campusInput', { static: true }) campusTypeAhead: NgbTypeahead;
    campusFocus$ = new Subject<string>();
    campusClick$ = new Subject<string>();

    languagesAreLoading = false;
    languages: string[];
    @ViewChild('languageInput', { static: true }) languageTypeAhead: NgbTypeahead;
    languageFocus$ = new Subject<string>();
    languageClick$ = new Subject<string>();

    configureSchedule = true;
    @ViewChild('scheduleForm') scheduleFormComponent: ScheduleFormComponent;
    existingScheduleFormDate: ScheduleFormData | undefined;

    existingTitle: string | undefined;

    // icons
    faSave = faSave;

    ngUnsubscribe = new Subject<void>();

    get titleControl() {
        return this.form.get('title');
    }

    get teachingAssistantControl() {
        return this.form.get('teachingAssistant');
    }

    get campusControl() {
        return this.form.get('campus');
    }

    get capacityControl() {
        return this.form.get('capacity');
    }

    get isOnlineControl() {
        return this.form.get('isOnline');
    }

    get languageControl() {
        return this.form.get('language');
    }

    get notificationControl() {
        return this.form.get('notificationText');
    }

    get updateTutorialGroupChannelNameControl() {
        return this.form.get('updateTutorialGroupChannelName');
    }

    get isSubmitPossible() {
        if (this.configureSchedule) {
            // check all controls
            return !this.form.invalid;
        } else {
            // only check the parts of the form not covered by the schedule form
            return !(
                this.titleControl!.invalid ||
                this.teachingAssistantControl!.invalid ||
                this.capacityControl!.invalid ||
                this.isOnlineControl!.invalid ||
                this.languageControl!.invalid ||
                this.campusControl!.invalid
            );
        }
    }

    get showUpdateChannelNameCheckbox() {
        if (!this.isEditMode()) {
            return false;
        }
        if (!this.existingTitle) {
            return false;
        }
        if (!this.titleControl?.value) {
            return false;
        }
        return this.existingTitle !== this.titleControl!.value;
    }

    get showScheduledChangedWarning() {
        if (!this.isEditMode()) {
            return false;
        }
        const originalHasSchedule = !!this.existingScheduleFormDate;
        if (!originalHasSchedule) {
            return false;
        }
        const updateHasSchedule = this.configureSchedule && this.form.value.schedule;

        if (originalHasSchedule && !updateHasSchedule) {
            return true;
        } else if (!originalHasSchedule && updateHasSchedule) {
            return true;
        } else if (!originalHasSchedule && !updateHasSchedule) {
            return false;
        } else {
            const newScheduleValues = { ...this.form.value.schedule };
            delete newScheduleValues.location;
            const existingScheduleValues = { ...this.existingScheduleFormDate };
            // we do not consider the location when comparing the schedules as change it has no irreversible effect
            delete existingScheduleValues.location;
            return !isEqual(newScheduleValues, existingScheduleValues);
        }
    }

    ngOnInit(): void {
        this.getTeachingAssistantsInCourse();
        this.getUniqueCampusValuesOfCourse();
        this.getUniqueLanguageValuesOfCourse();
        this.initializeForm();
    }

    ngOnDestroy(): void {
        this.ngUnsubscribe.next();
        this.ngUnsubscribe.complete();
    }

    ngOnChanges() {
        this.initializeForm();
        const formData = this.formData();
        if (this.isEditMode() && formData) {
            this.setFormValues(formData);
        }
    }

    submitForm() {
        const tutorialGroupFormData: TutorialGroupFormData = { ...this.form.value };
        tutorialGroupFormData.additionalInformation = this.additionalInformation;
        if (!this.configureSchedule) {
            tutorialGroupFormData.schedule = undefined;
        }
        this.formSubmitted.emit(tutorialGroupFormData);
    }

    trackId(index: number, item: User) {
        return item.id;
    }

    taFormatter = (user: UserWithLabel) => user.label;
    taSearch: OperatorFunction<string, readonly UserWithLabel[]> = (text$: Observable<string>) => {
        return this.mergeSearch$(text$, this.taFocus$, this.taClick$, this.taTypeAhead).pipe(
            map((term) => (term === '' ? this.teachingAssistants : this.teachingAssistants.filter((ta) => ta.label.toLowerCase().indexOf(term.toLowerCase()) > -1))),
        );
    };

    campusFormatter = (campus: string) => campus;

    campusSearch: OperatorFunction<string, readonly string[]> = (text$: Observable<string>) => {
        return this.mergeSearch$(text$, this.campusFocus$, this.campusClick$, this.campusTypeAhead).pipe(
            map((term) => (term === '' ? this.campus : this.campus.filter((campus) => campus.toLowerCase().indexOf(term.toLowerCase()) > -1))),
        );
    };

    languageFormatter = (language: string) => language;

    languageSearch: OperatorFunction<string, readonly string[]> = (text$: Observable<string>) => {
        return this.mergeSearch$(text$, this.languageFocus$, this.languageClick$, this.languageTypeAhead).pipe(
            map((term) => (term === '' ? this.languages : this.languages.filter((language) => language.toLowerCase().indexOf(term.toLowerCase()) > -1))),
        );
    };

    private mergeSearch$(text$: Observable<string>, focus$: Subject<string>, click$: Subject<string>, typeahead: NgbTypeahead) {
        const debouncedText$ = text$.pipe(debounceTime(200), distinctUntilChanged());
        const clicksWithClosedPopup$ = click$.pipe(filter(() => typeahead && !typeahead.isPopupOpen()));
        return merge(debouncedText$, focus$, clicksWithClosedPopup$);
    }

    private initializeForm() {
        if (this.form) {
            return;
        }

        this.form = this.fb.group({
            // Note: We restrict the title so 19 characters so we can create a 20char communication channel name with the prefix $ from the tite
            title: [undefined, [Validators.required, Validators.maxLength(19), Validators.pattern(titleRegex)]],
            teachingAssistant: [undefined, [Validators.required]],
            capacity: [undefined, [Validators.min(1)]],
            isOnline: [false, [Validators.required]],
            language: [undefined, [Validators.required, Validators.maxLength(255)]],
            campus: [undefined, Validators.maxLength(255)],
        });

        if (this.isEditMode()) {
            this.form.addControl('notificationText', new FormControl(undefined, [Validators.maxLength(1000)]));
            this.form.addControl('updateTutorialGroupChannelName', new FormControl(true));
        }
    }

    private setFormValues(formData: TutorialGroupFormData) {
        if (formData.teachingAssistant) {
            formData.teachingAssistant = this.createUserWithLabel(formData.teachingAssistant);
        }
        this.configureSchedule = !!formData.schedule;
        this.existingScheduleFormDate = formData.schedule;
        this.existingTitle = formData.title;
        this.additionalInformation = formData.additionalInformation;
        this.form.patchValue(formData);
    }

    private createUserWithLabel(user: User): UserWithLabel {
        return { ...user, label: this.createUserLabel(user) };
    }

    private createUserLabel(ta: User) {
        let label = '';
        if (ta.firstName) {
            label += ta.firstName + ' ';
        }
        if (ta.lastName) {
            label += ta.lastName + ' ';
        }
        if (ta.login) {
            label += '(' + ta.login + ')';
        }
        return label.trim();
    }

    private getTeachingAssistantsInCourse() {
        const generateUserObservable = (group: CourseGroup) => {
            return this.courseManagementService.getAllUsersInCourseGroup(this.course().id!, group).pipe(
                catchError((res: HttpErrorResponse) => {
                    onError(this.alertService, res);
                    return of([]);
                }),
                map((res: HttpResponse<User[]>) => res.body!),
            );
        };

        type result = {
            tutors: User[];
            instructors: User[];
            editors: User[];
        };

        return concat(
            of([]), // default items
            forkJoin({
                tutors: generateUserObservable(CourseGroup.TUTORS),
                instructors: generateUserObservable(CourseGroup.INSTRUCTORS),
                editors: generateUserObservable(CourseGroup.EDITORS),
            }).pipe(
                map((res: result) => {
                    return [...res.tutors, ...res.instructors, ...res.editors];
                }),
                finalize(() => {
                    this.teachingAssistantsAreLoading = false;
                }),
                takeUntil(this.ngUnsubscribe),
            ),
        ).subscribe((users: User[]) => {
            this.teachingAssistants = users.map((user) => this.createUserWithLabel(user));
        });
    }

    private getUniqueCampusValuesOfCourse() {
        return concat(
            of([]), // default items
            this.tutorialGroupService.getUniqueCampusValues(this.course().id!).pipe(
                catchError((res: HttpErrorResponse) => {
                    onError(this.alertService, res);
                    return of([]);
                }),
                map((res: HttpResponse<string[]>) => res.body!),
                finalize(() => {
                    this.campusAreLoading = false;
                }),
                takeUntil(this.ngUnsubscribe),
            ),
        ).subscribe((campus: string[]) => {
            this.campus = campus;
        });
    }

    private getUniqueLanguageValuesOfCourse() {
        return concat(
            of([]), // default items
            this.tutorialGroupService.getUniqueLanguageValues(this.course().id!).pipe(
                catchError((res: HttpErrorResponse) => {
                    onError(this.alertService, res);
                    return of([]);
                }),
                map((res: HttpResponse<string[]>) => res.body!),
                finalize(() => {
                    this.languagesAreLoading = false;
                }),
                takeUntil(this.ngUnsubscribe),
            ),
        ).subscribe((languages: string[]) => {
            this.languages = languages;
            // default values for English & German
            if (!languages.includes('English')) {
                this.languages.push('English');
            }
            if (!languages.includes('German')) {
                this.languages.push('German');
            }
        });
    }
}<|MERGE_RESOLUTION|>--- conflicted
+++ resolved
@@ -1,8 +1,4 @@
-<<<<<<< HEAD
-import { ChangeDetectionStrategy, Component, EventEmitter, OnChanges, OnDestroy, OnInit, Output, ViewChild, inject, input } from '@angular/core';
-=======
-import { ChangeDetectionStrategy, Component, Input, OnChanges, OnDestroy, OnInit, ViewChild, inject, output } from '@angular/core';
->>>>>>> 4af3638b
+import { ChangeDetectionStrategy, Component, OnChanges, OnDestroy, OnInit, ViewChild, inject, input, output } from '@angular/core';
 import { FormBuilder, FormControl, FormGroup, FormsModule, ReactiveFormsModule, Validators } from '@angular/forms';
 import { CourseManagementService } from 'app/core/course/manage/services/course-management.service';
 import { Course, CourseGroup } from 'app/core/course/shared/entities/course.model';
@@ -62,17 +58,10 @@
         isOnline: undefined,
         language: undefined,
         campus: undefined,
-<<<<<<< HEAD
     });
     readonly course = input.required<Course>();
     readonly isEditMode = input(false);
-    @Output() formSubmitted: EventEmitter<TutorialGroupFormData> = new EventEmitter<TutorialGroupFormData>();
-=======
-    };
-    @Input() course: Course;
-    @Input() isEditMode = false;
     readonly formSubmitted = output<TutorialGroupFormData>();
->>>>>>> 4af3638b
 
     form: FormGroup;
     // not included in reactive form
