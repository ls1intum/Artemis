<<<<<<< HEAD
import { ComponentFixture, TestBed, fakeAsync } from '@angular/core/testing';
=======
import { ComponentFixture, TestBed, fakeAsync, tick } from '@angular/core/testing';
>>>>>>> f4668fac
import { MockPipe, MockProvider } from 'ng-mocks';
import { AlertService } from 'app/shared/service/alert.service';
import { of } from 'rxjs';
import { ArtemisTranslatePipe } from 'app/shared/pipes/artemis-translate.pipe';
import { HttpResponse, provideHttpClient } from '@angular/common/http';
import { FaIconComponent } from '@fortawesome/angular-fontawesome';
import { MockRouterLinkDirective } from 'test/helpers/mocks/directive/mock-router-link.directive';
import { SortService } from 'app/shared/service/sort.service';
import { LoadingIndicatorContainerStubComponent } from 'test/helpers/stubs/shared/loading-indicator-container-stub.component';
import dayjs from 'dayjs/esm';
import { TutorialGroupSession } from 'app/tutorialgroup/shared/entities/tutorial-group-session.model';
import { TutorialGroupSessionsManagementComponent } from 'app/tutorialgroup/manage/tutorial-group-sessions/tutorial-group-sessions-management/tutorial-group-sessions-management.component';
import { TutorialGroupsService } from 'app/tutorialgroup/shared/service/tutorial-groups.service';
import { generateExampleTutorialGroupSession } from 'test/helpers/sample/tutorialgroup/tutorialGroupSessionExampleModels';
import { TutorialGroup } from 'app/tutorialgroup/shared/entities/tutorial-group.model';
import { generateExampleTutorialGroup } from 'test/helpers/sample/tutorialgroup/tutorialGroupExampleModels';
import { Course } from 'app/core/course/shared/entities/course.model';
import { TutorialGroupSessionRowStubComponent, TutorialGroupSessionsTableStubComponent } from 'test/helpers/stubs/tutorialgroup/tutorial-group-sessions-table-stub.component';
import { NgbActiveModal, NgbModal } from '@ng-bootstrap/ng-bootstrap';
import { CreateTutorialGroupSessionComponent } from 'app/tutorialgroup/manage/tutorial-group-sessions/crud/create-tutorial-group-session/create-tutorial-group-session.component';
import { MockTranslateService } from 'test/helpers/mocks/service/mock-translate.service';
import { TranslateService } from '@ngx-translate/core';
import { provideHttpClientTesting } from '@angular/common/http/testing';
import { RemoveSecondsPipe } from 'app/tutorialgroup/shared/pipe/remove-seconds.pipe';
import { CalendarEventService } from 'app/core/calendar/shared/service/calendar-event.service';

describe('TutorialGroupSessionsManagement', () => {
    let fixture: ComponentFixture<TutorialGroupSessionsManagementComponent>;
    let component: TutorialGroupSessionsManagementComponent;
    let modalService: NgbModal;

    const tutorialGroupId = 2;

    let tutorialGroupService: TutorialGroupsService;
    let getOneOfCourseSpy: jest.SpyInstance;

    let pastSession: TutorialGroupSession;
    let upcomingSession: TutorialGroupSession;
    let tutorialGroup: TutorialGroup;

    const course = {
        id: 1,
        timeZone: 'Europe/Berlin',
    } as Course;

    beforeEach(() => {
        TestBed.configureTestingModule({
            imports: [FaIconComponent],
            declarations: [
                TutorialGroupSessionsManagementComponent,
                TutorialGroupSessionRowStubComponent,
                TutorialGroupSessionsTableStubComponent,
                LoadingIndicatorContainerStubComponent,
                MockPipe(ArtemisTranslatePipe),
                MockPipe(RemoveSecondsPipe),
                MockRouterLinkDirective,
            ],
            providers: [
                MockProvider(TutorialGroupsService),
                MockProvider(AlertService),
                MockProvider(NgbActiveModal),
                MockProvider(NgbModal),
                SortService,
                { provide: TranslateService, useClass: MockTranslateService },
                provideHttpClient(),
                provideHttpClientTesting(),
                MockProvider(CalendarEventService),
            ],
        })
            .compileComponents()
            .then(() => {
                fixture = TestBed.createComponent(TutorialGroupSessionsManagementComponent);
                component = fixture.componentInstance;
                modalService = TestBed.inject(NgbModal);

                pastSession = generateExampleTutorialGroupSession({
                    id: 1,
                    start: dayjs('2021-01-01T12:00:00.000Z').tz('Europe/Berlin'),
                    end: dayjs('2021-01-01T13:00:00.000Z').tz('Europe/Berlin'),
                    location: 'Room 1',
                });
                upcomingSession = generateExampleTutorialGroupSession({
                    id: 2,
                    start: dayjs('2021-01-03T12:00:00.000Z').tz('Europe/Berlin'),
                    end: dayjs('2021-01-03T13:00:00.000Z').tz('Europe/Berlin'),
                    location: 'Room 1',
                });
                tutorialGroup = generateExampleTutorialGroup({ id: tutorialGroupId });
                tutorialGroup.tutorialGroupSessions = [pastSession, upcomingSession];

                tutorialGroupService = TestBed.inject(TutorialGroupsService);
                getOneOfCourseSpy = jest.spyOn(tutorialGroupService, 'getOneOfCourse').mockReturnValue(of(new HttpResponse({ body: tutorialGroup })));

                component.course = course;
                component.tutorialGroupId = tutorialGroupId;
                component.initialize();
                fixture.detectChanges();
            });
    });

    afterEach(() => {
        jest.restoreAllMocks();
    });

    it('should initialize', () => {
        expect(component).toBeTruthy();
        expect(getOneOfCourseSpy).toHaveBeenCalledOnce();
        expect(getOneOfCourseSpy).toHaveBeenCalledWith(course.id!, tutorialGroupId);
        expect(component.tutorialGroup).toEqual(tutorialGroup);
        expect(component.tutorialGroupSchedule).toEqual(tutorialGroup.tutorialGroupSchedule);
        expect(component.course).toEqual(course);
    });

    it('should open create session dialog', fakeAsync(() => {
        const openSpy = jest
            .spyOn(modalService, 'open')
            .mockReturnValue({ componentInstance: { tutorialGroup: undefined, course: undefined, initialize: () => {} }, result: of() } as any);

        const editButton = fixture.debugElement.nativeElement.querySelector('#create-session-button');
        editButton.click();

        fixture.whenStable().then(() => {
            expect(openSpy).toHaveBeenCalledOnce();
            expect(openSpy).toHaveBeenCalledWith(CreateTutorialGroupSessionComponent, { size: 'xl', scrollable: false, backdrop: 'static', animation: false });
        });
    }));

    it('should call calendarEventService.refresh in loadAll', fakeAsync(() => {
        const calendarEventService = TestBed.inject(CalendarEventService);
        const refreshSpy = jest.spyOn(calendarEventService, 'refresh').mockImplementation(() => {});

        component.course = course;
        component.tutorialGroupId = tutorialGroupId;

        const getOneOfCourseSpy = jest.spyOn(tutorialGroupService, 'getOneOfCourse').mockReturnValue(of(new HttpResponse({ body: tutorialGroup })));

        component.loadAll();
        tick();
        fixture.detectChanges();

        expect(getOneOfCourseSpy).toHaveBeenCalledWith(course.id!, tutorialGroupId);
        expect(refreshSpy).toHaveBeenCalledOnce();
    }));
});<|MERGE_RESOLUTION|>--- conflicted
+++ resolved
@@ -1,8 +1,4 @@
-<<<<<<< HEAD
-import { ComponentFixture, TestBed, fakeAsync } from '@angular/core/testing';
-=======
 import { ComponentFixture, TestBed, fakeAsync, tick } from '@angular/core/testing';
->>>>>>> f4668fac
 import { MockPipe, MockProvider } from 'ng-mocks';
 import { AlertService } from 'app/shared/service/alert.service';
 import { of } from 'rxjs';
