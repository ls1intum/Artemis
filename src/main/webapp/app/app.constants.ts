--- conflicted
+++ resolved
@@ -25,12 +25,8 @@
 
 export const PROFILE_AEOLUS = 'aeolus';
 
-<<<<<<< HEAD
-export const PROFILE_LTI = 'lti';
-
-export const PROFILE_ATHENA = 'athena';
-=======
 export const PROFILE_IRIS = 'iris';
 
 export const PROFILE_LTI = 'lti';
->>>>>>> db18ec7a
+
+export const PROFILE_ATHENA = 'athena';