--- conflicted
+++ resolved
@@ -41,11 +41,9 @@
 
 export const MODULE_FEATURE_ATLAS = 'atlas';
 
-<<<<<<< HEAD
+export const MODULE_FEATURE_TEXT = 'text';
+
 export const MODULE_FEATURE_PLAGIARISM = 'plagiarism';
-=======
-export const MODULE_FEATURE_TEXT = 'text';
->>>>>>> 6f5da7e1
 
 export const PROFILE_IRIS = 'iris';
 
