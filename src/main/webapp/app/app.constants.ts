import { __DEBUG_INFO_ENABLED__, __VERSION__ } from 'app/core/environments/environment';

export const VERSION = __VERSION__;
export const DEBUG_INFO_ENABLED = __DEBUG_INFO_ENABLED__;

export const MIN_SCORE_GREEN = 80;
export const MIN_SCORE_ORANGE = 40;

// NOTE: those values have to be the same as in Constants.java
export const USERNAME_MIN_LENGTH = 4;
export const USERNAME_MAX_LENGTH = 50;
export const PASSWORD_MIN_LENGTH = 8;
export const PASSWORD_MAX_LENGTH = 50;

export const EXAM_START_WAIT_TIME_MINUTES = 5;

export const SCORE_PATTERN = '^[0-9]{1,2}$|^100$';

export const ARTEMIS_DEFAULT_COLOR = '#3E8ACC';
export const ARTEMIS_VERSION_HEADER = 'Content-Version';

export const addPublicFilePrefix = (filePath?: string): string | undefined => {
    if (!filePath) {
        return undefined;
    }
    if (filePath.startsWith('blob')) {
        // We don't need to add the prefix, it's locally stored
        return filePath;
    } else {
        return filePath ? `${FILES_PATH_PREFIX}${filePath}` : undefined;
    }
};

export const FILES_PATH_PREFIX = 'api/core/files/';

export const PROFILE_LOCALVC = 'localvc';

export const PROFILE_LOCALCI = 'localci';

export const PROFILE_AEOLUS = 'aeolus';

export const MODULE_FEATURE_ATLAS = 'atlas';

export const MODULE_FEATURE_TEXT = 'text';

<<<<<<< HEAD
export const MODULE_FEATURE_PLAGIARISM = 'plagiarism';

=======
>>>>>>> 5717594a
export const PROFILE_IRIS = 'iris';

export const PROFILE_LTI = 'lti';

export const PROFILE_ATHENA = 'athena';

export const PROFILE_THEIA = 'theia';<|MERGE_RESOLUTION|>--- conflicted
+++ resolved
@@ -41,13 +41,10 @@
 
 export const MODULE_FEATURE_ATLAS = 'atlas';
 
+export const MODULE_FEATURE_PLAGIARISM = 'plagiarism';
+
 export const MODULE_FEATURE_TEXT = 'text';
 
-<<<<<<< HEAD
-export const MODULE_FEATURE_PLAGIARISM = 'plagiarism';
-
-=======
->>>>>>> 5717594a
 export const PROFILE_IRIS = 'iris';
 
 export const PROFILE_LTI = 'lti';
