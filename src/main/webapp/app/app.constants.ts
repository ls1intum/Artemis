import { __DEBUG_INFO_ENABLED__, __VERSION__ } from 'app/core/environments/environment';

export const VERSION = __VERSION__;
export const DEBUG_INFO_ENABLED = __DEBUG_INFO_ENABLED__;

export const MIN_SCORE_GREEN = 80;
export const MIN_SCORE_ORANGE = 40;

// NOTE: those values have to be the same as in Constants.java
export const USERNAME_MIN_LENGTH = 4;
export const USERNAME_MAX_LENGTH = 50;
export const PASSWORD_MIN_LENGTH = 8;
export const PASSWORD_MAX_LENGTH = 50;

export const EXAM_START_WAIT_TIME_MINUTES = 5;

export const SCORE_PATTERN = '^[0-9]{1,2}$|^100$';

export const ARTEMIS_DEFAULT_COLOR = '#3E8ACC';
export const ARTEMIS_VERSION_HEADER = 'Content-Version';

export const addPublicFilePrefix = (filePath?: string): string | undefined => {
    if (!filePath) {
        return undefined;
    }
    if (filePath.startsWith('blob')) {
        // We don't need to add the prefix, it's locally stored
        return filePath;
    } else {
        return filePath ? `${FILES_PATH_PREFIX}${filePath}` : undefined;
    }
};

export const FILES_PATH_PREFIX = 'api/core/files/';

export const PROFILE_LOCALCI = 'localci';

export const PROFILE_AEOLUS = 'aeolus';

export const MODULE_FEATURE_ATLAS = 'atlas';

<<<<<<< HEAD
export const MODULE_FEATURE_EXAM = 'exam';
=======
export const MODULE_FEATURE_PLAGIARISM = 'plagiarism';
>>>>>>> 764cb371

export const MODULE_FEATURE_TEXT = 'text';

export const PROFILE_IRIS = 'iris';

export const PROFILE_LTI = 'lti';

export const PROFILE_PROD = 'prod';

export const PROFILE_DEV = 'dev';

export const PROFILE_TEST = 'test';

export const PROFILE_JENKINS = 'jenkins';

export const PROFILE_APOLLON = 'apollon';

export const PROFILE_ATHENA = 'athena';

export const PROFILE_THEIA = 'theia';<|MERGE_RESOLUTION|>--- conflicted
+++ resolved
@@ -39,11 +39,9 @@
 
 export const MODULE_FEATURE_ATLAS = 'atlas';
 
-<<<<<<< HEAD
 export const MODULE_FEATURE_EXAM = 'exam';
-=======
+
 export const MODULE_FEATURE_PLAGIARISM = 'plagiarism';
->>>>>>> 764cb371
 
 export const MODULE_FEATURE_TEXT = 'text';
 
