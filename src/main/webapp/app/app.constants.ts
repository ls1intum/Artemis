--- conflicted
+++ resolved
@@ -41,11 +41,9 @@
 
 export const MODULE_FEATURE_ATLAS = 'atlas';
 
-<<<<<<< HEAD
 export const MODULE_FEATURE_EXAM = 'exam';
-=======
+
 export const MODULE_FEATURE_TEXT = 'text';
->>>>>>> 5717594a
 
 export const PROFILE_IRIS = 'iris';
 
