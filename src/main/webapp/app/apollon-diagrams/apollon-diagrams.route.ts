import { Routes } from '@angular/router';
import { ApollonDiagramDetailComponent } from './apollon-diagram-detail.component';
import { ApollonDiagramListComponent } from './apollon-diagram-list.component';
import { UserRouteAccessService } from '../core';
<<<<<<< HEAD
import { ApollonDiagramStudentComponent } from './apollon-diagram-student.component';
import { ModelingAssessmentComponent } from './modeling-assessment/modeling-assessment.component';
import {ModelingAssessmentConflictComponent} from "app/apollon-diagrams/modeling-assessment/modeling-assessment-conflict/modeling-assessment-conflict.component";
=======
>>>>>>> 5e8f470a

export const apollonDiagramsRoutes: Routes = [
    {
        path: 'apollon-diagrams',
        component: ApollonDiagramListComponent,
        data: {
            authorities: ['ROLE_ADMIN', 'ROLE_INSTRUCTOR', 'ROLE_TA'],
            pageTitle: 'arTeMiSApp.apollonDiagram.home.title'
        },
        canActivate: [UserRouteAccessService]
    },
    {
        path: 'apollon-diagrams/:id',
        component: ApollonDiagramDetailComponent,
        data: {
<<<<<<< HEAD
            authorities: ['ROLE_USER'],
            pageTitle: 'arTeMiSApp.apollonDiagram.detail.title'
        },
        canActivate: [UserRouteAccessService]
    },
    {
        path: 'apollon-diagrams/:id/student',
        component: ApollonDiagramStudentComponent,
        data: {
            authorities: ['ROLE_USER'],
            pageTitle: 'arTeMiSApp.apollonDiagram.detail.title'
        },
        canActivate: [UserRouteAccessService]
    },
    {
        path: 'apollon-diagrams/exercise/:exerciseId/:submissionId/tutor',
        component: ModelingAssessmentComponent,
        data: {
            authorities: ['ROLE_ADMIN', 'ROLE_INSTRUCTOR', 'ROLE_TA'],
            pageTitle: 'arTeMiSApp.apollonDiagram.detail.title'
        },
        canActivate: [UserRouteAccessService]
    },
    {
        path: 'apollon-diagrams/exercise/:exerciseId/:submissionId/conflict',
        component: ModelingAssessmentConflictComponent,
        data: {
=======
>>>>>>> 5e8f470a
            authorities: ['ROLE_ADMIN', 'ROLE_INSTRUCTOR', 'ROLE_TA'],
            pageTitle: 'arTeMiSApp.apollonDiagram.detail.title'
        },
        canActivate: [UserRouteAccessService]
    },
<<<<<<< HEAD
    // We have to fake path change to make angular reload the component
    {
        path: 'apollon-diagrams2/exercise/:exerciseId/:submissionId/tutor',
        component: ModelingAssessmentComponent,
        data: {
            authorities: ['ROLE_ADMIN', 'ROLE_INSTRUCTOR', 'ROLE_TA'],
            pageTitle: 'arTeMiSApp.apollonDiagram.detail.title'
        },
        canActivate: [UserRouteAccessService]
    }
=======
>>>>>>> 5e8f470a
];<|MERGE_RESOLUTION|>--- conflicted
+++ resolved
@@ -2,12 +2,6 @@
 import { ApollonDiagramDetailComponent } from './apollon-diagram-detail.component';
 import { ApollonDiagramListComponent } from './apollon-diagram-list.component';
 import { UserRouteAccessService } from '../core';
-<<<<<<< HEAD
-import { ApollonDiagramStudentComponent } from './apollon-diagram-student.component';
-import { ModelingAssessmentComponent } from './modeling-assessment/modeling-assessment.component';
-import {ModelingAssessmentConflictComponent} from "app/apollon-diagrams/modeling-assessment/modeling-assessment-conflict/modeling-assessment-conflict.component";
-=======
->>>>>>> 5e8f470a
 
 export const apollonDiagramsRoutes: Routes = [
     {
@@ -15,60 +9,17 @@
         component: ApollonDiagramListComponent,
         data: {
             authorities: ['ROLE_ADMIN', 'ROLE_INSTRUCTOR', 'ROLE_TA'],
-            pageTitle: 'arTeMiSApp.apollonDiagram.home.title'
+            pageTitle: 'arTeMiSApp.apollonDiagram.home.title',
         },
-        canActivate: [UserRouteAccessService]
+        canActivate: [UserRouteAccessService],
     },
     {
         path: 'apollon-diagrams/:id',
         component: ApollonDiagramDetailComponent,
         data: {
-<<<<<<< HEAD
-            authorities: ['ROLE_USER'],
-            pageTitle: 'arTeMiSApp.apollonDiagram.detail.title'
+            authorities: ['ROLE_ADMIN', 'ROLE_INSTRUCTOR', 'ROLE_TA'],
+            pageTitle: 'arTeMiSApp.apollonDiagram.detail.title',
         },
-        canActivate: [UserRouteAccessService]
+        canActivate: [UserRouteAccessService],
     },
-    {
-        path: 'apollon-diagrams/:id/student',
-        component: ApollonDiagramStudentComponent,
-        data: {
-            authorities: ['ROLE_USER'],
-            pageTitle: 'arTeMiSApp.apollonDiagram.detail.title'
-        },
-        canActivate: [UserRouteAccessService]
-    },
-    {
-        path: 'apollon-diagrams/exercise/:exerciseId/:submissionId/tutor',
-        component: ModelingAssessmentComponent,
-        data: {
-            authorities: ['ROLE_ADMIN', 'ROLE_INSTRUCTOR', 'ROLE_TA'],
-            pageTitle: 'arTeMiSApp.apollonDiagram.detail.title'
-        },
-        canActivate: [UserRouteAccessService]
-    },
-    {
-        path: 'apollon-diagrams/exercise/:exerciseId/:submissionId/conflict',
-        component: ModelingAssessmentConflictComponent,
-        data: {
-=======
->>>>>>> 5e8f470a
-            authorities: ['ROLE_ADMIN', 'ROLE_INSTRUCTOR', 'ROLE_TA'],
-            pageTitle: 'arTeMiSApp.apollonDiagram.detail.title'
-        },
-        canActivate: [UserRouteAccessService]
-    },
-<<<<<<< HEAD
-    // We have to fake path change to make angular reload the component
-    {
-        path: 'apollon-diagrams2/exercise/:exerciseId/:submissionId/tutor',
-        component: ModelingAssessmentComponent,
-        data: {
-            authorities: ['ROLE_ADMIN', 'ROLE_INSTRUCTOR', 'ROLE_TA'],
-            pageTitle: 'arTeMiSApp.apollonDiagram.detail.title'
-        },
-        canActivate: [UserRouteAccessService]
-    }
-=======
->>>>>>> 5e8f470a
 ];