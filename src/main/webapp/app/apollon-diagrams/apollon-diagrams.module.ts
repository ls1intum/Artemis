--- conflicted
+++ resolved
@@ -7,60 +7,19 @@
 import { apollonDiagramsRoutes } from './apollon-diagrams.route';
 import { ApollonQuizExerciseGenerationComponent } from './exercise-generation/apollon-quiz-exercise-generation.component';
 import { ArTEMiSSharedModule } from '../shared';
-<<<<<<< HEAD
-import { ApollonDiagramStudentComponent } from './apollon-diagram-student.component';
-import { ArTEMiSResultModule, ResultComponent } from '../entities/result';
-import { JhiLanguageService } from 'ng-jhipster';
-import { JhiLanguageHelper } from 'app/core';
-import { ApollonDiagramTutorComponent } from './apollon-diagram-tutor/apollon-diagram-tutor.component';
-import { AssessmentInstructionsComponent } from './assessment-instructions/assessment-instructions.component';
-import { DragDropModule } from '@angular/cdk/drag-drop';
-import { ExpandableParagraphComponent } from 'app/apollon-diagrams/assessment-instructions/expandable-paragraph/expandable-paragraph.component';
-import { ModelingAssessmentComponent } from 'app/apollon-diagrams/modeling-assessment/modeling-assessment.component';
-import { ModelingAssessmentConflictComponent } from './modeling-assessment/modeling-assessment-conflict/modeling-assessment-conflict.component';
-=======
 import { ArTEMiSResultModule, ResultComponent } from '../entities/result';
 import { JhiLanguageService } from 'ng-jhipster';
 import { JhiLanguageHelper } from 'app/core';
 import { SortByModule } from 'app/components/pipes';
->>>>>>> 5e8f470a
 
 const ENTITY_STATES = [...apollonDiagramsRoutes];
 
 @NgModule({
-<<<<<<< HEAD
-    imports: [ArTEMiSSharedModule, RouterModule.forChild(ENTITY_STATES), ArTEMiSResultModule, DragDropModule],
-=======
-    imports: [
-        ArTEMiSSharedModule,
-        RouterModule.forChild(ENTITY_STATES),
-        SortByModule,
-        ArTEMiSResultModule
-    ],
->>>>>>> 5e8f470a
-    declarations: [
-        ApollonDiagramCreateFormComponent,
-        ApollonDiagramDetailComponent,
-        ApollonDiagramListComponent,
-        ApollonQuizExerciseGenerationComponent,
-<<<<<<< HEAD
-        ApollonDiagramStudentComponent,
-        ModelingAssessmentComponent,
-        ApollonDiagramTutorComponent,
-        ExpandableParagraphComponent,
-        AssessmentInstructionsComponent,
-        ModelingAssessmentConflictComponent
-=======
->>>>>>> 5e8f470a
-    ],
-    entryComponents: [
-        ApollonDiagramCreateFormComponent,
-        ApollonDiagramListComponent,
-        ApollonQuizExerciseGenerationComponent,
-        ResultComponent
-    ],
+    imports: [ArTEMiSSharedModule, RouterModule.forChild(ENTITY_STATES), SortByModule, ArTEMiSResultModule],
+    declarations: [ApollonDiagramCreateFormComponent, ApollonDiagramDetailComponent, ApollonDiagramListComponent, ApollonQuizExerciseGenerationComponent],
+    entryComponents: [ApollonDiagramCreateFormComponent, ApollonDiagramListComponent, ApollonQuizExerciseGenerationComponent, ResultComponent],
     providers: [JhiAlertService, { provide: JhiLanguageService, useClass: JhiLanguageService }],
-    schemas: [CUSTOM_ELEMENTS_SCHEMA]
+    schemas: [CUSTOM_ELEMENTS_SCHEMA],
 })
 export class ArTEMiSApollonDiagramsModule {
     constructor(private languageService: JhiLanguageService, private languageHelper: JhiLanguageHelper) {
