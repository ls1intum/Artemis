<div class="p-4">
    <jhi-alert></jhi-alert>

    <div class="row">
        <div class="col">
            <h2>
                Assessment <span *ngIf="result">for Submission: {{result.participation.student.firstName}} {{result.participation.student.lastName}}</span>
            </h2>
        </div>
        <div class="col text-right">
            <span *ngIf="result && result.participation"><jhi-result [participation]="result.participation"></jhi-result></span>
<<<<<<< HEAD
            <span *ngIf="result?.assessmentType === 'AUTOMATIC' || !result?.rated">
                <button class="btn btn-primary" (click)="saveAssessment()"
                        [disabled]="!assessments || !assessmentsAreValid || (result?.assessor && result.assessor.id !== accountId && !isAuthorized)"
                        [hidden]="result && result.rated">Save Assessment</button>
                <button class="btn btn-success" (click)="submit()"
                        [disabled]="!assessments || !assessmentsAreValid || (result?.assessor && result.assessor.id !== accountId && !isAuthorized)"
                        [hidden]="result && result.rated">Submit Assessment</button>
                <button class="btn btn-danger" (click)="submit()"
                        [disabled]="!assessments || !assessmentsAreValid || (result?.assessor && result.assessor.id !== accountId && !isAuthorized)"
                        [hidden]="!result || !result.rated">Override Assessment</button>
            </span>
=======
            <button class="btn btn-primary" (click)="saveAssessment()" [disabled]="!assessments || !assessmentsAreValid" [hidden]="result && result.rated">Save Assessment</button>
            <button class="btn btn-success" (click)="submit()" [disabled]="!assessments || !assessmentsAreValid" [hidden]="result && result.rated">Submit Assessment</button>
            <button class="btn btn-danger" (click)="submit()" [disabled]="!assessments || !assessmentsAreValid" [hidden]="!result || !result.rated">Override Assessment</button>
>>>>>>> 9ac8f955
        </div>
    </div>

    <h2>
        <span *ngIf="busy" style="color:grey"><span class="fa fa-spinner fa-spin"></span>&nbsp;<span>Please wait while finding the next submission!</span></span>
    </h2>

    <div class="row" *ngIf="modelingExercise">
        <div class="col">
            <p class="mb-3">
                <strong>Exercise:</strong> {{ modelingExercise.title }}<br>
                <strong>Description:</strong> {{ modelingExercise.description }}
            </p>
        </div>
<<<<<<< HEAD
        <div class="col text-right">
            <span *ngIf="result?.assessmentType === 'AUTOMATIC' || !result?.rated"><h5><strong>Score:</strong> {{ totalScore }}/{{ modelingExercise.maxScore }}</h5></span>
            <span *ngIf="result?.assessor && result.assessor.id !== accountId" style="color:red"><h6>Assessor: {{result.assessor.firstName + (isAuthorized ? '' : '- submission locked')}}</h6></span>
        </div>
=======
        <div class="col text-right"><h5><strong>Score:</strong> {{ totalScore }}/{{ modelingExercise.maxScore }}</h5></div>
>>>>>>> 9ac8f955
    </div>

    <div>
        <button type="submit" (click)="previousState()" class="btn btn-info">
            <span class="fa fa-arrow-left"></span>&nbsp;<span jhiTranslate="entity.action.back">Back</span>
        </button>
        <button *ngIf="(result?.rated && !done) || result.assessor.id !== accountId" [disabled]="busy" class="btn btn-success" (click)="assessNextOptimal(0)">
            <i class="fa fa-folder-open fa-fw"></i>&nbsp;Assess next submission
        </button>
    </div><br>

    <div class="row">
        <div class="col-8 col-xl-9">
            <div #editorContainer style="width: 100%; height: 100vh;"></div>
            <div class="assessments">
                <div class="assessments__container">
                    <div class="assessments__canvas">
                        <ng-container *ngIf="assessments && positions">
                            <div *ngFor="let assessment of assessments"
                                 [style.top.px]="positions[assessment.id].y"
                                 [style.left.px]="positions[assessment.id].x">
                                <i class="fa" [ngClass]="{'fa-check': assessment.credits > 0, 'fa-times': assessment.credits < 0}" *ngFor="let i of numberToArray(assessment.credits, 0)"></i>
                                <i class="fa half" [ngClass]="{'fa-check': assessment.credits > 0, 'fa-times': assessment.credits < 0}" *ngIf="assessment.credits % 1 !== 0"></i>
                            </div>
                        </ng-container>
                    </div>
                </div>
            </div>
        </div>
        <div class="col-4 col-xl-3">
            <div *ngIf="invalidError !== ''" class="alert alert-danger" role="alert">{{invalidError}}</div>
            <div *ngIf="(!selectedEntities && !selectedRelationships) || (selectedEntities?.length === 0 && selectedRelationships?.length === 0)">Select an element to grade the element.</div>
            <ng-container *ngIf="assessments">
                <div *ngFor="let assessment of assessments" [hidden]="!isSelected(assessment.id, assessment.type)">
                    <div class="card">
                        <div class="card-header"><h4 class="card-title">Score for <ng-container [ngSwitch]="assessment.type"><span *ngSwitchCase="'relationship'">association</span><span *ngSwitchDefault>{{assessment.type}}</span></ng-container> <code *ngIf="assessmentsNames" class="text-primary">{{assessmentsNames[assessment.id]}}</code></h4></div>
                        <div class="card-body">
                            <div class="form-group">
                                <label>Score</label>
                                <input type="number" [(ngModel)]="assessment.credits" (ngModelChange)="checkScoreBoundaries()">
                            </div>
                            <div class="form-group">
                                <label>Comment</label>
                                <input type="text" [(ngModel)]="assessment.comment">
                            </div>
                        </div>
                    </div>
                    <br>
                </div>
            </ng-container>
        </div>
    </div>
</div><|MERGE_RESOLUTION|>--- conflicted
+++ resolved
@@ -9,23 +9,9 @@
         </div>
         <div class="col text-right">
             <span *ngIf="result && result.participation"><jhi-result [participation]="result.participation"></jhi-result></span>
-<<<<<<< HEAD
-            <span *ngIf="result?.assessmentType === 'AUTOMATIC' || !result?.rated">
-                <button class="btn btn-primary" (click)="saveAssessment()"
-                        [disabled]="!assessments || !assessmentsAreValid || (result?.assessor && result.assessor.id !== accountId && !isAuthorized)"
-                        [hidden]="result && result.rated">Save Assessment</button>
-                <button class="btn btn-success" (click)="submit()"
-                        [disabled]="!assessments || !assessmentsAreValid || (result?.assessor && result.assessor.id !== accountId && !isAuthorized)"
-                        [hidden]="result && result.rated">Submit Assessment</button>
-                <button class="btn btn-danger" (click)="submit()"
-                        [disabled]="!assessments || !assessmentsAreValid || (result?.assessor && result.assessor.id !== accountId && !isAuthorized)"
-                        [hidden]="!result || !result.rated">Override Assessment</button>
-            </span>
-=======
             <button class="btn btn-primary" (click)="saveAssessment()" [disabled]="!assessments || !assessmentsAreValid" [hidden]="result && result.rated">Save Assessment</button>
             <button class="btn btn-success" (click)="submit()" [disabled]="!assessments || !assessmentsAreValid" [hidden]="result && result.rated">Submit Assessment</button>
             <button class="btn btn-danger" (click)="submit()" [disabled]="!assessments || !assessmentsAreValid" [hidden]="!result || !result.rated">Override Assessment</button>
->>>>>>> 9ac8f955
         </div>
     </div>
 
@@ -40,21 +26,14 @@
                 <strong>Description:</strong> {{ modelingExercise.description }}
             </p>
         </div>
-<<<<<<< HEAD
-        <div class="col text-right">
-            <span *ngIf="result?.assessmentType === 'AUTOMATIC' || !result?.rated"><h5><strong>Score:</strong> {{ totalScore }}/{{ modelingExercise.maxScore }}</h5></span>
-            <span *ngIf="result?.assessor && result.assessor.id !== accountId" style="color:red"><h6>Assessor: {{result.assessor.firstName + (isAuthorized ? '' : '- submission locked')}}</h6></span>
-        </div>
-=======
         <div class="col text-right"><h5><strong>Score:</strong> {{ totalScore }}/{{ modelingExercise.maxScore }}</h5></div>
->>>>>>> 9ac8f955
     </div>
 
     <div>
         <button type="submit" (click)="previousState()" class="btn btn-info">
             <span class="fa fa-arrow-left"></span>&nbsp;<span jhiTranslate="entity.action.back">Back</span>
         </button>
-        <button *ngIf="(result?.rated && !done) || result.assessor.id !== accountId" [disabled]="busy" class="btn btn-success" (click)="assessNextOptimal(0)">
+        <button *ngIf="result?.rated && !done" [disabled]="busy" class="btn btn-success btn-sm" (click)="assessNextOptimal(0)">
             <i class="fa fa-folder-open fa-fw"></i>&nbsp;Assess next submission
         </button>
     </div><br>
