import { Component, ElementRef, EventEmitter, OnDestroy, OnInit, Output, ViewChild } from '@angular/core';
import { JhiAlertService } from 'ng-jhipster';
import { NgbModal } from '@ng-bootstrap/ng-bootstrap';
import { DiagramType, ApollonEditor, UMLModel, UMLClassifier, ApollonMode, ElementType } from '@ls1intum/apollon';
import { ActivatedRoute, Router } from '@angular/router';
import * as $ from 'jquery';
import { ModelingSubmission, ModelingSubmissionService } from '../entities/modeling-submission';
import { ModelingExercise, ModelingExerciseService } from '../entities/modeling-exercise';
import { Result, ResultService } from '../entities/result';
import { ModelingAssessmentService } from '../entities/modeling-assessment';
import { AccountService } from '../core';
import { Submission } from '../entities/submission';
import { HttpErrorResponse } from '@angular/common/http';
import { Conflict } from 'app/entities/modeling-assessment/conflict.model';
import { isNullOrUndefined } from 'util';
import { Feedback } from 'app/entities/feedback';
import { ModelElementType } from 'app/entities/modeling-assessment/uml-element.model';

@Component({
    selector: 'jhi-apollon-diagram-tutor',
    templateUrl: './apollon-diagram-tutor.component.html',
    styleUrls: ['./apollon-diagram-tutor.component.scss'],
    providers: [ModelingAssessmentService]
})
export class ApollonDiagramTutorComponent implements OnInit, OnDestroy {
    @ViewChild('editorContainer')
    editorContainer: ElementRef;
    @Output()
    onNewResult = new EventEmitter<Result>();

    apollonEditor: ApollonEditor | null = null;
    selectedEntities: string[];
    selectedRelationships: string[];

    submission: ModelingSubmission;
    modelingExercise: ModelingExercise;
    result: Result;
    conflicts: Map<string, Conflict>;
    assessmentsNames: Map<string, Map<string, string>>;
    assessmentsAreValid = false;
    invalidError = '';
    totalScore = 0;
    positions: Map<string, { x: number; y: number }>;
    busy: boolean;
    done = true;
    timeout: any;
    userId: number;
    isAuthorized: boolean;
    ignoreConflicts: false;

    constructor(
        private jhiAlertService: JhiAlertService,
        private modalService: NgbModal,
        private router: Router,
        private route: ActivatedRoute,
        private modelingSubmissionService: ModelingSubmissionService,
        private modelingExerciseService: ModelingExerciseService,
        private resultService: ResultService,
        private modelingAssessmentService: ModelingAssessmentService,
        private accountService: AccountService
    ) {}

    ngOnInit() {
        // Used to check if the assessor is the current user
        this.accountService.identity().then(user => {
            this.userId = user.id;
        });
        this.isAuthorized = this.accountService.hasAnyAuthorityDirect(['ROLE_ADMIN', 'ROLE_INSTRUCTOR']);
        this.route.params.subscribe(params => {
            const submissionId = Number(params['submissionId']);
            let nextOptimal: boolean;
            this.route.queryParams.subscribe(query => {
                nextOptimal = query['optimal'] === 'true';
            });

            this.modelingSubmissionService.getSubmission(submissionId).subscribe(res => {
                this.submission = res;
                this.modelingExercise = this.submission.participation.exercise as ModelingExercise;
                this.result = this.submission.result;
                if (this.result.feedbacks) {
                    this.result = this.modelingAssessmentService.convertResult(this.result);
                } else {
                    this.result.feedbacks = [];
                }
                this.submission.participation.results = [this.result];
                this.result.participation = this.submission.participation;
                /**
                 * set diagramType to class diagram if exercise is null, use case or communication
                 * apollon does not support use case and communication yet
                 */
                if (
                    this.modelingExercise.diagramType === null ||
                    this.modelingExercise.diagramType === DiagramType.UseCaseDiagram ||
                    this.modelingExercise.diagramType === DiagramType.ObjectDiagram
                ) {
                    this.modelingExercise.diagramType = DiagramType.ClassDiagram;
                }
                if (this.submission.model) {
                    this.initializeApollonEditor(JSON.parse(this.submission.model));
                } else {
                    this.jhiAlertService.error(`No model could be found for this submission.`);
                }
                if ((this.result.assessor == null || this.result.assessor.id === this.userId) && !this.result.rated) {
                    this.jhiAlertService.info('arTeMiSApp.apollonDiagram.lock');
                }
                if (nextOptimal) {
                    this.modelingAssessmentService.getPartialAssessment(submissionId).subscribe((result: Result) => {
                        this.result = result;
                        this.initializeAssessments();
                        this.checkScoreBoundaries();
                    });
                } else {
                    if (this.result && this.result.feedbacks) {
                        this.initializeAssessments();
                        this.checkScoreBoundaries();
                    }
                }
            });
        });
    }

    ngOnDestroy() {
        clearTimeout(this.timeout);
        if (this.apollonEditor !== null) {
            this.apollonEditor.destroy();
        }
    }

    /**
     * Initializes the Apollon editor in read only mode.
     */
    initializeApollonEditor(initialModel: UMLModel) {
        if (this.apollonEditor !== null) {
            this.apollonEditor.destroy();
        }

        this.apollonEditor = new ApollonEditor(this.editorContainer.nativeElement, {
            mode: ApollonMode.Modelling,
            readonly: true,
            model: initialModel,
            type: this.modelingExercise.diagramType
        });

        const model = this.apollonEditor.model;
        this.apollonEditor.subscribeToSelectionChange(selection => {
            const selectedEntities: string[] = [];
            for (const elementId of selection.elements) {
                selectedEntities.push(elementId);
                const classifier: UMLClassifier = model.elements[elementId] as UMLClassifier;
                if (classifier) {
                    for (const attribute of classifier.attributes) {
                        selectedEntities.push(attribute.id);
                    }
                    for (const method of classifier.methods) {
                        selectedEntities.push(method.id);
                    }
                }
            }
            this.selectedEntities = selectedEntities;
            const selectedRelationships: string[] = [];
            for (const rel of selection.relationships) {
                selectedRelationships.push(rel);
            }
            this.selectedRelationships = selectedRelationships;
        });

        this.initializeAssessments();

        const apollonDiv = $('.apollon-editor > div');
        const assessmentsDiv = $('.assessments__container');
        assessmentsDiv.scrollTop(apollonDiv.scrollTop());
        assessmentsDiv.scrollLeft(apollonDiv.scrollLeft());

        apollonDiv.on('scroll', function() {
            assessmentsDiv.scrollTop(apollonDiv.scrollTop());
            assessmentsDiv.scrollLeft(apollonDiv.scrollLeft());
        });
    }

    /**
     * Creates the assessment elements for each model element.
     * The default score is 0.
     */
    initializeAssessments() {
        if (!this.apollonEditor || !this.result || !this.result.feedbacks) {
            return;
        }
        const model = this.apollonEditor.model;
        let cardinalityAllEntities = Object.values(model.elements).length + Object.values(model.relationships).length;
<<<<<<< HEAD
        for (const id in model.elements) {
            const elem = model.elements[id] as UMLClassifier;
            if (elem) {
                cardinalityAllEntities += elem.attributes.length + elem.methods.length;
=======
        for (const elem of Object.values(model.elements)) {
            switch (elem.type) {
                case ElementType.Class:
                case ElementType.AbstractClass:
                case ElementType.Interface:
                case ElementType.Enumeration:
                    cardinalityAllEntities += (elem as UMLClassifier).attributes.length + (elem as UMLClassifier).methods.length;
                    break;
>>>>>>> 425c75f6
            }
        }

        if (this.result.feedbacks.length < cardinalityAllEntities) {
            const isPartialAssessment = this.result.feedbacks.length !== 0;
            for (const elem of Object.values(model.elements)) {
                const assessment = new Feedback(elem.id, ModelElementType.CLASS, 0, '');
                this.pushAssessmentIfNotExists(elem.id, assessment, isPartialAssessment);
                for (const attribute of (elem as UMLClassifier).attributes) {
                    const attributeAssessment = new Feedback(attribute.id, ModelElementType.ATTRIBUTE, 0, '');
                    this.pushAssessmentIfNotExists(attribute.id, attributeAssessment, isPartialAssessment);
                }
                for (const method of (elem as UMLClassifier).methods) {
                    const methodAssessment = new Feedback(method.id, ModelElementType.METHOD, 0, '');
                    this.pushAssessmentIfNotExists(method.id, methodAssessment, isPartialAssessment);
                }
            }
            for (const relationshipId of Object.keys(model.relationships)) {
                const assessment = new Feedback(relationshipId, ModelElementType.RELATIONSHIP, 0, '');
                this.pushAssessmentIfNotExists(relationshipId, assessment, isPartialAssessment);
            }
        }

        if (this.result.feedbacks) {
            this.setAssessmentsNames();
            this.getElementPositions();
        }
    }

    /**
     * Adds the partial assessment to the assessment array if it does not exist in the assessment array.
     */
    pushAssessmentIfNotExists(id: string, newAssessment: Feedback, partialAssessment: boolean) {
        if (partialAssessment) {
            for (const feedback of this.result.feedbacks) {
                if (feedback.referenceId === id) {
                    return;
                }
            }
        }
        this.result.feedbacks.push(newAssessment);
    }

    saveAssessment() {
        this.checkScoreBoundaries();
        this.removeCircularDependencies();
        this.modelingAssessmentService.save(this.result.feedbacks, this.submission.id).subscribe(
            (result: Result) => {
                this.result = result;
                this.onNewResult.emit(this.result);
                this.jhiAlertService.success('arTeMiSApp.apollonDiagram.assessment.saveSuccessful');
            },
            () => {
                this.jhiAlertService.error('arTeMiSApp.apollonDiagram.assessment.saveFailed');
            }
        );
    }

    submit() {
        this.checkScoreBoundaries();
        this.removeCircularDependencies();
        this.modelingAssessmentService.save(this.result.feedbacks, this.submission.id, true, this.ignoreConflicts).subscribe(
            (result: Result) => {
                result.participation.results = [result];
                this.result = result;
                this.jhiAlertService.success('arTeMiSApp.apollonDiagram.assessment.submitSuccessful');
                this.conflicts = undefined;
                this.done = false;
            },
            (error: HttpErrorResponse) => {
                if (error.status === 409) {
                    this.conflicts = new Map();
                    (error.error as Conflict[]).forEach(conflict => this.conflicts.set(conflict.elementInConflict.id, conflict));
                    this.highlightElementsWithConflict();
                    this.jhiAlertService.error('arTeMiSApp.apollonDiagram.assessment.submitFailedWithConflict');
                } else {
                    this.jhiAlertService.error('arTeMiSApp.apollonDiagram.assessment.submitFailed');
                }
            }
        );
    }

    /**
     * Calculates the total score of the current assessment.
     * Returns an error if the total score cannot be calculated
     * because a score is not a number/empty.
     * This function originally checked whether the total score is negative
     * or greater than the max. score, but we decided to remove the restriction
     * and instead set the score the boundaries on the server.
     */
    checkScoreBoundaries() {
        if (!this.result.feedbacks || this.result.feedbacks.length === 0) {
            this.totalScore = 0;
        }
        const maxScore = this.modelingExercise.maxScore;
        let totalScore = 0;
        for (const feedback of this.result.feedbacks) {
            totalScore += feedback.credits;
            // TODO: due to the JS rounding problems, it might be the case that we get something like 16.999999999999993 here, so we better round this number
            if (feedback.credits == null) {
                this.assessmentsAreValid = false;
                return (this.invalidError = 'The score field must be a number and can not be empty!');
            }
        }
        this.totalScore = totalScore;
        this.assessmentsAreValid = true;
        this.invalidError = '';
    }

    /**
     * Removes the circular dependencies in the nested objects.
     * Otherwise, we would get a JSON error when trying to send the submission to the server.
     */
    removeCircularDependencies() {
        this.submission.result.participation = null;
        this.submission.result.submission = null;
    }

    setAssessmentsNames() {
        this.assessmentsNames = this.modelingAssessmentService.getNamesForAssessments(this.result, this.apollonEditor.model);
    }

    /**
     * Checks whether a model element is selected or not.
     * Is used for displaying the corresponding assessment element.
     */
    isSelected(id: string, type: ModelElementType) {
        if (type === ModelElementType.RELATIONSHIP) {
            if (!this.selectedRelationships) {
                return false;
            } else if (this.selectedRelationships && this.selectedRelationships.indexOf(id) > -1) {
                return true;
            }
        } else {
            if (!this.selectedEntities) {
                return false;
            } else if (this.selectedEntities && this.selectedEntities.indexOf(id) > -1) {
                return true;
            }
<<<<<<< HEAD
            // TODO CZ: cleanup
        // } else {
        //     if (this.apollonEditor) {
        //         const model = this.apollonEditor.model;
        //         if (this.selectedEntities) {
        //             for (const elementId in model.elements) {
        //                 if (type === ModelElementType.ATTRIBUTE) {
        //                     for (const attribute of (model.elements[elementId] as UMLClassifier).attributes) {
        //                         if (attribute.id === id && this.selectedEntities.indexOf(elementId) > -1) {
        //                             return true;
        //                         }
        //                     }
        //                 } else if (type === ModelElementType.METHOD) {
        //                     for (const method of (model.elements[elementId] as UMLClassifier).methods) {
        //                         if (method.id === id && this.selectedEntities.indexOf(elementId) > -1) {
        //                             return true;
        //                         }
        //                     }
        //                 }
        //             }
        //         } else {
        //             return false;
        //         }
        //     }
=======
        } else {
            if (this.apollonEditor) {
                const model = this.apollonEditor.model;
                if (this.selectedEntities) {
                    for (const element of Object.values(model.elements)) {
                        if (type === ModelElementType.ATTRIBUTE) {
                            for (const attribute of (element as UMLClassifier).attributes) {
                                if (attribute.id === id && this.selectedEntities.indexOf(element.id) > -1) {
                                    return true;
                                }
                            }
                        } else if (type === ModelElementType.METHOD) {
                            for (const method of (element as UMLClassifier).methods) {
                                if (method.id === id && this.selectedEntities.indexOf(element.id) > -1) {
                                    return true;
                                }
                            }
                        }
                    }
                } else {
                    return false;
                }
            }
>>>>>>> 425c75f6
        }
    }

    getElementPositions() {
        this.positions = this.modelingAssessmentService.getElementPositions(this.result, this.apollonEditor.model);
    }

    assessNextOptimal(attempts: number) {
        if (attempts > 4) {
            this.busy = false;
            this.done = true;
            this.jhiAlertService.info('assessmentDashboard.noSubmissionFound');
            return;
        }
        this.busy = true;
        this.timeout = setTimeout(
            () => {
                this.modelingAssessmentService.getOptimalSubmissions(this.modelingExercise.id).subscribe(optimal => {
                    const nextOptimalSubmissionIds = optimal.body.map((submission: Submission) => submission.id);
                    if (nextOptimalSubmissionIds.length === 0) {
                        this.assessNextOptimal(attempts + 1);
                    } else {
                        // TODO: Workaround We have to fake path change to make angular reload the component
                        const addition = this.router.url.includes('apollon-diagrams2') ? '' : '2';
                        this.router.navigateByUrl(
                            `/apollon-diagrams${addition}/exercise/${this.modelingExercise.id}/${nextOptimalSubmissionIds.pop()}/tutor`
                        );
                    }
                });
            },
            attempts === 0 ? 0 : 500 + (attempts - 1) * 1000
        );
    }

    numberToArray(n: number, startFrom: number): number[] {
        n = n > 5 ? 5 : n;
        n = n < -5 ? -5 : n;
        return this.modelingAssessmentService.numberToArray(n, startFrom);
    }

    previousState() {
        this.router.navigate(['course', this.modelingExercise.course.id, 'exercise', this.modelingExercise.id, 'assessment']);
    }

    private highlightElementsWithConflict() {
        const model = this.apollonEditor.model;
        const entitiesToHighlight: string[] = Object.keys(model.elements).filter((id: string) => {
            if (this.conflicts.has(id)) {
                return true;
            }
            if ((model.elements[id] as UMLClassifier).attributes.find(attribute => this.conflicts.has(attribute.id))) {
                return true;
            }
            if ((model.elements[id] as UMLClassifier).methods.find(method => this.conflicts.has(method.id))) {
                return true;
            }
            return false;
        });
        const relationshipsToHighlight: string[] = Object.keys(model.relationships).filter(id => this.conflicts.has(id));

        entitiesToHighlight.forEach(id => {
            document.getElementById(id).style.fill = 'rgb(248, 214, 217)';
        });

        // TODO MJ highlight relation entities. currently do not have unique id
        // relationshipsToHighlight.forEach(id => {
        //     document.getElementById(id).style.color = 'rgb(248, 214, 217)';
        // })
    }
}<|MERGE_RESOLUTION|>--- conflicted
+++ resolved
@@ -187,21 +187,10 @@
         }
         const model = this.apollonEditor.model;
         let cardinalityAllEntities = Object.values(model.elements).length + Object.values(model.relationships).length;
-<<<<<<< HEAD
-        for (const id in model.elements) {
-            const elem = model.elements[id] as UMLClassifier;
-            if (elem) {
-                cardinalityAllEntities += elem.attributes.length + elem.methods.length;
-=======
         for (const elem of Object.values(model.elements)) {
-            switch (elem.type) {
-                case ElementType.Class:
-                case ElementType.AbstractClass:
-                case ElementType.Interface:
-                case ElementType.Enumeration:
-                    cardinalityAllEntities += (elem as UMLClassifier).attributes.length + (elem as UMLClassifier).methods.length;
-                    break;
->>>>>>> 425c75f6
+            const classifier = elem as UMLClassifier;
+            if (classifier) {
+                cardinalityAllEntities += classifier.attributes.length + classifier.methods.length;
             }
         }
 
@@ -341,22 +330,20 @@
             } else if (this.selectedEntities && this.selectedEntities.indexOf(id) > -1) {
                 return true;
             }
-<<<<<<< HEAD
-            // TODO CZ: cleanup
         // } else {
         //     if (this.apollonEditor) {
         //         const model = this.apollonEditor.model;
         //         if (this.selectedEntities) {
-        //             for (const elementId in model.elements) {
+        //             for (const element of Object.values(model.elements)) {
         //                 if (type === ModelElementType.ATTRIBUTE) {
-        //                     for (const attribute of (model.elements[elementId] as UMLClassifier).attributes) {
-        //                         if (attribute.id === id && this.selectedEntities.indexOf(elementId) > -1) {
+        //                     for (const attribute of (element as UMLClassifier).attributes) {
+        //                         if (attribute.id === id && this.selectedEntities.indexOf(element.id) > -1) {
         //                             return true;
         //                         }
         //                     }
         //                 } else if (type === ModelElementType.METHOD) {
-        //                     for (const method of (model.elements[elementId] as UMLClassifier).methods) {
-        //                         if (method.id === id && this.selectedEntities.indexOf(elementId) > -1) {
+        //                     for (const method of (element as UMLClassifier).methods) {
+        //                         if (method.id === id && this.selectedEntities.indexOf(element.id) > -1) {
         //                             return true;
         //                         }
         //                     }
@@ -366,31 +353,6 @@
         //             return false;
         //         }
         //     }
-=======
-        } else {
-            if (this.apollonEditor) {
-                const model = this.apollonEditor.model;
-                if (this.selectedEntities) {
-                    for (const element of Object.values(model.elements)) {
-                        if (type === ModelElementType.ATTRIBUTE) {
-                            for (const attribute of (element as UMLClassifier).attributes) {
-                                if (attribute.id === id && this.selectedEntities.indexOf(element.id) > -1) {
-                                    return true;
-                                }
-                            }
-                        } else if (type === ModelElementType.METHOD) {
-                            for (const method of (element as UMLClassifier).methods) {
-                                if (method.id === id && this.selectedEntities.indexOf(element.id) > -1) {
-                                    return true;
-                                }
-                            }
-                        }
-                    }
-                } else {
-                    return false;
-                }
-            }
->>>>>>> 425c75f6
         }
     }
 
