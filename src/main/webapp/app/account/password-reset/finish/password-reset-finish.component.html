--- conflicted
+++ resolved
@@ -1,7 +1,6 @@
 <div class="row justify-content-center">
     <div class="col-md-4">
         <h1 jhiTranslate="reset.finish.title">Reset password</h1>
-<<<<<<< HEAD
         @if (initialized && !key) {
             <div class="alert alert-danger" jhiTranslate="reset.finish.messages.keymissing">
                 <strong>The password reset key is missing.</strong>
@@ -19,8 +18,8 @@
         }
         @if (success) {
             <div class="alert alert-success">
-                <span jhiTranslate="reset.finish.messages.success"><strong>Your password has been reset.</strong> Please </span>
-                <a class="alert-link" [routerLink]="['/']" jhiTranslate="global.messages.info.authenticated.link">sign in</a>.
+                <span jhiTranslate="reset.finish.messages.success">Your password has been reset.</span>
+                <a class="alert-link" [routerLink]="['/']" jhiTranslate="reset.finish.messages.success-part2">Please sign in.</a>
             </div>
         }
         @if (doNotMatch) {
@@ -68,66 +67,6 @@
                             </div>
                         }
                         <jhi-password-strength-bar [passwordToCheck]="passwordForm.get('newPassword')!.value"></jhi-password-strength-bar>
-=======
-
-        <div class="alert alert-danger" jhiTranslate="reset.finish.messages.keymissing" *ngIf="initialized && !key">
-            <strong>The password reset key is missing.</strong>
-        </div>
-
-        <div class="alert alert-warning" *ngIf="key && !success">
-            <span jhiTranslate="reset.finish.messages.info">Choose a new password</span>
-        </div>
-
-        <div class="alert alert-danger" *ngIf="error">
-            <span jhiTranslate="reset.finish.messages.error">Your password couldn't be reset. Remember a password request is only valid for 24 hours.</span>
-        </div>
-
-        <div class="alert alert-success" *ngIf="success">
-            <span jhiTranslate="reset.finish.messages.success">Your password has been reset.</span>
-            <a class="alert-link" [routerLink]="['/']" jhiTranslate="reset.finish.messages.success-part2">Please sign in.</a>
-        </div>
-
-        <div class="alert alert-danger" *ngIf="doNotMatch" jhiTranslate="global.messages.error.dontmatch">The password and its confirmation do not match!</div>
-
-        <div *ngIf="key && !success">
-            <form name="form" role="form" (ngSubmit)="finishReset()" [formGroup]="passwordForm">
-                <div class="form-group">
-                    <label class="form-control-label" for="newPassword" jhiTranslate="global.form.newpassword">New password</label>
-                    <input
-                        type="password"
-                        class="form-control"
-                        id="newPassword"
-                        name="newPassword"
-                        placeholder="{{ 'global.form.newpassword.placeholder' | artemisTranslate }}"
-                        formControlName="newPassword"
-                        [maxLength]="PASSWORD_MAX_LENGTH"
-                        #newPassword
-                        required
-                    />
-
-                    <div *ngIf="passwordForm.get('newPassword')!.invalid && (passwordForm.get('newPassword')!.dirty || passwordForm.get('newPassword')!.touched)">
-                        <small class="form-text text-danger" *ngIf="passwordForm.get('newPassword')?.errors?.required" jhiTranslate="global.messages.validate.newpassword.required">
-                            Your password is required.
-                        </small>
-
-                        <small
-                            class="form-text text-danger"
-                            *ngIf="passwordForm.get('newPassword')?.errors?.minlength"
-                            jhiTranslate="global.messages.validate.newpassword.minlength"
-                            [translateValues]="{ min: PASSWORD_MIN_LENGTH }"
-                        >
-                            Your password is required to be at least 8 characters.
-                        </small>
-
-                        <small
-                            class="form-text text-danger"
-                            *ngIf="passwordForm.get('newPassword')?.errors?.maxlength"
-                            jhiTranslate="global.messages.validate.newpassword.maxlength"
-                            [translateValues]="{ max: PASSWORD_MAX_LENGTH }"
-                        >
-                            Your password cannot be longer than 50 characters.
-                        </small>
->>>>>>> 3bb4e6dc
                     </div>
                     <div class="form-group">
                         <label class="form-control-label" for="confirmPassword" jhiTranslate="global.form.confirmpassword">New password confirmation</label>
