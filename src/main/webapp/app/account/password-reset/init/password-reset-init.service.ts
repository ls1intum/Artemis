import { Injectable } from '@angular/core';
import { HttpClient } from '@angular/common/http';
import { Observable } from 'rxjs';

@Injectable({ providedIn: 'root' })
export class PasswordResetInitService {
    constructor(private http: HttpClient) {}

<<<<<<< HEAD
    save(mail: string): Observable<object> {
        return this.http.post(SERVER_API_URL + 'api/public/account/reset-password/init', mail);
=======
    save(mail: string): Observable<any> {
        return this.http.post('api/account/reset-password/init', mail);
>>>>>>> f0183ce4
    }
}<|MERGE_RESOLUTION|>--- conflicted
+++ resolved
@@ -6,12 +6,7 @@
 export class PasswordResetInitService {
     constructor(private http: HttpClient) {}
 
-<<<<<<< HEAD
     save(mail: string): Observable<object> {
-        return this.http.post(SERVER_API_URL + 'api/public/account/reset-password/init', mail);
-=======
-    save(mail: string): Observable<any> {
-        return this.http.post('api/account/reset-password/init', mail);
->>>>>>> f0183ce4
+        return this.http.post('api/public/account/reset-password/init', mail);
     }
 }