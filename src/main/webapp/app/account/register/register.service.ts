--- conflicted
+++ resolved
@@ -14,10 +14,6 @@
      * @param account The data object holding the information about the new user
      */
     save(account: User): Observable<void> {
-<<<<<<< HEAD
-        return this.http.post<void>(SERVER_API_URL + 'api/public/register', account);
-=======
-        return this.http.post<void>('api/register', account);
->>>>>>> f0183ce4
+        return this.http.post<void>('api/public/register', account);
     }
 }