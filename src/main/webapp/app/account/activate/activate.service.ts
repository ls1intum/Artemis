import { Injectable } from '@angular/core';
import { HttpClient, HttpParams } from '@angular/common/http';
import { Observable } from 'rxjs';

@Injectable({ providedIn: 'root' })
export class ActivateService {
    constructor(private http: HttpClient) {}

    /**
     * Sends request to the server to activate the user
     * @param key the activation key
     */
<<<<<<< HEAD
    get(key: string): Observable<object> {
        return this.http.get(SERVER_API_URL + 'api/public/activate', {
=======
    get(key: string): Observable<any> {
        return this.http.get('api/activate', {
>>>>>>> f0183ce4
            params: new HttpParams().set('key', key),
        });
    }
}<|MERGE_RESOLUTION|>--- conflicted
+++ resolved
@@ -10,13 +10,8 @@
      * Sends request to the server to activate the user
      * @param key the activation key
      */
-<<<<<<< HEAD
     get(key: string): Observable<object> {
-        return this.http.get(SERVER_API_URL + 'api/public/activate', {
-=======
-    get(key: string): Observable<any> {
-        return this.http.get('api/activate', {
->>>>>>> f0183ce4
+        return this.http.get('api/public/activate', {
             params: new HttpParams().set('key', key),
         });
     }
