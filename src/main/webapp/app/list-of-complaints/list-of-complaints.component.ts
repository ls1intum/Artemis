import { Component, OnInit } from '@angular/core';
import { Location } from '@angular/common';
import { JhiAlertService } from 'ng-jhipster';
import { ComplaintService } from 'app/entities/complaint/complaint.service';
import { Complaint } from 'app/entities/complaint';
import { HttpErrorResponse, HttpResponse } from '@angular/common/http';
import { ActivatedRoute, Router } from '@angular/router';
import { Observable } from 'rxjs';
import { Exercise, ExerciseType } from 'app/entities/exercise';

@Component({
    selector: 'jhi-complaint-form',
    templateUrl: './list-of-complaints.component.html',
    providers: [JhiAlertService],
})
export class ListOfComplaintsComponent implements OnInit {
    public complaints: Complaint[] = [];
    public hasStudentInformation = false;

    private courseId: number;
    private exerciseId: number;
    private tutorId: number;

    complaintsSortingPredicate = 'id';
    complaintsReverseOrder = false;
    complaintsToShow: Complaint[] = [];
    showAddressedComplaints = false;

    constructor(
        private complaintService: ComplaintService,
        private jhiAlertService: JhiAlertService,
        private route: ActivatedRoute,
        private router: Router,
        private location: Location,
    ) {}

    ngOnInit(): void {
        this.route.queryParams.subscribe(queryParams => {
            this.courseId = Number(queryParams['courseId']);
            this.exerciseId = Number(queryParams['exerciseId']);
            this.tutorId = Number(queryParams['tutorId']);
        });

        let complaintResponse: Observable<HttpResponse<Complaint[]>>;

        if (this.tutorId) {
            if (this.courseId) {
                complaintResponse = this.complaintService.findAllByTutorIdForCourseId(this.tutorId, this.courseId);
            } else {
                complaintResponse = this.complaintService.findAllByTutorIdForExerciseId(this.tutorId, this.exerciseId);
            }
        } else {
            if (this.courseId) {
                complaintResponse = this.complaintService.findAllByCourseId(this.courseId);
            } else {
                complaintResponse = this.complaintService.findAllByExerciseId(this.exerciseId);
            }
        }

        complaintResponse.subscribe(
            res => {
<<<<<<< HEAD
                this.complaints = res.body;
                this.complaintsToShow = this.complaints.filter(c => c.accepted === undefined);
=======
                this.complaints = res.body!;
>>>>>>> 707c8fba

                if (this.complaints.length > 0 && this.complaints[0].student) {
                    this.hasStudentInformation = true;
                }
            },
            (err: HttpErrorResponse) => this.onError(err.message),
        );
    }

    openAssessmentEditor(complaint: Complaint) {
        if (!complaint || !complaint.result || !complaint.result.participation || !complaint.result.submission) {
            return;
        }

        const exercise: Exercise = complaint.result.participation.exercise;
        const submissionId = complaint.result.submission.id;

        if (!exercise || !exercise.type || !submissionId) {
            return;
        }

        const queryParams: any = {};
        let route: string;

        if (exercise.type === ExerciseType.TEXT) {
            route = `/text/${exercise.id}/assessment/${submissionId}`;
        } else if (exercise.type === ExerciseType.MODELING) {
            route = `/modeling-exercise/${exercise.id}/submissions/${submissionId}/assessment`;
            queryParams.showBackButton = true;
        }
        this.router.navigate([route!], { queryParams });
    }

    private onError(error: string) {
        console.error(error);
        this.jhiAlertService.error('error.http.400', null, undefined);
    }

    back() {
        this.location.back();
    }

    callback() {}

    triggerAddressedComplaints() {
        this.showAddressedComplaints = !this.showAddressedComplaints;

        if (this.showAddressedComplaints) {
            this.complaintsToShow = this.complaints;
        } else {
            this.complaintsToShow = this.complaints.filter(c => c.accepted === undefined);
        }
    }
}<|MERGE_RESOLUTION|>--- conflicted
+++ resolved
@@ -59,12 +59,8 @@
 
         complaintResponse.subscribe(
             res => {
-<<<<<<< HEAD
-                this.complaints = res.body;
+                this.complaints = res.body!;
                 this.complaintsToShow = this.complaints.filter(c => c.accepted === undefined);
-=======
-                this.complaints = res.body!;
->>>>>>> 707c8fba
 
                 if (this.complaints.length > 0 && this.complaints[0].student) {
                     this.hasStudentInformation = true;
