<jhi-alert></jhi-alert>
<div class="p-4" *ngIf="exercise">
    <div class="row">
        <div class="col-lg-2">
            <button class="btn btn-secondary" (click)="back()">&larr;</button>
        </div>

        <div class="col-12 col-lg-6">
            <h2>
                <span *ngIf="isNewSubmission">{{"arTeMiSApp.exampleSubmission.createNew" | translate}} </span>{{"arTeMiSApp.exampleSubmission.pageHeader" | translate}} {{exercise?.title}}
            </h2>
        </div>

        <div class="col-12 col-lg-4 text-right" *ngIf="isAtLeastInstructor && !readOnly && !toComplete">
            <div class="row">
                <div class="form-check col-6 align-baseline">
                    <input type="checkbox" name="usedForTutorial" id="field_usedForTutorial"
                           [(ngModel)]="exampleSubmission.usedForTutorial"/>
                    <label class="form-check-label" for="field_usedForTutorial">{{"arTeMiSApp.exampleSubmission.usedForTutorial" | translate}}</label>
                </div>

                <button (click)="upsertExampleTextSubmission()" class="btn btn-primary col-6">
                    <fa-icon icon="save"></fa-icon>
                    <span *ngIf="isNewSubmission">{{"arTeMiSApp.exampleSubmission.createNewSubmission" | translate}}</span>
                    <span *ngIf="!isNewSubmission">{{"arTeMiSApp.exampleSubmission.updateTextSubmission" | translate}}</span>
                </button>
            </div>
        </div>

        <div class="col-12">
            <p class="mb-3">
<<<<<<< HEAD
                <strong>{{"arTeMiSApp.exampleSubmission.problemStatement" | translate}}:</strong> {{ exercise.problemStatement }}<br>
                <ng-container *ngIf="exercise.sampleSolution">
                    <strong>{{"arTeMiSApp.exampleSubmission.sampleSolution" | translate}}:</strong> {{ exercise.sampleSolution }}
=======
                <strong>Problem Statement:</strong> <span [innerHTML]="formattedProblemStatement"></span><br>
                <ng-container *ngIf="formattedSampleSolution">
                    <strong>Sample Solution:</strong> <span [innerHTML]="formattedSampleSolution"></span>
>>>>>>> 2c78fc3d
                </ng-container>
            </p>
        </div>

        <div class="col-12" *ngIf="isAtLeastInstructor && !readOnly && !toComplete">
            <textarea [readOnly]="toComplete || readOnly || !isAtLeastInstructor"
                      [disabled]="toComplete || readOnly || !isAtLeastInstructor" [(ngModel)]="textSubmission.text"
                      style="width: 100%; height: 50vh;"></textarea>
        </div>

    </div>

    <div class="row">
        <div class="col-8">
            <h2>{{"arTeMiSApp.exampleSubmission.exampleAssessment" | translate}}</h2>
        </div>

        <div class="col-4 text-right">
            <button class="btn btn-primary col-6" (click)="saveAssessments()"
                    [disabled]="!assessments || !assessmentsAreValid"
                    *ngIf="!isNewSubmission && isAtLeastInstructor && !readOnly && !toComplete">
                <fa-icon icon="save"></fa-icon>
                <span *ngIf="areNewAssessments">{{"arTeMiSApp.exampleSubmission.createNewAssessments" | translate}}</span>
                <span *ngIf="!areNewAssessments">{{"arTeMiSApp.exampleSubmission.updateAssessments" | translate}}</span>

            </button>
        </div>
    </div>

    <div class="alert alert-info" *ngIf="isNewSubmission">
        {{"arTeMiSApp.exampleSubmission.youNeedToCreate" | translate}}
    </div>

    <div class="row" *ngIf="!isNewSubmission">
        <div class="col text-right">
            <h5><strong>{{"arTeMiSApp.exampleSubmission.score" | translate}}:</strong> {{ totalScore | number : '1.0-2' }} / {{ exercise.maxScore }}</h5>
        </div>
    </div>

    <div class="row" *ngIf="!isNewSubmission">
        <div class="col-sm-12 col-md-7 col-xl-8 mb-sm-3">
            <jhi-text-assessment-editor [submissionText]="textSubmission?.text" [assessments]="assessments"
                                        (assessedText)="addAssessment($event)"
                                        [disabled]="readOnly || (!isAtLeastInstructor && !toComplete)"></jhi-text-assessment-editor>
        </div>
        <div class="col-sm-12 col-md-5 col-xl-4">
            <div *ngIf="invalidError" class="alert alert-danger" role="alert">{{invalidError}}</div>
            <div *ngIf="!assessments || assessments.length == 0" class="alert alert-secondary" role="alert"
                 jhiTranslate="arTeMiSApp.textAssessment.assessInstruction"></div>
            <ng-container *ngFor="let assessment of assessments; let i = index">
                <jhi-text-assessment-detail [(assessment)]="assessments[i]" (assessmentChange)="checkScoreBoundaries()"
                                            [highlightColor]="getColorForIndex(i)"
                                            [disabled]="readOnly || (!isAtLeastInstructor && !toComplete)"
                                            (deleteAssessment)="deleteAssessment($event)"></jhi-text-assessment-detail>
            </ng-container>
        </div>
    </div>

    <div class="col-12 text-right" *ngIf="toComplete">
        <button class="btn btn-primary col-3" (click)="checkAssessment()"
                [disabled]="!assessments || !assessmentsAreValid">
            {{"arTeMiSApp.exampleSubmission.submitAssessment" | translate}}
        </button>
    </div>

    <div class="col-12 text-rigth" *ngIf="readOnly">
        <button (click)="readAndUnderstood()" class="btn btn-success col-3">
            <fa-icon icon="save"></fa-icon>
            {{"arTeMiSApp.exampleSubmission.readAndUnderstood" | translate}}
        </button>
    </div>
</div><|MERGE_RESOLUTION|>--- conflicted
+++ resolved
@@ -29,15 +29,9 @@
 
         <div class="col-12">
             <p class="mb-3">
-<<<<<<< HEAD
-                <strong>{{"arTeMiSApp.exampleSubmission.problemStatement" | translate}}:</strong> {{ exercise.problemStatement }}<br>
-                <ng-container *ngIf="exercise.sampleSolution">
-                    <strong>{{"arTeMiSApp.exampleSubmission.sampleSolution" | translate}}:</strong> {{ exercise.sampleSolution }}
-=======
-                <strong>Problem Statement:</strong> <span [innerHTML]="formattedProblemStatement"></span><br>
+                <strong>{{"arTeMiSApp.exampleSubmission.problemStatement" | translate}}:</strong> <span [innerHTML]="formattedProblemStatement"></span><br>
                 <ng-container *ngIf="formattedSampleSolution">
-                    <strong>Sample Solution:</strong> <span [innerHTML]="formattedSampleSolution"></span>
->>>>>>> 2c78fc3d
+                    <strong>{{"arTeMiSApp.exampleSubmission.sampleSolution" | translate}}:</strong> <span [innerHTML]="formattedSampleSolution"></span>
                 </ng-container>
             </p>
         </div>
