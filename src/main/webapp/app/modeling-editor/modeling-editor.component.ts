import { Component, ElementRef, HostListener, OnDestroy, OnInit, ViewChild, Input } from '@angular/core';
import { ActivatedRoute, Router } from '@angular/router';
import { Subscription } from 'rxjs/Subscription';
import { DiagramType, ModelingExercise } from '../entities/modeling-exercise';
import { Participation } from '../entities/participation';
import { ApollonDiagramService } from '../entities/apollon-diagram/apollon-diagram.service';
import ApollonEditor, { ApollonOptions, Point, State } from '@ls1intum/apollon';
import { JhiAlertService } from 'ng-jhipster';
import { Result } from '../entities/result';
import { ModelingSubmission, ModelingSubmissionService } from '../entities/modeling-submission';
import { ModelingAssessmentService } from '../entities/modeling-assessment';
import * as $ from 'jquery';
import { ModelingEditorService } from './modeling-editor.service';
import { NgbModal } from '@ng-bootstrap/ng-bootstrap';
import { ComponentCanDeactivate } from '../shared';
import { JhiWebsocketService } from '../core';
import { Observable } from 'rxjs/Observable';
import { TranslateService } from '@ngx-translate/core';
import * as moment from 'moment';
import { ModelElementType } from 'app/entities/modeling-assessment/uml-element.model';

@Component({
    selector: 'jhi-modeling-editor',
    templateUrl: './modeling-editor.component.html',
    providers: [ModelingAssessmentService, ApollonDiagramService]
})
export class ModelingEditorComponent implements OnInit, OnDestroy, ComponentCanDeactivate {
    @ViewChild('editorContainer')
    editorContainer: ElementRef;

    @Input()
    isExampleSubmission = false;
    @Input()
    set submission(value: ModelingSubmission) {
        this._submission = value;
        this.initializeEditor();
    }
    @Input()
    set modelingExercise(value: ModelingExercise) {
        this._modelingExercise = value;
        this.checkDiagramType();
        this.initializeEditor();
    }

    private subscription: Subscription;
    participation: Participation;
    private _modelingExercise: ModelingExercise;
    result: Result;

    apollonEditor: ApollonEditor | null = null;
    selectedEntities: string[];
    selectedRelationships: string[];

    private _submission: ModelingSubmission;

    /**
     * JSON with the following keys: editor, entities, interactiveElements, relationships
     * format is given by Apollon
     */
    submissionState: State;

    // TODO: rename
    assessmentResult: Result;
    assessmentsNames: Map<string, Map<string, string>>;
    totalScore: number;

    /**
     * an Array of model element IDs as keys with {x: <xOffset>, y: <yOffset>} as values
     * is used for positioning the assessment symbols
     */
    positions: Map<string, Point>;

    diagramState: State = null;
    isActive: boolean;
    isSaving: boolean;
    retryStarted = false;
    autoSaveInterval: number;
    autoSaveTimer: number;

    websocketChannel: string;

    constructor(
        private jhiWebsocketService: JhiWebsocketService,
        private apollonDiagramService: ApollonDiagramService,
        private modelingSubmissionService: ModelingSubmissionService,
        private modelingAssessmentService: ModelingAssessmentService,
        private jhiAlertService: JhiAlertService,
        private route: ActivatedRoute,
        private modelingEditorService: ModelingEditorService,
        private modalService: NgbModal,
        private translateService: TranslateService,
        private router: Router
    ) {
        this.isSaving = false;
        this.autoSaveTimer = 0;
    }

    ngOnInit() {
        if (this.isExampleSubmission) {
            return; // different behavior for example submissions - exercise and submission set from parent component
        }

        this.subscription = this.route.params.subscribe(params => {
            if (params['participationId']) {
                this.modelingEditorService.get(params['participationId']).subscribe(
                    modelingSubmission => {
                        // reconnect participation <--> result
                        if (modelingSubmission.result) {
                            modelingSubmission.participation.results = [modelingSubmission.result];
                        }
                        this.participation = modelingSubmission.participation;
                        this._modelingExercise = this.participation.exercise as ModelingExercise;
                        this.checkDiagramType();
                        this.isActive =
                            this._modelingExercise.dueDate == null || new Date() <= moment(this._modelingExercise.dueDate).toDate();
                        this._submission = modelingSubmission;
                        if (this._submission && this._submission.id && !this._submission.submitted) {
                            this.subscribeToWebsocket();
                        }
                        if (this._submission && this._submission.result) {
                            this.result = this._submission.result;
                        }
                        this.initializeEditor();
                        if (this._submission && this._submission.submitted && this.result && this.result.completionDate) {
                            if (this.result.assessments) {
                                this.assessmentResult = JSON.parse(this.result.assessments);
                                this.initializeAssessmentInfo();
                            } else {
                                this.modelingAssessmentService
<<<<<<< HEAD
                                    .find(params['participationId'], this._submission.id)
=======
                                    .getAssessment(this.submission.id)
>>>>>>> bb248021
                                    .subscribe(assessments => {
                                        this.assessmentResult = assessments;
                                        this.initializeAssessmentInfo();
                                    });
                            }
                        }
                    },
                    error => {
                        if (error.status === 403) {
                            this.router.navigate(['accessdenied']);
                        }
                    }
                );
            }
        });
        window.scroll(0, 0);
    }

    /**
     * Set diagramType to class diagram if exercise is null, use case or communication diagram.
     * Apollon does not support use case and communication diagram types yet.
     */
    private checkDiagramType(): void {
        if (this._modelingExercise) {
            if (
                this._modelingExercise.diagramType === null ||
                this._modelingExercise.diagramType === DiagramType.USE_CASE ||
                this._modelingExercise.diagramType === DiagramType.COMMUNICATION
            ) {
                this._modelingExercise.diagramType = DiagramType.CLASS;
            }
        }
    }

    subscribeToWebsocket() {
        if (!this._submission && !this._submission.id) {
            return;
        }
        this.websocketChannel = '/user/topic/modelingSubmission/' + this._submission.id;
        this.jhiWebsocketService.subscribe(this.websocketChannel);
        this.jhiWebsocketService.receive(this.websocketChannel).subscribe(submission => {
            if (submission.submitted) {
<<<<<<< HEAD
                this._submission = submission;
                if (this._submission.result && this._submission.result.rated) {
                    this.modelingAssessmentService.find(this._submission.participation.id, this._submission.id).subscribe(assessments => {
                        this.assessments = assessments.body;
=======
                this.submission = submission;
                if (this.submission.result && this.submission.result.rated) {
                    this.modelingAssessmentService.getAssessment(this.submission.id).subscribe(assessments => {
                        this.assessmentResult = assessments;
>>>>>>> bb248021
                        this.initializeAssessmentInfo();
                    });
                }
                this.jhiAlertService.info('arTeMiSApp.modelingEditor.autoSubmit');
                this.initializeEditor();
                this.isActive = false;
            }
        });
    }

    /**
     * Triggers the initialization of the Apollon editor.
     */
    private initializeEditor(): void {
        if (this._submission && this._submission.model) {
            this.initializeApollonEditor(JSON.parse(this._submission.model));
        } else {
            this.initializeApollonEditor(null);
        }
    }

    /**
     * This function initialized the Apollon editor depending on the submission status.
     * If it was already submitted, the Apollon editor is loaded in read-only mode.
     * Otherwise, it is loaded in the modeling mode and an auto save timer is started.
     */
    initializeApollonEditor(initialState: State) {
        if (this.apollonEditor !== null) {
            this.apollonEditor.destroy();
        }

        if (this._submission && this._submission.submitted) {
            clearInterval(this.autoSaveInterval);
            this.apollonEditor = new ApollonEditor(this.editorContainer.nativeElement, {
                initialState,
                mode: 'READ_ONLY',
                diagramType: <ApollonOptions['diagramType']>this._modelingExercise.diagramType
            });

            const state = this.apollonEditor.getState();
            this.apollonEditor.subscribeToSelectionChange(selection => {
                const selectedEntities = [];
                for (const entity of selection.entityIds) {
                    selectedEntities.push(entity);
                    for (const attribute of state.entities.byId[entity].attributes) {
                        selectedEntities.push(attribute.id);
                    }
                    for (const method of state.entities.byId[entity].methods) {
                        selectedEntities.push(method.id);
                    }
                }
                this.selectedEntities = selectedEntities;
                const selectedRelationships = [];
                for (const rel of selection.relationshipIds) {
                    selectedRelationships.push(rel);
                }
                this.selectedRelationships = selectedRelationships;
            });

            const apollonDiv = $('.apollon-editor > div');
            const assessmentsDiv = $('.assessments__container');
            assessmentsDiv.scrollTop(apollonDiv.scrollTop());
            assessmentsDiv.scrollLeft(apollonDiv.scrollLeft());

            apollonDiv.on('scroll', function() {
                assessmentsDiv.scrollTop(apollonDiv.scrollTop());
                assessmentsDiv.scrollLeft(apollonDiv.scrollLeft());
            });
        } else {
            this.apollonEditor = new ApollonEditor(this.editorContainer.nativeElement, {
                initialState,
                mode: 'MODELING_ONLY',
                diagramType: <ApollonOptions['diagramType']>this._modelingExercise.diagramType
            });
            this.updateSubmissionModel();
            if (this.isExampleSubmission) {
                return; // disable auto save for example submissions
            }
            // auto save of submission if there are changes
            this.autoSaveInterval = window.setInterval(() => {
                this.autoSaveTimer++;
                if (this._submission && this._submission.submitted) {
                    clearInterval(this.autoSaveInterval);
                    this.autoSaveTimer = 0;
                }
                if (this.autoSaveTimer >= 60 && !this.canDeactivate()) {
                    this.saveDiagram();
                }
            }, 1000);
        }
    }

    saveDiagram() {
        if (this.isSaving) {
            // don't execute the function if it is already currently executing
            return;
        }
        if (!this._submission) {
            this._submission = new ModelingSubmission();
        }
        this._submission.submitted = false;
        this.updateSubmissionModel();
        this.isSaving = true;
        this.autoSaveTimer = 0;

<<<<<<< HEAD
        if (this._submission.id) {
            this.modelingSubmissionService.update(this._submission, this._modelingExercise.course.id, this._modelingExercise.id).subscribe(
=======
        if (this.submission.id) {
            this.modelingSubmissionService.update(this.submission, this.modelingExercise.id).subscribe(
>>>>>>> bb248021
                response => {
                    this._submission = response.body;
                    this.result = this._submission.result;
                    if (!this._submission.model) {
                        this.updateSubmissionModel();
                    }
                    this.isSaving = false;
                    this.jhiAlertService.success('arTeMiSApp.modelingEditor.saveSuccessful');
                },
                error => {
                    this.isSaving = false;
                    this.jhiAlertService.error('arTeMiSApp.modelingEditor.error');
                }
            );
        } else {
<<<<<<< HEAD
            this.modelingSubmissionService.create(this._submission, this._modelingExercise.course.id, this._modelingExercise.id).subscribe(
=======
            this.modelingSubmissionService.create(this.submission, this.modelingExercise.id).subscribe(
>>>>>>> bb248021
                submission => {
                    this._submission = submission.body;
                    this.result = this._submission.result;
                    this.isSaving = false;
                    this.jhiAlertService.success('arTeMiSApp.modelingEditor.saveSuccessful');
<<<<<<< HEAD
                    this.isActive = this._modelingExercise.dueDate == null || new Date() <= this._modelingExercise.dueDate.toDate();
=======
                    this.isActive =
                        this.modelingExercise.dueDate == null || new Date() <= moment(this.modelingExercise.dueDate).toDate();
>>>>>>> bb248021
                    this.subscribeToWebsocket();
                },
                error => {
                    this.jhiAlertService.error('arTeMiSApp.modelingEditor.error');
                    this.isSaving = false;
                }
            );
        }
    }

    submit() {
        if (!this._submission) {
            return;
        }
        this.updateSubmissionModel();
        if (!this.diagramState || this.diagramState.entities.allIds.length === 0) {
            this.jhiAlertService.warning('arTeMiSApp.modelingEditor.empty');
            return;
        }

        let confirmSubmit = true;
        if (this.calculateNumberOfModelElements() < 10) {
            confirmSubmit = window.confirm(
                'Are you sure you want to submit? You cannot edit your model anymore until you get an assessment!'
            );
        }

        if (confirmSubmit) {
<<<<<<< HEAD
            this._submission.submitted = true;
            this.modelingSubmissionService.update(this._submission, this._modelingExercise.course.id, this._modelingExercise.id).subscribe(
=======
            this.submission.submitted = true;
            this.modelingSubmissionService.update(this.submission, this.modelingExercise.id).subscribe(
>>>>>>> bb248021
                response => {
                    this._submission = response.body;
                    this.result = this._submission.result;
                    // Compass has already calculated a result
                    if (this.result && this.result.assessmentType) {
                        const participation = this.participation;
                        participation.results = [this.result];
                        this.participation = Object.assign({}, participation);
<<<<<<< HEAD
                        this.modelingAssessmentService.find(this.participation.id, this._submission.id).subscribe(assessments => {
                            this.assessments = assessments.body;
=======
                        this.modelingAssessmentService.getAssessment(this.submission.id).subscribe(assessments => {
                            this.assessmentResult = assessments;
>>>>>>> bb248021
                            this.initializeAssessmentInfo();
                        });
                        this.jhiAlertService.success('arTeMiSApp.modelingEditor.submitSuccessfulWithAssessment');
                    } else {
                        if (this.isActive) {
                            this.jhiAlertService.success('arTeMiSApp.modelingEditor.submitSuccessful');
                        } else {
                            this.jhiAlertService.warning('arTeMiSApp.modelingEditor.submitDeadlineMissed');
                        }
                    }
                    this.retryStarted = false;
                    clearInterval(this.autoSaveInterval);
                    this.initializeApollonEditor(JSON.parse(this._submission.model));
                    if (this.websocketChannel) {
                        this.jhiWebsocketService.unsubscribe(this.websocketChannel);
                    }
                },
                err => {
                    this.jhiAlertService.error('arTeMiSApp.modelingEditor.error');
                    this._submission.submitted = false;
                }
            );
        }
    }

    ngOnDestroy() {
        if (this.subscription) {
            this.subscription.unsubscribe();
        }
        if (this.apollonEditor !== null) {
            this.apollonEditor.destroy();
        }
        clearInterval(this.autoSaveInterval);

        if (this.websocketChannel) {
            this.jhiWebsocketService.unsubscribe(this.websocketChannel);
        }
    }

    /**
     * Saves the current model state in the attribute diagramState and updates the model of the submission object
     * with the current state of the Apollon editor.
     */
    updateSubmissionModel() {
        this.diagramState = this.apollonEditor.getState();
        const diagramJson = JSON.stringify(this.diagramState);
        if (this._submission && diagramJson != null) {
            this._submission.model = diagramJson;
        }
    }

    /**
     * Retrieves names and positions for displaying the assessment and calculates the total score
     */
    initializeAssessmentInfo() {
<<<<<<< HEAD
        if (this.assessments && this._submission && this._submission.model) {
            this.submissionState = JSON.parse(this._submission.model);
            this.assessmentsNames = this.modelingAssessmentService.getNamesForAssessments(this.assessments, this.submissionState);
            this.positions = this.modelingAssessmentService.getElementPositions(this.assessments, this.submissionState);
=======
        if (this.assessmentResult && this.submission && this.submission.model) {
            this.submissionState = JSON.parse(this.submission.model);
            // TODO: use Result instead of ModelingAssessment
            this.assessmentsNames = this.modelingAssessmentService.getNamesForAssessments(this.assessmentResult, this.submissionState);
            this.positions = this.modelingAssessmentService.getElementPositions(this.assessmentResult, this.submissionState);
>>>>>>> bb248021
            let totalScore = 0;
            for (const feedback of this.assessmentResult.feedbacks) {
                totalScore += feedback.credits;
            }
            this.totalScore = totalScore;
        }
    }

    getElementPositions() {
        // TODO: use Result instead of ModelingAssessment
        this.positions = this.modelingAssessmentService.getElementPositions(this.assessmentResult, this.apollonEditor.getState());
    }

    /**
     * This function is used for limiting the number of symbols for the assessment to 5.
     * For each point an <i> element is created
     */
    numberToArray(n: number, startFrom: number): number[] {
        n = n > 5 ? 5 : n;
        n = n < -5 ? -5 : n;
        return this.modelingAssessmentService.numberToArray(n, startFrom);
    }

    /**
     * Checks whether a model element in the modeling editor is selected.
     */
    isSelected(id: string, type: ModelElementType) {
        if (
            (!this.selectedEntities || this.selectedEntities.length === 0) &&
            (!this.selectedRelationships || this.selectedRelationships.length === 0)
        ) {
            return true;
        }
        if (type !== ModelElementType.RELATIONSHIP) {
            return this.selectedEntities.indexOf(id) > -1;
        } else {
            return this.selectedRelationships.indexOf(id) > -1;
        }
    }

    /**
     * Opens the modal for the help dialog.
     */
    open(content: any) {
        this.modalService.open(content, {size: 'lg'});
    }

    /**
     * Checks whether there are pending changes of the model.
     */
    canDeactivate(): Observable<boolean> | boolean {
        if (
            (!this._submission &&
                this.apollonEditor &&
                this.apollonEditor.getState().entities.allIds.length > 0 &&
                JSON.stringify(this.apollonEditor.getState()) !== '') ||
            (this._submission &&
                this._submission.model &&
                JSON.parse(this._submission.model).version === this.apollonEditor.getState().version &&
                this._submission.model !== JSON.stringify(this.apollonEditor.getState()))
        ) {
            return false;
        }
        return true;
    }

    /**
     * Displays the alert for confirming leaving the page if there are unsaved changes.
     */
    @HostListener('window:beforeunload', ['$event'])
    unloadNotification($event: any) {
        if (!this.canDeactivate()) {
            $event.returnValue = this.translateService.instant('pendingChanges');
        }
    }

    /**
     * starts a retry and resets necessary attributes
     * the retry is only persisted after saving or submitting the model
     */
    retry() {
        this.retryStarted = true;
<<<<<<< HEAD
        const currentModel = this._submission.model;
        this._submission = new ModelingSubmission();
        this._submission.model = currentModel;
        this.assessments = [];
=======
        const currentModel = this.submission.model;
        this.submission = new ModelingSubmission();
        this.submission.model = currentModel;
        this.assessmentResult = null;
>>>>>>> bb248021
        this.result = null; // TODO: think about how we could visualize old results and assessments after retry

        clearInterval(this.autoSaveInterval);
        this.initializeEditor();
    }

    /**
     * counts the number of model elements
     * is used in the submit() function
     */
    calculateNumberOfModelElements(): number {
        if (this.diagramState) {
            let total = this.diagramState.entities.allIds.length + this.diagramState.relationships.allIds.length;
            for (const elem of this.diagramState.entities.allIds) {
                total += this.diagramState.entities.byId[elem].attributes.length;
                total += this.diagramState.entities.byId[elem].methods.length;
            }
            return total;
        }
        return 0;
    }

    /**
     * Triggers an update of the submission model, so that it represents the current state of the Apollon editor.
     * Returns the submission with the updated model afterwards. If no ModelingSubmission object exists, it initializes one first.
     * This function is used by the ExampleModelingSubmissionComponent to save the current state of the editor in a submission.
     */
    getCurrentState(): ModelingSubmission {
        if (!this._submission) {
            this._submission = new ModelingSubmission();
        }
        this.updateSubmissionModel();
        return this._submission;
    }
}<|MERGE_RESOLUTION|>--- conflicted
+++ resolved
@@ -127,11 +127,7 @@
                                 this.initializeAssessmentInfo();
                             } else {
                                 this.modelingAssessmentService
-<<<<<<< HEAD
-                                    .find(params['participationId'], this._submission.id)
-=======
-                                    .getAssessment(this.submission.id)
->>>>>>> bb248021
+                                    .getAssessment(this._submission.id)
                                     .subscribe(assessments => {
                                         this.assessmentResult = assessments;
                                         this.initializeAssessmentInfo();
@@ -174,17 +170,10 @@
         this.jhiWebsocketService.subscribe(this.websocketChannel);
         this.jhiWebsocketService.receive(this.websocketChannel).subscribe(submission => {
             if (submission.submitted) {
-<<<<<<< HEAD
-                this._submission = submission;
-                if (this._submission.result && this._submission.result.rated) {
-                    this.modelingAssessmentService.find(this._submission.participation.id, this._submission.id).subscribe(assessments => {
-                        this.assessments = assessments.body;
-=======
                 this.submission = submission;
                 if (this.submission.result && this.submission.result.rated) {
-                    this.modelingAssessmentService.getAssessment(this.submission.id).subscribe(assessments => {
+                    this.modelingAssessmentService.getAssessment(this._submission.id).subscribe(assessments => {
                         this.assessmentResult = assessments;
->>>>>>> bb248021
                         this.initializeAssessmentInfo();
                     });
                 }
@@ -290,13 +279,8 @@
         this.isSaving = true;
         this.autoSaveTimer = 0;
 
-<<<<<<< HEAD
-        if (this._submission.id) {
-            this.modelingSubmissionService.update(this._submission, this._modelingExercise.course.id, this._modelingExercise.id).subscribe(
-=======
         if (this.submission.id) {
-            this.modelingSubmissionService.update(this.submission, this.modelingExercise.id).subscribe(
->>>>>>> bb248021
+            this.modelingSubmissionService.update(this._submission, this._modelingExercise.id).subscribe(
                 response => {
                     this._submission = response.body;
                     this.result = this._submission.result;
@@ -312,22 +296,14 @@
                 }
             );
         } else {
-<<<<<<< HEAD
-            this.modelingSubmissionService.create(this._submission, this._modelingExercise.course.id, this._modelingExercise.id).subscribe(
-=======
-            this.modelingSubmissionService.create(this.submission, this.modelingExercise.id).subscribe(
->>>>>>> bb248021
+            this.modelingSubmissionService.create(this._submission, this._modelingExercise.id).subscribe(
                 submission => {
                     this._submission = submission.body;
                     this.result = this._submission.result;
                     this.isSaving = false;
                     this.jhiAlertService.success('arTeMiSApp.modelingEditor.saveSuccessful');
-<<<<<<< HEAD
-                    this.isActive = this._modelingExercise.dueDate == null || new Date() <= this._modelingExercise.dueDate.toDate();
-=======
-                    this.isActive =
-                        this.modelingExercise.dueDate == null || new Date() <= moment(this.modelingExercise.dueDate).toDate();
->>>>>>> bb248021
+                    this.isActive = this._modelingExercise.dueDate == null ||
+                        new Date() <= moment(this._modelingExercise.dueDate).toDate();
                     this.subscribeToWebsocket();
                 },
                 error => {
@@ -356,13 +332,8 @@
         }
 
         if (confirmSubmit) {
-<<<<<<< HEAD
-            this._submission.submitted = true;
-            this.modelingSubmissionService.update(this._submission, this._modelingExercise.course.id, this._modelingExercise.id).subscribe(
-=======
             this.submission.submitted = true;
-            this.modelingSubmissionService.update(this.submission, this.modelingExercise.id).subscribe(
->>>>>>> bb248021
+            this.modelingSubmissionService.update(this._submission, this._modelingExercise.id).subscribe(
                 response => {
                     this._submission = response.body;
                     this.result = this._submission.result;
@@ -371,13 +342,8 @@
                         const participation = this.participation;
                         participation.results = [this.result];
                         this.participation = Object.assign({}, participation);
-<<<<<<< HEAD
-                        this.modelingAssessmentService.find(this.participation.id, this._submission.id).subscribe(assessments => {
-                            this.assessments = assessments.body;
-=======
-                        this.modelingAssessmentService.getAssessment(this.submission.id).subscribe(assessments => {
+                        this.modelingAssessmentService.getAssessment(this._submission.id).subscribe(assessments => {
                             this.assessmentResult = assessments;
->>>>>>> bb248021
                             this.initializeAssessmentInfo();
                         });
                         this.jhiAlertService.success('arTeMiSApp.modelingEditor.submitSuccessfulWithAssessment');
@@ -433,18 +399,10 @@
      * Retrieves names and positions for displaying the assessment and calculates the total score
      */
     initializeAssessmentInfo() {
-<<<<<<< HEAD
-        if (this.assessments && this._submission && this._submission.model) {
+        if (this.assessmentResult && this._submission && this._submission.model) {
             this.submissionState = JSON.parse(this._submission.model);
-            this.assessmentsNames = this.modelingAssessmentService.getNamesForAssessments(this.assessments, this.submissionState);
-            this.positions = this.modelingAssessmentService.getElementPositions(this.assessments, this.submissionState);
-=======
-        if (this.assessmentResult && this.submission && this.submission.model) {
-            this.submissionState = JSON.parse(this.submission.model);
-            // TODO: use Result instead of ModelingAssessment
             this.assessmentsNames = this.modelingAssessmentService.getNamesForAssessments(this.assessmentResult, this.submissionState);
             this.positions = this.modelingAssessmentService.getElementPositions(this.assessmentResult, this.submissionState);
->>>>>>> bb248021
             let totalScore = 0;
             for (const feedback of this.assessmentResult.feedbacks) {
                 totalScore += feedback.credits;
@@ -527,17 +485,10 @@
      */
     retry() {
         this.retryStarted = true;
-<<<<<<< HEAD
         const currentModel = this._submission.model;
         this._submission = new ModelingSubmission();
         this._submission.model = currentModel;
-        this.assessments = [];
-=======
-        const currentModel = this.submission.model;
-        this.submission = new ModelingSubmission();
-        this.submission.model = currentModel;
         this.assessmentResult = null;
->>>>>>> bb248021
         this.result = null; // TODO: think about how we could visualize old results and assessments after retry
 
         clearInterval(this.autoSaveInterval);
