--- conflicted
+++ resolved
@@ -1,9 +1,5 @@
-<<<<<<< HEAD
 import { Component, ElementRef, OnDestroy, OnInit, ViewChild, HostListener } from '@angular/core';
 import { Router } from '@angular/router';
-=======
-import { Component, ElementRef, HostListener, OnDestroy, OnInit, ViewChild } from '@angular/core';
->>>>>>> 0b7115ce
 import { Subscription } from 'rxjs/Subscription';
 import { ModelingExercise, ModelingExerciseService } from '../entities/modeling-exercise';
 import { Participation, ParticipationService } from '../entities/participation';
@@ -49,11 +45,6 @@
      */
     submissionState: JSON;
 
-<<<<<<< HEAD
-=======
-    submission: ModelingSubmission;
-    submissionState;
->>>>>>> 0b7115ce
     assessments: ModelingAssessment[];
     assessmentsNames;
     totalScore: number;
@@ -102,7 +93,6 @@
                         this.participation.results.sort((a, b) => +new Date(b.completionDate) - +new Date(a.completionDate));
                         this.result = this.participation.results[0];
                     }
-<<<<<<< HEAD
                     this.modelingExercise = this.participation.exercise;
                     /**
                      * set diagramType to class diagram if exercise is use case or communication
@@ -111,9 +101,6 @@
                     if (this.modelingExercise.diagramType === DiagramType.USE_CASE || this.modelingExercise.diagramType === DiagramType.COMMUNICATION) {
                         this.modelingExercise.diagramType = DiagramType.CLASS;
                     }
-=======
-                    this.modelingExercise = this.participation.exercise as ModelingExercise;
->>>>>>> 0b7115ce
                     this.isActive = this.modelingExercise.dueDate == null || Date.now() <= Date.parse(this.modelingExercise.dueDate);
                     this.submission = data.modelingSubmission;
                     if (this.submission && this.submission.id) {
@@ -239,7 +226,6 @@
 
         // TODO DB logic update: after updating ModelingSubmissionResource.java, the client logic has to be updated, too
         if (this.submission.id) {
-<<<<<<< HEAD
             this.modelingSubmissionService.update(this.submission, this.modelingExercise.course.id, this.modelingExercise.id).subscribe(res => {
                 this.result = res.body;
                 this.submission = this.result.submission;
@@ -247,27 +233,16 @@
                     this.updateSubmissionModel();
                 }
                 this.isSaving = false;
-=======
-            this.modelingSubmissionService.update(this.submission, this.modelingExercise.course.id, this.modelingExercise.id).subscribe(response => {
-                this.submission = response.body;
-                this.result = this.submission.result;
->>>>>>> 0b7115ce
                 this.jhiAlertService.success('arTeMiSApp.modelingEditor.saveSuccessful');
             }, e => {
                 this.jhiAlertService.error('arTeMiSApp.modelingEditor.error');
                 this.isSaving = false;
             });
         } else {
-<<<<<<< HEAD
             this.modelingSubmissionService.create(this.submission, this.modelingExercise.course.id, this.modelingExercise.id).subscribe(sub => {
                 this.result = sub.body;
                 this.submission = this.result.submission;
                 this.isSaving = false;
-=======
-            this.modelingSubmissionService.create(this.submission, this.modelingExercise.course.id, this.modelingExercise.id).subscribe(response => {
-                this.submission = response.body;
-                this.result = this.submission.result;
->>>>>>> 0b7115ce
                 this.jhiAlertService.success('arTeMiSApp.modelingEditor.saveSuccessful');
                 this.isActive = this.modelingExercise.dueDate == null || Date.now() <= Date.parse(this.modelingExercise.dueDate);
             }, e => {
@@ -286,7 +261,6 @@
             this.jhiAlertService.warning('arTeMiSApp.modelingEditor.empty');
             return;
         }
-<<<<<<< HEAD
 
         let confirmSubmit = true;
         if (this.calculateNumberOfModelElements() < 10) {
@@ -324,29 +298,6 @@
                 this.submission.submitted = false;
             });
         }
-=======
-        this.submission.submitted = true;
-        this.modelingSubmissionService.update(this.submission, this.modelingExercise.course.id, this.modelingExercise.id).subscribe(response => {
-            this.submission = response.body;
-            this.result = this.submission.result;
-            // Compass has already calculated a result
-            if (this.result.assessmentType) {
-                const participation = this.participation;
-                participation.results = [this.result];
-                this.participation = Object.assign({}, participation);
-                this.modelingAssessmentService.find(this.participation.id, this.submission.id).subscribe(assessments => {
-                    this.assessments = assessments.body;
-                    this.initializeAssessmentInfo();
-                });
-            }
-            if (this.isActive) {
-                this.jhiAlertService.success('arTeMiSApp.modelingEditor.submitSuccessful');
-            } else {
-                this.jhiAlertService.warning('arTeMiSApp.modelingEditor.submitDeadlineMissed');
-            }
-        });
-        this.initializeApollonEditor(JSON.parse(this.submission.model));
->>>>>>> 0b7115ce
     }
 
     ngOnDestroy() {
@@ -409,13 +360,8 @@
 
     // function to check whether there are pending changes
     canDeactivate(): Observable<boolean> | boolean {
-<<<<<<< HEAD
         if ((!this.submission && this.apollonEditor.getState().entities.allIds.length > 0 && JSON.stringify(this.apollonEditor.getState()) !== '') ||
             (this.submission && this.submission.model && this.submission.model !== JSON.stringify(this.apollonEditor.getState()))) {
-=======
-        if ((!this.submission && JSON.stringify(this.apollonEditor.getState()) !== '') || (this.submission && this.submission.model
-                && this.submission.model !== JSON.stringify(this.apollonEditor.getState()))) {
->>>>>>> 0b7115ce
             return false;
         }
         return true;
