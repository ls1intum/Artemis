import { Component, ElementRef, HostListener, OnDestroy, OnInit, ViewChild, Input } from '@angular/core';
import { ActivatedRoute, Router } from '@angular/router';
import { Subscription } from 'rxjs/Subscription';
import { ModelingExercise } from '../entities/modeling-exercise';
import { Participation } from '../entities/participation';
import { ApollonDiagramService } from '../entities/apollon-diagram';
import { ApollonEditor, ApollonMode, DiagramType, ElementType, UMLModel, UMLRelationshipType } from '@ls1intum/apollon';
import { JhiAlertService } from 'ng-jhipster';
import { Result } from '../entities/result';
import { ModelingSubmission, ModelingSubmissionService } from '../entities/modeling-submission';
import * as $ from 'jquery';
import { ModelingEditorService } from './modeling-editor.service';
import { NgbModal } from '@ng-bootstrap/ng-bootstrap';
import { ComponentCanDeactivate } from '../shared';
import { JhiWebsocketService } from '../core';
import { Observable } from 'rxjs/Observable';
import { TranslateService } from '@ngx-translate/core';
import * as moment from 'moment';
import { ArtemisMarkdown } from 'app/components/util/markdown.service';
import { ModelingAssessmentService } from 'app/modeling-assessment/modeling-assessment.service';

@Component({
    selector: 'jhi-modeling-editor',
    templateUrl: './modeling-editor.component.html',
    providers: [ModelingAssessmentService, ApollonDiagramService]
})
export class ModelingEditorComponent implements OnInit, OnDestroy, ComponentCanDeactivate {
    @ViewChild('editorContainer')
    editorContainer: ElementRef;

    @Input()
    isExampleSubmission = false;
    @Input()
    set submission(value: ModelingSubmission) {
        this._submission = value;
        this.initializeEditor();
    }
    @Input()
    set modelingExercise(value: ModelingExercise) {
        this._modelingExercise = value;
        this.checkDiagramType();
        this.initializeEditor();
    }

    private subscription: Subscription;
    participation: Participation;
    private _modelingExercise: ModelingExercise;
    result: Result;

    apollonEditor: ApollonEditor | null = null;
    selectedEntities: string[];
    selectedRelationships: string[];

    private _submission: ModelingSubmission;

    /**
     * JSON with the following keys: editor, entities, interactiveElements, relationships
     * format is given by Apollon
     */
    submissionState: UMLModel;

    // TODO: rename
    assessmentResult: Result;
    assessmentsNames: Map<string, Map<string, string>>;
    totalScore: number;

    /**
     * an Array of model element IDs as keys with {x: <xOffset>, y: <yOffset>} as values
     * is used for positioning the assessment symbols
     */
    positions: Map<string, { x: number; y: number }>;

    umlModel: UMLModel = null;
    isActive: boolean;
    isSaving: boolean;
    retryStarted = false;
    autoSaveInterval: number;
    autoSaveTimer: number;

    websocketChannel: string;

    problemStatement: string;

    constructor(
        private jhiWebsocketService: JhiWebsocketService,
        private apollonDiagramService: ApollonDiagramService,
        private modelingSubmissionService: ModelingSubmissionService,
        private modelingAssessmentService: ModelingAssessmentService,
        private jhiAlertService: JhiAlertService,
        private route: ActivatedRoute,
        private modelingEditorService: ModelingEditorService,
        private modalService: NgbModal,
        private translateService: TranslateService,
        private router: Router,
        private artemisMarkdown: ArtemisMarkdown
    ) {
        this.isSaving = false;
        this.autoSaveTimer = 0;
    }

    ngOnInit() {
        if (this.isExampleSubmission) {
            return; // different behavior for example submissions - exercise and submission set from parent component
        }

        this.subscription = this.route.params.subscribe(params => {
            if (params['participationId']) {
                this.modelingEditorService.get(params['participationId']).subscribe(
                    modelingSubmission => {
                        // reconnect participation <--> result
                        if (modelingSubmission.result) {
                            modelingSubmission.participation.results = [modelingSubmission.result];
                        }
                        this.participation = modelingSubmission.participation;
<<<<<<< HEAD
                        this._modelingExercise = this.participation.exercise as ModelingExercise;
                        this.checkDiagramType();
                        this.isActive =
                            this._modelingExercise.dueDate == null || new Date() <= moment(this._modelingExercise.dueDate).toDate();
                        this._submission = modelingSubmission;
                        if (this._submission && this._submission.id && !this._submission.submitted) {
                            this.subscribeToWebsocket();
                        }
                        if (this._submission && this._submission.result) {
                            this.result = this._submission.result;
                        }
                        this.initializeEditor();
                        if (this._submission && this._submission.submitted && this.result && this.result.completionDate) {
                            if (this.result.assessments) {
                                this.assessmentResult = JSON.parse(this.result.assessments);
                                this.initializeAssessmentInfo();
                            } else {
                                this.modelingAssessmentService
                                    .getAssessment(this._submission.id)
                                    .subscribe(assessments => {
                                        this.assessmentResult = assessments;
                                        this.initializeAssessmentInfo();
                                    });
                            }
                        }
=======
                        this.modelingExercise = this.participation.exercise as ModelingExercise;
                        this.problemStatement = this.artemisMarkdown.htmlForMarkdown(this.modelingExercise.problemStatement);
                        /**
                         * set diagramType to class diagram if exercise is null
                         */
                        if (this.modelingExercise.diagramType == null) {
                            this.modelingExercise.diagramType = DiagramType.ClassDiagram;
                        }
                        this.isActive = this.modelingExercise.dueDate == null || new Date() <= moment(this.modelingExercise.dueDate).toDate();
                        this.submission = modelingSubmission;
                        if (this.submission && this.submission.id && !this.submission.submitted) {
                            this.subscribeToWebsocket();
                        }
                        if (this.submission && this.submission.result) {
                            this.result = this.submission.result;
                        }
                        if (this.submission && this.submission.submitted && this.result && this.result.completionDate) {
                            this.modelingAssessmentService.getAssessment(this.submission.id).subscribe((assessmentResult: Result) => {
                                this.assessmentResult = assessmentResult;
                                this.initializeAssessmentInfo();
                                this.initializeApollonEditor(JSON.parse(this.submission.model));
                            });
                        } else if (this.submission && this.submission.model) {
                            this.initializeApollonEditor(JSON.parse(this.submission.model));
                        } else {
                            this.initializeApollonEditor(null);
                        }

>>>>>>> b550e6ee
                    },
                    error => {
                        if (error.status === 403) {
                            this.router.navigate(['accessdenied']);
                        }
                    }
                );
            }
        });
        window.scroll(0, 0);
    }

    /**
     * Set diagramType to class diagram if exercise is null, use case or communication diagram.
     * Apollon does not support use case and communication diagram types yet.
     */
    private checkDiagramType(): void {
        if (this._modelingExercise) {
            if (
                this._modelingExercise.diagramType === null ||
                this._modelingExercise.diagramType === DiagramType.USE_CASE ||
                this._modelingExercise.diagramType === DiagramType.COMMUNICATION
            ) {
                this._modelingExercise.diagramType = DiagramType.CLASS;
            }
        }
    }

    subscribeToWebsocket() {
        if (!this._submission && !this._submission.id) {
            return;
        }
        this.websocketChannel = '/user/topic/modelingSubmission/' + this._submission.id;
        this.jhiWebsocketService.subscribe(this.websocketChannel);
        this.jhiWebsocketService.receive(this.websocketChannel).subscribe(submission => {
            if (submission.submitted) {
                this.submission = submission;
                if (this.submission.result && this.submission.result.rated) {
<<<<<<< HEAD
                    this.modelingAssessmentService.getAssessment(this._submission.id).subscribe(assessments => {
                        this.assessmentResult = assessments;
=======
                    this.modelingAssessmentService.getAssessment(this.submission.id).subscribe((assessmentResult: Result) => {
                        this.assessmentResult = assessmentResult;
>>>>>>> b550e6ee
                        this.initializeAssessmentInfo();
                    });
                }
                this.jhiAlertService.info('arTeMiSApp.modelingEditor.autoSubmit');
                this.initializeEditor();
                this.isActive = false;
            }
        });
    }

    /**
     * Triggers the initialization of the Apollon editor.
     */
    private initializeEditor(): void {
        if (this._submission && this._submission.model) {
            this.initializeApollonEditor(JSON.parse(this._submission.model));
        } else {
            this.initializeApollonEditor(null);
        }
    }

    /**
     * This function initialized the Apollon editor depending on the submission status.
     * If it was already submitted, the Apollon editor is loaded in Assessment read-only mode.
     * Otherwise, it is loaded in the modeling mode and an auto save timer is started.
     */
    initializeApollonEditor(initialModel: UMLModel) {
        if (this.apollonEditor !== null) {
            this.apollonEditor.destroy();
        }

        if (this._submission && this._submission.submitted) {
            clearInterval(this.autoSaveInterval);
            if (this.assessmentResult && this.assessmentResult.feedbacks && this.assessmentResult.feedbacks.length > 0) {
                initialModel.assessments = this.assessmentResult.feedbacks.map(feedback => {
                    return {
                        modelElementId: feedback.referenceId,
                        elementType: feedback.referenceType,
                        score: feedback.credits,
                        feedback: feedback.text,
                    };
                });
            }
            this.apollonEditor = new ApollonEditor(this.editorContainer.nativeElement, {
<<<<<<< HEAD
                initialState,
                mode: 'READ_ONLY',
                diagramType: <ApollonOptions['diagramType']>this._modelingExercise.diagramType
=======
                model: initialModel,
                mode: ApollonMode.Assessment,
                readonly: true,
                type: this.modelingExercise.diagramType
>>>>>>> b550e6ee
            });

            this.apollonEditor.subscribeToSelectionChange(selection => {
                this.selectedEntities = selection.elements;
                this.selectedRelationships = selection.relationships;
            });

            const apollonDiv = $('.apollon-editor > div');
            const assessmentsDiv = $('.assessments__container');
            assessmentsDiv.scrollTop(apollonDiv.scrollTop());
            assessmentsDiv.scrollLeft(apollonDiv.scrollLeft());

            apollonDiv.on('scroll', function() {
                assessmentsDiv.scrollTop(apollonDiv.scrollTop());
                assessmentsDiv.scrollLeft(apollonDiv.scrollLeft());
            });
        } else {
            this.apollonEditor = new ApollonEditor(this.editorContainer.nativeElement, {
<<<<<<< HEAD
                initialState,
                mode: 'MODELING_ONLY',
                diagramType: <ApollonOptions['diagramType']>this._modelingExercise.diagramType
=======
                model: initialModel,
                mode: ApollonMode.Modelling,
                readonly: false,
                type: this.modelingExercise.diagramType
>>>>>>> b550e6ee
            });

            this.updateSubmissionModel();
            if (this.isExampleSubmission) {
                return; // disable auto save for example submissions
            }
            // auto save of submission if there are changes
            this.autoSaveInterval = window.setInterval(() => {
                this.autoSaveTimer++;
                if (this._submission && this._submission.submitted) {
                    clearInterval(this.autoSaveInterval);
                    this.autoSaveTimer = 0;
                }
                if (this.autoSaveTimer >= 60 && !this.canDeactivate()) {
                    this.saveDiagram();
                }
            }, 1000);
        }
    }

    saveDiagram() {
        if (this.isSaving) {
            // don't execute the function if it is already currently executing
            return;
        }
        if (!this._submission) {
            this._submission = new ModelingSubmission();
        }
        this._submission.submitted = false;
        this.updateSubmissionModel();
        this.isSaving = true;
        this.autoSaveTimer = 0;

        if (this.submission.id) {
            this.modelingSubmissionService.update(this._submission, this._modelingExercise.id).subscribe(
                response => {
                    this._submission = response.body;
                    this.result = this._submission.result;
                    if (!this._submission.model) {
                        this.updateSubmissionModel();
                    }
                    this.isSaving = false;
                    this.jhiAlertService.success('arTeMiSApp.modelingEditor.saveSuccessful');
                },
                error => {
                    this.isSaving = false;
                    this.jhiAlertService.error('arTeMiSApp.modelingEditor.error');
                }
            );
        } else {
            this.modelingSubmissionService.create(this._submission, this._modelingExercise.id).subscribe(
                submission => {
                    this._submission = submission.body;
                    this.result = this._submission.result;
                    this.isSaving = false;
                    this.jhiAlertService.success('arTeMiSApp.modelingEditor.saveSuccessful');
<<<<<<< HEAD
                    this.isActive = this._modelingExercise.dueDate == null ||
                        new Date() <= moment(this._modelingExercise.dueDate).toDate();
=======
                    this.isActive = this.modelingExercise.dueDate == null || new Date() <= moment(this.modelingExercise.dueDate).toDate();
>>>>>>> b550e6ee
                    this.subscribeToWebsocket();
                },
                error => {
                    this.jhiAlertService.error('arTeMiSApp.modelingEditor.error');
                    this.isSaving = false;
                }
            );
        }
    }

    submit() {
        if (!this._submission) {
            return;
        }
        this.updateSubmissionModel();
        if (!this.umlModel || this.umlModel.elements.length === 0) {
            this.jhiAlertService.warning('arTeMiSApp.modelingEditor.empty');
            return;
        }

        let confirmSubmit = true;
        if (this.calculateNumberOfModelElements() < 10) {
            confirmSubmit = window.confirm(
                'Are you sure you want to submit? You cannot edit your model anymore until you get an assessment!'
            );
        }

        if (confirmSubmit) {
            this.submission.submitted = true;
            this.modelingSubmissionService.update(this._submission, this._modelingExercise.id).subscribe(
                response => {
                    this._submission = response.body;
                    this.result = this._submission.result;
                    // Compass has already calculated a result
                    if (this.result && this.result.assessmentType) {
                        const participation = this.participation;
                        participation.results = [this.result];
                        this.participation = Object.assign({}, participation);
<<<<<<< HEAD
                        this.modelingAssessmentService.getAssessment(this._submission.id).subscribe(assessments => {
                            this.assessmentResult = assessments;
=======
                        this.modelingAssessmentService.getAssessment(this.submission.id).subscribe((assessmentResult: Result) => {
                            this.assessmentResult = assessmentResult;
>>>>>>> b550e6ee
                            this.initializeAssessmentInfo();
                        });
                        this.jhiAlertService.success('arTeMiSApp.modelingEditor.submitSuccessfulWithAssessment');
                    } else {
                        if (this.isActive) {
                            this.jhiAlertService.success('arTeMiSApp.modelingEditor.submitSuccessful');
                        } else {
                            this.jhiAlertService.warning('arTeMiSApp.modelingEditor.submitDeadlineMissed');
                        }
                    }
                    this.retryStarted = false;
                    clearInterval(this.autoSaveInterval);
                    this.initializeApollonEditor(JSON.parse(this._submission.model));
                    if (this.websocketChannel) {
                        this.jhiWebsocketService.unsubscribe(this.websocketChannel);
                    }
                },
                err => {
                    this.jhiAlertService.error('arTeMiSApp.modelingEditor.error');
                    this._submission.submitted = false;
                }
            );
        }
    }

    ngOnDestroy() {
        if (this.subscription) {
            this.subscription.unsubscribe();
        }
        if (this.apollonEditor !== null) {
            this.apollonEditor.destroy();
        }
        clearInterval(this.autoSaveInterval);

        if (this.websocketChannel) {
            this.jhiWebsocketService.unsubscribe(this.websocketChannel);
        }
    }

    /**
<<<<<<< HEAD
     * Saves the current model state in the attribute diagramState and updates the model of the submission object
     * with the current state of the Apollon editor.
     */
    updateSubmissionModel() {
        this.diagramState = this.apollonEditor.getState();
        const diagramJson = JSON.stringify(this.diagramState);
        if (this._submission && diagramJson != null) {
            this._submission.model = diagramJson;
=======
     * Updates the model of the submission with the current Apollon model state
     */
    updateSubmissionModel() {
        this.umlModel = this.apollonEditor.model;
        const diagramJson = JSON.stringify(this.umlModel);
        if (this.submission && diagramJson != null) {
            this.submission.model = diagramJson;
>>>>>>> b550e6ee
        }
    }

    /**
     * Retrieves names for displaying the assessment and calculates the total score
     */
    initializeAssessmentInfo() {
<<<<<<< HEAD
        if (this.assessmentResult && this._submission && this._submission.model) {
            this.submissionState = JSON.parse(this._submission.model);
=======
        if (this.assessmentResult && this.submission && this.submission.model) {
            this.submissionState = JSON.parse(this.submission.model);
>>>>>>> b550e6ee
            this.assessmentsNames = this.modelingAssessmentService.getNamesForAssessments(this.assessmentResult, this.submissionState);
            let totalScore = 0;
            for (const feedback of this.assessmentResult.feedbacks) {
                totalScore += feedback.credits;
            }
            this.totalScore = totalScore;
        }
    }

    /**
     * Checks whether a model element in the modeling editor is selected.
     */
    isSelected(modelElementId: string, type: ElementType) {
        if (
            (!this.selectedEntities || this.selectedEntities.length === 0) &&
            (!this.selectedRelationships || this.selectedRelationships.length === 0)
        ) {
            return true;
        }
        // TODO does this work?
        if (type in UMLRelationshipType) {
            return this.selectedRelationships.indexOf(modelElementId) > -1;
        } else {
            return this.selectedEntities.indexOf(modelElementId) > -1;
        }
    }

    /**
     * Opens the modal for the help dialog.
     */
    open(content: any) {
        this.modalService.open(content, { size: 'lg' });
    }

    /**
     * Checks whether there are pending changes of the model.
     */
    canDeactivate(): Observable<boolean> | boolean {
<<<<<<< HEAD
        if (
            (!this._submission &&
                this.apollonEditor &&
                this.apollonEditor.getState().entities.allIds.length > 0 &&
                JSON.stringify(this.apollonEditor.getState()) !== '') ||
            (this._submission &&
                this._submission.model &&
                JSON.parse(this._submission.model).version === this.apollonEditor.getState().version &&
                this._submission.model !== JSON.stringify(this.apollonEditor.getState()))
        ) {
=======
        if (this.submission && this.submission.submitted) {
            return true;
        }
        const jsonModel = JSON.stringify(this.apollonEditor.model);
        if ((!this.submission && this.apollonEditor && this.apollonEditor.model.elements.length > 0 && jsonModel !== '') ||
            (this.submission && this.submission.model && JSON.parse(this.submission.model).version === this.apollonEditor.model.version && this.submission.model !== jsonModel)) {
>>>>>>> b550e6ee
            return false;
        }
        return true;
    }

    /**
     * Displays the alert for confirming leaving the page if there are unsaved changes.
     */
    @HostListener('window:beforeunload', ['$event'])
    unloadNotification($event: any) {
        if (!this.canDeactivate()) {
            $event.returnValue = this.translateService.instant('pendingChanges');
        }
    }

    /**
     * starts a retry and resets necessary attributes
     * the retry is only persisted after saving or submitting the model
     */
    retry() {
        this.retryStarted = true;
        const currentModel = this._submission.model;
        this._submission = new ModelingSubmission();
        this._submission.model = currentModel;
        this.assessmentResult = null;
        this.result = null; // TODO: think about how we could visualize old results and assessments after retry

        clearInterval(this.autoSaveInterval);
        this.initializeEditor();
    }

    /**
     * counts the number of model elements
     * is used in the submit() function
     */
    calculateNumberOfModelElements(): number {
        if (this.umlModel) {
            return this.umlModel.elements.length + this.umlModel.relationships.length;
        }
        return 0;
    }

    /**
     * Triggers an update of the submission model, so that it represents the current state of the Apollon editor.
     * Returns the submission with the updated model afterwards. If no ModelingSubmission object exists, it initializes one first.
     * This function is used by the ExampleModelingSubmissionComponent to save the current state of the editor in a submission.
     */
    getCurrentState(): ModelingSubmission {
        if (!this._submission) {
            this._submission = new ModelingSubmission();
        }
        this.updateSubmissionModel();
        return this._submission;
    }
}<|MERGE_RESOLUTION|>--- conflicted
+++ resolved
@@ -112,11 +112,10 @@
                             modelingSubmission.participation.results = [modelingSubmission.result];
                         }
                         this.participation = modelingSubmission.participation;
-<<<<<<< HEAD
                         this._modelingExercise = this.participation.exercise as ModelingExercise;
+                        this.problemStatement = this.artemisMarkdown.htmlForMarkdown(this._modelingExercise.problemStatement);
                         this.checkDiagramType();
-                        this.isActive =
-                            this._modelingExercise.dueDate == null || new Date() <= moment(this._modelingExercise.dueDate).toDate();
+                        this.isActive = this._modelingExercise.dueDate == null || new Date() <= moment(this._modelingExercise.dueDate).toDate();
                         this._submission = modelingSubmission;
                         if (this._submission && this._submission.id && !this._submission.submitted) {
                             this.subscribeToWebsocket();
@@ -124,50 +123,14 @@
                         if (this._submission && this._submission.result) {
                             this.result = this._submission.result;
                         }
-                        this.initializeEditor();
                         if (this._submission && this._submission.submitted && this.result && this.result.completionDate) {
-                            if (this.result.assessments) {
-                                this.assessmentResult = JSON.parse(this.result.assessments);
-                                this.initializeAssessmentInfo();
-                            } else {
-                                this.modelingAssessmentService
-                                    .getAssessment(this._submission.id)
-                                    .subscribe(assessments => {
-                                        this.assessmentResult = assessments;
-                                        this.initializeAssessmentInfo();
-                                    });
-                            }
-                        }
-=======
-                        this.modelingExercise = this.participation.exercise as ModelingExercise;
-                        this.problemStatement = this.artemisMarkdown.htmlForMarkdown(this.modelingExercise.problemStatement);
-                        /**
-                         * set diagramType to class diagram if exercise is null
-                         */
-                        if (this.modelingExercise.diagramType == null) {
-                            this.modelingExercise.diagramType = DiagramType.ClassDiagram;
-                        }
-                        this.isActive = this.modelingExercise.dueDate == null || new Date() <= moment(this.modelingExercise.dueDate).toDate();
-                        this.submission = modelingSubmission;
-                        if (this.submission && this.submission.id && !this.submission.submitted) {
-                            this.subscribeToWebsocket();
-                        }
-                        if (this.submission && this.submission.result) {
-                            this.result = this.submission.result;
-                        }
-                        if (this.submission && this.submission.submitted && this.result && this.result.completionDate) {
-                            this.modelingAssessmentService.getAssessment(this.submission.id).subscribe((assessmentResult: Result) => {
+                            this.modelingAssessmentService.getAssessment(this._submission.id).subscribe((assessmentResult: Result) => {
                                 this.assessmentResult = assessmentResult;
                                 this.initializeAssessmentInfo();
-                                this.initializeApollonEditor(JSON.parse(this.submission.model));
+                                this.initializeApollonEditor(JSON.parse(this._submission.model));
                             });
-                        } else if (this.submission && this.submission.model) {
-                            this.initializeApollonEditor(JSON.parse(this.submission.model));
-                        } else {
-                            this.initializeApollonEditor(null);
-                        }
-
->>>>>>> b550e6ee
+                        }
+                        this.initializeEditor();
                     },
                     error => {
                         if (error.status === 403) {
@@ -181,17 +144,12 @@
     }
 
     /**
-     * Set diagramType to class diagram if exercise is null, use case or communication diagram.
-     * Apollon does not support use case and communication diagram types yet.
+     * Set diagramType to class diagram if it is null
      */
     private checkDiagramType(): void {
         if (this._modelingExercise) {
-            if (
-                this._modelingExercise.diagramType === null ||
-                this._modelingExercise.diagramType === DiagramType.USE_CASE ||
-                this._modelingExercise.diagramType === DiagramType.COMMUNICATION
-            ) {
-                this._modelingExercise.diagramType = DiagramType.CLASS;
+            if (this._modelingExercise.diagramType == null) {
+                this._modelingExercise.diagramType = DiagramType.ClassDiagram;
             }
         }
     }
@@ -204,15 +162,10 @@
         this.jhiWebsocketService.subscribe(this.websocketChannel);
         this.jhiWebsocketService.receive(this.websocketChannel).subscribe(submission => {
             if (submission.submitted) {
-                this.submission = submission;
-                if (this.submission.result && this.submission.result.rated) {
-<<<<<<< HEAD
-                    this.modelingAssessmentService.getAssessment(this._submission.id).subscribe(assessments => {
-                        this.assessmentResult = assessments;
-=======
-                    this.modelingAssessmentService.getAssessment(this.submission.id).subscribe((assessmentResult: Result) => {
+                this._submission = submission;
+                if (this._submission.result && this._submission.result.rated) {
+                    this.modelingAssessmentService.getAssessment(this._submission.id).subscribe((assessmentResult: Result) => {
                         this.assessmentResult = assessmentResult;
->>>>>>> b550e6ee
                         this.initializeAssessmentInfo();
                     });
                 }
@@ -257,16 +210,10 @@
                 });
             }
             this.apollonEditor = new ApollonEditor(this.editorContainer.nativeElement, {
-<<<<<<< HEAD
-                initialState,
-                mode: 'READ_ONLY',
-                diagramType: <ApollonOptions['diagramType']>this._modelingExercise.diagramType
-=======
                 model: initialModel,
                 mode: ApollonMode.Assessment,
                 readonly: true,
-                type: this.modelingExercise.diagramType
->>>>>>> b550e6ee
+                type: this._modelingExercise.diagramType
             });
 
             this.apollonEditor.subscribeToSelectionChange(selection => {
@@ -285,16 +232,10 @@
             });
         } else {
             this.apollonEditor = new ApollonEditor(this.editorContainer.nativeElement, {
-<<<<<<< HEAD
-                initialState,
-                mode: 'MODELING_ONLY',
-                diagramType: <ApollonOptions['diagramType']>this._modelingExercise.diagramType
-=======
                 model: initialModel,
                 mode: ApollonMode.Modelling,
                 readonly: false,
-                type: this.modelingExercise.diagramType
->>>>>>> b550e6ee
+                type: this._modelingExercise.diagramType
             });
 
             this.updateSubmissionModel();
@@ -328,7 +269,7 @@
         this.isSaving = true;
         this.autoSaveTimer = 0;
 
-        if (this.submission.id) {
+        if (this._submission.id) {
             this.modelingSubmissionService.update(this._submission, this._modelingExercise.id).subscribe(
                 response => {
                     this._submission = response.body;
@@ -351,12 +292,7 @@
                     this.result = this._submission.result;
                     this.isSaving = false;
                     this.jhiAlertService.success('arTeMiSApp.modelingEditor.saveSuccessful');
-<<<<<<< HEAD
-                    this.isActive = this._modelingExercise.dueDate == null ||
-                        new Date() <= moment(this._modelingExercise.dueDate).toDate();
-=======
-                    this.isActive = this.modelingExercise.dueDate == null || new Date() <= moment(this.modelingExercise.dueDate).toDate();
->>>>>>> b550e6ee
+                    this.isActive = this._modelingExercise.dueDate == null || new Date() <= moment(this._modelingExercise.dueDate).toDate();
                     this.subscribeToWebsocket();
                 },
                 error => {
@@ -385,7 +321,7 @@
         }
 
         if (confirmSubmit) {
-            this.submission.submitted = true;
+            this._submission.submitted = true;
             this.modelingSubmissionService.update(this._submission, this._modelingExercise.id).subscribe(
                 response => {
                     this._submission = response.body;
@@ -395,13 +331,8 @@
                         const participation = this.participation;
                         participation.results = [this.result];
                         this.participation = Object.assign({}, participation);
-<<<<<<< HEAD
-                        this.modelingAssessmentService.getAssessment(this._submission.id).subscribe(assessments => {
-                            this.assessmentResult = assessments;
-=======
-                        this.modelingAssessmentService.getAssessment(this.submission.id).subscribe((assessmentResult: Result) => {
+                        this.modelingAssessmentService.getAssessment(this._submission.id).subscribe((assessmentResult: Result) => {
                             this.assessmentResult = assessmentResult;
->>>>>>> b550e6ee
                             this.initializeAssessmentInfo();
                         });
                         this.jhiAlertService.success('arTeMiSApp.modelingEditor.submitSuccessfulWithAssessment');
@@ -442,24 +373,13 @@
     }
 
     /**
-<<<<<<< HEAD
-     * Saves the current model state in the attribute diagramState and updates the model of the submission object
-     * with the current state of the Apollon editor.
-     */
-    updateSubmissionModel() {
-        this.diagramState = this.apollonEditor.getState();
-        const diagramJson = JSON.stringify(this.diagramState);
-        if (this._submission && diagramJson != null) {
-            this._submission.model = diagramJson;
-=======
      * Updates the model of the submission with the current Apollon model state
      */
     updateSubmissionModel() {
         this.umlModel = this.apollonEditor.model;
         const diagramJson = JSON.stringify(this.umlModel);
-        if (this.submission && diagramJson != null) {
-            this.submission.model = diagramJson;
->>>>>>> b550e6ee
+        if (this._submission && diagramJson != null) {
+            this._submission.model = diagramJson;
         }
     }
 
@@ -467,13 +387,8 @@
      * Retrieves names for displaying the assessment and calculates the total score
      */
     initializeAssessmentInfo() {
-<<<<<<< HEAD
         if (this.assessmentResult && this._submission && this._submission.model) {
             this.submissionState = JSON.parse(this._submission.model);
-=======
-        if (this.assessmentResult && this.submission && this.submission.model) {
-            this.submissionState = JSON.parse(this.submission.model);
->>>>>>> b550e6ee
             this.assessmentsNames = this.modelingAssessmentService.getNamesForAssessments(this.assessmentResult, this.submissionState);
             let totalScore = 0;
             for (const feedback of this.assessmentResult.feedbacks) {
@@ -512,25 +427,12 @@
      * Checks whether there are pending changes of the model.
      */
     canDeactivate(): Observable<boolean> | boolean {
-<<<<<<< HEAD
-        if (
-            (!this._submission &&
-                this.apollonEditor &&
-                this.apollonEditor.getState().entities.allIds.length > 0 &&
-                JSON.stringify(this.apollonEditor.getState()) !== '') ||
-            (this._submission &&
-                this._submission.model &&
-                JSON.parse(this._submission.model).version === this.apollonEditor.getState().version &&
-                this._submission.model !== JSON.stringify(this.apollonEditor.getState()))
-        ) {
-=======
-        if (this.submission && this.submission.submitted) {
+        if (this._submission && this._submission.submitted) {
             return true;
         }
         const jsonModel = JSON.stringify(this.apollonEditor.model);
-        if ((!this.submission && this.apollonEditor && this.apollonEditor.model.elements.length > 0 && jsonModel !== '') ||
-            (this.submission && this.submission.model && JSON.parse(this.submission.model).version === this.apollonEditor.model.version && this.submission.model !== jsonModel)) {
->>>>>>> b550e6ee
+        if ((!this._submission && this.apollonEditor && this.apollonEditor.model.elements.length > 0 && jsonModel !== '') ||
+            (this._submission && this._submission.model && JSON.parse(this._submission.model).version === this.apollonEditor.model.version && this._submission.model !== jsonModel)) {
             return false;
         }
         return true;
