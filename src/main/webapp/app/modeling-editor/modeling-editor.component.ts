import { AfterViewInit, Component, ElementRef, Input, OnDestroy, Renderer2, ViewChild, OnChanges, SimpleChanges } from '@angular/core';
import { ApollonEditor, ApollonMode, DiagramType, UMLModel } from '@ls1intum/apollon';
import { JhiAlertService } from 'ng-jhipster';
import { NgbModal } from '@ng-bootstrap/ng-bootstrap';
import * as interact from 'interactjs';

@Component({
    selector: 'jhi-modeling-editor',
    templateUrl: './modeling-editor.component.html',
    styleUrls: ['./modeling-editor.component.scss'],
})
export class ModelingEditorComponent implements AfterViewInit, OnDestroy, OnChanges {
    @ViewChild('editorContainer')
    editorContainer: ElementRef;
    @ViewChild('resizeContainer')
    resizeContainer: ElementRef;
    @Input()
    umlModel: UMLModel;
    @Input()
    diagramType: DiagramType;
    @Input()
    readOnly = false;
    @Input()
    resizeOptions: { initialWidth: string; maxWidth?: number };

    private apollonEditor: ApollonEditor | null = null;

    constructor(private jhiAlertService: JhiAlertService, private renderer: Renderer2, private modalService: NgbModal) {}

    ngAfterViewInit(): void {
        this.initializeApollonEditor();
        if (this.resizeOptions) {
            if (this.resizeOptions.initialWidth) {
                this.renderer.setStyle(this.resizeContainer.nativeElement, 'width', this.resizeOptions.initialWidth);
            }
            interact('.resizable')
                .resizable({
                    edges: { left: false, right: '.draggable-right', bottom: false, top: false },
                    restrictSize: {
                        min: { width: 15 },
                        max: { width: this.resizeOptions.maxWidth ? this.resizeOptions.maxWidth : 2500 },
                    },
                    inertia: true,
                })
                .on('resizemove', (event: any) => {
                    const target = event.target;
                    target.style.width = event.rect.width + 'px';
                });
        }
    }

    /**
     * This function initializes the Apollon editor in Modeling mode.
     */
    private initializeApollonEditor(): void {
        if (this.apollonEditor !== null) {
            this.apollonEditor.destroy();
        }
        // Apollon doesn't need assessments in Modeling mode
        this.removeAssessments(this.umlModel);
        this.apollonEditor = new ApollonEditor(this.editorContainer.nativeElement, {
            model: this.umlModel,
            mode: ApollonMode.Modelling,
            readonly: this.readOnly,
            type: this.diagramType,
        });
    }

    /**
     * Removes the Assessments from a given UMLModel. In modeling mode the assessments are not needed.
     * Also they should not be sent to the server and persisted as part of the model JSON.
     *
     * @param umlModel the model for which the assessments should be removed
     */
    private removeAssessments(umlModel: UMLModel): void {
        if (umlModel) {
            umlModel.assessments = [];
        }
    }

    /**
     * Returns the current model of the Apollon editor. It removes the assessment first, as it should not be part
     * of the model outside of Apollon.
     */
    getCurrentModel(): UMLModel {
        const currentModel: UMLModel = this.apollonEditor.model;
        this.removeAssessments(currentModel);
        return currentModel;
    }

    /**
     * This function opens the modal for the help dialog.
     */
    open(content: any): void {
        this.modalService.open(content, { size: 'lg' });
    }

    ngOnChanges(changes: SimpleChanges): void {
        if (changes.umlModel && changes.umlModel.currentValue && this.apollonEditor) {
<<<<<<< HEAD
            this.apollonEditor.model = changes.umlModel.currentValue;
=======
            this.umlModel = changes.umlModel.currentValue;
            // Apollon doesn't need assessments in Modeling mode
            this.removeAssessments(this.umlModel);
            this.apollonEditor.model = this.umlModel;
>>>>>>> 4d3ce85f
        }
    }

    ngOnDestroy(): void {
        if (this.apollonEditor !== null) {
            this.apollonEditor.destroy();
        }
    }
}<|MERGE_RESOLUTION|>--- conflicted
+++ resolved
@@ -97,14 +97,10 @@
 
     ngOnChanges(changes: SimpleChanges): void {
         if (changes.umlModel && changes.umlModel.currentValue && this.apollonEditor) {
-<<<<<<< HEAD
-            this.apollonEditor.model = changes.umlModel.currentValue;
-=======
             this.umlModel = changes.umlModel.currentValue;
             // Apollon doesn't need assessments in Modeling mode
             this.removeAssessments(this.umlModel);
             this.apollonEditor.model = this.umlModel;
->>>>>>> 4d3ce85f
         }
     }
 
