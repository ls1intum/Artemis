import { Component, ElementRef, HostListener, OnDestroy, OnInit, ViewChild } from '@angular/core';
import { ActivatedRoute, Router } from '@angular/router';
import { Subscription } from 'rxjs/Subscription';
import { DiagramType, ModelingExercise } from '../entities/modeling-exercise';
import { Participation } from '../entities/participation';
import { ApollonDiagramService } from '../entities/apollon-diagram/apollon-diagram.service';
import ApollonEditor, { ApollonOptions, Point, State } from '@ls1intum/apollon';
import { JhiAlertService } from 'ng-jhipster';
import { Result } from '../entities/result';
import { ModelingSubmission, ModelingSubmissionService } from '../entities/modeling-submission';
import { ModelingAssessmentService } from '../entities/modeling-assessment';
import * as $ from 'jquery';
import { ModelingEditorService } from './modeling-editor.service';
import { NgbModal } from '@ng-bootstrap/ng-bootstrap';
import { ComponentCanDeactivate } from '../shared';
import { JhiWebsocketService } from '../core';
import { Observable } from 'rxjs/Observable';
import { TranslateService } from '@ngx-translate/core';
import * as moment from 'moment';
<<<<<<< HEAD
import { ArtemisMarkdown } from 'app/components/util/markdown.service';
=======
import { ModelElementType } from 'app/entities/modeling-assessment/uml-element.model';
>>>>>>> bb248021

@Component({
    selector: 'jhi-modeling-editor',
    templateUrl: './modeling-editor.component.html',
    providers: [ModelingAssessmentService, ApollonDiagramService]
})
export class ModelingEditorComponent implements OnInit, OnDestroy, ComponentCanDeactivate {
    @ViewChild('editorContainer')
    editorContainer: ElementRef;

    private subscription: Subscription;
    participation: Participation;
    modelingExercise: ModelingExercise;
    result: Result;

    apollonEditor: ApollonEditor | null = null;
    selectedEntities: string[];
    selectedRelationships: string[];

    submission: ModelingSubmission;

    /**
     * JSON with the following keys: editor, entities, interactiveElements, relationships
     * format is given by Apollon
     */
    submissionState: State;

    // TODO: rename
    assessmentResult: Result;
    assessmentsNames: Map<string, Map<string, string>>;
    totalScore: number;

    /**
     * an Array of model element IDs as keys with {x: <xOffset>, y: <yOffset>} as values
     * is used for positioning the assessment symbols
     */
    positions: Map<string, Point>;

    diagramState: State = null;
    isActive: boolean;
    isSaving: boolean;
    retryStarted = false;
    autoSaveInterval: number;
    autoSaveTimer: number;

    websocketChannel: string;

    problemStatement: string;

    constructor(
        private jhiWebsocketService: JhiWebsocketService,
        private apollonDiagramService: ApollonDiagramService,
        private modelingSubmissionService: ModelingSubmissionService,
        private modelingAssessmentService: ModelingAssessmentService,
        private jhiAlertService: JhiAlertService,
        private route: ActivatedRoute,
        private modelingEditorService: ModelingEditorService,
        private modalService: NgbModal,
        private translateService: TranslateService,
        private router: Router,
        private artemisMarkdown: ArtemisMarkdown
    ) {
        this.isSaving = false;
        this.autoSaveTimer = 0;
    }

    ngOnInit() {
        this.subscription = this.route.params.subscribe(params => {
            if (params['participationId']) {
                this.modelingEditorService.get(params['participationId']).subscribe(
                    modelingSubmission => {
                        // reconnect participation <--> result
                        if (modelingSubmission.result) {
                            modelingSubmission.participation.results = [modelingSubmission.result];
                        }
                        this.participation = modelingSubmission.participation;
                        this.modelingExercise = this.participation.exercise as ModelingExercise;

                        this.problemStatement = this.artemisMarkdown.htmlForMarkdown(this.modelingExercise.problemStatement);
                        /**
                         * set diagramType to class diagram if exercise is null, use case or communication
                         * apollon does not support use case and communication yet
                         */
                        if (
                            this.modelingExercise.diagramType === null ||
                            this.modelingExercise.diagramType === DiagramType.USE_CASE ||
                            this.modelingExercise.diagramType === DiagramType.COMMUNICATION
                        ) {
                            this.modelingExercise.diagramType = DiagramType.CLASS;
                        }
                        this.isActive =
                            this.modelingExercise.dueDate == null || new Date() <= moment(this.modelingExercise.dueDate).toDate();
                        this.submission = modelingSubmission;
                        if (this.submission && this.submission.id && !this.submission.submitted) {
                            this.subscribeToWebsocket();
                        }
                        if (this.submission && this.submission.result) {
                            this.result = this.submission.result;
                        }
                        if (this.submission && this.submission.model) {
                            this.initializeApollonEditor(JSON.parse(this.submission.model));
                        } else {
                            this.initializeApollonEditor(null);
                        }
                        if (this.submission && this.submission.submitted && this.result && this.result.completionDate) {
                            if (this.result.assessments) {
                                this.assessmentResult = JSON.parse(this.result.assessments);
                                this.initializeAssessmentInfo();
                            } else {
                                this.modelingAssessmentService
                                    .getAssessment(this.submission.id)
                                    .subscribe(assessments => {
                                        this.assessmentResult = assessments;
                                        this.initializeAssessmentInfo();
                                    });
                            }
                        }
                    },
                    error => {
                        if (error.status === 403) {
                            this.router.navigate(['accessdenied']);
                        }
                    }
                );
            }
        });
        window.scroll(0, 0);
    }

    subscribeToWebsocket() {
        if (!this.submission && !this.submission.id) {
            return;
        }
        this.websocketChannel = '/user/topic/modelingSubmission/' + this.submission.id;
        this.jhiWebsocketService.subscribe(this.websocketChannel);
        this.jhiWebsocketService.receive(this.websocketChannel).subscribe(submission => {
            if (submission.submitted) {
                this.submission = submission;
                if (this.submission.result && this.submission.result.rated) {
                    this.modelingAssessmentService.getAssessment(this.submission.id).subscribe(assessments => {
                        this.assessmentResult = assessments;
                        this.initializeAssessmentInfo();
                    });
                }
                this.jhiAlertService.info('arTeMiSApp.modelingEditor.autoSubmit');
                if (this.submission.model) {
                    this.initializeApollonEditor(JSON.parse(this.submission.model));
                }
                this.isActive = false;
            }
        });
    }

    /**
     * This function initialized the Apollon editor depending on the submission status.
     * If it was already submitted, the Apollon editor is loaded in read-only mode.
     * Otherwise, it is loaded in the modeling mode and an auto save timer is started.
     */
    initializeApollonEditor(initialState: State) {
        if (this.apollonEditor !== null) {
            this.apollonEditor.destroy();
        }

        if (this.submission && this.submission.submitted) {
            clearInterval(this.autoSaveInterval);
            this.apollonEditor = new ApollonEditor(this.editorContainer.nativeElement, {
                initialState,
                mode: 'READ_ONLY',
                diagramType: <ApollonOptions['diagramType']>this.modelingExercise.diagramType
            });

            const state = this.apollonEditor.getState();
            this.apollonEditor.subscribeToSelectionChange(selection => {
                const selectedEntities = [];
                for (const entity of selection.entityIds) {
                    selectedEntities.push(entity);
                    for (const attribute of state.entities.byId[entity].attributes) {
                        selectedEntities.push(attribute.id);
                    }
                    for (const method of state.entities.byId[entity].methods) {
                        selectedEntities.push(method.id);
                    }
                }
                this.selectedEntities = selectedEntities;
                const selectedRelationships = [];
                for (const rel of selection.relationshipIds) {
                    selectedRelationships.push(rel);
                }
                this.selectedRelationships = selectedRelationships;
            });

            const apollonDiv = $('.apollon-editor > div');
            const assessmentsDiv = $('.assessments__container');
            assessmentsDiv.scrollTop(apollonDiv.scrollTop());
            assessmentsDiv.scrollLeft(apollonDiv.scrollLeft());

            apollonDiv.on('scroll', function() {
                assessmentsDiv.scrollTop(apollonDiv.scrollTop());
                assessmentsDiv.scrollLeft(apollonDiv.scrollLeft());
            });
        } else {
            this.apollonEditor = new ApollonEditor(this.editorContainer.nativeElement, {
                initialState,
                mode: 'MODELING_ONLY',
                diagramType: <ApollonOptions['diagramType']>this.modelingExercise.diagramType
            });
            this.updateSubmissionModel();
            // auto save of submission if there are changes
            this.autoSaveInterval = window.setInterval(() => {
                this.autoSaveTimer++;
                if (this.submission && this.submission.submitted) {
                    clearInterval(this.autoSaveInterval);
                    this.autoSaveTimer = 0;
                }
                if (this.autoSaveTimer >= 60 && !this.canDeactivate()) {
                    this.saveDiagram();
                }
            }, 1000);
        }
    }

    saveDiagram() {
        if (this.isSaving) {
            // don't execute the function if it is already currently executing
            return;
        }
        if (!this.submission) {
            this.submission = new ModelingSubmission();
        }
        this.submission.submitted = false;
        this.updateSubmissionModel();
        this.isSaving = true;
        this.autoSaveTimer = 0;

        if (this.submission.id) {
            this.modelingSubmissionService.update(this.submission, this.modelingExercise.id).subscribe(
                response => {
                    this.submission = response.body;
                    this.result = this.submission.result;
                    if (!this.submission.model) {
                        this.updateSubmissionModel();
                    }
                    this.isSaving = false;
                    this.jhiAlertService.success('arTeMiSApp.modelingEditor.saveSuccessful');
                },
                error => {
                    this.isSaving = false;
                    this.jhiAlertService.error('arTeMiSApp.modelingEditor.error');
                }
            );
        } else {
            this.modelingSubmissionService.create(this.submission, this.modelingExercise.id).subscribe(
                submission => {
                    this.submission = submission.body;
                    this.result = this.submission.result;
                    this.isSaving = false;
                    this.jhiAlertService.success('arTeMiSApp.modelingEditor.saveSuccessful');
                    this.isActive =
                        this.modelingExercise.dueDate == null || new Date() <= moment(this.modelingExercise.dueDate).toDate();
                    this.subscribeToWebsocket();
                },
                error => {
                    this.jhiAlertService.error('arTeMiSApp.modelingEditor.error');
                    this.isSaving = false;
                }
            );
        }
    }

    submit() {
        if (!this.submission) {
            return;
        }
        this.updateSubmissionModel();
        if (!this.diagramState || this.diagramState.entities.allIds.length === 0) {
            this.jhiAlertService.warning('arTeMiSApp.modelingEditor.empty');
            return;
        }

        let confirmSubmit = true;
        if (this.calculateNumberOfModelElements() < 10) {
            confirmSubmit = window.confirm(
                'Are you sure you want to submit? You cannot edit your model anymore until you get an assessment!'
            );
        }

        if (confirmSubmit) {
            this.submission.submitted = true;
            this.modelingSubmissionService.update(this.submission, this.modelingExercise.id).subscribe(
                response => {
                    this.submission = response.body;
                    this.result = this.submission.result;
                    // Compass has already calculated a result
                    if (this.result && this.result.assessmentType) {
                        const participation = this.participation;
                        participation.results = [this.result];
                        this.participation = Object.assign({}, participation);
                        this.modelingAssessmentService.getAssessment(this.submission.id).subscribe(assessments => {
                            this.assessmentResult = assessments;
                            this.initializeAssessmentInfo();
                        });
                        this.jhiAlertService.success('arTeMiSApp.modelingEditor.submitSuccessfulWithAssessment');
                    } else {
                        if (this.isActive) {
                            this.jhiAlertService.success('arTeMiSApp.modelingEditor.submitSuccessful');
                        } else {
                            this.jhiAlertService.warning('arTeMiSApp.modelingEditor.submitDeadlineMissed');
                        }
                    }
                    this.retryStarted = false;
                    clearInterval(this.autoSaveInterval);
                    this.initializeApollonEditor(JSON.parse(this.submission.model));
                    if (this.websocketChannel) {
                        this.jhiWebsocketService.unsubscribe(this.websocketChannel);
                    }
                },
                err => {
                    this.jhiAlertService.error('arTeMiSApp.modelingEditor.error');
                    this.submission.submitted = false;
                }
            );
        }
    }

    ngOnDestroy() {
        this.subscription.unsubscribe();
        if (this.apollonEditor !== null) {
            this.apollonEditor.destroy();
        }
        clearInterval(this.autoSaveInterval);

        if (this.websocketChannel) {
            this.jhiWebsocketService.unsubscribe(this.websocketChannel);
        }
    }

    /**
     * Saves the current model state in the attribute diagramState
     */
    updateSubmissionModel() {
        this.diagramState = this.apollonEditor.getState();
        const diagramJson = JSON.stringify(this.diagramState);
        if (this.submission && diagramJson != null) {
            this.submission.model = diagramJson;
        }
    }

    /**
     * Retrieves names and positions for displaying the assessment and calculates the total score
     */
    initializeAssessmentInfo() {
        if (this.assessmentResult && this.submission && this.submission.model) {
            this.submissionState = JSON.parse(this.submission.model);
            // TODO: use Result instead of ModelingAssessment
            this.assessmentsNames = this.modelingAssessmentService.getNamesForAssessments(this.assessmentResult, this.submissionState);
            this.positions = this.modelingAssessmentService.getElementPositions(this.assessmentResult, this.submissionState);
            let totalScore = 0;
            for (const feedback of this.assessmentResult.feedbacks) {
                totalScore += feedback.credits;
            }
            this.totalScore = totalScore;
        }
    }

    getElementPositions() {
        // TODO: use Result instead of ModelingAssessment
        this.positions = this.modelingAssessmentService.getElementPositions(this.assessmentResult, this.apollonEditor.getState());
    }

    /**
     * This function is used for limiting the number of symbols for the assessment to 5.
     * For each point an <i> element is created
     */
    numberToArray(n: number, startFrom: number): number[] {
        n = n > 5 ? 5 : n;
        n = n < -5 ? -5 : n;
        return this.modelingAssessmentService.numberToArray(n, startFrom);
    }

    /**
     * Checks whether a model element in the modeling editor is selected.
     */
    isSelected(id: string, type: ModelElementType) {
        if (
            (!this.selectedEntities || this.selectedEntities.length === 0) &&
            (!this.selectedRelationships || this.selectedRelationships.length === 0)
        ) {
            return true;
        }
        if (type !== ModelElementType.RELATIONSHIP) {
            return this.selectedEntities.indexOf(id) > -1;
        } else {
            return this.selectedRelationships.indexOf(id) > -1;
        }
    }

    /**
     * This function opens the modal for the help dialog.
     */
    open(content: any) {
        this.modalService.open(content, {size: 'lg'});
    }

    // function to check whether there are pending changes
    canDeactivate(): Observable<boolean> | boolean {
        if (
            (!this.submission &&
                this.apollonEditor &&
                this.apollonEditor.getState().entities.allIds.length > 0 &&
                JSON.stringify(this.apollonEditor.getState()) !== '') ||
            (this.submission &&
                this.submission.model &&
                JSON.parse(this.submission.model).version === this.apollonEditor.getState().version &&
                this.submission.model !== JSON.stringify(this.apollonEditor.getState()))
        ) {
            return false;
        }
        return true;
    }

    // displays the alert for confirming leaving the page if there are unsaved changes
    @HostListener('window:beforeunload', ['$event'])
    unloadNotification($event: any) {
        if (!this.canDeactivate()) {
            $event.returnValue = this.translateService.instant('pendingChanges');
        }
    }

    /**
     * starts a retry and resets necessary attributes
     * the retry is only persisted after saving or submitting the model
     */
    retry() {
        this.retryStarted = true;
        const currentModel = this.submission.model;
        this.submission = new ModelingSubmission();
        this.submission.model = currentModel;
        this.assessmentResult = null;
        this.result = null; // TODO: think about how we could visualize old results and assessments after retry

        clearInterval(this.autoSaveInterval);
        if (this.submission.model) {
            this.initializeApollonEditor(JSON.parse(this.submission.model));
        } else {
            this.initializeApollonEditor(null);
        }
    }

    /**
     * counts the number of model elements
     * is used in the submit() function
     */
    calculateNumberOfModelElements(): number {
        if (this.diagramState) {
            let total = this.diagramState.entities.allIds.length + this.diagramState.relationships.allIds.length;
            for (const elem of this.diagramState.entities.allIds) {
                total += this.diagramState.entities.byId[elem].attributes.length;
                total += this.diagramState.entities.byId[elem].methods.length;
            }
            return total;
        }
        return 0;
    }
}<|MERGE_RESOLUTION|>--- conflicted
+++ resolved
@@ -17,11 +17,9 @@
 import { Observable } from 'rxjs/Observable';
 import { TranslateService } from '@ngx-translate/core';
 import * as moment from 'moment';
-<<<<<<< HEAD
 import { ArtemisMarkdown } from 'app/components/util/markdown.service';
-=======
 import { ModelElementType } from 'app/entities/modeling-assessment/uml-element.model';
->>>>>>> bb248021
+
 
 @Component({
     selector: 'jhi-modeling-editor',
