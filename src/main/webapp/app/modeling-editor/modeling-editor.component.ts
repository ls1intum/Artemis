--- conflicted
+++ resolved
@@ -186,7 +186,6 @@
             const model = this.apollonEditor.model;
             this.apollonEditor.subscribeToSelectionChange(selection => {
                 const selectedEntities = [];
-<<<<<<< HEAD
                 for (const elementId of selection.elements) {
                     selectedEntities.push(elementId);
                     const classifier: UMLClassifier = model.elements[elementId] as UMLClassifier;
@@ -198,16 +197,6 @@
                             selectedEntities.push(method.id);
                         }
                     }
-=======
-                for (const entity of selection.elements) {
-                    selectedEntities.push(entity);
-                    // for (const attribute of (model.elements[entity] as UMLClassifier).attributes) {
-                    //     selectedEntities.push(attribute.id);
-                    // }
-                    // for (const method of (model.elements[entity] as UMLClassifier).methods) {
-                    //     selectedEntities.push(method.id);
-                    // }
->>>>>>> 425c75f6
                 }
                 this.selectedEntities = selectedEntities;
                 const selectedRelationships = [];
@@ -480,21 +469,10 @@
     calculateNumberOfModelElements(): number {
         if (this.umlModel) {
             let total = Object.keys(this.umlModel.elements).length + Object.keys(this.umlModel.relationships).length;
-<<<<<<< HEAD
-            for (const id in this.umlModel.elements) {
-                const elem = this.umlModel.elements[id] as UMLClassifier;
-                if (elem) {
-                    total += elem.attributes.length + elem.methods.length;
-=======
             for (const elem of Object.values(this.umlModel.elements)) {
-                switch (elem.type) {
-                    case ElementType.Class:
-                    case ElementType.AbstractClass:
-                    case ElementType.Interface:
-                    case ElementType.Enumeration:
-                        total += (elem as UMLClassifier).attributes.length + (elem as UMLClassifier).methods.length;
-                        break;
->>>>>>> 425c75f6
+                const classifier = elem as UMLClassifier;
+                if (classifier) {
+                    total += classifier.attributes.length + classifier.methods.length;
                 }
             }
             return total;
