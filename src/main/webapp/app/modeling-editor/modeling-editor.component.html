--- conflicted
+++ resolved
@@ -1,49 +1,4 @@
-<<<<<<< HEAD
-<div class="p-4 markdown-preview">
-    <jhi-alert></jhi-alert>
-
-    <div class="row" [ngClass]="{'align-items-center': submission?.submitted}">
-        <div class="col-12 col-lg-8">
-            <h2>
-                Modeling Editor <span *ngIf="modelingExercise">for Exercise: {{modelingExercise.title}}</span>
-            </h2>
-        </div>
-        <div class="col-12 col-lg-4 text-right">
-            <div *ngIf="participation"><jhi-result [participation]="participation"></jhi-result></div><br>
-            <button class="btn btn-primary" (click)="saveDiagram()" [hidden]="submission?.submitted" [disabled]="isSaving">
-                <ng-container *ngIf="!isSaving">
-                    <fa-icon icon="save"></fa-icon>
-                    <span jhiTranslate="entity.action.save">Save</span>
-                </ng-container>
-                <ng-container *ngIf="isSaving">
-                    <fa-icon icon="sync"></fa-icon>
-                    <span>Saving...</span>
-                </ng-container>
-            </button>
-            <button class="btn btn-success" (click)="submit()"
-                    [disabled]="!submission || !umlModel || this.umlModel.elements.length === 0"
-                    [hidden]="submission?.submitted || !isActive">Submit</button>
-            <button class="btn btn-warning" (click)="submit()"
-                    [disabled]="!submission || !umlModel || this.umlModel.elements.length === 0"
-                    [hidden]="submission?.submitted || isActive">Submit (deadline missed)</button>
-            <button class="btn btn-info" (click)="retry()"
-                    *ngIf="isActive && submission?.submitted && result?.rated && !retryStarted"><fa-icon icon="sync"></fa-icon> Retry</button>
-        </div>
-    </div><br>
-
-    <div class="row" *ngIf="modelingExercise">
-        <div class="col">
-            <p class="mb-3">
-                <span><strong>Problem Statement:</strong></span>
-                <span [innerHTML]="problemStatement" ></span>
-            </p>
-        </div>
-        <div class="col text-right" *ngIf="!submission?.submitted"><p><strong>Max. Score: {{ modelingExercise.maxScore }}</strong></p></div>
-    </div>
-
-=======
 <div class="p-4">
->>>>>>> 17e26499
     <ng-template #help let-c="close" let-d="dismiss">
         <div class="modal-header">
             <h4 class="modal-title" jhiTranslate="arTeMiSApp.modelingEditor.helpModal.title">How to use the modeling editor</h4>
