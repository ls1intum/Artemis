<div class="p-4">
<<<<<<< HEAD
    <jhi-alert></jhi-alert>

    <div class="row" [ngClass]="{'align-items-center': submission?.submitted}">
        <div class="col-12 col-lg-8">
            <h2>
                <span *ngIf="!modelingExercise" jhiTranslate="arTeMiSApp.modelingEditor.title">Modeling Editor</span>
                <span *ngIf="modelingExercise">{{modelingExercise.title}}</span>
            </h2>
        </div>
        <div class="col-12 col-lg-4 text-right">
            <div *ngIf="participation"><jhi-result [participation]="participation"></jhi-result></div><br>
            <button class="btn btn-primary" (click)="saveDiagram()" [hidden]="submission?.submitted" [disabled]="isSaving">
                <ng-container *ngIf="!isSaving">
                    <fa-icon icon="save"></fa-icon>
                    <span jhiTranslate="entity.action.save">Save</span>
                </ng-container>
                <ng-container *ngIf="isSaving">
                    <fa-icon icon="sync"></fa-icon>
                    <span jhiTranslate="entity.action.saving">Saving...</span>
                </ng-container>
            </button>
            <button class="btn btn-success" (click)="submit()"
                    [disabled]="!submission || !umlModel || this.umlModel.elements.length === 0"
                    [hidden]="submission?.submitted || !isActive"
                    jhiTranslate="entity.action.submit">Submit</button>
            <button class="btn btn-warning" (click)="submit()"
                    [disabled]="!submission || !umlModel || this.umlModel.elements.length === 0"
                    [hidden]="submission?.submitted || isActive"
                    jhiTranslate="entity.action.submitDeadlineMissed">Submit (deadline missed)</button>
            <button class="btn btn-info" (click)="retry()"
                    *ngIf="isActive && submission?.submitted && result?.rated && !retryStarted">
                <fa-icon icon="sync"></fa-icon>&nbsp;<span jhiTranslate="entity.action.retry">Retry</span>
            </button>
        </div>
    </div><br>

    <div class="row" *ngIf="modelingExercise">
        <div class="col">
            <p class="mb-3">
                <span jhiTranslate="arTeMiSApp.modelingEditor.problemStatement"><strong>Problem Statement:</strong></span>
                <span [innerHTML]="problemStatement" ></span>
            </p>
        </div>
        <div class="col text-right" *ngIf="!submission?.submitted">
            <p jhiTranslate="arTeMiSApp.modelingEditor.maxScore" [translateValues]="{maxScore: modelingExercise.maxScore}">
                <strong>Max. Score: {{ modelingExercise.maxScore }}</strong>
            </p>
        </div>
    </div>

=======
>>>>>>> 2c78fc3d
    <ng-template #help let-c="close" let-d="dismiss">
        <div class="modal-header">
            <h4 class="modal-title" jhiTranslate="arTeMiSApp.modelingEditor.helpModal.title">How to use the modeling editor</h4>
            <button type="button" class="close" aria-label="Close" (click)="d()"><span aria-hidden="true">&times;</span></button>
        </div>
        <div class="modal-body">
            <table class="table">
                <tr>
                    <th jhiTranslate="arTeMiSApp.modelingEditor.helpModal.addClass.title">Add Class</th>
                    <td jhiTranslate="arTeMiSApp.modelingEditor.helpModal.addClass.text">To add a class, simply drag and drop one of the elements on the right side into the editor area on the left side.</td>
                    <td><img width="470" src="../../content/images/help-add-class.jpg"></td>
                </tr>
                <tr>
                    <th jhiTranslate="arTeMiSApp.modelingEditor.helpModal.editClass.title">Edit Class</th>
                    <td jhiTranslate="arTeMiSApp.modelingEditor.helpModal.editClass.text">To edit a class, double click it and a popup will open up, in which you can edit its components, e.g. name, attributes, methods, etc.</td>
                    <td><img width="470" src="../../content/images/help-edit-class.jpg"></td>
                </tr>
                <tr>
                    <th jhiTranslate="arTeMiSApp.modelingEditor.helpModal.moveClass.title">Move Class</th>
                    <td jhiTranslate="arTeMiSApp.modelingEditor.helpModal.moveClass.text">To move a class, select it with a single click and either use your keyboard arrows or drag and drop it.</td>
                    <td><img src="../../content/images/help-move-class.jpg"></td>
                </tr>
                <tr>
                    <th jhiTranslate="arTeMiSApp.modelingEditor.helpModal.deleteClass.title">Delete Class</th>
                    <td jhiTranslate="arTeMiSApp.modelingEditor.helpModal.deleteClass.text">To delete a class, select it with a single click and either press <code>Delete</code> or <code>Backspace</code> on your keyboard.</td>
                    <td></td>
                </tr>
                <tr>
                    <th jhiTranslate="arTeMiSApp.modelingEditor.helpModal.addAssociation.title">Add Association</th>
                    <td jhiTranslate="arTeMiSApp.modelingEditor.helpModal.addAssociation.text">To add an association, select the source class with a single click and you will see four blue circles. Those are the possible connection points for associations. Click and hold on one of those and drag it to another blue circle to create an association.</td>
                    <td><img width="470" src="../../content/images/help-add-association.jpg"></td>
                </tr>
                <tr>
                    <th jhiTranslate="arTeMiSApp.modelingEditor.helpModal.editAssociation.title">Edit Association</th>
                    <td jhiTranslate="arTeMiSApp.modelingEditor.helpModal.editAssociation.text">To edit an association, double click it and a popup will open up, in which you can edit its properties, e.g. type.</td>
                    <td><img width="470" src="../../content/images/help-edit-association.jpg"></td>
                </tr>
                <tr>
                    <th jhiTranslate="arTeMiSApp.modelingEditor.helpModal.deleteAssociation.title">Delete Association</th>
                    <td jhiTranslate="arTeMiSApp.modelingEditor.helpModal.deleteAssociation.text">To delete an association, select it with a single click and either press <code>Delete</code> or <code>Backspace</code> on your keyboard.</td>
                    <td></td>
                </tr>
                <tr>
                    <th jhiTranslate="arTeMiSApp.modelingEditor.helpModal.undo.title">Undo & Redo</th>
                    <td jhiTranslate="arTeMiSApp.modelingEditor.helpModal.undo.text">With <code>Ctrl+Z</code> and <code>Ctrl+Y</code> you can undo and redo your changes.</td>
                    <td></td>
                </tr>
            </table>
        </div>
        <div class="modal-footer">
            <button type="button" class="btn btn-outline" (click)="c()" jhiTranslate="entity.action.close">Close</button>
        </div>
    </ng-template>
<<<<<<< HEAD
    <div *ngIf="!submission?.submitted"><button class="btn btn-warning" (click)="open(help)">
=======
    <div><button class="btn btn-warning" (click)="open(help)">
>>>>>>> 2c78fc3d
        <fa-icon [icon]="['far', 'question-circle']"></fa-icon>&nbsp;
        <span jhiTranslate="arTeMiSApp.modelingEditor.helpModal.help">Help</span>
    </button></div><br>

<<<<<<< HEAD
    <div class="row">
        <div [ngClass]="{'col-9': submission?.submitted, 'col-12': !submission?.submitted}">
            <div #editorContainer style="width: 100%; height: 100vh;"></div>
        </div>
        <div class="col-3" *ngIf="submission?.submitted">
            <h4 jhiTranslate="arTeMiSApp.modelingEditor.assessment.title">Assessment</h4>
            <p *ngIf="!assessmentResult || assessmentResult?.feedbacks.length === 0"
               jhiTranslate="arTeMiSApp.modelingEditor.assessment.noAssessment">
                There is no assessment available yet.
            </p>
            <ng-container *ngIf="assessmentResult?.feedbacks.length > 0">
                <p jhiTranslate="arTeMiSApp.modelingEditor.assessment.instructions">
                    Select entities and/or associations in the editor to filter the assessment.
                </p>
                <table class="table">
                    <thead class="thead-light">
                        <tr>
                            <th jhiTranslate="arTeMiSApp.modelingEditor.assessment.element">Element</th>
                            <th class="text-center" jhiTranslate="arTeMiSApp.modelingEditor.assessment.score">Score</th>
                        </tr>
                    </thead>
                    <tbody *ngIf="assessmentsNames">
                    <!--TODO CZ: replace function call 'isSelected' in html-->
                        <tr *ngFor="let feedback of assessmentResult.feedbacks" [hidden]="(feedback.credits === 0 && !feedback.text) || !isSelected(feedback.referenceId, feedback.referenceType)">
                            <td>
                                <span>{{assessmentsNames[feedback.referenceId]['type']}} </span>
                                <code class="text-primary">{{assessmentsNames[feedback.referenceId]['name']}}</code><br>
                                <span *ngIf="feedback.text" [ngClass]="{'text-success': feedback.credits > 0, 'text-danger': feedback.credits < 0}"><strong>Feedback:</strong> {{feedback.text}}</span>
                            </td>
                            <td class="text-center">{{feedback.credits | number:'1.0-1'}}</td>
                        </tr>
                    </tbody>
                </table>
            </ng-container>
=======
    <div #resizeContainer class="modeling-editor" [class.resizable]="resizeOptions">
        <div #editorContainer class="apollon-container"></div>
        <div *ngIf="resizeOptions" class="draggable-right">
            <fa-icon icon="grip-lines-vertical"></fa-icon>
>>>>>>> 2c78fc3d
        </div>
    </div>
</div><|MERGE_RESOLUTION|>--- conflicted
+++ resolved
@@ -1,57 +1,4 @@
 <div class="p-4">
-<<<<<<< HEAD
-    <jhi-alert></jhi-alert>
-
-    <div class="row" [ngClass]="{'align-items-center': submission?.submitted}">
-        <div class="col-12 col-lg-8">
-            <h2>
-                <span *ngIf="!modelingExercise" jhiTranslate="arTeMiSApp.modelingEditor.title">Modeling Editor</span>
-                <span *ngIf="modelingExercise">{{modelingExercise.title}}</span>
-            </h2>
-        </div>
-        <div class="col-12 col-lg-4 text-right">
-            <div *ngIf="participation"><jhi-result [participation]="participation"></jhi-result></div><br>
-            <button class="btn btn-primary" (click)="saveDiagram()" [hidden]="submission?.submitted" [disabled]="isSaving">
-                <ng-container *ngIf="!isSaving">
-                    <fa-icon icon="save"></fa-icon>
-                    <span jhiTranslate="entity.action.save">Save</span>
-                </ng-container>
-                <ng-container *ngIf="isSaving">
-                    <fa-icon icon="sync"></fa-icon>
-                    <span jhiTranslate="entity.action.saving">Saving...</span>
-                </ng-container>
-            </button>
-            <button class="btn btn-success" (click)="submit()"
-                    [disabled]="!submission || !umlModel || this.umlModel.elements.length === 0"
-                    [hidden]="submission?.submitted || !isActive"
-                    jhiTranslate="entity.action.submit">Submit</button>
-            <button class="btn btn-warning" (click)="submit()"
-                    [disabled]="!submission || !umlModel || this.umlModel.elements.length === 0"
-                    [hidden]="submission?.submitted || isActive"
-                    jhiTranslate="entity.action.submitDeadlineMissed">Submit (deadline missed)</button>
-            <button class="btn btn-info" (click)="retry()"
-                    *ngIf="isActive && submission?.submitted && result?.rated && !retryStarted">
-                <fa-icon icon="sync"></fa-icon>&nbsp;<span jhiTranslate="entity.action.retry">Retry</span>
-            </button>
-        </div>
-    </div><br>
-
-    <div class="row" *ngIf="modelingExercise">
-        <div class="col">
-            <p class="mb-3">
-                <span jhiTranslate="arTeMiSApp.modelingEditor.problemStatement"><strong>Problem Statement:</strong></span>
-                <span [innerHTML]="problemStatement" ></span>
-            </p>
-        </div>
-        <div class="col text-right" *ngIf="!submission?.submitted">
-            <p jhiTranslate="arTeMiSApp.modelingEditor.maxScore" [translateValues]="{maxScore: modelingExercise.maxScore}">
-                <strong>Max. Score: {{ modelingExercise.maxScore }}</strong>
-            </p>
-        </div>
-    </div>
-
-=======
->>>>>>> 2c78fc3d
     <ng-template #help let-c="close" let-d="dismiss">
         <div class="modal-header">
             <h4 class="modal-title" jhiTranslate="arTeMiSApp.modelingEditor.helpModal.title">How to use the modeling editor</h4>
@@ -105,56 +52,15 @@
             <button type="button" class="btn btn-outline" (click)="c()" jhiTranslate="entity.action.close">Close</button>
         </div>
     </ng-template>
-<<<<<<< HEAD
-    <div *ngIf="!submission?.submitted"><button class="btn btn-warning" (click)="open(help)">
-=======
     <div><button class="btn btn-warning" (click)="open(help)">
->>>>>>> 2c78fc3d
         <fa-icon [icon]="['far', 'question-circle']"></fa-icon>&nbsp;
         <span jhiTranslate="arTeMiSApp.modelingEditor.helpModal.help">Help</span>
     </button></div><br>
 
-<<<<<<< HEAD
-    <div class="row">
-        <div [ngClass]="{'col-9': submission?.submitted, 'col-12': !submission?.submitted}">
-            <div #editorContainer style="width: 100%; height: 100vh;"></div>
-        </div>
-        <div class="col-3" *ngIf="submission?.submitted">
-            <h4 jhiTranslate="arTeMiSApp.modelingEditor.assessment.title">Assessment</h4>
-            <p *ngIf="!assessmentResult || assessmentResult?.feedbacks.length === 0"
-               jhiTranslate="arTeMiSApp.modelingEditor.assessment.noAssessment">
-                There is no assessment available yet.
-            </p>
-            <ng-container *ngIf="assessmentResult?.feedbacks.length > 0">
-                <p jhiTranslate="arTeMiSApp.modelingEditor.assessment.instructions">
-                    Select entities and/or associations in the editor to filter the assessment.
-                </p>
-                <table class="table">
-                    <thead class="thead-light">
-                        <tr>
-                            <th jhiTranslate="arTeMiSApp.modelingEditor.assessment.element">Element</th>
-                            <th class="text-center" jhiTranslate="arTeMiSApp.modelingEditor.assessment.score">Score</th>
-                        </tr>
-                    </thead>
-                    <tbody *ngIf="assessmentsNames">
-                    <!--TODO CZ: replace function call 'isSelected' in html-->
-                        <tr *ngFor="let feedback of assessmentResult.feedbacks" [hidden]="(feedback.credits === 0 && !feedback.text) || !isSelected(feedback.referenceId, feedback.referenceType)">
-                            <td>
-                                <span>{{assessmentsNames[feedback.referenceId]['type']}} </span>
-                                <code class="text-primary">{{assessmentsNames[feedback.referenceId]['name']}}</code><br>
-                                <span *ngIf="feedback.text" [ngClass]="{'text-success': feedback.credits > 0, 'text-danger': feedback.credits < 0}"><strong>Feedback:</strong> {{feedback.text}}</span>
-                            </td>
-                            <td class="text-center">{{feedback.credits | number:'1.0-1'}}</td>
-                        </tr>
-                    </tbody>
-                </table>
-            </ng-container>
-=======
     <div #resizeContainer class="modeling-editor" [class.resizable]="resizeOptions">
         <div #editorContainer class="apollon-container"></div>
         <div *ngIf="resizeOptions" class="draggable-right">
             <fa-icon icon="grip-lines-vertical"></fa-icon>
->>>>>>> 2c78fc3d
         </div>
     </div>
 </div>