--- conflicted
+++ resolved
@@ -303,14 +303,10 @@
         let plantUml = tokens[id].content;
 
         // tslint:disable-next-line:max-line-length
-<<<<<<< HEAD
-        plantUml = plantUml.replace('@startuml', '@startuml\nskinparam shadowing false\nskinparam classBorderColor black\nskinparam classArrowColor black\nskinparam DefaultFontSize 14\nskinparam ClassFontStyle bold\nskinparam classAttributeIconSize 0\nhide empty members\n');
-=======
         plantUml = plantUml.replace(
             '@startuml',
             '@startuml\nskinparam shadowing false\nskinparam classBorderColor black\nskinparam classArrowColor black\nskinparam DefaultFontSize 14\nskinparam ClassFontStyle bold\nskinparam classAttributeIconSize 0\nhide empty members\n'
         );
->>>>>>> 2f2975f9
 
         // Provide this reference inside replace callback function
         const that = this;
