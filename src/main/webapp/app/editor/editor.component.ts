--- conflicted
+++ resolved
@@ -67,13 +67,8 @@
                 files => {
                     this.repositoryFiles = files;
                 },
-<<<<<<< HEAD
-                err => {
-                    console.log('There was an error while getting files: ' + err.body.msg);
-=======
                 (error: HttpErrorResponse) => {
                     console.log('There was an error while getting files: ' + error.message + ': ' + error.error);
->>>>>>> 40d71476
                 }
             );
         });
@@ -175,13 +170,8 @@
                     this.file = $event.file;
                 }
             },
-<<<<<<< HEAD
-            err => {
-                console.log('There was an error while getting files: ' + err.body.msg);
-=======
             (error: HttpErrorResponse) => {
                 console.log('There was an error while getting files: ' + error.message + ': ' + error.error);
->>>>>>> 40d71476
             }
         );
     }
