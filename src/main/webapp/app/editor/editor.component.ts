import { CourseService } from '../entities/course';
import { JhiAlertService } from 'ng-jhipster';
import { AfterViewInit, Component, OnChanges, OnDestroy, OnInit, SimpleChanges } from '@angular/core';
import { Subscription } from 'rxjs/Subscription';
import { ActivatedRoute } from '@angular/router';
import { Participation, ParticipationService } from '../entities/participation';
<<<<<<< HEAD
import { RepositoryFileService, RepositoryService } from '../entities/repository/repository.service';
=======
import { RepositoryService, RepositoryFileService } from '../entities/repository/repository.service';
import { Result } from '../entities/result';
>>>>>>> 1d50ff3e
import { HttpResponse } from '@angular/common/http';
import * as $ from 'jquery';
import * as interact from 'interactjs';

@Component({
    selector: 'jhi-editor',
    templateUrl: './editor.component.html',
    providers:  [
        JhiAlertService,
        CourseService,
        RepositoryFileService
    ]
})

/**
 * @class EditorComponent
 * @desc This component acts as a wrapper for the upgraded editor component (directive).
 * The dependencies are passed along to the directive, from there to the legacy component.
 */
export class EditorComponent implements OnInit, AfterViewInit, OnChanges, OnDestroy {

    /** Dependencies as defined by the Editor component */
    participation: Participation;
    repository: RepositoryService;
    file: string;
    paramSub: Subscription;
    repositoryFiles: string[];
    latestResult: Result;
    saveStatusLabel: string;

    /** Enable initial refresh call for result component **/
    doInitialRefresh = true;

    /** File Status Booleans **/
    isSaved = true;
    isBuilding = false;
    isCommitted: boolean;

    /** Resizable sizing constants **/
    resizableMinWidth = 100;
    resizableMaxWidth = 800;

    /**
     * @constructor EditorComponent
     * @param {ActivatedRoute} route
     * @param {ParticipationService} participationService
     * @param {RepositoryService} repositoryService
     * @param {RepositoryFileService} repositoryFileService
     */
    constructor(private route: ActivatedRoute,
                private participationService: ParticipationService,
                private repositoryService: RepositoryService,
                private repositoryFileService: RepositoryFileService) {}

    /**
     * @function ngOnInit
     * @desc Fetches the participation and the repository files for the provided participationId in params
     */
    ngOnInit(): void {
        this.paramSub = this.route.params.subscribe(params => {
            /** Query the participationService for the participationId given by the params */
            this.participationService.find(params['participationId']).subscribe((response: HttpResponse<Participation>) => {
                this.participation = response.body;
                this.checkIfRepositoryIsClean();
            });
            /** Query the repositoryFileService for files in the repository */
            this.repositoryFileService.query(params['participationId']).subscribe(files => {
                this.repositoryFiles = files;
            }, err => {
                console.log('There was an error while getting files: ' + err.body.msg);
            });
        });

        /** Assign repository */
        this.repository = this.repositoryService;
    }

    /**
     * @function ngAfterViewInit
     * @desc After the view was initialized, we create an interact.js resizable object,
     *       designate the edges which can be used to resize the target element and set min and max values.
     *       The 'resizemove' callback function processes the event values and sets new width and height values for the element.
     */
    ngAfterViewInit(): void {
        interact('.resizable-filebrowser')
            .resizable({
                // Enable resize from right edge; triggered by class rg-right
                edges: { left: false, right: '.rg-right', bottom: false, top: false },
                // Set min and max width
                restrictSize: {
                    min: { width: this.resizableMinWidth },
                    max: { width: this.resizableMaxWidth }
                },
                inertia: true,
            }).on('resizemove', function(event) {
            const target = event.target;
            // Update element size
            target.style.width  = event.rect.width + 'px';
            target.style.height = event.rect.height + 'px';
        });
    }

    /**
     * @function ngOnChanges
     * @desc Checks if the repository has uncommitted changes
     * @param changes
     */
    ngOnChanges(changes: SimpleChanges) {
        this.checkIfRepositoryIsClean();
    }

    /**
     * @function checkIfRepositoryIsClean
     * @desc Calls the repository service to see if the repository has uncommitted changes
     */
    checkIfRepositoryIsClean(): void {
        this.repository.isClean(this.participation.id).subscribe(res => {
            this.isCommitted = res.isClean;
        });
    }

    /**
     * @function updateSaveStatusLabel
     * @desc Callback function for a save status changes of files
     * @param $event Event object which contains information regarding the save status of files
     */
    updateSaveStatusLabel($event) {
        this.isSaved = $event.isSaved;
        if (!this.isSaved) {
            this.isCommitted = false;
        }
        this.saveStatusLabel = $event.saveStatusLabel;
    }

    /**
     * @function updateLatestResult
     * @desc Callback function for when a new result is received from the result component
     * @param $event Event object which contains the newly received result
     */
    updateLatestResult($event) {
        this.isBuilding = false;
        this.latestResult = $event.newResult;
    }

    /**
     * @function updateSelectedFile
     * @desc Callback function for when a new file is selected within the file-browser component
     * @param $event Event object which contains the new file name
     */
    updateSelectedFile($event) {
        this.file = $event.fileName;
    }

    /**
     * @function updateRepositoryCommitStatus
     * @desc Callback function for when a file was created or deleted; updates the current repository files
     */
    updateRepositoryCommitStatus($event) {
        this.isSaved = false;
        this.isCommitted = false;
        /** Query the repositoryFileService for updated files in the repository */
        this.repositoryFileService.query(this.participation.id).subscribe(files => {
            this.repositoryFiles = files;
            // Select newly created file
            if ($event.mode === 'create') {
                this.file = $event.file;
            }
        }, err => {
            console.log('There was an error while getting files: ' + err.body.msg);
        });
    }

    /**
     * @function toggleCollapse
     * @desc Collapse parts of the editor (file browser, build output...)
     * @param $event
     * @param horizontal
     */
    toggleCollapse($event, horizontal: boolean) {
        const target = $event.toElement || $event.relatedTarget || $event.target;
        target.blur();
        const $card = $(target).closest('.card');

        if ($card.hasClass('collapsed')) {
            $card.removeClass('collapsed');
        } else {
            $card.addClass('collapsed');
            horizontal ? $card.height('35px') : $card.width('55px');
        }
    }

    /**
     * @function commit
     * @desc Commits the current repository filess
     * @param $event
     */
    commit($event) {
        const target = $event.toElement || $event.relatedTarget || $event.target;
        target.blur();
        this.isBuilding = true;
        this.repository.commit(this.participation.id).subscribe(
            res => {
                this.isCommitted = true;
            },
            err => {
                console.log('Error during commit ocurred!', err);
            });
    }

    /**
     * @function ngOnDestroy
     * @desc Framework function which is executed when the component is destroyed.
     * Used for component cleanup, close open sockets, connections, subscriptions...
     */
    ngOnDestroy() {
        /** Unsubscribe onDestroy to avoid performance issues due to a high number of open subscriptions */
        this.paramSub.unsubscribe();
    }
}<|MERGE_RESOLUTION|>--- conflicted
+++ resolved
@@ -4,12 +4,8 @@
 import { Subscription } from 'rxjs/Subscription';
 import { ActivatedRoute } from '@angular/router';
 import { Participation, ParticipationService } from '../entities/participation';
-<<<<<<< HEAD
 import { RepositoryFileService, RepositoryService } from '../entities/repository/repository.service';
-=======
-import { RepositoryService, RepositoryFileService } from '../entities/repository/repository.service';
 import { Result } from '../entities/result';
->>>>>>> 1d50ff3e
 import { HttpResponse } from '@angular/common/http';
 import * as $ from 'jquery';
 import * as interact from 'interactjs';
