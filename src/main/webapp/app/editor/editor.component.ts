--- conflicted
+++ resolved
@@ -46,20 +46,13 @@
      * @param {RepositoryService} repositoryService
      * @param {RepositoryFileService} repositoryFileService
      */
-<<<<<<< HEAD
-    constructor(private route: ActivatedRoute,
-                private participationService: ParticipationService,
-                private participationDataProvider: ParticipationDataProvider,
-                private repositoryService: RepositoryService,
-                private repositoryFileService: RepositoryFileService) {}
-=======
     constructor(
         private route: ActivatedRoute,
         private participationService: ParticipationService,
+        private participationDataProvider: ParticipationDataProvider,
         private repositoryService: RepositoryService,
         private repositoryFileService: RepositoryFileService
     ) {}
->>>>>>> 2f2975f9
 
     /**
      * @function ngOnInit
@@ -73,7 +66,10 @@
 
         this.paramSub = this.route.params.subscribe(params => {
             // Cast params id to Number or strict comparison will lead to result false (due to differing types)
-            if (this.participationDataProvider.participationStorage && this.participationDataProvider.participationStorage.id === Number(params['participationId'])) {
+            if (
+                this.participationDataProvider.participationStorage &&
+                this.participationDataProvider.participationStorage.id === Number(params['participationId'])
+            ) {
                 this.participation = this.participationDataProvider.participationStorage;
                 this.checkIfRepositoryIsClean();
             } else {
