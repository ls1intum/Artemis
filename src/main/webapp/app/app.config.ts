--- conflicted
+++ resolved
@@ -29,12 +29,9 @@
 import { ArtemisTranslatePipe } from 'app/shared/pipes/artemis-translate.pipe';
 import { LoadingNotificationInterceptor } from 'app/core/loading-notification/loading-notification.interceptor';
 import { ArtemisNavigationUtilService } from 'app/shared/util/navigation.utils';
-<<<<<<< HEAD
+import { Configuration } from 'app/openapi/configuration';
 import { providePrimeNG } from 'primeng/config';
 import { AuraArtemis } from './primeng-artemis-theme';
-=======
-import { Configuration } from 'app/openapi/configuration';
->>>>>>> 6398a650
 
 export const appConfig: ApplicationConfig = {
     providers: [
@@ -122,7 +119,7 @@
             useClass: ArtemisVersionInterceptor,
             multi: true,
         },
-<<<<<<< HEAD
+        { provide: Configuration, useFactory: () => new Configuration({ withCredentials: true, basePath: '' }) },
         providePrimeNG({
             theme: {
                 preset: AuraArtemis,
@@ -131,8 +128,5 @@
                 },
             },
         }),
-=======
-        { provide: Configuration, useFactory: () => new Configuration({ withCredentials: true, basePath: '' }) },
->>>>>>> 6398a650
     ],
 };