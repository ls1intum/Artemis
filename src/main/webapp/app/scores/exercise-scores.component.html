<div *ngIf="exercise">
    <h2>
        {{ exercise.course?.title }} - {{ exercise.title }}
        <small jhiTranslate="artemisApp.exercise.resultCount" [translateValues]="{ resultsLength: results.length }">results</small>
    </h2>
    <jhi-alert></jhi-alert>
    <div>
        <div class="button-toolbar float-right">
            <button type="submit" routerLink="/exercise/{{ exercise.id }}/participation" class="btn btn-primary btn-sm mr-1">
                <fa-icon [icon]="'list-alt'"></fa-icon>
                <span class="d-none d-md-inline" jhiTranslate="artemisApp.exercise.participations">Participations</span>
            </button>
            <button class="btn btn-info btn-sm mr-1" (click)="exportNames()">
                <fa-icon [icon]="'download'"></fa-icon>
                <span class="d-none d-md-inline" jhiTranslate="artemisApp.exercise.exportNames">Export Names</span>
            </button>
            <button class="btn btn-info btn-sm mr-1" (click)="exportResults()">
                <fa-icon [icon]="'download'"></fa-icon>
                <span class="d-none d-md-inline" jhiTranslate="artemisApp.exercise.exportResults">Export Results</span>
            </button>
<<<<<<< HEAD
=======
            <jhi-programming-assessment-repo-export *ngIf="exercise.type === PROGRAMMING" [exerciseId]="exercise.id" class="mr-1"></jhi-programming-assessment-repo-export>
>>>>>>> 9875a139
            <button class="btn btn-primary btn-sm mr-1" (click)="refresh()">
                <fa-icon [icon]="'sync'"></fa-icon>
                <span class="d-none d-md-inline" jhiTranslate="artemisApp.exercise.refresh">Refresh</span>
            </button>
        </div>
        <label class="radio-inline">
            <input type="radio" [(ngModel)]="showAllResults" (click)="toggleShowAllResults('all')" [value]="'all'" />
            {{ 'artemisApp.exercise.showAll' | translate }}
        </label>
        <label class="radio-inline">
            <input type="radio" [(ngModel)]="showAllResults" (click)="toggleShowAllResults('unsuccessful')" [value]="'unsuccessful'" />
            {{ 'artemisApp.exercise.showUnsuccessful' | translate }}
        </label>
        <label class="radio-inline">
            <input type="radio" [(ngModel)]="showAllResults" (click)="toggleShowAllResults('successful')" [value]="'successful'" />
            {{ 'artemisApp.exercise.showSuccessful' | translate }}
        </label>
        <label class="radio-inline" *ngIf="newManualResultAllowed">
            <input type="radio" [(ngModel)]="showAllResults" (click)="toggleShowAllResults('manual')" [value]="'manual'" />
            {{ 'artemisApp.exercise.showManual' | translate }}
        </label>
        <label class="radio-inline" *ngIf="newManualResultAllowed">
            <input type="radio" [(ngModel)]="showAllResults" (click)="toggleShowAllResults('automatic')" [value]="'automatic'" />
            {{ 'artemisApp.exercise.showAutomatic' | translate }}
        </label>
    </div>
    <div *ngIf="results && !isLoading; else loadingContainer" class="table-responsive">
        <table class="table table-striped exercise-table">
            <thead>
                <tr jhiSort [(predicate)]="predicate" [(ascending)]="reverse" [callback]="callback">
                    <th></th>
                    <th jhiSortBy="participation.student.firstName">
                        <a class="th-link">{{ 'artemisApp.exercise.studentName' | translate }}</a> <fa-icon icon="sort"></fa-icon>
                    </th>
                    <th jhiSortBy="participation.student.login">
                        <a class="th-link">{{ 'artemisApp.exercise.studentId' | translate }}</a> <fa-icon icon="sort"></fa-icon>
                    </th>
                    <th jhiSortBy="completionDate">
                        <a class="th-link">{{ 'artemisApp.exercise.completionDate' | translate }}</a> <fa-icon icon="sort"></fa-icon>
                    </th>
                    <th jhiSortBy="score">
                        <a class="th-link">{{ 'artemisApp.exercise.result' | translate }}</a> <fa-icon icon="sort"></fa-icon>
                    </th>
                    <th jhiSortBy="score" *ngIf="newManualResultAllowed">
                        <a class="th-link">{{ 'artemisApp.exercise.type' | translate }}</a> <fa-icon icon="sort"></fa-icon>
                    </th>
                    <th jhiSortBy="score">
                        <a class="th-link">{{ 'artemisApp.exercise.score' | translate }}</a> <fa-icon icon="sort"></fa-icon>
                    </th>
                    <th jhiSortBy="submissionCount">
                        <a class="th-link">{{ 'artemisApp.exercise.submissionCount' | translate }}</a> <fa-icon icon="sort"></fa-icon>
                    </th>
                    <th jhiSortBy="durationInMinutes">
                        <a class="th-link">{{ 'artemisApp.exercise.duration' | translate }}</a> <fa-icon icon="sort"></fa-icon>
                    </th>
                    <th *ngIf="exercise.type !== QUIZ"></th>
                </tr>
            </thead>
            <tbody>
                <tr [ngStyle]="result.optimal && { 'font-weight': 'bold' }" *ngFor="let result of results | sortBy: predicate:reverse; let i = index">
                    <td>{{ i + 1 }}</td>
                    <td>{{ result.participation.student.firstName }} {{ result.participation.student.lastName }}</td>
                    <td>{{ result.participation.student.login }}</td>
                    <td>{{ result.completionDate | date: 'MMM d, y HH:mm:ss' }}</td>
                    <td><jhi-updating-result [exercise]="exercise" [showTestNames]="true" [participation]="result.participation"></jhi-updating-result></td>
                    <td *ngIf="newManualResultAllowed">{{ result.assessmentType }}</td>
                    <td>
                        <span *ngIf="result.score != null">{{ result.score }}%</span>
                    </td>
                    <td>{{ result.submissionCount }}</td>
                    <td>
                        {{ result.durationInMinutes }}
                        minutes
                    </td>
                    <td *ngIf="exercise.type !== QUIZ">
                        <button *ngIf="exercise.type === PROGRAMMING" class="btn btn-primary btn-sm mr-1" (click)="goToRepository(result)">
                            <fa-icon icon="code-branch" class="mr-1"></fa-icon>Repository
                        </button>
                        <button *ngIf="exercise.type === PROGRAMMING" class="btn btn-primary btn-sm mr-1" (click)="goToBuildPlan(result)">
                            <fa-icon class="mr-1" [icon]="['far', 'file-code']"></fa-icon>Build plan
                        </button>
                        <button
                            routerLink="/code-editor/{{ result.participation.id }}"
                            class="btn btn-info btn-sm mr-1"
                            *ngIf="exercise.type === PROGRAMMING && result.participation.exercise.allowOnlineEditor"
                        >
                            <fa-icon class="mr-1" icon="folder-open" [fixedWidth]="true"></fa-icon>Online editor
                        </button>
                        <jhi-programming-assessment-manual-result
                            *ngIf="newManualResultAllowed"
                            [participationId]="result.participation.id"
                            class="mr-1"
                        ></jhi-programming-assessment-manual-result>
                    </td>
                </tr>
            </tbody>
        </table>
    </div>
    <ng-template #loadingContainer>
        <div class="d-flex justify-content-center mt-3">
            <fa-icon size="lg" icon="circle-notch" [spin]="true"></fa-icon>
        </div>
    </ng-template>
</div><|MERGE_RESOLUTION|>--- conflicted
+++ resolved
@@ -18,10 +18,7 @@
                 <fa-icon [icon]="'download'"></fa-icon>
                 <span class="d-none d-md-inline" jhiTranslate="artemisApp.exercise.exportResults">Export Results</span>
             </button>
-<<<<<<< HEAD
-=======
             <jhi-programming-assessment-repo-export *ngIf="exercise.type === PROGRAMMING" [exerciseId]="exercise.id" class="mr-1"></jhi-programming-assessment-repo-export>
->>>>>>> 9875a139
             <button class="btn btn-primary btn-sm mr-1" (click)="refresh()">
                 <fa-icon [icon]="'sync'"></fa-icon>
                 <span class="d-none d-md-inline" jhiTranslate="artemisApp.exercise.refresh">Refresh</span>
