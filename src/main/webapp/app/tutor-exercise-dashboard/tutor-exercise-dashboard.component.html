<jhi-header-exercise-page-with-details [exercise]="exercise" [onBackClick]="back.bind(this)">
    <span pagetitle>{{ 'artemisApp.tutorExerciseDashboard.pageHeader' | translate }} {{ exercise?.title }}</span>
</jhi-header-exercise-page-with-details>

<jhi-alert></jhi-alert>

<div *ngIf="exercise !== undefined">
    <div class="row my-3 justify-content-around">
        <div class="col-4 text-center">
            <p class="h3">{{ 'artemisApp.tutorExerciseDashboard.yourStatus' | translate }}:</p>
            <jhi-tutor-participation-graph
                [exercise]="exercise"
                [tutorParticipation]="tutorParticipation"
                [numberOfParticipations]="numberOfSubmissions"
                [numberOfAssessments]="numberOfAssessments"
            >
            </jhi-tutor-participation-graph>
        </div>
        <div class="col-4">
            <jhi-side-panel [panelHeader]="'artemisApp.tutorExerciseDashboard.exerciseInformation' | translate">
                <div class="row mb-1">
                    <div class="col-8">{{ 'artemisApp.tutorExerciseDashboard.numberOfTotalSubmissions' | translate }}</div>
                    <div class="col-4">{{ numberOfSubmissions }}</div>
                </div>
                <div class="row mb-1">
                    <div class="col-8">{{ 'artemisApp.tutorExerciseDashboard.numberOfAssessedSubmissions' | translate }}</div>
                    <div class="col-4">{{ numberOfAssessments }} ({{ totalAssessmentPercentage }}%)</div>
                </div>
                <div class="row mb-1">
                    <div class="col-8">{{ 'artemisApp.tutorExerciseDashboard.numberOfUnassessedSubmissions' | translate }}</div>
                    <div class="col-4">{{ numberOfSubmissions - numberOfAssessments }} ({{ 100 - totalAssessmentPercentage }}%)</div>
                </div>
                <div class="row mb-1">
                    <div class="col-8">{{ 'artemisApp.tutorExerciseDashboard.numberOfSubmissionsAssessedByYou' | translate }}</div>
                    <div class="col-4">{{ numberOfTutorAssessments }} ({{ tutorAssessmentPercentage }}%)</div>
                </div>
<<<<<<< HEAD
                <div *ngIf="exercise.type !== ExerciseType.PROGRAMMING" class="row mb-1">
=======
                <div class="row mb-1">
>>>>>>> 9b44b158
                    <div class="col-8">{{ 'artemisApp.tutorCourseDashboard.totalComplaints' | translate }}</div>
                    <div class="col-4">{{ numberOfComplaints }}</div>
                </div>
<<<<<<< HEAD
                <div *ngIf="exercise.type !== ExerciseType.PROGRAMMING" class="row mb-1">
                    <div class="col-8">{{ 'artemisApp.tutorCourseDashboard.complaintsAboutYourAssessments' | translate }}</div>
                    <div class="col-4">{{ numberOfTutorComplaints }}</div>
                </div>
                <div *ngIf="exercise.type !== ExerciseType.PROGRAMMING" class="row mb-1">
                    <div class="col-8">{{ 'artemisApp.tutorCourseDashboard.totalMoreFeedbackRequests' | translate }}</div>
=======
                <div class="row mb-1">
                    <div class="col-8">{{ 'artemisApp.tutorCourseDashboard.complaintsAboutYourAssessments' | translate }}</div>
>>>>>>> 9b44b158
                    <div class="col-4">
                        <a routerLink="/complaints" [queryParams]="{ exerciseId: exerciseId, tutorId: tutor?.id }">{{ numberOfTutorComplaints }}</a>
                    </div>
                </div>
<<<<<<< HEAD
                <div *ngIf="exercise.type !== ExerciseType.PROGRAMMING" class="row mb-1">
=======
                <div class="row mb-1">
                    <div class="col-8">{{ 'artemisApp.tutorCourseDashboard.totalMoreFeedbackRequests' | translate }}</div>
                    <div class="col-4">{{ numberOfMoreFeedbackRequests }}</div>
                </div>
                <div class="row mb-1">
>>>>>>> 9b44b158
                    <div class="col-8">{{ 'artemisApp.tutorCourseDashboard.moreFeedbackRequestsForYourAssessments' | translate }}</div>
                    <div class="col-4">
                        <a routerLink="/more-feedback-requests" [queryParams]="{ exerciseId: exerciseId, tutorId: tutor?.id }">{{ numberOfTutorMoreFeedbackRequests }}</a>
                    </div>
                </div>
            </jhi-side-panel>
        </div>
    </div>

    <div class="markdown-preview" *ngIf="tutorParticipationStatus === NOT_PARTICIPATED">
        <div class="col-12" *ngIf="exercise.problemStatement && exercise.problemStatement.length > 0">
            <h4>{{ 'artemisApp.tutorExerciseDashboard.problemStatement' | translate }}</h4>

            <p *ngIf="exercise.type !== ExerciseType.PROGRAMMING; else programmingInstructions" [innerHTML]="formattedProblemStatement"></p>
            <!-- Programming exercises have a couple of custom render modules, so we load the instructions component here.-->
            <ng-template #programmingInstructions>
                <jhi-programming-exercise-instructions
                    [exercise]="asProgrammingExercise(exercise)"
                    [participation]="asProgrammingExercise(exercise).templateParticipation"
                ></jhi-programming-exercise-instructions>
            </ng-template>
        </div>

        <div class="col-12" *ngIf="exercise.type === ExerciseType.TEXT && formattedSampleSolution">
            <h4>{{ 'artemisApp.tutorExerciseDashboard.exampleSolution' | translate }}</h4>

            <p [innerHTML]="formattedSampleSolution"></p>
        </div>

        <div class="col-12" *ngIf="exercise.type === ExerciseType.MODELING && exampleSolutionModel">
            <h4>{{ 'artemisApp.tutorExerciseDashboard.exampleSolution' | translate }}</h4>
            <jhi-modeling-editor [umlModel]="exampleSolutionModel" [diagramType]="modelingExercise.diagramType" [readOnly]="true"> </jhi-modeling-editor>
            <p class="mt-2" *ngIf="formattedSampleSolution" [innerHTML]="formattedSampleSolution"></p>
        </div>

        <div class="col-12" *ngIf="exercise.type === ExerciseType.PROGRAMMING">
            <h4>{{ 'artemisApp.tutorExerciseDashboard.exampleSolution' | translate }}</h4>
            <a jhiSecureLink [href]="asProgrammingExercise(exercise).solutionParticipation.repositoryUrl">
                <jhi-button jhiTranslate="artemisApp.tutorExerciseDashboard.programmingExercise.exampleSolution">Example solution repository</jhi-button>
            </a>
        </div>

        <div class="col-12 mt-4" *ngIf="exercise.gradingInstructions && exercise.gradingInstructions.length > 0">
            <h4>{{ 'artemisApp.tutorExerciseDashboard.gradingInstructions' | translate }}</h4>

            <p [innerHTML]="formattedGradingInstructions"></p>
        </div>
    </div>

    <div class="col-12 text-center" *ngIf="tutorParticipationStatus === NOT_PARTICIPATED">
        <button class="btn btn-primary" (click)="readInstruction()">
            <span *ngIf="exercise.gradingInstructions && exercise.gradingInstructions.length > 0">
                {{ 'artemisApp.tutorExerciseDashboard.readAndUnderstood' | translate }}
            </span>

            <span *ngIf="!exercise.gradingInstructions || exercise.gradingInstructions.length == 0">
                {{ 'artemisApp.tutorExerciseDashboard.startYourParticipation' | translate }}
            </span>
        </button>
    </div>

    <div class="d-flex" *ngIf="tutorParticipationStatus !== NOT_PARTICIPATED">
        <div class="flex-grow-1">
            <div *ngIf="tutorParticipationStatus === REVIEWED_INSTRUCTIONS" class="alert alert-warning row" role="alert">
                <span
                    jhiTranslate="artemisApp.tutorExerciseDashboard.totalExampleSubmissions"
                    [translateValues]="{
                        total: stats.toReview.total + stats.toAssess.total,
                        toReview: stats.toReview.total,
                        toAssess: stats.toAssess.total
                    }"
                >
                </span>
            </div>

            <div class="row" *ngIf="tutorParticipationStatus !== NOT_PARTICIPATED">
                <div class="col-6" *ngIf="stats.toReview.total > 0">
                    <p class="h3">{{ 'artemisApp.tutorExerciseDashboard.reviewSubmissions' | translate }} ({{ stats.toReview.done }} / {{ stats.toReview.total }})</p>

                    <button *ngIf="stats.toReview.done < stats.toReview.total" class="btn btn-primary" (click)="openExampleSubmission(nextExampleSubmissionId, true, false)">
                        <span *ngIf="stats.toReview.done <= 0; else elseBlockSubmissionSForTutorialButton">
                            {{ 'artemisApp.tutorExerciseDashboard.start' | translate }}
                        </span>
                        <ng-template #elseBlockSubmissionSForTutorialButton>
                            {{ 'artemisApp.tutorExerciseDashboard.continue' | translate }}
                        </ng-template>
                        {{ 'artemisApp.tutorExerciseDashboard.reviewingExampleSubmissions' | translate }}
                    </button>

                    <ul *ngIf="stats.toReview.done >= stats.toReview.total">
                        <li *ngFor="let exampleSubmission of exampleSubmissionsToReview; let i = index">
                            <button class="btn btn-link" (click)="openExampleSubmission(exampleSubmission.id, true, false)">
                                {{ 'artemisApp.tutorExerciseDashboard.reviewExampleSubmission' | translate }} {{ i + 1 }}
                            </button>
                            <fa-icon [icon]="'check-circle'" *ngIf="hasBeenCompletedByTutor(exampleSubmission.id)"></fa-icon>
                        </li>
                    </ul>
                </div>

                <div class="col-6" *ngIf="stats.toAssess.total > 0 && stats.toReview.done >= stats.toReview.total">
                    <p class="h3">{{ 'artemisApp.tutorExerciseDashboard.tutorialSubmissions' | translate }} ({{ stats.toAssess.done }} / {{ stats.toAssess.total }})</p>
                    <button *ngIf="stats.toAssess.done < stats.toAssess.total" class="btn btn-primary" (click)="openExampleSubmission(nextExampleSubmissionId, false, true)">
                        <span *ngIf="stats.toAssess.done <= 0; else elseBlockSubmissionsForReviewButton">
                            {{ 'artemisApp.tutorExerciseDashboard.start' | translate }}
                        </span>
                        <ng-template #elseBlockSubmissionsForReviewButton>
                            {{ 'artemisApp.tutorExerciseDashboard.continue' | translate }}
                        </ng-template>
                        {{ 'artemisApp.tutorExerciseDashboard.assessingExampleSubmission' | translate }}
                    </button>

                    <ul *ngIf="stats.toAssess.done >= stats.toAssess.total">
                        <li *ngFor="let exampleSubmission of exampleSubmissionsToAssess; let i = index">
                            <button class="btn btn-link" (click)="openExampleSubmission(exampleSubmission.id, false, true)">
                                {{ 'artemisApp.tutorExerciseDashboard.assessExampleSubmission' | translate }} {{ i + 1 }}
                            </button>
                            <fa-icon [icon]="'check-circle'" *ngIf="hasBeenCompletedByTutor(exampleSubmission.id)"></fa-icon>
                        </li>
                    </ul>
                </div>
            </div>
            <div class="alert alert-danger" *ngIf="submissionLockLimitReached && tutorParticipationStatus !== REVIEWED_INSTRUCTIONS">
                {{ 'artemisApp.submission.lockedSubmissionsLimitReached' | translate }}
            </div>
            <h4 *ngIf="tutorParticipationStatus === TRAINED || tutorParticipationStatus === COMPLETED">
                {{ 'artemisApp.tutorExerciseDashboard.studentsSubmissions' | translate }}
            </h4>
            <div class="table-responsive" *ngIf="tutorParticipationStatus === TRAINED || tutorParticipationStatus === COMPLETED">
                <table class="table table-striped exercise-table" *ngIf="(unassessedSubmission && unassessedSubmission?.id > 0) || submissions.length > 0; else noSubmissions">
                    <thead>
                        <tr>
                            <th>#</th>
                            <th>{{ 'artemisApp.tutorExerciseDashboard.submissionDate' | translate }}</th>
                            <th>{{ 'artemisApp.tutorExerciseDashboard.result' | translate }}</th>
                            <th>{{ 'artemisApp.tutorExerciseDashboard.status' | translate }}</th>
                            <th>{{ 'artemisApp.tutorExerciseDashboard.score' | translate }}</th>
                            <th *ngIf="exercise.type === ExerciseType.TEXT">{{ 'artemisApp.tutorExerciseDashboard.language' | translate }}</th>
                            <th>{{ 'artemisApp.tutorExerciseDashboard.action' | translate }}</th>
                        </tr>
                    </thead>
                    <tbody>
                        <tr *ngFor="let submission of submissions; let i = index">
                            <td>{{ i + 1 }}</td>
                            <td>{{ submission.submissionDate | date: 'MMM d, y HH:mm:ss' }}</td>
                            <td>
                                <jhi-updating-result [participation]="submission.participation"></jhi-updating-result>
                            </td>
                            <td>
                                {{ calculateStatus(submission) }}
                            </td>
                            <td>
                                <span *ngIf="submission.result !== null && submission.result.score !== null">{{ submission.result.score }} %</span>
                            </td>
                            <td *ngIf="exercise.type === ExerciseType.TEXT">
                                {{ 'artemisApp.tutorExerciseDashboard.languages.' + (submission.language ? submission.language : 'UNKNOWN') | translate }}
                            </td>
                            <td>
                                <ng-container *ngIf="exercise.type !== ExerciseType.PROGRAMMING; else programmingAssessment">
                                    <button
                                        *ngIf="submission !== null && calculateStatus(submission) === 'DRAFT'; else continueButton"
                                        (click)="openAssessmentEditor(submission.id)"
                                        class="btn btn-warning btn-sm"
                                    >
                                        <fa-icon [icon]="'folder-open'" [fixedWidth]="true"></fa-icon>&nbsp;{{ 'artemisApp.tutorExerciseDashboard.continueAssessment' | translate }}
                                    </button>
                                    <ng-template #continueButton>
                                        <button
                                            *ngIf="submission !== null && submission.result !== null"
                                            (click)="openAssessmentEditor(submission.id)"
                                            class="btn btn-primary btn-sm"
                                        >
                                            <fa-icon [icon]="'folder-open'" [fixedWidth]="true"></fa-icon>&nbsp;{{ 'artemisApp.tutorExerciseDashboard.openAssessment' | translate }}
                                        </button>
                                    </ng-template>
                                </ng-container>
                                <ng-template #programmingAssessment>
                                    <jhi-programming-assessment-repo-export
                                        [exerciseId]="exercise.id"
                                        [singleStudentMode]="true"
                                        [participationIdList]="submission.participation.id"
                                    ></jhi-programming-assessment-repo-export>
                                    <jhi-programming-assessment-manual-result
                                        [participationId]="submission.participation.id"
                                        [latestResult]="submission.result"
                                        (onResultModified)="loadAll()"
                                    ></jhi-programming-assessment-manual-result>
                                </ng-template>
                            </td>
                        </tr>
                        <tr *ngIf="unassessedSubmission && unassessedSubmission?.id > 0">
                            <td></td>
                            <td>{{ unassessedSubmission?.submissionDate | date: 'MMM d, y HH:mm:ss' }}</td>
                            <td></td>
                            <td>{{ 'artemisApp.tutorExerciseDashboard.new' | translate }}</td>
                            <td></td>
                            <td *ngIf="exercise.type === ExerciseType.TEXT">
                                {{ 'artemisApp.tutorExerciseDashboard.languages.' + (unassessedSubmission.language ? unassessedSubmission.language : 'UNKNOWN') | translate }}
                            </td>
                            <td>
                                <button
                                    *ngIf="exercise.type !== ExerciseType.PROGRAMMING; else programmingAssessment"
                                    class="btn btn-success btn-sm"
                                    (click)="openAssessmentEditor(unassessedSubmission.id, true)"
                                >
                                    <fa-icon [icon]="'folder-open'" [fixedWidth]="true"></fa-icon>{{ 'artemisApp.tutorExerciseDashboard.startAssessment' | translate }}
                                </button>
                                <ng-template #programmingAssessment>
                                    <jhi-programming-assessment-repo-export
                                        [exerciseId]="exercise.id"
                                        [singleStudentMode]="true"
                                        [participationIdList]="unassessedSubmission.participation.id"
                                    ></jhi-programming-assessment-repo-export>
                                    <jhi-programming-assessment-manual-result
                                        [participationId]="unassessedSubmission.participation.id"
                                        [latestResult]="unassessedSubmission.result"
                                        (onResultModified)="loadAll()"
                                    ></jhi-programming-assessment-manual-result>
                                </ng-template>
                            </td>
                        </tr>
                    </tbody>
                </table>

                <ng-template #noSubmissions>
                    <div class="alert alert-info">
                        {{ 'artemisApp.tutorExerciseDashboard.noSubmissions' | translate }}
                    </div>
                </ng-template>
            </div>
            <!-- Complaints -->
<<<<<<< HEAD
            <!-- TODO: Implement complaints for programming exercises -->
            <ng-container *ngIf="exercise.type !== ExerciseType.PROGRAMMING && (tutorParticipationStatus === TRAINED || tutorParticipationStatus === COMPLETED)">
                <h2>
=======
            <ng-container *ngIf="tutorParticipationStatus === TRAINED || tutorParticipationStatus === COMPLETED">
                <h4>
>>>>>>> 9b44b158
                    {{ 'artemisApp.tutorExerciseDashboard.complaints' | translate }}
                </h4>
                <div class="table-responsive">
                    <table class="table table-striped exercise-table" *ngIf="complaints?.length > 0; else noComplaints">
                        <thead>
                            <tr>
                                <th>#</th>
                                <th>{{ 'artemisApp.tutorExerciseDashboard.submissionDate' | translate }}</th>
                                <th>{{ 'artemisApp.tutorExerciseDashboard.result' | translate }}</th>
                                <th>{{ 'artemisApp.tutorExerciseDashboard.status' | translate }}</th>
                                <th>{{ 'artemisApp.tutorExerciseDashboard.action' | translate }}</th>
                            </tr>
                        </thead>
                        <tbody>
                            <tr *ngFor="let complaint of complaints; let i = index">
                                <td>{{ i + 1 }}</td>
                                <td>{{ complaint.submittedTime | date: 'MMM d, y HH:mm:ss' }}</td>
                                <td>
                                    <jhi-result [result]="complaint.result" [participation]="complaint.result.participation"></jhi-result>
                                </td>
                                <td>
                                    <span *ngIf="complaint.accepted !== undefined">{{ 'artemisApp.tutorExerciseDashboard.complaintEvaluated' | translate }}</span>
                                    <span *ngIf="complaint.accepted === undefined">{{ 'artemisApp.tutorExerciseDashboard.complaintNotEvaluated' | translate }}</span>
                                </td>
                                <td>
                                    <button *ngIf="complaint.accepted === undefined; else continueButton" class="btn btn-success btn-sm" (click)="viewComplaint(complaint)">
                                        <fa-icon [icon]="'folder-open'" [fixedWidth]="true"></fa-icon>
                                        {{ 'artemisApp.tutorExerciseDashboard.evaluateComplaint' | translate }}
                                    </button>
                                    <ng-template #continueButton>
                                        <button class="btn btn-primary btn-sm" (click)="viewComplaint(complaint)">
                                            <fa-icon [icon]="'folder-open'" [fixedWidth]="true"></fa-icon>
                                            {{ 'artemisApp.tutorExerciseDashboard.showComplaint' | translate }}
                                        </button>
                                    </ng-template>
                                </td>
                            </tr>
                        </tbody>
                    </table>

                    <ng-template #noComplaints>
                        <div class="alert alert-info">
                            {{ 'artemisApp.tutorExerciseDashboard.noComplaints' | translate }}
                        </div>
                    </ng-template>
                </div>
            </ng-container>

            <!-- More Feedback Requests -->
<<<<<<< HEAD
            <!-- TODO: Implement moreFeedback for programming exercises -->
            <ng-container *ngIf="exercise.type !== ExerciseType.PROGRAMMING && (tutorParticipationStatus === TRAINED || tutorParticipationStatus === COMPLETED)">
                <h2>
=======
            <ng-container *ngIf="tutorParticipationStatus === TRAINED || tutorParticipationStatus === COMPLETED">
                <h4>
>>>>>>> 9b44b158
                    {{ 'artemisApp.tutorExerciseDashboard.moreFeedback' | translate }}
                </h4>
                <div class="table-responsive">
                    <table class="table table-striped exercise-table" *ngIf="moreFeedbackRequests?.length > 0; else noComplaints">
                        <thead>
                            <tr>
                                <th>#</th>
                                <th>{{ 'artemisApp.tutorExerciseDashboard.submissionDate' | translate }}</th>
                                <th>{{ 'artemisApp.tutorExerciseDashboard.result' | translate }}</th>
                                <th>{{ 'artemisApp.tutorExerciseDashboard.status' | translate }}</th>
                                <th>{{ 'artemisApp.tutorExerciseDashboard.action' | translate }}</th>
                            </tr>
                        </thead>
                        <tbody>
                            <tr *ngFor="let moreFeedbackRequest of moreFeedbackRequests; let i = index">
                                <td>{{ i + 1 }}</td>
                                <td>{{ moreFeedbackRequest.submittedTime | date: 'MMM d, y HH:mm:ss' }}</td>
                                <td>
                                    <jhi-result [result]="moreFeedbackRequest.result"></jhi-result>
                                </td>
                                <td>
                                    <span *ngIf="moreFeedbackRequest.accepted !== undefined">{{
                                        'artemisApp.tutorExerciseDashboard.moreFeedbackRequestEvaluated' | translate
                                    }}</span>
                                    <span *ngIf="moreFeedbackRequest.accepted === undefined"
                                        >{{ 'artemisApp.tutorExerciseDashboard.moreFeedbackRequestNotEvaluated' | translate }}
                                    </span>
                                </td>
                                <td>
                                    <button
                                        *ngIf="moreFeedbackRequest.accepted === undefined; else continueButton"
                                        class="btn btn-success btn-sm"
                                        (click)="viewComplaint(moreFeedbackRequest)"
                                    >
                                        <fa-icon [icon]="'folder-open'" [fixedWidth]="true"></fa-icon>
                                        {{ 'artemisApp.tutorExerciseDashboard.evaluateMoreFeedbackRequest' | translate }}
                                    </button>
                                    <ng-template #continueButton>
                                        <button class="btn btn-primary btn-sm" (click)="viewComplaint(moreFeedbackRequest)">
                                            <fa-icon [icon]="'folder-open'" [fixedWidth]="true"></fa-icon>
                                            {{ 'artemisApp.tutorExerciseDashboard.showMoreFeedbackRequests' | translate }}
                                        </button>
                                    </ng-template>
                                </td>
                            </tr>
                        </tbody>
                    </table>

                    <ng-template #noComplaints>
                        <div class="alert alert-info">
                            {{ 'artemisApp.tutorExerciseDashboard.noMoreFeedbackRequests' | translate }}
                        </div>
                    </ng-template>
                </div>
            </ng-container>
        </div>
        <jhi-collapsable-assessment-instructions [exercise]="exercise" [collapsed]="true"></jhi-collapsable-assessment-instructions>
    </div>

    <h2>{{ 'artemisApp.instructorExerciseDashboard.leaderboardTitle' | translate }}</h2>

    <jhi-tutor-leaderboard [tutorsData]="statsForDashboard.tutorLeaderboardEntries" [exercise]="exercise"></jhi-tutor-leaderboard>
</div><|MERGE_RESOLUTION|>--- conflicted
+++ resolved
@@ -34,38 +34,21 @@
                     <div class="col-8">{{ 'artemisApp.tutorExerciseDashboard.numberOfSubmissionsAssessedByYou' | translate }}</div>
                     <div class="col-4">{{ numberOfTutorAssessments }} ({{ tutorAssessmentPercentage }}%)</div>
                 </div>
-<<<<<<< HEAD
-                <div *ngIf="exercise.type !== ExerciseType.PROGRAMMING" class="row mb-1">
-=======
-                <div class="row mb-1">
->>>>>>> 9b44b158
+                <div class="row mb-1">
                     <div class="col-8">{{ 'artemisApp.tutorCourseDashboard.totalComplaints' | translate }}</div>
                     <div class="col-4">{{ numberOfComplaints }}</div>
                 </div>
-<<<<<<< HEAD
-                <div *ngIf="exercise.type !== ExerciseType.PROGRAMMING" class="row mb-1">
+                <div class="row mb-1">
                     <div class="col-8">{{ 'artemisApp.tutorCourseDashboard.complaintsAboutYourAssessments' | translate }}</div>
-                    <div class="col-4">{{ numberOfTutorComplaints }}</div>
-                </div>
-                <div *ngIf="exercise.type !== ExerciseType.PROGRAMMING" class="row mb-1">
-                    <div class="col-8">{{ 'artemisApp.tutorCourseDashboard.totalMoreFeedbackRequests' | translate }}</div>
-=======
-                <div class="row mb-1">
-                    <div class="col-8">{{ 'artemisApp.tutorCourseDashboard.complaintsAboutYourAssessments' | translate }}</div>
->>>>>>> 9b44b158
                     <div class="col-4">
                         <a routerLink="/complaints" [queryParams]="{ exerciseId: exerciseId, tutorId: tutor?.id }">{{ numberOfTutorComplaints }}</a>
                     </div>
                 </div>
-<<<<<<< HEAD
-                <div *ngIf="exercise.type !== ExerciseType.PROGRAMMING" class="row mb-1">
-=======
                 <div class="row mb-1">
                     <div class="col-8">{{ 'artemisApp.tutorCourseDashboard.totalMoreFeedbackRequests' | translate }}</div>
                     <div class="col-4">{{ numberOfMoreFeedbackRequests }}</div>
                 </div>
                 <div class="row mb-1">
->>>>>>> 9b44b158
                     <div class="col-8">{{ 'artemisApp.tutorCourseDashboard.moreFeedbackRequestsForYourAssessments' | translate }}</div>
                     <div class="col-4">
                         <a routerLink="/more-feedback-requests" [queryParams]="{ exerciseId: exerciseId, tutorId: tutor?.id }">{{ numberOfTutorMoreFeedbackRequests }}</a>
@@ -296,14 +279,8 @@
                 </ng-template>
             </div>
             <!-- Complaints -->
-<<<<<<< HEAD
-            <!-- TODO: Implement complaints for programming exercises -->
-            <ng-container *ngIf="exercise.type !== ExerciseType.PROGRAMMING && (tutorParticipationStatus === TRAINED || tutorParticipationStatus === COMPLETED)">
-                <h2>
-=======
             <ng-container *ngIf="tutorParticipationStatus === TRAINED || tutorParticipationStatus === COMPLETED">
                 <h4>
->>>>>>> 9b44b158
                     {{ 'artemisApp.tutorExerciseDashboard.complaints' | translate }}
                 </h4>
                 <div class="table-responsive">
@@ -353,14 +330,8 @@
             </ng-container>
 
             <!-- More Feedback Requests -->
-<<<<<<< HEAD
-            <!-- TODO: Implement moreFeedback for programming exercises -->
-            <ng-container *ngIf="exercise.type !== ExerciseType.PROGRAMMING && (tutorParticipationStatus === TRAINED || tutorParticipationStatus === COMPLETED)">
-                <h2>
-=======
             <ng-container *ngIf="tutorParticipationStatus === TRAINED || tutorParticipationStatus === COMPLETED">
                 <h4>
->>>>>>> 9b44b158
                     {{ 'artemisApp.tutorExerciseDashboard.moreFeedback' | translate }}
                 </h4>
                 <div class="table-responsive">
