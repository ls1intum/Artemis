<jhi-header-exercise-page-with-details [exercise]="exercise" [onBackClick]="back.bind(this)">
    <span pagetitle>{{ 'artemisApp.tutorExerciseDashboard.pageHeader' | translate }} {{ exercise?.title }}</span>
</jhi-header-exercise-page-with-details>

<jhi-alert></jhi-alert>

<div *ngIf="exercise !== undefined">
    <div class="row mt-3 justify-content-around">
        <div class="col-4 text-center">
            <p class="h3">{{ 'artemisApp.tutorExerciseDashboard.yourStatus' | translate }}:</p>
            <jhi-tutor-participation-graph [tutorParticipation]="tutorParticipation" [numberOfParticipations]="numberOfSubmissions" [numberOfAssessments]="numberOfAssessments">
            </jhi-tutor-participation-graph>
        </div>
        <div class="col-4">
            <jhi-side-panel [panelHeader]="'artemisApp.tutorExerciseDashboard.exerciseInformation' | translate">
                <div class="row mb-1">
                    <div class="col-8">{{ 'artemisApp.tutorExerciseDashboard.numberOfTotalSubmissions' | translate }}</div>
                    <div class="col-4">{{ numberOfSubmissions }}</div>
                </div>
                <div class="row mb-1">
                    <div class="col-8">{{ 'artemisApp.tutorExerciseDashboard.numberOfAssessedSubmissions' | translate }}</div>
                    <div class="col-4">{{ numberOfAssessments }} ({{ totalAssessmentPercentage }}%)</div>
                </div>
                <div class="row mb-1">
                    <div class="col-8">{{ 'artemisApp.tutorExerciseDashboard.numberOfUnassessedSubmissions' | translate }}</div>
                    <div class="col-4">{{ numberOfSubmissions - numberOfAssessments }} ({{ 100 - totalAssessmentPercentage }}%)</div>
                </div>
                <div class="row mb-1">
                    <div class="col-8">{{ 'artemisApp.tutorExerciseDashboard.numberOfSubmissionsAssessedByYou' | translate }}</div>
                    <div class="col-4">{{ numberOfTutorAssessments }} ({{ tutorAssessmentPercentage }}%)</div>
                </div>
                <div class="row mb-1">
                    <div class="col-8">{{ 'artemisApp.tutorCourseDashboard.totalComplaints' | translate }}</div>
                    <div class="col-4">
                        <a routerLink="/complaints" [queryParams]="{ exerciseId: exerciseId, tutorId: tutor.id }">{{ numberOfComplaints }}</a>
                    </div>
                </div>
                <div class="row mb-1">
                    <div class="col-8">{{ 'artemisApp.tutorCourseDashboard.complaintsAboutYourAssessments' | translate }}</div>
                    <div class="col-4">{{ numberOfTutorComplaints }}</div>
                </div>
            </jhi-side-panel>
        </div>
    </div>

    <div *ngIf="tutorParticipationStatus === NOT_PARTICIPATED || exercise.type === ExerciseType_TEXT">
        <div class="col-12" *ngIf="exercise.problemStatement && exercise.problemStatement.length > 0">
            <h4>{{ 'artemisApp.tutorExerciseDashboard.problemStatement' | translate }}</h4>

            <p [innerHTML]="formattedProblemStatement"></p>
        </div>

        <div class="col-12" *ngIf="exercise.type === ExerciseType_TEXT && formattedSampleSolution && formattedSampleSolution.length > 0">
            <h4>{{ 'artemisApp.tutorExerciseDashboard.exampleSolution' | translate }}</h4>

            <p [innerHTML]="formattedSampleSolution"></p>
        </div>

        <div class="col-12" *ngIf="exercise.type === ExerciseType_MODELING && exampleSolutionModel">
            <h4>{{ 'artemisApp.tutorExerciseDashboard.exampleSolution' | translate }}</h4>
            <jhi-modeling-editor [umlModel]="exampleSolutionModel" [diagramType]="modelingExercise.diagramType" [readOnly]="true"> </jhi-modeling-editor>
            <p class="mt-2" *ngIf="formattedSampleSolution" [innerHTML]="formattedSampleSolution"></p>
        </div>

        <div class="col-12" *ngIf="exercise.gradingInstructions && exercise.gradingInstructions.length > 0">
            <h4>{{ 'artemisApp.tutorExerciseDashboard.gradingInstructions' | translate }}</h4>

            <p [innerHTML]="formattedGradingInstructions"></p>
        </div>
    </div>

    <div class="col-12 text-center" *ngIf="tutorParticipationStatus === NOT_PARTICIPATED">
        <button class="btn btn-primary" (click)="readInstruction()">
            <span *ngIf="exercise.gradingInstructions && exercise.gradingInstructions.length > 0">
                {{ 'artemisApp.tutorExerciseDashboard.readAndUnderstood' | translate }}
            </span>

            <span *ngIf="!exercise.gradingInstructions || exercise.gradingInstructions.length == 0">
                {{ 'artemisApp.tutorExerciseDashboard.startYourParticipation' | translate }}
            </span>
        </button>
    </div>

    <div class="d-flex" *ngIf="tutorParticipationStatus !== NOT_PARTICIPATED">
        <div class="flex-grow-1">
            <div *ngIf="tutorParticipationStatus === REVIEWED_INSTRUCTIONS" class="alert alert-warning row" role="alert">
                <span
                    jhiTranslate="artemisApp.tutorExerciseDashboard.totalExampleSubmissions"
                    [translateValues]="{
                        total: stats.toReview.total + stats.toAssess.total,
                        toReview: stats.toReview.total,
                        toAssess: stats.toAssess.total
                    }"
                >
                </span>
            </div>

            <div class="row" *ngIf="tutorParticipationStatus !== NOT_PARTICIPATED">
                <div class="col-6" *ngIf="stats.toReview.total > 0">
                    <p class="h3">{{ 'artemisApp.tutorExerciseDashboard.reviewSubmissions' | translate }} ({{ stats.toReview.done }} / {{ stats.toReview.total }})</p>

                    <button *ngIf="stats.toReview.done < stats.toReview.total" class="btn btn-primary" (click)="openExampleSubmission(nextExampleSubmissionId, true, false)">
                        <span *ngIf="stats.toReview.done <= 0; else elseBlockSubmissionSForTutorialButton">
                            {{ 'artemisApp.tutorExerciseDashboard.start' | translate }}
                        </span>
                        <ng-template #elseBlockSubmissionSForTutorialButton>
                            {{ 'artemisApp.tutorExerciseDashboard.continue' | translate }}
                        </ng-template>
                        {{ 'artemisApp.tutorExerciseDashboard.reviewingExampleSubmissions' | translate }}
                    </button>

                    <ul *ngIf="stats.toReview.done >= stats.toReview.total">
                        <li *ngFor="let exampleSubmission of exampleSubmissionsToReview; let i = index">
                            <button class="btn btn-link" (click)="openExampleSubmission(exampleSubmission.id, true, false)">
                                {{ 'artemisApp.tutorExerciseDashboard.reviewExampleSubmission' | translate }} {{ i + 1 }}
                            </button>
                            <fa-icon icon="check-circle" *ngIf="hasBeenCompletedByTutor(exampleSubmission.id)"></fa-icon>
                        </li>
                    </ul>
                </div>

                <div class="col-6" *ngIf="stats.toAssess.total > 0 && stats.toReview.done >= stats.toReview.total">
                    <p class="h3">{{ 'artemisApp.tutorExerciseDashboard.tutorialSubmissions' | translate }} ({{ stats.toAssess.done }} / {{ stats.toAssess.total }})</p>
                    <button *ngIf="stats.toAssess.done < stats.toAssess.total" class="btn btn-primary" (click)="openExampleSubmission(nextExampleSubmissionId, false, true)">
                        <span *ngIf="stats.toAssess.done <= 0; else elseBlockSubmissionsForReviewButton">
                            {{ 'artemisApp.tutorExerciseDashboard.start' | translate }}
                        </span>
                        <ng-template #elseBlockSubmissionsForReviewButton>
                            {{ 'artemisApp.tutorExerciseDashboard.continue' | translate }}
                        </ng-template>
                        {{ 'artemisApp.tutorExerciseDashboard.assessingExampleSubmission' | translate }}
                    </button>

                    <ul *ngIf="stats.toAssess.done >= stats.toAssess.total">
                        <li *ngFor="let exampleSubmission of exampleSubmissionsToAssess; let i = index">
                            <button class="btn btn-link" (click)="openExampleSubmission(exampleSubmission.id, false, true)">
                                {{ 'artemisApp.tutorExerciseDashboard.assessExampleSubmission' | translate }} {{ i + 1 }}
                            </button>
                            <fa-icon icon="check-circle" *ngIf="hasBeenCompletedByTutor(exampleSubmission.id)"></fa-icon>
                        </li>
                    </ul>
                </div>
            </div>
            <h2 *ngIf="tutorParticipationStatus === TRAINED || tutorParticipationStatus === COMPLETED">
                {{ 'artemisApp.tutorExerciseDashboard.studentsSubmissions' | translate }}
            </h2>
            <div class="table-responsive" *ngIf="tutorParticipationStatus === TRAINED || tutorParticipationStatus === COMPLETED">
                <table class="table table-striped exercise-table" *ngIf="(unassessedSubmission && unassessedSubmission?.id > 0) || submissions.length > 0; else noSubmissions">
                    <thead>
                        <tr>
                            <th>#</th>
<<<<<<< HEAD
                            <th>{{ 'arTeMiSApp.tutorExerciseDashboard.submissionDate' | translate }}</th>
                            <th>{{ 'arTeMiSApp.tutorExerciseDashboard.result' | translate }}</th>
                            <th>{{ 'arTeMiSApp.tutorExerciseDashboard.status' | translate }}</th>
                            <th>{{ 'arTeMiSApp.tutorExerciseDashboard.score' | translate }}</th>
                            <th *ngIf="exercise.type === ExerciseType_TEXT">{{ 'arTeMiSApp.tutorExerciseDashboard.language' | translate }}</th>
                            <th>{{ 'arTeMiSApp.tutorExerciseDashboard.action' | translate }}</th>
=======
                            <th>{{ 'artemisApp.tutorExerciseDashboard.submissionDate' | translate }}</th>
                            <th>{{ 'artemisApp.tutorExerciseDashboard.result' | translate }}</th>
                            <th>{{ 'artemisApp.tutorExerciseDashboard.status' | translate }}</th>
                            <th>{{ 'artemisApp.tutorExerciseDashboard.score' | translate }}</th>
                            <th>{{ 'artemisApp.tutorExerciseDashboard.action' | translate }}</th>
>>>>>>> fb6fdc34
                        </tr>
                    </thead>
                    <tbody>
                        <tr *ngFor="let submission of submissions; let i = index">
                            <td>{{ i + 1 }}</td>
                            <td>{{ submission.submissionDate | date: 'MMM d, y HH:mm:ss' }}</td>
                            <td>
                                <jhi-result [participation]="submission.participation"></jhi-result>
                            </td>
                            <td>
                                {{ calculateStatus(submission) }}
                            </td>
                            <td>
                                <span *ngIf="submission.result !== null && submission.result.score !== null">{{ submission.result.score }} %</span>
                            </td>
                            <td *ngIf="exercise.type === ExerciseType_TEXT">
                                {{ calculateLanguage(submission) }}
                            </td>
                            <td>
                                <button
                                    *ngIf="submission !== null && calculateStatus(submission) === 'DRAFT'; else continueButton"
                                    (click)="openAssessmentEditor(submission.id)"
                                    class="btn btn-warning btn-sm"
                                >
                                    <fa-icon icon="folder-open" [fixedWidth]="true"></fa-icon>&nbsp;{{ 'artemisApp.tutorExerciseDashboard.continueAssessment' | translate }}
                                </button>
                                <ng-template #continueButton>
                                    <button *ngIf="submission !== null && submission.result !== null" (click)="openAssessmentEditor(submission.id)" class="btn btn-primary btn-sm">
                                        <fa-icon icon="folder-open" [fixedWidth]="true"></fa-icon>&nbsp;{{ 'artemisApp.tutorExerciseDashboard.openAssessment' | translate }}
                                    </button>
                                </ng-template>
                            </td>
                        </tr>
                        <tr *ngIf="unassessedSubmission && unassessedSubmission?.id > 0">
                            <td></td>
                            <td>{{ unassessedSubmission?.submissionDate | date: 'MMM d, y HH:mm:ss' }}</td>
                            <td></td>
                            <td>{{ 'artemisApp.tutorExerciseDashboard.new' | translate }}</td>
                            <td></td>
                            <td *ngIf="exercise.type === ExerciseType_TEXT">
                                {{ calculateLanguage(unassessedSubmission) }}
                            </td>
                            <td>
                                <button class="btn btn-success btn-sm" (click)="openAssessmentEditor(unassessedSubmission.id, true)">
                                    <fa-icon icon="folder-open" [fixedWidth]="true"></fa-icon>{{ 'artemisApp.tutorExerciseDashboard.startAssessment' | translate }}
                                </button>
                            </td>
                        </tr>
                    </tbody>
                </table>

                <ng-template #noSubmissions>
                    <div class="alert alert-info">
                        {{ 'artemisApp.tutorExerciseDashboard.noSubmissions' | translate }}
                    </div>
                </ng-template>
            </div>
            <!-- Complaints -->
            <h2 *ngIf="tutorParticipationStatus === TRAINED || tutorParticipationStatus === COMPLETED">
                {{ 'artemisApp.tutorExerciseDashboard.complaints' | translate }}
            </h2>
            <div class="table-responsive" *ngIf="tutorParticipationStatus === TRAINED || tutorParticipationStatus === COMPLETED">
                <table class="table table-striped exercise-table" *ngIf="complaints?.length > 0; else noComplaints">
                    <thead>
                        <tr>
                            <th>#</th>
                            <th>{{ 'artemisApp.tutorExerciseDashboard.submissionDate' | translate }}</th>
                            <th>{{ 'artemisApp.tutorExerciseDashboard.result' | translate }}</th>
                            <th>{{ 'artemisApp.tutorExerciseDashboard.status' | translate }}</th>
                            <th>{{ 'artemisApp.tutorExerciseDashboard.action' | translate }}</th>
                        </tr>
                    </thead>
                    <tbody>
                        <tr *ngFor="let complaint of complaints; let i = index">
                            <td>{{ i + 1 }}</td>
                            <td>{{ complaint.submittedTime | date: 'MMM d, y HH:mm:ss' }}</td>
                            <td>
                                <jhi-result [result]="complaint.result"></jhi-result>
                            </td>
                            <td>
                                {{ calculateComplaintStatus(complaint.accepted) }}
                            </td>
                            <td>
                                <button
                                    *ngIf="complaint.accepted === undefined; else continueButton"
                                    class="btn btn-success btn-sm"
                                    (click)="openAssessmentEditor(complaint.result.submission.id, false)"
                                >
                                    <fa-icon icon="folder-open" [fixedWidth]="true"></fa-icon>
                                    {{ 'artemisApp.tutorExerciseDashboard.evaluateComplaint' | translate }}
                                </button>
                                <ng-template #continueButton>
                                    <button class="btn btn-primary btn-sm" (click)="openAssessmentEditor(complaint.result.submission.id, false)">
                                        <fa-icon icon="folder-open" [fixedWidth]="true"></fa-icon>
                                        {{ 'artemisApp.tutorExerciseDashboard.showComplaint' | translate }}
                                    </button>
                                </ng-template>
                            </td>
                        </tr>
                    </tbody>
                </table>

                <ng-template #noComplaints>
                    <div class="alert alert-info">
                        {{ 'artemisApp.tutorExerciseDashboard.noComplaints' | translate }}
                    </div>
                </ng-template>
            </div>
        </div>
        <jhi-assessment-instructions class="max-vh-100" style="max-height: 100vh" *ngIf="exercise.type === ExerciseType_MODELING" [exercise]="exercise" [collapsed]="true">
        </jhi-assessment-instructions>
    </div>
</div><|MERGE_RESOLUTION|>--- conflicted
+++ resolved
@@ -149,20 +149,11 @@
                     <thead>
                         <tr>
                             <th>#</th>
-<<<<<<< HEAD
-                            <th>{{ 'arTeMiSApp.tutorExerciseDashboard.submissionDate' | translate }}</th>
-                            <th>{{ 'arTeMiSApp.tutorExerciseDashboard.result' | translate }}</th>
-                            <th>{{ 'arTeMiSApp.tutorExerciseDashboard.status' | translate }}</th>
-                            <th>{{ 'arTeMiSApp.tutorExerciseDashboard.score' | translate }}</th>
-                            <th *ngIf="exercise.type === ExerciseType_TEXT">{{ 'arTeMiSApp.tutorExerciseDashboard.language' | translate }}</th>
-                            <th>{{ 'arTeMiSApp.tutorExerciseDashboard.action' | translate }}</th>
-=======
                             <th>{{ 'artemisApp.tutorExerciseDashboard.submissionDate' | translate }}</th>
                             <th>{{ 'artemisApp.tutorExerciseDashboard.result' | translate }}</th>
                             <th>{{ 'artemisApp.tutorExerciseDashboard.status' | translate }}</th>
                             <th>{{ 'artemisApp.tutorExerciseDashboard.score' | translate }}</th>
                             <th>{{ 'artemisApp.tutorExerciseDashboard.action' | translate }}</th>
->>>>>>> fb6fdc34
                         </tr>
                     </thead>
                     <tbody>
@@ -177,9 +168,6 @@
                             </td>
                             <td>
                                 <span *ngIf="submission.result !== null && submission.result.score !== null">{{ submission.result.score }} %</span>
-                            </td>
-                            <td *ngIf="exercise.type === ExerciseType_TEXT">
-                                {{ calculateLanguage(submission) }}
                             </td>
                             <td>
                                 <button
@@ -202,9 +190,6 @@
                             <td></td>
                             <td>{{ 'artemisApp.tutorExerciseDashboard.new' | translate }}</td>
                             <td></td>
-                            <td *ngIf="exercise.type === ExerciseType_TEXT">
-                                {{ calculateLanguage(unassessedSubmission) }}
-                            </td>
                             <td>
                                 <button class="btn btn-success btn-sm" (click)="openAssessmentEditor(unassessedSubmission.id, true)">
                                     <fa-icon icon="folder-open" [fixedWidth]="true"></fa-icon>{{ 'artemisApp.tutorExerciseDashboard.startAssessment' | translate }}
