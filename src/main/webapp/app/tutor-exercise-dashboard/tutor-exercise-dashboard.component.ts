--- conflicted
+++ resolved
@@ -24,14 +24,11 @@
 import { TranslateService } from '@ngx-translate/core';
 import { FileUploadSubmissionService } from 'app/entities/file-upload-submission';
 import { FileUploadExercise } from 'app/entities/file-upload-exercise';
-<<<<<<< HEAD
+import { ProgrammingExercise } from 'app/entities/programming-exercise';
+import { ProgrammingSubmissionService } from 'app/programming-submission';
 import { GuidedTourService } from 'app/guided-tour/guided-tour.service';
 import { tutorExerciseDashboardTour } from 'app/guided-tour/tours/tutor-dashboard-tour';
 import { compareExerciseShortName } from 'app/guided-tour/guided-tour.utils';
-=======
-import { ProgrammingExercise } from 'app/entities/programming-exercise';
-import { ProgrammingSubmissionService } from 'app/programming-submission';
->>>>>>> ab2bfb67
 
 export interface ExampleSubmissionQueryParams {
     readOnly?: boolean;
@@ -116,11 +113,8 @@
         private artemisMarkdown: ArtemisMarkdown,
         private router: Router,
         private complaintService: ComplaintService,
-<<<<<<< HEAD
+        private programmingSubmissionService: ProgrammingSubmissionService,
         private guidedTourService: GuidedTourService,
-=======
-        private programmingSubmissionService: ProgrammingSubmissionService,
->>>>>>> ab2bfb67
     ) {}
 
     ngOnInit(): void {
