--- conflicted
+++ resolved
@@ -173,48 +173,9 @@
     private getSubmissions(): void {
         let submissionsObservable: Observable<HttpResponse<Submission[]>>;
         if (this.exercise.type === ExerciseType.TEXT) {
-<<<<<<< HEAD
             submissionsObservable = this.textSubmissionService.getTextSubmissionsForExercise(this.exerciseId, { assessedByTutor: true });
         } else if (this.exercise.type === ExerciseType.MODELING) {
             submissionsObservable = this.modelingSubmissionService.getModelingSubmissionsForExercise(this.exerciseId, { assessedByTutor: true });
-=======
-            this.textSubmissionService
-                .getTextSubmissionsForExercise(this.exerciseId, { assessedByTutor: true })
-                .map((response: HttpResponse<TextSubmission[]>) =>
-                    response.body!.map((submission: TextSubmission) => {
-                        if (submission.result) {
-                            // reconnect some associations
-                            submission.result.submission = submission;
-                            submission.result.participation = submission.participation;
-                            submission.participation.results = [submission.result];
-                        }
-
-                        return submission;
-                    }),
-                )
-                .subscribe((submissions: TextSubmission[]) => {
-                    this.submissions = submissions;
-                });
-        } else if (this.exercise.type === ExerciseType.MODELING) {
-            this.modelingSubmissionService
-                .getModelingSubmissionsForExercise(this.exerciseId, { assessedByTutor: true })
-                .map((response: HttpResponse<ModelingSubmission[]>) =>
-                    response.body!.map((submission: ModelingSubmission) => {
-                        if (submission.result) {
-                            // reconnect some associations
-                            submission.result.submission = submission;
-                            submission.result.participation = submission.participation;
-                            submission.participation.results = [submission.result];
-                        }
-
-                        return submission;
-                    }),
-                )
-                .subscribe((submissions: ModelingSubmission[]) => {
-                    this.submissions = submissions;
-                    this.numberOfTutorAssessments = submissions.filter(submission => submission.result.completionDate).length;
-                });
->>>>>>> 3b552e2d
         }
 
         submissionsObservable
@@ -245,22 +206,7 @@
     private getSubmissionWithoutAssessment(): void {
         let submissionObservable: Observable<Submission>;
         if (this.exercise.type === ExerciseType.TEXT) {
-<<<<<<< HEAD
             submissionObservable = this.textSubmissionService.getTextSubmissionForExerciseWithoutAssessment(this.exerciseId);
-=======
-            this.textSubmissionService.getTextSubmissionForExerciseWithoutAssessment(this.exerciseId).subscribe(
-                (response: HttpResponse<TextSubmission>) => {
-                    this.unassessedSubmission = response.body!;
-                },
-                (error: HttpErrorResponse) => {
-                    if (error.status === 404) {
-                        // there are no unassessed submission, nothing we have to worry about
-                    } else {
-                        this.onError(error.message);
-                    }
-                },
-            );
->>>>>>> 3b552e2d
         } else if (this.exercise.type === ExerciseType.MODELING) {
             submissionObservable = this.modelingSubmissionService.getModelingSubmissionForExerciseWithoutAssessment(this.exerciseId);
         }
