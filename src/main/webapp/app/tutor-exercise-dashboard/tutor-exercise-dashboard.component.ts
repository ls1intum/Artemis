--- conflicted
+++ resolved
@@ -10,14 +10,11 @@
 import { TextSubmission, TextSubmissionService } from 'app/entities/text-submission';
 import { ExampleSubmission } from 'app/entities/example-submission';
 import { ArtemisMarkdown } from 'app/components/util/markdown.service';
-<<<<<<< HEAD
 import { TextExercise } from 'app/entities/text-exercise';
 import { ModelingExercise } from 'app/entities/modeling-exercise';
 import { UMLModel } from '@ls1intum/apollon';
-=======
 import { ComplaintService } from 'app/entities/complaint/complaint.service';
 import { Complaint } from 'app/entities/complaint';
->>>>>>> 71bfc219
 import { Submission } from 'app/entities/submission';
 import { ModelingSubmission, ModelingSubmissionService } from 'app/entities/modeling-submission';
 
@@ -45,11 +42,8 @@
     exampleSubmissionsCompletedByTutor: ExampleSubmission[] = [];
     tutorParticipation: TutorParticipation;
     nextExampleSubmissionId: number;
-<<<<<<< HEAD
     exampleSolutionModel: UMLModel;
-=======
     complaints: Complaint[];
->>>>>>> 71bfc219
 
     formattedGradingInstructions: string;
     formattedProblemStatement: string;
