import { Component, OnInit } from '@angular/core';
import { ActivatedRoute, Router } from '@angular/router';
import { CourseService } from '../entities/course';
import { JhiAlertService } from 'ng-jhipster';
import { AccountService, User } from '../core';
import { HttpErrorResponse, HttpResponse } from '@angular/common/http';
import { Exercise, ExerciseService, ExerciseType } from 'app/entities/exercise';
import { TutorParticipation, TutorParticipationStatus } from 'app/entities/tutor-participation';
import { TutorParticipationService } from 'app/tutor-exercise-dashboard/tutor-participation.service';
import { TextSubmission, TextSubmissionService } from 'app/entities/text-submission';
import { ExampleSubmission } from 'app/entities/example-submission';
import { ArtemisMarkdown } from 'app/components/util/markdown.service';
import { Submission } from 'app/entities/submission';
import { ModelingSubmission, ModelingSubmissionService } from 'app/entities/modeling-submission';

export interface exampleSubmissionQueryParams {
    readOnly?: boolean;
    toComplete?: boolean;
}

@Component({
    selector: 'jhi-courses',
    templateUrl: './tutor-exercise-dashboard.component.html',
    providers: [JhiAlertService, CourseService],
})
export class TutorExerciseDashboardComponent implements OnInit {
    exercise: Exercise;
    courseId: number;
    exerciseId: number;
    numberOfTutorAssessments = 0;
    tutorParticipationStatus: TutorParticipationStatus;
    submissions: Submission[] = [];
    unassessedSubmission: Submission;
    exampleSubmissionsToReview: ExampleSubmission[] = [];
    exampleSubmissionsToAssess: ExampleSubmission[] = [];
    exampleSubmissionsCompletedByTutor: ExampleSubmission[] = [];
    tutorParticipation: TutorParticipation;
    nextExampleSubmissionId: number;

    formattedGradingInstructions: string;

    stats = {
        toReview: {
            done: 0,
            total: 0,
        },
        toAssess: {
            done: 0,
            total: 0,
        },
    };

    NOT_PARTICIPATED = TutorParticipationStatus.NOT_PARTICIPATED;
    REVIEWED_INSTRUCTIONS = TutorParticipationStatus.REVIEWED_INSTRUCTIONS;
    TRAINED = TutorParticipationStatus.TRAINED;
    COMPLETED = TutorParticipationStatus.COMPLETED;

    private tutor: User;

    constructor(
        private exerciseService: ExerciseService,
        private jhiAlertService: JhiAlertService,
        private accountService: AccountService,
        private route: ActivatedRoute,
        private router: Router,
        private tutorParticipationService: TutorParticipationService,
        private textSubmissionService: TextSubmissionService,
<<<<<<< HEAD
        private modelingSubmissionService: ModelingSubmissionService,
        private modalService: NgbModal,
=======
>>>>>>> 4d3ce85f
        private artemisMarkdown: ArtemisMarkdown,
        private router: Router,
    ) {}

    ngOnInit(): void {
        this.exerciseId = Number(this.route.snapshot.paramMap.get('exerciseId'));
        this.courseId = Number(this.route.snapshot.paramMap.get('courseId'));

        this.loadAll();

        this.accountService.identity().then(user => (this.tutor = user));
    }

    loadAll() {
        this.exerciseService.getForTutors(this.exerciseId).subscribe(
            (res: HttpResponse<Exercise>) => {
                this.exercise = res.body;
                this.formattedGradingInstructions = this.artemisMarkdown.htmlForMarkdown(this.exercise.gradingInstructions);

                this.tutorParticipation = this.exercise.tutorParticipations[0];
                this.tutorParticipationStatus = this.tutorParticipation.status;
                if (this.exercise.exampleSubmissions && this.exercise.exampleSubmissions.length > 0) {
<<<<<<< HEAD
                    // TODO CZ: not the other way round?
                    this.exampleSubmissionsToReview = this.exercise.exampleSubmissions.filter((exampleSubmission: ExampleSubmission) => exampleSubmission.usedForTutorial);
                    this.exampleSubmissionsToAssess = this.exercise.exampleSubmissions.filter((exampleSubmission: ExampleSubmission) => !exampleSubmission.usedForTutorial);
=======
                    this.exampleSubmissionsToReview = this.exercise.exampleSubmissions.filter((exampleSubmission: ExampleSubmission) => !exampleSubmission.usedForTutorial);
                    this.exampleSubmissionsToAssess = this.exercise.exampleSubmissions.filter((exampleSubmission: ExampleSubmission) => exampleSubmission.usedForTutorial);
>>>>>>> 4d3ce85f
                }
                this.exampleSubmissionsCompletedByTutor = this.tutorParticipation.trainedExampleSubmissions || [];

                this.stats.toReview.total = this.exampleSubmissionsToReview.length;
                this.stats.toReview.done = this.exampleSubmissionsCompletedByTutor.filter(e => !e.usedForTutorial).length;
                this.stats.toAssess.total = this.exampleSubmissionsToAssess.length;
                this.stats.toAssess.done = this.exampleSubmissionsCompletedByTutor.filter(e => e.usedForTutorial).length;

                if (this.stats.toReview.done < this.stats.toReview.total) {
                    this.nextExampleSubmissionId = this.exampleSubmissionsToReview[this.stats.toReview.done].id;
                } else if (this.stats.toAssess.done < this.stats.toAssess.total) {
                    this.nextExampleSubmissionId = this.exampleSubmissionsToAssess[this.stats.toAssess.done].id;
                }

                this.getSubmissions();
                this.getSubmissionWithoutAssessment();
            },
            (response: string) => this.onError(response),
        );
    }

    private getSubmissions(): void {
        if (this.exercise.type === ExerciseType.TEXT) {
            this.textSubmissionService
                .getTextSubmissionsForExercise(this.exerciseId, { assessedByTutor: true })
                .map((response: HttpResponse<TextSubmission[]>) =>
                    response.body.map((submission: TextSubmission) => {
                        if (submission.result) {
                            // reconnect some associations
                            submission.result.submission = submission;
                            submission.result.participation = submission.participation;
                            submission.participation.results = [submission.result];
                        }

                        return submission;
                    }),
                )
                .subscribe((submissions: TextSubmission[]) => {
                    this.submissions = submissions;
                    this.numberOfTutorAssessments = submissions.filter(submission => submission.result.completionDate).length;
                });
        } else if (this.exercise.type === ExerciseType.MODELING) {
            this.modelingSubmissionService
                .getModelingSubmissionsForExercise(this.exerciseId, { assessedByTutor: true })
                .map((response: HttpResponse<ModelingSubmission[]>) =>
                    response.body.map((submission: ModelingSubmission) => {
                        if (submission.result) {
                            // reconnect some associations
                            submission.result.submission = submission;
                            submission.result.participation = submission.participation;
                            submission.participation.results = [submission.result];
                        }

                        return submission;
                    }),
                )
                .subscribe((submissions: ModelingSubmission[]) => {
                    this.submissions = submissions;
                    console.log(this.submissions);
                    this.numberOfTutorAssessments = submissions.filter(submission => submission.result.completionDate).length;
                });
        }
    }

    private getSubmissionWithoutAssessment(): void {
        if (this.exercise.type === ExerciseType.TEXT) {
            this.textSubmissionService.getTextSubmissionForExerciseWithoutAssessment(this.exerciseId).subscribe(
                (response: HttpResponse<TextSubmission>) => {
                    this.unassessedSubmission = response.body;
                },
                (error: HttpErrorResponse) => {
                    if (error.status === 404) {
                        // there are no unassessed submission, nothing we have to worry about
                    } else {
                        this.onError(error.message);
                    }
                },
            );
        } else if (this.exercise.type === ExerciseType.MODELING) {
            this.modelingSubmissionService.getModelingSubmissionForExerciseWithoutAssessment(this.exerciseId).subscribe(
                (response: HttpResponse<ModelingSubmission>) => {
                    this.unassessedSubmission = response.body;
                    console.log(this.unassessedSubmission);
                },
                (error: HttpErrorResponse) => {
                    if (error.status === 404) {
                        // there are no unassessed submission, nothing we have to worry about
                    } else {
                        this.onError(error.message);
                    }
                },
            );
        }
    }

    readInstruction() {
        this.tutorParticipationService.create(this.tutorParticipation, this.exerciseId).subscribe((res: HttpResponse<TutorParticipation>) => {
            this.tutorParticipation = res.body;
            this.tutorParticipationStatus = this.tutorParticipation.status;
            this.jhiAlertService.success('arTeMiSApp.tutorExerciseDashboard.participation.instructionsReviewed');
        }, this.onError);
    }

    hasBeenCompletedByTutor(id: number) {
        return this.exampleSubmissionsCompletedByTutor.filter(e => e.id === id).length > 0;
    }

    private onError(error: string) {
        this.jhiAlertService.error(error, null, null);
    }

<<<<<<< HEAD
    calculateStatus(submission: Submission) {
        if (submission.result.completionDate) {
=======
    calculateStatus(submission: TextSubmission) {
        if (submission.result && submission.result.completionDate) {
>>>>>>> 4d3ce85f
            return 'DONE';
        }

        return 'DRAFT';
    }

<<<<<<< HEAD
    openExampleSubmission(submissionId: number, readOnly?: boolean, toComplete?: boolean) {
        if (!this.exercise || !this.exercise.type) {
            return;
        }
        const route = `/${this.exercise.type}-exercise/${this.exercise.id}/example-submission/${submissionId}`;
        // TODO CZ: add both flags and check for value in example submission components
        let queryParams: exampleSubmissionQueryParams = {};
        if (readOnly) {
            queryParams.readOnly = readOnly;
        }
        if (toComplete) {
            queryParams.toComplete = toComplete;
        }

        this.router.navigate([route], { queryParams: queryParams });
=======
    back() {
        this.router.navigate([`/course/${this.courseId}/tutor-dashboard`]);
>>>>>>> 4d3ce85f
    }
}<|MERGE_RESOLUTION|>--- conflicted
+++ resolved
@@ -62,14 +62,9 @@
         private jhiAlertService: JhiAlertService,
         private accountService: AccountService,
         private route: ActivatedRoute,
-        private router: Router,
         private tutorParticipationService: TutorParticipationService,
         private textSubmissionService: TextSubmissionService,
-<<<<<<< HEAD
         private modelingSubmissionService: ModelingSubmissionService,
-        private modalService: NgbModal,
-=======
->>>>>>> 4d3ce85f
         private artemisMarkdown: ArtemisMarkdown,
         private router: Router,
     ) {}
@@ -92,14 +87,8 @@
                 this.tutorParticipation = this.exercise.tutorParticipations[0];
                 this.tutorParticipationStatus = this.tutorParticipation.status;
                 if (this.exercise.exampleSubmissions && this.exercise.exampleSubmissions.length > 0) {
-<<<<<<< HEAD
-                    // TODO CZ: not the other way round?
-                    this.exampleSubmissionsToReview = this.exercise.exampleSubmissions.filter((exampleSubmission: ExampleSubmission) => exampleSubmission.usedForTutorial);
-                    this.exampleSubmissionsToAssess = this.exercise.exampleSubmissions.filter((exampleSubmission: ExampleSubmission) => !exampleSubmission.usedForTutorial);
-=======
                     this.exampleSubmissionsToReview = this.exercise.exampleSubmissions.filter((exampleSubmission: ExampleSubmission) => !exampleSubmission.usedForTutorial);
                     this.exampleSubmissionsToAssess = this.exercise.exampleSubmissions.filter((exampleSubmission: ExampleSubmission) => exampleSubmission.usedForTutorial);
->>>>>>> 4d3ce85f
                 }
                 this.exampleSubmissionsCompletedByTutor = this.tutorParticipation.trainedExampleSubmissions || [];
 
@@ -211,20 +200,14 @@
         this.jhiAlertService.error(error, null, null);
     }
 
-<<<<<<< HEAD
     calculateStatus(submission: Submission) {
-        if (submission.result.completionDate) {
-=======
-    calculateStatus(submission: TextSubmission) {
         if (submission.result && submission.result.completionDate) {
->>>>>>> 4d3ce85f
             return 'DONE';
         }
 
         return 'DRAFT';
     }
 
-<<<<<<< HEAD
     openExampleSubmission(submissionId: number, readOnly?: boolean, toComplete?: boolean) {
         if (!this.exercise || !this.exercise.type) {
             return;
@@ -240,9 +223,9 @@
         }
 
         this.router.navigate([route], { queryParams: queryParams });
-=======
+    }
+
     back() {
         this.router.navigate([`/course/${this.courseId}/tutor-dashboard`]);
->>>>>>> 4d3ce85f
     }
 }