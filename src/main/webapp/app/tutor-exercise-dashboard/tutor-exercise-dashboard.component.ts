import { Component, OnInit } from '@angular/core';
import { SafeHtml } from '@angular/platform-browser';
import { ActivatedRoute, Router } from '@angular/router';
import { CourseService } from '../entities/course';
import { JhiAlertService } from 'ng-jhipster';
import { AccountService, User } from '../core';
import { HttpErrorResponse, HttpResponse } from '@angular/common/http';
import { Exercise, ExerciseService, ExerciseType } from 'app/entities/exercise';
import { TutorParticipation, TutorParticipationStatus } from 'app/entities/tutor-participation';
import { TutorParticipationService } from 'app/tutor-exercise-dashboard/tutor-participation.service';
import { TextSubmissionService } from 'app/entities/text-submission';
import { ExampleSubmission } from 'app/entities/example-submission';
import { ArtemisMarkdown } from 'app/components/util/markdown.service';
import { TextExercise } from 'app/entities/text-exercise';
import { ModelingExercise } from 'app/entities/modeling-exercise';
import { UMLModel } from '@ls1intum/apollon';
import { ComplaintService } from 'app/entities/complaint/complaint.service';
import { Complaint } from 'app/entities/complaint';
import { Submission } from 'app/entities/submission';
import { ModelingSubmissionService } from 'app/entities/modeling-submission';
import { Observable, of } from 'rxjs';
import { map } from 'rxjs/operators';
import { StatsForDashboard } from 'app/instructor-course-dashboard/stats-for-dashboard.model';
import { TranslateService } from '@ngx-translate/core';
import { FileUploadSubmissionService } from 'app/entities/file-upload-submission';
import { FileUploadExercise } from 'app/entities/file-upload-exercise';

export interface ExampleSubmissionQueryParams {
    readOnly?: boolean;
    toComplete?: boolean;
}

@Component({
    selector: 'jhi-courses',
    templateUrl: './tutor-exercise-dashboard.component.html',
    providers: [JhiAlertService, CourseService],
})
export class TutorExerciseDashboardComponent implements OnInit {
    exercise: Exercise;
    modelingExercise: ModelingExercise;
    courseId: number;

    statsForDashboard = new StatsForDashboard();

    exerciseId: number;
    numberOfTutorAssessments = 0;
    numberOfSubmissions = 0;
    numberOfAssessments = 0;
    numberOfComplaints = 0;
    numberOfTutorComplaints = 0;
    numberOfMoreFeedbackRequests = 0;
    numberOfTutorMoreFeedbackRequests = 0;
    totalAssessmentPercentage = 0;
    tutorAssessmentPercentage = 0;
    tutorParticipationStatus: TutorParticipationStatus;
    submissions: Submission[] = [];
    unassessedSubmission: Submission;
    exampleSubmissionsToReview: ExampleSubmission[] = [];
    exampleSubmissionsToAssess: ExampleSubmission[] = [];
    exampleSubmissionsCompletedByTutor: ExampleSubmission[] = [];
    tutorParticipation: TutorParticipation;
    nextExampleSubmissionId: number;
    exampleSolutionModel: UMLModel;
    complaints: Complaint[];
    moreFeedbackRequests: Complaint[];
    submissionLockLimitReached = false;

    formattedGradingInstructions: SafeHtml | null;
    formattedProblemStatement: SafeHtml | null;
    formattedSampleSolution: SafeHtml | null;

    readonly ExerciseType_TEXT = ExerciseType.TEXT;
    readonly ExerciseType_MODELING = ExerciseType.MODELING;
    readonly ExerciseType_FILE_UPLOAD = ExerciseType.FILE_UPLOAD;

    stats = {
        toReview: {
            done: 0,
            total: 0,
        },
        toAssess: {
            done: 0,
            total: 0,
        },
    };

    NOT_PARTICIPATED = TutorParticipationStatus.NOT_PARTICIPATED;
    REVIEWED_INSTRUCTIONS = TutorParticipationStatus.REVIEWED_INSTRUCTIONS;
    TRAINED = TutorParticipationStatus.TRAINED;
    COMPLETED = TutorParticipationStatus.COMPLETED;

    tutor: User | null;

    constructor(
        private exerciseService: ExerciseService,
        private jhiAlertService: JhiAlertService,
        private translateService: TranslateService,
        private accountService: AccountService,
        private route: ActivatedRoute,
        private tutorParticipationService: TutorParticipationService,
        private textSubmissionService: TextSubmissionService,
        private modelingSubmissionService: ModelingSubmissionService,
        private fileUploadSubmissionService: FileUploadSubmissionService,
        private artemisMarkdown: ArtemisMarkdown,
        private router: Router,
        private complaintService: ComplaintService,
    ) {}

    ngOnInit(): void {
        this.exerciseId = Number(this.route.snapshot.paramMap.get('exerciseId'));
        this.courseId = Number(this.route.snapshot.paramMap.get('courseId'));

        this.loadAll();

        this.accountService.identity().then(user => (this.tutor = user));
    }

    loadAll() {
        this.exerciseService.getForTutors(this.exerciseId).subscribe(
            (res: HttpResponse<Exercise>) => {
                this.exercise = res.body!;
                this.formattedGradingInstructions = this.artemisMarkdown.htmlForMarkdown(this.exercise.gradingInstructions);
                this.formattedProblemStatement = this.artemisMarkdown.htmlForMarkdown(this.exercise.problemStatement);

                switch (this.exercise.type) {
                    case ExerciseType.TEXT:
                        const textExercise = this.exercise as TextExercise;
                        this.formattedSampleSolution = this.artemisMarkdown.htmlForMarkdown(textExercise.sampleSolution);
                        break;
                    case ExerciseType.MODELING:
                        this.modelingExercise = this.exercise as ModelingExercise;
                        if (this.modelingExercise.sampleSolutionModel) {
                            this.formattedSampleSolution = this.artemisMarkdown.htmlForMarkdown(this.modelingExercise.sampleSolutionExplanation);
                            this.exampleSolutionModel = JSON.parse(this.modelingExercise.sampleSolutionModel);
                        }
                        break;
                    case ExerciseType.FILE_UPLOAD:
                        const fileUploadExercise = this.exercise as FileUploadExercise;
                        this.formattedSampleSolution = this.artemisMarkdown.htmlForMarkdown(fileUploadExercise.sampleSolution);
                        break;
                }

                this.tutorParticipation = this.exercise.tutorParticipations[0];
                this.tutorParticipationStatus = this.tutorParticipation.status;
                if (this.exercise.exampleSubmissions && this.exercise.exampleSubmissions.length > 0) {
                    this.exampleSubmissionsToReview = this.exercise.exampleSubmissions.filter((exampleSubmission: ExampleSubmission) => !exampleSubmission.usedForTutorial);
                    this.exampleSubmissionsToAssess = this.exercise.exampleSubmissions.filter((exampleSubmission: ExampleSubmission) => exampleSubmission.usedForTutorial);
                }
                this.exampleSubmissionsCompletedByTutor = this.tutorParticipation.trainedExampleSubmissions || [];

                this.stats.toReview.total = this.exampleSubmissionsToReview.length;
                this.stats.toReview.done = this.exampleSubmissionsCompletedByTutor.filter(e => !e.usedForTutorial).length;
                this.stats.toAssess.total = this.exampleSubmissionsToAssess.length;
                this.stats.toAssess.done = this.exampleSubmissionsCompletedByTutor.filter(e => e.usedForTutorial).length;

                if (this.stats.toReview.done < this.stats.toReview.total) {
                    this.nextExampleSubmissionId = this.exampleSubmissionsToReview[this.stats.toReview.done].id;
                } else if (this.stats.toAssess.done < this.stats.toAssess.total) {
                    this.nextExampleSubmissionId = this.exampleSubmissionsToAssess[this.stats.toAssess.done].id;
                }

                this.getSubmissions();

                // We don't want to assess submissions before the exercise due date
                if (!this.exercise.dueDate || this.exercise.dueDate.isBefore(Date.now())) {
                    this.getSubmissionWithoutAssessment();
                }
            },
            (response: string) => this.onError(response),
        );

        this.complaintService
            .getComplaintsForTutor(this.exerciseId)
            .subscribe((res: HttpResponse<Complaint[]>) => (this.complaints = res.body as Complaint[]), (error: HttpErrorResponse) => this.onError(error.message));
        this.complaintService
            .getMoreFeedbackRequestsForTutor(this.exerciseId)
            .subscribe((res: HttpResponse<Complaint[]>) => (this.moreFeedbackRequests = res.body as Complaint[]), (error: HttpErrorResponse) => this.onError(error.message));

        this.exerciseService.getStatsForTutors(this.exerciseId).subscribe(
            (res: HttpResponse<StatsForDashboard>) => {
                this.statsForDashboard = res.body!;
                this.numberOfSubmissions = this.statsForDashboard.numberOfSubmissions;
                this.numberOfAssessments = this.statsForDashboard.numberOfAssessments;
                this.numberOfComplaints = this.statsForDashboard.numberOfComplaints;
                this.numberOfMoreFeedbackRequests = this.statsForDashboard.numberOfMoreFeedbackRequests;
                const tutorLeaderboardEntry = this.statsForDashboard.tutorLeaderboardEntries.find(entry => entry.userId === this.tutor!.id);
                if (tutorLeaderboardEntry) {
                    this.numberOfTutorAssessments = tutorLeaderboardEntry.numberOfAssessments;
                    this.numberOfTutorComplaints = tutorLeaderboardEntry.numberOfAcceptedComplaints;
                    this.numberOfTutorMoreFeedbackRequests = tutorLeaderboardEntry.numberOfNotAnsweredMoreFeedbackRequests;
                } else {
                    this.numberOfTutorAssessments = 0;
                    this.numberOfTutorComplaints = 0;
                    this.numberOfTutorMoreFeedbackRequests = 0;
                }

                if (this.numberOfSubmissions > 0) {
                    this.totalAssessmentPercentage = Math.round((this.numberOfAssessments / this.numberOfSubmissions) * 100);
                    this.tutorAssessmentPercentage = Math.round((this.numberOfTutorAssessments / this.numberOfSubmissions) * 100);
                }
            },
            (response: string) => this.onError(response),
        );
    }

    /**
     * Get all the submissions from the server for which the current user is the assessor, which is the case for started or completed assessments. All these submissions get listed
     * in the exercise dashboard.
     */
    private getSubmissions(): void {
        let submissionsObservable: Observable<HttpResponse<Submission[]>> = of();
        switch (this.exercise.type) {
            case ExerciseType.TEXT:
                submissionsObservable = this.textSubmissionService.getTextSubmissionsForExercise(this.exerciseId, { assessedByTutor: true });
                break;
            case ExerciseType.MODELING:
                submissionsObservable = this.modelingSubmissionService.getModelingSubmissionsForExercise(this.exerciseId, { assessedByTutor: true });
                break;
            case ExerciseType.FILE_UPLOAD:
                submissionsObservable = this.fileUploadSubmissionService.getFileUploadSubmissionsForExercise(this.exerciseId, { assessedByTutor: true });
                break;
        }
        submissionsObservable
            .pipe(
                map(res => res.body),
                map(this.reconnectEntities),
            )
            .subscribe((submissions: Submission[]) => {
                this.submissions = submissions;
            });
    }

    /**
     * Reconnect submission, result and participation for all submissions in the given array.
     */
    private reconnectEntities = (submissions: Submission[]) => {
        return submissions.map((submission: Submission) => {
            if (submission.result) {
                // reconnect some associations
                submission.result.submission = submission;
                submission.result.participation = submission.participation;
                submission.participation.results = [submission.result];
            }
            return submission;
        });
    };

    /**
     * Get a submission from the server that does not have an assessment yet (if there is one). The submission gets added to the end of the list of submissions in the exercise
     * dashboard and the user can start the assessment. Note, that the number of started but unfinished assessments is limited per user and course. If the user reached this limit,
     * the server will respond with a BAD REQUEST response here.
     */
    private getSubmissionWithoutAssessment(): void {
        let submissionObservable: Observable<Submission> = of();
        switch (this.exercise.type) {
            case ExerciseType.TEXT:
                submissionObservable = this.textSubmissionService.getTextSubmissionForExerciseWithoutAssessment(this.exerciseId);
                break;
            case ExerciseType.MODELING:
                submissionObservable = this.modelingSubmissionService.getModelingSubmissionForExerciseWithoutAssessment(this.exerciseId);
                break;
            case ExerciseType.FILE_UPLOAD:
                submissionObservable = this.fileUploadSubmissionService.getFileUploadSubmissionForExerciseWithoutAssessment(this.exerciseId);
                break;
        }

        submissionObservable.subscribe(
            (submission: Submission) => {
                this.unassessedSubmission = submission;
                this.submissionLockLimitReached = false;
            },
            (error: HttpErrorResponse) => {
                if (error.status === 404) {
                    // there are no unassessed submission, nothing we have to worry about
                } else if (error.error && error.error.errorKey === 'lockedSubmissionsLimitReached') {
                    this.submissionLockLimitReached = true;
                } else {
                    this.onError(error.message);
                }
            },
        );
    }

    readInstruction() {
        this.tutorParticipationService.create(this.tutorParticipation, this.exerciseId).subscribe((res: HttpResponse<TutorParticipation>) => {
            this.tutorParticipation = res.body!;
            this.tutorParticipationStatus = this.tutorParticipation.status;
            this.jhiAlertService.success('artemisApp.tutorExerciseDashboard.participation.instructionsReviewed');
        }, this.onError);
    }

    hasBeenCompletedByTutor(id: number) {
        return this.exampleSubmissionsCompletedByTutor.filter(e => e.id === id).length > 0;
    }

    private onError(error: string) {
        this.jhiAlertService.error(error, null, undefined);
    }

    calculateStatus(submission: Submission) {
        if (submission.result && submission.result.completionDate) {
            return 'DONE';
        }

        return 'DRAFT';
    }

    openExampleSubmission(submissionId: number, readOnly?: boolean, toComplete?: boolean) {
        if (!this.exercise || !this.exercise.type || !submissionId) {
            return;
        }
        const route = `/${this.exercise.type}-exercise/${this.exercise.id}/example-submission/${submissionId}`;
        // TODO CZ: add both flags and check for value in example submission components
        const queryParams: ExampleSubmissionQueryParams = {};
        if (readOnly) {
            queryParams.readOnly = readOnly;
        }
        if (toComplete) {
            queryParams.toComplete = toComplete;
        }

        this.router.navigate([route], { queryParams });
    }

    openAssessmentEditor(submissionId: number, isNewAssessment = false) {
        if (!this.exercise || !this.exercise.type || !submissionId) {
            return;
        }

        let route = '';
        let submission = submissionId.toString();
        if (isNewAssessment) {
            submission = 'new';
        }

<<<<<<< HEAD
        switch (this.exercise.type) {
            case ExerciseType.TEXT:
                route = `/text/${this.exercise.id}/assessment/${submission}`;
                break;
            case ExerciseType.MODELING:
                route = `/modeling-exercise/${this.exercise.id}/submissions/${submission}/assessment`;
                queryParams.showBackButton = true;
                break;
            case ExerciseType.FILE_UPLOAD:
                route = `/file-upload-exercise/${this.exercise.id}/submissions/${submission}/assessment`;
                break;
=======
        if (this.exercise.type === ExerciseType.TEXT) {
            route = `/text/${this.exercise.id}/assessment/${submission}`;
        } else if (this.exercise.type === ExerciseType.MODELING) {
            route = `/modeling-exercise/${this.exercise.id}/submissions/${submission}/assessment`;
>>>>>>> 2ac60190
        }
        this.router.navigate([route]);
    }

    back() {
        this.router.navigate([`/course/${this.courseId}/tutor-dashboard`]);
    }
}<|MERGE_RESOLUTION|>--- conflicted
+++ resolved
@@ -333,24 +333,16 @@
             submission = 'new';
         }
 
-<<<<<<< HEAD
         switch (this.exercise.type) {
             case ExerciseType.TEXT:
                 route = `/text/${this.exercise.id}/assessment/${submission}`;
                 break;
             case ExerciseType.MODELING:
                 route = `/modeling-exercise/${this.exercise.id}/submissions/${submission}/assessment`;
-                queryParams.showBackButton = true;
                 break;
             case ExerciseType.FILE_UPLOAD:
                 route = `/file-upload-exercise/${this.exercise.id}/submissions/${submission}/assessment`;
                 break;
-=======
-        if (this.exercise.type === ExerciseType.TEXT) {
-            route = `/text/${this.exercise.id}/assessment/${submission}`;
-        } else if (this.exercise.type === ExerciseType.MODELING) {
-            route = `/modeling-exercise/${this.exercise.id}/submissions/${submission}/assessment`;
->>>>>>> 2ac60190
         }
         this.router.navigate([route]);
     }
