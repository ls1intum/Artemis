--- conflicted
+++ resolved
@@ -8,15 +8,9 @@
     public studentGroupName: string;
     public teachingAssistantGroupName: string;
     public instructorGroupName: string;
-<<<<<<< HEAD
-    public startDate: any;
-    public endDate: any;
-    public onlineCourse = false;       // default value
-=======
     public startDate: Moment;
     public endDate: Moment;
     public onlineCourse = false; // default value
->>>>>>> 2f2975f9
     public exercises: Exercise[];
 
     // helper attributes
