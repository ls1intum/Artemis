--- conflicted
+++ resolved
@@ -30,11 +30,7 @@
 export class CourseService {
     private resourceUrl = SERVER_API_URL + 'api/courses';
 
-<<<<<<< HEAD
-    constructor(private http: HttpClient, private exerciseService: ExerciseService) { }
-=======
     constructor(private http: HttpClient, private exerciseService: ExerciseService, private accountService: AccountService) {}
->>>>>>> 8cc7c506
 
     create(course: Course): Observable<EntityResponseType> {
         const copy = this.convertDateFromClient(course);
@@ -72,15 +68,11 @@
         return this.http.get<Participation[]>(`${this.resourceUrl}/${courseId}/participations`);
     }
 
-<<<<<<< HEAD
     findAllResultsOfCourseForExerciseAndCurrentUser(courseId: number): Observable<Course> {
         return this.http.get<Course>(`${this.resourceUrl}/${courseId}/results`);
     }
 
-    getForTutors(id: number): Observable<EntityResponseType> {
-=======
     getForTutors(courseId: number): Observable<EntityResponseType> {
->>>>>>> 8cc7c506
         return this.http
             .get<Course>(`${this.resourceUrl}/${courseId}/for-tutor-dashboard`, { observe: 'response' })
             .pipe(map((res: EntityResponseType) => this.convertDateFromServer(res)));
@@ -100,7 +92,7 @@
                     this.accountService.syncGroups(res.body);
                 }
                 return res;
-        }));
+            }));
     }
 
     query(): Observable<EntityArrayResponseType> {
