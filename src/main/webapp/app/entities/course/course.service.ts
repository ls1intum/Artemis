--- conflicted
+++ resolved
@@ -57,19 +57,14 @@
             .pipe(map((res: EntityArrayResponseType) => this.convertDateArrayFromServer(res)));
     }
 
-<<<<<<< HEAD
+    findAllParticipationsWithResults(courseId: number): Observable<Participation[]> {
+        return this.http.get<Participation[]>(`${this.resourceUrl}/${courseId}/participations`);
+    }
+
     getForTutors(id: number): Observable<EntityResponseType> {
         return this.http
             .get<Course>(`${this.resourceUrl}/${id}/for-tutor-dashboard`, { observe: 'response' })
             .pipe(map((res: EntityResponseType) => this.convertDateFromServer(res)));
-    }
-
-    // TODO: deprecated --> this method does not scale and should not be used in the future
-    findAllParticipations(courseId: number): Observable<Participation[]> {
-=======
-    findAllParticipationsWithResults(courseId: number): Observable<Participation[]> {
->>>>>>> 2d03245a
-        return this.http.get<Participation[]>(`${this.resourceUrl}/${courseId}/participations`);
     }
 
     query(): Observable<EntityArrayResponseType> {
