--- conflicted
+++ resolved
@@ -41,13 +41,8 @@
                     <input required type="text" class="form-control" name="shortName" id="field_shortName" formControlName="shortName" />
                     <ng-container *ngIf="shortName.invalid && (shortName.dirty || shortName.touched)">
                         <div class="alert alert-danger">
-<<<<<<< HEAD
                             <div *ngFor="let e of shortName.errors! | keyvalue | removekeys: ['required']">
-                                <div jhiDynamicTranslate="arTeMiSApp.course.form.shortname" dynamicLookup="{{ e.key }}"></div>
-=======
-                            <div *ngFor="let e of shortName.errors | keyvalue | removekeys: ['required']">
                                 <div [jhiTranslate]="'artemisApp.course.form.shortname' + '.' + e.key"></div>
->>>>>>> 6c9b4670
                             </div>
                         </div>
                     </ng-container>
