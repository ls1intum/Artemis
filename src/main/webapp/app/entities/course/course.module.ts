import { CUSTOM_ELEMENTS_SCHEMA, NgModule } from '@angular/core';
import { RouterModule } from '@angular/router';

import { ArTEMiSSharedModule } from '../../shared';
import {
    CourseComponent,
    CourseDeleteDialogComponent,
    CourseDeletePopupComponent,
    CourseDetailComponent,
    CourseDialogComponent,
    CourseParticipationService,
    CoursePopupComponent,
    coursePopupRoute,
    CoursePopupService,
    courseRoute,
    CourseScoreCalculationComponent,
    CourseService
} from './';
import { CourseResultService, CourseScoresService } from './course.service';
import { CourseScoreCalculationService } from './courseScoreCalculation.service';
<<<<<<< HEAD
import { OwlDateTimeModule, OwlNativeDateTimeModule } from 'ng-pick-datetime';
import { DatePipeModule } from '../../components/pipes';
=======
>>>>>>> 634750f8

const ENTITY_STATES = [
    ...courseRoute,
    ...coursePopupRoute,
];

@NgModule({
    imports: [
        ArTEMiSSharedModule,
        RouterModule.forChild(ENTITY_STATES),
        DatePipeModule,
        OwlDateTimeModule,
        OwlNativeDateTimeModule
    ],
    declarations: [
        CourseComponent,
        CourseDetailComponent,
        CourseDialogComponent,
        CourseDeleteDialogComponent,
        CoursePopupComponent,
        CourseDeletePopupComponent,
        CourseScoreCalculationComponent
    ],
    entryComponents: [
        CourseComponent,
        CourseDialogComponent,
        CoursePopupComponent,
        CourseDeleteDialogComponent,
        CourseDeletePopupComponent,
        CourseScoreCalculationComponent
    ],
    providers: [
        CourseService,
        CoursePopupService,
        CourseParticipationService,
        CourseResultService,
        CourseScoresService,
        CourseScoreCalculationService
    ],
    schemas: [CUSTOM_ELEMENTS_SCHEMA]
})
export class ArTEMiSCourseModule {}<|MERGE_RESOLUTION|>--- conflicted
+++ resolved
@@ -18,16 +18,10 @@
 } from './';
 import { CourseResultService, CourseScoresService } from './course.service';
 import { CourseScoreCalculationService } from './courseScoreCalculation.service';
-<<<<<<< HEAD
 import { OwlDateTimeModule, OwlNativeDateTimeModule } from 'ng-pick-datetime';
 import { DatePipeModule } from '../../components/pipes';
-=======
->>>>>>> 634750f8
 
-const ENTITY_STATES = [
-    ...courseRoute,
-    ...coursePopupRoute,
-];
+const ENTITY_STATES = [...courseRoute, ...coursePopupRoute];
 
 @NgModule({
     imports: [
