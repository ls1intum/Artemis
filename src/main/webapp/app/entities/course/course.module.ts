--- conflicted
+++ resolved
@@ -8,22 +8,7 @@
 import { ArtemisFileUploadExerciseModule } from '../file-upload-exercise/file-upload-exercise.module';
 import { ArtemisProgrammingExerciseModule } from '../programming-exercise/programming-exercise.module';
 
-<<<<<<< HEAD
-import { CourseComponent, CourseDetailComponent, CourseExerciseService, courseRoute, CourseService, CourseExercisesOverviewComponent, CourseUpdateComponent } from './';
-=======
-import {
-    CourseComponent,
-    CourseDeleteDialogComponent,
-    CourseDeletePopupComponent,
-    CourseDetailComponent,
-    CourseExerciseService,
-    CourseExercisesOverviewComponent,
-    coursePopupRoute,
-    courseRoute,
-    CourseService,
-    CourseUpdateComponent,
-} from './';
->>>>>>> dec8ad97
+import { CourseComponent, CourseDetailComponent, CourseExerciseService, CourseExercisesOverviewComponent, courseRoute, CourseService, CourseUpdateComponent } from './';
 import { CourseExerciseCardComponent } from 'app/entities/course/course-exercise-card.component';
 import { FormDateTimePickerModule } from 'app/shared/date-time-picker/date-time-picker.module';
 import { ArtemisColorSelectorModule } from 'app/components/color-selector/color-selector.module';
@@ -49,22 +34,8 @@
         ImageCropperModule,
         MomentModule,
     ],
-<<<<<<< HEAD
     declarations: [CourseComponent, CourseDetailComponent, CourseUpdateComponent, CourseExerciseCardComponent, CourseExercisesOverviewComponent],
     entryComponents: [CourseComponent, CourseUpdateComponent, CourseExerciseCardComponent],
     providers: [CourseService, CourseExerciseService, { provide: JhiLanguageService, useClass: JhiLanguageService }],
-=======
-    declarations: [
-        CourseComponent,
-        CourseDetailComponent,
-        CourseDeleteDialogComponent,
-        CourseUpdateComponent,
-        CourseDeletePopupComponent,
-        CourseExerciseCardComponent,
-        CourseExercisesOverviewComponent,
-    ],
-    entryComponents: [CourseComponent, CourseUpdateComponent, CourseDeleteDialogComponent, CourseDeletePopupComponent, CourseExerciseCardComponent, CourseDeletePopupComponent],
-    providers: [CourseService, CourseExerciseService],
->>>>>>> dec8ad97
 })
 export class ArtemisCourseModule {}