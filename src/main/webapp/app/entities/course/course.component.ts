--- conflicted
+++ resolved
@@ -4,11 +4,8 @@
 import { JhiAlertService, JhiEventManager } from 'ng-jhipster';
 import { Course } from './course.model';
 import { CourseService } from './course.service';
-<<<<<<< HEAD
+import { ARTEMIS_DEFAULT_COLOR } from 'app/app.constants';
 import { onError } from 'app/utils/global.utils';
-=======
-import { ARTEMIS_DEFAULT_COLOR } from 'app/app.constants';
->>>>>>> 38f0ce61
 
 @Component({
     selector: 'jhi-course',
