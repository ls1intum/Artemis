--- conflicted
+++ resolved
@@ -7,12 +7,9 @@
 import { ARTEMIS_DEFAULT_COLOR } from 'app/app.constants';
 import { onError } from 'app/utils/global.utils';
 import { Subject } from 'rxjs';
-<<<<<<< HEAD
 import { GuidedTourService } from 'app/guided-tour/guided-tour.service';
 import { tutorAssessmentTour } from 'app/guided-tour/tours/tutor-assessment-tour';
-=======
 import { AlertService } from 'app/core/alert/alert.service';
->>>>>>> 51931fe9
 
 @Component({
     selector: 'jhi-course',
@@ -32,7 +29,6 @@
 
     readonly ARTEMIS_DEFAULT_COLOR = ARTEMIS_DEFAULT_COLOR;
 
-<<<<<<< HEAD
     courseForGuidedTour: Course | null;
 
     constructor(
@@ -41,9 +37,6 @@
         private eventManager: JhiEventManager,
         private guidedTourService: GuidedTourService,
     ) {
-=======
-    constructor(private courseService: CourseService, private jhiAlertService: AlertService, private eventManager: JhiEventManager) {
->>>>>>> 51931fe9
         this.predicate = 'id';
         // show the newest courses first and the oldest last
         this.reverse = false;
