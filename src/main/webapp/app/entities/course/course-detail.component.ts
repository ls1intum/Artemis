import { Component, OnDestroy, OnInit } from '@angular/core';
import { ActivatedRoute } from '@angular/router';
import { HttpResponse, HttpErrorResponse } from '@angular/common/http';
import { Subscription } from 'rxjs/Subscription';
import { JhiEventManager, JhiAlertService } from 'ng-jhipster';

import { Course } from './course.model';
import { CourseService } from './course.service';

@Component({
    selector: 'jhi-course-detail',
    templateUrl: './course-detail.component.html',
    styleUrls: ['./course-detail.component.scss'],
})
export class CourseDetailComponent implements OnInit, OnDestroy {
    course: Course;
    private subscription: Subscription;
    private eventSubscriber: Subscription;

    constructor(private eventManager: JhiEventManager, private courseService: CourseService, private route: ActivatedRoute, private jhiAlertService: JhiAlertService) {}

    ngOnInit() {
        this.subscription = this.route.params.subscribe(params => {
            this.load(params['id']);
        });
        this.registerChangeInCourses();
    }

    load(courseId: number) {
        this.courseService.find(courseId).subscribe((courseResponse: HttpResponse<Course>) => {
            this.course = courseResponse.body!;
        });
    }

    registerForCourse() {
        this.courseService.registerForCourse(this.course.id).subscribe(
            userResponse => {
                if (userResponse.body != null) {
                    const message = 'Registered user for course ' + this.course.title;
                    const jhiAlert = this.jhiAlertService.info(message);
                    jhiAlert.msg = message;
                }
            },
            (error: HttpErrorResponse) => {
<<<<<<< HEAD
                const errorMessage = error.headers.get('X-arTeMiSApp-message')!;
=======
                const errorMessage = error.headers.get('X-artemisApp-message');
>>>>>>> 6c9b4670
                // TODO: this is a workaround to avoid translation not found issues. Provide proper translations
                const jhiAlert = this.jhiAlertService.error(errorMessage);
                jhiAlert.msg = errorMessage;
            },
        );
    }

    previousState() {
        window.history.back();
    }

    ngOnDestroy() {
        this.subscription.unsubscribe();
        this.eventManager.destroy(this.eventSubscriber);
    }

    registerChangeInCourses() {
        this.eventSubscriber = this.eventManager.subscribe('courseListModification', () => this.load(this.course.id));
    }
}<|MERGE_RESOLUTION|>--- conflicted
+++ resolved
@@ -42,11 +42,7 @@
                 }
             },
             (error: HttpErrorResponse) => {
-<<<<<<< HEAD
-                const errorMessage = error.headers.get('X-arTeMiSApp-message')!;
-=======
-                const errorMessage = error.headers.get('X-artemisApp-message');
->>>>>>> 6c9b4670
+                const errorMessage = error.headers.get('X-artemisApp-message')!;
                 // TODO: this is a workaround to avoid translation not found issues. Provide proper translations
                 const jhiAlert = this.jhiAlertService.error(errorMessage);
                 jhiAlert.msg = errorMessage;
