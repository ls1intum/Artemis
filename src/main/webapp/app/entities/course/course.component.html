<div>
    <h4>
        <span id="course-page-heading" jhiTranslate="arTeMiSApp.course.home.title">Courses</span>
        <button *jhiHasAnyAuthority="'ROLE_ADMIN'" class="btn btn-primary float-right jh-create-entity create-course" [routerLink]="['/course/new']">
            <fa-icon [icon]="'plus'"></fa-icon>
            <span class="hidden-sm-down"  jhiTranslate="arTeMiSApp.course.home.createLabel">
            Create new Course
            </span>
        </button>
    </h4>
    <jhi-alert></jhi-alert>
    <div class="row">
    </div>
    <br/>
    <div class="table-responsive" *ngIf="courses">
        <table class="table table-striped">
            <thead>
            <tr>
            <th><span jhiTranslate="global.field.id">ID</span></th>
            <th><span jhiTranslate="arTeMiSApp.course.title">Title</span></th>
            <th><span>Access Groups</span></th>
            <th><span jhiTranslate="arTeMiSApp.course.startDate">Start</span></th>
            <th><span jhiTranslate="arTeMiSApp.course.endDate">End</span></th>
            <th><span jhiTranslate="arTeMiSApp.course.onlineCourse">Online Course</span></th>
            <th></th>
            </tr>
            </thead>
            <tbody>
            <tr *ngFor="let course of courses ;trackBy: trackId">
                <td><a [routerLink]="['/course', course.id, 'view' ]">{{course.id}}</a></td>
                <td><span class="bold">{{course.title}}</span><br /><span *ngIf="course.shortName"><span class="bold">Short Name:</span> {{course.shortName}}</span></td>
                <td><span class="bold">Students:</span> {{course.studentGroupName}}<br />
                    <span class="bold">Tutors:</span> {{course.teachingAssistantGroupName}}<br />
                    <span class="bold">Instructors:</span> {{course.instructorGroupName}}</td>
                <td>{{course.startDate | date:'medium'}}</td>
                <td>{{course.endDate | date:'medium'}}</td>
                <td>{{course.onlineCourse}}</td>
                <td class="text-right">
                    <div class="btn-group flex-btn-group-container">
<<<<<<< HEAD
                        <button type="submit" [routerLink]="['/course', course.id ]" class="btn btn-primary btn-sm mr-1">
                            <fa-icon [icon]="'list-alt'"></fa-icon>
                            <span class="d-none d-md-inline">Exercises</span>
                        </button>
=======
                        <div class="d-inline-block" ngbDropdown>
                            <button id="exercises-button-{{course.id}}" class="btn btn-primary btn-sm mr-1" ngbDropdownToggle>
                                <fa-icon [icon]="'list-alt'"></fa-icon>
                                <span class="hidden-xs hidden-sm" jhiTranslate="arTeMiSApp.course.exercises"></span>
                                <span class="caret"></span>
                            </button>
                            <div ngbDropdownMenu class="dropdown-menu">
                                <button id="programming-exercises-button-{{course.id}}" class="dropdown-item"
                                        routerLink="{{course.id}}/programming-exercise"
                                        jhiTranslate="arTeMiSApp.course.programmingExercises"
                                ></button>
                                <button id="quiz-exercises-button-{{course.id}}" class="dropdown-item"
                                        routerLink="{{course.id}}/quiz-exercise"
                                        jhiTranslate="arTeMiSApp.course.quizExercises"
                                ></button>
                                <button id="modeling-exercises-button-{{course.id}}" class="dropdown-item"
                                        routerLink="{{course.id}}/modeling-exercise"
                                        jhiTranslate="arTeMiSApp.course.modelingExercises"
                                ></button>
                                <button class="dropdown-item"
                                        routerLink="{{course.id}}/text-exercise"
                                        jhiTranslate="arTeMiSApp.course.textExercises"
                                ></button>
<!--                                <button class="dropdown-item"
                                        routerLink="{{course.id}}/file-upload-exercise"
                                        jhiTranslate="arTeMiSApp.course.fileUploadExercises"
                                ></button>-->
                            </div>
                        </div>
>>>>>>> a9da44eb
                        <button type="submit" [routerLink]="['/course', course.id, 'dashboard' ]" class="btn btn-info btn-sm mr-1">
                            <fa-icon [icon]="'eye'"></fa-icon>
                            <span class="d-none d-md-inline" jhiTranslate="entity.action.dashboard">Student Dashboard</span>
                        </button>
                        <button type="submit" [routerLink]="['/course', course.id, 'tutor-dashboard']" class="btn btn-info btn-sm mr-1">
                            <fa-icon [icon]="'th-list'"></fa-icon>
                            <span jhiTranslate="entity.action.tutorCourseDashboard">Tutor Dashboard</span>
                        </button>
                        <button type="submit" [routerLink]="['/course', course.id, 'view' ]" class="btn btn-info btn-sm mr-1">
                            <fa-icon [icon]="'eye'"></fa-icon>
                            <span class="d-none d-md-inline" jhiTranslate="entity.action.view">View</span>
                        </button>
                        <button type="submit" *jhiHasAnyAuthority="['ROLE_ADMIN', 'ROLE_INSTRUCTOR']" [routerLink]="['/course', course.id, 'edit']" class="btn btn-primary btn-sm mr-1">
                            <fa-icon [icon]="'pencil-alt'"></fa-icon>
                            <span class="d-none d-md-inline" jhiTranslate="entity.action.edit">Edit</span>
                        </button>
                        <button type="submit" *jhiHasAnyAuthority="['ROLE_ADMIN']" [routerLink]="['/', { outlets: { popup: 'course/'+ course.id + '/delete'} }]" replaceUrl="true" queryParamsHandling="merge" class="btn btn-danger btn-sm mr-1">
                            <fa-icon [icon]="'times'"></fa-icon>
                            <span class="d-none d-md-inline" jhiTranslate="entity.action.delete">Delete</span>
                        </button>
                    </div>
                </td>
            </tr>
            </tbody>
        </table>
    </div>
</div><|MERGE_RESOLUTION|>--- conflicted
+++ resolved
@@ -37,42 +37,10 @@
                 <td>{{course.onlineCourse}}</td>
                 <td class="text-right">
                     <div class="btn-group flex-btn-group-container">
-<<<<<<< HEAD
                         <button type="submit" [routerLink]="['/course', course.id ]" class="btn btn-primary btn-sm mr-1">
                             <fa-icon [icon]="'list-alt'"></fa-icon>
                             <span class="d-none d-md-inline">Exercises</span>
                         </button>
-=======
-                        <div class="d-inline-block" ngbDropdown>
-                            <button id="exercises-button-{{course.id}}" class="btn btn-primary btn-sm mr-1" ngbDropdownToggle>
-                                <fa-icon [icon]="'list-alt'"></fa-icon>
-                                <span class="hidden-xs hidden-sm" jhiTranslate="arTeMiSApp.course.exercises"></span>
-                                <span class="caret"></span>
-                            </button>
-                            <div ngbDropdownMenu class="dropdown-menu">
-                                <button id="programming-exercises-button-{{course.id}}" class="dropdown-item"
-                                        routerLink="{{course.id}}/programming-exercise"
-                                        jhiTranslate="arTeMiSApp.course.programmingExercises"
-                                ></button>
-                                <button id="quiz-exercises-button-{{course.id}}" class="dropdown-item"
-                                        routerLink="{{course.id}}/quiz-exercise"
-                                        jhiTranslate="arTeMiSApp.course.quizExercises"
-                                ></button>
-                                <button id="modeling-exercises-button-{{course.id}}" class="dropdown-item"
-                                        routerLink="{{course.id}}/modeling-exercise"
-                                        jhiTranslate="arTeMiSApp.course.modelingExercises"
-                                ></button>
-                                <button class="dropdown-item"
-                                        routerLink="{{course.id}}/text-exercise"
-                                        jhiTranslate="arTeMiSApp.course.textExercises"
-                                ></button>
-<!--                                <button class="dropdown-item"
-                                        routerLink="{{course.id}}/file-upload-exercise"
-                                        jhiTranslate="arTeMiSApp.course.fileUploadExercises"
-                                ></button>-->
-                            </div>
-                        </div>
->>>>>>> a9da44eb
                         <button type="submit" [routerLink]="['/course', course.id, 'dashboard' ]" class="btn btn-info btn-sm mr-1">
                             <fa-icon [icon]="'eye'"></fa-icon>
                             <span class="d-none d-md-inline" jhiTranslate="entity.action.dashboard">Student Dashboard</span>
