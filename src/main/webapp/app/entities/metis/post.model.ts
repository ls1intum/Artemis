--- conflicted
+++ resolved
@@ -4,11 +4,8 @@
 import { Course } from 'app/entities/course.model';
 import { Posting } from 'app/entities/metis/posting.model';
 import { CourseWideContext, DisplayPriority } from 'app/shared/metis/metis.util';
-<<<<<<< HEAD
+import { PlagiarismCase } from 'app/exercises/shared/plagiarism/types/PlagiarismCase';
 import { Conversation } from 'app/entities/metis/conversation/conversation.model';
-=======
-import { PlagiarismCase } from 'app/exercises/shared/plagiarism/types/PlagiarismCase';
->>>>>>> a0347b69
 
 export class Post extends Posting {
     public title?: string;
@@ -18,11 +15,8 @@
     public exercise?: Exercise;
     public lecture?: Lecture;
     public course?: Course;
-<<<<<<< HEAD
+    public plagiarismCase?: PlagiarismCase;
     public conversation?: Conversation;
-=======
-    public plagiarismCase?: PlagiarismCase;
->>>>>>> a0347b69
     public courseWideContext?: CourseWideContext;
     public displayPriority?: DisplayPriority;
 
