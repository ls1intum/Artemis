--- conflicted
+++ resolved
@@ -83,13 +83,8 @@
 export function dtoToCompetencyRelation(competencyRelationDTO: CompetencyRelationDTO): CompetencyRelation {
     return {
         id: competencyRelationDTO.id,
-<<<<<<< HEAD
-        tailCompetency: { id: competencyRelationDTO.headCompetencyId },
-        headCompetency: { id: competencyRelationDTO.tailCompetencyId },
-=======
         tailCompetency: { id: competencyRelationDTO.tailCompetencyId },
         headCompetency: { id: competencyRelationDTO.headCompetencyId },
->>>>>>> 3afd5b02
         type: competencyRelationDTO.relationType,
     };
 }
