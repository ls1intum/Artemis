import { Component, OnInit, Input } from '@angular/core';
import { ActivatedRoute } from '@angular/router';
import { SubmissionService } from 'app/entities/submission/submission.service';

import { JhiEventManager } from 'ng-jhipster';
import { Subscription } from 'rxjs/Subscription';
import { catchError, map } from 'rxjs/operators';
import { of } from 'rxjs';
<<<<<<< HEAD
import { ParticipationService } from 'app/entities/participation';
=======
import { Submission } from 'app/entities/submission';
>>>>>>> bc480e8a

@Component({
    selector: 'jhi-participation-submission',
    templateUrl: './participation-submission.component.html',
})
export class ParticipationSubmissionComponent implements OnInit {
    @Input() participationId: number;
<<<<<<< HEAD
    submissions: any;
    participation: any;
=======
    submissions: Submission[];
>>>>>>> bc480e8a
    eventSubscriber: Subscription;
    isLoading = true;

    constructor(
        private route: ActivatedRoute,
        private submissionService: SubmissionService,
        private participationService: ParticipationService,
        private eventManager: JhiEventManager,
    ) {}

    ngOnInit() {
        this.setupPage();
        this.eventSubscriber = this.eventManager.subscribe('submissionsModification', () => this.setupPage());
    }

    setupPage() {
        this.route.params.subscribe(params => {
            this.participationId = +params['participationId'];
        });

        this.submissionService
            .findAllSubmissionsOfParticipation(this.participationId)
            .pipe(
                map(({ body }) => body),
                catchError(() => of([])),
            )
            .subscribe(submissions => {
                if (submissions) {
                    this.submissions = submissions;
                    this.isLoading = false;
                }
            });

        this.isLoading = true;

        this.participationService
            .find(this.participationId)
            .pipe(
                map(({ body }) => body),
                catchError(() => of([])),
            )
            .subscribe(participation => {
                this.participation = participation;
                console.log('blub');
                console.log(participation);
                this.isLoading = false;
            });
    }
}<|MERGE_RESOLUTION|>--- conflicted
+++ resolved
@@ -6,11 +6,8 @@
 import { Subscription } from 'rxjs/Subscription';
 import { catchError, map } from 'rxjs/operators';
 import { of } from 'rxjs';
-<<<<<<< HEAD
 import { ParticipationService } from 'app/entities/participation';
-=======
 import { Submission } from 'app/entities/submission';
->>>>>>> bc480e8a
 
 @Component({
     selector: 'jhi-participation-submission',
@@ -18,12 +15,8 @@
 })
 export class ParticipationSubmissionComponent implements OnInit {
     @Input() participationId: number;
-<<<<<<< HEAD
-    submissions: any;
     participation: any;
-=======
     submissions: Submission[];
->>>>>>> bc480e8a
     eventSubscriber: Subscription;
     isLoading = true;
 
