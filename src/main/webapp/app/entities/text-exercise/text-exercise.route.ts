import { Routes, Resolve, ActivatedRouteSnapshot, RouterStateSnapshot } from '@angular/router';

import { UserRouteAccessService } from '../../core';
import { TextExerciseComponent } from './text-exercise.component';
import { TextExerciseDetailComponent } from './text-exercise-detail.component';
<<<<<<< HEAD
import { TextExercisePopupComponent } from './text-exercise-dialog.component';
=======
import { TextExerciseUpdateComponent } from './text-exercise-update.component';
import { TextExerciseDeletePopupComponent } from './text-exercise-delete-dialog.component';
import { TextExercise } from './text-exercise.model';
import { Injectable } from '@angular/core';
import { TextExerciseService } from 'app/entities/text-exercise/text-exercise.service';
import { Course, CourseService } from 'app/entities/course';
import { Observable } from 'rxjs';
import { HttpResponse } from '@angular/common/http';
import { map, filter } from 'rxjs/operators';

@Injectable({ providedIn: 'root' })
export class TextExerciseResolver implements Resolve<TextExercise> {
    constructor(private textExerciseService: TextExerciseService, private courseService: CourseService) {}

    /**
     * Resolves the route and initializes text exercise
     * @param route
     * @param state
     */
    resolve(route: ActivatedRouteSnapshot, state: RouterStateSnapshot) {
        if (route.params['exerciseId']) {
            return this.textExerciseService.find(route.params['exerciseId']).pipe(
                filter(res => !!res.body),
                map((textExercise: HttpResponse<TextExercise>) => textExercise.body!),
            );
        } else if (route.params['courseId']) {
            return this.courseService.find(route.params['courseId']).pipe(
                filter(res => !!res.body),
                map((course: HttpResponse<Course>) => new TextExercise(course.body!)),
            );
        }
        return Observable.of(new TextExercise());
    }
}
>>>>>>> b01823e7

export const textExerciseRoute: Routes = [
    {
        path: 'text-exercise/:id',
        component: TextExerciseDetailComponent,
        data: {
            authorities: ['ROLE_TA', 'ROLE_INSTRUCTOR', 'ROLE_ADMIN'],
            pageTitle: 'artemisApp.textExercise.home.title',
        },
        canActivate: [UserRouteAccessService],
    },
    {
        path: 'course/:courseId/text-exercise/new',
        component: TextExerciseUpdateComponent,
        resolve: {
            textExercise: TextExerciseResolver,
        },
        data: {
            authorities: ['ROLE_TA', 'ROLE_INSTRUCTOR', 'ROLE_ADMIN'],
            pageTitle: 'artemisApp.textExercise.home.title',
        },
        canActivate: [UserRouteAccessService],
    },
    {
        path: 'text-exercise/:exerciseId/edit',
        component: TextExerciseUpdateComponent,
        resolve: {
            textExercise: TextExerciseResolver,
        },
        data: {
            authorities: ['ROLE_TA', 'ROLE_INSTRUCTOR', 'ROLE_ADMIN'],
            pageTitle: 'artemisApp.textExercise.home.title',
        },
        canActivate: [UserRouteAccessService],
    },
    {
        path: 'course/:courseId/text-exercise',
        component: TextExerciseComponent,
        data: {
            authorities: ['ROLE_TA', 'ROLE_INSTRUCTOR', 'ROLE_ADMIN'],
            pageTitle: 'artemisApp.textExercise.home.title',
        },
        canActivate: [UserRouteAccessService],
    },
    {
        path: 'course/:courseId/text-exercise/:id',
        component: TextExerciseDetailComponent,
        data: {
            authorities: ['ROLE_TA', 'ROLE_INSTRUCTOR', 'ROLE_ADMIN'],
            pageTitle: 'artemisApp.textExercise.home.title',
        },
        canActivate: [UserRouteAccessService],
    },
<<<<<<< HEAD
=======
];

export const textExercisePopupRoute: Routes = [
    {
        path: 'text-exercise/:id/delete',
        component: TextExerciseDeletePopupComponent,
        data: {
            authorities: ['ROLE_INSTRUCTOR', 'ROLE_ADMIN'],
            pageTitle: 'artemisApp.textExercise.home.title',
        },
        canActivate: [UserRouteAccessService],
        outlet: 'popup',
    },
>>>>>>> b01823e7
];<|MERGE_RESOLUTION|>--- conflicted
+++ resolved
@@ -3,11 +3,7 @@
 import { UserRouteAccessService } from '../../core';
 import { TextExerciseComponent } from './text-exercise.component';
 import { TextExerciseDetailComponent } from './text-exercise-detail.component';
-<<<<<<< HEAD
-import { TextExercisePopupComponent } from './text-exercise-dialog.component';
-=======
 import { TextExerciseUpdateComponent } from './text-exercise-update.component';
-import { TextExerciseDeletePopupComponent } from './text-exercise-delete-dialog.component';
 import { TextExercise } from './text-exercise.model';
 import { Injectable } from '@angular/core';
 import { TextExerciseService } from 'app/entities/text-exercise/text-exercise.service';
@@ -40,7 +36,6 @@
         return Observable.of(new TextExercise());
     }
 }
->>>>>>> b01823e7
 
 export const textExerciseRoute: Routes = [
     {
@@ -94,20 +89,4 @@
         },
         canActivate: [UserRouteAccessService],
     },
-<<<<<<< HEAD
-=======
-];
-
-export const textExercisePopupRoute: Routes = [
-    {
-        path: 'text-exercise/:id/delete',
-        component: TextExerciseDeletePopupComponent,
-        data: {
-            authorities: ['ROLE_INSTRUCTOR', 'ROLE_ADMIN'],
-            pageTitle: 'artemisApp.textExercise.home.title',
-        },
-        canActivate: [UserRouteAccessService],
-        outlet: 'popup',
-    },
->>>>>>> b01823e7
 ];