import { Component, Input } from '@angular/core';
import { HttpErrorResponse, HttpResponse } from '@angular/common/http';
import { JhiAlertService, JhiEventManager } from 'ng-jhipster';

import { TextExercise } from './text-exercise.model';
import { TextExerciseService } from './text-exercise.service';
import { CourseExerciseService, CourseService } from '../course';
import { ActivatedRoute } from '@angular/router';
import { ExerciseComponent } from 'app/entities/exercise/exercise.component';
import { TranslateService } from '@ngx-translate/core';
import { AccountService } from 'app/core';
import { DeleteDialogComponent } from 'app/delete-dialog/delete-dialog.component';
import { NgbModal } from '@ng-bootstrap/ng-bootstrap';

@Component({
    selector: 'jhi-text-exercise',
    templateUrl: './text-exercise.component.html',
})
export class TextExerciseComponent extends ExerciseComponent {
    @Input() textExercises: TextExercise[];

    constructor(
        private textExerciseService: TextExerciseService,
        private courseExerciseService: CourseExerciseService,
        courseService: CourseService,
        translateService: TranslateService,
        private jhiAlertService: JhiAlertService,
        eventManager: JhiEventManager,
        route: ActivatedRoute,
        private accountService: AccountService,
<<<<<<< HEAD
        private artemisMarkdown: ArtemisMarkdown,
        private modalService: NgbModal,
=======
>>>>>>> b01823e7
    ) {
        super(courseService, translateService, route, eventManager);
        this.textExercises = [];
    }

    protected loadExercises(): void {
        this.courseExerciseService.findAllTextExercisesForCourse(this.courseId).subscribe(
            (res: HttpResponse<TextExercise[]>) => {
                this.textExercises = res.body!;

                // reconnect exercise with course
                this.textExercises.forEach(exercise => {
                    exercise.course = this.course;
                    exercise.isAtLeastTutor = this.accountService.isAtLeastTutorInCourse(exercise.course);
                    exercise.isAtLeastInstructor = this.accountService.isAtLeastInstructorInCourse(exercise.course);
                });
                this.emitExerciseCount(this.textExercises.length);
            },
            (res: HttpErrorResponse) => this.onError(res),
        );
    }

    /**
     * Returns the unique identifier for items in the collection
     * @param index of a text exercise in the collection
     * @param item current text exercise
     */
    trackId(index: number, item: TextExercise) {
        return item.id;
    }

    /**
     * Opens delete text exercise popup
     * @param textExercise exercise that will be deleted
     */
    openDeleteTextExercisePopup(textExercise: TextExercise) {
        if (!textExercise) {
            return;
        }
        const modalRef = this.modalService.open(DeleteDialogComponent, { size: 'lg', backdrop: 'static' });
        modalRef.componentInstance.entityTitle = textExercise.title;
        modalRef.componentInstance.deleteQuestion = this.translateService.instant('artemisApp.exercise.delete.question', { title: textExercise.title });
        modalRef.componentInstance.deleteConfirmationText = this.translateService.instant('artemisApp.exercise.delete.typeNameToConfirm');
        modalRef.result.then(
            result => {
                this.textExerciseService.delete(textExercise.id).subscribe(response => {
                    this.eventManager.broadcast({
                        name: 'textExerciseListModification',
                        content: 'Deleted an textExercise',
                    });
                });
            },
            reason => {},
        );
    }

    protected getChangeEventName(): string {
        return 'textExerciseListModification';
    }

    private onError(error: HttpErrorResponse) {
        this.jhiAlertService.error(error.message);
    }

    /**
     * Used in the template for jhiSort
     */
    callback() {}
}<|MERGE_RESOLUTION|>--- conflicted
+++ resolved
@@ -28,11 +28,7 @@
         eventManager: JhiEventManager,
         route: ActivatedRoute,
         private accountService: AccountService,
-<<<<<<< HEAD
-        private artemisMarkdown: ArtemisMarkdown,
         private modalService: NgbModal,
-=======
->>>>>>> b01823e7
     ) {
         super(courseService, translateService, route, eventManager);
         this.textExercises = [];
