import { Component, Input } from '@angular/core';
import { HttpErrorResponse, HttpResponse } from '@angular/common/http';
import { JhiAlertService, JhiEventManager } from 'ng-jhipster';

import { TextExercise } from './text-exercise.model';
import { TextExerciseService } from './text-exercise.service';
import { CourseExerciseService, CourseService } from '../course';
import { ActivatedRoute } from '@angular/router';
import { ExerciseComponent } from 'app/entities/exercise/exercise.component';
import { TranslateService } from '@ngx-translate/core';
<<<<<<< HEAD
import { AccountService } from 'app/core';
import { onError } from 'app/utils/global.utils';
=======
import { AccountService } from 'app/core/auth/account.service';
>>>>>>> 1962378b

@Component({
    selector: 'jhi-text-exercise',
    templateUrl: './text-exercise.component.html',
})
export class TextExerciseComponent extends ExerciseComponent {
    @Input() textExercises: TextExercise[];
    closeDialogTrigger: boolean;

    constructor(
        private textExerciseService: TextExerciseService,
        private courseExerciseService: CourseExerciseService,
        courseService: CourseService,
        translateService: TranslateService,
        private jhiAlertService: JhiAlertService,
        eventManager: JhiEventManager,
        route: ActivatedRoute,
        private accountService: AccountService,
    ) {
        super(courseService, translateService, route, eventManager);
        this.textExercises = [];
    }

    protected loadExercises(): void {
        this.courseExerciseService.findAllTextExercisesForCourse(this.courseId).subscribe(
            (res: HttpResponse<TextExercise[]>) => {
                this.textExercises = res.body!;

                // reconnect exercise with course
                this.textExercises.forEach(exercise => {
                    exercise.course = this.course;
                    exercise.isAtLeastTutor = this.accountService.isAtLeastTutorInCourse(exercise.course);
                    exercise.isAtLeastInstructor = this.accountService.isAtLeastInstructorInCourse(exercise.course);
                });
                this.emitExerciseCount(this.textExercises.length);
            },
            (res: HttpErrorResponse) => onError(this.jhiAlertService, res),
        );
    }

    /**
     * Returns the unique identifier for items in the collection
     * @param index of a text exercise in the collection
     * @param item current text exercise
     */
    trackId(index: number, item: TextExercise) {
        return item.id;
    }

    /**
     * Deletes text exercise
     * @param textExerciseId id of the exercise that will be deleted
     */
    deleteTextExercise(textExerciseId: number) {
        this.textExerciseService.delete(textExerciseId).subscribe(
            () => {
                this.eventManager.broadcast({
                    name: 'textExerciseListModification',
                    content: 'Deleted an textExercise',
                });
                this.closeDialogTrigger = !this.closeDialogTrigger;
            },
            (error: HttpErrorResponse) => onError(this.jhiAlertService, error),
        );
    }

    protected getChangeEventName(): string {
        return 'textExerciseListModification';
    }

    /**
     * Used in the template for jhiSort
     */
    callback() {}
}<|MERGE_RESOLUTION|>--- conflicted
+++ resolved
@@ -8,12 +8,8 @@
 import { ActivatedRoute } from '@angular/router';
 import { ExerciseComponent } from 'app/entities/exercise/exercise.component';
 import { TranslateService } from '@ngx-translate/core';
-<<<<<<< HEAD
-import { AccountService } from 'app/core';
 import { onError } from 'app/utils/global.utils';
-=======
 import { AccountService } from 'app/core/auth/account.service';
->>>>>>> 1962378b
 
 @Component({
     selector: 'jhi-text-exercise',
