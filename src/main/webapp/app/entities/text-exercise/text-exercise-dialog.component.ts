--- conflicted
+++ resolved
@@ -56,14 +56,10 @@
     }
 
     private subscribeToSaveResponse(result: Observable<HttpResponse<TextExercise>>) {
-<<<<<<< HEAD
         result.subscribe(
             (res: HttpResponse<TextExercise>) => this.onSaveSuccess(res.body),
             (res: HttpErrorResponse) => this.onSaveError(res)
         );
-=======
-        result.subscribe((res: HttpResponse<TextExercise>) => this.onSaveSuccess(res.body), (res: HttpErrorResponse) => this.onSaveError());
->>>>>>> a42fc4ab
     }
 
     private onSaveSuccess(result: TextExercise) {
@@ -99,19 +95,10 @@
         this.routeSub = this.route.params.subscribe(params => {
             if (params['id']) {
                 this.textExercisePopupService.open(TextExerciseDialogComponent as Component, params['id']);
-<<<<<<< HEAD
             } else if (params['courseId']) {
                 this.textExercisePopupService.open(TextExerciseDialogComponent as Component, undefined, params['courseId']);
             } else {
                 this.textExercisePopupService.open(TextExerciseDialogComponent as Component);
-=======
-            } else {
-                if (params['courseId']) {
-                    this.textExercisePopupService.open(TextExerciseDialogComponent as Component, undefined, params['courseId']);
-                } else {
-                    this.textExercisePopupService.open(TextExerciseDialogComponent as Component);
-                }
->>>>>>> a42fc4ab
             }
         });
     }
