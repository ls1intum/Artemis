--- conflicted
+++ resolved
@@ -2,19 +2,10 @@
 import { HttpClient, HttpResponse } from '@angular/common/http';
 import { Observable } from 'rxjs/Observable';
 import { SERVER_API_URL } from 'app/app.constants';
-<<<<<<< HEAD
-
-import * as moment from 'moment';
-
-import { TextExercise } from './text-exercise.model';
-import { createRequestOption } from 'app/shared';
-import { Exercise } from 'app/entities/exercise';
-=======
 
 import { TextExercise } from './text-exercise.model';
 import { createRequestOption } from 'app/shared';
 import { ExerciseService } from 'app/entities/exercise';
->>>>>>> bc660a3f
 
 export type EntityResponseType = HttpResponse<TextExercise>;
 export type EntityArrayResponseType = HttpResponse<TextExercise[]>;
@@ -55,33 +46,4 @@
     delete(id: number): Observable<HttpResponse<void>> {
         return this.http.delete<void>(`${this.resourceUrl}/${id}`, { observe: 'response' });
     }
-<<<<<<< HEAD
-
-    protected convertDateFromClient(exercise: TextExercise): TextExercise {
-        const copy: TextExercise = Object.assign({}, exercise, {
-            releaseDate: exercise.releaseDate != null && moment(exercise.releaseDate).isValid() ? exercise.releaseDate.toJSON() : null,
-            dueDate: exercise.dueDate != null && moment(exercise.dueDate).isValid() ? exercise.dueDate.toJSON() : null
-        });
-        return copy;
-    }
-
-    protected convertDateFromServer(res: EntityResponseType): EntityResponseType {
-        if (res.body) {
-            res.body.releaseDate = res.body.releaseDate != null ? moment(res.body.releaseDate) : null;
-            res.body.dueDate = res.body.dueDate != null ? moment(res.body.dueDate) : null;
-        }
-        return res;
-    }
-
-    protected convertDateArrayFromServer(res: EntityArrayResponseType): EntityArrayResponseType {
-        if (res.body) {
-            res.body.forEach((exercise: Exercise) => {
-                exercise.releaseDate = exercise.releaseDate != null ? moment(exercise.releaseDate) : null;
-                exercise.dueDate = exercise.dueDate != null ? moment(exercise.dueDate) : null;
-            });
-        }
-        return res;
-    }
-=======
->>>>>>> bc660a3f
 }