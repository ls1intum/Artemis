<form name="editForm" role="form" novalidate #editForm="ngForm">
    <div class="modal-header">
        <h4 class="modal-title" id="myTextExerciseLabel" jhiTranslate="arTeMiSApp.textExercise.home.createOrEditLabel">Create or edit a Text Exercise</h4>
        <button type="button" class="close" data-dismiss="modal" aria-hidden="true" (click)="clear()">&times;</button>
    </div>
    <div class="modal-body">
        <jhi-alert-error></jhi-alert-error>
        <div class="form-group" [hidden]="!textExercise.id">
            <label for="id" jhiTranslate="global.field.id">ID</label>
            <input type="text" class="form-control" id="id" name="id" [(ngModel)]="textExercise.id" readonly />
        </div>
        <div class="form-group">
            <label class="form-control-label" jhiTranslate="arTeMiSApp.exercise.title" for="field_title">Title</label>
            <input required minlength="3" type="text" class="form-control" name="title" id="field_title" [(ngModel)]="textExercise.title" />
        </div>
        <div class="form-group position-relative">
            <label class="form-control-label" jhiTranslate="arTeMiSApp.exercise.categories">Categories</label>
            <jhi-category-selector
                [exerciseCategories]="exerciseCategories"
                [existingCategories]="existingCategories"
                (selectedCategories)="updateCategories($event)"
            ></jhi-category-selector>
        </div>
        <div class="form-group">
            <label class="form-control-label" jhiTranslate="arTeMiSApp.exercise.difficulty">Difficulty</label>
            <div>
                <jhi-difficulty-picker [exercise]="textExercise"></jhi-difficulty-picker>
            </div>
        </div>
        <div class="d-flex">
            <div class="form-group flex-grow-1">
                <jhi-date-time-picker
                    labelName="{{ 'arTeMiSApp.exercise.releaseDate' | translate }}"
                    [(ngModel)]="textExercise.releaseDate"
                    name="releaseDate"
                ></jhi-date-time-picker>
            </div>
            <div class="form-group flex-grow-1 ml-3">
                <jhi-date-time-picker labelName="{{ 'arTeMiSApp.exercise.dueDate' | translate }}" [(ngModel)]="textExercise.dueDate" name="dueDate"></jhi-date-time-picker>
            </div>
        </div>
        <div class="form-group">
<<<<<<< HEAD
            <!--TODO CZ: does the line below even fill the assessmentDueDate field of the textExercise object? -->
            <jhi-date-time-picker labelName="Assessment Due Date" [entity]="textExercise" field="assessmentDueDate"></jhi-date-time-picker>
=======
            <jhi-date-time-picker
                labelName="{{ 'arTeMiSApp.exercise.assessmentDueDate' | translate }}"
                [(ngModel)]="textExercise.assessmentDueDate"
                name="assessmentDueDate"
            ></jhi-date-time-picker>
>>>>>>> 4ff66d8f
        </div>
        <div class="form-group">
            <label class="form-control-label" jhiTranslate="arTeMiSApp.exercise.maxScore" for="field_maxScore">Max Score</label>
            <input
                required
                type="number"
                class="form-control"
                [pattern]="maxScorePattern"
                min="0"
                max="9999"
                name="maxScore"
                id="field_maxScore"
                [(ngModel)]="textExercise.maxScore"
            />
        </div>
        <div class="form-group">
            <label class="form-control-label" jhiTranslate="arTeMiSApp.exercise.course" for="field_course">Course</label>
            <select class="form-control" id="field_course" name="course" [(ngModel)]="textExercise.course">
                <option [ngValue]="null"></option>
                <option [ngValue]="course.id === textExercise.course?.id ? textExercise.course : course" *ngFor="let course of courses; trackBy: trackCourseById">{{
                    course.title
                }}</option>
            </select>
        </div>
        <div class="form-group" id="field_problemStatement">
            <label class="form-control-label" jhiTranslate="arTeMiSApp.exercise.problemStatement" for="field_problemStatement">Problem Statement</label>
            <jhi-markdown-editor [(markdown)]="textExercise.problemStatement"></jhi-markdown-editor>
        </div>
        <div class="form-group" id="field_sampleSolution">
            <label class="form-control-label" jhiTranslate="arTeMiSApp.exercise.sampleSolution" for="field_sampleSolution">Sample Solution</label>
            <jhi-markdown-editor [(markdown)]="textExercise.sampleSolution"></jhi-markdown-editor>
        </div>
        <div class="form-group" id="field_gradingInstructions">
            <label class="form-control-label" jhiTranslate="arTeMiSApp.exercise.gradingInstructions" for="field_gradingInstructions">Grading instructions</label>
            <jhi-markdown-editor [(markdown)]="textExercise.gradingInstructions"></jhi-markdown-editor>
        </div>
        <div class="form-group">
            <span jhiTranslate="arTeMiSApp.textExercise.exampleSubmissions">Example submissions</span>

            <ul *ngIf="textExercise.id">
                <li *ngFor="let exampleSubmission of textExercise.exampleSubmissions; let i = index">
                    <button routerLink="text-exercise/{{ textExercise.id }}/example-submission/{{ exampleSubmission.id }}" class="btn btn-link">
                        Example submission {{ i + 1 }}
                    </button>
                    <fa-icon *ngIf="exampleSubmission.usedForTutorial" icon="chalkboard-teacher" style="margin-left: 10px" title="Used for tutorial"></fa-icon>
                    <fa-icon *ngIf="exampleSubmission.submission?.result?.exampleResult" icon="check-circle" style="margin-left: 10px" title="An assessment is available"></fa-icon>
                </li>
            </ul>

            <button
                *ngIf="textExercise.id"
                class="btn btn-primary"
                routerLink="text-exercise/{{ textExercise.id }}/example-submission/new"
                jhiTranslate="arTeMiSApp.textExercise.createExampleSubmissions"
            >
                Create example submission
            </button>

            <div class="alert alert-info" *ngIf="!textExercise.id" jhiTranslate="arTeMiSApp.textExercise.exampleSubmissionsRequireExercise">
                To create an example submission, you first need to finish creating the text exercise.
            </div>
        </div>
    </div>
    <div class="modal-footer">
        <button type="button" class="btn btn-secondary" data-dismiss="modal" (click)="clear()">
            <fa-icon icon="ban"></fa-icon>&nbsp;<span jhiTranslate="entity.action.cancel">Cancel</span>
        </button>
        <button type="submit" [disabled]="editForm.form.invalid || isSaving" class="btn btn-primary" (click)="save()">
            <fa-icon icon="save"></fa-icon>&nbsp;<span jhiTranslate="entity.action.save">Save</span>
        </button>
    </div>
</form><|MERGE_RESOLUTION|>--- conflicted
+++ resolved
@@ -40,16 +40,11 @@
             </div>
         </div>
         <div class="form-group">
-<<<<<<< HEAD
-            <!--TODO CZ: does the line below even fill the assessmentDueDate field of the textExercise object? -->
-            <jhi-date-time-picker labelName="Assessment Due Date" [entity]="textExercise" field="assessmentDueDate"></jhi-date-time-picker>
-=======
             <jhi-date-time-picker
                 labelName="{{ 'arTeMiSApp.exercise.assessmentDueDate' | translate }}"
                 [(ngModel)]="textExercise.assessmentDueDate"
                 name="assessmentDueDate"
             ></jhi-date-time-picker>
->>>>>>> 4ff66d8f
         </div>
         <div class="form-group">
             <label class="form-control-label" jhiTranslate="arTeMiSApp.exercise.maxScore" for="field_maxScore">Max Score</label>
