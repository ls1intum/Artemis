--- conflicted
+++ resolved
@@ -22,15 +22,9 @@
         ArtemisDifficultyPickerModule,
         ArtemisMarkdownEditorModule,
     ],
-<<<<<<< HEAD
     declarations: [TextExerciseComponent, TextExerciseDetailComponent, TextExerciseUpdateComponent],
     entryComponents: [TextExerciseUpdateComponent, DeleteDialogComponent],
-    providers: [TextExerciseService, { provide: JhiLanguageService, useClass: JhiLanguageService }],
-=======
-    declarations: [TextExerciseComponent, TextExerciseDetailComponent, TextExerciseUpdateComponent, TextExerciseDeleteDialogComponent, TextExerciseDeletePopupComponent],
-    entryComponents: [TextExerciseDeleteDialogComponent, TextExerciseDeletePopupComponent],
-    providers: [TextExerciseService, TextExercisePopupService],
->>>>>>> dec8ad97
+    providers: [TextExerciseService],
     exports: [TextExerciseComponent],
 })
 export class ArtemisTextExerciseModule {}