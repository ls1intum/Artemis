import { NgModule } from '@angular/core';
import { RouterModule } from '@angular/router';

import { ArtemisSharedModule } from 'app/shared';
import { TextExerciseComponent, TextExerciseDetailComponent, textExerciseRoute, TextExerciseService, TextExerciseUpdateComponent } from './';
import { SortByModule } from 'app/components/pipes';
import { FormDateTimePickerModule } from 'app/shared/date-time-picker/date-time-picker.module';
import { ArtemisCategorySelectorModule } from 'app/components/category-selector/category-selector.module';
import { ArtemisDifficultyPickerModule } from 'app/components/exercise/difficulty-picker/difficulty-picker.module';
import { ArtemisMarkdownEditorModule } from 'app/markdown-editor';
import { DeleteDialogComponent } from 'app/shared/delete-dialog/delete-dialog.component';
import { ArtemisPresentationScoreModule } from 'app/components/exercise/presentation-score/presentation-score.module';
<<<<<<< HEAD
import { AssessmentInstructionsModule } from 'app/assessment-instructions/assessment-instructions.module';
import { StructuredGradingInstructionsModule } from 'app/structured-grading-instructions/structured-grading-instructions.module';
=======
import { ArtemisAssessmentSharedModule } from 'app/assessment-shared/assessment-shared.module';
>>>>>>> d2af7633

const ENTITY_STATES = [...textExerciseRoute];

@NgModule({
    imports: [
        ArtemisSharedModule,
        RouterModule.forChild(ENTITY_STATES),
        SortByModule,
        FormDateTimePickerModule,
        ArtemisCategorySelectorModule,
        ArtemisDifficultyPickerModule,
        ArtemisMarkdownEditorModule,
        ArtemisPresentationScoreModule,
<<<<<<< HEAD
        AssessmentInstructionsModule,
        StructuredGradingInstructionsModule,
=======
        ArtemisAssessmentSharedModule,
>>>>>>> d2af7633
    ],
    declarations: [TextExerciseComponent, TextExerciseDetailComponent, TextExerciseUpdateComponent],
    entryComponents: [TextExerciseUpdateComponent, DeleteDialogComponent],
    providers: [TextExerciseService],
    exports: [TextExerciseComponent],
})
export class ArtemisTextExerciseModule {}<|MERGE_RESOLUTION|>--- conflicted
+++ resolved
@@ -10,12 +10,9 @@
 import { ArtemisMarkdownEditorModule } from 'app/markdown-editor';
 import { DeleteDialogComponent } from 'app/shared/delete-dialog/delete-dialog.component';
 import { ArtemisPresentationScoreModule } from 'app/components/exercise/presentation-score/presentation-score.module';
-<<<<<<< HEAD
 import { AssessmentInstructionsModule } from 'app/assessment-instructions/assessment-instructions.module';
-import { StructuredGradingInstructionsModule } from 'app/structured-grading-instructions/structured-grading-instructions.module';
-=======
 import { ArtemisAssessmentSharedModule } from 'app/assessment-shared/assessment-shared.module';
->>>>>>> d2af7633
+import { StructuredGradingInstructionModule } from 'app/structured-grading-instruction/structured-grading-instruction.module';
 
 const ENTITY_STATES = [...textExerciseRoute];
 
@@ -29,12 +26,9 @@
         ArtemisDifficultyPickerModule,
         ArtemisMarkdownEditorModule,
         ArtemisPresentationScoreModule,
-<<<<<<< HEAD
         AssessmentInstructionsModule,
-        StructuredGradingInstructionsModule,
-=======
+        StructuredGradingInstructionModule,
         ArtemisAssessmentSharedModule,
->>>>>>> d2af7633
     ],
     declarations: [TextExerciseComponent, TextExerciseDetailComponent, TextExerciseUpdateComponent],
     entryComponents: [TextExerciseUpdateComponent, DeleteDialogComponent],
