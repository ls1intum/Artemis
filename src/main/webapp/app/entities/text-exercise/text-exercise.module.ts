import { NgModule } from '@angular/core';
import { RouterModule } from '@angular/router';
import { JhiLanguageService } from 'ng-jhipster';
import { JhiLanguageHelper } from 'app/core';

import { ArtemisSharedModule } from 'app/shared';
import {
    TextExerciseComponent,
    TextExerciseDetailComponent,
    textExercisePopupRoute,
    TextExercisePopupService,
    textExerciseRoute,
    TextExerciseService,
    TextExerciseUpdateComponent,
} from './';
import { SortByModule } from 'app/components/pipes';
import { FormDateTimePickerModule } from 'app/shared/date-time-picker/date-time-picker.module';
import { ArtemisCategorySelectorModule } from 'app/components/category-selector/category-selector.module';
import { ArtemisDifficultyPickerModule } from 'app/components/exercise/difficulty-picker/difficulty-picker.module';
import { ArtemisMarkdownEditorModule } from 'app/markdown-editor';
import { ArtemisDeleteDialogModule } from 'app/delete-dialog/delete-dialog.module';
import { DeleteDialogComponent } from 'app/delete-dialog/delete-dialog.component';

const ENTITY_STATES = [...textExerciseRoute, ...textExercisePopupRoute];

@NgModule({
    imports: [
        ArtemisSharedModule,
        RouterModule.forChild(ENTITY_STATES),
        SortByModule,
        FormDateTimePickerModule,
        ArtemisCategorySelectorModule,
        ArtemisDifficultyPickerModule,
        ArtemisMarkdownEditorModule,
        ArtemisDeleteDialogModule,
    ],
<<<<<<< HEAD
    declarations: [TextExerciseComponent, TextExerciseDetailComponent, TextExerciseUpdateComponent, TextExerciseDialogComponent, TextExercisePopupComponent],
    entryComponents: [TextExerciseComponent, TextExerciseDialogComponent, TextExerciseUpdateComponent, TextExercisePopupComponent, DeleteDialogComponent],
=======
    declarations: [TextExerciseComponent, TextExerciseDetailComponent, TextExerciseUpdateComponent, TextExerciseDeleteDialogComponent, TextExerciseDeletePopupComponent],
    entryComponents: [TextExerciseDeleteDialogComponent, TextExerciseDeletePopupComponent],
>>>>>>> b01823e7
    providers: [TextExerciseService, TextExercisePopupService, { provide: JhiLanguageService, useClass: JhiLanguageService }],
    exports: [TextExerciseComponent],
})
export class ArtemisTextExerciseModule {
    constructor(private languageService: JhiLanguageService, private languageHelper: JhiLanguageHelper) {
        this.languageHelper.language.subscribe((languageKey: string) => {
            if (languageKey) {
                this.languageService.changeLanguage(languageKey);
            }
        });
    }
}<|MERGE_RESOLUTION|>--- conflicted
+++ resolved
@@ -4,15 +4,7 @@
 import { JhiLanguageHelper } from 'app/core';
 
 import { ArtemisSharedModule } from 'app/shared';
-import {
-    TextExerciseComponent,
-    TextExerciseDetailComponent,
-    textExercisePopupRoute,
-    TextExercisePopupService,
-    textExerciseRoute,
-    TextExerciseService,
-    TextExerciseUpdateComponent,
-} from './';
+import { TextExerciseComponent, TextExerciseDetailComponent, TextExercisePopupService, textExerciseRoute, TextExerciseService, TextExerciseUpdateComponent } from './';
 import { SortByModule } from 'app/components/pipes';
 import { FormDateTimePickerModule } from 'app/shared/date-time-picker/date-time-picker.module';
 import { ArtemisCategorySelectorModule } from 'app/components/category-selector/category-selector.module';
@@ -21,7 +13,7 @@
 import { ArtemisDeleteDialogModule } from 'app/delete-dialog/delete-dialog.module';
 import { DeleteDialogComponent } from 'app/delete-dialog/delete-dialog.component';
 
-const ENTITY_STATES = [...textExerciseRoute, ...textExercisePopupRoute];
+const ENTITY_STATES = [...textExerciseRoute];
 
 @NgModule({
     imports: [
@@ -34,13 +26,8 @@
         ArtemisMarkdownEditorModule,
         ArtemisDeleteDialogModule,
     ],
-<<<<<<< HEAD
-    declarations: [TextExerciseComponent, TextExerciseDetailComponent, TextExerciseUpdateComponent, TextExerciseDialogComponent, TextExercisePopupComponent],
-    entryComponents: [TextExerciseComponent, TextExerciseDialogComponent, TextExerciseUpdateComponent, TextExercisePopupComponent, DeleteDialogComponent],
-=======
-    declarations: [TextExerciseComponent, TextExerciseDetailComponent, TextExerciseUpdateComponent, TextExerciseDeleteDialogComponent, TextExerciseDeletePopupComponent],
-    entryComponents: [TextExerciseDeleteDialogComponent, TextExerciseDeletePopupComponent],
->>>>>>> b01823e7
+    declarations: [TextExerciseComponent, TextExerciseDetailComponent, TextExerciseUpdateComponent],
+    entryComponents: [TextExerciseUpdateComponent, DeleteDialogComponent],
     providers: [TextExerciseService, TextExercisePopupService, { provide: JhiLanguageService, useClass: JhiLanguageService }],
     exports: [TextExerciseComponent],
 })
