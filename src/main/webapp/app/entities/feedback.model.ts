--- conflicted
+++ resolved
@@ -107,14 +107,6 @@
         return that.type === FeedbackType.AUTOMATIC && that.text.includes(SUBMISSION_POLICY_FEEDBACK_IDENTIFIER, 0);
     }
 
-<<<<<<< HEAD
-    public static isContinuousPlagiarismControlFeedback(that: Feedback): boolean {
-        const text = that.text;
-        if (!text) {
-            return false;
-        }
-        return text.startsWith(CONTINUOUS_PLAGIARISM_CONTROL_FEEDBACK_IDENTIFIER_EN) || text.startsWith(CONTINUOUS_PLAGIARISM_CONTROL_FEEDBACK_IDENTIFIER_DE);
-=======
     public static isContinuousPlagiarismControlFeedback(that?: Feedback): boolean {
         if (!that || !that?.text) {
             return false;
@@ -124,7 +116,6 @@
             !that.positive &&
             (that.text.startsWith(CONTINUOUS_PLAGIARISM_CONTROL_FEEDBACK_IDENTIFIER_EN) || that?.text.startsWith(CONTINUOUS_PLAGIARISM_CONTROL_FEEDBACK_IDENTIFIER_DE))
         );
->>>>>>> 55e05fb3
     }
 
     public static hasDetailText(that: Feedback): boolean {
