import { BaseEntity } from 'app/shared/model/base-entity';
import { Result } from 'app/entities/result.model';
import { TextBlock } from 'app/entities/text-block.model';
import { GradingInstruction } from 'app/exercises/shared/structured-grading-criterion/grading-instruction.model';
import { convertToHtmlLinebreaks, escapeString } from 'app/utils/text.utils';
import { ProgrammingExerciseTestCase } from 'app/entities/programming-exercise-test-case.model';

export enum FeedbackHighlightColor {
    RED = 'rgba(219, 53, 69, 0.6)',
    CYAN = 'rgba(23, 162, 184, 0.3)',
    BLUE = 'rgba(0, 123, 255, 0.6)',
    YELLOW = 'rgba(255, 193, 7, 0.6)',
    GREEN = 'rgba(40, 167, 69, 0.6)',
}

export enum FeedbackType {
    AUTOMATIC = 'AUTOMATIC',
    MANUAL = 'MANUAL',
    MANUAL_UNREFERENCED = 'MANUAL_UNREFERENCED',
    AUTOMATIC_ADAPTED = 'AUTOMATIC_ADAPTED',
}

export enum FeedbackSuggestionType {
    NO_SUGGESTION = 'NO_SUGGESTION', // No suggestion at all
    SUGGESTED = 'SUGGESTED', // Suggestion is made, but not accepted yet
    ACCEPTED = 'ACCEPTED', // Suggestion is accepted
    ADAPTED = 'ADAPTED', // Suggestion is accepted and then modified by the TA
}

// Prefixes for the feedback text to identify the feedback type more specifically without having to change the database schema:
export const STATIC_CODE_ANALYSIS_FEEDBACK_IDENTIFIER = 'SCAFeedbackIdentifier:';
export const SUBMISSION_POLICY_FEEDBACK_IDENTIFIER = 'SubPolFeedbackIdentifier:';
export const FEEDBACK_SUGGESTION_IDENTIFIER = 'FeedbackSuggestion:';
export const FEEDBACK_SUGGESTION_ACCEPTED_IDENTIFIER = 'FeedbackSuggestion:accepted:';
export const FEEDBACK_SUGGESTION_ADAPTED_IDENTIFIER = 'FeedbackSuggestion:adapted:';

export interface DropInfo {
    instruction: GradingInstruction;
}

/**
 * Possible tutor feedback states upon validation from the server.
 */
export enum FeedbackCorrectionErrorType {
    INCORRECT_SCORE = 'INCORRECT_SCORE',
    UNNECESSARY_FEEDBACK = 'UNNECESSARY_FEEDBACK',
    MISSING_GRADING_INSTRUCTION = 'MISSING_GRADING_INSTRUCTION',
    INCORRECT_GRADING_INSTRUCTION = 'INCORRECT_GRADING_INSTRUCTION',
    EMPTY_NEGATIVE_FEEDBACK = 'EMPTY_NEGATIVE_FEEDBACK',
}

/**
 * Wraps the information returned by the server upon validating tutor feedbacks.
 */
export class FeedbackCorrectionError {
    // Corresponds to `Feedback.reference`. Reference to the assessed element.
    public reference: string;

    // The correction type of the corresponding feedback.
    public type: FeedbackCorrectionErrorType;
}

export type FeedbackCorrectionStatus = FeedbackCorrectionErrorType | 'CORRECT';

export class Feedback implements BaseEntity {
    public id?: number;
    public gradingInstruction?: GradingInstruction;
    public text?: string;
    public detailText?: string;
    public hasLongFeedbackText?: boolean;
    public reference?: string;
    public credits?: number;
    public type?: FeedbackType;
    public result?: Result;
    public positive?: boolean;
<<<<<<< HEAD
    public suggestedFeedbackReference?: string;
    public suggestedFeedbackOriginSubmissionReference?: number;
    public suggestedFeedbackParticipationReference?: number;
    public testCase?: ProgrammingExerciseTestCase;
=======
>>>>>>> a9416ff8

    // Specifies whether the tutor feedback is correct relative to the instructor feedback (during tutor training) or if there is a validation error.
    // Client only property.
    public correctionStatus?: FeedbackCorrectionStatus;

    // helper attributes for modeling exercise assessments stored in Feedback
    public referenceType?: string; // this string needs to follow UMLModelElementType in Apollon in typings.d.ts
    public referenceId?: string;

    public copiedFeedbackId?: number; // helper attribute, only calculated locally on the client

    public isSubsequent?: boolean; // helper attribute to find feedback which is not included in the total score on the client

    private static readonly programmingReferencePrefix = 'file:';
    private static readonly programmingReferenceLineSeparator = '_line:';

    constructor() {
        this.credits = 0;
    }

    public static isTestCaseFeedback(feedback: Feedback): boolean {
        if (feedback.type !== FeedbackType.AUTOMATIC) {
            return false;
        }
<<<<<<< HEAD
        return !!feedback.testCase;
=======
        if (!feedback.text) {
            return true;
        }
        return !feedback.text.startsWith(STATIC_CODE_ANALYSIS_FEEDBACK_IDENTIFIER) && !feedback.text.startsWith(SUBMISSION_POLICY_FEEDBACK_IDENTIFIER);
>>>>>>> a9416ff8
    }

    public static isStaticCodeAnalysisFeedback(that: Feedback): boolean {
        if (!that.text) {
            return false;
        }
        return that.type === FeedbackType.AUTOMATIC && that.text.startsWith(STATIC_CODE_ANALYSIS_FEEDBACK_IDENTIFIER);
    }

    public static isSubmissionPolicyFeedback(that: Feedback): boolean {
        if (!that.text) {
            return false;
        }
        return that.type === FeedbackType.AUTOMATIC && that.text.startsWith(SUBMISSION_POLICY_FEEDBACK_IDENTIFIER);
<<<<<<< HEAD
=======
    }

    public static isFeedbackSuggestion(that: Feedback): boolean {
        if (!that.text) {
            return false;
        }
        return that.text.startsWith(FEEDBACK_SUGGESTION_IDENTIFIER);
    }

    /**
     * Determine the type of the feedback suggestion. See FeedbackSuggestionType for more details on the meanings.
     * @param that feedback to determine the type of
     */
    public static getFeedbackSuggestionType(that: Feedback): FeedbackSuggestionType {
        if (!Feedback.isFeedbackSuggestion(that)) {
            return FeedbackSuggestionType.NO_SUGGESTION;
        }
        // that.text is guaranteed to be defined here because the feedback is a suggestion, which must have a text
        if (that.text!.startsWith(FEEDBACK_SUGGESTION_ACCEPTED_IDENTIFIER)) {
            return FeedbackSuggestionType.ACCEPTED;
        }
        if (that.text!.startsWith(FEEDBACK_SUGGESTION_ADAPTED_IDENTIFIER)) {
            return FeedbackSuggestionType.ADAPTED;
        }
        return FeedbackSuggestionType.SUGGESTED;
>>>>>>> a9416ff8
    }

    public static hasDetailText(that: Feedback): boolean {
        return that.detailText != undefined && that.detailText.length > 0;
    }

    public static hasContent(that: Feedback): boolean {
        // if the feedback is associated with the grading instruction, the detail text is optional
        return Feedback.hasDetailText(that) || !!that.gradingInstruction?.feedback;
    }

    /**
     * Get the referenced file path for referenced programming feedbacks, or undefined.
     * Typical reference format for programming feedback: `file:src/com/example/package/MyClass.java_line:13`.
     * Example output in this case: `src/com/example/package/MyClass.java`
     */
    public static getReferenceFilePath(feedback: Feedback): string | undefined {
        if (!feedback.reference?.startsWith(this.programmingReferencePrefix)) {
            // Find "file:" prefix
            // No programming feedback
            return undefined;
        }
        const indexOfLine = feedback.reference?.lastIndexOf(this.programmingReferenceLineSeparator);
        return feedback.reference.substring(this.programmingReferencePrefix.length, indexOfLine); // Split after "_line:"
    }

    /**
     * Get the referenced line for referenced programming feedbacks, or undefined.
     * Typical reference format for programming feedback: `file:src/com/example/package/MyClass.java_line:13`.
     * Example output in this case: 13
     */
    public static getReferenceLine(feedback: Feedback): number | undefined {
        if (!feedback.reference?.startsWith(this.programmingReferencePrefix)) {
            // Find "file:" prefix
            // No programming feedback
            return undefined;
        }
        const indexOfLine = feedback.reference.lastIndexOf(this.programmingReferenceLineSeparator); // Split before "_line:"
        const line = parseInt(feedback.reference.substring(indexOfLine + this.programmingReferenceLineSeparator.length));
        if (isNaN(line)) {
            return undefined;
        }
        return line;
    }

    /**
     * Feedback is empty if it has 0 credits and the comment is empty.
     * @param that
     */
    public static isEmpty(that: Feedback): boolean {
        return !that.credits && !Feedback.hasContent(that);
    }

    /**
     * Feedback is present if it has non 0 credits, a comment, or both.
     * @param that
     */
    public static isPresent(that: Feedback): boolean {
        return !Feedback.isEmpty(that);
    }

    public static hasCreditsAndComment(that: Feedback): boolean {
        return that.credits != undefined && Feedback.hasContent(that);
    }

    public static haveCredits(that: Feedback[]): boolean {
        return that.filter(Feedback.hasCredits).length > 0 && that.filter(Feedback.hasCredits).length === that.length;
    }

    public static hasCredits(that: Feedback): boolean {
        return that.credits != undefined;
    }

    public static haveCreditsAndComments(that: Feedback[]): boolean {
        return that.filter(Feedback.hasCreditsAndComment).length > 0 && that.filter(Feedback.hasCreditsAndComment).length === that.length;
    }

    public static forModeling(credits: number, text?: string, referenceId?: string, referenceType?: string, dropInfo?: DropInfo): Feedback {
        const that = new Feedback();
        that.referenceId = referenceId;
        that.referenceType = referenceType;
        that.credits = credits;
        that.text = text;
        if (dropInfo?.instruction?.id) {
            that.gradingInstruction = dropInfo.instruction;
        }
        if (referenceType && referenceId) {
            that.reference = referenceType + ':' + referenceId;
        }
        return that;
    }

    public static forText(textBlock: TextBlock, credits = 0, detailText?: string): Feedback {
        const that = new Feedback();
        that.reference = textBlock.id;
        that.credits = credits;
        that.detailText = detailText;

        // Delete unused properties
        that.referenceId = undefined;
        that.referenceType = undefined;
        that.text = undefined;
        that.positive = undefined;

        return that;
    }

    public static fromServerResponse(response: Feedback): Feedback {
        return Object.assign(new Feedback(), response);
    }

    public static updateFeedbackTypeOnChange(feedback: Feedback) {
        if (feedback.type === FeedbackType.AUTOMATIC) {
            feedback.type = FeedbackType.AUTOMATIC_ADAPTED;
        }
    }
}

/**
 * Helper method to build the feedback text for the review. When the feedback has a link with grading instruction
 * it merges the feedback of the grading instruction with the feedback text provided by the assessor. Otherwise,
 * it returns the detailed text and/or text properties of the feedback depending on the submission element.
 *
 * @param feedback that contains feedback text and grading instruction
 * @param addFeedbackText if the text of the feedback should be part of the resulting text. Defaults to true.
 *                        The detailText of the feedback is always added if present.
 * @returns formatted string representing the feedback text ready to display
 */
export const buildFeedbackTextForReview = (feedback: Feedback, addFeedbackText = true): string => {
    let feedbackText = '';
    if (feedback.gradingInstruction?.feedback) {
        feedbackText = feedback.gradingInstruction.feedback;
        if (feedback.detailText) {
            feedbackText = feedbackText + '\n' + feedback.detailText;
        }
        if (addFeedbackText && feedback.text) {
            feedbackText = feedbackText + '\n' + feedback.text;
        }
    } else if (feedback.detailText) {
        feedbackText = feedback.detailText;
    } else if (addFeedbackText && feedback.text) {
        feedbackText = feedback.text;
    }

    // escape special characters like "<", ">", "&" to render them correctly
    feedbackText = escapeString(feedbackText);
    return convertToHtmlLinebreaks(feedbackText);
};
/**
 * Helper method to find subsequent feedback for the review. When the feedback has a link with grading instruction,
 * it keeps the number of how many times the grading instructions are applied. If the usage limit is exceeded for the
 * grading instruction, it marks the feedback as subsequent.
 *
 * @param feedbacks the list of feedbacks
 */
export const checkSubsequentFeedbackInAssessment = (feedbacks: Feedback[]) => {
    const gradingInstructions = {}; // { instructionId: number of encounters }
    for (const feedback of feedbacks) {
        if (feedback.gradingInstruction && feedback.gradingInstruction.credits !== 0) {
            if (gradingInstructions[feedback.gradingInstruction!.id!]) {
                // this grading instruction is counted before
                const maxCount = feedback.gradingInstruction.usageCount;
                const encounters = gradingInstructions[feedback.gradingInstruction!.id!];
                if (maxCount && maxCount > 0) {
                    if (encounters >= maxCount) {
                        // usage limit is exceeded, mark the feedback as subsequent
                        feedback.isSubsequent = true;
                    }
                    gradingInstructions[feedback.gradingInstruction!.id!] = encounters + 1;
                }
            } else {
                // the grading instruction is encountered for the first time
                gradingInstructions[feedback.gradingInstruction!.id!] = 1;
            }
        }
    }
};<|MERGE_RESOLUTION|>--- conflicted
+++ resolved
@@ -73,13 +73,7 @@
     public type?: FeedbackType;
     public result?: Result;
     public positive?: boolean;
-<<<<<<< HEAD
-    public suggestedFeedbackReference?: string;
-    public suggestedFeedbackOriginSubmissionReference?: number;
-    public suggestedFeedbackParticipationReference?: number;
     public testCase?: ProgrammingExerciseTestCase;
-=======
->>>>>>> a9416ff8
 
     // Specifies whether the tutor feedback is correct relative to the instructor feedback (during tutor training) or if there is a validation error.
     // Client only property.
@@ -104,14 +98,7 @@
         if (feedback.type !== FeedbackType.AUTOMATIC) {
             return false;
         }
-<<<<<<< HEAD
         return !!feedback.testCase;
-=======
-        if (!feedback.text) {
-            return true;
-        }
-        return !feedback.text.startsWith(STATIC_CODE_ANALYSIS_FEEDBACK_IDENTIFIER) && !feedback.text.startsWith(SUBMISSION_POLICY_FEEDBACK_IDENTIFIER);
->>>>>>> a9416ff8
     }
 
     public static isStaticCodeAnalysisFeedback(that: Feedback): boolean {
@@ -126,8 +113,6 @@
             return false;
         }
         return that.type === FeedbackType.AUTOMATIC && that.text.startsWith(SUBMISSION_POLICY_FEEDBACK_IDENTIFIER);
-<<<<<<< HEAD
-=======
     }
 
     public static isFeedbackSuggestion(that: Feedback): boolean {
@@ -153,7 +138,6 @@
             return FeedbackSuggestionType.ADAPTED;
         }
         return FeedbackSuggestionType.SUGGESTED;
->>>>>>> a9416ff8
     }
 
     public static hasDetailText(that: Feedback): boolean {
