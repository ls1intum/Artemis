import { BaseEntity } from 'app/shared/model/base-entity';
import { Result } from 'app/entities/result.model';
import { TextBlock } from 'app/entities/text-block.model';
import { GradingInstruction } from 'app/exercises/shared/structured-grading-criterion/grading-instruction.model';
import { FeedbackConflict } from 'app/entities/feedback-conflict';

export enum FeedbackHighlightColor {
    RED = 'rgba(219, 53, 69, 0.6)',
    CYAN = 'rgba(23, 162, 184, 0.3)',
    BLUE = 'rgba(0, 123, 255, 0.6)',
    YELLOW = 'rgba(255, 193, 7, 0.6)',
    GREEN = 'rgba(40, 167, 69, 0.6)',
}

export enum FeedbackType {
    AUTOMATIC = 'AUTOMATIC',
    MANUAL = 'MANUAL',
    MANUAL_UNREFERENCED = 'MANUAL_UNREFERENCED',
    AUTOMATIC_ADAPTED = 'AUTOMATIC_ADAPTED',
}

export const STATIC_CODE_ANALYSIS_FEEDBACK_IDENTIFIER = 'SCAFeedbackIdentifier:';

export class Feedback implements BaseEntity {
<<<<<<< HEAD
    public id: number;
    public gradingInstruction: GradingInstruction | null;
    public text: string | null;
    public detailText: string | null;
    public reference: string | null;
    public credits = 0;
    public type: FeedbackType | null;
    public result: Result | null;
    public positive: boolean | null;
    public conflictingTextAssessments?: FeedbackConflict[];
=======
    public id?: number;
    public gradingInstruction?: GradingInstruction;
    public text?: string;
    public detailText?: string;
    public reference?: string;
    public credits?: number;
    public type?: FeedbackType;
    public result?: Result;
    public positive?: boolean;
>>>>>>> ef1fe176

    // helper attributes for modeling exercise assessments stored in Feedback
    public referenceType?: string; // this string needs to follow UMLModelElementType in Apollon in typings.d.ts
    public referenceId?: string;

    constructor() {
        this.credits = 0;
    }

    public static isStaticCodeAnalysisFeedback(that: Feedback): boolean {
        if (!that.text) {
            return false;
        }
        return that.type === FeedbackType.AUTOMATIC && that.text.includes(STATIC_CODE_ANALYSIS_FEEDBACK_IDENTIFIER, 0);
    }

    public static hasDetailText(that: Feedback): boolean {
        return that.detailText != null && that.detailText.length > 0;
    }

    public static isEmpty(that: Feedback): boolean {
        return that.credits === 0 && !Feedback.hasDetailText(that);
    }

    public static isPresent(that: Feedback): boolean {
        return !Feedback.isEmpty(that);
    }

    public static forModeling(credits: number, text?: string, referenceId?: string, referenceType?: string): Feedback {
        const that = new Feedback();
        that.referenceId = referenceId;
        that.referenceType = referenceType;
        that.credits = credits;
        that.text = text;
        if (referenceType && referenceId) {
            that.reference = referenceType + ':' + referenceId;
        }
        return that;
    }

    public static forText(textBlock: TextBlock, credits = 0, detailText?: string): Feedback {
        const that = new Feedback();
        that.reference = textBlock.id;
        that.credits = credits;
        that.detailText = detailText;

        // Delete unused properties
        that.referenceId = undefined;
        that.referenceType = undefined;
        that.text = undefined;
        that.positive = undefined;

        return that;
    }

    public static fromServerResponse(response: Feedback): Feedback {
        return Object.assign(new Feedback(), response);
    }

    public static updateFeedbackTypeOnChange(feedback: Feedback) {
        if (feedback.type === FeedbackType.AUTOMATIC) {
            feedback.type = FeedbackType.AUTOMATIC_ADAPTED;
        }
    }
}<|MERGE_RESOLUTION|>--- conflicted
+++ resolved
@@ -22,18 +22,6 @@
 export const STATIC_CODE_ANALYSIS_FEEDBACK_IDENTIFIER = 'SCAFeedbackIdentifier:';
 
 export class Feedback implements BaseEntity {
-<<<<<<< HEAD
-    public id: number;
-    public gradingInstruction: GradingInstruction | null;
-    public text: string | null;
-    public detailText: string | null;
-    public reference: string | null;
-    public credits = 0;
-    public type: FeedbackType | null;
-    public result: Result | null;
-    public positive: boolean | null;
-    public conflictingTextAssessments?: FeedbackConflict[];
-=======
     public id?: number;
     public gradingInstruction?: GradingInstruction;
     public text?: string;
@@ -43,7 +31,7 @@
     public type?: FeedbackType;
     public result?: Result;
     public positive?: boolean;
->>>>>>> ef1fe176
+    public conflictingTextAssessments?: FeedbackConflict[];
 
     // helper attributes for modeling exercise assessments stored in Feedback
     public referenceType?: string; // this string needs to follow UMLModelElementType in Apollon in typings.d.ts
