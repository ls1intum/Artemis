import { BaseEntity } from 'app/shared/model/base-entity';
import dayjs from 'dayjs/esm';
import { Lecture } from 'app/entities/lecture.model';
import { Exercise } from 'app/entities/exercise.model';
import { DueDateStat } from 'app/course/dashboards/due-date-stat.model';
import { Exam } from 'app/entities/exam.model';
import { LearningGoal } from 'app/entities/learningGoal.model';
import { Organization } from 'app/entities/organization.model';
import { Post } from 'app/entities/metis/post.model';
import { ProgrammingLanguage } from 'app/entities/programming-exercise.model';
<<<<<<< HEAD
import { TutorialGroup } from 'app/entities/tutorial-group/tutorial-group.model';
=======
import { OnlineCourseConfiguration } from 'app/entities/online-course-configuration.model';
>>>>>>> 69949599

export const enum Language {
    ENGLISH = 'ENGLISH',
    GERMAN = 'GERMAN',
}

export class Course implements BaseEntity {
    public id?: number;
    public title?: string;
    public description?: string;
    public shortName?: string;
    public studentGroupName?: string;
    public teachingAssistantGroupName?: string;
    public editorGroupName?: string;
    public instructorGroupName?: string;
    public startDate?: dayjs.Dayjs;
    public endDate?: dayjs.Dayjs;
    public semester?: string;
    public testCourse?: boolean;
    public language?: Language;
    public defaultProgrammingLanguage?: ProgrammingLanguage;
    public color?: string;
    public courseIcon?: string;
    public onlineCourse?: boolean;
    public registrationEnabled?: boolean;
    public registrationConfirmationMessage?: string;
    public presentationScore?: number;
    public maxComplaints?: number;
    public maxTeamComplaints?: number;
    public maxComplaintTimeDays?: number;
    public maxComplaintTextLimit?: number;
    public maxComplaintResponseTextLimit?: number;
    public complaintsEnabled?: boolean;
    public postsEnabled?: boolean;
    public posts?: Post[];
    public requestMoreFeedbackEnabled?: boolean;
    public maxRequestMoreFeedbackTimeDays?: number;
    public maxPoints?: number;
    public accuracyOfScores?: number;

    // the following values are only used in course administration
    public numberOfStudents?: number;
    public numberOfTeachingAssistants?: number;
    public numberOfEditors?: number;
    public numberOfInstructors?: number;

    public exercises?: Exercise[];
    public lectures?: Lecture[];
    public learningGoals?: LearningGoal[];
    public prerequisites?: LearningGoal[];
    public exams?: Exam[];
    public organizations?: Organization[];
    public tutorialGroups?: TutorialGroup[];

    public onlineCourseConfiguration?: OnlineCourseConfiguration;

    // helper attributes
    public isAtLeastTutor?: boolean;
    public isAtLeastEditor?: boolean;
    public isAtLeastInstructor?: boolean;
    public relativeScore?: number;
    public absoluteScore?: number;
    public maxScore?: number;

    public courseArchivePath?: string;

    constructor() {
        this.onlineCourse = false; // default value
        this.isAtLeastTutor = false; // default value
        this.isAtLeastEditor = false; // default value
        this.isAtLeastInstructor = false; // default value

        this.registrationEnabled = false; // default value
        this.presentationScore = 0; // default value
        this.maxComplaints = 3; // default value
        this.maxTeamComplaints = 3; // default value
        this.maxComplaintTimeDays = 7; // default value
        this.maxComplaintTextLimit = 2000; // default value
        this.maxComplaintResponseTextLimit = 2000; // default value
        this.complaintsEnabled = true; // default value
        this.postsEnabled = true; // default value
        this.requestMoreFeedbackEnabled = true; // default value
        this.maxRequestMoreFeedbackTimeDays = 7; // default value
        this.accuracyOfScores = 1; // default value
    }

    /**
     * Correctly initializes a class instance from a typecasted object.
     * Returns a 'real' class instance that supports all class methods.
     * @param object: The typecasted object
     * @returns The class instance
     */
    static from(object: Course): Course {
        const course = Object.assign(new Course(), object);
        if (course.exercises) {
            course.exercises.forEach((exercise) => {
                exercise.numberOfSubmissions = Object.assign(new DueDateStat(), exercise.numberOfSubmissions);
                exercise.totalNumberOfAssessments = Object.assign(new DueDateStat(), exercise.totalNumberOfAssessments);
            });
        }
        return course;
    }
}

export const enum CourseGroup {
    STUDENTS = 'students',
    TUTORS = 'tutors',
    EDITORS = 'editors',
    INSTRUCTORS = 'instructors',
}

export const courseGroups = [CourseGroup.STUDENTS, CourseGroup.TUTORS, CourseGroup.EDITORS, CourseGroup.INSTRUCTORS];<|MERGE_RESOLUTION|>--- conflicted
+++ resolved
@@ -8,11 +8,8 @@
 import { Organization } from 'app/entities/organization.model';
 import { Post } from 'app/entities/metis/post.model';
 import { ProgrammingLanguage } from 'app/entities/programming-exercise.model';
-<<<<<<< HEAD
+import { OnlineCourseConfiguration } from 'app/entities/online-course-configuration.model';
 import { TutorialGroup } from 'app/entities/tutorial-group/tutorial-group.model';
-=======
-import { OnlineCourseConfiguration } from 'app/entities/online-course-configuration.model';
->>>>>>> 69949599
 
 export const enum Language {
     ENGLISH = 'ENGLISH',
@@ -66,7 +63,6 @@
     public exams?: Exam[];
     public organizations?: Organization[];
     public tutorialGroups?: TutorialGroup[];
-
     public onlineCourseConfiguration?: OnlineCourseConfiguration;
 
     // helper attributes
