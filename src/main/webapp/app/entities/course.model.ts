import { BaseEntity } from 'app/shared/model/base-entity';
import { Moment } from 'moment';
import { Lecture } from 'app/entities/lecture.model';
import { Exercise } from 'app/entities/exercise.model';
import { TutorGroup } from 'app/entities/tutor-group.model';
import { DueDateStat } from 'app/course/dashboards/instructor-course-dashboard/due-date-stat.model';
import { Exam } from 'app/entities/exam.model';
<<<<<<< HEAD
import { LearningGoal } from 'app/entities/learningGoal.model';
=======
import { Language } from 'app/entities/tutor-group.model';
>>>>>>> 4871aedf

export class Course implements BaseEntity {
    public id?: number;
    public title?: string;
    public description?: string;
    public shortName?: string;
    public studentGroupName?: string;
    public teachingAssistantGroupName?: string;
    public instructorGroupName?: string;
    public startDate?: Moment;
    public endDate?: Moment;
    public semester?: string;
    public testCourse?: boolean;
    public language?: Language;
    public color?: string;
    public courseIcon?: string;
    public onlineCourse?: boolean;
    public registrationEnabled?: boolean;
    public registrationConfirmationMessage?: string;
    public presentationScore?: number;
    public maxComplaints?: number;
    public maxTeamComplaints?: number;
    public maxComplaintTimeDays?: number;
    public complaintsEnabled?: boolean;
    public studentQuestionsEnabled?: boolean;

    // the following values are only used in course administration
    public numberOfStudents?: number;
    public numberOfTeachingAssistants?: number;
    public numberOfInstructors?: number;

    public exercises?: Exercise[];
    public lectures?: Lecture[];
    public learningGoals?: LearningGoal[];
    public exams?: Exam[];
    public tutorGroups?: TutorGroup[];

    // helper attributes
    public isAtLeastTutor?: boolean;
    public isAtLeastInstructor?: boolean;
    public relativeScore?: number;
    public absoluteScore?: number;
    public maxScore?: number;

    constructor() {
        this.onlineCourse = false; // default value
        this.isAtLeastTutor = false; // default value
        this.isAtLeastInstructor = false; // default value

        this.registrationEnabled = false; // default value
        this.presentationScore = 0; // default value
        this.maxComplaints = 3; // default value
        this.maxTeamComplaints = 3; // default value
        this.maxComplaintTimeDays = 7; // default value
        this.complaintsEnabled = true; // default value
        this.studentQuestionsEnabled = true; // default value
    }

    /**
     * Correctly initializes a class instance from a typecasted object.
     * Returns a 'real' class instance that supports all class methods.
     * @param object: The typecasted object
     * @returns The class instance
     */
    static from(object: Course): Course {
        const course = Object.assign(new Course(), object);
        if (course.exercises) {
            course.exercises.forEach((exercise) => {
                exercise.numberOfSubmissions = Object.assign(new DueDateStat(), exercise.numberOfSubmissions);
                exercise.numberOfAssessments = Object.assign(new DueDateStat(), exercise.numberOfAssessments);
            });
        }
        return course;
    }
}

export const enum CourseGroup {
    STUDENTS = 'students',
    TUTORS = 'tutors',
    INSTRUCTORS = 'instructors',
}

export const courseGroups = [CourseGroup.STUDENTS, CourseGroup.TUTORS, CourseGroup.INSTRUCTORS];<|MERGE_RESOLUTION|>--- conflicted
+++ resolved
@@ -5,11 +5,8 @@
 import { TutorGroup } from 'app/entities/tutor-group.model';
 import { DueDateStat } from 'app/course/dashboards/instructor-course-dashboard/due-date-stat.model';
 import { Exam } from 'app/entities/exam.model';
-<<<<<<< HEAD
+import { Language } from 'app/entities/tutor-group.model';
 import { LearningGoal } from 'app/entities/learningGoal.model';
-=======
-import { Language } from 'app/entities/tutor-group.model';
->>>>>>> 4871aedf
 
 export class Course implements BaseEntity {
     public id?: number;
