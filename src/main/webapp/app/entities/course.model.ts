import { BaseEntity } from 'app/shared/model/base-entity';
import dayjs from 'dayjs/esm';
import { Lecture } from 'app/entities/lecture.model';
import { Exercise } from 'app/entities/exercise.model';
import { DueDateStat } from 'app/course/dashboards/due-date-stat.model';
import { Exam } from 'app/entities/exam.model';
import { LearningGoal } from 'app/entities/learningGoal.model';
import { Organization } from 'app/entities/organization.model';
import { Post } from 'app/entities/metis/post.model';
import { ProgrammingLanguage } from 'app/entities/programming-exercise.model';
import { OnlineCourseConfiguration } from 'app/entities/online-course-configuration.model';
import { TutorialGroup } from 'app/entities/tutorial-group/tutorial-group.model';
import { TutorialGroupsConfiguration } from 'app/entities/tutorial-group/tutorial-groups-configuration.model';

export enum CourseInformationSharingConfiguration {
    COMMUNICATION_AND_MESSAGING = 'COMMUNICATION_AND_MESSAGING',
    COMMUNICATION_ONLY = 'COMMUNICATION_ONLY',
    MESSAGING_ONLY = 'MESSAGING_ONLY',
    DISABLED = 'DISABLED',
}

/**
 * Note: Keep in sync with method in CourseRepository.java
 */
export function isCommunicationEnabled(course: Course | undefined) {
    const config = course?.courseInformationSharingConfiguration;
    return config === CourseInformationSharingConfiguration.COMMUNICATION_AND_MESSAGING || config === CourseInformationSharingConfiguration.COMMUNICATION_ONLY;
}

/**
 * Note: Keep in sync with method in CourseRepository.java
 */
export function isMessagingEnabled(course: Course | undefined) {
    const config = course?.courseInformationSharingConfiguration;
    return config === CourseInformationSharingConfiguration.COMMUNICATION_AND_MESSAGING || config === CourseInformationSharingConfiguration.MESSAGING_ONLY;
}

export const enum Language {
    ENGLISH = 'ENGLISH',
    GERMAN = 'GERMAN',
}
export class Course implements BaseEntity {
    public id?: number;
    public title?: string;
    public description?: string;
    public shortName?: string;
    public studentGroupName?: string;
    public teachingAssistantGroupName?: string;
    public editorGroupName?: string;
    public instructorGroupName?: string;
    public startDate?: dayjs.Dayjs;
    public endDate?: dayjs.Dayjs;
    public enrollmentStartDate?: dayjs.Dayjs;
    public enrollmentEndDate?: dayjs.Dayjs;
    public unenrollmentEndDate?: dayjs.Dayjs;
    public semester?: string;
    public testCourse?: boolean;
    public language?: Language;
    public defaultProgrammingLanguage?: ProgrammingLanguage;
    public color?: string;
    public courseIcon?: string;
    public onlineCourse?: boolean;
    public enrollmentEnabled?: boolean;
    public enrollmentConfirmationMessage?: string;
<<<<<<< HEAD
    public unenrollmentEnabled?: boolean;
=======
>>>>>>> 0532ade3
    public presentationScore?: number;
    public maxComplaints?: number;
    public maxTeamComplaints?: number;
    public maxComplaintTimeDays?: number;
    public maxComplaintTextLimit?: number;
    public maxComplaintResponseTextLimit?: number;
    public complaintsEnabled?: boolean;
    public posts?: Post[];
    public requestMoreFeedbackEnabled?: boolean;
    public maxRequestMoreFeedbackTimeDays?: number;
    public maxPoints?: number;
    public accuracyOfScores?: number;
    public tutorialGroupsConfiguration?: TutorialGroupsConfiguration;
    // Note: Currently just used in the scope of the tutorial groups feature
    public timeZone?: string;

    // the following values are only used in course administration
    public numberOfStudents?: number;
    public numberOfTeachingAssistants?: number;
    public numberOfEditors?: number;
    public numberOfInstructors?: number;

    public exercises?: Exercise[];
    public lectures?: Lecture[];
    public competencies?: LearningGoal[];
    public prerequisites?: LearningGoal[];
    public exams?: Exam[];
    public organizations?: Organization[];
    public tutorialGroups?: TutorialGroup[];
    public onlineCourseConfiguration?: OnlineCourseConfiguration;
    public courseInformationSharingConfiguration?: CourseInformationSharingConfiguration;

    // helper attributes
    public isAtLeastTutor?: boolean;
    public isAtLeastEditor?: boolean;
    public isAtLeastInstructor?: boolean;
    public relativeScore?: number;
    public absoluteScore?: number;
    public maxScore?: number;

    public courseArchivePath?: string;

    constructor() {
        this.onlineCourse = false; // default value
        this.isAtLeastTutor = false; // default value
        this.isAtLeastEditor = false; // default value
        this.isAtLeastInstructor = false; // default value

        this.enrollmentEnabled = false; // default value
        this.presentationScore = 0; // default value
        this.maxComplaints = 3; // default value
        this.maxTeamComplaints = 3; // default value
        this.maxComplaintTimeDays = 7; // default value
        this.maxComplaintTextLimit = 2000; // default value
        this.maxComplaintResponseTextLimit = 2000; // default value
        this.complaintsEnabled = true; // default value
        this.requestMoreFeedbackEnabled = true; // default value
        this.maxRequestMoreFeedbackTimeDays = 7; // default value
        this.accuracyOfScores = 1; // default value
        this.courseInformationSharingConfiguration = CourseInformationSharingConfiguration.COMMUNICATION_AND_MESSAGING; // default value
    }

    /**
     * Correctly initializes a class instance from a typecasted object.
     * Returns a 'real' class instance that supports all class methods.
     * @param object: The typecasted object
     * @returns The class instance
     */
    static from(object: Course): Course {
        const course = Object.assign(new Course(), object);
        if (course.exercises) {
            course.exercises.forEach((exercise) => {
                exercise.numberOfSubmissions = Object.assign(new DueDateStat(), exercise.numberOfSubmissions);
                exercise.totalNumberOfAssessments = Object.assign(new DueDateStat(), exercise.totalNumberOfAssessments);
            });
        }
        return course;
    }
}

export const enum CourseGroup {
    STUDENTS = 'students',
    TUTORS = 'tutors',
    EDITORS = 'editors',
    INSTRUCTORS = 'instructors',
}

export const courseGroups = [CourseGroup.STUDENTS, CourseGroup.TUTORS, CourseGroup.EDITORS, CourseGroup.INSTRUCTORS];<|MERGE_RESOLUTION|>--- conflicted
+++ resolved
@@ -62,10 +62,7 @@
     public onlineCourse?: boolean;
     public enrollmentEnabled?: boolean;
     public enrollmentConfirmationMessage?: string;
-<<<<<<< HEAD
     public unenrollmentEnabled?: boolean;
-=======
->>>>>>> 0532ade3
     public presentationScore?: number;
     public maxComplaints?: number;
     public maxTeamComplaints?: number;
