--- conflicted
+++ resolved
@@ -9,11 +9,8 @@
 import { LearningGoal } from 'app/entities/learningGoal.model';
 import { Organization } from 'app/entities/organization.model';
 import { Post } from 'app/entities/metis/post.model';
-<<<<<<< HEAD
 import { PlagiarismCase } from 'app/exercises/shared/plagiarism/types/PlagiarismCase';
-=======
 import { ProgrammingLanguage } from 'app/entities/programming-exercise.model';
->>>>>>> 3bd96aef
 
 export class Course implements BaseEntity {
     public id?: number;
