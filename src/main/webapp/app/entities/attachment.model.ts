import dayjs from 'dayjs/esm';
import { BaseEntity } from 'app/shared/model/base-entity';
import { Lecture } from 'app/entities/lecture.model';
import { Exercise } from 'app/entities/exercise.model';
import { AttachmentUnit } from 'app/entities/lecture-unit/attachmentUnit.model';

export const enum AttachmentType {
    FILE = 'FILE',
    URL = 'URL',
}

export class Attachment implements BaseEntity {
    id?: number;
    name?: string;
    link?: string;
    releaseDate?: dayjs.Dayjs;
    version?: number;
    uploadDate?: dayjs.Dayjs;
    attachmentType?: AttachmentType;
    lecture?: Lecture;
    exercise?: Exercise;
    attachmentUnit?: AttachmentUnit;
<<<<<<< HEAD
    parentAttachment?: Attachment;
=======
    studentVersion?: string;
>>>>>>> 37d1d0c4

    constructor() {}
}<|MERGE_RESOLUTION|>--- conflicted
+++ resolved
@@ -20,11 +20,7 @@
     lecture?: Lecture;
     exercise?: Exercise;
     attachmentUnit?: AttachmentUnit;
-<<<<<<< HEAD
-    parentAttachment?: Attachment;
-=======
     studentVersion?: string;
->>>>>>> 37d1d0c4
 
     constructor() {}
 }