--- conflicted
+++ resolved
@@ -5,16 +5,9 @@
         .module('exerciseApplicationApp')
         .controller('ParticipationController', ParticipationController);
 
-<<<<<<< HEAD
     ParticipationController.$inject = ['$scope', '$state', 'Participation', 'ExerciseParticipations', 'exerciseEntity'];
 
     function ParticipationController ($scope, $state, Participation, ExerciseParticipations,  exerciseEntity) {
-=======
-    ParticipationController.$inject = ['Participation'];
-
-    function ParticipationController(Participation) {
-
->>>>>>> b5bcc502
         var vm = this;
 
         vm.participations = [];
@@ -41,17 +34,13 @@
         function loadAll() {
             Participation.query(function(result) {
                 vm.participations = result;
-<<<<<<< HEAD
-                getUniqueExercises();
+                vm.searchQuery = null;
             });
         }
 
         function loadForExercise(exercise) {
             ExerciseParticipations.query({exerciseId: exercise.id},function(result) {
                 vm.participations = result;
-=======
-                vm.searchQuery = null;
->>>>>>> b5bcc502
             });
         }
 
