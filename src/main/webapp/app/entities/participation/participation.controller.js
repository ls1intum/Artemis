(function() {
    'use strict';

    angular
        .module('exerciseApplicationApp')
        .controller('ParticipationController', ParticipationController);

<<<<<<< HEAD
    ParticipationController.$inject = ['$scope', '$state', 'Participation', 'ExerciseParticipations', 'exerciseEntity'];

    function ParticipationController ($scope, $state, Participation, ExerciseParticipations,  exerciseEntity) {
=======
    ParticipationController.$inject = ['Participation'];

    function ParticipationController(Participation) {

>>>>>>> e0b1427e
        var vm = this;

        vm.participations = [];

        vm.exercise = exerciseEntity;

        load();

        function getUniqueExercises() {
            var exercises = _.map(vm.participations, function (participation) {
                return participation.exercise;
            });
            vm.exercises = _.uniqBy(exercises, 'title');
        }

        function load() {
            if(vm.exercise) {
                loadForExercise(vm.exercise);
            } else {
                loadAll();
            }
        }

        function loadAll() {
            Participation.query(function(result) {
                vm.participations = result;
<<<<<<< HEAD
                getUniqueExercises();
            });
        }

        function loadForExercise(exercise) {
            ExerciseParticipations.query({exerciseId: exercise.id},function(result) {
                vm.participations = result;
=======
                vm.searchQuery = null;
>>>>>>> e0b1427e
            });
        }

    }
})();<|MERGE_RESOLUTION|>--- conflicted
+++ resolved
@@ -5,16 +5,9 @@
         .module('exerciseApplicationApp')
         .controller('ParticipationController', ParticipationController);
 
-<<<<<<< HEAD
     ParticipationController.$inject = ['$scope', '$state', 'Participation', 'ExerciseParticipations', 'exerciseEntity'];
 
     function ParticipationController ($scope, $state, Participation, ExerciseParticipations,  exerciseEntity) {
-=======
-    ParticipationController.$inject = ['Participation'];
-
-    function ParticipationController(Participation) {
-
->>>>>>> e0b1427e
         var vm = this;
 
         vm.participations = [];
@@ -41,17 +34,13 @@
         function loadAll() {
             Participation.query(function(result) {
                 vm.participations = result;
-<<<<<<< HEAD
-                getUniqueExercises();
+                vm.searchQuery = null;
             });
         }
 
         function loadForExercise(exercise) {
             ExerciseParticipations.query({exerciseId: exercise.id},function(result) {
                 vm.participations = result;
-=======
-                vm.searchQuery = null;
->>>>>>> e0b1427e
             });
         }
 
