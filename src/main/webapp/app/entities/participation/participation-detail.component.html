<<<<<<< HEAD
=======
<div class="row justify-content-center">
    <div class="col-8">
        <div *ngIf="participation">
            <h2><span jhiTranslate="arTeMiSApp.participation.detail.title">Participation</span> {{participation.id}}</h2>
            <hr>
            <jhi-alert-error></jhi-alert-error>
            <dl class="row-md jh-entity-details">
                <dt><span jhiTranslate="arTeMiSApp.participation.repositoryUrl">Repository Url</span></dt>
                <dd>
                    <span>{{participation.repositoryUrl}}</span>
                </dd>
                <dt><span jhiTranslate="arTeMiSApp.participation.buildPlanId">Build Plan Id</span></dt>
                <dd>
                    <span>{{participation.buildPlanId}}</span>
                </dd>
                <dt><span jhiTranslate="arTeMiSApp.participation.initializationState">Initialization State</span></dt>
                <dd>
                    <span jhiTranslate="{{'arTeMiSApp.InitializationState.' + participation.initializationState}}">{{participation.initializationState}}</span>
                </dd>
                <dt><span jhiTranslate="arTeMiSApp.participation.initializationDate">Initialization Date</span></dt>
                <dd>
                    <span>{{participation.initializationDate}}</span>
                </dd>
                <dt><span jhiTranslate="arTeMiSApp.participation.presentationScore">Presentation Score</span></dt>
                <dd>
                    <span>{{participation.presentationScore}}</span>
                </dd>
                <dt><span jhiTranslate="arTeMiSApp.participation.student">Student</span></dt>
                <dd>
                    {{participation.student?.login}}
                </dd>
                <dt><span jhiTranslate="arTeMiSApp.participation.exercise">Exercise</span></dt>
                <dd>
                    <div *ngIf="participation.exercise">
                        <a [routerLink]="['/exercise', participation.exercise?.id, 'view']">{{participation.exercise?.title}}</a>
                    </div>
                </dd>
            </dl>
>>>>>>> c985f41c

<div *ngIf="participation">
    <h2><span jhiTranslate="arTeMiSApp.participation.detail.title">Participation</span> {{participation.id}}</h2>
    <hr>
    <jhi-alert-error></jhi-alert-error>
    <dl class="row-md jh-entity-details">
        <dt><span jhiTranslate="arTeMiSApp.participation.repositoryUrl">Repository Url</span></dt>
        <dd>
            <span>{{participation.repositoryUrl}}</span>
        </dd>
        <dt><span jhiTranslate="arTeMiSApp.participation.buildPlanId">Build Plan Id</span></dt>
        <dd>
            <span>{{participation.buildPlanId}}</span>
        </dd>
        <dt><span jhiTranslate="arTeMiSApp.participation.initializationState">Initialization State</span></dt>
        <dd>
            <span jhiTranslate="{{'arTeMiSApp.InitializationState.' + participation.initializationState}}">{{participation.initializationState}}</span>
        </dd>
        <dt><span jhiTranslate="arTeMiSApp.participation.initializationDate">Initialization Date</span></dt>
        <dd>
            <span>{{participation.initializationDate | date:'medium'}}</span>
        </dd>
        <dt><span jhiTranslate="arTeMiSApp.participation.student">Student</span></dt>
        <dd>
            {{participation.student?.login}}
        </dd>
        <dt><span jhiTranslate="arTeMiSApp.participation.exercise">Exercise</span></dt>
        <dd>
            <div *ngIf="participation.exercise">
                {{participation.exercise?.title}}
            </div>
        </dd>
    </dl>

    <button type="submit"
            (click)="previousState()"
            class="btn btn-info">
        <span class="fa fa-arrow-left"></span>&nbsp;<span jhiTranslate="entity.action.back"> Back</span>
    </button>
</div><|MERGE_RESOLUTION|>--- conflicted
+++ resolved
@@ -1,45 +1,5 @@
-<<<<<<< HEAD
-=======
 <div class="row justify-content-center">
     <div class="col-8">
-        <div *ngIf="participation">
-            <h2><span jhiTranslate="arTeMiSApp.participation.detail.title">Participation</span> {{participation.id}}</h2>
-            <hr>
-            <jhi-alert-error></jhi-alert-error>
-            <dl class="row-md jh-entity-details">
-                <dt><span jhiTranslate="arTeMiSApp.participation.repositoryUrl">Repository Url</span></dt>
-                <dd>
-                    <span>{{participation.repositoryUrl}}</span>
-                </dd>
-                <dt><span jhiTranslate="arTeMiSApp.participation.buildPlanId">Build Plan Id</span></dt>
-                <dd>
-                    <span>{{participation.buildPlanId}}</span>
-                </dd>
-                <dt><span jhiTranslate="arTeMiSApp.participation.initializationState">Initialization State</span></dt>
-                <dd>
-                    <span jhiTranslate="{{'arTeMiSApp.InitializationState.' + participation.initializationState}}">{{participation.initializationState}}</span>
-                </dd>
-                <dt><span jhiTranslate="arTeMiSApp.participation.initializationDate">Initialization Date</span></dt>
-                <dd>
-                    <span>{{participation.initializationDate}}</span>
-                </dd>
-                <dt><span jhiTranslate="arTeMiSApp.participation.presentationScore">Presentation Score</span></dt>
-                <dd>
-                    <span>{{participation.presentationScore}}</span>
-                </dd>
-                <dt><span jhiTranslate="arTeMiSApp.participation.student">Student</span></dt>
-                <dd>
-                    {{participation.student?.login}}
-                </dd>
-                <dt><span jhiTranslate="arTeMiSApp.participation.exercise">Exercise</span></dt>
-                <dd>
-                    <div *ngIf="participation.exercise">
-                        <a [routerLink]="['/exercise', participation.exercise?.id, 'view']">{{participation.exercise?.title}}</a>
-                    </div>
-                </dd>
-            </dl>
->>>>>>> c985f41c
-
 <div *ngIf="participation">
     <h2><span jhiTranslate="arTeMiSApp.participation.detail.title">Participation</span> {{participation.id}}</h2>
     <hr>
@@ -73,9 +33,11 @@
         </dd>
     </dl>
 
-    <button type="submit"
-            (click)="previousState()"
-            class="btn btn-info">
-        <span class="fa fa-arrow-left"></span>&nbsp;<span jhiTranslate="entity.action.back"> Back</span>
-    </button>
+<button type="submit"
+    (click)="previousState()"
+    class="btn btn-info">
+    <fa-icon [icon]="'arrow-left'"></fa-icon>&nbsp;<span jhiTranslate="entity.action.back"> Back</span>
+</button>
+</div>
+    </div>
 </div>