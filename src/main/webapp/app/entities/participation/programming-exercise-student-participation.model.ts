--- conflicted
+++ resolved
@@ -4,11 +4,8 @@
 export class ProgrammingExerciseStudentParticipation extends StudentParticipation {
     public repositoryUrl?: string;
     public buildPlanId?: string;
-<<<<<<< HEAD
+    public branch?: string;
     public locked?: boolean;
-=======
-    public branch?: string;
->>>>>>> d9fd495e
 
     // helper attribute
     public buildPlanUrl?: string;
