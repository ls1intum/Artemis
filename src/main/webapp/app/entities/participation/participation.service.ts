--- conflicted
+++ resolved
@@ -179,13 +179,10 @@
         const combinedParticipation = new ProgrammingExerciseStudentParticipation();
         if (participations && participations.length > 0) {
             combinedParticipation.repositoryUrl = participations[0].repositoryUrl;
-<<<<<<< HEAD
             combinedParticipation.initializationState = participations[0].initializationState;
             combinedParticipation.initializationDate = participations[0].initializationDate;
             combinedParticipation.latestSubmissionDate = participations[0].latestSubmissionDate;
             combinedParticipation.presentationScore = participations[0].presentationScore;
-=======
->>>>>>> 905e9ea8
             combinedParticipation.buildPlanId = participations[0].buildPlanId;
             this.mergeResultsAndSubmissions(combinedParticipation, participations);
         }
@@ -196,6 +193,7 @@
         combinedParticipation.id = participations[0].id;
         combinedParticipation.initializationState = participations[0].initializationState;
         combinedParticipation.initializationDate = participations[0].initializationDate;
+        combinedParticipation.latestSubmissionDate = participations[0].latestSubmissionDate;
         combinedParticipation.presentationScore = participations[0].presentationScore;
         combinedParticipation.student = participations[0].student;
         combinedParticipation.exercise = participations[0].exercise;
