--- conflicted
+++ resolved
@@ -9,13 +9,10 @@
 import { ExerciseService } from 'app/entities/exercise';
 import { StudentParticipation } from 'app/entities/participation/student-participation.model';
 import { ProgrammingSubmissionService } from 'app/programming-submission/programming-submission.service';
-<<<<<<< HEAD
 import { ActionType } from 'app/shared/delete-dialog/delete-dialog.model';
 import { HttpErrorResponse } from '@angular/common/http';
 import { Subject } from 'rxjs';
-=======
 import { FeatureToggle } from 'app/feature-toggle';
->>>>>>> f8a92ab7
 
 @Component({
     selector: 'jhi-participation',
@@ -26,11 +23,8 @@
     readonly QUIZ = ExerciseType.QUIZ;
     readonly PROGRAMMING = ExerciseType.PROGRAMMING;
     readonly MODELING = ExerciseType.MODELING;
-<<<<<<< HEAD
     readonly ActionType = ActionType;
-=======
     readonly FeatureToggle = FeatureToggle;
->>>>>>> f8a92ab7
 
     participations: StudentParticipation[];
     eventSubscriber: Subscription;
