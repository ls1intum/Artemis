import { Component, OnDestroy, OnInit } from '@angular/core';
import { Subscription } from 'rxjs/Subscription';
import { JhiAlertService, JhiEventManager } from 'ng-jhipster';

import { Participation } from './participation.model';
import { ParticipationService } from './participation.service';
import { ActivatedRoute } from '@angular/router';
import { areManualResultsAllowed, Exercise, ExerciseType } from '../exercise';
import { ExerciseService } from 'app/entities/exercise';
import { StudentParticipation } from 'app/entities/participation/student-participation.model';
import { ProgrammingSubmissionService } from 'app/programming-submission/programming-submission.service';
import { ActionType } from 'app/shared/delete-dialog/delete-dialog.model';
import { HttpErrorResponse } from '@angular/common/http';
import { Subject } from 'rxjs';
import { FeatureToggle } from 'app/feature-toggle';

@Component({
    selector: 'jhi-participation',
    templateUrl: './participation.component.html',
})
export class ParticipationComponent implements OnInit, OnDestroy {
    // make constants available to html for comparison
    readonly QUIZ = ExerciseType.QUIZ;
    readonly PROGRAMMING = ExerciseType.PROGRAMMING;
    readonly MODELING = ExerciseType.MODELING;
    readonly ActionType = ActionType;
    readonly FeatureToggle = FeatureToggle;

    participations: StudentParticipation[] = [];
    eventSubscriber: Subscription;
    paramSub: Subscription;
    exercise: Exercise;
    newManualResultAllowed: boolean;

    hasLoadedPendingSubmissions = false;
    presentationScoreEnabled = false;

<<<<<<< HEAD
    private dialogErrorSource = new Subject<string>();
    dialogError$ = this.dialogErrorSource.asObservable();
=======
    isLoading: boolean;
>>>>>>> bf8e17aa

    constructor(
        private route: ActivatedRoute,
        private participationService: ParticipationService,
        private jhiAlertService: JhiAlertService,
        private eventManager: JhiEventManager,
        private exerciseService: ExerciseService,
        private programmingSubmissionService: ProgrammingSubmissionService,
    ) {}

    ngOnInit() {
        this.loadAll();
        this.registerChangeInParticipations();
    }

    ngOnDestroy() {
        this.eventManager.destroy(this.eventSubscriber);
        this.dialogErrorSource.unsubscribe();
    }

    loadAll() {
        this.paramSub = this.route.params.subscribe(params => {
            this.isLoading = true;
            this.hasLoadedPendingSubmissions = false;
            this.exerciseService.find(params['exerciseId']).subscribe(exerciseResponse => {
                this.exercise = exerciseResponse.body!;
                this.participationService.findAllParticipationsByExercise(params['exerciseId'], true).subscribe(participationsResponse => {
                    this.participations = participationsResponse.body!;
                    this.isLoading = false;
                });
                if (this.exercise.type === this.PROGRAMMING) {
                    this.programmingSubmissionService.getSubmissionStateOfExercise(this.exercise.id).subscribe(() => (this.hasLoadedPendingSubmissions = true));
                }
                this.newManualResultAllowed = areManualResultsAllowed(this.exercise);
                this.presentationScoreEnabled = this.checkPresentationScoreConfig();
            });
        });
    }

    trackId(index: number, item: Participation) {
        return item.id;
    }

    registerChangeInParticipations() {
        this.eventSubscriber = this.eventManager.subscribe('participationListModification', () => this.loadAll());
    }

    checkPresentationScoreConfig(): boolean {
        if (!this.exercise.course) {
            return false;
        }
        return this.exercise.isAtLeastTutor && this.exercise.course.presentationScore !== 0 && this.exercise.presentationScoreEnabled;
    }

    addPresentation(participation: StudentParticipation) {
        if (!this.presentationScoreEnabled) {
            return;
        }
        participation.presentationScore = 1;
        this.participationService.update(participation).subscribe(
            () => {},
            () => {
                this.jhiAlertService.error('artemisApp.participation.addPresentation.error');
            },
        );
    }

    removePresentation(participation: StudentParticipation) {
        if (!this.presentationScoreEnabled) {
            return;
        }
        participation.presentationScore = 0;
        this.participationService.update(participation).subscribe(
            () => {},
            () => {
                this.jhiAlertService.error('artemisApp.participation.removePresentation.error');
            },
        );
    }

    /**
     * Deletes participation
     * @param participationId the id of the participation that we want to delete
     * @param $event passed from delete dialog to represent if checkboxes were checked
     */
    deleteParticipation(participationId: number, $event: { [key: string]: boolean }) {
        const deleteBuildPlan = $event.deleteBuildPlan ? $event.deleteBuildPlan : false;
        const deleteRepository = $event.deleteRepository ? $event.deleteRepository : false;
        this.participationService.delete(participationId, { deleteBuildPlan, deleteRepository }).subscribe(
            () => {
                this.eventManager.broadcast({
                    name: 'participationListModification',
                    content: 'Deleted an participation',
                });
                this.dialogErrorSource.next('');
            },
            (error: HttpErrorResponse) => this.dialogErrorSource.next(error.message),
        );
    }

    /**
     * Cleans programming exercise participation
     * @param programmingExerciseParticipation the id of the participation that we want to delete
     */
    cleanupProgrammingExerciseParticipation(programmingExerciseParticipation: StudentParticipation) {
        this.participationService.cleanupBuildPlan(programmingExerciseParticipation).subscribe(
            () => {
                this.eventManager.broadcast({
                    name: 'participationListModification',
                    content: 'Cleanup the build plan of an participation',
                });
                this.dialogErrorSource.next('');
            },
            (error: HttpErrorResponse) => this.dialogErrorSource.next(error.message),
        );
    }
<<<<<<< HEAD
    callback() {}
=======

    /**
     * Formats the results in the autocomplete overlay.
     *
     * @param participation
     */
    searchResultFormatter = (participation: StudentParticipation) => {
        const { login, name } = participation.student;
        return `${login} (${name})`;
    };

    /**
     * Converts a participation object to a string that can be searched for. This is
     * used by the autocomplete select inside the data table.
     *
     * @param participation Student participation
     */
    searchTextFromParticipation = (participation: StudentParticipation): string => {
        return participation.student.login || '';
    };
>>>>>>> bf8e17aa
}<|MERGE_RESOLUTION|>--- conflicted
+++ resolved
@@ -20,9 +20,7 @@
 })
 export class ParticipationComponent implements OnInit, OnDestroy {
     // make constants available to html for comparison
-    readonly QUIZ = ExerciseType.QUIZ;
-    readonly PROGRAMMING = ExerciseType.PROGRAMMING;
-    readonly MODELING = ExerciseType.MODELING;
+    readonly ExerciseType = ExerciseType;
     readonly ActionType = ActionType;
     readonly FeatureToggle = FeatureToggle;
 
@@ -35,12 +33,10 @@
     hasLoadedPendingSubmissions = false;
     presentationScoreEnabled = false;
 
-<<<<<<< HEAD
     private dialogErrorSource = new Subject<string>();
     dialogError$ = this.dialogErrorSource.asObservable();
-=======
+
     isLoading: boolean;
->>>>>>> bf8e17aa
 
     constructor(
         private route: ActivatedRoute,
@@ -71,7 +67,7 @@
                     this.participations = participationsResponse.body!;
                     this.isLoading = false;
                 });
-                if (this.exercise.type === this.PROGRAMMING) {
+                if (this.exercise.type === ExerciseType.PROGRAMMING) {
                     this.programmingSubmissionService.getSubmissionStateOfExercise(this.exercise.id).subscribe(() => (this.hasLoadedPendingSubmissions = true));
                 }
                 this.newManualResultAllowed = areManualResultsAllowed(this.exercise);
@@ -140,7 +136,6 @@
             (error: HttpErrorResponse) => this.dialogErrorSource.next(error.message),
         );
     }
-
     /**
      * Cleans programming exercise participation
      * @param programmingExerciseParticipation the id of the participation that we want to delete
@@ -157,9 +152,6 @@
             (error: HttpErrorResponse) => this.dialogErrorSource.next(error.message),
         );
     }
-<<<<<<< HEAD
-    callback() {}
-=======
 
     /**
      * Formats the results in the autocomplete overlay.
@@ -180,5 +172,4 @@
     searchTextFromParticipation = (participation: StudentParticipation): string => {
         return participation.student.login || '';
     };
->>>>>>> bf8e17aa
 }