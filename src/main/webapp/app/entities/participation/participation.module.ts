import { ModuleWithProviders, NgModule } from '@angular/core';
import { RouterModule } from '@angular/router';

import { ArtemisSharedModule } from 'app/shared';
import {
    ParticipationCleanupBuildPlanDialogComponent,
    ParticipationCleanupBuildPlanPopupComponent,
    ParticipationComponent,
    participationPopupRoute,
    ParticipationPopupService,
    participationRoute,
    ParticipationService,
    ParticipationWebsocketService,
} from './';
import { SortByModule } from 'app/components/pipes';
import { ArtemisExerciseScoresModule } from 'app/scores';
import { ArtemisProgrammingExerciseActionsModule } from 'app/entities/programming-exercise/actions/programming-exercise-actions.module';
import { ArtemisParticipationSubmissionModule } from 'app/entities/participation-submission/participation-submission.module';
<<<<<<< HEAD
import { NgxDatatableModule } from '@swimlane/ngx-datatable';
import { ArtemisDataTableModule } from 'app/components/data-table/data-table.module';
=======
import { FeatureToggleModule } from 'app/feature-toggle/feature-toggle.module';
>>>>>>> f8a92ab7

const ENTITY_STATES = [...participationRoute, ...participationPopupRoute];

@NgModule({
    imports: [
        ArtemisSharedModule,
        RouterModule.forChild(ENTITY_STATES),
        SortByModule,
        ArtemisExerciseScoresModule,
        ArtemisProgrammingExerciseActionsModule,
        ArtemisParticipationSubmissionModule,
<<<<<<< HEAD
        NgxDatatableModule,
        ArtemisDataTableModule,
=======
        FeatureToggleModule,
>>>>>>> f8a92ab7
    ],

    declarations: [ParticipationComponent, ParticipationCleanupBuildPlanDialogComponent, ParticipationCleanupBuildPlanPopupComponent],
    entryComponents: [ParticipationComponent, ParticipationCleanupBuildPlanDialogComponent, ParticipationCleanupBuildPlanPopupComponent],
    providers: [ParticipationService, ParticipationPopupService],
})
export class ArtemisParticipationModule {
    static forRoot(): ModuleWithProviders {
        return {
            ngModule: ArtemisParticipationModule,
            providers: [ParticipationWebsocketService],
        };
    }
}<|MERGE_RESOLUTION|>--- conflicted
+++ resolved
@@ -16,12 +16,9 @@
 import { ArtemisExerciseScoresModule } from 'app/scores';
 import { ArtemisProgrammingExerciseActionsModule } from 'app/entities/programming-exercise/actions/programming-exercise-actions.module';
 import { ArtemisParticipationSubmissionModule } from 'app/entities/participation-submission/participation-submission.module';
-<<<<<<< HEAD
 import { NgxDatatableModule } from '@swimlane/ngx-datatable';
 import { ArtemisDataTableModule } from 'app/components/data-table/data-table.module';
-=======
 import { FeatureToggleModule } from 'app/feature-toggle/feature-toggle.module';
->>>>>>> f8a92ab7
 
 const ENTITY_STATES = [...participationRoute, ...participationPopupRoute];
 
@@ -33,12 +30,9 @@
         ArtemisExerciseScoresModule,
         ArtemisProgrammingExerciseActionsModule,
         ArtemisParticipationSubmissionModule,
-<<<<<<< HEAD
         NgxDatatableModule,
         ArtemisDataTableModule,
-=======
         FeatureToggleModule,
->>>>>>> f8a92ab7
     ],
 
     declarations: [ParticipationComponent, ParticipationCleanupBuildPlanDialogComponent, ParticipationCleanupBuildPlanPopupComponent],
