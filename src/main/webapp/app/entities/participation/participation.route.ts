import { Routes } from '@angular/router';
import { UserRouteAccessService } from 'app/core';
import { ParticipationComponent } from './participation.component';
<<<<<<< HEAD
import { ExerciseScoresResultResultPopupComponent } from 'app/scores/exercise-scores-result-dialog.component';
=======
import { ParticipationCleanupBuildPlanPopupComponent } from 'app/entities/participation/participation-cleanup-build-plan-dialog.component';
>>>>>>> 9875a139

export const participationRoute: Routes = [
    {
        path: 'participation',
        component: ParticipationComponent,
        data: {
            authorities: ['ROLE_USER'],
            pageTitle: 'artemisApp.participation.home.title',
        },
        canActivate: [UserRouteAccessService],
    },
    {
        path: 'exercise/:exerciseId/participation',
        component: ParticipationComponent,
        data: {
            authorities: ['ROLE_TA', 'ROLE_INSTRUCTOR', 'ROLE_ADMIN'],
            pageTitle: 'artemisApp.participation.home.title',
        },
        canActivate: [UserRouteAccessService],
    },
];

export const participationPopupRoute: Routes = [
    {
<<<<<<< HEAD
        path: 'participation/:participationId/result/new',
        component: ExerciseScoresResultResultPopupComponent,
        data: {
            authorities: ['ROLE_ADMIN', 'ROLE_INSTRUCTOR', 'ROLE_TA'],
=======
        path: 'participation/:id/cleanupBuildPlan',
        component: ParticipationCleanupBuildPlanPopupComponent,
        data: {
            authorities: ['ROLE_TA', 'ROLE_INSTRUCTOR', 'ROLE_ADMIN'],
>>>>>>> 9875a139
            pageTitle: 'artemisApp.participation.home.title',
        },
        canActivate: [UserRouteAccessService],
        outlet: 'popup',
    },
];<|MERGE_RESOLUTION|>--- conflicted
+++ resolved
@@ -1,11 +1,7 @@
 import { Routes } from '@angular/router';
+
 import { UserRouteAccessService } from 'app/core';
 import { ParticipationComponent } from './participation.component';
-<<<<<<< HEAD
-import { ExerciseScoresResultResultPopupComponent } from 'app/scores/exercise-scores-result-dialog.component';
-=======
-import { ParticipationCleanupBuildPlanPopupComponent } from 'app/entities/participation/participation-cleanup-build-plan-dialog.component';
->>>>>>> 9875a139
 
 export const participationRoute: Routes = [
     {
@@ -26,24 +22,4 @@
         },
         canActivate: [UserRouteAccessService],
     },
-];
-
-export const participationPopupRoute: Routes = [
-    {
-<<<<<<< HEAD
-        path: 'participation/:participationId/result/new',
-        component: ExerciseScoresResultResultPopupComponent,
-        data: {
-            authorities: ['ROLE_ADMIN', 'ROLE_INSTRUCTOR', 'ROLE_TA'],
-=======
-        path: 'participation/:id/cleanupBuildPlan',
-        component: ParticipationCleanupBuildPlanPopupComponent,
-        data: {
-            authorities: ['ROLE_TA', 'ROLE_INSTRUCTOR', 'ROLE_ADMIN'],
->>>>>>> 9875a139
-            pageTitle: 'artemisApp.participation.home.title',
-        },
-        canActivate: [UserRouteAccessService],
-        outlet: 'popup',
-    },
 ];