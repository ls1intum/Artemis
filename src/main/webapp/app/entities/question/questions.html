<div>
    <h2 data-translate="artemisApp.question.home.title">Questions</h2>
    <jhi-alert></jhi-alert>
    <div class="container-fluid">
        <div class="row">
            <div class="col-xs-4 no-padding-left">
                <button class="btn btn-primary" ui-sref="question.new" >
                    <span class="glyphicon glyphicon-plus"></span>
                    <span  data-translate="artemisApp.question.home.createLabel">
                        Create new Question
                    </span>
                </button>
            </div>
        </div>
    </div>
    <br/>
    <div class="table-responsive">
        <table class="jh-table table table-striped">
            <thead>
                <tr>
                    <th><span data-translate="global.field.id">ID</span></th>
                    <th><span data-translate="artemisApp.question.title">Title</span></th>
                    <th><span data-translate="artemisApp.question.text">Text</span></th>
                    <th><span data-translate="artemisApp.question.hint">Hint</span></th>
                    <th><span data-translate="artemisApp.question.explanation">Explanation</span></th>
                    <th><span data-translate="artemisApp.question.score">Score</span></th>
                    <th><span data-translate="artemisApp.question.scoringType">Scoring Type</span></th>
                    <th><span data-translate="artemisApp.question.randomizeOrder">Randomize Order</span></th>
<<<<<<< HEAD
                    <th><span data-translate="arTeMiSApp.question.invalid">Invalid</span></th>
                    <th><span data-translate="arTeMiSApp.question.questionStatistic">Question Statistic</span></th>
=======
                    <th><span data-translate="artemisApp.question.questionStatistic">Question Statistic</span></th>
>>>>>>> 88107870
                    <th><span data-translate="artemisApp.question.exercise">Exercise</span></th>
                    <th></th>
                </tr>
            </thead>
            <tbody>
                <tr ng-repeat="question in vm.questions track by question.id">
                    <td><a ui-sref="question-detail({id:question.id})">{{question.id}}</a></td>
                    <td>{{question.title}}</td>
                    <td>{{question.text}}</td>
                    <td>{{question.hint}}</td>
                    <td>{{question.explanation}}</td>
                    <td>{{question.score}}</td>
                    <td data-translate="{{'artemisApp.ScoringType.' + question.scoringType}}">{{question.scoringType}}</td>
                    <td>{{question.randomizeOrder}}</td>
                    <td>{{question.invalid}}</td>
                    <td>
                        <a ui-sref="question-statistic-detail({id:question.questionStatistic.id})">{{question.questionStatistic.id}}</a>
                    </td>
                    <td>
                        <a ui-sref="quiz-exercise-detail({id:question.exercise.id})">{{question.exercise.id}}</a>
                    </td>
                    <td class="text-right">
                        <div class="btn-group flex-btn-group-container">
                            <button type="submit"
                                    ui-sref="question-detail({id:question.id})"
                                    class="btn btn-info btn-sm">
                                <span class="glyphicon glyphicon-eye-open"></span>
                                <span class="hidden-sm-down" data-translate="entity.action.view"></span>
                            </button>
                            <button type="submit"
                                    ui-sref="question.edit({id:question.id})"
                                    class="btn btn-primary btn-sm">
                                <span class="glyphicon glyphicon-pencil"></span>
                                <span class="hidden-sm-down" data-translate="entity.action.edit"></span>
                            </button>
                            <button type="submit"
                                    ui-sref="question.delete({id:question.id})"
                                    class="btn btn-danger btn-sm">
                                <span class="glyphicon glyphicon-remove-circle"></span>
                                <span class="hidden-sm-down" data-translate="entity.action.delete"></span>
                            </button>
                        </div>
                    </td>
                </tr>
            </tbody>
        </table>
    </div>
</div><|MERGE_RESOLUTION|>--- conflicted
+++ resolved
@@ -26,12 +26,8 @@
                     <th><span data-translate="artemisApp.question.score">Score</span></th>
                     <th><span data-translate="artemisApp.question.scoringType">Scoring Type</span></th>
                     <th><span data-translate="artemisApp.question.randomizeOrder">Randomize Order</span></th>
-<<<<<<< HEAD
-                    <th><span data-translate="arTeMiSApp.question.invalid">Invalid</span></th>
-                    <th><span data-translate="arTeMiSApp.question.questionStatistic">Question Statistic</span></th>
-=======
+                    <th><span data-translate="artemisApp.question.invalid">Invalid</span></th>
                     <th><span data-translate="artemisApp.question.questionStatistic">Question Statistic</span></th>
->>>>>>> 88107870
                     <th><span data-translate="artemisApp.question.exercise">Exercise</span></th>
                     <th></th>
                 </tr>
