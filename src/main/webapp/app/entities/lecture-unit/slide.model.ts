--- conflicted
+++ resolved
@@ -1,9 +1,5 @@
-<<<<<<< HEAD
-import { BaseEntity } from 'app/shared/model/base-entity';
+import { StringBaseEntity } from 'app/shared/model/base-entity';
 import { Exercise } from 'app/entities/exercise.model';
-=======
-import { StringBaseEntity } from 'app/shared/model/base-entity';
->>>>>>> 4d7709ca
 
 export class Slide implements StringBaseEntity {
     public id?: string;
