--- conflicted
+++ resolved
@@ -1,9 +1,5 @@
-<<<<<<< HEAD
 import { BaseEntity } from 'app/shared/model/base-entity';
-=======
-import { StringBaseEntity } from 'app/shared/model/base-entity';
 import { Exercise } from 'app/entities/exercise.model';
->>>>>>> bd054394
 
 export class Slide implements BaseEntity {
     public id?: number;
