<<<<<<< HEAD
import { StringBaseEntity } from 'app/shared/model/base-entity';
import { Exercise } from 'app/entities/exercise.model';
=======
import { BaseEntity } from 'app/shared/model/base-entity';
>>>>>>> a2e1bf72

export class Slide implements BaseEntity {
    public id?: number;
    public slideImagePath?: string;
    public slideNumber?: number;
    public hidden?: Date;
    public exercise?: Exercise;
}<|MERGE_RESOLUTION|>--- conflicted
+++ resolved
@@ -1,9 +1,5 @@
-<<<<<<< HEAD
-import { StringBaseEntity } from 'app/shared/model/base-entity';
+import { BaseEntity } from 'app/shared/model/base-entity';
 import { Exercise } from 'app/entities/exercise.model';
-=======
-import { BaseEntity } from 'app/shared/model/base-entity';
->>>>>>> a2e1bf72
 
 export class Slide implements BaseEntity {
     public id?: number;
