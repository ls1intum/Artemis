--- conflicted
+++ resolved
@@ -24,11 +24,8 @@
     OCAML = 'OCAML',
     EMPTY = 'EMPTY',
     RUST = 'RUST',
-<<<<<<< HEAD
+    JAVASCRIPT = 'JAVASCRIPT',
     R = 'R',
-=======
-    JAVASCRIPT = 'JAVASCRIPT',
->>>>>>> 0354197a
 }
 
 export enum ProjectType {
