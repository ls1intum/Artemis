import { Injectable } from '@angular/core';
import { HttpClient, HttpResponse } from '@angular/common/http';
import { Observable } from 'rxjs/Observable';
import { SERVER_API_URL } from 'app/app.constants';
import * as moment from 'moment';
<<<<<<< HEAD

import { createRequestOption } from 'app/shared';
import { Result } from 'app/entities/result';
import { Submission } from 'app/entities/submission';
import { Participation } from 'app/entities/participation';
import { filter, map, tap } from 'rxjs/operators';
=======
import { createRequestOption } from 'app/shared/util/request-util';
import { Result } from 'app/entities/result/result.model';
import { Participation } from 'app/entities/participation/participation.model';
import { Submission } from 'app/entities/submission/submission.model';
>>>>>>> 492000d2

export type EntityResponseType = HttpResponse<Submission>;
export type EntityArrayResponseType = HttpResponse<Submission[]>;

@Injectable({ providedIn: 'root' })
export class SubmissionService {
    public resourceUrl = SERVER_API_URL + 'api/submissions';
    public resourceUrlParticipation = SERVER_API_URL + 'api/participations';

    constructor(private http: HttpClient) {}

    delete(submissionId: number, req?: any): Observable<HttpResponse<any>> {
        const options = createRequestOption(req);
        return this.http.delete<void>(`${this.resourceUrl}/${submissionId}`, { params: options, observe: 'response' });
    }

    findAllSubmissionsOfParticipation(participationId: number): Observable<EntityArrayResponseType> {
        return this.http
            .get<Submission[]>(`${this.resourceUrlParticipation}/${participationId}/submissions`, { observe: 'response' })
            .pipe(
                map(res => this.convertDateArrayFromServer(res)),
                filter(res => !!res.body),
                tap(res =>
                    res.body!.forEach(submission => {
                        // reconnect results to submissions
                        if (submission.result) {
                            submission.result.submission = submission;
                        }
                    }),
                ),
            );
    }

    protected convertDateFromServer(res: EntityResponseType): EntityResponseType {
        if (res.body) {
            res.body.submissionDate = res.body.submissionDate != null ? moment(res.body.submissionDate) : null;
            res.body.participation = this.convertParticipationDateFromServer(res.body.participation);
        }
        return res;
    }

    protected convertParticipationDateFromServer(participation: Participation) {
        participation.initializationDate = participation.initializationDate != null ? moment(participation.initializationDate) : null;
        participation.results = this.convertResultsDateFromServer(participation.results);
        participation.submissions = this.convertSubmissionsDateFromServer(participation.submissions);
        return participation;
    }

    protected convertResultsDateFromServer(results: Result[]) {
        const convertedResults: Result[] = [];
        if (results != null && results.length > 0) {
            results.forEach((result: Result) => {
                result.completionDate = result.completionDate != null ? moment(result.completionDate) : null;
                convertedResults.push(result);
            });
        }
        return convertedResults;
    }

    protected convertSubmissionsDateFromServer(submissions: Submission[]) {
        const convertedSubmissions: Submission[] = [];
        if (submissions != null && submissions.length > 0) {
            submissions.forEach((submission: Submission) => {
                if (submission !== null) {
                    submission.submissionDate = submission.submissionDate != null ? moment(submission.submissionDate) : null;
                    convertedSubmissions.push(submission);
                }
            });
        }
        return convertedSubmissions;
    }

    protected convertDateArrayFromServer(res: EntityArrayResponseType): EntityArrayResponseType {
        if (res.body) {
            this.convertSubmissionsDateFromServer(res.body);
        }
        return res;
    }
}<|MERGE_RESOLUTION|>--- conflicted
+++ resolved
@@ -3,19 +3,12 @@
 import { Observable } from 'rxjs/Observable';
 import { SERVER_API_URL } from 'app/app.constants';
 import * as moment from 'moment';
-<<<<<<< HEAD
 
-import { createRequestOption } from 'app/shared';
-import { Result } from 'app/entities/result';
-import { Submission } from 'app/entities/submission';
-import { Participation } from 'app/entities/participation';
-import { filter, map, tap } from 'rxjs/operators';
-=======
 import { createRequestOption } from 'app/shared/util/request-util';
 import { Result } from 'app/entities/result/result.model';
 import { Participation } from 'app/entities/participation/participation.model';
 import { Submission } from 'app/entities/submission/submission.model';
->>>>>>> 492000d2
+import { filter, map, tap } from 'rxjs/operators';
 
 export type EntityResponseType = HttpResponse<Submission>;
 export type EntityArrayResponseType = HttpResponse<Submission[]>;
