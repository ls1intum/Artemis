--- conflicted
+++ resolved
@@ -58,12 +58,6 @@
     return getExecutionStage(step) === ExecutionStage.COMPLETE;
 }
 
-<<<<<<< HEAD
-export function getPlanSteps(content: IrisMessageContent) {
-    if (isPlanContent(content)) {
-        const irisMessagePlanContent = content as IrisExercisePlan;
-        return irisMessagePlanContent.steps;
-=======
 export function hideOrUnhide(step: IrisExercisePlanStep): void {
     step.hidden = !isHidden(step);
 }
@@ -94,7 +88,6 @@
     if (isTextContent(content)) {
         const irisMessageTextContent = content as IrisTextMessageContent;
         return irisMessageTextContent.textContent;
->>>>>>> 5deaf1e6
     }
 }
 
