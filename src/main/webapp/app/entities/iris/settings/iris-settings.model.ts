import { BaseEntity } from 'app/shared/model/base-entity';
import {
    IrisChatSubSettings,
    IrisCompetencyGenerationSubSettings,
<<<<<<< HEAD
    IrisLectureChatSubSettings,
=======
    IrisCourseChatSubSettings,
>>>>>>> bb052261
    IrisLectureIngestionSubSettings,
    IrisTextExerciseChatSubSettings,
} from 'app/entities/iris/settings/iris-sub-settings.model';

export enum IrisSettingsType {
    GLOBAL = 'global',
    COURSE = 'course',
    EXERCISE = 'exercise',
}

export abstract class IrisSettings implements BaseEntity {
    id?: number;
    type: IrisSettingsType;
    irisChatSettings?: IrisChatSubSettings;
    irisTextExerciseChatSettings?: IrisTextExerciseChatSubSettings;
<<<<<<< HEAD
    irisLectureChatSettings?: IrisLectureChatSubSettings;
=======
    irisCourseChatSettings?: IrisCourseChatSubSettings;
>>>>>>> bb052261
    irisLectureIngestionSettings?: IrisLectureIngestionSubSettings;
    irisCompetencyGenerationSettings?: IrisCompetencyGenerationSubSettings;
}

export class IrisGlobalSettings implements IrisSettings {
    id?: number;
    type = IrisSettingsType.GLOBAL;
    irisChatSettings?: IrisChatSubSettings;
    irisTextExerciseChatSettings?: IrisTextExerciseChatSubSettings;
<<<<<<< HEAD
    irisLectureChatSettings?: IrisLectureChatSubSettings;
=======
    irisCourseChatSettings?: IrisCourseChatSubSettings;
>>>>>>> bb052261
    irisLectureIngestionSettings?: IrisLectureIngestionSubSettings;
    irisCompetencyGenerationSettings?: IrisCompetencyGenerationSubSettings;
}

export class IrisCourseSettings implements IrisSettings {
    id?: number;
    type = IrisSettingsType.COURSE;
    courseId?: number;
    irisChatSettings?: IrisChatSubSettings;
    irisTextExerciseChatSettings?: IrisTextExerciseChatSubSettings;
<<<<<<< HEAD
    irisLectureChatSettings?: IrisLectureChatSubSettings;
=======
    irisCourseChatSettings?: IrisCourseChatSubSettings;
>>>>>>> bb052261
    irisLectureIngestionSettings?: IrisLectureIngestionSubSettings;
    irisCompetencyGenerationSettings?: IrisCompetencyGenerationSubSettings;
}

export class IrisExerciseSettings implements IrisSettings {
    id?: number;
    type = IrisSettingsType.EXERCISE;
    exerciseId?: number;
    irisChatSettings?: IrisChatSubSettings;
    irisTextExerciseChatSettings?: IrisTextExerciseChatSubSettings;
}<|MERGE_RESOLUTION|>--- conflicted
+++ resolved
@@ -2,11 +2,8 @@
 import {
     IrisChatSubSettings,
     IrisCompetencyGenerationSubSettings,
-<<<<<<< HEAD
+    IrisCourseChatSubSettings,
     IrisLectureChatSubSettings,
-=======
-    IrisCourseChatSubSettings,
->>>>>>> bb052261
     IrisLectureIngestionSubSettings,
     IrisTextExerciseChatSubSettings,
 } from 'app/entities/iris/settings/iris-sub-settings.model';
@@ -22,11 +19,8 @@
     type: IrisSettingsType;
     irisChatSettings?: IrisChatSubSettings;
     irisTextExerciseChatSettings?: IrisTextExerciseChatSubSettings;
-<<<<<<< HEAD
     irisLectureChatSettings?: IrisLectureChatSubSettings;
-=======
     irisCourseChatSettings?: IrisCourseChatSubSettings;
->>>>>>> bb052261
     irisLectureIngestionSettings?: IrisLectureIngestionSubSettings;
     irisCompetencyGenerationSettings?: IrisCompetencyGenerationSubSettings;
 }
@@ -36,11 +30,8 @@
     type = IrisSettingsType.GLOBAL;
     irisChatSettings?: IrisChatSubSettings;
     irisTextExerciseChatSettings?: IrisTextExerciseChatSubSettings;
-<<<<<<< HEAD
     irisLectureChatSettings?: IrisLectureChatSubSettings;
-=======
     irisCourseChatSettings?: IrisCourseChatSubSettings;
->>>>>>> bb052261
     irisLectureIngestionSettings?: IrisLectureIngestionSubSettings;
     irisCompetencyGenerationSettings?: IrisCompetencyGenerationSubSettings;
 }
@@ -51,11 +42,8 @@
     courseId?: number;
     irisChatSettings?: IrisChatSubSettings;
     irisTextExerciseChatSettings?: IrisTextExerciseChatSubSettings;
-<<<<<<< HEAD
     irisLectureChatSettings?: IrisLectureChatSubSettings;
-=======
     irisCourseChatSettings?: IrisCourseChatSubSettings;
->>>>>>> bb052261
     irisLectureIngestionSettings?: IrisLectureIngestionSubSettings;
     irisCompetencyGenerationSettings?: IrisCompetencyGenerationSubSettings;
 }
