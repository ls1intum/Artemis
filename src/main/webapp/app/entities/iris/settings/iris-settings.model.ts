import { BaseEntity } from 'app/shared/model/base-entity';
import {
    IrisChatSubSettings,
    IrisCompetencyGenerationSubSettings,
    IrisLectureIngestionSubSettings,
<<<<<<< HEAD
    IrisProactivitySubSettings,
=======
    IrisTextExerciseChatSubSettings,
>>>>>>> 6431b46c
} from 'app/entities/iris/settings/iris-sub-settings.model';

export enum IrisSettingsType {
    GLOBAL = 'global',
    COURSE = 'course',
    EXERCISE = 'exercise',
}

export abstract class IrisSettings implements BaseEntity {
    id?: number;
    type: IrisSettingsType;
    irisChatSettings?: IrisChatSubSettings;
    irisTextExerciseChatSettings?: IrisTextExerciseChatSubSettings;
    irisLectureIngestionSettings?: IrisLectureIngestionSubSettings;
    irisCompetencyGenerationSettings?: IrisCompetencyGenerationSubSettings;
    irisProactivitySettings?: IrisProactivitySubSettings;
}

export class IrisGlobalSettings implements IrisSettings {
    id?: number;
    type = IrisSettingsType.GLOBAL;
<<<<<<< HEAD
    currentVersion?: number;
    enableAutoUpdateChat?: boolean;
    enableAutoUpdateLectureIngestion?: boolean;
    enableAutoUpdateHestia?: boolean;
    enableAutoUpdateCompetencyGeneration?: boolean;
    enableAutoUpdateProactivity?: boolean;
=======
>>>>>>> 6431b46c
    irisChatSettings?: IrisChatSubSettings;
    irisTextExerciseChatSettings?: IrisTextExerciseChatSubSettings;
    irisLectureIngestionSettings?: IrisLectureIngestionSubSettings;
    irisCompetencyGenerationSettings?: IrisCompetencyGenerationSubSettings;
    irisProactivitySettings?: IrisProactivitySubSettings;
}

export class IrisCourseSettings implements IrisSettings {
    id?: number;
    type = IrisSettingsType.COURSE;
    courseId?: number;
    irisChatSettings?: IrisChatSubSettings;
    irisTextExerciseChatSettings?: IrisTextExerciseChatSubSettings;
    irisLectureIngestionSettings?: IrisLectureIngestionSubSettings;
    irisCompetencyGenerationSettings?: IrisCompetencyGenerationSubSettings;
    irisProactivitySettings?: IrisProactivitySubSettings;
}

export class IrisExerciseSettings implements IrisSettings {
    id?: number;
    type = IrisSettingsType.EXERCISE;
    exerciseId?: number;
    irisChatSettings?: IrisChatSubSettings;
    irisTextExerciseChatSettings?: IrisTextExerciseChatSubSettings;
}<|MERGE_RESOLUTION|>--- conflicted
+++ resolved
@@ -3,11 +3,8 @@
     IrisChatSubSettings,
     IrisCompetencyGenerationSubSettings,
     IrisLectureIngestionSubSettings,
-<<<<<<< HEAD
     IrisProactivitySubSettings,
-=======
     IrisTextExerciseChatSubSettings,
->>>>>>> 6431b46c
 } from 'app/entities/iris/settings/iris-sub-settings.model';
 
 export enum IrisSettingsType {
@@ -29,15 +26,6 @@
 export class IrisGlobalSettings implements IrisSettings {
     id?: number;
     type = IrisSettingsType.GLOBAL;
-<<<<<<< HEAD
-    currentVersion?: number;
-    enableAutoUpdateChat?: boolean;
-    enableAutoUpdateLectureIngestion?: boolean;
-    enableAutoUpdateHestia?: boolean;
-    enableAutoUpdateCompetencyGeneration?: boolean;
-    enableAutoUpdateProactivity?: boolean;
-=======
->>>>>>> 6431b46c
     irisChatSettings?: IrisChatSubSettings;
     irisTextExerciseChatSettings?: IrisTextExerciseChatSubSettings;
     irisLectureIngestionSettings?: IrisLectureIngestionSubSettings;
