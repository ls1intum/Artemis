--- conflicted
+++ resolved
@@ -1,9 +1,5 @@
 import { BaseEntity } from 'app/shared/model/base-entity';
-<<<<<<< HEAD
-import { IrisTemplate } from 'app/entities/iris/settings/iris-template';
 import { IrisEventSettings } from 'app/entities/iris/settings/iris-event-settings.model';
-=======
->>>>>>> 6431b46c
 
 export enum IrisSubSettingsType {
     TEXT_EXERCISE_CHAT = 'text-exercise-chat',
@@ -40,19 +36,11 @@
     autoIngestOnLectureAttachmentUpload: boolean;
 }
 
-<<<<<<< HEAD
 export class IrisProactivitySubSettings extends IrisSubSettings {
     type = IrisSubSettingsType.PROACTIVITY;
     eventSettings: IrisEventSettings[];
 }
 
-export class IrisHestiaSubSettings extends IrisSubSettings {
-    type = IrisSubSettingsType.HESTIA;
-    template?: IrisTemplate;
-}
-
-=======
->>>>>>> 6431b46c
 export class IrisCompetencyGenerationSubSettings extends IrisSubSettings {
     type = IrisSubSettingsType.COMPETENCY_GENERATION;
 }