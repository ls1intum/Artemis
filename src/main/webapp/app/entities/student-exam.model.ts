--- conflicted
+++ resolved
@@ -6,28 +6,16 @@
 import { ExamSession } from 'app/entities/exam-session.model';
 
 export class StudentExam implements BaseEntity {
-<<<<<<< HEAD
     public id?: number;
     public workingTime?: number;
     public submitted?: boolean;
     public started?: boolean;
+    public testRun?: boolean;
     public submissionDate?: Moment;
     public user?: User;
     public exam?: Exam;
     public exercises?: Exercise[];
     public examSessions?: ExamSession[];
-=======
-    public id: number;
-    public workingTime: number;
-    public submitted: boolean;
-    public started: boolean;
-    public testRun: boolean;
-    public submissionDate: Moment | null;
-    public user: User;
-    public exam: Exam;
-    public exercises: Exercise[];
-    public examSessions: ExamSession[];
->>>>>>> 255b674a
 
     // helper attribute
     public ended?: boolean;
