--- conflicted
+++ resolved
@@ -17,11 +17,8 @@
     public exam?: Exam;
     public exercises?: Exercise[];
     public examSessions?: ExamSession[];
-<<<<<<< HEAD
     public startedDate?: dayjs.Dayjs;
-=======
     public examActivity?: ExamActivity;
->>>>>>> 7eee911a
 
     // helper attribute
     public ended?: boolean;
