import { ShortAnswerQuestion } from '../short-answer-question';
import { BaseEntity } from 'app/shared';

export class ShortAnswerSolution implements BaseEntity {
    public id: number;
    public text: string;
    public invalid = false; // default value
    public question: ShortAnswerQuestion;

<<<<<<< HEAD
    constructor() {
    }
=======
    // additionally added after database changes with Stephan for visual mode
    public posX: number;
    public posY: number;
    public tempID: number;

    constructor() {}
>>>>>>> 2f81ee31
}<|MERGE_RESOLUTION|>--- conflicted
+++ resolved
@@ -7,15 +7,10 @@
     public invalid = false; // default value
     public question: ShortAnswerQuestion;
 
-<<<<<<< HEAD
-    constructor() {
-    }
-=======
     // additionally added after database changes with Stephan for visual mode
     public posX: number;
     public posY: number;
     public tempID: number;
 
     constructor() {}
->>>>>>> 2f81ee31
 }