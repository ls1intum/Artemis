import {Injectable} from '@angular/core';
import {HttpClient, HttpResponse} from '@angular/common/http';
import {Observable} from 'rxjs/Observable';
import {SERVER_API_URL} from '../../app.constants';

<<<<<<< HEAD
import { Result } from '../result';
import { ENTITY_KIND_HEIGHT, ENTITY_MEMBER_HEIGHT, ENTITY_MEMBER_LIST_VERTICAL_PADDING, ENTITY_NAME_HEIGHT, EntityKind, Point, RectEdge, RelationshipKind, State } from '@ls1intum/apollon';
import { ModelingSubmission } from 'app/entities/modeling-submission';
import { ModelElementType } from 'app/entities/modeling-assessment/uml-element.model';
=======
import {ModelElementType, ModelingAssessment} from './modeling-assessment.model';
import {Result} from '../result';
import {
    ENTITY_KIND_HEIGHT,
    ENTITY_MEMBER_HEIGHT,
    ENTITY_MEMBER_LIST_VERTICAL_PADDING,
    ENTITY_NAME_HEIGHT,
    EntityKind,
    Point,
    RectEdge,
    RelationshipKind,
    State
} from '@ls1intum/apollon';
>>>>>>> 04b22f35

export type EntityResponseType = HttpResponse<Result>;

@Injectable({providedIn: 'root'})
export class ModelingAssessmentService {
    private resourceUrl = SERVER_API_URL + 'api/';

    constructor(private http: HttpClient) {
    }

<<<<<<< HEAD
    save(result: Result, exerciseId: number, resultId: number): Observable<EntityResponseType> {
        return this.http
            .put<Result>(`${this.resourceUrl}/exercise/${exerciseId}/result/${resultId}`, result, {observe: 'response'})
            .map((res: EntityResponseType) => this.convertResponse(res));
    }

    submit(result: Result, exerciseId: number, resultId: number, ignoreConflicts = false): Observable<any> {
        //TODO: we should create a copy before calling PUT
        let url = `${this.resourceUrl}/exercise/${exerciseId}/result/${resultId}/submit`;
        if (ignoreConflicts) {
            url += '?ignoreConflict=true';
        }
        return this.http.put<Result>(url, result);
    }

    find(participationId: number, submissionId: number): Observable<HttpResponse<Result>> {
        return this.http
            .get<Result>(`${this.resourceUrl}/participation/${participationId}/submission/${submissionId}`, {
                observe: 'response'
            })
            .map(res => this.convertResponse(res));
=======
    save(modelingAssessment: ModelingAssessment[], submissionId: number, submit = false, ignoreConflicts = false): Observable<any> {
        let url = `${this.resourceUrl}/submissions/${submissionId}/modeling-assessment`;
        if(submit){
            url += '?submit=true';
            if(ignoreConflicts){
                url += '&ignoreConflicts=true';
            }
        }
        return this.http.put<any>(url.toString(), modelingAssessment);
    }

    getAssessment(submissionId: number): Observable<ModelingAssessment[]> {
        return this.http.get<ModelingAssessment[]>(`${this.resourceUrl}/submissions/${submissionId}/modeling-assessment`);
>>>>>>> 04b22f35
    }

    getOptimalSubmissions(exerciseId: number): Observable<HttpResponse<any>> {
        return this.http.get(`${this.resourceUrl}/exercises/${exerciseId}/optimal-model-submissions`, {observe: 'response'});
    }

<<<<<<< HEAD
    getPartialAssessment(exerciseId: number, submissionId: number): Observable<HttpResponse<Result>> {
        return this.http
            .get<Result>(`${this.resourceUrl}/exercise/${exerciseId}/submission/${submissionId}/partial-assessment`, {observe: 'response'})
            .map(res => this.convertResponse(res));
=======
    getPartialAssessment(submissionId: number): Observable<ModelingAssessment[]> {
        return this.http
            .get<ModelingAssessment[]>(`${this.resourceUrl}/submissions/${submissionId}/partial-assessment`,);
>>>>>>> 04b22f35
    }

    getDataForEditor(exerciseId: number, submissionId: number): Observable<HttpResponse<ModelingSubmission>> {
        return this.http.get<ModelingSubmission>(`api/assessment-editor/${exerciseId}/${submissionId}`, {observe: 'response'});
    }

    resetOptimality(exerciseId: number): Observable<HttpResponse<void>> {
<<<<<<< HEAD
        return this.http.delete<void>(`${this.resourceUrl}/exercise/${exerciseId}/optimal-model-submissions`, {observe: 'response'});
    }

    private convertResponse(res: EntityResponseType): EntityResponseType {
        const body: Result = this.convertItemFromServer(res.body);
        for (const feedback of body.feedbacks) {
            //TODO: does this work?
            feedback.referenceType = feedback.reference.split(":")[0] as ModelElementType;
            feedback.referenceId = feedback.reference.split(":")[1];
        }
        return res.clone({body});
    }

    /**
     * Convert a returned JSON object to Result.
     */
    private convertItemFromServer(result: Result): Result {
        const copy: Result = Object.assign({}, result);
        return copy;
    }

    private convertAssessmentFromServer(result: Result): Result {
        const copy: Result = Object.assign({}, result);
        return copy;
=======
        return this.http.delete<void>(`${this.resourceUrl}/exercises/${exerciseId}/optimal-model-submissions`, {observe: 'response'});
>>>>>>> 04b22f35
    }

    /**
     * Creates the labels for the assessment elements for displaying them in the modeling and assessment editor.
     */
    getNamesForAssessments(result: Result, model: State): Map<string, Map<string, string>> {
        const assessmentsNames = new Map<string, Map<string, string>>();
        for (const feedback of result.feedbacks) {
            const referencedModelType = feedback.referenceType;
            const referencedModelId = feedback.referenceId;
            if (feedback.reference === ModelElementType.CLASS) {
                const classElement = model.entities.byId[referencedModelId];
                const className = classElement.name;
                let type: string;
                switch (classElement.kind) {
                    case EntityKind.ActivityControlInitialNode:
                        type = 'initial node';
                        break;
                    case EntityKind.ActivityControlFinalNode:
                        type = 'final node';
                        break;
                    case EntityKind.ActivityObject:
                        type = 'object';
                        break;
                    case EntityKind.ActivityActionNode:
                        type = 'action';
                        break;
                    case EntityKind.ActivityForkNode:
                    case EntityKind.ActivityForkNodeHorizontal:
                        type = 'fork node';
                        break;
                    case EntityKind.ActivityMergeNode:
                        type = 'merge node';
                        break;
                    default:
                        type = referencedModelType;
                        break;
                }
                assessmentsNames[referencedModelId] = {type, name: className};
            } else if (referencedModelType === ModelElementType.ATTRIBUTE) {
                for (const entityId of model.entities.allIds) {
                    for (const att of model.entities.byId[entityId].attributes) {
                        if (att.id === referencedModelId) {
                            assessmentsNames[referencedModelId] = {type: referencedModelType, name: att.name};
                        }
                    }
                }
            } else if (referencedModelType === ModelElementType.METHOD) {
                for (const entityId of model.entities.allIds) {
                    for (const method of model.entities.byId[entityId].methods) {
                        if (method.id === referencedModelId) {
                            assessmentsNames[referencedModelId] = {type: referencedModelType, name: method.name};
                        }
                    }
                }
            } else if (referencedModelType === ModelElementType.RELATIONSHIP) {
                const relationship = model.relationships.byId[referencedModelId];
                const source = model.entities.byId[relationship.source.entityId].name;
                const target = model.entities.byId[relationship.target.entityId].name;
                const kind: RelationshipKind = model.relationships.byId[referencedModelId].kind;
                let type = 'association';
                let relation: string;
                switch (kind) {
                    case RelationshipKind.AssociationBidirectional:
                        relation = ' <-> ';
                        break;
                    case RelationshipKind.AssociationUnidirectional:
                        relation = ' --> ';
                        break;
                    case RelationshipKind.Aggregation:
                        relation = ' --◇ ';
                        break;
                    case RelationshipKind.Inheritance:
                        relation = ' --▷ ';
                        break;
                    case RelationshipKind.Dependency:
                        relation = ' ╌╌> ';
                        break;
                    case RelationshipKind.Composition:
                        relation = ' --◆ ';
                        break;
                    case RelationshipKind.ActivityControlFlow:
                        relation = ' --> ';
                        type = 'control flow';
                        break;
                    default:
                        relation = ' --- ';
                }
                assessmentsNames[referencedModelId] = {type, name: source + relation + target};
            } else {
                assessmentsNames[referencedModelId] = {type: referencedModelType, name: ''};
            }
        }
        return assessmentsNames;
    }

    /**
     * Calculates the positions for the symbols used for visualizing the scores of the assessment.
     * For associations the symbol is positioned at the source entity of the association.
     */
    getElementPositions(result: Result, model: State): Map<string, Point> {
        const SYMBOL_HEIGHT = 31;
        const SYMBOL_WIDTH = 65;
        const positions = new Map<string, Point>();
        for (const feedback of result.feedbacks) {
            const referencedModelType = feedback.referenceType;
            const referencedModelId = feedback.referenceId;
            const elemPosition: Point = {x: 0, y: 0};
            if (referencedModelType === ModelElementType.CLASS) {
                if (model.entities.byId[referencedModelId]) {
                    const entity = model.entities.byId[referencedModelId];
                    elemPosition.x = entity.position.x + entity.size.width;
                    if (entity.kind === EntityKind.ActivityControlInitialNode || entity.kind === EntityKind.ActivityControlFinalNode) {
                        elemPosition.x = entity.position.x;
                    }
                    elemPosition.y = entity.position.y;
                }
            } else if (referencedModelType === ModelElementType.ATTRIBUTE) {
                for (const entityId of model.entities.allIds) {
                    const entity = model.entities.byId[entityId];
                    entity.attributes.forEach((attribute, index) => {
                        if (attribute.id === referencedModelId) {
                            elemPosition.x = entity.position.x + entity.size.width;
                            elemPosition.y = entity.position.y + ENTITY_NAME_HEIGHT + ENTITY_MEMBER_LIST_VERTICAL_PADDING;
                            if (entity.kind === EntityKind.Interface || entity.kind === EntityKind.Enumeration) {
                                elemPosition.y += ENTITY_KIND_HEIGHT;
                            }
                            if (entity.attributes.length > 1 && index > 0) {
                                elemPosition.y += index * ENTITY_MEMBER_HEIGHT;
                            }
                        }
                    });
                }
            } else if (referencedModelType === ModelElementType.METHOD) {
                for (const entityId of model.entities.allIds) {
                    const entity = model.entities.byId[entityId];
                    entity.methods.forEach((method, index) => {
                        if (method.id === referencedModelId) {
                            elemPosition.x = entity.position.x + entity.size.width;
                            elemPosition.y = entity.position.y + ENTITY_NAME_HEIGHT + ENTITY_MEMBER_LIST_VERTICAL_PADDING;
                            if (entity.kind === EntityKind.Interface || entity.kind === EntityKind.Enumeration) {
                                elemPosition.y += ENTITY_KIND_HEIGHT;
                            }
                            if (entity.attributes.length > 0) {
                                elemPosition.y += 2 * ENTITY_MEMBER_LIST_VERTICAL_PADDING + entity.attributes.length * ENTITY_MEMBER_HEIGHT;
                            }
                            if (entity.methods.length > 1 && index > 0) {
                                elemPosition.y += index * ENTITY_MEMBER_HEIGHT;
                            }
                        }
                    });
                }
            } else if (referencedModelType === ModelElementType.RELATIONSHIP) {
                if (model.relationships.byId[referencedModelId]) {
                    const relationship = model.relationships.byId[referencedModelId];
                    const kind: RelationshipKind = relationship.kind;
                    const sourceEntity = model.entities.byId[relationship.source.entityId];
                    const destEntity = model.entities.byId[relationship.target.entityId];
                    if (kind === RelationshipKind.AssociationBidirectional) {
                        const rightElem = sourceEntity.position.x > destEntity.position.x ? sourceEntity : destEntity;
                        const rightEdge: RectEdge = rightElem === sourceEntity ? relationship.source.edge : relationship.target.edge;
                        elemPosition.x = rightElem.position.x;
                        elemPosition.y = rightElem.position.y;
                        switch (rightEdge) {
                            case 'TOP':
                                elemPosition.x += rightElem.size.width / 2;
                                elemPosition.y -= SYMBOL_HEIGHT;
                                break;
                            case 'BOTTOM':
                                elemPosition.x += rightElem.size.width / 2;
                                elemPosition.y += rightElem.size.height;
                                break;
                            case 'LEFT':
                                elemPosition.y += rightElem.size.height / 2;
                                break;
                            case 'RIGHT':
                                elemPosition.x += rightElem.size.width + SYMBOL_WIDTH;
                                elemPosition.y += rightElem.size.height / 2;
                                break;
                            default:
                                break;
                        }
                    } else {
                        elemPosition.x = sourceEntity.position.x;
                        elemPosition.y = sourceEntity.position.y;
                        const sourceEdge: RectEdge = relationship.source.edge;
                        switch (sourceEdge) {
                            case 'TOP':
                                elemPosition.x += sourceEntity.size.width / 2;
                                elemPosition.y -= SYMBOL_HEIGHT;
                                break;
                            case 'BOTTOM':
                                elemPosition.x += sourceEntity.size.width / 2;
                                elemPosition.y += sourceEntity.size.height;
                                break;
                            case 'LEFT':
                                elemPosition.y += sourceEntity.size.height / 2;
                                break;
                            case 'RIGHT':
                                elemPosition.x += sourceEntity.size.width + SYMBOL_WIDTH;
                                elemPosition.y += sourceEntity.size.height / 2;
                                break;
                            default:
                                break;
                        }
                    }
                }
            }
            positions[referencedModelId] = elemPosition;
        }

        return positions;
    }

    /**
     * Creates an array filled with n integers starting from the number provided by startFrom.
     * Example: numberToArray(5, 0) returns the array
     * [0, 1, 2, 3, 4]
     */
    numberToArray(n: number, startFrom: number): number[] {
        n = Math.floor(Math.abs(n));
        return [...Array(n).keys()].map(i => i + startFrom);
    }
}<|MERGE_RESOLUTION|>--- conflicted
+++ resolved
@@ -1,28 +1,12 @@
-import {Injectable} from '@angular/core';
-import {HttpClient, HttpResponse} from '@angular/common/http';
-import {Observable} from 'rxjs/Observable';
-import {SERVER_API_URL} from '../../app.constants';
-
-<<<<<<< HEAD
+import { Injectable } from '@angular/core';
+import { HttpClient, HttpResponse } from '@angular/common/http';
+import { Observable } from 'rxjs/Observable';
+import { SERVER_API_URL } from '../../app.constants';
+
 import { Result } from '../result';
 import { ENTITY_KIND_HEIGHT, ENTITY_MEMBER_HEIGHT, ENTITY_MEMBER_LIST_VERTICAL_PADDING, ENTITY_NAME_HEIGHT, EntityKind, Point, RectEdge, RelationshipKind, State } from '@ls1intum/apollon';
 import { ModelingSubmission } from 'app/entities/modeling-submission';
 import { ModelElementType } from 'app/entities/modeling-assessment/uml-element.model';
-=======
-import {ModelElementType, ModelingAssessment} from './modeling-assessment.model';
-import {Result} from '../result';
-import {
-    ENTITY_KIND_HEIGHT,
-    ENTITY_MEMBER_HEIGHT,
-    ENTITY_MEMBER_LIST_VERTICAL_PADDING,
-    ENTITY_NAME_HEIGHT,
-    EntityKind,
-    Point,
-    RectEdge,
-    RelationshipKind,
-    State
-} from '@ls1intum/apollon';
->>>>>>> 04b22f35
 
 export type EntityResponseType = HttpResponse<Result>;
 
@@ -33,30 +17,7 @@
     constructor(private http: HttpClient) {
     }
 
-<<<<<<< HEAD
-    save(result: Result, exerciseId: number, resultId: number): Observable<EntityResponseType> {
-        return this.http
-            .put<Result>(`${this.resourceUrl}/exercise/${exerciseId}/result/${resultId}`, result, {observe: 'response'})
-            .map((res: EntityResponseType) => this.convertResponse(res));
-    }
-
-    submit(result: Result, exerciseId: number, resultId: number, ignoreConflicts = false): Observable<any> {
-        //TODO: we should create a copy before calling PUT
-        let url = `${this.resourceUrl}/exercise/${exerciseId}/result/${resultId}/submit`;
-        if (ignoreConflicts) {
-            url += '?ignoreConflict=true';
-        }
-        return this.http.put<Result>(url, result);
-    }
-
-    find(participationId: number, submissionId: number): Observable<HttpResponse<Result>> {
-        return this.http
-            .get<Result>(`${this.resourceUrl}/participation/${participationId}/submission/${submissionId}`, {
-                observe: 'response'
-            })
-            .map(res => this.convertResponse(res));
-=======
-    save(modelingAssessment: ModelingAssessment[], submissionId: number, submit = false, ignoreConflicts = false): Observable<any> {
+    save(result: Result, submissionId: number, submit = false, ignoreConflicts = false): Observable<any> {
         let url = `${this.resourceUrl}/submissions/${submissionId}/modeling-assessment`;
         if(submit){
             url += '?submit=true';
@@ -64,28 +25,20 @@
                 url += '&ignoreConflicts=true';
             }
         }
-        return this.http.put<any>(url.toString(), modelingAssessment);
-    }
-
-    getAssessment(submissionId: number): Observable<ModelingAssessment[]> {
-        return this.http.get<ModelingAssessment[]>(`${this.resourceUrl}/submissions/${submissionId}/modeling-assessment`);
->>>>>>> 04b22f35
+        return this.http.put<Result>(url, result);
+    }
+
+    getAssessment(submissionId: number): Observable<Result> {
+        return this.http.get<Result>(`${this.resourceUrl}/submissions/${submissionId}/modeling-assessment`);
     }
 
     getOptimalSubmissions(exerciseId: number): Observable<HttpResponse<any>> {
         return this.http.get(`${this.resourceUrl}/exercises/${exerciseId}/optimal-model-submissions`, {observe: 'response'});
     }
 
-<<<<<<< HEAD
-    getPartialAssessment(exerciseId: number, submissionId: number): Observable<HttpResponse<Result>> {
+    getPartialAssessment(submissionId: number): Observable<Result> {
         return this.http
-            .get<Result>(`${this.resourceUrl}/exercise/${exerciseId}/submission/${submissionId}/partial-assessment`, {observe: 'response'})
-            .map(res => this.convertResponse(res));
-=======
-    getPartialAssessment(submissionId: number): Observable<ModelingAssessment[]> {
-        return this.http
-            .get<ModelingAssessment[]>(`${this.resourceUrl}/submissions/${submissionId}/partial-assessment`,);
->>>>>>> 04b22f35
+            .get<Result>(`${this.resourceUrl}/submissions/${submissionId}/partial-assessment`,);
     }
 
     getDataForEditor(exerciseId: number, submissionId: number): Observable<HttpResponse<ModelingSubmission>> {
@@ -93,8 +46,7 @@
     }
 
     resetOptimality(exerciseId: number): Observable<HttpResponse<void>> {
-<<<<<<< HEAD
-        return this.http.delete<void>(`${this.resourceUrl}/exercise/${exerciseId}/optimal-model-submissions`, {observe: 'response'});
+        return this.http.delete<void>(`${this.resourceUrl}/exercises/${exerciseId}/optimal-model-submissions`, {observe: 'response'});
     }
 
     private convertResponse(res: EntityResponseType): EntityResponseType {
@@ -118,9 +70,6 @@
     private convertAssessmentFromServer(result: Result): Result {
         const copy: Result = Object.assign({}, result);
         return copy;
-=======
-        return this.http.delete<void>(`${this.resourceUrl}/exercises/${exerciseId}/optimal-model-submissions`, {observe: 'response'});
->>>>>>> 04b22f35
     }
 
     /**
