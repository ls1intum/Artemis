--- conflicted
+++ resolved
@@ -31,7 +31,7 @@
     attachmentBackup: Attachment | null;
     attachmentFile: any;
     isUploadingAttachment: boolean;
-    isDownloadingAttachmentLink: string;
+    isDownloadingAttachmentLink: string | null;
     notificationText: string;
 
     constructor(
@@ -130,33 +130,14 @@
     }
 
     downloadAttachment(downloadUrl: string) {
-<<<<<<< HEAD
-        this.isDownloadingAttachment = true;
-        this.httpClient.get(downloadUrl, { observe: 'response', responseType: 'blob' }).subscribe(
-            response => {
-                if (response.body) {
-                    const blob = new Blob([response.body], { type: response.headers.get('content-type') || 'application/pdf' });
-                    const url = window.URL.createObjectURL(blob);
-                    const link = document.createElement('a');
-                    link.setAttribute('href', url);
-                    link.setAttribute('download', response.headers.get('filename') || 'undefined.pdf');
-                    document.body.appendChild(link); // Required for FF
-                    link.click();
-                    window.URL.revokeObjectURL(url);
-                }
-                this.isDownloadingAttachment = false;
-            },
-            error => {
-                this.isDownloadingAttachment = false;
-=======
         this.isDownloadingAttachmentLink = downloadUrl;
         this.httpClient.get(downloadUrl, { observe: 'response', responseType: 'blob' }).subscribe(
             response => {
-                const blob = new Blob([response.body], { type: response.headers.get('content-type') });
+                const blob = new Blob([response.body!], { type: response.headers.get('content-type')! });
                 const url = window.URL.createObjectURL(blob);
                 const link = document.createElement('a');
                 link.setAttribute('href', url);
-                link.setAttribute('download', response.headers.get('filename'));
+                link.setAttribute('download', response.headers.get('filename')!);
                 document.body.appendChild(link); // Required for FF
                 link.click();
                 window.URL.revokeObjectURL(url);
@@ -164,7 +145,6 @@
             },
             error => {
                 this.isDownloadingAttachmentLink = null;
->>>>>>> b6c0237a
             },
         );
     }
