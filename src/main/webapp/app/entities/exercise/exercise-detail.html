
<div>
    <h2><span data-translate="exerciseApplicationApp.exercise.detail.title">Exercise</span> {{vm.exercise.id}}</h2>
    <hr>
    <jhi-alert-error></jhi-alert-error>
    <dl class="dl-horizontal jh-entity-details">
        <dt><span data-translate="exerciseApplicationApp.exercise.title">Title</span></dt>
        <dd>
            <span>{{vm.exercise.title}}</span>
        </dd>
<<<<<<< HEAD
        <dt><span translate="exerciseApplicationApp.exercise.baseRepositoryUrl">Base Repository Url</span></dt>
=======
        <dt><span data-translate="exerciseApplicationApp.exercise.baseProjectKey">Base Project Key</span></dt>
>>>>>>> b5bcc502
        <dd>
            <span>{{vm.exercise.baseRepositoryUrl}}</span>
        </dd>
<<<<<<< HEAD
        <dt><span translate="exerciseApplicationApp.exercise.baseBuildPlanId">Base Build Plan Id</span></dt>
=======
        <dt><span data-translate="exerciseApplicationApp.exercise.baseRepositorySlug">Base Repository Slug</span></dt>
>>>>>>> b5bcc502
        <dd>
            <span>{{vm.exercise.baseBuildPlanId}}</span>
        </dd>
<<<<<<< HEAD
        <dt><span translate="exerciseApplicationApp.exercise.publishBuildPlanUrl">Publish Build Plan Url</span></dt>
=======
        <dt><span data-translate="exerciseApplicationApp.exercise.baseBuildPlanSlug">Base Build Plan Slug</span></dt>
>>>>>>> b5bcc502
        <dd>
            <span>{{vm.exercise.publishBuildPlanUrl}}</span>
        </dd>
        <dt><span data-translate="exerciseApplicationApp.exercise.releaseDate">Release Date</span></dt>
        <dd>
            <span>{{vm.exercise.releaseDate | date:'medium'}}</span>
        </dd>
        <dt><span data-translate="exerciseApplicationApp.exercise.dueDate">Due Date</span></dt>
        <dd>
            <span>{{vm.exercise.dueDate | date:'medium'}}</span>
        </dd>
<<<<<<< HEAD
        <dt><span translate="exerciseApplicationApp.exercise.allowOnlineEditor">Allow Online Editor</span></dt>
        <dd>
            <span>{{vm.exercise.allowOnlineEditor}}</span>
        </dd>
        <dt><span translate="exerciseApplicationApp.exercise.course">Course</span></dt>
=======
        <dt><span data-translate="exerciseApplicationApp.exercise.course">Course</span></dt>
>>>>>>> b5bcc502
        <dd>
            <a ui-sref="course-detail({id:vm.exercise.course.id})">{{vm.exercise.course.title}}</a>
        </dd>
        <dt><span translate="exerciseApplicationApp.exerciseLtiConfiguration.lti">LTI</span></dt>
        <dd>
            <a ui-sref="exercise-detail.ltiConfiguration({id:vm.exercise.id})">LTI Configuration</a>
        </dd>
    </dl>

    <button type="submit"
            ui-sref="{{ vm.previousState }}"
            class="btn btn-info">
        <span class="glyphicon glyphicon-arrow-left"></span>&nbsp;<span data-translate="entity.action.back"> Back</span>
    </button>

    <button type="button" ui-sref="exercise-detail.edit({id:vm.exercise.id})" class="btn btn-primary">
        <span class="glyphicon glyphicon-pencil"></span>
        <span class="hidden-sm-down" data-translate="entity.action.edit"> Edit</span>
    </button>
</div><|MERGE_RESOLUTION|>--- conflicted
+++ resolved
@@ -8,27 +8,15 @@
         <dd>
             <span>{{vm.exercise.title}}</span>
         </dd>
-<<<<<<< HEAD
-        <dt><span translate="exerciseApplicationApp.exercise.baseRepositoryUrl">Base Repository Url</span></dt>
-=======
-        <dt><span data-translate="exerciseApplicationApp.exercise.baseProjectKey">Base Project Key</span></dt>
->>>>>>> b5bcc502
+        <dt><span data-translate="exerciseApplicationApp.exercise.baseRepositoryUrl">Base Repository Url</span></dt>
         <dd>
             <span>{{vm.exercise.baseRepositoryUrl}}</span>
         </dd>
-<<<<<<< HEAD
-        <dt><span translate="exerciseApplicationApp.exercise.baseBuildPlanId">Base Build Plan Id</span></dt>
-=======
-        <dt><span data-translate="exerciseApplicationApp.exercise.baseRepositorySlug">Base Repository Slug</span></dt>
->>>>>>> b5bcc502
+        <dt><span data-translate="exerciseApplicationApp.exercise.baseBuildPlanId">Base Build Plan Id</span></dt>
         <dd>
             <span>{{vm.exercise.baseBuildPlanId}}</span>
         </dd>
-<<<<<<< HEAD
-        <dt><span translate="exerciseApplicationApp.exercise.publishBuildPlanUrl">Publish Build Plan Url</span></dt>
-=======
-        <dt><span data-translate="exerciseApplicationApp.exercise.baseBuildPlanSlug">Base Build Plan Slug</span></dt>
->>>>>>> b5bcc502
+        <dt><span data-translate="exerciseApplicationApp.exercise.publishBuildPlanUrl">Publish Build Plan Url</span></dt>
         <dd>
             <span>{{vm.exercise.publishBuildPlanUrl}}</span>
         </dd>
@@ -40,19 +28,15 @@
         <dd>
             <span>{{vm.exercise.dueDate | date:'medium'}}</span>
         </dd>
-<<<<<<< HEAD
-        <dt><span translate="exerciseApplicationApp.exercise.allowOnlineEditor">Allow Online Editor</span></dt>
+        <dt><span data-translate="exerciseApplicationApp.exercise.allowOnlineEditor">Allow Online Editor</span></dt>
         <dd>
             <span>{{vm.exercise.allowOnlineEditor}}</span>
         </dd>
-        <dt><span translate="exerciseApplicationApp.exercise.course">Course</span></dt>
-=======
         <dt><span data-translate="exerciseApplicationApp.exercise.course">Course</span></dt>
->>>>>>> b5bcc502
         <dd>
             <a ui-sref="course-detail({id:vm.exercise.course.id})">{{vm.exercise.course.title}}</a>
         </dd>
-        <dt><span translate="exerciseApplicationApp.exerciseLtiConfiguration.lti">LTI</span></dt>
+        <dt><span data-translate="exerciseApplicationApp.exerciseLtiConfiguration.lti">LTI</span></dt>
         <dd>
             <a ui-sref="exercise-detail.ltiConfiguration({id:vm.exercise.id})">LTI Configuration</a>
         </dd>
