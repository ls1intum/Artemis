import { BaseEntity } from 'app/shared';
import { Course } from '../course';
import { Participation } from '../participation';
import { Moment } from 'moment';
import { ExampleSubmission } from '../example-submission';
<<<<<<< HEAD
import { TutorParticipation } from 'app/entities/tutor-participation';
=======
import { TutorParticipation } from '../tutor-participation';
>>>>>>> e4ad74a3

export const enum DifficultyLevel {
    EASY = 'EASY',
    MEDIUM = 'MEDIUM',
    HARD = 'HARD'
}

// IMPORTANT NOTICE: The following strings have to be consistent with the ones defined in Exercise.java
export enum ExerciseType {
    PROGRAMMING = 'programming',
    MODELING = 'modeling',
    QUIZ = 'quiz',
    TEXT = 'text',
    FILE_UPLOAD = 'file-upload'
}

export const enum ParticipationStatus {
    QUIZ_UNINITIALIZED = 'quiz-uninitialized',
    QUIZ_ACTIVE = 'quiz-active',
    QUIZ_SUBMITTED = 'quiz-submitted',
    QUIZ_NOT_STARTED = 'quiz-not-started',
    QUIZ_NOT_PARTICIPATED = 'quiz-not-participated',
    QUIZ_FINISHED = 'quiz-finished',
    MODELING_EXERCISE = 'modeling-exercise',
    TEXT_EXERCISE = 'text-exercise',
    UNINITIALIZED = 'uninitialized',
    INITIALIZED = 'initialized',
    INACTIVE = 'inactive'
}

export abstract class Exercise implements BaseEntity {
    public id: number;
    public problemStatement: string;
    public gradingInstructions: string;
    public title: string;
    public shortName: string;
    public releaseDate: Moment;
    public dueDate: Moment;
    public assessmentDueDate: Moment;
    public maxScore: number;
    public difficulty: DifficultyLevel;
    public categories: string[];
    public type: ExerciseType;

    public participations: Participation[];
    public tutorParticipations: TutorParticipation[];
    public course: Course;
    public participationStatus: ParticipationStatus;

    public exampleSubmissions: ExampleSubmission[];

    // helper attributes
    public isAtLeastTutor: boolean;
    public loading: boolean;
    public numberOfParticipationsWithRatedResult: number;
    public numberOfSuccessfulParticipations: number;
    public averagePoints: number;
    public tutorParticipations: TutorParticipation[];

    protected constructor(type: ExerciseType) {
        this.type = type;
    }
}<|MERGE_RESOLUTION|>--- conflicted
+++ resolved
@@ -3,11 +3,7 @@
 import { Participation } from '../participation';
 import { Moment } from 'moment';
 import { ExampleSubmission } from '../example-submission';
-<<<<<<< HEAD
 import { TutorParticipation } from 'app/entities/tutor-participation';
-=======
-import { TutorParticipation } from '../tutor-participation';
->>>>>>> e4ad74a3
 
 export const enum DifficultyLevel {
     EASY = 'EASY',
