import { BaseEntity } from 'app/shared';
import { Course } from '../course';
import { Moment } from 'moment';
import { ExampleSubmission } from '../example-submission';
import { TutorParticipation } from 'app/entities/tutor-participation';
import { Attachment } from 'app/entities/attachment';
import { StudentQuestion } from 'app/entities/student-question';
import { StudentParticipation } from 'app/entities/participation/student-participation.model';
import { AssessmentType } from 'app/entities/assessment-type';

export const enum DifficultyLevel {
    EASY = 'EASY',
    MEDIUM = 'MEDIUM',
    HARD = 'HARD',
}

export const enum ExerciseMode {
    INDIVIDUAL = 'INDIVIDUAL',
    TEAM = 'TEAM',
}

// IMPORTANT NOTICE: The following strings have to be consistent with the ones defined in Exercise.java
export enum ExerciseType {
    PROGRAMMING = 'programming',
    MODELING = 'modeling',
    QUIZ = 'quiz',
    TEXT = 'text',
    FILE_UPLOAD = 'file-upload',
}

export enum ParticipationStatus {
    QUIZ_UNINITIALIZED = 'quiz-uninitialized',
    QUIZ_ACTIVE = 'quiz-active',
    QUIZ_SUBMITTED = 'quiz-submitted',
    QUIZ_NOT_STARTED = 'quiz-not-started',
    QUIZ_NOT_PARTICIPATED = 'quiz-not-participated',
    QUIZ_FINISHED = 'quiz-finished',
    UNINITIALIZED = 'uninitialized',
    INITIALIZED = 'initialized',
    INACTIVE = 'inactive',
    EXERCISE_ACTIVE = 'exercise-active',
    EXERCISE_SUBMITTED = 'exercise-submitted',
    EXERCISE_MISSED = 'exercise-missed',
}

export interface ExerciseCategory {
    exerciseId: number;
    category: string;
    color: string;
}

export abstract class Exercise implements BaseEntity {
    public id: number;
    public problemStatement: string | null;
    public gradingInstructions: string;
    public title: string;
    public shortName: string;
    public releaseDate: Moment | null;
    public dueDate: Moment | null;
    public assessmentDueDate: Moment | null;
    public maxScore: number;
    public assessmentType: AssessmentType;
    public difficulty: DifficultyLevel | null;
<<<<<<< HEAD
    public mode: ExerciseMode;
=======
    public mode: ExerciseMode = ExerciseMode.INDIVIDUAL; // default value
    public teamScope: TeamScope | null; // relevant if mode == ExerciseMode.TEAM
>>>>>>> 640bbd73
    public categories: string[];
    public type: ExerciseType;

    public studentParticipations: StudentParticipation[];
    public tutorParticipations: TutorParticipation[];
    public course: Course | null;
    public participationStatus: ParticipationStatus;
    public exampleSubmissions: ExampleSubmission[];
    public attachments: Attachment[];
    public studentQuestions: StudentQuestion[];

    public numberOfParticipations?: number;
    public numberOfAssessments?: number;
    public numberOfComplaints?: number;
    public numberOfOpenComplaints?: number;
    public numberOfMoreFeedbackRequests?: number;
    public numberOfOpenMoreFeedbackRequests?: number;

    // helper attributes
    public isAtLeastTutor = false; // default value
    public isAtLeastInstructor = false; // default value
    public assessmentDueDateError = false;
    public dueDateError = false;
    public loading: boolean;
    public numberOfParticipationsWithRatedResult: number;
    public numberOfSuccessfulParticipations: number;
    public averagePoints: number;
    public presentationScoreEnabled = false; // default value;

    protected constructor(type: ExerciseType) {
        this.type = type;
    }
}

export function getIcon(exerciseType: ExerciseType): string {
    const icons = {
        [ExerciseType.PROGRAMMING]: 'keyboard',
        [ExerciseType.MODELING]: 'project-diagram',
        [ExerciseType.QUIZ]: 'check-double',
        [ExerciseType.TEXT]: 'font',
        [ExerciseType.FILE_UPLOAD]: 'file-upload',
    };

    return icons[exerciseType];
}

export function getIconTooltip(exerciseType: ExerciseType): string {
    const tooltips = {
        [ExerciseType.PROGRAMMING]: 'artemisApp.exercise.isProgramming',
        [ExerciseType.MODELING]: 'artemisApp.exercise.isModeling',
        [ExerciseType.QUIZ]: 'artemisApp.exercise.isQuiz',
        [ExerciseType.TEXT]: 'artemisApp.exercise.isText',
        [ExerciseType.FILE_UPLOAD]: 'artemisApp.exercise.isFileUpload',
    };

    return tooltips[exerciseType];
}<|MERGE_RESOLUTION|>--- conflicted
+++ resolved
@@ -61,12 +61,7 @@
     public maxScore: number;
     public assessmentType: AssessmentType;
     public difficulty: DifficultyLevel | null;
-<<<<<<< HEAD
-    public mode: ExerciseMode;
-=======
     public mode: ExerciseMode = ExerciseMode.INDIVIDUAL; // default value
-    public teamScope: TeamScope | null; // relevant if mode == ExerciseMode.TEAM
->>>>>>> 640bbd73
     public categories: string[];
     public type: ExerciseType;
 
