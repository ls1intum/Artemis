import { Injectable } from '@angular/core';
import { HttpClient, HttpParams, HttpResponse } from '@angular/common/http';
import { Observable } from 'rxjs/Observable';
import { SERVER_API_URL } from '../../app.constants';

import * as moment from 'moment';

import { Exercise } from './exercise.model';
import { createRequestOption } from '../../shared';
import { LtiConfiguration } from '../lti-configuration';
import { ParticipationService } from '../participation/participation.service';

export type EntityResponseType = HttpResponse<Exercise>;
export type EntityArrayResponseType = HttpResponse<Exercise[]>;

@Injectable({ providedIn: 'root' })
export class ExerciseService {
    public resourceUrl = SERVER_API_URL + 'api/exercises';

    constructor(private http: HttpClient, private participationService: ParticipationService) {}

    create(exercise: Exercise): Observable<EntityResponseType> {
        const copy = this.convertDateFromClient(exercise);
        return this.http
            .post<Exercise>(this.resourceUrl, copy, { observe: 'response' })
            .map((res: EntityResponseType) => this.convertDateFromServer(res));
    }

    update(exercise: Exercise): Observable<EntityResponseType> {
        const copy = this.convertDateFromClient(exercise);
        return this.http
            .put<Exercise>(this.resourceUrl, copy, { observe: 'response' })
            .map((res: EntityResponseType) => this.convertDateFromServer(res));
    }

    find(id: number): Observable<EntityResponseType> {
        return this.http
            .get<Exercise>(`${this.resourceUrl}/${id}`, { observe: 'response' })
            .map((res: EntityResponseType) => this.convertDateFromServer(res));
    }

    query(req?: any): Observable<HttpResponse<Exercise[]>> {
        const options = createRequestOption(req);
        return this.http
            .get<Exercise[]>(this.resourceUrl, { params: options, observe: 'response' })
            .map((res: HttpResponse<Exercise[]>) => this.convertDateArrayFromServer(res));
    }

    delete(id: number): Observable<HttpResponse<void>> {
        return this.http.delete<void>(`${this.resourceUrl}/${id}`, { observe: 'response' });
    }

    archive(id: number): Observable<HttpResponse<Blob>> {
        return this.http.get(`${this.resourceUrl}/${id}/archive`, { observe: 'response', responseType: 'blob' });
    }

    cleanup(id: number, deleteRepositories: boolean): Observable<HttpResponse<void>> {
        const params = new HttpParams().set('deleteRepositories', deleteRepositories.toString());
        return this.http.delete<void>(`${this.resourceUrl}/${id}/cleanup`, { params, observe: 'response' });
    }

    reset(id: number): Observable<HttpResponse<void>> {
        return this.http.delete<void>(`${this.resourceUrl}/${id}/participations`, { observe: 'response' });
    }

    exportRepos(id: number, students: string[]): Observable<HttpResponse<Blob>> {
        return this.http.get(`${this.resourceUrl}/${id}/participations/${students}`, { observe: 'response', responseType: 'blob' });
    }

<<<<<<< HEAD
//changes by tom wenzel
    findAllExercisesByCourseId(courseId: number): Observable<any> {
        return this.http.get(`${SERVER_API_URL}api/courses/${courseId}/exercises2`, {observe: 'response'});
    }


    private convertResponse(res: EntityResponseType): EntityResponseType {
        const body: Exercise = this.convertItemFromServer(res.body);
        return res.clone({body});
=======
    convertExerciseDateFromServer(exercise: Exercise): Exercise {
        exercise.releaseDate = exercise.releaseDate != null ? moment(exercise.releaseDate) : null;
        exercise.dueDate = exercise.dueDate != null ? moment(exercise.dueDate) : null;
        exercise.participations = this.participationService.convertParticipationsDateFromServer(exercise.participations);
        return exercise;
>>>>>>> 32f9d881
    }

    convertExercisesDateFromServer(exercises: Exercise[]): Exercise[] {
        const convertedExercises: Exercise[] = [];
        if (exercises != null && exercises.length > 0) {
            exercises.forEach((exercise: Exercise) => {
                convertedExercises.push(this.convertExerciseDateFromServer(exercise));
            });
        }
        return convertedExercises;
    }

    convertDateFromClient<E extends Exercise>(exercise: E): E {
        return Object.assign({}, exercise, {
            releaseDate: exercise.releaseDate != null && moment(exercise.releaseDate).isValid() ? exercise.releaseDate.toJSON() : null,
            dueDate: exercise.dueDate != null && moment(exercise.dueDate).isValid() ? exercise.dueDate.toJSON() : null
        });
    }

    convertDateFromServer<ERT extends EntityResponseType>(res: ERT): ERT {
        if (res.body) {
            res.body.releaseDate = res.body.releaseDate != null ? moment(res.body.releaseDate) : null;
            res.body.dueDate = res.body.dueDate != null ? moment(res.body.dueDate) : null;
            res.body.participations = this.participationService.convertParticipationsDateFromServer(res.body.participations);
        }
        return res;
    }

    convertDateArrayFromServer<E extends Exercise, EART extends EntityArrayResponseType>(res: EART): EART {
        if (res.body) {
            res.body.forEach((exercise: Exercise) => {
                this.convertExerciseDateFromServer(exercise);
            });
        }
        return res;
    }
}

@Injectable({ providedIn: 'root' })
export class ExerciseLtiConfigurationService {
    private resourceUrl = SERVER_API_URL + 'api/lti/configuration';

    constructor(private http: HttpClient) {}

    find(id: number): Observable<HttpResponse<LtiConfiguration>> {
        return this.http.get<LtiConfiguration>(`${this.resourceUrl}/${id}`, { observe: 'response' });
    }
}<|MERGE_RESOLUTION|>--- conflicted
+++ resolved
@@ -67,23 +67,16 @@
         return this.http.get(`${this.resourceUrl}/${id}/participations/${students}`, { observe: 'response', responseType: 'blob' });
     }
 
-<<<<<<< HEAD
-//changes by tom wenzel
+    //changes by tom wenzel
     findAllExercisesByCourseId(courseId: number): Observable<any> {
-        return this.http.get(`${SERVER_API_URL}api/courses/${courseId}/exercises2`, {observe: 'response'});
+        return this.http.get(`${SERVER_API_URL}api/courses/${courseId}/exercises2`, { observe: 'response' });
     }
 
-
-    private convertResponse(res: EntityResponseType): EntityResponseType {
-        const body: Exercise = this.convertItemFromServer(res.body);
-        return res.clone({body});
-=======
     convertExerciseDateFromServer(exercise: Exercise): Exercise {
         exercise.releaseDate = exercise.releaseDate != null ? moment(exercise.releaseDate) : null;
         exercise.dueDate = exercise.dueDate != null ? moment(exercise.dueDate) : null;
         exercise.participations = this.participationService.convertParticipationsDateFromServer(exercise.participations);
         return exercise;
->>>>>>> 32f9d881
     }
 
     convertExercisesDateFromServer(exercises: Exercise[]): Exercise[] {
