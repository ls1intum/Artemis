--- conflicted
+++ resolved
@@ -32,16 +32,10 @@
         return this.http.put<Exercise>(this.resourceUrl, copy, { observe: 'response' }).map((res: EntityResponseType) => this.convertDateFromServer(res));
     }
 
-<<<<<<< HEAD
-    find(id: number, req?: any): Observable<EntityResponseType> {
+    find(exerciseId: number, req?: any): Observable<EntityResponseType> {
         const options = createRequestOption(req);
         return this.http
-            .get<Exercise>(`${this.resourceUrl}/${id}`, { params: options, observe: 'response' })
-=======
-    find(exerciseId: number): Observable<EntityResponseType> {
-        return this.http
-            .get<Exercise>(`${this.resourceUrl}/${exerciseId}`, { observe: 'response' })
->>>>>>> 45f09d6d
+            .get<Exercise>(`${this.resourceUrl}/${exerciseId}`, { params: options, observe: 'response' })
             .map((res: EntityResponseType) => this.convertDateFromServer(res))
             .map((res: EntityResponseType) => this.checkPermission(res));
     }
@@ -70,16 +64,10 @@
         });
     }
 
-<<<<<<< HEAD
-    findResultsForExercise(id: number, req?: any): Observable<EntityResponseType> {
+    findResultsForExercise(exerciseId: number, req?: any): Observable<EntityResponseType> {
         const options = createRequestOption(req);
         return this.http
-            .get<Exercise>(`${this.resourceUrl}/${id}/results`, { params: options, observe: 'response' })
-=======
-    findResultsForExercise(exerciseId: number): Observable<EntityResponseType> {
-        return this.http
-            .get<Exercise>(`${this.resourceUrl}/${exerciseId}/results`, { observe: 'response' })
->>>>>>> 45f09d6d
+            .get<Exercise>(`${this.resourceUrl}/${exerciseId}/results`, { params: options, observe: 'response' })
             .map((res: EntityResponseType) => this.convertDateFromServer(res))
             .map((res: EntityResponseType) => this.checkPermission(res));
     }
