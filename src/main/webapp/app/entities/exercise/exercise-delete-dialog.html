--- conflicted
+++ resolved
@@ -6,7 +6,6 @@
     </div>
     <div class="modal-body">
         <jhi-alert-error></jhi-alert-error>
-<<<<<<< HEAD
         <p translate="exerciseApplicationApp.exercise.delete.question" translate-values="{id: '{{vm.exercise.title}}'}">Are you sure you want to delete this Exercise?</p>
         <p></p>
         <div class="checkbox">
@@ -22,21 +21,13 @@
         </div>
 
 
-=======
-        <p data-translate="exerciseApplicationApp.exercise.delete.question" translate-values="{id: '{{vm.exercise.id}}'}">Are you sure you want to delete this Exercise?</p>
->>>>>>> e0b1427e
     </div>
     <div class="modal-footer">
         <button type="button" class="btn btn-default" data-dismiss="modal" ng-click="vm.clear()">
             <span class="glyphicon glyphicon-ban-circle"></span>&nbsp;<span data-translate="entity.action.cancel">Cancel</span>
         </button>
-<<<<<<< HEAD
         <button type="submit" class="btn btn-danger" ng-disabled="deleteForm.$invalid || vm.deleteInProgress || (vm.confirmExerciseName != vm.exercise.title)">
             <span class="glyphicon glyphicon-remove-circle"></span>&nbsp;<span translate="entity.action.delete">Delete</span>
-=======
-        <button type="submit" ng-disabled="deleteForm.$invalid" class="btn btn-danger">
-            <span class="glyphicon glyphicon-remove-circle"></span>&nbsp;<span data-translate="entity.action.delete">Delete</span>
->>>>>>> e0b1427e
         </button>
     </div>
 </form>