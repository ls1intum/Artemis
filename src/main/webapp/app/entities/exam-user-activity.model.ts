--- conflicted
+++ resolved
@@ -19,7 +19,6 @@
  */
 export class ExamActivity {
     public examActions: ExamAction[];
-    public id?: number;
 
     constructor() {
         this.examActions = [];
@@ -35,14 +34,10 @@
  */
 export abstract class ExamAction implements BaseEntity {
     public id?: number;
-<<<<<<< HEAD
-    public examActivityId?: number;
-    public timestamp: dayjs.Dayjs = dayjs();
-    public ceiledTimestamp?: dayjs.Dayjs;
-=======
     public studentExamId?: number;
     public timestamp?: dayjs.Dayjs;
->>>>>>> 1a8e9689
+    public examActivityId?: number;
+    public ceiledTimestamp?: dayjs.Dayjs;
     public readonly type: ExamActionType;
 
     protected constructor(examActionEvent: ExamActionType) {
@@ -107,15 +102,13 @@
 export class SavedExerciseAction extends ExamAction {
     public forced?: boolean;
     public submissionId?: number;
-    public exerciseId?: number;
     public failed?: boolean;
     public automatically?: boolean;
 
-    constructor(forced: boolean, submissionId: number | undefined, exerciseId: number | undefined, failed: boolean, automatically: boolean) {
+    constructor(forced: boolean, submissionId: number | undefined, failed: boolean, automatically: boolean) {
         super(ExamActionType.SAVED_EXERCISE);
         this.forced = forced;
         this.submissionId = submissionId;
-        this.exerciseId = exerciseId;
         this.failed = failed;
         this.automatically = automatically;
     }
