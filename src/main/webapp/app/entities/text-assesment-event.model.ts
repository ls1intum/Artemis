import dayjs from 'dayjs/esm';
import { BaseEntity } from 'app/shared/model/base-entity';
import { FeedbackType } from 'app/entities/feedback.model';
import { TextBlockType } from 'app/entities/text-block.model';

export enum TextAssessmentEventType {
    ADD_FEEDBACK_AUTOMATICALLY_SELECTED_BLOCK = 'ADD_FEEDBACK_AUTOMATICALLY_SELECTED_BLOCK',
    ADD_FEEDBACK_MANUALLY_SELECTED_BLOCK = 'ADD_FEEDBACK_MANUALLY_SELECTED_BLOCK',
<<<<<<< HEAD
    HOVER_OVER_IMPACT_WARNING = 'HOVER_OVER_IMPACT_WARNING',
    VIEW_AUTOMATIC_SUGGESTION_ORIGIN = 'VIEW_AUTOMATIC_SUGGESTION_ORIGIN',
=======
    CLICK_TO_RESOLVE_CONFLICT = 'CLICK_TO_RESOLVE_CONFLICT',
>>>>>>> 6e7f7352
    DELETE_FEEDBACK = 'DELETE_FEEDBACK',
    EDIT_AUTOMATIC_FEEDBACK = 'EDIT_AUTOMATIC_FEEDBACK',
    SUBMIT_ASSESSMENT = 'SUBMIT_ASSESSMENT',
    ASSESS_NEXT_SUBMISSION = 'ASSESS_NEXT_SUBMISSION',
}

export class TextAssessmentEvent implements BaseEntity {
    public id?: number;
    public userId?: number;
    public timestamp?: dayjs.Dayjs;
    public eventType?: TextAssessmentEventType;
    public feedbackType?: FeedbackType;
    public segmentType?: TextBlockType;
    public courseId?: number;
    public textExerciseId?: number;
    public participationId?: number;
    public submissionId?: number;

    constructor(userId?: number, courseId?: number, textExerciseId?: number, participationId?: number, submissionId?: number) {
        this.userId = userId;
        this.courseId = courseId;
        this.textExerciseId = textExerciseId;
        this.participationId = participationId;
        this.submissionId = submissionId;
    }

    setEventType(type: TextAssessmentEventType) {
        this.eventType = type;
        return this;
    }

    setFeedbackType(type?: FeedbackType) {
        this.feedbackType = type;
    }

    setSegmentType(type?: TextBlockType) {
        this.segmentType = type;
    }
}<|MERGE_RESOLUTION|>--- conflicted
+++ resolved
@@ -6,12 +6,6 @@
 export enum TextAssessmentEventType {
     ADD_FEEDBACK_AUTOMATICALLY_SELECTED_BLOCK = 'ADD_FEEDBACK_AUTOMATICALLY_SELECTED_BLOCK',
     ADD_FEEDBACK_MANUALLY_SELECTED_BLOCK = 'ADD_FEEDBACK_MANUALLY_SELECTED_BLOCK',
-<<<<<<< HEAD
-    HOVER_OVER_IMPACT_WARNING = 'HOVER_OVER_IMPACT_WARNING',
-    VIEW_AUTOMATIC_SUGGESTION_ORIGIN = 'VIEW_AUTOMATIC_SUGGESTION_ORIGIN',
-=======
-    CLICK_TO_RESOLVE_CONFLICT = 'CLICK_TO_RESOLVE_CONFLICT',
->>>>>>> 6e7f7352
     DELETE_FEEDBACK = 'DELETE_FEEDBACK',
     EDIT_AUTOMATIC_FEEDBACK = 'EDIT_AUTOMATIC_FEEDBACK',
     SUBMIT_ASSESSMENT = 'SUBMIT_ASSESSMENT',
