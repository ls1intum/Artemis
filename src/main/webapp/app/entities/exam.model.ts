--- conflicted
+++ resolved
@@ -14,13 +14,10 @@
     public publishResultsDate: Moment | null;
     public examStudentReviewStart: Moment | null;
     public examStudentReviewEnd: Moment | null;
-<<<<<<< HEAD
-=======
     /**
      * grace period in seconds - time in which students can still submit even though working time is over
      */
     public gracePeriod: number;
->>>>>>> 1c6be13c
 
     public startText: string;
     public endText: string;
