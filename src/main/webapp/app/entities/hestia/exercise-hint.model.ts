import { Exercise } from 'app/entities/exercise.model';
import { BaseEntity } from 'app/shared/model/base-entity';
import { Task } from 'app/exercises/programming/shared/instructions-render/task/programming-exercise-task.model';

export enum HintType {
    TEXT = 'text',
    CODE = 'code',
}

export class ExerciseHint implements BaseEntity {
    public id?: number;
    public title?: string;
    public content?: string;
    public exercise?: Exercise;
<<<<<<< HEAD
    public type?: string;
    public task?: Task;
=======
    public type?: HintType;
>>>>>>> 3cf0f619
}<|MERGE_RESOLUTION|>--- conflicted
+++ resolved
@@ -12,10 +12,6 @@
     public title?: string;
     public content?: string;
     public exercise?: Exercise;
-<<<<<<< HEAD
-    public type?: string;
+    public type?: HintType;
     public task?: Task;
-=======
-    public type?: HintType;
->>>>>>> 3cf0f619
 }