--- conflicted
+++ resolved
@@ -2,21 +2,7 @@
 import { RouterModule } from '@angular/router';
 
 import { ArtemisSharedModule } from 'app/shared';
-<<<<<<< HEAD
 import { ModelingExerciseComponent, ModelingExerciseDetailComponent, ModelingExerciseUpdateComponent, modelingExerciseRoute, ModelingExerciseService } from './';
-=======
-import {
-    ModelingExerciseComponent,
-    ModelingExerciseDeleteDialogComponent,
-    ModelingExerciseDeletePopupComponent,
-    ModelingExerciseDetailComponent,
-    modelingExercisePopupRoute,
-    ModelingExercisePopupService,
-    modelingExerciseRoute,
-    ModelingExerciseService,
-    ModelingExerciseUpdateComponent,
-} from './';
->>>>>>> dec8ad97
 import { SortByModule } from 'app/components/pipes';
 import { FormDateTimePickerModule } from 'app/shared/date-time-picker/date-time-picker.module';
 import { ArtemisMarkdownEditorModule } from 'app/markdown-editor';
@@ -36,21 +22,9 @@
         ArtemisCategorySelectorModule,
         ArtemisDifficultyPickerModule,
     ],
-<<<<<<< HEAD
     declarations: [ModelingExerciseComponent, ModelingExerciseDetailComponent, ModelingExerciseUpdateComponent],
     entryComponents: [ModelingExerciseComponent, DeleteDialogComponent],
-    providers: [ModelingExerciseService, { provide: JhiLanguageService, useClass: JhiLanguageService }],
-=======
-    declarations: [
-        ModelingExerciseComponent,
-        ModelingExerciseDetailComponent,
-        ModelingExerciseUpdateComponent,
-        ModelingExerciseDeleteDialogComponent,
-        ModelingExerciseDeletePopupComponent,
-    ],
-    entryComponents: [ModelingExerciseDeleteDialogComponent, ModelingExerciseDeletePopupComponent],
-    providers: [ModelingExerciseService, ModelingExercisePopupService],
->>>>>>> dec8ad97
+    providers: [ModelingExerciseService],
     exports: [ModelingExerciseComponent],
 })
 export class ArtemisModelingExerciseModule {}