--- conflicted
+++ resolved
@@ -36,18 +36,13 @@
         ModelingExerciseDialogComponent,
         ModelingExercisePopupComponent,
         ModelingExerciseDeleteDialogComponent,
-<<<<<<< HEAD
         ModelingExerciseDeletePopupComponent
-=======
-        ModelingExerciseDeletePopupComponent,
     ],
-    providers: [
+  providers: [
         ModelingExerciseService,
         ModelingExercisePopupService,
         { provide: JhiLanguageService, useClass: JhiLanguageService }
->>>>>>> 575063bb
-    ],
-    providers: [ModelingExerciseService, ModelingExercisePopupService],
+  ],
     exports: [ModelingExerciseComponent],
     schemas: [CUSTOM_ELEMENTS_SCHEMA]
 })
