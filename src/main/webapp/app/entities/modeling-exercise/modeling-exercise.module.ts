import { CUSTOM_ELEMENTS_SCHEMA, NgModule } from '@angular/core';
import { RouterModule } from '@angular/router';
import { OwlDateTimeModule, OwlNativeDateTimeModule } from 'ng-pick-datetime';

import { ArTEMiSSharedModule } from '../../shared';
import {
    ModelingExerciseComponent,
    ModelingExerciseDeleteDialogComponent,
    ModelingExerciseDeletePopupComponent,
    ModelingExerciseDetailComponent,
    ModelingExerciseDialogComponent,
    ModelingExercisePopupComponent,
    modelingExercisePopupRoute,
    ModelingExercisePopupService,
    modelingExerciseRoute,
    ModelingExerciseService
} from './';
<<<<<<< HEAD
import { CourseModelingExerciseService } from '../course/course.service';
import { SortByModule, DatePipeModule } from '../../components/pipes';
=======
import { SortByModule } from '../../components/pipes';
>>>>>>> 3e9836c7

const ENTITY_STATES = [
    ...modelingExerciseRoute,
    ...modelingExercisePopupRoute,
];

@NgModule({
    imports: [
        ArTEMiSSharedModule,
        RouterModule.forChild(ENTITY_STATES),
        SortByModule,
        DatePipeModule,
        OwlDateTimeModule,
        OwlNativeDateTimeModule
    ],
    declarations: [
        ModelingExerciseComponent,
        ModelingExerciseDetailComponent,
        ModelingExerciseDialogComponent,
        ModelingExerciseDeleteDialogComponent,
        ModelingExercisePopupComponent,
        ModelingExerciseDeletePopupComponent,
    ],
    entryComponents: [
        ModelingExerciseComponent,
        ModelingExerciseDialogComponent,
        ModelingExercisePopupComponent,
        ModelingExerciseDeleteDialogComponent,
        ModelingExerciseDeletePopupComponent,
    ],
    providers: [
        ModelingExerciseService,
        ModelingExercisePopupService,
    ],
    schemas: [CUSTOM_ELEMENTS_SCHEMA]
})
export class ArTEMiSModelingExerciseModule {}<|MERGE_RESOLUTION|>--- conflicted
+++ resolved
@@ -15,17 +15,9 @@
     modelingExerciseRoute,
     ModelingExerciseService
 } from './';
-<<<<<<< HEAD
-import { CourseModelingExerciseService } from '../course/course.service';
 import { SortByModule, DatePipeModule } from '../../components/pipes';
-=======
-import { SortByModule } from '../../components/pipes';
->>>>>>> 3e9836c7
 
-const ENTITY_STATES = [
-    ...modelingExerciseRoute,
-    ...modelingExercisePopupRoute,
-];
+const ENTITY_STATES = [...modelingExerciseRoute, ...modelingExercisePopupRoute];
 
 @NgModule({
     imports: [
@@ -42,19 +34,16 @@
         ModelingExerciseDialogComponent,
         ModelingExerciseDeleteDialogComponent,
         ModelingExercisePopupComponent,
-        ModelingExerciseDeletePopupComponent,
+        ModelingExerciseDeletePopupComponent
     ],
     entryComponents: [
         ModelingExerciseComponent,
         ModelingExerciseDialogComponent,
         ModelingExercisePopupComponent,
         ModelingExerciseDeleteDialogComponent,
-        ModelingExerciseDeletePopupComponent,
+        ModelingExerciseDeletePopupComponent
     ],
-    providers: [
-        ModelingExerciseService,
-        ModelingExercisePopupService,
-    ],
+    providers: [ModelingExerciseService, ModelingExercisePopupService],
     schemas: [CUSTOM_ELEMENTS_SCHEMA]
 })
 export class ArTEMiSModelingExerciseModule {}