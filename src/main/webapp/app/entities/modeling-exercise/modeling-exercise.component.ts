--- conflicted
+++ resolved
@@ -1,8 +1,4 @@
-<<<<<<< HEAD
-import { Component, Input, OnDestroy, OnInit } from '@angular/core';
-=======
 import { Component, Input } from '@angular/core';
->>>>>>> a0d1f2a2
 import { HttpErrorResponse, HttpResponse } from '@angular/common/http';
 import { JhiAlertService, JhiEventManager } from 'ng-jhipster';
 
@@ -18,21 +14,10 @@
     selector: 'jhi-modeling-exercise',
     templateUrl: './modeling-exercise.component.html'
 })
-<<<<<<< HEAD
-export class ModelingExerciseComponent implements OnInit, OnDestroy {
-    private subscription: Subscription;
-    @Input() modelingExercises: ModelingExercise[];
-    @Input() course: Course;
-    eventSubscriber: Subscription;
-    courseId: number;
-=======
 export class ModelingExerciseComponent extends ExerciseComponent {
     @Input() modelingExercises: ModelingExercise[];
->>>>>>> a0d1f2a2
     predicate: string;
     reverse: boolean;
-    @Input() showHeading = true;
-    showAlertHeading: boolean;
 
     constructor(
         private modelingExerciseService: ModelingExerciseService,
@@ -49,41 +34,6 @@
         this.reverse = true;
     }
 
-<<<<<<< HEAD
-    ngOnInit() {
-        if(location.href.toString().includes('modeling-exercise')){
-            this.showAlertHeading= true;
-        }
-        this.load();
-        this.registerChangeInModelingExercises();
-    }
-
-    load() {
-        this.subscription = this.route.params.subscribe(params => {
-            this.courseId = params['courseId'];
-            this.loadForCourse();
-        });
-    }
-
-    loadForCourse() {
-        this.courseService.find(this.courseId).subscribe(courseResponse => {
-            this.course = courseResponse.body;
-            this.courseExerciseService.findAllModelingExercisesForCourse(this.courseId).subscribe(
-                (res: HttpResponse<ModelingExercise[]>) => {
-                    this.modelingExercises = res.body;
-                    // reconnect exercise with course
-                    this.modelingExercises.forEach(modelingExercise => {
-                        modelingExercise.course = this.course;
-                    });
-                },
-                (res: HttpErrorResponse) => this.onError(res)
-            );
-        });
-    }
-
-    ngOnDestroy() {
-        this.eventManager.destroy(this.eventSubscriber);
-=======
     protected loadExercises(): void {
         this.courseExerciseService.findAllModelingExercisesForCourse(this.courseId).subscribe(
             (res: HttpResponse<ModelingExercise[]>) => {
@@ -96,7 +46,6 @@
             },
             (res: HttpErrorResponse) => this.onError(res)
         );
->>>>>>> a0d1f2a2
     }
 
     trackId(index: number, item: ModelingExercise) {
