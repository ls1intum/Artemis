--- conflicted
+++ resolved
@@ -15,12 +15,8 @@
 import { KatexCommand } from 'app/markdown-editor/commands';
 import { EditorMode } from 'app/markdown-editor';
 import { MAX_SCORE_PATTERN } from 'app/app.constants';
-<<<<<<< HEAD
-import { WindowRef } from 'app/core';
 import { CreditsCommand, FeedbackCommand, GradingCriteriaCommand, InstructionCommand, UsageCountCommand } from 'app/markdown-editor/domainCommands';
-=======
 import { WindowRef } from 'app/core/websocket/window.service';
->>>>>>> d2af7633
 
 @Component({
     selector: 'jhi-modeling-exercise-update',
