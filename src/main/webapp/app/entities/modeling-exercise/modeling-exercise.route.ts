import { Routes, RouterStateSnapshot, ActivatedRouteSnapshot, Resolve } from '@angular/router';

import { UserRouteAccessService } from '../../core';
import { ModelingExerciseComponent } from './modeling-exercise.component';
import { ModelingExerciseDetailComponent } from './modeling-exercise-detail.component';
<<<<<<< HEAD
import { ModelingExercisePopupComponent } from './modeling-exercise-dialog.component';
=======
import { ModelingExerciseDeletePopupComponent } from './modeling-exercise-delete-dialog.component';
import { ModelingExerciseUpdateComponent } from 'app/entities/modeling-exercise/modeling-exercise-update.component';
import { Injectable } from '@angular/core';
import { Course, CourseService } from 'app/entities/course';
import { ModelingExerciseService } from 'app/entities/modeling-exercise/modeling-exercise.service';
import { ModelingExercise } from 'app/entities/modeling-exercise/modeling-exercise.model';
import { HttpResponse } from '@angular/common/http';
import { filter, map } from 'rxjs/operators';
import { Observable } from 'rxjs';

@Injectable({ providedIn: 'root' })
export class ModelingExerciseResolver implements Resolve<ModelingExercise> {
    constructor(private modelingExerciseService: ModelingExerciseService, private courseService: CourseService) {}
    resolve(route: ActivatedRouteSnapshot, state: RouterStateSnapshot) {
        if (route.params['exerciseId']) {
            return this.modelingExerciseService.find(route.params['exerciseId']).pipe(
                filter(res => !!res.body),
                map((modelingExercise: HttpResponse<ModelingExercise>) => modelingExercise.body!),
            );
        } else if (route.params['courseId']) {
            return this.courseService.find(route.params['courseId']).pipe(
                filter(res => !!res.body),
                map((course: HttpResponse<Course>) => new ModelingExercise('ClassDiagram', course.body!)),
            );
        }
        return Observable.of(new ModelingExercise('ClassDiagram'));
    }
}
>>>>>>> b01823e7

export const modelingExerciseRoute: Routes = [
    {
        path: 'modeling-exercise/:id',
        component: ModelingExerciseDetailComponent,
        data: {
            authorities: ['ROLE_TA', 'ROLE_INSTRUCTOR', 'ROLE_ADMIN'],
            pageTitle: 'artemisApp.modelingExercise.home.title',
        },
        canActivate: [UserRouteAccessService],
    },
    {
        path: 'course/:courseId/modeling-exercise/new',
        component: ModelingExerciseUpdateComponent,
        resolve: {
            modelingExercise: ModelingExerciseResolver,
        },
        data: {
            authorities: ['ROLE_TA', 'ROLE_INSTRUCTOR', 'ROLE_ADMIN'],
            pageTitle: 'artemisApp.modelingExercise.home.title',
        },
        canActivate: [UserRouteAccessService],
    },
    {
        path: 'modeling-exercise/:exerciseId/edit',
        component: ModelingExerciseUpdateComponent,
        resolve: {
            modelingExercise: ModelingExerciseResolver,
        },
        data: {
            authorities: ['ROLE_TA', 'ROLE_INSTRUCTOR', 'ROLE_ADMIN'],
            pageTitle: 'artemisApp.modelingExercise.home.title',
        },
        canActivate: [UserRouteAccessService],
    },
    {
        path: 'course/:courseId/modeling-exercise',
        component: ModelingExerciseComponent,
        data: {
            authorities: ['ROLE_TA', 'ROLE_INSTRUCTOR', 'ROLE_ADMIN'],
            pageTitle: 'artemisApp.modelingExercise.home.title',
        },
        canActivate: [UserRouteAccessService],
    },
    {
        path: 'course/:courseId/modeling-exercise/:id',
        component: ModelingExerciseDetailComponent,
        data: {
            authorities: ['ROLE_TA', 'ROLE_INSTRUCTOR', 'ROLE_ADMIN'],
            pageTitle: 'artemisApp.modelingExercise.home.title',
        },
        canActivate: [UserRouteAccessService],
    },
<<<<<<< HEAD
=======
];

export const modelingExercisePopupRoute: Routes = [
    {
        path: 'modeling-exercise/:id/delete',
        component: ModelingExerciseDeletePopupComponent,
        data: {
            authorities: ['ROLE_INSTRUCTOR', 'ROLE_ADMIN'],
            pageTitle: 'artemisApp.modelingExercise.home.title',
        },
        canActivate: [UserRouteAccessService],
        outlet: 'popup',
    },
>>>>>>> b01823e7
];<|MERGE_RESOLUTION|>--- conflicted
+++ resolved
@@ -3,10 +3,6 @@
 import { UserRouteAccessService } from '../../core';
 import { ModelingExerciseComponent } from './modeling-exercise.component';
 import { ModelingExerciseDetailComponent } from './modeling-exercise-detail.component';
-<<<<<<< HEAD
-import { ModelingExercisePopupComponent } from './modeling-exercise-dialog.component';
-=======
-import { ModelingExerciseDeletePopupComponent } from './modeling-exercise-delete-dialog.component';
 import { ModelingExerciseUpdateComponent } from 'app/entities/modeling-exercise/modeling-exercise-update.component';
 import { Injectable } from '@angular/core';
 import { Course, CourseService } from 'app/entities/course';
@@ -34,7 +30,6 @@
         return Observable.of(new ModelingExercise('ClassDiagram'));
     }
 }
->>>>>>> b01823e7
 
 export const modelingExerciseRoute: Routes = [
     {
@@ -88,20 +83,4 @@
         },
         canActivate: [UserRouteAccessService],
     },
-<<<<<<< HEAD
-=======
-];
-
-export const modelingExercisePopupRoute: Routes = [
-    {
-        path: 'modeling-exercise/:id/delete',
-        component: ModelingExerciseDeletePopupComponent,
-        data: {
-            authorities: ['ROLE_INSTRUCTOR', 'ROLE_ADMIN'],
-            pageTitle: 'artemisApp.modelingExercise.home.title',
-        },
-        canActivate: [UserRouteAccessService],
-        outlet: 'popup',
-    },
->>>>>>> b01823e7
 ];