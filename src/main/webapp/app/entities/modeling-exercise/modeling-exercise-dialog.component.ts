--- conflicted
+++ resolved
@@ -15,15 +15,12 @@
 import { Subscription } from 'rxjs/Subscription';
 import { ExerciseCategory, ExerciseService } from 'app/entities/exercise';
 import { ExampleSubmissionService } from 'app/entities/example-submission/example-submission.service';
-<<<<<<< HEAD
 import { ApollonCommand } from 'app/markdown-editor/domainCommands/apollon.command';
 import { DomainCommand } from 'app/markdown-editor/domainCommands';
 import { ApollonExtension } from 'app/markdown-editor/extensions/apollon.extension';
 import { ApollonDiagramService } from 'app/entities/apollon-diagram';
-=======
 import { KatexCommand } from 'app/markdown-editor/commands';
 import { EditorMode } from 'app/markdown-editor';
->>>>>>> 086cf82f
 
 @Component({
     selector: 'jhi-modeling-exercise-dialog',
@@ -44,14 +41,11 @@
 
     courses: Course[];
 
-<<<<<<< HEAD
     domainCommands: DomainCommand[];
     extensions: ShowdownExtension[] = [];
-=======
     domainCommandsProblemStatement = [new KatexCommand()];
     domainCommandsSampleSolution = [new KatexCommand()];
     domainCommandsGradingInstructions = [new KatexCommand()];
->>>>>>> 086cf82f
 
     constructor(
         public activeModal: NgbActiveModal,
@@ -73,7 +67,7 @@
         this.dueDateError = false;
         this.assessmentDueDateError = false;
         this.notificationText = null;
-        this.domainCommands = [this.apollonCommand];
+        this.domainCommandsProblemStatement = [...this.domainCommandsProblemStatement, this.apollonCommand];
         this.extensions = [ApollonExtension(this.componentFactoryResolver, this.appRef, this.injector, this.apollonService)];
         this.courseService.query().subscribe(
             (res: HttpResponse<Course[]>) => {
