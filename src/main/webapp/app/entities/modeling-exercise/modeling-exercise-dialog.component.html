--- conflicted
+++ resolved
@@ -40,11 +40,7 @@
             </div>
         </div>
         <div class="form-group-narrow">
-<<<<<<< HEAD
-            <jhi-date-time-picker labelName="Assessment Due Date" [(ngModel)]="modelingExercise.assessmentDueDate" name="assessmentDueDate"></jhi-date-time-picker>
-=======
             <jhi-date-time-picker labelName="{{ 'arTeMiSApp.exercise.assessmentDueDate' | translate }}" [(ngModel)]="modelingExercise.assessmentDueDate" name="assessmentDueDate"></jhi-date-time-picker>
->>>>>>> 4d3ce85f
         </div>
         <div class="form-group-narrow">
             <label class="form-control-label" jhiTranslate="arTeMiSApp.exercise.maxScore" for="field_maxScore">Max Score</label>
