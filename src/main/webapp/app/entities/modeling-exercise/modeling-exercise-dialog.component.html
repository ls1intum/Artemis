<form name="editForm markdown-preview" role="form" novalidate #editForm="ngForm">
    <div class="modal-header">
        <h4 class="modal-title" id="myModelingExerciseLabel" jhiTranslate="arTeMiSApp.modelingExercise.home.createOrEditLabel">Create or edit a Modeling Exercise</h4>
        <button type="button" class="close" data-dismiss="modal" aria-hidden="true" (click)="clear()">&times;</button>
    </div>
    <div class="modal-body">
        <jhi-alert-error></jhi-alert-error>
        <div class="form-group-narrow" [hidden]="!modelingExercise.id">
            <label for="id" jhiTranslate="global.field.id">ID</label>
            <input type="text" class="form-control" id="id" name="id" [(ngModel)]="modelingExercise.id" readonly />
        </div>
        <div class="form-group-narrow">
            <label class="form-control-label" jhiTranslate="arTeMiSApp.exercise.title" for="field_title">Title</label>
            <input required type="text" class="form-control" name="title" id="field_title" [(ngModel)]="modelingExercise.title" />
        </div>
        <div class="form-group-narrow position-relative">
            <label class="form-control-label" jhiTranslate="arTeMiSApp.exercise.categories">Categories</label>
            <jhi-category-selector
                [exerciseCategories]="exerciseCategories"
                [existingCategories]="existingCategories"
                (selectedCategories)="updateCategories($event)"
            ></jhi-category-selector>
        </div>
        <div class="form-group-narrow">
            <label class="form-control-label" jhiTranslate="arTeMiSApp.exercise.difficulty">Difficulty</label>
            <div>
                <jhi-difficulty-picker [exercise]="modelingExercise"></jhi-difficulty-picker>
            </div>
        </div>
        <div class="d-flex">
            <div class="form-group-narrow flex-grow-1">
                <jhi-date-time-picker
                    labelName="{{ 'arTeMiSApp.exercise.releaseDate' | translate }}"
                    [(ngModel)]="modelingExercise.releaseDate"
                    name="releaseDate"
                ></jhi-date-time-picker>
            </div>
            <div class="form-group-narrow flex-grow-1 ml-3">
                <jhi-date-time-picker labelName="{{ 'arTeMiSApp.exercise.dueDate' | translate }}" [(ngModel)]="modelingExercise.dueDate" name="dueDate"></jhi-date-time-picker>
            </div>
        </div>
        <div class="form-group-narrow">
            <jhi-date-time-picker labelName="Assessment Due Date" [(ngModel)]="modelingExercise.assessmentDueDate" name="assessmentDueDate"></jhi-date-time-picker>
        </div>
        <div class="form-group-narrow">
            <label class="form-control-label" jhiTranslate="arTeMiSApp.exercise.maxScore" for="field_maxScore">Max Score</label>
            <input
                type="number"
                required
                class="form-control"
                [pattern]="maxScorePattern"
                min="0"
                max="9999"
                name="maxScore"
                id="field_maxScore"
                [(ngModel)]="modelingExercise.maxScore"
            />
        </div>
        <div class="form-group-narrow">
            <label class="form-control-label" jhiTranslate="arTeMiSApp.modelingExercise.diagramType" for="field_diagramType">Diagram Type</label>
            <select class="form-control" name="diagramType" [(ngModel)]="modelingExercise.diagramType" id="field_diagramType">
                <option value="ClassDiagram">{{ 'arTeMiSApp.DiagramType.ClassDiagram' | translate }}</option>
                <option value="ActivityDiagram">{{ 'arTeMiSApp.DiagramType.ActivityDiagram' | translate }}</option>
                <option value="ObjectDiagram">{{ 'arTeMiSApp.DiagramType.ObjectDiagram' | translate }}</option>
                <option value="UseCaseDiagram">{{ 'arTeMiSApp.DiagramType.UseCaseDiagram' | translate }}</option>
                <!-- currently we do not support communication diagrams
                <option value="CommunicationDiagram">{{'arTeMiSApp.DiagramType.CommunicationDiagram' | translate}}</option>-->
            </select>
        </div>
        <div class="form-group-narrow">
            <label class="form-control-label" jhiTranslate="arTeMiSApp.exercise.course" for="field_course">Course</label>
            <select class="form-control" id="field_course" name="course" [(ngModel)]="modelingExercise.course">
                <option [ngValue]="null"></option>
                <option [ngValue]="course.id === modelingExercise.course?.id ? modelingExercise.course : course" *ngFor="let course of courses; trackBy: trackCourseById">{{
                    course.title
                }}</option>
            </select>
        </div>
        <div class="form-group-narrow" name="problemStatement" id="field_problemStatement">
            <label class="form-control-label" jhiTranslate="arTeMiSApp.exercise.problemStatement" for="field_problemStatement">Problem Statement</label>
<<<<<<< HEAD
            <div class="question-content">
=======
            <div class="question-content background-editor-color">
>>>>>>> 4ff66d8f
                <jhi-markdown-editor [(markdown)]="modelingExercise.problemStatement"></jhi-markdown-editor>
            </div>
        </div>
        <div class="form-group-narrow" name="gradingInstructions" id="field_gradingInstructions">
            <label class="form-control-label" jhiTranslate="arTeMiSApp.exercise.gradingInstructions" for="field_gradingInstructions">Grading instructions</label>
            <jhi-markdown-editor [(markdown)]="modelingExercise.gradingInstructions"></jhi-markdown-editor>
        </div>
        <div class="form-group">
            <span>Example submissions</span>

            <ul *ngIf="modelingExercise.id">
                <li *ngFor="let exampleSubmission of modelingExercise.exampleSubmissions; let i = index">
                    <button routerLink="modeling-exercise/{{modelingExercise.id}}/example-submission/{{exampleSubmission.id}}" class="btn btn-link" type="button">Example submission {{i + 1}}</button>
                    <fa-icon *ngIf="exampleSubmission.usedForTutorial" icon="chalkboard-teacher" style="margin-left: 10px" title="Used for tutorial"></fa-icon>
                    <fa-icon
                        *ngIf="exampleSubmission.submission?.result?.exampleResult && exampleSubmission.submission?.result?.feedbacks?.length > 0"
                             icon="check-circle" style="margin-left: 10px" title="An assessment is available">
                    </fa-icon>
                </li>
            </ul>

            <button *ngIf="modelingExercise.id" class="btn btn-primary" routerLink="modeling-exercise/{{modelingExercise.id}}/example-submission/new">Create example submission</button>

            <div class="alert alert-info" *ngIf="!modelingExercise.id">To create an example submission, you first need to finish creating the modeling exercise</div>
        </div>
    </div>
    <div class="modal-footer">
        <button id="modeling-back-cancel-button" type="button" class="btn btn-secondary" data-dismiss="modal" (click)="clear()">
            <fa-icon icon="ban"></fa-icon>&nbsp;<span jhiTranslate="entity.action.cancel">Cancel</span>
        </button>
        <button type="button" [disabled]="editForm.form.invalid || isSaving" class="btn btn-primary" (click)="save()">
            <fa-icon icon="save"></fa-icon>&nbsp;<span jhiTranslate="entity.action.save">Save</span>
        </button>
    </div>
</form><|MERGE_RESOLUTION|>--- conflicted
+++ resolved
@@ -78,11 +78,7 @@
         </div>
         <div class="form-group-narrow" name="problemStatement" id="field_problemStatement">
             <label class="form-control-label" jhiTranslate="arTeMiSApp.exercise.problemStatement" for="field_problemStatement">Problem Statement</label>
-<<<<<<< HEAD
-            <div class="question-content">
-=======
             <div class="question-content background-editor-color">
->>>>>>> 4ff66d8f
                 <jhi-markdown-editor [(markdown)]="modelingExercise.problemStatement"></jhi-markdown-editor>
             </div>
         </div>
