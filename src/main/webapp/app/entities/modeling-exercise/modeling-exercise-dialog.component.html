--- conflicted
+++ resolved
@@ -97,15 +97,10 @@
             <label class="form-control-label" jhiTranslate="artemisApp.exercise.problemStatement" for="field_problemStatement">Problem Statement</label>
             <jhi-markdown-editor
                 class="markdown-editor background-editor-color"
-<<<<<<< HEAD
                 [extensions]="extensions"
-                [(markdown)]="modelingExercise.problemStatement"
-                [domainCommands]="domainCommands"
-=======
                 [domainCommands]="domainCommandsProblemStatement"
                 [(markdown)]="modelingExercise.problemStatement"
                 [editorMode]="EditorMode.LATEX"
->>>>>>> 086cf82f
             ></jhi-markdown-editor>
         </div>
         <div class="form-group" name="gradingInstructions" id="field_gradingInstructions">
