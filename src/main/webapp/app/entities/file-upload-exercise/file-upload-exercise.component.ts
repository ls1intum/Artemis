<<<<<<< HEAD
import { Component, Input, OnDestroy, OnInit } from '@angular/core';
=======
import { Component, Input } from '@angular/core';
>>>>>>> a0d1f2a2
import { HttpErrorResponse, HttpResponse } from '@angular/common/http';
import { JhiAlertService, JhiEventManager } from 'ng-jhipster';

import { FileUploadExercise } from './file-upload-exercise.model';
import { FileUploadExerciseService } from './file-upload-exercise.service';
import { CourseExerciseService, CourseService } from '../course';
import { ActivatedRoute } from '@angular/router';
import { ExerciseComponent } from 'app/entities/exercise/exercise.component';
@Component({
    selector: 'jhi-file-upload-exercise',
    templateUrl: './file-upload-exercise.component.html'
})
<<<<<<< HEAD
export class FileUploadExerciseComponent implements OnInit, OnDestroy {
    private subscription: Subscription;
    @Input() fileUploadExercises: FileUploadExercise[];
    @Input() course: Course;
    eventSubscriber: Subscription;
    courseId: number;
=======
export class FileUploadExerciseComponent extends ExerciseComponent {
    @Input() fileUploadExercises: FileUploadExercise[];
>>>>>>> a0d1f2a2
    predicate: string;
    reverse: boolean;
    @Input() showHeading = true;
    showAlertHeading: boolean;

    constructor(
        private fileUploadExerciseService: FileUploadExerciseService,
        private courseExerciseService: CourseExerciseService,
        courseService: CourseService,
        private jhiAlertService: JhiAlertService,
        eventManager: JhiEventManager,
        route: ActivatedRoute
    ) {
        super(courseService, route, eventManager);
        this.fileUploadExercises = [];
        this.predicate = 'id';
        this.reverse = true;
    }

<<<<<<< HEAD
    ngOnInit() {
        if(location.href.toString().includes('file-upload-exercise')){
            this.showAlertHeading= true;
        }
        this.subscription = this.route.params.subscribe(params => {
            this.load();
            this.registerChangeInFileUploadExercises();
        });
    }

    load() {
        this.subscription = this.route.params.subscribe(params => {
            this.courseId = params['courseId'];
            this.loadForCourse();
        });
    }

    loadForCourse() {
        this.courseService.find(this.courseId).subscribe(courseResponse => {
            this.course = courseResponse.body;
            this.courseExerciseService.findAllFileUploadExercisesForCourse(this.courseId).subscribe(
                (res: HttpResponse<FileUploadExercise[]>) => {
                    this.fileUploadExercises = res.body;
                    // reconnect exercise with course
                    this.fileUploadExercises.forEach(fileUploadExercise => {
                        fileUploadExercise.course = this.course;
                    });
                },
                (res: HttpErrorResponse) => this.onError(res)
            );
        });
    }

    ngOnDestroy() {
        this.eventManager.destroy(this.eventSubscriber);
=======
    protected loadExercises(): void {
        this.courseExerciseService.findAllFileUploadExercisesForCourse(this.courseId).subscribe(
            (res: HttpResponse<FileUploadExercise[]>) => {
                this.fileUploadExercises = res.body;
                // reconnect exercise with course
                this.fileUploadExercises.forEach(fileUploadExercise => {
                    fileUploadExercise.course = this.course;
                });
                this.emitExerciseCount(this.fileUploadExercises.length);
            },
            (res: HttpErrorResponse) => this.onError(res)
        );
>>>>>>> a0d1f2a2
    }

    trackId(index: number, item: FileUploadExercise) {
        return item.id;
    }

    protected getChangeEventName(): string {
        return 'fileUploadExerciseListModification';
    }

    private onError(error: HttpErrorResponse) {
        this.jhiAlertService.error(error.message);
    }

    callback() {}
}<|MERGE_RESOLUTION|>--- conflicted
+++ resolved
@@ -1,8 +1,4 @@
-<<<<<<< HEAD
-import { Component, Input, OnDestroy, OnInit } from '@angular/core';
-=======
 import { Component, Input } from '@angular/core';
->>>>>>> a0d1f2a2
 import { HttpErrorResponse, HttpResponse } from '@angular/common/http';
 import { JhiAlertService, JhiEventManager } from 'ng-jhipster';
 
@@ -15,21 +11,10 @@
     selector: 'jhi-file-upload-exercise',
     templateUrl: './file-upload-exercise.component.html'
 })
-<<<<<<< HEAD
-export class FileUploadExerciseComponent implements OnInit, OnDestroy {
-    private subscription: Subscription;
-    @Input() fileUploadExercises: FileUploadExercise[];
-    @Input() course: Course;
-    eventSubscriber: Subscription;
-    courseId: number;
-=======
 export class FileUploadExerciseComponent extends ExerciseComponent {
     @Input() fileUploadExercises: FileUploadExercise[];
->>>>>>> a0d1f2a2
     predicate: string;
     reverse: boolean;
-    @Input() showHeading = true;
-    showAlertHeading: boolean;
 
     constructor(
         private fileUploadExerciseService: FileUploadExerciseService,
@@ -45,43 +30,6 @@
         this.reverse = true;
     }
 
-<<<<<<< HEAD
-    ngOnInit() {
-        if(location.href.toString().includes('file-upload-exercise')){
-            this.showAlertHeading= true;
-        }
-        this.subscription = this.route.params.subscribe(params => {
-            this.load();
-            this.registerChangeInFileUploadExercises();
-        });
-    }
-
-    load() {
-        this.subscription = this.route.params.subscribe(params => {
-            this.courseId = params['courseId'];
-            this.loadForCourse();
-        });
-    }
-
-    loadForCourse() {
-        this.courseService.find(this.courseId).subscribe(courseResponse => {
-            this.course = courseResponse.body;
-            this.courseExerciseService.findAllFileUploadExercisesForCourse(this.courseId).subscribe(
-                (res: HttpResponse<FileUploadExercise[]>) => {
-                    this.fileUploadExercises = res.body;
-                    // reconnect exercise with course
-                    this.fileUploadExercises.forEach(fileUploadExercise => {
-                        fileUploadExercise.course = this.course;
-                    });
-                },
-                (res: HttpErrorResponse) => this.onError(res)
-            );
-        });
-    }
-
-    ngOnDestroy() {
-        this.eventManager.destroy(this.eventSubscriber);
-=======
     protected loadExercises(): void {
         this.courseExerciseService.findAllFileUploadExercisesForCourse(this.courseId).subscribe(
             (res: HttpResponse<FileUploadExercise[]>) => {
@@ -94,7 +42,6 @@
             },
             (res: HttpErrorResponse) => this.onError(res)
         );
->>>>>>> a0d1f2a2
     }
 
     trackId(index: number, item: FileUploadExercise) {
