import { Component, Input } from '@angular/core';
import { HttpErrorResponse, HttpResponse } from '@angular/common/http';
import { ActivatedRoute } from '@angular/router';
import { JhiAlertService, JhiEventManager } from 'ng-jhipster';
import { TranslateService } from '@ngx-translate/core';
import { filter } from 'rxjs/operators';
import { FileUploadExercise } from './file-upload-exercise.model';
import { FileUploadExerciseService } from './file-upload-exercise.service';
import { CourseExerciseService, CourseService } from '../course';
import { ExerciseComponent } from 'app/entities/exercise/exercise.component';
<<<<<<< HEAD
import { AccountService } from 'app/core';
import { onError } from 'app/utils/global.utils';
=======
import { AccountService } from 'app/core/auth/account.service';
>>>>>>> 1962378b

@Component({
    selector: 'jhi-file-upload-exercise',
    templateUrl: './file-upload-exercise.component.html',
})
export class FileUploadExerciseComponent extends ExerciseComponent {
    @Input() fileUploadExercises: FileUploadExercise[] = [];
    closeDialogTrigger: boolean;

    constructor(
        private fileUploadExerciseService: FileUploadExerciseService,
        private courseExerciseService: CourseExerciseService,
        private jhiAlertService: JhiAlertService,
        private accountService: AccountService,
        courseService: CourseService,
        translateService: TranslateService,
        eventManager: JhiEventManager,
        route: ActivatedRoute,
    ) {
        super(courseService, translateService, route, eventManager);
    }

    protected loadExercises(): void {
        this.courseExerciseService
            .findAllFileUploadExercisesForCourse(this.courseId)
            .pipe(filter(res => !!res.body))
            .subscribe(
                (res: HttpResponse<FileUploadExercise[]>) => {
                    this.fileUploadExercises = res.body!;
                    // reconnect exercise with course
                    this.fileUploadExercises.forEach(exercise => {
                        exercise.course = this.course;
                        exercise.isAtLeastTutor = this.accountService.isAtLeastTutorInCourse(exercise.course);
                        exercise.isAtLeastInstructor = this.accountService.isAtLeastInstructorInCourse(exercise.course);
                    });
                    this.emitExerciseCount(this.fileUploadExercises.length);
                },
                (res: HttpErrorResponse) => onError(this.jhiAlertService, res),
            );
    }

    /**
     * Returns the unique identifier for items in the collection
     * @param index of a file upload exercise in the collection
     * @param item current file upload exercise
     */
    trackId(index: number, item: FileUploadExercise) {
        return item.id;
    }

    /**
     * Deletes file upload exercise
     * @param fileUploadExerciseId id of the exercise that will be deleted
     */
    deleteFileUploadExercise(fileUploadExerciseId: number) {
        this.fileUploadExerciseService.delete(fileUploadExerciseId).subscribe(
            () => {
                this.eventManager.broadcast({
                    name: 'fileUploadExerciseListModification',
                    content: 'Deleted an fileUploadExercise',
                });
                this.closeDialogTrigger = !this.closeDialogTrigger;
            },
            (error: HttpErrorResponse) => onError(this.jhiAlertService, error),
        );
    }

    protected getChangeEventName(): string {
        return 'fileUploadExerciseListModification';
    }

    callback() {}
}<|MERGE_RESOLUTION|>--- conflicted
+++ resolved
@@ -8,12 +8,8 @@
 import { FileUploadExerciseService } from './file-upload-exercise.service';
 import { CourseExerciseService, CourseService } from '../course';
 import { ExerciseComponent } from 'app/entities/exercise/exercise.component';
-<<<<<<< HEAD
-import { AccountService } from 'app/core';
 import { onError } from 'app/utils/global.utils';
-=======
 import { AccountService } from 'app/core/auth/account.service';
->>>>>>> 1962378b
 
 @Component({
     selector: 'jhi-file-upload-exercise',
