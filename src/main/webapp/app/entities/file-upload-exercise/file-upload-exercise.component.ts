--- conflicted
+++ resolved
@@ -62,12 +62,6 @@
             (res: HttpErrorResponse) => this.onError(res)
         );
     }
-<<<<<<< HEAD
-    ngOnInit() {
-        this.loadAll();
-        this.principal.identity().then(account => {
-            this.currentAccount = account;
-=======
 
     load() {
         this.subscription = this.route.params.subscribe(params => {
@@ -77,20 +71,21 @@
             } else {
                 this.loadAll();
             }
->>>>>>> 2f2975f9
         });
     }
 
     loadAllForCourse() {
-        this.courseExerciseService.findAllFileUploadExercises(this.courseId, {
-            page: this.page,
-            size: this.itemsPerPage
-        }).subscribe(
-            (res: HttpResponse<FileUploadExercise[]>) => {
-                this.fileUploadExercises = res.body;
-            },
-            (res: HttpErrorResponse) => this.onError(res)
-        );
+        this.courseExerciseService
+            .findAllFileUploadExercises(this.courseId, {
+                page: this.page,
+                size: this.itemsPerPage
+            })
+            .subscribe(
+                (res: HttpResponse<FileUploadExercise[]>) => {
+                    this.fileUploadExercises = res.body;
+                },
+                (res: HttpErrorResponse) => this.onError(res)
+            );
         this.courseService.find(this.courseId).subscribe(res => {
             this.course = res.body;
         });
@@ -105,16 +100,12 @@
         return item.id;
     }
     registerChangeInFileUploadExercises() {
-<<<<<<< HEAD
-        this.eventSubscriber = this.eventManager.subscribe('fileUploadExerciseListModification', response => this.loadAll());
-=======
         this.eventSubscriber = this.eventManager.subscribe('fileUploadExerciseListModification', () => this.load());
->>>>>>> 2f2975f9
     }
 
     private onError(error: HttpErrorResponse) {
         this.jhiAlertService.error(error.message, null, null);
     }
 
-    callback() { }
+    callback() {}
 }