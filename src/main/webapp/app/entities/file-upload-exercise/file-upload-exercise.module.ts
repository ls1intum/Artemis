--- conflicted
+++ resolved
@@ -40,16 +40,9 @@
         FileUploadExerciseDeleteDialogComponent,
         FileUploadExerciseDeletePopupComponent
     ],
-<<<<<<< HEAD
     exports: [FileUploadExerciseComponent],
-    providers: [FileUploadExerciseService, FileUploadExercisePopupService],
-=======
-    providers: [
-        FileUploadExerciseService,
-        FileUploadExercisePopupService,
-        { provide: JhiLanguageService, useClass: JhiLanguageService }
-    ],
->>>>>>> 575063bb
+    providers: [FileUploadExerciseService, FileUploadExercisePopupService,
+        { provide: JhiLanguageService, useClass: JhiLanguageService }]
     schemas: [CUSTOM_ELEMENTS_SCHEMA]
 })
 export class ArTEMiSFileUploadExerciseModule {
