--- conflicted
+++ resolved
@@ -15,41 +15,21 @@
 } from './';
 import { SortByModule } from 'app/components/pipes';
 import { FormDateTimePickerModule } from 'app/shared/date-time-picker/date-time-picker.module';
-import { ArTEMiSCategorySelectorModule } from 'app/components/category-selector/category-selector.module';
-import { ArTEMiSDifficultyPickerModule } from 'app/components/exercise/difficulty-picker/difficulty-picker.module';
-import { ArTEMiSMarkdownEditorModule } from 'app/markdown-editor';
+import { ArtemisCategorySelectorModule } from 'app/components/category-selector/category-selector.module';
+import { ArtemisDifficultyPickerModule } from 'app/components/exercise/difficulty-picker/difficulty-picker.module';
+import { ArtemisMarkdownEditorModule } from 'app/markdown-editor';
 
 const ENTITY_STATES = [...fileUploadExerciseRoute];
 
 @NgModule({
-<<<<<<< HEAD
     imports: [
-        ArTEMiSSharedModule,
+        ArtemisSharedModule,
         RouterModule.forChild(ENTITY_STATES),
         SortByModule,
         FormDateTimePickerModule,
-        ArTEMiSCategorySelectorModule,
-        ArTEMiSDifficultyPickerModule,
-        ArTEMiSMarkdownEditorModule,
-=======
-    imports: [ArtemisSharedModule, RouterModule.forChild(ENTITY_STATES), SortByModule],
-    declarations: [
-        FileUploadExerciseComponent,
-        FileUploadExerciseDetailComponent,
-        FileUploadExerciseUpdateComponent,
-        FileUploadExerciseDialogComponent,
-        FileUploadExerciseDeleteDialogComponent,
-        FileUploadExercisePopupComponent,
-        FileUploadExerciseDeletePopupComponent,
-    ],
-    entryComponents: [
-        FileUploadExerciseComponent,
-        FileUploadExerciseUpdateComponent,
-        FileUploadExerciseDialogComponent,
-        FileUploadExercisePopupComponent,
-        FileUploadExerciseDeleteDialogComponent,
-        FileUploadExerciseDeletePopupComponent,
->>>>>>> 79cc83c8
+        ArtemisCategorySelectorModule,
+        ArtemisDifficultyPickerModule,
+        ArtemisMarkdownEditorModule,
     ],
     declarations: [FileUploadExerciseComponent, FileUploadExerciseDetailComponent, FileUploadExerciseUpdateComponent, FileUploadExerciseDeleteDialogComponent],
     entryComponents: [FileUploadExerciseComponent, FileUploadExerciseUpdateComponent, FileUploadExerciseDeleteDialogComponent],
