<div>
    <h4>
        <ng-container>
            <span *ngIf="course && !showHeading">{{course.title}} - </span><span *ngIf="quizExercises && showHeading">{{quizExercises.length}} </span>
            <span jhiTranslate="arTeMiSApp.quizExercise.home.title">Quiz Exercises</span>
        </ng-container>
        <button *ngIf="courseId" class="btn mr-2 btn-primary float-right jh-create-entity create-quiz-exercise" [routerLink]="['quiz-exercise' , 'new']">
            <span class="fa fa-plus"></span>
            <span jhiTranslate="arTeMiSApp.quizExercise.home.createLabel">
                Create new Quiz
            </span>
        </button>
        <button *ngIf="courseId" class="btn mr-2 btn-primary float-right jh-create-entity create-quiz-exercise" [routerLink]="['quiz-exercise', 'export']">
            <span class="fa fa-plus"></span>
            <span jhiTranslate="arTeMiSApp.quizExercise.home.exportLabel">
                Export Quiz Exercises
            </span>
        </button>
        <button *ngIf="courseId" class="btn mr-2 btn-primary float-right" [routerLink]="['/apollon-diagrams']">
            <span class="fa fa-plus"></span>
            <span jhiTranslate="arTeMiSApp.quizExercise.home.createModelDragAndDrop">
                Create new Drag and Drop Model Quiz
            </span>
        </button>
    </h4>
    <jhi-alert></jhi-alert>
    <div class="row">
    </div>
    <br/>
    <div class="table-responsive" *ngIf="quizExercises">
        <table class="table table-striped">
            <thead>
                <tr jhiSort [(predicate)]="predicate" [(ascending)]="reverse" [callback]="callback">
                    <th jhiSortBy="id"><span jhiTranslate="global.field.id">ID</span><span class="fa fa-sort"></span></th>
                    <th jhiSortBy="title"><span jhiTranslate="arTeMiSApp.exercise.title">Title</span><span class="fa fa-sort"></span></th>
                    <th jhiSortBy="status"><span jhiTranslate="arTeMiSApp.quizExercise.status">Status</span><span class="fa fa-sort"></span></th>
                    <th jhiSortBy="releaseDate"><span jhiTranslate="arTeMiSApp.quizExercise.startTime">Start Time</span><span class="fa fa-sort"></span></th>
                    <th jhiSortBy="duration"><span jhiTranslate="arTeMiSApp.quizExercise.duration">Duration</span><span class="fa fa-sort"></span></th>
                    <th jhiSortBy="maxScore"><span jhiTranslate="arTeMiSApp.exercise.maxScore">Max Score</span><span class="fa fa-sort"></span></th>
                    <th>Quiz Lifecycle</th>
                    <th></th>
                </tr>
            </thead>
            <tbody>
            <tr *ngFor="let quizExercise of quizExercises | sortBy: predicate: reverse ;trackBy: trackId">
                <td *ngIf="!quizIsOver(quizExercise) || !userIsInstructor()">
                    <a [routerLink]="['/course', quizExercise.course.id, 'quiz-exercise', 'edit', quizExercise.id ]">{{quizExercise.id}}</a>
                </td>
                <td *ngIf="quizIsOver(quizExercise) && userIsInstructor()">
                    <a [routerLink]="['/course', quizExercise.course.id, 'quiz-exercise', 're-evaluate', quizExercise.id]">{{quizExercise.id}}</a>
                </td>
                <td>{{quizExercise.title}}</td>
                <td>{{quizExercise.status}}</td>
                <td>{{quizExercise.isPlannedToStart ? (quizExercise.releaseDate | date:'medium') : "-"}}</td>
                <td>
                    {{fullMinutesForSeconds(quizExercise.duration)}}
                    <span
                        jhiTranslate="{{quizExercise.duration % 60 ? 'arTeMiSApp.quizExercise.minutesShort' : 'arTeMiSApp.quizExercise.minutes'}}"></span>
                    <span *ngIf="quizExercise.duration % 60">
                        {{quizExercise.duration % 60}}
                        <span jhiTranslate="arTeMiSApp.quizExercise.secondsShort"></span>
                    </span>
                </td>
                <td>{{quizExercise.maxScore}}</td>
                <td class="text-right">
                    <div class="btn-group flex-btn-group-container">
                        <button type="submit"
                                (click)="openForPractice(quizExercise.id)"
                                class="btn btn-warning btn-sm mr-1 mb-1"
                                *ngIf="quizExercise.status === QuizStatus.CLOSED">
                            <span class="fa fa-play-circle"></span>
                            <span class="d-none d-md-inline" jhiTranslate="arTeMiSApp.quizExercise.openForPractice"></span>
                        </button>
                        <button type="submit"
                                (click)="startQuiz(quizExercise.id)"
                                class="btn btn-warning btn-sm mr-1 mb-1"
                                *ngIf="quizExercise.status === QuizStatus.VISIBLE">
                            <span class="fa fa-play-circle"></span>
                            <span class="d-none d-md-inline" jhiTranslate="arTeMiSApp.quizExercise.startNow">Start Now</span>
                        </button>
                        <button type="submit"
                                (click)="showQuiz(quizExercise.id)"
                                class="btn btn-warning btn-sm mr-1 mb-1"
                                *ngIf="quizExercise.status === QuizStatus.HIDDEN">
                            <span class="fa fa-eye"></span>
                            <span class="d-none d-md-inline" jhiTranslate="arTeMiSApp.quizExercise.showNow">Set Visible</span>
                        </button>
                    </div>
                </td>
                <td class="text-right">
                    <div class="btn-group flex-btn-group-container">
                        <div class="btn-group-vertical mr-1 mb-1">
                            <button type="submit"
                                    [routerLink]="['/quiz', quizExercise.id, 'preview']"
                                    class="btn btn-info btn-sm mr-1 mb-1">
                                <span class="fa fa-eye"></span>
                                <span class="d-none d-md-inline" jhiTranslate="arTeMiSApp.quizExercise.preview">Preview</span>
                            </button>
                            <button type="submit"
                                    [routerLink]="['/quiz', quizExercise.id, 'solution']"
                                    class="btn btn-info btn-sm mr-1 mb-1">
                                <span class="fa fa-eye"></span>
                                <span class="d-none d-md-inline" jhiTranslate="arTeMiSApp.quizExercise.solution">Solution</span>
                            </button>
                        </div>
                        <div class="btn-group-vertical mr-1 mb-1">
                            <button type="submit"
                                    [routerLink]="['/quiz', quizExercise.id, 'quiz-point-statistic']"
                                    class="btn btn-success btn-sm mr-1 mb-1">
                                <span class="fa fa-signal"></span>
                                <span class="d-none d-md-inline" jhiTranslate="global.menu.entities.statistic">Statistic</span>
                            </button>
                            <button type="submit"
                                    [routerLink]="['/course', quizExercise.course.id, 'exercise', quizExercise.id, 'dashboard' ]"
                                    class="btn btn-success btn-sm mr-1 mb-1">
                                <span class="fa fa-eye"></span>
                                <span class="d-none d-md-inline" jhiTranslate="entity.action.dashboard">Dashboard</span>
                            </button>
                        </div>
                        <div class="btn-group-vertical mr-1 mb-1">
                            <button type="submit"
                                    (click)="exportQuizById(quizExercise.id, true)"
                                    class="btn btn-primary btn-sm mr-1 mb-1">
                                <fa-icon [icon]="'file-export'"></fa-icon>
                                <span class="d-none d-md-inline" jhiTranslate="entity.action.export">Export</span>
                            </button>
                            <button type="submit"
                                    [hidden]="quizIsOver(quizExercise) && userIsInstructor()"
                                    [disabled]="quizExercise.status === QuizStatus.ACTIVE || (quizIsOver(quizExercise) && !userIsInstructor())"
                                    [routerLink]="['edit', quizExercise.id]"
                                    class="btn btn-primary btn-sm mr-1 mb-1">
                                <span class="fa fa-pencil"></span>
                                <span class="d-none d-md-inline" jhiTranslate="entity.action.edit">Edit</span>
                            </button>
                            <button type="submit"
                                    [hidden]="!quizIsOver(quizExercise) || !userIsInstructor()"
                                    [routerLink]="['/course', quizExercise.course.id, 'quiz-exercise', 're-evaluate', quizExercise.id]"
                                    class="btn btn-primary btn-sm mr-1 mb-1">
                                <span class="fa fa-pencil"></span>
                                <span class="d-none d-md-inline" jhiTranslate="entity.action.re-evaluate">Re-evaluate</span>
                            </button>
                        </div>
                        <div class="btn-group-vertical mr-1 mb-1">
                            <button type="submit"
                                    [routerLink]="['/', { outlets: { popup: 'quiz-exercise/'+ quizExercise.id + '/delete'} }]"
                                    replaceUrl="true"
                                    queryParamsHandling="merge"
                                    class="btn btn-danger btn-sm mr-1 mb-1">
                                <span class="fa fa-remove"></span>
                                <span class="d-none d-md-inline" jhiTranslate="entity.action.delete">Delete</span>
                            </button>
                            <button type="submit"
                                    [routerLink]="['/', { outlets: { popup: 'quiz-exercise/'+ quizExercise.id + '/reset'} }]"
                                    replaceUrl="true"
                                    queryParamsHandling="merge"
                                    class="btn btn-danger btn-sm mr-1 mb-1">
                                <span class="fa fa-remove"></span>
                                <span class="d-none d-md-inline" jhiTranslate="entity.action.reset">Reset</span>
                            </button>
                        </div>
<<<<<<< HEAD
                        <button type="submit"
                                [routerLink]="['/quiz', quizExercise.id, 'quiz-point-statistic']"
                                class="btn btn-success btn-sm mr-1">
                            <span class="fa fa-signal"></span>
                            <span class="hidden-sm-down" jhiTranslate="global.menu.entities.statistic">Statistic</span>
                        </button>
                        <button type="submit"
                                (click)="exportQuizById(quizExercise.id, true)"
                                class="btn btn-primary btn-sm mr-1">
                            <span class="hidden-sm-down" jhiTranslate="entity.action.export">Export</span>
                        </button>
                        <button type="submit"
                                [routerLink]="['/course', quizExercise.course.id, 'exercise', quizExercise.id, 'dashboard' ]"
                                class="btn btn-info btn-sm mr-1">
                            <span class="fa fa-eye"></span>
                            <span class="d-none d-md-inline" jhiTranslate="entity.action.dashboard">Dashboard</span>
                        </button>
                        <button type="submit"
                                [hidden]="quizIsOver(quizExercise) && userIsInstructor()"
                                [disabled]="quizExercise.status === QuizStatus.ACTIVE || (quizIsOver(quizExercise) && !userIsInstructor())"
                                [routerLink]="['/course', quizExercise.course.id,'quiz-exercise','edit', quizExercise.id]"
                                class="btn btn-primary btn-sm mr-1">
                            <span class="fa fa-pencil"></span>
                            <span class="hidden-sm-down" jhiTranslate="entity.action.edit">Edit</span>
                        </button>
                        <button type="submit"
                                [hidden]="!quizIsOver(quizExercise) || !userIsInstructor()"
                                [routerLink]="['/course', quizExercise.course.id, 'quiz-exercise', 're-evaluate', quizExercise.id]"
                                class="btn btn-primary btn-sm mr-1">
                            <span class="fa fa-pencil"></span>
                            <span class="hidden-sm-down" jhiTranslate="entity.action.re-evaluate">Re-evaluate</span>
                        </button>
                        <button type="submit"
                                [routerLink]="['/', { outlets: { popup: 'quiz-exercise/'+ quizExercise.id + '/delete'} }]"
                                replaceUrl="true"
                                queryParamsHandling="merge"
                                class="btn btn-danger btn-sm mr-1">
                            <span class="fa fa-remove"></span>
                            <span class="d-none d-md-inline" jhiTranslate="entity.action.delete">Delete</span>
                        </button>
=======
>>>>>>> e4ad74a3
                    </div>
                </td>
            </tr>
            </tbody>
        </table>
    </div>
</div><|MERGE_RESOLUTION|>--- conflicted
+++ resolved
@@ -158,7 +158,6 @@
                                 <span class="d-none d-md-inline" jhiTranslate="entity.action.reset">Reset</span>
                             </button>
                         </div>
-<<<<<<< HEAD
                         <button type="submit"
                                 [routerLink]="['/quiz', quizExercise.id, 'quiz-point-statistic']"
                                 class="btn btn-success btn-sm mr-1">
@@ -199,8 +198,6 @@
                             <span class="fa fa-remove"></span>
                             <span class="d-none d-md-inline" jhiTranslate="entity.action.delete">Delete</span>
                         </button>
-=======
->>>>>>> e4ad74a3
                     </div>
                 </td>
             </tr>
