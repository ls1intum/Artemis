<div>
    <h4>
        <span *ngIf="course && !showHeading">{{ course.title }} - </span><span *ngIf="quizExercises && showHeading">{{ getAmountOfExercisesString(quizExercises) }} </span>
        <span jhiTranslate="artemisApp.quizExercise.home.title">Quiz Exercises</span>
        <button
            *ngIf="course && course.isAtLeastInstructor"
            class="btn mr-2 btn-primary float-right jh-create-entity create-quiz-exercise"
            [routerLink]="['/course', courseId, 'quiz-exercise', 'new']"
            id="create-quiz-button"
        >
            <fa-icon [icon]="'plus'"></fa-icon>
            <span jhiTranslate="artemisApp.quizExercise.home.createLabel">
                Create new Quiz
            </span>
        </button>
        <button
            *ngIf="quizExercises && quizExercises.length > 0 && course.isAtLeastInstructor"
            class="btn mr-2 btn-primary float-right jh-create-entity create-quiz-exercise"
            [routerLink]="['/course', courseId, 'quiz-exercise', 'export']"
        >
            <fa-icon [icon]="'plus'"></fa-icon>
            <span jhiTranslate="artemisApp.quizExercise.home.exportLabel">
                Export Quiz Exercises
            </span>
        </button>
        <button *ngIf="course && course.isAtLeastInstructor" class="btn mr-2 btn-primary float-right" [routerLink]="['/apollon-diagrams']">
            <fa-icon [icon]="'plus'"></fa-icon>
            <span jhiTranslate="artemisApp.quizExercise.home.createModelDragAndDrop">
                Create new Drag and Drop Model Quiz
            </span>
        </button>
    </h4>
    <jhi-alert *ngIf="showAlertHeading"></jhi-alert>
    <div class="row"></div>
    <br />
    <div class="table-responsive" *ngIf="quizExercises && quizExercises.length > 0">
        <table class="table table-striped">
            <thead>
                <tr jhiSort [(predicate)]="predicate" [(ascending)]="reverse" [callback]="callback">
                    <th jhiSortBy="id"><span jhiTranslate="global.field.id">ID</span>&nbsp;<fa-icon [icon]="'sort'"></fa-icon></th>
                    <th jhiSortBy="title"><span jhiTranslate="artemisApp.exercise.title">Title</span>&nbsp;<fa-icon [icon]="'sort'"></fa-icon></th>
                    <th jhiSortBy="status"><span jhiTranslate="artemisApp.quizExercise.status">Status</span>&nbsp;<fa-icon [icon]="'sort'"></fa-icon></th>
                    <th jhiSortBy="releaseDate"><span jhiTranslate="artemisApp.quizExercise.startTime">Start Time</span>&nbsp;<fa-icon [icon]="'sort'"></fa-icon></th>
                    <th jhiSortBy="duration"><span jhiTranslate="artemisApp.quizExercise.duration">Duration</span>&nbsp;<fa-icon [icon]="'sort'"></fa-icon></th>
                    <th jhiSortBy="maxScore"><span jhiTranslate="artemisApp.exercise.maxScore">Max Score</span>&nbsp;<fa-icon [icon]="'sort'"></fa-icon></th>
                    <th>{{ 'artemisApp.quizExercise.quizLifecycle' | translate }}</th>
                    <th></th>
                </tr>
            </thead>
            <tbody>
                <tr *ngFor="let quizExercise of quizExercises | sortBy: predicate:reverse; trackBy: trackId">
                    <td *ngIf="!quizIsOver(quizExercise) || !quizExercise.isAtLeastInstructor">
                        <a [routerLink]="['/course', quizExercise.course.id, 'quiz-exercise', 'edit', quizExercise.id]">{{ quizExercise.id }}</a>
                    </td>
                    <td *ngIf="quizIsOver(quizExercise) && quizExercise.isAtLeastInstructor">
                        <a [routerLink]="['/course', quizExercise.course.id, 'quiz-exercise', 're-evaluate', quizExercise.id]">{{ quizExercise.id }}</a>
                    </td>
                    <td>{{ quizExercise.title }}</td>
                    <td>
                        <span *ngIf="quizExercise.status === QuizStatus.CLOSED">{{ 'artemisApp.quizExercise.quizStatus.closed' | translate }}</span>
                        <span *ngIf="quizExercise.status === QuizStatus.HIDDEN">{{ 'artemisApp.quizExercise.quizStatus.hidden' | translate }}</span>
                        <span *ngIf="quizExercise.status === QuizStatus.VISIBLE">{{ 'artemisApp.quizExercise.quizStatus.visible' | translate }}</span>
                        <span *ngIf="quizExercise.status === QuizStatus.ACTIVE">{{ 'artemisApp.quizExercise.quizStatus.active' | translate }}</span>
                        <span *ngIf="quizExercise.status === QuizStatus.OPEN_FOR_PRACTICE">{{ 'artemisApp.quizExercise.quizStatus.openForPractice' | translate }}</span>
                    </td>
                    <td>{{ quizExercise.isPlannedToStart ? (quizExercise.releaseDate | date: 'medium') : '-' }}</td>
                    <td>
                        {{ fullMinutesForSeconds(quizExercise.duration) }}
                        <span jhiTranslate="{{ quizExercise.duration % 60 ? 'artemisApp.quizExercise.minutesShort' : 'artemisApp.quizExercise.minutes' }}"></span>
                        <span *ngIf="quizExercise.duration % 60">
                            {{ quizExercise.duration % 60 }}
                            <span jhiTranslate="artemisApp.quizExercise.secondsShort"></span>
                        </span>
                    </td>
                    <td>{{ quizExercise.maxScore }}</td>
                    <td class="text-right">
                        <div class="btn-group flex-btn-group-container">
                            <button
                                type="submit"
                                (click)="openForPractice(quizExercise.id)"
                                class="btn btn-warning btn-sm mr-1 mb-1"
                                *ngIf="quizExercise.status === QuizStatus.CLOSED"
                            >
                                <fa-icon [icon]="'play-circle'"></fa-icon>
                                <span class="d-none d-md-inline" jhiTranslate="artemisApp.quizExercise.openForPractice"></span>
                            </button>
                            <button
                                id="instructor-quiz-start-{{ quizExercise.id }}"
                                type="submit"
                                (click)="startQuiz(quizExercise.id)"
                                class="btn btn-warning btn-sm mr-1 mb-1"
                                *ngIf="quizExercise.status === QuizStatus.VISIBLE"
                            >
                                <fa-icon [icon]="'play-circle'"></fa-icon>
                                <span class="d-none d-md-inline" jhiTranslate="artemisApp.quizExercise.startNow">Start Now</span>
                            </button>
                            <button
                                id="quiz-set-visible-{{ quizExercise.id }}"
                                type="submit"
                                (click)="showQuiz(quizExercise.id)"
                                class="btn btn-warning btn-sm mr-1 mb-1"
                                *ngIf="quizExercise.status === QuizStatus.HIDDEN"
                            >
                                <fa-icon [icon]="'eye'"></fa-icon>
                                <span class="d-none d-md-inline" jhiTranslate="artemisApp.quizExercise.showNow">Set Visible</span>
                            </button>
                        </div>
                    </td>
                    <td class="text-right">
                        <div class="btn-group flex-btn-group-container">
                            <div class="btn-group-vertical mr-1 mb-1">
                                <button
                                    *ngIf="quizExercise.isAtLeastTutor"
                                    type="submit"
                                    [routerLink]="['/quiz', quizExercise.id, 'preview']"
                                    class="btn btn-success btn-sm mr-1 mb-1"
                                >
                                    <fa-icon [icon]="'eye'"></fa-icon>
                                    <span class="d-none d-md-inline" jhiTranslate="artemisApp.quizExercise.preview">Preview</span>
                                </button>
                                <button
                                    *ngIf="quizExercise.isAtLeastTutor"
                                    type="submit"
                                    [routerLink]="['/quiz', quizExercise.id, 'solution']"
                                    class="btn btn-success btn-sm mr-1 mb-1"
                                >
                                    <fa-icon [icon]="'eye'"></fa-icon>
                                    <span class="d-none d-md-inline" jhiTranslate="artemisApp.quizExercise.solution">Solution</span>
                                </button>
                            </div>
                            <div class="btn-group-vertical mr-1 mb-1">
                                <button
                                    *ngIf="quizExercise.isAtLeastTutor"
                                    type="submit"
                                    [routerLink]="['/quiz', quizExercise.id, 'quiz-point-statistic']"
                                    class="btn btn-info btn-sm mr-1 mb-1"
                                >
                                    <fa-icon [icon]="'signal'"></fa-icon>
                                    <span class="d-none d-md-inline" jhiTranslate="global.menu.entities.quizStatistic">Statistic</span>
                                </button>
                                <button
                                    *ngIf="quizExercise.isAtLeastTutor"
                                    type="submit"
                                    [routerLink]="['/course', quizExercise.course.id, 'exercise', quizExercise.id, 'dashboard']"
                                    class="btn btn-info btn-sm mr-1 mb-1"
                                >
                                    <fa-icon [icon]="'eye'"></fa-icon>
                                    <span class="d-none d-md-inline" jhiTranslate="entity.action.scores">Scores</span>
                                </button>
                            </div>
                            <div class="btn-group-vertical mr-1 mb-1">
                                <button
                                    *ngIf="quizExercise.isAtLeastInstructor"
                                    type="submit"
                                    (click)="exportQuizById(quizExercise.id, true)"
                                    class="btn btn-primary btn-sm mr-1 mb-1"
                                >
                                    <fa-icon [icon]="'file-export'"></fa-icon>
                                    <span class="d-none d-md-inline" jhiTranslate="entity.action.export">Export</span>
                                </button>
                                <button
                                    *ngIf="quizExercise.isAtLeastInstructor"
                                    type="submit"
                                    [hidden]="quizIsOver(quizExercise)"
                                    [disabled]="quizExercise.status === QuizStatus.ACTIVE || quizIsOver(quizExercise)"
                                    [routerLink]="['/course', quizExercise.course.id, 'quiz-exercise', 'edit', quizExercise.id]"
                                    class="btn btn-primary btn-sm mr-1 mb-1"
                                >
                                    <fa-icon [icon]="'pencil-alt'"></fa-icon>
                                    <span class="d-none d-md-inline" jhiTranslate="entity.action.edit">Edit</span>
                                </button>
                                <button
                                    *ngIf="quizExercise.isAtLeastInstructor"
                                    type="submit"
                                    [hidden]="!quizIsOver(quizExercise)"
                                    [routerLink]="['/course', quizExercise.course.id, 'quiz-exercise', 're-evaluate', quizExercise.id]"
                                    class="btn btn-primary btn-sm mr-1 mb-1"
                                >
                                    <fa-icon [icon]="'pencil-alt'"></fa-icon>
                                    <span class="d-none d-md-inline" jhiTranslate="entity.action.re-evaluate">Re-evaluate</span>
                                </button>
                            </div>
                            <div class="btn-group-vertical mr-1 mb-1">
                                <button
                                    *ngIf="quizExercise.isAtLeastInstructor"
                                    jhiDeleteButton
                                    [entityTitle]="quizExercise.title"
                                    [actionType]="ActionType.Reset"
                                    deleteConfirmationText="artemisApp.exercise.delete.typeNameToConfirm"
                                    (delete)="resetQuizExercise(quizExercise.id)"
                                    [closeDialogTrigger]="closeDialogTrigger"
                                    deleteQuestion="artemisApp.quizExercise.reset.question"
                                    class="mb-1"
                                >
<<<<<<< HEAD
                                    <fa-icon icon="times"></fa-icon>
=======
                                    <fa-icon [icon]="'times'"></fa-icon>
                                    <span class="d-none d-md-inline" jhiTranslate="entity.action.reset">Reset</span>
>>>>>>> 1962378b
                                </button>
                                <button
                                    *ngIf="quizExercise.isAtLeastInstructor"
                                    jhiDeleteButton
                                    [entityTitle]="quizExercise.title"
                                    deleteQuestion="artemisApp.quizExercise.delete.question"
                                    deleteConfirmationText="artemisApp.exercise.delete.typeNameToConfirm"
                                    (delete)="deleteQuizExercise(quizExercise.id)"
                                    [closeDialogTrigger]="closeDialogTrigger"
                                    id="delete-quiz-{{ quizExercise.id }}"
                                    class="mb-1"
                                >
                                    <fa-icon [icon]="'times'"></fa-icon>
                                </button>
                            </div>
                        </div>
                    </td>
                </tr>
            </tbody>
        </table>
    </div>
</div><|MERGE_RESOLUTION|>--- conflicted
+++ resolved
@@ -192,12 +192,8 @@
                                     deleteQuestion="artemisApp.quizExercise.reset.question"
                                     class="mb-1"
                                 >
-<<<<<<< HEAD
-                                    <fa-icon icon="times"></fa-icon>
-=======
                                     <fa-icon [icon]="'times'"></fa-icon>
                                     <span class="d-none d-md-inline" jhiTranslate="entity.action.reset">Reset</span>
->>>>>>> 1962378b
                                 </button>
                                 <button
                                     *ngIf="quizExercise.isAtLeastInstructor"
