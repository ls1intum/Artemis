<div>
    <h4>
        <span *ngIf="course">{{course.title}} - </span><span *ngIf="quizExercises">{{quizExercises.length}} </span>
        <span jhiTranslate="arTeMiSApp.quizExercise.home.title">Quiz Exercises</span>
        <button *ngIf="courseId" class="btn btn-primary float-right jh-create-entity create-quiz-exercise" [routerLink]="['new']">
            <span class="fa fa-plus"></span>
            <span jhiTranslate="arTeMiSApp.quizExercise.home.createLabel">
                Create new Quiz
            </span>
        </button>
<<<<<<< HEAD
        <span jhiTranslate="arTeMiSApp.quizExercise.home.title">Quiz Exercises</span>
        <button *ngIf="courseId" class="btn btn-primary float-right jh-create-entity create-quiz-exercise" [routerLink]="['export']">
            <span class="fa fa-plus"></span>
            <span  jhiTranslate="arTeMiSApp.quizExercise.home.exportLabel">
                Export Quiz Exercises
            </span>
        </button>
    </h2>
=======
        <button *ngIf="courseId" class="btn btn-primary float-right" [routerLink]="['/apollon-diagrams']">
            <span class="fa fa-plus"></span>
            <span jhiTranslate="arTeMiSApp.quizExercise.home.createModelDragAndDrop">
                Create new Drag and Drop Model Quiz
            </span>
        </button>
    </h4>
>>>>>>> 62f15993
    <jhi-alert></jhi-alert>
    <div class="row">
    </div>
    <br/>
    <div class="table-responsive" *ngIf="quizExercises">
        <table class="table table-striped">
            <thead>
            <tr jhiSort [(predicate)]="predicate" [(ascending)]="reverse" [callback]="callback">
                <th jhiSortBy="id"><span jhiTranslate="global.field.id">ID</span><span class="fa fa-sort"></span></th>
                <th jhiSortBy="title"><span jhiTranslate="arTeMiSApp.exercise.title">Title</span><span class="fa fa-sort"></span></th>
                <th jhiSortBy="status"><span jhiTranslate="arTeMiSApp.quizExercise.status">Status</span><span class="fa fa-sort"></span></th>
                <th jhiSortBy="releaseDate"><span jhiTranslate="arTeMiSApp.quizExercise.startTime">Start Time</span><span class="fa fa-sort"></span></th>
                <th jhiSortBy="duration"><span jhiTranslate="arTeMiSApp.quizExercise.duration">Duration</span><span class="fa fa-sort"></span></th>
                <th jhiSortBy="maxScore"><span jhiTranslate="arTeMiSApp.exercise.maxScore">Max Score</span><span class="fa fa-sort"></span></th>
                <th></th>
            </tr>
            </thead>
            <tbody>
            <tr *ngFor="let quizExercise of quizExercises | sortBy: predicate: reverse ;trackBy: trackId">
                <td><a [routerLink]="['/quiz-exercise', quizExercise.id ]">{{quizExercise.id}}</a></td>
                <td>{{quizExercise.title}}</td>
                <td>{{quizExercise.status}}</td>
                <td>{{quizExercise.isPlannedToStart ? (quizExercise.releaseDate | date:'medium') : "-"}}</td>
                <td>
                    {{fullMinutesForSeconds(quizExercise.duration)}}
                    <span
                        jhiTranslate="{{quizExercise.duration % 60 ? 'arTeMiSApp.quizExercise.minutesShort' : 'arTeMiSApp.quizExercise.minutes'}}"></span>
                    <span *ngIf="quizExercise.duration % 60">
                        {{quizExercise.duration % 60}}
                        <span jhiTranslate="arTeMiSApp.quizExercise.secondsShort"></span>
                    </span>
                </td>
                <td>{{quizExercise.maxScore}}</td>
                <td class="text-right">
                    <div class="btn-group flex-btn-group-container">
                        <button type="submit"
                                (click)="openForPractice(quizExercise.id)"
                                class="btn btn-warning btn-sm"
                                *ngIf="quizExercise.status === QuizStatus.CLOSED">
                            <span class="fa fa-play-circle"></span>
                            <span class="hidden-sm-down"
                                  jhiTranslate="arTeMiSApp.quizExercise.openForPractice"></span>
                        </button>
                        <button type="submit"
                                (click)="startQuiz(quizExercise.id)"
                                class="btn btn-warning btn-sm"
                                *ngIf="quizExercise.status === QuizStatus.VISIBLE">
                            <span class="fa fa-play-circle"></span>
                            <span class="hidden-sm-down" jhiTranslate="arTeMiSApp.quizExercise.startNow"></span>
                        </button>
                        <button type="submit"
                                (click)="showQuiz(quizExercise.id)"
                                class="btn btn-warning btn-sm"
                                *ngIf="quizExercise.status === QuizStatus.HIDDEN">
                            <span class="fa fa-eye"></span>
                            <span class="hidden-sm-down" jhiTranslate="arTeMiSApp.quizExercise.showNow"></span>
                        </button>
                        <div class="d-inline-block" ngbDropdown>
                            <button class="btn btn-info btn-sm" ngbDropdownToggle>
                                <span class="fa fa-eye"></span>
                                &nbsp;
                                <span class="caret"></span>
                            </button>
                            <div ngbDropdownMenu>
                                <button class="dropdown-item" jhiTranslate="arTeMiSApp.quizExercise.preview"
                                        [routerLink]="['/quiz', quizExercise.id, 'preview']"
                                ></button>
                                <button class="dropdown-item" jhiTranslate="arTeMiSApp.quizExercise.solution"
                                        [routerLink]="['/quiz', quizExercise.id, 'solution']"
                                ></button>
                            </div>
                        </div>
                        <button type="submit"
                                [routerLink]="['/quiz', quizExercise.id, 'quiz-point-statistic']"
                                class="btn btn-success btn-sm">
                            <span class="fa fa-signal"></span>
                            <span class="hidden-sm-down" jhiTranslate="global.menu.entities.statistic"></span>
                        </button>
                        <button type="submit"
                                (click)="exportQuizById(quizExercise.id, true)"
                                class="btn btn-primary btn-sm">
                            <span class="hidden-sm-down" jhiTranslate="entity.action.export"></span>
                        </button>
                        <button type="submit"
                                [hidden]="quizIsOver(quizExercise) && userIsInstructor()"
                                [disabled]="quizExercise.status === QuizStatus.ACTIVE || (quizIsOver(quizExercise) && !userIsInstructor())"
                                [routerLink]="['edit', quizExercise.id]"
                                class="btn btn-primary btn-sm">
                            <span class="fa fa-pencil"></span>
                            <span class="hidden-sm-down" jhiTranslate="entity.action.edit"></span>
                        </button>
                        <button type="submit"
                                [hidden]="!quizIsOver(quizExercise) || !userIsInstructor()"
                                [routerLink]="['/course', quizExercise.course.id, 'quiz-exercise', 're-evaluate', quizExercise.id]"
                                class="btn btn-primary btn-sm">
                            <span class="fa fa-pencil"></span>
                            <span class="hidden-sm-down" jhiTranslate="entity.action.re-evaluate"></span>
                        </button>
                        <button type="submit"
                                [routerLink]="['/', { outlets: { popup: 'quiz-exercise/'+ quizExercise.id + '/delete'} }]"
                                replaceUrl="true"
                                queryParamsHandling="merge"
                                class="btn btn-danger btn-sm">
                            <span class="fa fa-remove"></span>
                            <span class="d-none d-md-inline" jhiTranslate="entity.action.delete">Delete</span>
                        </button>
                    </div>
                </td>
            </tr>
            </tbody>
        </table>
    </div>
</div><|MERGE_RESOLUTION|>--- conflicted
+++ resolved
@@ -8,7 +8,6 @@
                 Create new Quiz
             </span>
         </button>
-<<<<<<< HEAD
         <span jhiTranslate="arTeMiSApp.quizExercise.home.title">Quiz Exercises</span>
         <button *ngIf="courseId" class="btn btn-primary float-right jh-create-entity create-quiz-exercise" [routerLink]="['export']">
             <span class="fa fa-plus"></span>
@@ -16,8 +15,6 @@
                 Export Quiz Exercises
             </span>
         </button>
-    </h2>
-=======
         <button *ngIf="courseId" class="btn btn-primary float-right" [routerLink]="['/apollon-diagrams']">
             <span class="fa fa-plus"></span>
             <span jhiTranslate="arTeMiSApp.quizExercise.home.createModelDragAndDrop">
@@ -25,7 +22,6 @@
             </span>
         </button>
     </h4>
->>>>>>> 62f15993
     <jhi-alert></jhi-alert>
     <div class="row">
     </div>
