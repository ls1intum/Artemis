<div>
    <h4>
        <ng-container>
            <span *ngIf="course && !showHeading">{{course.title}} - </span><span *ngIf="quizExercises && showHeading">{{quizExercises.length}} </span>
            <span jhiTranslate="arTeMiSApp.quizExercise.home.title">Quiz Exercises</span>
        </ng-container>
<<<<<<< HEAD
        <button *ngIf="courseId" class="btn mr-2 btn-primary float-right jh-create-entity create-quiz-exercise" [routerLink]="['quiz-exercise' , 'new']">
=======
        <button class="btn mr-2 btn-primary float-right jh-create-entity create-quiz-exercise" [routerLink]="['quiz-exercise' , 'new']">
>>>>>>> 649b482b
            <span class="fa fa-plus"></span>
            <span jhiTranslate="arTeMiSApp.quizExercise.home.createLabel">
                Create new Quiz
            </span>
        </button>
<<<<<<< HEAD
        <button *ngIf="courseId" class="btn mr-2 btn-primary float-right jh-create-entity create-quiz-exercise" [routerLink]="['quiz-exercise', 'export']">
=======
        <button class="btn mr-2 btn-primary float-right jh-create-entity create-quiz-exercise" [routerLink]="['quiz-exercise', 'export']">
>>>>>>> 649b482b
            <span class="fa fa-plus"></span>
            <span jhiTranslate="arTeMiSApp.quizExercise.home.exportLabel">
                Export Quiz Exercises
            </span>
        </button>
        <button class="btn mr-2 btn-primary float-right" [routerLink]="['/apollon-diagrams']">
            <span class="fa fa-plus"></span>
            <span jhiTranslate="arTeMiSApp.quizExercise.home.createModelDragAndDrop">
                Create new Drag and Drop Model Quiz
            </span>
        </button>
    </h4>
    <jhi-alert></jhi-alert>
    <div class="row">
    </div>
    <br/>
    <div class="table-responsive" *ngIf="quizExercises">
        <table class="table table-striped">
            <thead>
                <tr jhiSort [(predicate)]="predicate" [(ascending)]="reverse" [callback]="callback">
                    <th jhiSortBy="id"><span jhiTranslate="global.field.id">ID</span><span class="fa fa-sort"></span></th>
                    <th jhiSortBy="title"><span jhiTranslate="arTeMiSApp.exercise.title">Title</span><span class="fa fa-sort"></span></th>
                    <th jhiSortBy="status"><span jhiTranslate="arTeMiSApp.quizExercise.status">Status</span><span class="fa fa-sort"></span></th>
                    <th jhiSortBy="releaseDate"><span jhiTranslate="arTeMiSApp.quizExercise.startTime">Start Time</span><span class="fa fa-sort"></span></th>
                    <th jhiSortBy="duration"><span jhiTranslate="arTeMiSApp.quizExercise.duration">Duration</span><span class="fa fa-sort"></span></th>
                    <th jhiSortBy="maxScore"><span jhiTranslate="arTeMiSApp.exercise.maxScore">Max Score</span><span class="fa fa-sort"></span></th>
                    <th>Quiz Lifecycle</th>
                    <th></th>
                </tr>
            </thead>
            <tbody>
            <tr *ngFor="let quizExercise of quizExercises | sortBy: predicate: reverse ;trackBy: trackId">
                <td *ngIf="!quizIsOver(quizExercise) || !userIsInstructor()">
                    <a [routerLink]="['/course', quizExercise.course.id, 'quiz-exercise', 'edit', quizExercise.id ]">{{quizExercise.id}}</a>
                </td>
                <td *ngIf="quizIsOver(quizExercise) && userIsInstructor()">
                    <a [routerLink]="['/course', quizExercise.course.id, 'quiz-exercise', 're-evaluate', quizExercise.id]">{{quizExercise.id}}</a>
                </td>
                <td>{{quizExercise.title}}</td>
                <td>{{quizExercise.status}}</td>
                <td>{{quizExercise.isPlannedToStart ? (quizExercise.releaseDate | date:'medium') : "-"}}</td>
                <td>
                    {{fullMinutesForSeconds(quizExercise.duration)}}
                    <span
                        jhiTranslate="{{quizExercise.duration % 60 ? 'arTeMiSApp.quizExercise.minutesShort' : 'arTeMiSApp.quizExercise.minutes'}}"></span>
                    <span *ngIf="quizExercise.duration % 60">
                        {{quizExercise.duration % 60}}
                        <span jhiTranslate="arTeMiSApp.quizExercise.secondsShort"></span>
                    </span>
                </td>
                <td>{{quizExercise.maxScore}}</td>
                <td class="text-right">
                    <div class="btn-group flex-btn-group-container">
                        <button type="submit"
                                (click)="openForPractice(quizExercise.id)"
                                class="btn btn-warning btn-sm mr-1 mb-1"
                                *ngIf="quizExercise.status === QuizStatus.CLOSED">
                            <span class="fa fa-play-circle"></span>
                            <span class="d-none d-md-inline" jhiTranslate="arTeMiSApp.quizExercise.openForPractice"></span>
                        </button>
                        <button type="submit"
                                (click)="startQuiz(quizExercise.id)"
                                class="btn btn-warning btn-sm mr-1 mb-1"
                                *ngIf="quizExercise.status === QuizStatus.VISIBLE">
                            <span class="fa fa-play-circle"></span>
                            <span class="d-none d-md-inline" jhiTranslate="arTeMiSApp.quizExercise.startNow">Start Now</span>
                        </button>
                        <button type="submit"
                                (click)="showQuiz(quizExercise.id)"
                                class="btn btn-warning btn-sm mr-1 mb-1"
                                *ngIf="quizExercise.status === QuizStatus.HIDDEN">
                            <span class="fa fa-eye"></span>
                            <span class="d-none d-md-inline" jhiTranslate="arTeMiSApp.quizExercise.showNow">Set Visible</span>
                        </button>
                    </div>
                </td>
                <td class="text-right">
                    <div class="btn-group flex-btn-group-container">
                        <div class="btn-group-vertical mr-1 mb-1">
                            <button type="submit"
                                    [routerLink]="['/quiz', quizExercise.id, 'preview']"
                                    class="btn btn-info btn-sm mr-1 mb-1">
                                <span class="fa fa-eye"></span>
                                <span class="d-none d-md-inline" jhiTranslate="arTeMiSApp.quizExercise.preview">Preview</span>
                            </button>
                            <button type="submit"
                                    [routerLink]="['/quiz', quizExercise.id, 'solution']"
                                    class="btn btn-info btn-sm mr-1 mb-1">
                                <span class="fa fa-eye"></span>
                                <span class="d-none d-md-inline" jhiTranslate="arTeMiSApp.quizExercise.solution">Solution</span>
                            </button>
                        </div>
                        <div class="btn-group-vertical mr-1 mb-1">
                            <button type="submit"
                                    [routerLink]="['/quiz', quizExercise.id, 'quiz-point-statistic']"
                                    class="btn btn-success btn-sm mr-1 mb-1">
                                <span class="fa fa-signal"></span>
                                <span class="d-none d-md-inline" jhiTranslate="global.menu.entities.statistic">Statistic</span>
                            </button>
                            <button type="submit"
                                    [routerLink]="['/course', quizExercise.course.id, 'exercise', quizExercise.id, 'dashboard' ]"
                                    class="btn btn-success btn-sm mr-1 mb-1">
                                <span class="fa fa-eye"></span>
                                <span class="d-none d-md-inline" jhiTranslate="entity.action.dashboard">Dashboard</span>
                            </button>
                        </div>
                        <div class="btn-group-vertical mr-1 mb-1">
                            <button type="submit"
                                    (click)="exportQuizById(quizExercise.id, true)"
                                    class="btn btn-primary btn-sm mr-1 mb-1">
                                <fa-icon [icon]="'file-export'"></fa-icon>
                                <span class="d-none d-md-inline" jhiTranslate="entity.action.export">Export</span>
                            </button>
                            <button type="submit"
                                    [hidden]="quizIsOver(quizExercise) && userIsInstructor()"
                                    [disabled]="quizExercise.status === QuizStatus.ACTIVE || (quizIsOver(quizExercise) && !userIsInstructor())"
                                    [routerLink]="['quiz-exercise','edit', quizExercise.id]"
                                    class="btn btn-primary btn-sm mr-1 mb-1">
                                <span class="fa fa-pencil"></span>
                                <span class="d-none d-md-inline" jhiTranslate="entity.action.edit">Edit</span>
                            </button>
                            <button type="submit"
                                    [hidden]="!quizIsOver(quizExercise) || !userIsInstructor()"
                                    [routerLink]="['/course', quizExercise.course.id, 'quiz-exercise', 're-evaluate', quizExercise.id]"
                                    class="btn btn-primary btn-sm mr-1 mb-1">
                                <span class="fa fa-pencil"></span>
                                <span class="d-none d-md-inline" jhiTranslate="entity.action.re-evaluate">Re-evaluate</span>
                            </button>
                        </div>
                        <div class="btn-group-vertical mr-1 mb-1">
                            <button type="submit"
                                    [routerLink]="['/', { outlets: { popup: 'quiz-exercise/'+ quizExercise.id + '/delete'} }]"
                                    replaceUrl="true"
                                    queryParamsHandling="merge"
                                    class="btn btn-danger btn-sm mr-1 mb-1">
                                <span class="fa fa-remove"></span>
                                <span class="d-none d-md-inline" jhiTranslate="entity.action.delete">Delete</span>
                            </button>
                            <button type="submit"
                                    [routerLink]="['/', { outlets: { popup: 'quiz-exercise/'+ quizExercise.id + '/reset'} }]"
                                    replaceUrl="true"
                                    queryParamsHandling="merge"
                                    class="btn btn-danger btn-sm mr-1 mb-1">
                                <span class="fa fa-remove"></span>
                                <span class="d-none d-md-inline" jhiTranslate="entity.action.reset">Reset</span>
                            </button>
                        </div>
                        <button type="submit"
                                [routerLink]="['/quiz', quizExercise.id, 'quiz-point-statistic']"
                                class="btn btn-success btn-sm mr-1">
                            <span class="fa fa-signal"></span>
                            <span class="hidden-sm-down" jhiTranslate="global.menu.entities.statistic">Statistic</span>
                        </button>
                        <button type="submit"
                                (click)="exportQuizById(quizExercise.id, true)"
                                class="btn btn-primary btn-sm mr-1">
                            <span class="hidden-sm-down" jhiTranslate="entity.action.export">Export</span>
                        </button>
                        <button type="submit"
                                [routerLink]="['/course', quizExercise.course.id, 'exercise', quizExercise.id, 'dashboard' ]"
                                class="btn btn-info btn-sm mr-1">
                            <span class="fa fa-eye"></span>
                            <span class="d-none d-md-inline" jhiTranslate="entity.action.dashboard">Dashboard</span>
                        </button>
                        <button type="submit"
                                [hidden]="quizIsOver(quizExercise) && userIsInstructor()"
                                [disabled]="quizExercise.status === QuizStatus.ACTIVE || (quizIsOver(quizExercise) && !userIsInstructor())"
                                [routerLink]="['/course', quizExercise.course.id,'quiz-exercise','edit', quizExercise.id]"
                                class="btn btn-primary btn-sm mr-1">
                            <span class="fa fa-pencil"></span>
                            <span class="hidden-sm-down" jhiTranslate="entity.action.edit">Edit</span>
                        </button>
                        <button type="submit"
                                [hidden]="!quizIsOver(quizExercise) || !userIsInstructor()"
                                [routerLink]="['/course', quizExercise.course.id, 'quiz-exercise', 're-evaluate', quizExercise.id]"
                                class="btn btn-primary btn-sm mr-1">
                            <span class="fa fa-pencil"></span>
                            <span class="hidden-sm-down" jhiTranslate="entity.action.re-evaluate">Re-evaluate</span>
                        </button>
                        <button type="submit"
                                [routerLink]="['/', { outlets: { popup: 'quiz-exercise/'+ quizExercise.id + '/delete'} }]"
                                replaceUrl="true"
                                queryParamsHandling="merge"
                                class="btn btn-danger btn-sm mr-1">
                            <span class="fa fa-remove"></span>
                            <span class="d-none d-md-inline" jhiTranslate="entity.action.delete">Delete</span>
                        </button>
                    </div>
                </td>
            </tr>
            </tbody>
        </table>
    </div>
</div><|MERGE_RESOLUTION|>--- conflicted
+++ resolved
@@ -4,21 +4,13 @@
             <span *ngIf="course && !showHeading">{{course.title}} - </span><span *ngIf="quizExercises && showHeading">{{quizExercises.length}} </span>
             <span jhiTranslate="arTeMiSApp.quizExercise.home.title">Quiz Exercises</span>
         </ng-container>
-<<<<<<< HEAD
-        <button *ngIf="courseId" class="btn mr-2 btn-primary float-right jh-create-entity create-quiz-exercise" [routerLink]="['quiz-exercise' , 'new']">
-=======
         <button class="btn mr-2 btn-primary float-right jh-create-entity create-quiz-exercise" [routerLink]="['quiz-exercise' , 'new']">
->>>>>>> 649b482b
             <span class="fa fa-plus"></span>
             <span jhiTranslate="arTeMiSApp.quizExercise.home.createLabel">
                 Create new Quiz
             </span>
         </button>
-<<<<<<< HEAD
-        <button *ngIf="courseId" class="btn mr-2 btn-primary float-right jh-create-entity create-quiz-exercise" [routerLink]="['quiz-exercise', 'export']">
-=======
         <button class="btn mr-2 btn-primary float-right jh-create-entity create-quiz-exercise" [routerLink]="['quiz-exercise', 'export']">
->>>>>>> 649b482b
             <span class="fa fa-plus"></span>
             <span jhiTranslate="arTeMiSApp.quizExercise.home.exportLabel">
                 Export Quiz Exercises
@@ -166,46 +158,6 @@
                                 <span class="d-none d-md-inline" jhiTranslate="entity.action.reset">Reset</span>
                             </button>
                         </div>
-                        <button type="submit"
-                                [routerLink]="['/quiz', quizExercise.id, 'quiz-point-statistic']"
-                                class="btn btn-success btn-sm mr-1">
-                            <span class="fa fa-signal"></span>
-                            <span class="hidden-sm-down" jhiTranslate="global.menu.entities.statistic">Statistic</span>
-                        </button>
-                        <button type="submit"
-                                (click)="exportQuizById(quizExercise.id, true)"
-                                class="btn btn-primary btn-sm mr-1">
-                            <span class="hidden-sm-down" jhiTranslate="entity.action.export">Export</span>
-                        </button>
-                        <button type="submit"
-                                [routerLink]="['/course', quizExercise.course.id, 'exercise', quizExercise.id, 'dashboard' ]"
-                                class="btn btn-info btn-sm mr-1">
-                            <span class="fa fa-eye"></span>
-                            <span class="d-none d-md-inline" jhiTranslate="entity.action.dashboard">Dashboard</span>
-                        </button>
-                        <button type="submit"
-                                [hidden]="quizIsOver(quizExercise) && userIsInstructor()"
-                                [disabled]="quizExercise.status === QuizStatus.ACTIVE || (quizIsOver(quizExercise) && !userIsInstructor())"
-                                [routerLink]="['/course', quizExercise.course.id,'quiz-exercise','edit', quizExercise.id]"
-                                class="btn btn-primary btn-sm mr-1">
-                            <span class="fa fa-pencil"></span>
-                            <span class="hidden-sm-down" jhiTranslate="entity.action.edit">Edit</span>
-                        </button>
-                        <button type="submit"
-                                [hidden]="!quizIsOver(quizExercise) || !userIsInstructor()"
-                                [routerLink]="['/course', quizExercise.course.id, 'quiz-exercise', 're-evaluate', quizExercise.id]"
-                                class="btn btn-primary btn-sm mr-1">
-                            <span class="fa fa-pencil"></span>
-                            <span class="hidden-sm-down" jhiTranslate="entity.action.re-evaluate">Re-evaluate</span>
-                        </button>
-                        <button type="submit"
-                                [routerLink]="['/', { outlets: { popup: 'quiz-exercise/'+ quizExercise.id + '/delete'} }]"
-                                replaceUrl="true"
-                                queryParamsHandling="merge"
-                                class="btn btn-danger btn-sm mr-1">
-                            <span class="fa fa-remove"></span>
-                            <span class="d-none d-md-inline" jhiTranslate="entity.action.delete">Delete</span>
-                        </button>
                     </div>
                 </td>
             </tr>
