import { ChangeDetectorRef, Component, HostListener, OnChanges, OnInit, QueryList, SimpleChanges, ViewChildren, ChangeDetectionStrategy } from '@angular/core';
import { QuizExerciseService } from './quiz-exercise.service';
import { ActivatedRoute, Router } from '@angular/router';
import { HttpErrorResponse, HttpResponse } from '@angular/common/http';
import { Course, CourseService } from 'app/entities/course';
import { QuizExercise } from './quiz-exercise.model';
import { DragAndDropQuestionUtil } from 'app/components/util/drag-and-drop-question-util.service';
import { ShortAnswerQuestionUtil } from 'app/components/util/short-answer-question-util.service';
import { TranslateService } from '@ngx-translate/core';
import { FileUploaderService } from 'app/shared/http/file-uploader.service';
import { QuizQuestion, QuizQuestionType, ScoringType } from '../quiz-question';
import { MultipleChoiceQuestion } from 'app/entities/multiple-choice-question';
import { DragAndDropQuestion } from 'app/entities/drag-and-drop-question';
import { ShortAnswerQuestion } from 'app/entities/short-answer-question';
import { AnswerOption } from 'app/entities/answer-option';
import { Duration, Option } from './quiz-exercise-interfaces';
import { NgbDate, NgbDateStruct, NgbTimeStruct } from '@ng-bootstrap/ng-bootstrap';
import * as moment from 'moment';
import { Moment } from 'moment';
import { Location } from '@angular/common';
import { ComponentCanDeactivate } from 'app/shared';
import { JhiAlertService } from 'ng-jhipster';
import { Observable } from 'rxjs/Observable';
import { EditDragAndDropQuestionComponent, EditMultipleChoiceQuestionComponent, EditShortAnswerQuestionComponent } from 'app/quiz/edit';
import { EditQuizQuestion } from 'app/quiz/edit/edit-quiz-question.interface';

interface Reason {
    translateKey: string;
    translateValues: {};
}

interface Warnings {
    translateKey: string;
    translateValues: {};
}

@Component({
    selector: 'jhi-quiz-exercise-detail',
    templateUrl: './quiz-exercise-detail.component.html',
    changeDetection: ChangeDetectionStrategy.OnPush,
    providers: [DragAndDropQuestionUtil, ShortAnswerQuestionUtil]
})
export class QuizExerciseDetailComponent implements OnInit, OnChanges, ComponentCanDeactivate {
    // Make constants available to html for comparison
    readonly DRAG_AND_DROP = QuizQuestionType.DRAG_AND_DROP;
    readonly MULTIPLE_CHOICE = QuizQuestionType.MULTIPLE_CHOICE;
    readonly SHORT_ANSWER = QuizQuestionType.SHORT_ANSWER;

    @ViewChildren('editMultipleChoice')
    editMultipleChoiceQuestionComponents: QueryList<EditMultipleChoiceQuestionComponent>;

    @ViewChildren('editDragAndDrop')
    editDragAndDropQuestionComponents: QueryList<EditDragAndDropQuestionComponent>;

    @ViewChildren('editShortAnswer')
    editShortAnswerQuestionComponents: QueryList<EditShortAnswerQuestionComponent>;

    course: Course;
    quizExercise: QuizExercise;
    courseRepository: CourseService;

    entity: QuizExercise;
    savedEntity: QuizExercise;

    /** Date and time for Quiz Exercise Start Time **/
    startDate: Moment;
    startTime: NgbTimeStruct;
    dateTime: Moment;
    minDate: NgbDateStruct;

    /** Constants for 'Add existing questions' and 'Import file' features **/
    showExistingQuestions = false;
    courses: Course[] = [];
    selectedCourseId: number;
    quizExercises: QuizExercise[];
    allExistingQuestions: QuizQuestion[];
    existingQuestions: QuizQuestion[];
    importFile: Blob;
    importFileName: string;
    searchQueryText: string;
    dndFilterEnabled: boolean;
    mcqFilterEnabled: boolean;
    shortAnswerFilterEnabled: boolean;

    /** Duration object **/
    duration = new Duration(0, 0);

    /** Status constants **/
    isSaving = false;
    quizIsValid: boolean;
    warningQuizCache: boolean;
    pendingChangesCache: boolean;
    invalidReasons: Reason[];
    invalidWarnings: Warnings[];

    /** Status Options **/
    statusOptionsVisible: Option[] = [new Option(false, 'Hidden'), new Option(true, 'Visible')];
    statusOptionsPractice: Option[] = [new Option(false, 'Closed'), new Option(true, 'Open for Practice')];
    statusOptionsActive: Option[] = [new Option(true, 'Active')];

    constructor(
        private route: ActivatedRoute,
        private courseService: CourseService,
        private quizExerciseService: QuizExerciseService,
        private dragAndDropQuestionUtil: DragAndDropQuestionUtil,
        private shortAnswerQuestionUtil: ShortAnswerQuestionUtil,
        private router: Router,
        private translateService: TranslateService,
        private fileUploaderService: FileUploaderService,
        private jhiAlertService: JhiAlertService,
        private location: Location,
        private changeDetector: ChangeDetectorRef,
    ) {}

    ngOnInit(): void {
        /** Initialize local constants **/
        this.showExistingQuestions = false;
        this.courses = [];
        this.quizExercises = [];
        this.allExistingQuestions = [];
        this.existingQuestions = [];
        this.importFile = null;
        this.importFileName = '';
        this.searchQueryText = '';
        this.dndFilterEnabled = true;
        this.mcqFilterEnabled = true;
        this.shortAnswerFilterEnabled = true;

        /** Set minDate for DatePicker to today **/
        const today = moment();
        this.minDate = { year: today.year(), month: today.month() + 1, day: today.date() };

        const courseId = +this.route.snapshot.paramMap.get('courseId');
        const quizId = +this.route.snapshot.paramMap.get('id');
        /** Query the courseService for the participationId given by the params */
        if (courseId) {
            this.courseService.find(courseId).subscribe((response: HttpResponse<Course>) => {
                this.course = response.body;
                // Make sure to call init if we didn't receive an id => new quiz-exercise
                if (!quizId) {
                    this.init();
                }
            });
        }
        if (quizId) {
            this.quizExerciseService.find(quizId).subscribe((response: HttpResponse<QuizExercise>) => {
                this.quizExercise = response.body;
                this.init();
            });
        }
        this.courseRepository = this.courseService;
    }

    /**
     * @function init
     * @desc Initializes local constants and prepares the QuizExercise entity
     */
    init(): void {
        if (this.quizExercise) {
            this.entity = this.quizExercise;
        } else {
            this.entity = new QuizExercise();
            this.entity.title = '';
            this.entity.duration = 600;
            this.entity.isVisibleBeforeStart = false;
            this.entity.isOpenForPractice = false;
            this.entity.isPlannedToStart = false;
            this.entity.releaseDate = moment();
            this.entity.randomizeQuestionOrder = true;
            this.entity.quizQuestions = [];
            this.quizExercise = this.entity;
        }
        this.prepareEntity(this.entity);
        this.prepareDateTime();
        // Assign savedEntity to identify local changes
        this.savedEntity = this.entity.id ? JSON.parse(JSON.stringify(this.entity)) : new QuizExercise();
        if (!this.quizExercise.course) {
            this.quizExercise.course = this.course;
        }
        this.updateDuration();
        this.cacheValidation();
    }

    ngOnChanges(changes: SimpleChanges): void {
        if (changes.course || changes.quizExercise) {
            this.init();
        }
    }

    /**
     * @function showDropdown
     * @desc Determine which dropdown to display depending on the relationship between start time, end time, and current time
     * @returns {string} Name of the dropdown to show
     */
    get showDropdown(): string {
        if (this.quizExercise && this.quizExercise.isPlannedToStart) {
            const plannedEndMoment = moment(this.quizExercise.releaseDate).add(this.quizExercise.duration, 'seconds');
            if (plannedEndMoment.isBefore(moment())) {
                return 'isOpenForPractice';
            } else if (moment(this.quizExercise.releaseDate).isBefore(moment())) {
                return 'active';
            }
        }
        return 'isVisibleBeforeStart';
    }

    canDeactivate(): Observable<boolean> | boolean {
        return !this.pendingChangesCache;
    }

    // displays the alert for confirming refreshing or closing the page if there are unsaved changes
    @HostListener('window:beforeunload', ['$event'])
    unloadNotification($event: any) {
        if (!this.canDeactivate()) {
            $event.returnValue = this.translateService.instant('pendingChanges');
        }
    }

    /**
     * @desc Callback for datepicker to decide whether given date should be disabled
     * All dates which are in the past (< today) are disabled
     */
    isDateInPast = (date: NgbDate, current: { month: number }) =>
        current.month < moment().month() + 1 ||
        moment()
            .year(date.year)
            .month(date.month - 1)
            .date(date.day)
            .isBefore(moment());

    /**
     * @function addMultipleChoiceQuestion
     * @desc Add an empty multiple choice question to the quiz
     */
    addMultipleChoiceQuestion() {
        if (typeof this.quizExercise === 'undefined') {
            this.quizExercise = this.entity;
        }

        const mcQuestion = new MultipleChoiceQuestion();
        mcQuestion.title = '';
        mcQuestion.text = 'Enter your long question if needed';
        mcQuestion.scoringType = ScoringType.ALL_OR_NOTHING; // explicit default value for multiple questions
        mcQuestion.randomizeOrder = true;
        mcQuestion.score = 1;
        mcQuestion.hasCorrectOption = true;

        const correctSampleAnswerOption = new AnswerOption();
        correctSampleAnswerOption.isCorrect = true;
        correctSampleAnswerOption.text = 'Enter a correct answer option here';

        const incorrectSampleAnswerOption = new AnswerOption();
        incorrectSampleAnswerOption.isCorrect = false;
        incorrectSampleAnswerOption.text = 'Enter an incorrect answer option here';

        mcQuestion.answerOptions = [correctSampleAnswerOption, incorrectSampleAnswerOption];
<<<<<<< HEAD
        this.quizExercise.questions.push(mcQuestion);
        this.cacheValidation();
=======
        this.quizExercise.quizQuestions.push(mcQuestion);
>>>>>>> e99d20ec
    }

    /**
     * @function addDragAndDropQuestion
     * @desc Add an empty drag and drop question to the quiz
     */
    addDragAndDropQuestion(): void {
        if (typeof this.quizExercise === 'undefined') {
            this.quizExercise = this.entity;
        }

        const dndQuestion = new DragAndDropQuestion();
        dndQuestion.title = '';
        dndQuestion.text = 'Enter your long question if needed';
        dndQuestion.scoringType = ScoringType.PROPORTIONAL_WITH_PENALTY; // explicit default value for drag and drop questions
        dndQuestion.randomizeOrder = true;
        dndQuestion.score = 1;
        dndQuestion.dropLocations = [];
        dndQuestion.dragItems = [];
        dndQuestion.correctMappings = [];
<<<<<<< HEAD
        this.quizExercise.questions.push(dndQuestion);
        this.cacheValidation();
=======
        this.quizExercise.quizQuestions.push(dndQuestion);
>>>>>>> e99d20ec
    }

    /**
     * @function addDShortAnswerQuestion
     * @desc Add an empty short answer question to the quiz
     */
    addShortAnswerQuestion(): void {
        if (typeof this.quizExercise === 'undefined') {
            this.quizExercise = this.entity;
        }

        const shortAnswerQuestion = new ShortAnswerQuestion();
        shortAnswerQuestion.title = '';
        shortAnswerQuestion.text = 'Enter your long question if needed';
        shortAnswerQuestion.scoringType = ScoringType.ALL_OR_NOTHING; // explicit default value for short answer questions
        shortAnswerQuestion.randomizeOrder = true;
        shortAnswerQuestion.score = 1;
        shortAnswerQuestion.spots = [];
        shortAnswerQuestion.solutions = [];
        shortAnswerQuestion.correctMappings = [];
<<<<<<< HEAD
        this.quizExercise.questions.push(shortAnswerQuestion);
        this.cacheValidation();
=======
        this.quizExercise.quizQuestions.push(shortAnswerQuestion);
>>>>>>> e99d20ec
    }
    /**
     * @function calculateMaxExerciseScore
     * @desc Iterates over the questions of the quizExercise and calculates the sum of all question scores
     */
    calculateMaxExerciseScore(): number {
        let scoreSum = 0;
        this.quizExercise.quizQuestions.forEach(question => (scoreSum += question.score));
        return scoreSum;
    }

    /**
     * @function showHideExistingQuestions
     * @desc Toggles existing questions view
     */
    showHideExistingQuestions(): void {
        if (this.quizExercise == null) {
            this.quizExercise = this.entity;
        }

        // If courses are not populated, then populate list of courses,
        if (this.courses.length === 0) {
            this.courseRepository.query().subscribe((res: HttpResponse<Course[]>) => {
                this.courses = res.body;
            });
        }
        this.showExistingQuestions = !this.showExistingQuestions;
        this.selectedCourseId = null;
        this.allExistingQuestions = this.existingQuestions = [];
        this.changeDetector.detectChanges();
    }

    /**
     * @function onCourseSelect
     * @desc Callback function for when a user selected a Course from the Dropdown list from 'Add existing questions'
     *       Populates list of quiz exercises for the selected course
     */
    onCourseSelect(): void {
        this.allExistingQuestions = this.existingQuestions = [];
        if (this.selectedCourseId == null) {
            return;
        }

        /** Search the selected course by id in all available courses **/
        const selectedCourse = this.courses.find(course => course.id === Number(this.selectedCourseId));

        // TODO: the following code seems duplicated (see quiz-exercise-export.component.ts in the method loadForCourse). Try to avoid duplication!
        // For the given course, get list of all quiz exercises. And for all quiz exercises, get list of all questions in a quiz exercise,
        this.quizExerciseService.findForCourse(selectedCourse.id).subscribe(
            (quizExercisesResponse: HttpResponse<QuizExercise[]>) => {
                if (quizExercisesResponse.body) {
                    const quizExercises = quizExercisesResponse.body;
                    for (const quizExercise of quizExercises) {
                        this.quizExerciseService.find(quizExercise.id).subscribe((response: HttpResponse<QuizExercise>) => {
                            const quizExerciseResponse = response.body;
                            if (quizExerciseResponse.quizQuestions != null && quizExerciseResponse.quizQuestions.length > 0) {
                                for (const question of quizExerciseResponse.quizQuestions) {
                                    question.exercise = quizExercise;
                                    this.allExistingQuestions.push(question);
                                }
                            } else {
                                console.log('The quiz ' + quizExerciseResponse.title + ' does not contain questions!');
                            }
                            this.applyFilter();
                        });
                    }
                }
            },
            (res: HttpErrorResponse) => this.onError(res)
        );
    }

    private onError(error: HttpErrorResponse) {
        this.jhiAlertService.error(error.message);
    }

    /**
     * @function applyFilter
     * @desc Applies filter on questions shown in add existing questions view.
     */
    applyFilter(): void {
        this.existingQuestions = [];
        /**
         * Depending on the filter selected by user, filter out questions.
         * allExistingQuestions contains list of all questions.
         * We don't change it. We populate existingQuestions list depending on the filter options.
         */
        for (const question of this.allExistingQuestions) {
            if (
                !this.searchQueryText ||
                this.searchQueryText === '' ||
                question.title.toLowerCase().indexOf(this.searchQueryText.toLowerCase()) !== -1
            ) {
                if (this.mcqFilterEnabled === true && question.type === QuizQuestionType.MULTIPLE_CHOICE) {
                    this.existingQuestions.push(question);
                }
                if (this.dndFilterEnabled === true && question.type === QuizQuestionType.DRAG_AND_DROP) {
                    this.existingQuestions.push(question);
                }
                if (this.shortAnswerFilterEnabled === true && question.type === QuizQuestionType.SHORT_ANSWER) {
                    this.existingQuestions.push(question);
                }
            }
        }
        this.cacheValidation();
    }

    /**
     * @function setImportFile
     * @desc Assigns the uploaded import file
     * @param $event object containing the uploaded file
     */
    setImportFile($event: any): void {
        if ($event.target.files.length) {
            const fileList: FileList = $event.target.files;
            this.importFile = fileList[0];
            this.importFileName = this.importFile['name'];
        }
        this.changeDetector.detectChanges();
    }

    /**
     * @function addExistingQuestions
     * @desc Adds selected quizzes to current quiz exercise
     */
    addExistingQuestions(): void {
        const questions: QuizQuestion[] = [];
        for (const question of this.existingQuestions) {
            if (question.exportQuiz) {
                questions.push(question);
            }
        }
        this.addQuestions(questions);
        this.showExistingQuestions = !this.showExistingQuestions;
        this.selectedCourseId = null;
        this.allExistingQuestions = this.existingQuestions = [];
        this.cacheValidation();
    }

    /**
     * @function deleteQuestion
     * @desc Remove question from the quiz
     * @param questionToDelete {QuizQuestion} the question to remove
     */
<<<<<<< HEAD
    deleteQuestion(questionToDelete: Question): void {
        this.quizExercise.questions = this.quizExercise.questions.filter(question => question !== questionToDelete);
        this.cacheValidation();
    }

  cacheValidation(): void {
        this.warningQuizCache = false;
        this.quizIsValid = this.validQuiz();
        this.pendingChangesCache = this.pendingChanges();
        this.computeInvalidReasons();
        this.computeInvalidWarnings();
        this.changeDetector.detectChanges();
=======
    deleteQuestion(questionToDelete: QuizQuestion): void {
        this.quizExercise.quizQuestions = this.quizExercise.quizQuestions.filter(question => question !== questionToDelete);
>>>>>>> e99d20ec
    }

    /**
     * @function onQuestionUpdated
     * @desc Handles the change of a question by replacing the array with a copy (allows for shallow comparison)
     */
    onQuestionUpdated(): void {
<<<<<<< HEAD
        // this.quizExercise.questions = Array.from(this.quizExercise.questions);
        this.cacheValidation();
=======
        this.quizExercise.quizQuestions = Array.from(this.quizExercise.quizQuestions);
>>>>>>> e99d20ec
    }

    /**
     * @function pendingChanges
     * @desc Determine if there are any changes waiting to be saved
     * @returns {boolean} true if there are any pending changes, false otherwise
     */
    pendingChanges(): boolean {
        if (!this.quizExercise || !this.savedEntity) {
            return false;
        }
        const keysToCompare = ['title', 'duration', 'isPlannedToStart', 'isVisibleBeforeStart', 'isOpenForPractice'];

        // Unsaved changes if any of the stated object key values are not equal or the questions/release dates differ
        return (
            keysToCompare.some(key => this.quizExercise[key] !== this.savedEntity[key]) ||
            !this.areDatesIdentical(this.quizExercise.releaseDate, this.savedEntity.releaseDate) ||
            !this.areQuizExerciseEntityQuestionsIdentical(this.quizExercise.quizQuestions, this.savedEntity.quizQuestions)
        );
    }

    /**
     * @function areQuizExerciseEntityQuestionsIdentical
     * @desc Compares the provided question array objects
     * @param QA1 {QuizQuestion[]} First question array to compare
     * @param QA2 {QuizQuestion[]} Second question array to compare against
     * @return {boolean} true if the provided Question[] objects are identical, false otherwise
     */
    areQuizExerciseEntityQuestionsIdentical(QA1: QuizQuestion[], QA2: QuizQuestion[]): boolean {
        return JSON.stringify(QA1).toLowerCase() === JSON.stringify(QA2).toLowerCase();
    }

    /**
     * @function areDatesIdentical
     * @desc This function compares the provided dates with help of the moment library
     * Since we might be receiving an string instead of a moment object (e.g. when receiving it from the backend)
     * we wrap both dates in a moment object. If it's already a moment object, this will just be ignored.
     * @param date1 {string|Moment} First date to compare
     * @param date2 {string|Moment} Second date to compare to
     * @return {boolean} True if the dates are identical, false otherwise
     */
    areDatesIdentical(date1: string | Moment, date2: string | Moment): boolean {
        return moment(date1).isSame(moment(date2));
    }

    /**
     * @function validQuiz
     * @desc Check if the current inputs are valid
     * @returns {boolean} true if valid, false otherwise
     */
    private validQuiz(): boolean {
        if (!this.quizExercise) {
            return false;
        }
        // Release date is valid if it's not null and a valid date; Precondition: isPlannedToStart is set
        // Release date should also not be in the pas

        const releaseDateValidAndNotInPastCondition: boolean =
            !this.quizExercise.isPlannedToStart ||
            (this.quizExercise.releaseDate != null &&
                moment(this.quizExercise.releaseDate).isValid() &&
                moment(this.quizExercise.releaseDate).isAfter(moment()));
        const isGenerallyValid: boolean =
            this.quizExercise.title &&
            this.quizExercise.title !== '' &&
            this.quizExercise.title.length < 250 &&
            this.quizExercise.duration &&
            releaseDateValidAndNotInPastCondition &&
<<<<<<< HEAD
            this.quizExercise.questions &&
            !!this.quizExercise.questions.length;
        const areAllQuestionsValid = this.quizExercise.questions.every(question => {
            switch (question.type) {
                case QuestionType.MULTIPLE_CHOICE:
                    const mcQuestion = question as MultipleChoiceQuestion;
                    if (mcQuestion.answerOptions.some(answerOption => !answerOption.explanation)) {
                        this.warningQuizCache = true;
                    }
                    if (mcQuestion.answerOptions.some(answeroption => answeroption.isCorrect)) {
                        return question.title && question.title !== '' && question.title.length < 250;
                    }
                    return false;
                case QuestionType.DRAG_AND_DROP:
                    const dndQuestion = question as DragAndDropQuestion;
                    return (
                        question.title &&
                        question.title !== '' &&
                        question.title.length < 250 &&
                        dndQuestion.correctMappings &&
                        dndQuestion.correctMappings.length > 0 &&
                        this.dragAndDropQuestionUtil.solve(dndQuestion).length &&
                        this.dragAndDropQuestionUtil.validateNoMisleadingCorrectMapping(dndQuestion)
                    );
                case QuestionType.SHORT_ANSWER:
                    const shortAnswerQuestion = question as ShortAnswerQuestion;
                    return (
                        question.title && question.title !== '' && shortAnswerQuestion.correctMappings && shortAnswerQuestion.correctMappings.length > 0
                        // && this.shortAnswerQuestionUtil.solveShortAnswer(shortAnswerQuestion).length
                        && this.shortAnswerQuestionUtil.validateNoMisleadingCorrectShortAnswerMapping(shortAnswerQuestion)
                        && this.shortAnswerQuestionUtil.everySpotHasASolution(shortAnswerQuestion.correctMappings, shortAnswerQuestion.spots)
                        && this.shortAnswerQuestionUtil.everyMappedSolutionHasASpot(shortAnswerQuestion.correctMappings)
                        && shortAnswerQuestion.solutions.filter(solution => solution.text.trim() === '').length === 0
                        && !this.shortAnswerQuestionUtil.hasMappingDuplicateValues(shortAnswerQuestion.correctMappings)
                        && this.shortAnswerQuestionUtil.atLeastAsManySolutionsAsSpots(shortAnswerQuestion)
                    );
                default:
                    console.log('Unknown question type: ' + question);
                    return question.title && question.title !== '';

=======
            this.quizExercise.quizQuestions &&
            !!this.quizExercise.quizQuestions.length;
        const areAllQuestionsValid = this.quizExercise.quizQuestions.every(function(question) {
            if (question.type === QuizQuestionType.MULTIPLE_CHOICE) {
                const mcQuestion = question as MultipleChoiceQuestion;
                return question.title && question.title !== '' && question.title.length < 250 && mcQuestion.answerOptions.some(answerOption => answerOption.isCorrect);
            } else if (question.type === QuizQuestionType.DRAG_AND_DROP) {
                const dndQuestion = question as DragAndDropQuestion;
                return (
                    question.title &&
                    question.title !== '' &&
                    question.title.length < 250 &&
                    dndQuestion.correctMappings &&
                    dndQuestion.correctMappings.length > 0 &&
                    this.dragAndDropQuestionUtil.solve(dndQuestion).length &&
                    this.dragAndDropQuestionUtil.validateNoMisleadingCorrectMapping(dndQuestion)
                );
            } else if (question.type === QuizQuestionType.SHORT_ANSWER) {
                const shortAnswerQuestion = question as ShortAnswerQuestion;
                return (
                    question.title && question.title !== '' && shortAnswerQuestion.correctMappings && shortAnswerQuestion.correctMappings.length > 0
                    // && this.shortAnswerQuestionUtil.solveShortAnswer(shortAnswerQuestion).length
                    && this.shortAnswerQuestionUtil.validateNoMisleadingCorrectShortAnswerMapping(shortAnswerQuestion)
                    && this.shortAnswerQuestionUtil.everySpotHasASolution(shortAnswerQuestion.correctMappings, shortAnswerQuestion.spots)
                    && this.shortAnswerQuestionUtil.everyMappedSolutionHasASpot(shortAnswerQuestion.correctMappings)
                    && shortAnswerQuestion.solutions.filter(solution => solution.text.trim() === '').length === 0
                    && !this.shortAnswerQuestionUtil.hasMappingDuplicateValues(shortAnswerQuestion.correctMappings)
                    && this.shortAnswerQuestionUtil.atLeastAsManySolutionsAsSpots(shortAnswerQuestion)
                );
            } else {
                console.log('Unknown question type: ' + question);
                return question.title && question.title !== '';
>>>>>>> e99d20ec
            }
        });

        return isGenerallyValid && areAllQuestionsValid;
    }

    computeInvalidWarnings(): void {
        if (!this.quizExercise) {
            this.invalidWarnings = [];
            return;
        }

        this.invalidWarnings = this.quizExercise.questions.map((question: Question, index: number) => {
            if (question.type === QuestionType.MULTIPLE_CHOICE
                && (<MultipleChoiceQuestion>question).answerOptions.some(option => !option.explanation)) {
                return {
                    translateKey: 'arTeMiSApp.quizExercise.invalidReasons.explanationIsMissing',
                    translateValues: { index: index + 1 }
                };
            }

            return null;
        }).filter(elem => elem !== null);
    }

    /**
     * @function invalidReasons
     * @desc Get the reasons, why the quiz is invalid
     * @returns {Array} array of objects with fields 'translateKey' and 'translateValues'
     */
    private computeInvalidReasons(): void {
        this.invalidReasons = [];
        if (!this.quizExercise) {
            return;
        }

        if (!this.quizExercise.title || this.quizExercise.title === '') {
            this.invalidReasons.push({
                translateKey: 'arTeMiSApp.quizExercise.invalidReasons.quizTitle',
                translateValues: {}
            });
        }
        if (this.quizExercise.title.length >= 250) {
            this.invalidReasons.push({
                translateKey: 'arTeMiSApp.quizExercise.invalidReasons.quizTitleLength',
                translateValues: {}
            });
        }
        if (!this.quizExercise.duration) {
            this.invalidReasons.push({
                translateKey: 'arTeMiSApp.quizExercise.invalidReasons.quizDuration',
                translateValues: {}
            });
        }
<<<<<<< HEAD
        if (!this.quizExercise.questions || this.quizExercise.questions.length === 0) {
            this.invalidReasons.push({
=======
        if (!this.quizExercise.quizQuestions || this.quizExercise.quizQuestions.length === 0) {
            reasons.push({
>>>>>>> e99d20ec
                translateKey: 'arTeMiSApp.quizExercise.invalidReasons.noQuestion',
                translateValues: {}
            });
        }
        /** We only verify the releaseDate if the checkbox is activated **/
        if (this.quizExercise.isPlannedToStart) {
            if (this.quizExercise.releaseDate == null || !moment(this.quizExercise.releaseDate).isValid()) {
                this.invalidReasons.push({
                    translateKey: 'arTeMiSApp.quizExercise.invalidReasons.invalidStartTime',
                    translateValues: {}
                });
            }
            // Release Date valid but lies in the past
            if (this.quizExercise.releaseDate && moment(this.quizExercise.releaseDate).isValid()) {
                if (moment(this.quizExercise.releaseDate).isBefore(moment())) {
                    this.invalidReasons.push({
                        translateKey: 'arTeMiSApp.quizExercise.invalidReasons.startTimeInPast',
                        translateValues: {}
                    });
                }
            }
        }
<<<<<<< HEAD

        this.quizExercise.questions.forEach((question: Question, index: number) => {
=======
        this.quizExercise.quizQuestions.forEach(function(question: QuizQuestion, index: number) {
>>>>>>> e99d20ec
            if (!question.title || question.title === '') {
                this.invalidReasons.push({
                    translateKey: 'arTeMiSApp.quizExercise.invalidReasons.questionTitle',
                    translateValues: { index: index + 1 }
                });
            }
            if (question.type === QuizQuestionType.MULTIPLE_CHOICE) {
                const mcQuestion = question as MultipleChoiceQuestion;
                if (! (mcQuestion.answerOptions.some(answeroption => answeroption.isCorrect))) {
                    this.invalidReasons.push({
                        translateKey: 'arTeMiSApp.quizExercise.invalidReasons.questionCorrectAnswerOption',
                        translateValues: { index: index + 1 }
                    });
                }
                if (!(mcQuestion.answerOptions.every(answeroption => answeroption.explanation !== ''))) {
                    this.invalidReasons.push({
                        translateKey: 'arTeMiSApp.quizExercise.invalidReasons.explanationIsMissing',
                        translateValues: { index: index + 1 }
                    });
                }
            }
            if (question.title.length >= 250) {
                this.invalidReasons.push({
                    translateKey: 'arTeMiSApp.quizExercise.invalidReasons.questionTitleLength',
                    translateValues: {index: index + 1}
                });
            }
<<<<<<< HEAD

            if (question.type === QuestionType.DRAG_AND_DROP) {
=======
            if (question.type === QuizQuestionType.DRAG_AND_DROP) {
>>>>>>> e99d20ec
                const dndQuestion = question as DragAndDropQuestion;
                if (!dndQuestion.correctMappings || dndQuestion.correctMappings.length === 0) {
                    this.invalidReasons.push({
                        translateKey: 'arTeMiSApp.quizExercise.invalidReasons.questionCorrectMapping',
                        translateValues: {index: index + 1}
                    });
                } else if (this.dragAndDropQuestionUtil.solve(dndQuestion, []).length === 0) {
                    this.invalidReasons.push({
                        translateKey: 'arTeMiSApp.quizExercise.invalidReasons.questionUnsolvable',
                        translateValues: {index: index + 1}
                    });
                }
                if (!this.dragAndDropQuestionUtil.validateNoMisleadingCorrectMapping(dndQuestion)) {
                    this.invalidReasons.push({
                        translateKey: 'arTeMiSApp.quizExercise.invalidReasons.misleadingCorrectMapping',
                        translateValues: {index: index + 1}
                    });
                }
            }
            if (question.type === QuizQuestionType.SHORT_ANSWER) {
                const shortAnswerQuestion = question as ShortAnswerQuestion;
                if (!shortAnswerQuestion.correctMappings || shortAnswerQuestion.correctMappings.length === 0) {
                    this.invalidReasons.push({
                        translateKey: 'arTeMiSApp.quizExercise.invalidReasons.questionCorrectMapping',
                        translateValues: { index: index + 1 }
                    });
                } /*else if (this.shortAnswerQuestionUtil.solveShortAnswer(shortAnswerQuestion, []).length === 0) {
                    reasons.push({
                        translateKey: 'arTeMiSApp.quizExercise.invalidReasons.shortAnswerQuestionUnsolvable',
                        translateValues: { index: index + 1 }
                    });
                } */
                if (!this.shortAnswerQuestionUtil.validateNoMisleadingCorrectShortAnswerMapping(shortAnswerQuestion)) {
                    this.invalidReasons.push({
                        translateKey: 'arTeMiSApp.quizExercise.invalidReasons.misleadingCorrectMapping',
                        translateValues: { index: index + 1 }
                    });
                }
                if (!this.shortAnswerQuestionUtil.everySpotHasASolution(shortAnswerQuestion.correctMappings, shortAnswerQuestion.spots)) {
                    this.invalidReasons.push({
                        translateKey: 'arTeMiSApp.quizExercise.invalidReasons.shortAnswerQuestionEverySpotHasASolution',
                        translateValues: { index: index + 1 }
                    });
                }
                if (!this.shortAnswerQuestionUtil.everyMappedSolutionHasASpot(shortAnswerQuestion.correctMappings)) {
                    this.invalidReasons.push({
                        translateKey: 'arTeMiSApp.quizExercise.invalidReasons.shortAnswerQuestionEveryMappedSolutionHasASpot',
                        translateValues: { index: index + 1 }
                    });
                }
                if (!(shortAnswerQuestion.solutions.filter(solution => solution.text.trim() === '').length === 0)) {
                    this.invalidReasons.push({
                        translateKey: 'arTeMiSApp.quizExercise.invalidReasons.shortAnswerQuestionSolutionHasNoValue',
                        translateValues: { index: index + 1 }
                    });
                }
                if (this.shortAnswerQuestionUtil.hasMappingDuplicateValues(shortAnswerQuestion.correctMappings)) {
                    this.invalidReasons.push({
                        translateKey: 'arTeMiSApp.quizExercise.invalidReasons.shortAnswerQuestionDuplicateMapping',
                        translateValues: { index: index + 1 }
                    });
                }
                if (!this.shortAnswerQuestionUtil.atLeastAsManySolutionsAsSpots(shortAnswerQuestion)) {
                    this.invalidReasons.push({
                        translateKey: 'arTeMiSApp.quizExercise.invalidReasons.shortAnswerQuestionUnsolvable',
                        translateValues: { index: index + 1 }
                    });
                }
            }
        });
    }

    /**
     * @function invalidReasonsHTML
     * @desc Get the reasons, why the quiz is invalid as an HTML string
     * @return {string} the reasons in HTML
     */
    invalidReasonsHTML(): string {
        const translate = this.translateService;
        let reasonString = '';
        for (const reason of this.invalidReasons) {
            translate.get(reason['translateKey'], reason['translateValues']).subscribe((res: string) => {
                reasonString += res + '   -   ';
            });
        }
        return reasonString.substr(0, reasonString.length - 5);
    }

    /**
     * @function importQuiz
     * @desc Imports a json quiz file and adds questions to current quiz exercise.
     */
    async importQuiz() {
        if (this.importFile === null || this.importFile === undefined) {
            return;
        }
        const fileReader = new FileReader();
        fileReader.onload = () => {
            try {
                // Read the file and get list of questions from the file
                const questions = JSON.parse(fileReader.result as string) as QuizQuestion[];
                this.addQuestions(questions);
                // Clearing html elements,
                this.importFile = null;
                this.importFileName = '';
                const control = document.getElementById('importFileInput') as HTMLInputElement;
                control.value = null;
            } catch (e) {
                alert('Import Quiz Failed! Invalid quiz file.');
            }
        };
        fileReader.readAsText(this.importFile);
        this.cacheValidation();
    }

    /**
     * @function addQuestions
     * @desc Adds given questions to current quiz exercise.
     * Ids are removed from new questions so that new id is assigned upon saving the quiz exercise.
     * Images are duplicated for drag and drop questions.
     * @param questions list of questions
     */
    async addQuestions(questions: QuizQuestion[]) {
        // To make sure all questions are duplicated (new resources are created), we need to remove some fields from the input questions,
        // This contains removing all ids, duplicating images in case of dnd questions, the question statistic and the exercise
        for (const question of questions) {
            delete question.quizQuestionStatistic;
            delete question.exercise;
            delete question.id;
            if (question.type === QuizQuestionType.MULTIPLE_CHOICE) {
                const mcQuestion = question as MultipleChoiceQuestion;
                for (const answerOption of mcQuestion.answerOptions) {
                    delete answerOption.id;
                }
                this.quizExercise.quizQuestions = this.quizExercise.quizQuestions.concat([question]);
            } else if (question.type === QuizQuestionType.DRAG_AND_DROP) {
                const dndQuestion = question as DragAndDropQuestion;
                // Get image from the old question and duplicate it on the backend and then save new image to the question,
                let fileUploadResponse = await this.fileUploaderService.duplicateFile(dndQuestion.backgroundFilePath);
                dndQuestion.backgroundFilePath = fileUploadResponse.path;

                // For DropLocations, DragItems and CorrectMappings we need to provide tempID,
                // This tempID is used for keep tracking of mappings by backend. Backend removes tempID and generated a new id,
                for (const dropLocation of dndQuestion.dropLocations) {
                    dropLocation.tempID = dropLocation.id;
                    delete dropLocation.id;
                }
                for (const dragItem of dndQuestion.dragItems) {
                    // Duplicating image on backend. This is only valid for image drag items. For text drag items, pictureFilePath is null,
                    if (dragItem.pictureFilePath !== null) {
                        fileUploadResponse = await this.fileUploaderService.duplicateFile(dragItem.pictureFilePath);
                        dragItem.pictureFilePath = fileUploadResponse.path;
                    }
                    dragItem.tempID = dragItem.id;
                    delete dragItem.id;
                }
                for (const correctMapping of dndQuestion.correctMappings) {
                    // Following fields are not required for dnd question. They will be generated by the backend,
                    delete correctMapping.id;
                    delete correctMapping.dragItemIndex;
                    delete correctMapping.dropLocationIndex;
                    delete correctMapping.invalid;

                    // Duplicating image on backend. This is only valid for image drag items. For text drag items, pictureFilePath is null,
                    if (correctMapping.dragItem.pictureFilePath !== null) {
                        fileUploadResponse = await this.fileUploaderService.duplicateFile(correctMapping.dragItem.pictureFilePath);
                        correctMapping.dragItem.pictureFilePath = fileUploadResponse.path;
                    }
                    correctMapping.dragItem.tempID = correctMapping.dragItem.id;
                    delete correctMapping.dragItem.id;
                    correctMapping.dropLocation.tempID = correctMapping.dropLocation.id;
                    delete correctMapping.dropLocation.id;
                }
                this.quizExercise.quizQuestions = this.quizExercise.quizQuestions.concat([question]);
            } else if (question.type === QuizQuestionType.SHORT_ANSWER) {
                const shortAnswerQuestion = question as ShortAnswerQuestion;

                // For Spots, Solutions and CorrectMappings we need to provide tempID,
                // This tempID is used for keep tracking of mappings by backend. Backend removes tempID and generated a new id,
                for (const spot of shortAnswerQuestion.spots) {
                    spot.tempID = spot.id;
                    delete spot.id;
                }
                for (const solution of shortAnswerQuestion.solutions) {
                    solution.tempID = solution.id;
                    delete solution.id;
                }
                for (const correctMapping of shortAnswerQuestion.correctMappings) {
                    // Following fields are not required for short answer question. They will be generated by the backend,
                    delete correctMapping.id;
                    delete correctMapping.shortAnswerSolutionIndex;
                    delete correctMapping.shortAnswerSpotIndex;
                    delete correctMapping.invalid;

                    correctMapping.solution.tempID = correctMapping.solution.id;
                    delete correctMapping.solution.id;
                    correctMapping.spot.tempID = correctMapping.spot.id;
                    delete correctMapping.spot.id;
                }
                this.quizExercise.quizQuestions = this.quizExercise.quizQuestions.concat([question]);
            }
        }
    }

    /**
     * @function triggers the parsing in the designated edit component
     */
    parseAllQuestions(): void {
        const editQuestionComponents: EditQuizQuestion[] = [...this.editMultipleChoiceQuestionComponents.toArray(), ...this.editDragAndDropQuestionComponents.toArray(), ...this.editShortAnswerQuestionComponents.toArray()];
        editQuestionComponents.forEach(component => component.prepareForSave());
    }

    /**
     * @function save
     * @desc Save the quiz to the server and invoke callback functions depending of result
     */
    save(): void {
        this.onDateTimeChange();

        if (this.hasSavedQuizStarted || !this.pendingChangesCache || !this.quizIsValid) {
            return;
        }

        this.isSaving = true;
        this.parseAllQuestions();

        if ( this.quizExercise.id !== undefined) {
            this.quizExerciseService.update(this.quizExercise).subscribe(
                (quizExerciseResponse: HttpResponse<QuizExercise>) => {
                    if (quizExerciseResponse.body) {
                        this.onSaveSuccess(quizExerciseResponse.body);
                    } else {
                        this.onSaveError();
                    }
                },
                (res: HttpErrorResponse) => this.onSaveError(res)
            );
            this.pendingChangesCache = false;
        } else {
            this.quizExerciseService.create(this.quizExercise).subscribe(
                (quizExerciseResponse: HttpResponse<QuizExercise>) => {
                    if (quizExerciseResponse.body) {
                        this.onSaveSuccess(quizExerciseResponse.body);
                    } else {
                        this.onSaveError();
                    }
                },
                (res: HttpErrorResponse) => this.onSaveError(res)
            );
            this.pendingChangesCache = false;
        }
    }

    /**
     * @function onSaveSuccess
     * @desc Callback function for when the save succeeds
     * Terminates the saving process and assign the returned quizExercise to the local entities
     * @param {QuizExercise} quizExercise: Saved quizExercise entity
     */
    private onSaveSuccess(quizExercise: QuizExercise): void {
        this.isSaving = false;
        this.prepareEntity(quizExercise);
        this.savedEntity = JSON.parse(JSON.stringify(quizExercise));
        this.quizExercise = quizExercise;
        this.changeDetector.detectChanges();
    }

    /**
     * @function onSaveError
     * @desc Callback function for when the save fails
     */
    private onSaveError = (error?: HttpErrorResponse): void => {
        console.error('Saving Quiz Failed! Please try again later.');
        this.jhiAlertService.error('arTeMiSApp.quizExercise.saveError');
        this.isSaving = false;
        this.changeDetector.detectChanges();
    };

    /**
     * @function prepareEntity
     * @desc Makes sure the entity is well formed and its fields are of the correct types
     * @param quizExercise {QuizExercise} exercise which will be prepared
     */
    prepareEntity(quizExercise: QuizExercise): void {
        quizExercise.releaseDate = quizExercise.releaseDate ? moment(quizExercise.releaseDate) : moment();
        quizExercise.duration = Number(quizExercise.duration);
        quizExercise.duration = isNaN(quizExercise.duration) ? 10 : quizExercise.duration;
    }

    /**
     * @function prepareDateTime
     * @desc Prepares the date and time model
     */
    prepareDateTime(): void {
        this.dateTime = moment(this.quizExercise.releaseDate);

        // Assign start date by also simply wrapping into moment object
        this.startDate = moment(this.quizExercise.releaseDate);
        // For the time object (time picker), we have to extract the hour and minute values manually
        this.startTime = {
            hour: moment(this.quizExercise.releaseDate).hours(),
            minute: moment(this.quizExercise.releaseDate).minutes(),
            second: 0
        };
    }

    /**
     * @function onDateTimeChange
     * @desc Reach to changes of time inputs by updating model and ui
     */
    onDateTimeChange(newTimeValue?: NgbTimeStruct): void {
        // We have to explicitly assign the new start time here since it hasn't been updated yet
        if (newTimeValue != null) {
            this.startTime = newTimeValue;
        }
        // If the Start Date is valid, we process it, otherwise we set Release Date null
        if (this.startDate && this.startDate.isValid()) {
            // We then set the hours and minutes of our dateTime to the respective time values from our time picker
            this.dateTime = this.startDate.hours(this.startTime.hour).minutes(this.startTime.minute);
            this.quizExercise.releaseDate = this.dateTime;
        } else {
            this.quizExercise.releaseDate = null;
        }
        this.cacheValidation();
    }

    /**
     * @function onDurationChange
     * @desc Reach to changes of duration inputs by updating model and ui
     */
    onDurationChange(): void {
        const duration = moment.duration(this.duration);
        this.quizExercise.duration = Math.min(Math.max(duration.asSeconds(), 0), 10 * 60 * 60);
        this.updateDuration();
        this.cacheValidation();
    }

    /**
     * @function updateDuration
     * @desc Update ui to current value of duration
     */
    updateDuration(): void {
        const duration = moment.duration(this.quizExercise.duration, 'seconds');
        this.duration.minutes = 60 * duration.hours() + duration.minutes();
        this.duration.seconds = duration.seconds();
    }

    /**
     * @function cancel
     * @desc Navigate back
     */
    cancel(): void {
        this.router.navigate(['/course', this.quizExercise.course.id, 'quiz-exercise']);
    }

    /**
     * @function hasSavedQuizStarted
     * @desc Check if the saved quiz has started
     * @return {boolean} true if the saved quiz has started, otherwise false
     */
    get hasSavedQuizStarted(): boolean {
        return !!(this.savedEntity && this.savedEntity.isPlannedToStart && moment(this.savedEntity.releaseDate).isBefore(moment()));
    }

    back(): void {
        this.location.back();
    }
}<|MERGE_RESOLUTION|>--- conflicted
+++ resolved
@@ -254,12 +254,9 @@
         incorrectSampleAnswerOption.text = 'Enter an incorrect answer option here';
 
         mcQuestion.answerOptions = [correctSampleAnswerOption, incorrectSampleAnswerOption];
-<<<<<<< HEAD
-        this.quizExercise.questions.push(mcQuestion);
+
+        this.quizExercise.quizQuestions.push(mcQuestion);
         this.cacheValidation();
-=======
-        this.quizExercise.quizQuestions.push(mcQuestion);
->>>>>>> e99d20ec
     }
 
     /**
@@ -280,12 +277,9 @@
         dndQuestion.dropLocations = [];
         dndQuestion.dragItems = [];
         dndQuestion.correctMappings = [];
-<<<<<<< HEAD
-        this.quizExercise.questions.push(dndQuestion);
+
+        this.quizExercise.quizQuestions.push(dndQuestion);
         this.cacheValidation();
-=======
-        this.quizExercise.quizQuestions.push(dndQuestion);
->>>>>>> e99d20ec
     }
 
     /**
@@ -306,12 +300,9 @@
         shortAnswerQuestion.spots = [];
         shortAnswerQuestion.solutions = [];
         shortAnswerQuestion.correctMappings = [];
-<<<<<<< HEAD
-        this.quizExercise.questions.push(shortAnswerQuestion);
+
+        this.quizExercise.quizQuestions.push(shortAnswerQuestion);
         this.cacheValidation();
-=======
-        this.quizExercise.quizQuestions.push(shortAnswerQuestion);
->>>>>>> e99d20ec
     }
     /**
      * @function calculateMaxExerciseScore
@@ -456,11 +447,6 @@
      * @desc Remove question from the quiz
      * @param questionToDelete {QuizQuestion} the question to remove
      */
-<<<<<<< HEAD
-    deleteQuestion(questionToDelete: Question): void {
-        this.quizExercise.questions = this.quizExercise.questions.filter(question => question !== questionToDelete);
-        this.cacheValidation();
-    }
 
   cacheValidation(): void {
         this.warningQuizCache = false;
@@ -469,10 +455,11 @@
         this.computeInvalidReasons();
         this.computeInvalidWarnings();
         this.changeDetector.detectChanges();
-=======
+    }
+
     deleteQuestion(questionToDelete: QuizQuestion): void {
         this.quizExercise.quizQuestions = this.quizExercise.quizQuestions.filter(question => question !== questionToDelete);
->>>>>>> e99d20ec
+        this.cacheValidation();
     }
 
     /**
@@ -480,12 +467,9 @@
      * @desc Handles the change of a question by replacing the array with a copy (allows for shallow comparison)
      */
     onQuestionUpdated(): void {
-<<<<<<< HEAD
         // this.quizExercise.questions = Array.from(this.quizExercise.questions);
         this.cacheValidation();
-=======
         this.quizExercise.quizQuestions = Array.from(this.quizExercise.quizQuestions);
->>>>>>> e99d20ec
     }
 
     /**
@@ -554,54 +538,18 @@
             this.quizExercise.title.length < 250 &&
             this.quizExercise.duration &&
             releaseDateValidAndNotInPastCondition &&
-<<<<<<< HEAD
-            this.quizExercise.questions &&
-            !!this.quizExercise.questions.length;
-        const areAllQuestionsValid = this.quizExercise.questions.every(question => {
-            switch (question.type) {
-                case QuestionType.MULTIPLE_CHOICE:
-                    const mcQuestion = question as MultipleChoiceQuestion;
-                    if (mcQuestion.answerOptions.some(answerOption => !answerOption.explanation)) {
-                        this.warningQuizCache = true;
-                    }
-                    if (mcQuestion.answerOptions.some(answeroption => answeroption.isCorrect)) {
-                        return question.title && question.title !== '' && question.title.length < 250;
-                    }
-                    return false;
-                case QuestionType.DRAG_AND_DROP:
-                    const dndQuestion = question as DragAndDropQuestion;
-                    return (
-                        question.title &&
-                        question.title !== '' &&
-                        question.title.length < 250 &&
-                        dndQuestion.correctMappings &&
-                        dndQuestion.correctMappings.length > 0 &&
-                        this.dragAndDropQuestionUtil.solve(dndQuestion).length &&
-                        this.dragAndDropQuestionUtil.validateNoMisleadingCorrectMapping(dndQuestion)
-                    );
-                case QuestionType.SHORT_ANSWER:
-                    const shortAnswerQuestion = question as ShortAnswerQuestion;
-                    return (
-                        question.title && question.title !== '' && shortAnswerQuestion.correctMappings && shortAnswerQuestion.correctMappings.length > 0
-                        // && this.shortAnswerQuestionUtil.solveShortAnswer(shortAnswerQuestion).length
-                        && this.shortAnswerQuestionUtil.validateNoMisleadingCorrectShortAnswerMapping(shortAnswerQuestion)
-                        && this.shortAnswerQuestionUtil.everySpotHasASolution(shortAnswerQuestion.correctMappings, shortAnswerQuestion.spots)
-                        && this.shortAnswerQuestionUtil.everyMappedSolutionHasASpot(shortAnswerQuestion.correctMappings)
-                        && shortAnswerQuestion.solutions.filter(solution => solution.text.trim() === '').length === 0
-                        && !this.shortAnswerQuestionUtil.hasMappingDuplicateValues(shortAnswerQuestion.correctMappings)
-                        && this.shortAnswerQuestionUtil.atLeastAsManySolutionsAsSpots(shortAnswerQuestion)
-                    );
-                default:
-                    console.log('Unknown question type: ' + question);
-                    return question.title && question.title !== '';
-
-=======
             this.quizExercise.quizQuestions &&
             !!this.quizExercise.quizQuestions.length;
         const areAllQuestionsValid = this.quizExercise.quizQuestions.every(function(question) {
             if (question.type === QuizQuestionType.MULTIPLE_CHOICE) {
                 const mcQuestion = question as MultipleChoiceQuestion;
-                return question.title && question.title !== '' && question.title.length < 250 && mcQuestion.answerOptions.some(answerOption => answerOption.isCorrect);
+                if (mcQuestion.answerOptions.some(answerOption => !answerOption.explanation)) {
+                    this.warningQuizCache = true;
+                }
+                if (mcQuestion.answerOptions.some(answeroption => answeroption.isCorrect)) {
+                    return question.title && question.title !== '' && question.title.length < 250;
+                }
+                return false;
             } else if (question.type === QuizQuestionType.DRAG_AND_DROP) {
                 const dndQuestion = question as DragAndDropQuestion;
                 return (
@@ -628,7 +576,6 @@
             } else {
                 console.log('Unknown question type: ' + question);
                 return question.title && question.title !== '';
->>>>>>> e99d20ec
             }
         });
 
@@ -641,8 +588,8 @@
             return;
         }
 
-        this.invalidWarnings = this.quizExercise.questions.map((question: Question, index: number) => {
-            if (question.type === QuestionType.MULTIPLE_CHOICE
+        this.invalidWarnings = this.quizExercise.quizQuestions.map((question: QuizQuestion, index: number) => {
+            if (question.type === QuizQuestionType.MULTIPLE_CHOICE
                 && (<MultipleChoiceQuestion>question).answerOptions.some(option => !option.explanation)) {
                 return {
                     translateKey: 'arTeMiSApp.quizExercise.invalidReasons.explanationIsMissing',
@@ -683,13 +630,8 @@
                 translateValues: {}
             });
         }
-<<<<<<< HEAD
-        if (!this.quizExercise.questions || this.quizExercise.questions.length === 0) {
+        if (!this.quizExercise.quizQuestions || this.quizExercise.quizQuestions.length === 0) {
             this.invalidReasons.push({
-=======
-        if (!this.quizExercise.quizQuestions || this.quizExercise.quizQuestions.length === 0) {
-            reasons.push({
->>>>>>> e99d20ec
                 translateKey: 'arTeMiSApp.quizExercise.invalidReasons.noQuestion',
                 translateValues: {}
             });
@@ -712,12 +654,8 @@
                 }
             }
         }
-<<<<<<< HEAD
-
-        this.quizExercise.questions.forEach((question: Question, index: number) => {
-=======
+
         this.quizExercise.quizQuestions.forEach(function(question: QuizQuestion, index: number) {
->>>>>>> e99d20ec
             if (!question.title || question.title === '') {
                 this.invalidReasons.push({
                     translateKey: 'arTeMiSApp.quizExercise.invalidReasons.questionTitle',
@@ -745,12 +683,8 @@
                     translateValues: {index: index + 1}
                 });
             }
-<<<<<<< HEAD
-
-            if (question.type === QuestionType.DRAG_AND_DROP) {
-=======
+
             if (question.type === QuizQuestionType.DRAG_AND_DROP) {
->>>>>>> e99d20ec
                 const dndQuestion = question as DragAndDropQuestion;
                 if (!dndQuestion.correctMappings || dndQuestion.correctMappings.length === 0) {
                     this.invalidReasons.push({
