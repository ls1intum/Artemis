--- conflicted
+++ resolved
@@ -608,26 +608,11 @@
      * @returns {Array} array of objects with fields 'translateKey' and 'translateValues'
      */
     computeInvalidWarnings(): Warning[] {
-<<<<<<< HEAD
-        if (this.quizExercise == null) {
-            return [];
-        }
-
-        return this.quizExercise.quizQuestions.reduce((accumulator: Warning[], question, index) => {
-            if (question.type === QuizQuestionType.MULTIPLE_CHOICE && (<MultipleChoiceQuestion>question).answerOptions!.some(option => !option.explanation)) {
-                accumulator.push({
-                    translateKey: 'arTeMiSApp.quizExercise.invalidReasons.explanationIsMissing',
-                    translateValues: { index: index + 1 },
-                });
-            }
-            return accumulator;
-        }, []);
-=======
         const invalidWarnings = !this.quizExercise
             ? []
             : this.quizExercise.quizQuestions
                   .map((question, index) => {
-                      if (question.type === QuizQuestionType.MULTIPLE_CHOICE && (<MultipleChoiceQuestion>question).answerOptions.some(option => !option.explanation)) {
+                      if (question.type === QuizQuestionType.MULTIPLE_CHOICE && (<MultipleChoiceQuestion>question).answerOptions!.some(option => !option.explanation)) {
                           return {
                               translateKey: 'artemisApp.quizExercise.invalidReasons.explanationIsMissing',
                               translateValues: { index: index + 1 },
@@ -635,8 +620,8 @@
                       }
                   })
                   .filter(Boolean);
-        return invalidWarnings;
->>>>>>> 51fcce74
+
+        return invalidWarnings as Warning[];
     }
 
     /**
