import { Component, OnDestroy, OnInit, OnChanges, SimpleChanges } from '@angular/core';
import { QuizExerciseService } from './quiz-exercise.service';
import { ActivatedRoute, Router } from '@angular/router';
import { Subscription } from 'rxjs';
import { HttpResponse } from '@angular/common/http';
import { Course } from '../course/course.model';
import { CourseService } from '../course/course.service';
import { QuizExercise } from './quiz-exercise.model';
import { DragAndDropQuestionUtil } from '../../components/util/drag-and-drop-question-util.service';
<<<<<<< HEAD
=======
import { NG1TRANSLATE_SERVICE } from '../../core/language/ng1-translate.service';
import { NG1TRANSLATEPARTIALLOADER_SERVICE } from '../../core/language/ng1-translate-partial-loader.service';
>>>>>>> 1e7bef77
import { TranslateService } from '@ngx-translate/core';
import { FileUploaderService } from '../../shared/http/file-uploader.service';
import { Question, QuestionType, ScoringType} from '../../entities/question';
import { MultipleChoiceQuestion } from '../../entities/multiple-choice-question';
import { DragAndDropQuestion } from '../../entities/drag-and-drop-question';
import { AnswerOption } from '../../entities/answer-option';
import { Option, Duration } from './quiz-exercise-interfaces';
import * as moment from 'moment';

@Component({
    selector: 'jhi-quiz-exercise-detail',
    templateUrl: './quiz-exercise-detail.component.html',
    providers: [ DragAndDropQuestionUtil ]
})
<<<<<<< HEAD
export class QuizExerciseDetailComponent implements OnInit, OnChanges, OnDestroy {

    // Make constants available to html for comparison
=======
export class QuizExerciseDetailComponent implements OnInit, OnDestroy {
    // make constants available to html for comparison
>>>>>>> 1e7bef77
    readonly DRAG_AND_DROP = QuestionType.DRAG_AND_DROP;
    readonly MULTIPLE_CHOICE = QuestionType.MULTIPLE_CHOICE;

    course: Course;
    quizExercise: QuizExercise;
    paramSub: Subscription;
    repository: QuizExerciseService;
    courseRepository: CourseService;

    entity: QuizExercise;
    savedEntity = {};
    /** Corresponds to question.releaseDate, which is explicit any **/
    dateTime: any;

    showExistingQuestions = false;
    courses: Course[] = [];
    selectedCourse: string;
    quizExercises: QuizExercise[];
    allExistingQuestions: Question[];
    existingQuestions: Question[];
    importFile: Blob;
    searchQueryText: string;
    dndFilterEnabled: boolean;
    mcqFilterEnabled: boolean;

    /** Duration object **/
    duration = new Duration(0, 0);

    /** Status constants **/
    isSaving = false;
    isTrue = true;

    /** Status Options **/
    statusOptionsVisible: Option[] = [
        new Option(false, 'Hidden'),
        new Option(true, 'Visible')
    ];
    statusOptionsPractice: Option[] = [
        new Option(false, 'Closed'),
        new Option(true, 'Open for Practice')
    ];
    statusOptionsActive: Option[] = [
        new Option(true, 'Active')
    ];

    constructor(
        private route: ActivatedRoute,
        private courseService: CourseService,
        private quizExerciseService: QuizExerciseService,
<<<<<<< HEAD
        private dragAndDropQuestionUtil: DragAndDropQuestionUtil,
        private router: Router,
        private translateService: TranslateService,
        private fileUploaderService: FileUploaderService) {}

    ngOnInit(): void {
        /** Initialize local constants **/
        this.showExistingQuestions = false;
        this.courses = [];
        this.quizExercises = [];
        this.allExistingQuestions = [];
        this.existingQuestions = [];
        this.importFile = null;
        this.searchQueryText = '';
        this.dndFilterEnabled = true;
        this.mcqFilterEnabled = true;

=======
        dragAndDropQuestionUtil: DragAndDropQuestionUtil,
        router: Router,
        translateService: TranslateService,
        fileUploaderService: FileUploaderService,
        @Inject(NG1TRANSLATE_SERVICE) private $translate: any,
        @Inject(NG1TRANSLATEPARTIALLOADER_SERVICE) private $translatePartialLoader: any
    ) {
        this.dragAndDropQuestionUtil = dragAndDropQuestionUtil;
        this.router = router;
        this.translateService = translateService;
        this.fileUploaderService = fileUploaderService;
    }

    ngOnInit() {
>>>>>>> 1e7bef77
        this.paramSub = this.route.params.subscribe(params => {
            console.log('params', params);
            /** Query the courseService for the participationId given by the params */
            this.courseService.find(params['courseId']).subscribe((response: HttpResponse<Course>) => {
                this.course = response.body;
                this.init();
            });
            if (params['id']) {
                this.quizExerciseService.find(params['id']).subscribe((response: HttpResponse<QuizExercise>) => {
                    this.quizExercise = response.body;
                });
            }
        });
        this.repository = this.quizExerciseService;
        this.courseRepository = this.courseService;
    }

    init() {
        if (this.quizExercise) {
            this.entity = this.quizExercise;
        } else {
            this.entity = new QuizExercise();
            this.entity.title = '';
            this.entity.duration = 600;
            this.entity.isVisibleBeforeStart = false;
            this.entity.isOpenForPractice = false;
            this.entity.isPlannedToStart = false;
            this.entity.releaseDate = new Date((new Date()).toISOString().substring(0, 16));
            this.entity.randomizeQuestionOrder = true;
            this.entity.questions = [];
            this.quizExercise = this.entity;
        }
        this.prepareEntity(this.entity);
        this.prepareDateTime();
        this.savedEntity = this.entity.id ? Object.assign({}, this.entity) : {};
        if (!this.quizExercise.course) {
            this.quizExercise.course = this.course;
        }
        this.updateDuration();
    }

    ngOnChanges(changes: SimpleChanges): void {
        if (changes.course) {
            this.init();
        }
    }

    /**
     * Determine which dropdown to display depending on the relationship between start time, end time, and current time
     * @returns {string} the name of the dropdown to show
     */
    showDropdown() {
        if (this.quizExercise && this.quizExercise.isPlannedToStart) {
            const plannedEndMoment = moment(this.quizExercise.releaseDate).add(this.quizExercise.duration, 'seconds');
            if (plannedEndMoment.isBefore(moment())) {
                return 'isOpenForPractice';
            } else if (moment(this.quizExercise.releaseDate).isBefore(moment())) {
                return 'active';
            }
        }
        return 'isVisibleBeforeStart';
    }

    /**
     * Add an empty multiple choice question to the quiz
     */
    addMultipleChoiceQuestion() {
        if (typeof this.quizExercise === 'undefined') {
            this.quizExercise = this.entity;
        }

        const mcQuestion = new MultipleChoiceQuestion();
        mcQuestion.title = '';
        mcQuestion.text = 'Enter your question text here';
        mcQuestion.scoringType = ScoringType.ALL_OR_NOTHING;                    // explicit default value for multiple questions
        mcQuestion.randomizeOrder = true;
        mcQuestion.score = 1;

        const correctSampleAnswerOption = new AnswerOption();
        correctSampleAnswerOption.isCorrect = true;
        correctSampleAnswerOption.text = 'Enter a correct answer option here';

        const incorrectSampleAnswerOption = new AnswerOption();
        incorrectSampleAnswerOption.isCorrect = false;
        incorrectSampleAnswerOption.text = 'Enter an incorrect answer option here';

        mcQuestion.answerOptions = [correctSampleAnswerOption, incorrectSampleAnswerOption];
        this.quizExercise.questions.push(mcQuestion);
    }

    /**
     * Add an empty drag and drop question to the quiz
     */
    addDragAndDropQuestion() {
        if (typeof this.quizExercise === 'undefined') {
            this.quizExercise = this.entity;
        }

        const dndQuestion = new DragAndDropQuestion();
        dndQuestion.title = '';
        dndQuestion.text = 'Enter your question text here';
        dndQuestion.scoringType = ScoringType.PROPORTIONAL_CORRECT_OPTIONS;     // explicit default value for drag and drop questions
        dndQuestion.randomizeOrder = true;
        dndQuestion.score = 1;
        dndQuestion.dropLocations = [];
        dndQuestion.dragItems = [];
        dndQuestion.correctMappings = [];
        this.quizExercise.questions.push(dndQuestion);
    }

    /**
     * Toggles existing questions view
     */
    showHideExistingQuestions() {
        if (typeof this.quizExercise === 'undefined') {
            this.quizExercise = this.entity;
        }

        // If courses are not populated, then populate list of courses,
        if (this.courses.length === 0) {
            this.courseRepository.query().subscribe(
                (res: HttpResponse<Course[]>) => {
                    this.courses = res.body;
                }
            );
        }
        this.showExistingQuestions = !this.showExistingQuestions;
    }

    /**
     * Populates list of quiz exercises for the selected course
     */
    onCourseSelect() {
        this.allExistingQuestions = [];
        if (this.selectedCourse === null) {
            return;
        }
        const course = JSON.parse(this.selectedCourse) as Course;
        // For the given course, get list of all quiz exercises. And for all quiz exercises, get list of all questions in a quiz exercise,
        this.repository.findForCourse(course.id)
            .subscribe((quizExercisesResponse: HttpResponse<QuizExercise[]>) => {
                if (quizExercisesResponse.body) {
                    const quizExercises = quizExercisesResponse.body;
                    for (const quizExercise of quizExercises) {
                        this.repository.find(quizExercise.id).subscribe((response: HttpResponse<QuizExercise>) => {
                            const quizExerciseResponse = response.body;
                            for (const question of quizExerciseResponse.questions) {
                                question.exercise = quizExercise;
                                this.allExistingQuestions.push(question);
                            }
                            this.applyFilter();
                        });
                    }
                } else {
                    this.onSaveError();
                }
            });
    }

    /**
     * Applies filter on questions shown in add existing questions view.
     */
    applyFilter() {
        this.existingQuestions = [];
        // Depending on the filter selected by user, filter out questions.
        // allExistingQuestions contains list of all questions. We don't change it. We populate existingQuestions list depending on the filter options,
        for (const question of this.allExistingQuestions) {
            if (!this.searchQueryText || this.searchQueryText === ''
                || question.title.toLowerCase().indexOf(this.searchQueryText.toLowerCase()) !== -1) {
                if (this.mcqFilterEnabled === true && question.type === QuestionType.MULTIPLE_CHOICE) {
                    this.existingQuestions.push(question);
                }
                if (this.dndFilterEnabled === true && question.type === QuestionType.DRAG_AND_DROP) {
                    this.existingQuestions.push(question);
                }
            }
        }
    }

    /**
     * Adds selected quizzes to current quiz exercise
     */
    addExistingQuestions() {
        const questions: Question[] = [];
        for (const question of this.existingQuestions) {
            if (question.exportQuiz) {
                questions.push(question);
            }
        }
        this.addQuestions(questions);
        this.showExistingQuestions = !this.showExistingQuestions;
    }

    /**
     * Remove question from the quiz
     * @param questionToDelete {Question} the question to remove
     */
    deleteQuestion(questionToDelete: Question) {
        this.quizExercise.questions = this.quizExercise.questions.filter(question => question !== questionToDelete);
    }

    /**
     * Handles the change of a question by replacing the array with a copy (allows for shallow comparison)
     */
    onQuestionUpdated() {
        this.quizExercise.questions = Array.from(this.quizExercise.questions);
    }

    /**
     * Determine if there are any changes waiting to be saved
     * @returns {boolean} true if there are any pending changes, false otherwise
     */
    pendingChanges() {
        if (!this.quizExercise || !this.savedEntity) {
            return false;
        }
        return [
            'title',
            'duration',
            'isPlannedToStart',
            'releaseDate',
            'isVisibleBeforeStart',
            'isOpenForPractice',
            'questions'
        ].some(key => this.quizExercise[key] !== this.savedEntity[key]);
    }

    /**
     * Check if the current inputs are valid
     * @returns {boolean} true if valid, false otherwise
     */
    validQuiz() {
        if (!this.quizExercise) {
            return false;
        }
        const isGenerallyValid = this.quizExercise.title && this.quizExercise.title !== '' &&
            this.quizExercise.duration && this.quizExercise.questions && this.quizExercise.questions.length;
        const areAllQuestionsValid = this.quizExercise.questions.every(function(question) {
            if (question.type === QuestionType.MULTIPLE_CHOICE) {
                const mcQuestion = question as MultipleChoiceQuestion;
                return question.title && question.title !== '' && mcQuestion.answerOptions.some(answerOption => answerOption.isCorrect);
            } else if (question.type === QuestionType.DRAG_AND_DROP) {
                const dndQuestion = question as DragAndDropQuestion;
                return question.title && question.title !== '' && dndQuestion.correctMappings &&
                    dndQuestion.correctMappings.length > 0 && this.dragAndDropQuestionUtil.solve(question).length &&
                    this.dragAndDropQuestionUtil.validateNoMisleadingCorrectMapping(question);
            } else {
                console.log('Unknown question type: ' + question);
                return question.title && question.title !== '';
            }
        }, this);

        return isGenerallyValid && areAllQuestionsValid;
    }

    /**
     * Get the reasons, why the quiz is invalid
     *
     * @returns {Array} array of objects with fields 'translateKey' and 'translateValues'
     */
    invalidReasons() {
        const reasons: Object[] = [];
        if (!this.quizExercise) {
            return;
        }
        if (!this.quizExercise.title || this.quizExercise.title === '') {
            reasons.push({
                translateKey: 'arTeMiSApp.quizExercise.invalidReasons.quizTitle',
                translateValues: {}
            });
        }
        if (!this.quizExercise.duration) {
            reasons.push({
                translateKey: 'arTeMiSApp.quizExercise.invalidReasons.quizDuration',
                translateValues: {}
            });
        }
        if (!this.quizExercise.questions || this.quizExercise.questions.length === 0) {
            reasons.push({
                translateKey: 'arTeMiSApp.quizExercise.invalidReasons.noQuestion',
                translateValues: {}
            });
        }
        this.quizExercise.questions.forEach(function(question, index) {
            if (!question.title || question.title === '') {
                reasons.push({
                    translateKey: 'arTeMiSApp.quizExercise.invalidReasons.questionTitle',
                    translateValues: { index: index + 1 }
                });
            }
            if (question.type === QuestionType.MULTIPLE_CHOICE) {
                const mcQuestion = question as MultipleChoiceQuestion;
                if (!mcQuestion.answerOptions.some(function(answerOption) {
                    return answerOption.isCorrect;
                })) {
                    reasons.push({
                        translateKey: 'arTeMiSApp.quizExercise.invalidReasons.questionCorrectAnswerOption',
                        translateValues: { index: index + 1 }
                    });
                }
            }
            if (question.type === QuestionType.DRAG_AND_DROP) {
                const dndQuestion = question as DragAndDropQuestion;
                if (!dndQuestion.correctMappings || dndQuestion.correctMappings.length === 0) {
                    reasons.push({
                        translateKey: 'arTeMiSApp.quizExercise.invalidReasons.questionCorrectMapping',
                        translateValues: { index: index + 1 }
                    });
                } else if (this.dragAndDropQuestionUtil.solve(question, []).length === 0) {
                    reasons.push({
                        translateKey: 'arTeMiSApp.quizExercise.invalidReasons.questionUnsolvable',
                        translateValues: { index: index + 1 }
                    });
                }
                if (!this.dragAndDropQuestionUtil.validateNoMisleadingCorrectMapping(question)) {
                    reasons.push({
                        translateKey: 'arTeMiSApp.quizExercise.invalidReasons.misleadingCorrectMapping',
                        translateValues: { index: index + 1 }
                    });
                }
            }
        }, this);
        return reasons;
    }

    /**
     * Get the reasons, why the quiz is invalid as an HTML string
     *
     * @return {string} the reasons in HTML
     */
    invalidReasonsHTML() {
        const translate = this.translateService;
        let reasonString = '';
        for (const reason of this.invalidReasons()) {
            translate.get(reason['translateKey'], reason['translateValues']).subscribe((res: string) => {
                reasonString += res + '   -   ';
            });
        }
        return reasonString.substr(0, reasonString.length - 5);
    }

    /**
     * Imports a json quiz file and adds questions to current quiz exercise.
     */
    async importQuiz() {
        if (this.importFile === null || this.importFile === undefined) {
            return;
        }
        const fileReader = new FileReader();
        fileReader.onload = () => {
            try {
                // Read the file and get list of questions from the file,
                const questions = JSON.parse(fileReader.result) as Question[];
                this.addQuestions(questions);
                // Clearing html elements,
                this.importFile = null;
                const control = document.getElementById('importFileInput') as HTMLInputElement;
                control.value = null;
            } catch (e) {
                alert('Import Quiz Failed! Invalid quiz file.');
            }
        };
        fileReader.readAsText(this.importFile);
    }

    /**
     * Adds given questions to current quiz exercise.
     * Ids are removed from new questions so that new id is assigned upon saving the quiz exercise.
     * Images are duplicated for drag and drop questions.
     * @param questions list of questions
     */
    async addQuestions(questions: Question[]) {
        // To make sure all questions are duplicated (new resources are created), we need to remove some fields from the input questions,
        // This contains removing all ids, duplicating images in case of dnd questions,
        for (const question of questions) {
            delete question.questionStatistic;
            delete question.id;
            if (question.type === QuestionType.MULTIPLE_CHOICE) {
                const mcQuestion = question as MultipleChoiceQuestion;
                for (const answerOption of mcQuestion.answerOptions) {
                    delete answerOption.id;
                }
                this.quizExercise.questions = this.quizExercise.questions.concat([question]);
            } else if (question.type === QuestionType.DRAG_AND_DROP) {
                const dndQuestion = question as DragAndDropQuestion;
                // Get image from the old question and duplicate it on the backend and then save new image to the question,
                let fileUploadResponse = await this.fileUploaderService.duplicateFile(dndQuestion.backgroundFilePath);
                dndQuestion.backgroundFilePath = fileUploadResponse.path;

                // For DropLocations, DragItems and CorrectMappings we need to provide tempID,
                // This tempID is used for keep tracking of mappings by backend. Backend removes tempID and generated a new id,
                for (const dropLocation of dndQuestion.dropLocations) {
                    dropLocation.tempID = dropLocation.id;
                    delete dropLocation.id;
                }
                for (const dragItem of dndQuestion.dragItems) {
                    // Duplicating image on backend. This is only valid for image drag items. For text drag items, pictureFilePath is null,
                    if (dragItem.pictureFilePath !== null) {
                        fileUploadResponse = await this.fileUploaderService.duplicateFile(dragItem.pictureFilePath);
                        dragItem.pictureFilePath = fileUploadResponse.path;
                    }
                    dragItem.tempID = dragItem.id;
                    delete dragItem.id;
                }
                for (const correctMapping of dndQuestion.correctMappings) {
                    // Following fields are not required for dnd question. They will be generated by the backend,
                    delete correctMapping.id;
                    delete correctMapping.dragItemIndex;
                    delete correctMapping.dropLocationIndex;
                    delete correctMapping.invalid;

                    // Duplicating image on backend. This is only valid for image drag items. For text drag items, pictureFilePath is null,
                    if (correctMapping.dragItem.pictureFilePath !== null) {
                        fileUploadResponse = await this.fileUploaderService.duplicateFile(correctMapping.dragItem.pictureFilePath);
                        correctMapping.dragItem.pictureFilePath = fileUploadResponse.path;
                    }
                    correctMapping.dragItem.tempID = correctMapping.dragItem.id;
                    delete correctMapping.dragItem.id;
                    correctMapping.dropLocation.tempID = correctMapping.dropLocation.id;
                    delete correctMapping.dropLocation.id;
                }
                this.quizExercise.questions = this.quizExercise.questions.concat([question]);
            }
        }
    }

    /**
     * Save the quiz to the server
     */
    save() {
        this.onDateTimeChange();
        if (this.hasSavedQuizStarted() || !this.pendingChanges() || !this.validQuiz()) {
            return;
        }
        this.isSaving = true;
        if (this.quizExercise.id !== undefined) {
            this.repository.update(this.quizExercise)
                .subscribe((quizExerciseResponse: HttpResponse<QuizExercise>) => {
                    if (quizExerciseResponse.body) {
                        this.onSaveSuccess(quizExerciseResponse.body);
                    } else {
                        this.onSaveError();
                    }
                });
        } else {
            this.repository.create(this.quizExercise)
                .subscribe((quizExerciseResponse: HttpResponse<QuizExercise>) => {
                    if (quizExerciseResponse.body) {
                        this.onSaveSuccess(quizExerciseResponse.body);
                    } else {
                        this.onSaveError();
                    }
                });
        }
    }

    onSaveSuccess(result: QuizExercise) {
        this.isSaving = false;
        this.prepareEntity(result);
        this.savedEntity = Object.assign({}, result);
        this.quizExercise = result;
    }

    onSaveError() {
        alert('Saving Quiz Failed! Please try again later.');
        this.isSaving = false;
    }

    /**
     * Makes sure the entity is well formed and its fields are of the correct types
     * @param entity
     */
    prepareEntity(entity: QuizExercise) {
        entity.releaseDate = entity.releaseDate ? new Date(entity.releaseDate) : new Date();
        entity.duration = Number(entity.duration);
        entity.duration = isNaN(entity.duration) ? 10 : entity.duration;
    }

    /**
     * Prepares the date and time model
     */
    prepareDateTime() {
        this.dateTime = this.quizExercise.releaseDate;
    }

    /**
     * Reach to changes of time inputs by updating model and ui
     */
    onDateTimeChange() {
        this.quizExercise.releaseDate = this.dateTime;
    }

    /**
     * Reach to changes of duration inputs by updating model and ui
     */
    onDurationChange() {
        const duration = moment.duration(this.duration);
        this.quizExercise.duration = Math.min(Math.max(duration.asSeconds(), 0), 10 * 60 * 60);
        this.updateDuration();
    }

    /**
     * update ui to current value of duration
     */
    updateDuration() {
        const duration = moment.duration(this.quizExercise.duration, 'seconds');
        this.duration.minutes = 60 * duration.hours() + duration.minutes();
        this.duration.seconds = duration.seconds();
    }

    /**
     * Navigate back
     */
    cancel() {
        this.router.navigate(['/course', this.quizExercise.course.id, 'quiz-exercise']);
    }

    /**
     * Check if the saved quiz has started
     *
     * @return {boolean} true if the saved quiz has started, otherwise false
     */
    hasSavedQuizStarted() {
        return !!(
            this.savedEntity &&
            (this.savedEntity as any).isPlannedToStart &&
            moment((this.savedEntity as any).releaseDate).isBefore(moment())
        );
    }

    ngOnDestroy() {
        /** Unsubscribe from route params **/
        this.paramSub.unsubscribe();
    }
}<|MERGE_RESOLUTION|>--- conflicted
+++ resolved
@@ -7,11 +7,6 @@
 import { CourseService } from '../course/course.service';
 import { QuizExercise } from './quiz-exercise.model';
 import { DragAndDropQuestionUtil } from '../../components/util/drag-and-drop-question-util.service';
-<<<<<<< HEAD
-=======
-import { NG1TRANSLATE_SERVICE } from '../../core/language/ng1-translate.service';
-import { NG1TRANSLATEPARTIALLOADER_SERVICE } from '../../core/language/ng1-translate-partial-loader.service';
->>>>>>> 1e7bef77
 import { TranslateService } from '@ngx-translate/core';
 import { FileUploaderService } from '../../shared/http/file-uploader.service';
 import { Question, QuestionType, ScoringType} from '../../entities/question';
@@ -26,14 +21,9 @@
     templateUrl: './quiz-exercise-detail.component.html',
     providers: [ DragAndDropQuestionUtil ]
 })
-<<<<<<< HEAD
 export class QuizExerciseDetailComponent implements OnInit, OnChanges, OnDestroy {
 
     // Make constants available to html for comparison
-=======
-export class QuizExerciseDetailComponent implements OnInit, OnDestroy {
-    // make constants available to html for comparison
->>>>>>> 1e7bef77
     readonly DRAG_AND_DROP = QuestionType.DRAG_AND_DROP;
     readonly MULTIPLE_CHOICE = QuestionType.MULTIPLE_CHOICE;
 
@@ -83,7 +73,6 @@
         private route: ActivatedRoute,
         private courseService: CourseService,
         private quizExerciseService: QuizExerciseService,
-<<<<<<< HEAD
         private dragAndDropQuestionUtil: DragAndDropQuestionUtil,
         private router: Router,
         private translateService: TranslateService,
@@ -101,22 +90,6 @@
         this.dndFilterEnabled = true;
         this.mcqFilterEnabled = true;
 
-=======
-        dragAndDropQuestionUtil: DragAndDropQuestionUtil,
-        router: Router,
-        translateService: TranslateService,
-        fileUploaderService: FileUploaderService,
-        @Inject(NG1TRANSLATE_SERVICE) private $translate: any,
-        @Inject(NG1TRANSLATEPARTIALLOADER_SERVICE) private $translatePartialLoader: any
-    ) {
-        this.dragAndDropQuestionUtil = dragAndDropQuestionUtil;
-        this.router = router;
-        this.translateService = translateService;
-        this.fileUploaderService = fileUploaderService;
-    }
-
-    ngOnInit() {
->>>>>>> 1e7bef77
         this.paramSub = this.route.params.subscribe(params => {
             console.log('params', params);
             /** Query the courseService for the participationId given by the params */
