import { ChangeDetectorRef, Component, HostListener, OnChanges, OnInit, QueryList, SimpleChanges, ViewChildren, ChangeDetectionStrategy } from '@angular/core';
import { QuizExerciseService } from './quiz-exercise.service';
import { ActivatedRoute, Router } from '@angular/router';
import { HttpErrorResponse, HttpResponse } from '@angular/common/http';
import { Course, CourseService } from 'app/entities/course';
import { QuizExercise } from './quiz-exercise.model';
import { DragAndDropQuestionUtil } from 'app/components/util/drag-and-drop-question-util.service';
import { ShortAnswerQuestionUtil } from 'app/components/util/short-answer-question-util.service';
import { TranslateService } from '@ngx-translate/core';
import { FileUploaderService } from 'app/shared/http/file-uploader.service';
import { Question, QuestionType, ScoringType } from '../../entities/question';
import { MultipleChoiceQuestion } from 'app/entities/multiple-choice-question';
import { DragAndDropQuestion } from 'app/entities/drag-and-drop-question';
import { ShortAnswerQuestion } from 'app/entities/short-answer-question';
import { AnswerOption } from 'app/entities/answer-option';
import { Duration, Option } from './quiz-exercise-interfaces';
import { NgbDate, NgbDateStruct, NgbTimeStruct } from '@ng-bootstrap/ng-bootstrap';
import * as moment from 'moment';
import { Moment } from 'moment';
import { Location } from '@angular/common';
import { ComponentCanDeactivate } from 'app/shared';
import { JhiAlertService } from 'ng-jhipster';
import { Observable } from 'rxjs/Observable';
import { EditDragAndDropQuestionComponent, EditMultipleChoiceQuestionComponent, EditShortAnswerQuestionComponent } from 'app/quiz/edit';
import { EditQuizQuestion } from 'app/quiz/edit/edit-quiz-question.interface';

interface Reason {
    translateKey: string;
    translateValues: {};
}

interface Warnings {
    translateKey: string;
    translateValues: {};
}

@Component({
    selector: 'jhi-quiz-exercise-detail',
    templateUrl: './quiz-exercise-detail.component.html',
    changeDetection: ChangeDetectionStrategy.OnPush,
    providers: [DragAndDropQuestionUtil, ShortAnswerQuestionUtil]
})
export class QuizExerciseDetailComponent implements OnInit, OnChanges, ComponentCanDeactivate {
    // Make constants available to html for comparison
    readonly DRAG_AND_DROP = QuestionType.DRAG_AND_DROP;
    readonly MULTIPLE_CHOICE = QuestionType.MULTIPLE_CHOICE;
    readonly SHORT_ANSWER = QuestionType.SHORT_ANSWER;

    @ViewChildren('editMultipleChoice')
    editMultipleChoiceQuestionComponents: QueryList<EditMultipleChoiceQuestionComponent>;

    @ViewChildren('editDragAndDrop')
    editDragAndDropQuestionComponents: QueryList<EditDragAndDropQuestionComponent>;

    @ViewChildren('editShortAnswer')
    editShortAnswerQuestionComponents: QueryList<EditShortAnswerQuestionComponent>;

    course: Course;
    quizExercise: QuizExercise;
    courseRepository: CourseService;

    entity: QuizExercise;
    savedEntity: QuizExercise;

    /** Date and time for Quiz Exercise Start Time **/
    startDate: Moment;
    startTime: NgbTimeStruct;
    dateTime: Moment;
    minDate: NgbDateStruct;

    /** Constants for 'Add existing questions' and 'Import file' features **/
    showExistingQuestions = false;
    courses: Course[] = [];
    selectedCourseId: number;
    quizExercises: QuizExercise[];
    allExistingQuestions: Question[];
    existingQuestions: Question[];
    importFile: Blob;
    importFileName: string;
    searchQueryText: string;
    dndFilterEnabled: boolean;
    mcqFilterEnabled: boolean;
    shortAnswerFilterEnabled: boolean;

    /** Duration object **/
    duration = new Duration(0, 0);

    /** Status constants **/
    isSaving = false;
    quizIsValid: boolean;
    warningQuizCache: boolean;
    pendingChangesCache: boolean;
    invalidReasons: Reason[];
    invalidWarnings: Warnings[];

    /** Status Options **/
    statusOptionsVisible: Option[] = [new Option(false, 'Hidden'), new Option(true, 'Visible')];
    statusOptionsPractice: Option[] = [new Option(false, 'Closed'), new Option(true, 'Open for Practice')];
    statusOptionsActive: Option[] = [new Option(true, 'Active')];

    constructor(
        private route: ActivatedRoute,
        private courseService: CourseService,
        private quizExerciseService: QuizExerciseService,
        private dragAndDropQuestionUtil: DragAndDropQuestionUtil,
        private shortAnswerQuestionUtil: ShortAnswerQuestionUtil,
        private router: Router,
        private translateService: TranslateService,
        private fileUploaderService: FileUploaderService,
        private jhiAlertService: JhiAlertService,
        private location: Location,
        private changeDetector: ChangeDetectorRef,
    ) {}

    ngOnInit(): void {
        /** Initialize local constants **/
        this.showExistingQuestions = false;
        this.courses = [];
        this.quizExercises = [];
        this.allExistingQuestions = [];
        this.existingQuestions = [];
        this.importFile = null;
        this.importFileName = '';
        this.searchQueryText = '';
        this.dndFilterEnabled = true;
        this.mcqFilterEnabled = true;
        this.shortAnswerFilterEnabled = true;

        /** Set minDate for DatePicker to today **/
        const today = moment();
        this.minDate = { year: today.year(), month: today.month() + 1, day: today.date() };

        const courseId = +this.route.snapshot.paramMap.get('courseId');
        const quizId = +this.route.snapshot.paramMap.get('id');
        /** Query the courseService for the participationId given by the params */
        if (courseId) {
            this.courseService.find(courseId).subscribe((response: HttpResponse<Course>) => {
                this.course = response.body;
                // Make sure to call init if we didn't receive an id => new quiz-exercise
                if (!quizId) {
                    this.init();
                }
            });
        }
        if (quizId) {
            this.quizExerciseService.find(quizId).subscribe((response: HttpResponse<QuizExercise>) => {
                this.quizExercise = response.body;
                this.init();
            });
        }
        this.courseRepository = this.courseService;
    }

    /**
     * @function init
     * @desc Initializes local constants and prepares the QuizExercise entity
     */
    init(): void {
        if (this.quizExercise) {
            this.entity = this.quizExercise;
        } else {
            this.entity = new QuizExercise();
            this.entity.title = '';
            this.entity.duration = 600;
            this.entity.isVisibleBeforeStart = false;
            this.entity.isOpenForPractice = false;
            this.entity.isPlannedToStart = false;
            this.entity.releaseDate = moment();
            this.entity.randomizeQuestionOrder = true;
            this.entity.questions = [];
            this.quizExercise = this.entity;
        }
        this.prepareEntity(this.entity);
        this.prepareDateTime();
        // Assign savedEntity to identify local changes
        this.savedEntity = this.entity.id ? JSON.parse(JSON.stringify(this.entity)) : new QuizExercise();
        if (!this.quizExercise.course) {
            this.quizExercise.course = this.course;
        }
        this.updateDuration();
        this.cacheValidation();
    }

    ngOnChanges(changes: SimpleChanges): void {
        if (changes.course || changes.quizExercise) {
            this.init();
        }
    }

    /**
     * @function showDropdown
     * @desc Determine which dropdown to display depending on the relationship between start time, end time, and current time
     * @returns {string} Name of the dropdown to show
     */
    get showDropdown(): string {
        if (this.quizExercise && this.quizExercise.isPlannedToStart) {
            const plannedEndMoment = moment(this.quizExercise.releaseDate).add(this.quizExercise.duration, 'seconds');
            if (plannedEndMoment.isBefore(moment())) {
                return 'isOpenForPractice';
            } else if (moment(this.quizExercise.releaseDate).isBefore(moment())) {
                return 'active';
            }
        }
        return 'isVisibleBeforeStart';
    }

    canDeactivate(): Observable<boolean> | boolean {
        return !this.pendingChangesCache;
    }

    // displays the alert for confirming refreshing or closing the page if there are unsaved changes
    @HostListener('window:beforeunload', ['$event'])
    unloadNotification($event: any) {
        if (!this.canDeactivate()) {
            $event.returnValue = this.translateService.instant('pendingChanges');
        }
    }

    /**
     * @desc Callback for datepicker to decide whether given date should be disabled
     * All dates which are in the past (< today) are disabled
     */
    isDateInPast = (date: NgbDate, current: { month: number }) =>
        current.month < moment().month() + 1 ||
        moment()
            .year(date.year)
            .month(date.month - 1)
            .date(date.day)
            .isBefore(moment());

    /**
     * @function addMultipleChoiceQuestion
     * @desc Add an empty multiple choice question to the quiz
     */
    addMultipleChoiceQuestion() {
        if (typeof this.quizExercise === 'undefined') {
            this.quizExercise = this.entity;
        }

        const mcQuestion = new MultipleChoiceQuestion();
        mcQuestion.title = '';
        mcQuestion.text = 'Enter your long question if needed';
        mcQuestion.scoringType = ScoringType.ALL_OR_NOTHING; // explicit default value for multiple questions
        mcQuestion.randomizeOrder = true;
        mcQuestion.score = 1;
        mcQuestion.hasCorrectOption = true;

        const correctSampleAnswerOption = new AnswerOption();
        correctSampleAnswerOption.isCorrect = true;
        correctSampleAnswerOption.text = 'Enter a correct answer option here';

        const incorrectSampleAnswerOption = new AnswerOption();
        incorrectSampleAnswerOption.isCorrect = false;
        incorrectSampleAnswerOption.text = 'Enter an incorrect answer option here';

        mcQuestion.answerOptions = [correctSampleAnswerOption, incorrectSampleAnswerOption];
        this.quizExercise.questions.push(mcQuestion);
        this.cacheValidation();
    }

    /**
     * @function addDragAndDropQuestion
     * @desc Add an empty drag and drop question to the quiz
     */
    addDragAndDropQuestion(): void {
        if (typeof this.quizExercise === 'undefined') {
            this.quizExercise = this.entity;
        }

        const dndQuestion = new DragAndDropQuestion();
        dndQuestion.title = '';
        dndQuestion.text = 'Enter your long question if needed';
        dndQuestion.scoringType = ScoringType.PROPORTIONAL_WITH_PENALTY; // explicit default value for drag and drop questions
        dndQuestion.randomizeOrder = true;
        dndQuestion.score = 1;
        dndQuestion.dropLocations = [];
        dndQuestion.dragItems = [];
        dndQuestion.correctMappings = [];
        this.quizExercise.questions.push(dndQuestion);
        this.cacheValidation();
    }

    /**
     * @function addDShortAnswerQuestion
     * @desc Add an empty short answer question to the quiz
     */
    addShortAnswerQuestion(): void {
        if (typeof this.quizExercise === 'undefined') {
            this.quizExercise = this.entity;
        }

        const shortAnswerQuestion = new ShortAnswerQuestion();
        shortAnswerQuestion.title = '';
        shortAnswerQuestion.text = 'Enter your long question if needed';
        shortAnswerQuestion.scoringType = ScoringType.ALL_OR_NOTHING; // explicit default value for short answer questions
        shortAnswerQuestion.randomizeOrder = true;
        shortAnswerQuestion.score = 1;
        shortAnswerQuestion.spots = [];
        shortAnswerQuestion.solutions = [];
        shortAnswerQuestion.correctMappings = [];
        this.quizExercise.questions.push(shortAnswerQuestion);
        this.cacheValidation();
    }
    /**
     * @function calculateMaxExerciseScore
     * @desc Iterates over the questions of the quizExercise and calculates the sum of all question scores
     */
    calculateMaxExerciseScore(): number {
        let scoreSum = 0;
        this.quizExercise.questions.forEach(question => (scoreSum += question.score));
        return scoreSum;
    }

    /**
     * @function showHideExistingQuestions
     * @desc Toggles existing questions view
     */
    showHideExistingQuestions(): void {
        if (this.quizExercise == null) {
            this.quizExercise = this.entity;
        }

        // If courses are not populated, then populate list of courses,
        if (this.courses.length === 0) {
            this.courseRepository.query().subscribe((res: HttpResponse<Course[]>) => {
                this.courses = res.body;
            });
        }
        this.showExistingQuestions = !this.showExistingQuestions;
        this.selectedCourseId = null;
        this.allExistingQuestions = this.existingQuestions = [];
        this.changeDetector.detectChanges();
    }

    /**
     * @function onCourseSelect
     * @desc Callback function for when a user selected a Course from the Dropdown list from 'Add existing questions'
     *       Populates list of quiz exercises for the selected course
     */
    onCourseSelect(): void {
        this.allExistingQuestions = this.existingQuestions = [];
        if (this.selectedCourseId == null) {
            return;
        }

        /** Search the selected course by id in all available courses **/
        const selectedCourse = this.courses.find(course => course.id === Number(this.selectedCourseId));

        // TODO: the following code seems duplicated (see quiz-exercise-export.component.ts in the method loadForCourse). Try to avoid duplication!
        // For the given course, get list of all quiz exercises. And for all quiz exercises, get list of all questions in a quiz exercise,
        this.quizExerciseService.findForCourse(selectedCourse.id).subscribe(
            (quizExercisesResponse: HttpResponse<QuizExercise[]>) => {
                if (quizExercisesResponse.body) {
                    const quizExercises = quizExercisesResponse.body;
                    for (const quizExercise of quizExercises) {
                        this.quizExerciseService.find(quizExercise.id).subscribe((response: HttpResponse<QuizExercise>) => {
                            const quizExerciseResponse = response.body;
                            for (const question of quizExerciseResponse.questions) {
                                question.exercise = quizExercise;
                                this.allExistingQuestions.push(question);
                            }
                            this.applyFilter();
                        });
                    }
                }
            },
            (res: HttpErrorResponse) => this.onError(res)
        );
    }

    private onError(error: HttpErrorResponse) {
        this.jhiAlertService.error(error.message);
    }

    /**
     * @function applyFilter
     * @desc Applies filter on questions shown in add existing questions view.
     */
    applyFilter(): void {
        this.existingQuestions = [];
        /**
         * Depending on the filter selected by user, filter out questions.
         * allExistingQuestions contains list of all questions.
         * We don't change it. We populate existingQuestions list depending on the filter options.
         */
        for (const question of this.allExistingQuestions) {
            if (
                !this.searchQueryText ||
                this.searchQueryText === '' ||
                question.title.toLowerCase().indexOf(this.searchQueryText.toLowerCase()) !== -1
            ) {
                if (this.mcqFilterEnabled === true && question.type === QuestionType.MULTIPLE_CHOICE) {
                    this.existingQuestions.push(question);
                }
                if (this.dndFilterEnabled === true && question.type === QuestionType.DRAG_AND_DROP) {
                    this.existingQuestions.push(question);
                }
                if (this.shortAnswerFilterEnabled === true && question.type === QuestionType.SHORT_ANSWER) {
                    this.existingQuestions.push(question);
                }
            }
        }
<<<<<<< HEAD
        this.cacheValidation()
=======
        this.cacheValidation();
>>>>>>> 30812d42
    }

    /**
     * @function setImportFile
     * @desc Assigns the uploaded import file
     * @param $event object containing the uploaded file
     */
    setImportFile($event: any): void {
        if ($event.target.files.length) {
            const fileList: FileList = $event.target.files;
            this.importFile = fileList[0];
            this.importFileName = this.importFile['name'];
        }
        this.changeDetector.detectChanges();
    }

    /**
     * @function addExistingQuestions
     * @desc Adds selected quizzes to current quiz exercise
     */
    addExistingQuestions(): void {
        const questions: Question[] = [];
        for (const question of this.existingQuestions) {
            if (question.exportQuiz) {
                questions.push(question);
            }
        }
        this.addQuestions(questions);
        this.showExistingQuestions = !this.showExistingQuestions;
        this.selectedCourseId = null;
        this.allExistingQuestions = this.existingQuestions = [];
        this.cacheValidation();
    }

    /**
     * @function deleteQuestion
     * @desc Remove question from the quiz
     * @param questionToDelete {Question} the question to remove
     */
    deleteQuestion(questionToDelete: Question): void {
        this.quizExercise.questions = this.quizExercise.questions.filter(question => question !== questionToDelete);
        this.cacheValidation();
    }

<<<<<<< HEAD
    private cacheValidation(): void {
        console.log("cache", new Date());
=======
    cacheValidation(): void {
>>>>>>> 30812d42
        this.warningQuizCache = false;
        this.quizIsValid = this.validQuiz();
        this.pendingChangesCache = this.pendingChanges();
        this.computeInvalidReasons();
        this.computeInvalidWarnings();
        this.changeDetector.detectChanges();
    }

    /**
     * @function onQuestionUpdated
     * @desc Handles the change of a question by replacing the array with a copy (allows for shallow comparison)
     */
    onQuestionUpdated(): void {
        // this.quizExercise.questions = Array.from(this.quizExercise.questions);
        this.cacheValidation();
    }

    /**
     * @function pendingChanges
     * @desc Determine if there are any changes waiting to be saved
     * @returns {boolean} true if there are any pending changes, false otherwise
     */
    pendingChanges(): boolean {
        if (!this.quizExercise || !this.savedEntity) {
            return false;
        }
        const keysToCompare = ['title', 'duration', 'isPlannedToStart', 'isVisibleBeforeStart', 'isOpenForPractice'];

        // Unsaved changes if any of the stated object key values are not equal or the questions/release dates differ
        return (
            keysToCompare.some(key => this.quizExercise[key] !== this.savedEntity[key]) ||
            !this.areDatesIdentical(this.quizExercise.releaseDate, this.savedEntity.releaseDate) ||
            !this.areQuizExerciseEntityQuestionsIdentical(this.quizExercise.questions, this.savedEntity.questions)
        );
    }

    /**
     * @function areQuizExerciseEntityQuestionsIdentical
     * @desc Compares the provided question array objects
     * @param QA1 {Question[]} First question array to compare
     * @param QA2 {Question[]} Second question array to compare against
     * @return {boolean} true if the provided Question[] objects are identical, false otherwise
     */
    areQuizExerciseEntityQuestionsIdentical(QA1: Question[], QA2: Question[]): boolean {
        return JSON.stringify(QA1).toLowerCase() === JSON.stringify(QA2).toLowerCase();
    }

    /**
     * @function areDatesIdentical
     * @desc This function compares the provided dates with help of the moment library
     * Since we might be receiving an string instead of a moment object (e.g. when receiving it from the backend)
     * we wrap both dates in a moment object. If it's already a moment object, this will just be ignored.
     * @param date1 {string|Moment} First date to compare
     * @param date2 {string|Moment} Second date to compare to
     * @return {boolean} True if the dates are identical, false otherwise
     */
    areDatesIdentical(date1: string | Moment, date2: string | Moment): boolean {
        return moment(date1).isSame(moment(date2));
    }

    /**
     * @function validQuiz
     * @desc Check if the current inputs are valid
     * @returns {boolean} true if valid, false otherwise
     */
    private validQuiz(): boolean {
        if (!this.quizExercise) {
            return false;
        }
        // Release date is valid if it's not null and a valid date; Precondition: isPlannedToStart is set
        // Release date should also not be in the pas

        const releaseDateValidAndNotInPastCondition: boolean =
            !this.quizExercise.isPlannedToStart ||
            (this.quizExercise.releaseDate != null &&
                moment(this.quizExercise.releaseDate).isValid() &&
                moment(this.quizExercise.releaseDate).isAfter(moment()));
        const isGenerallyValid: boolean =
            this.quizExercise.title &&
            this.quizExercise.title !== '' &&
            this.quizExercise.title.length < 250 &&
            this.quizExercise.duration &&
            releaseDateValidAndNotInPastCondition &&
            this.quizExercise.questions &&
            !!this.quizExercise.questions.length;
        const areAllQuestionsValid = this.quizExercise.questions.every(question => {
            switch (question.type) {
                case QuestionType.MULTIPLE_CHOICE:
                    const mcQuestion = question as MultipleChoiceQuestion;
<<<<<<< HEAD
                    if (mcQuestion.answerOptions.some(answerOption => !answerOption.explanation)){
                        this.warningQuizCache = true;
                    }
                    if (mcQuestion.answerOptions.some(answeroption => answeroption.isCorrect)){
=======
                    if (mcQuestion.answerOptions.some(answerOption => !answerOption.explanation)) {
                        this.warningQuizCache = true;
                    }
                    if (mcQuestion.answerOptions.some(answeroption => answeroption.isCorrect)) {
>>>>>>> 30812d42
                        return question.title && question.title !== '' && question.title.length < 250;
                    }
                    return false;
                case QuestionType.DRAG_AND_DROP:
                    const dndQuestion = question as DragAndDropQuestion;
                    return (
                        question.title &&
                        question.title !== '' &&
                        question.title.length < 250 &&
                        dndQuestion.correctMappings &&
                        dndQuestion.correctMappings.length > 0 &&
                        this.dragAndDropQuestionUtil.solve(dndQuestion).length &&
                        this.dragAndDropQuestionUtil.validateNoMisleadingCorrectMapping(dndQuestion)
                    );
                case QuestionType.SHORT_ANSWER:
                    const shortAnswerQuestion = question as ShortAnswerQuestion;
                    return (
                        question.title && question.title !== '' && shortAnswerQuestion.correctMappings && shortAnswerQuestion.correctMappings.length > 0
                        // && this.shortAnswerQuestionUtil.solveShortAnswer(shortAnswerQuestion).length
                        && this.shortAnswerQuestionUtil.validateNoMisleadingCorrectShortAnswerMapping(shortAnswerQuestion)
                        && this.shortAnswerQuestionUtil.everySpotHasASolution(shortAnswerQuestion.correctMappings, shortAnswerQuestion.spots)
                        && this.shortAnswerQuestionUtil.everyMappedSolutionHasASpot(shortAnswerQuestion.correctMappings)
                        && shortAnswerQuestion.solutions.filter(solution => solution.text.trim() === '').length === 0
                        && !this.shortAnswerQuestionUtil.hasMappingDuplicateValues(shortAnswerQuestion.correctMappings)
                        && this.shortAnswerQuestionUtil.atLeastAsManySolutionsAsSpots(shortAnswerQuestion)
                    );
                default:
                    console.log('Unknown question type: ' + question);
                    return question.title && question.title !== '';

            }
        });

        return isGenerallyValid && areAllQuestionsValid;
    }

    computeInvalidWarnings(): void {
        if (!this.quizExercise) {
            this.invalidWarnings = [];
            return;
        }

        this.invalidWarnings = this.quizExercise.questions.map((question: Question, index: number) => {
            if (question.type === QuestionType.MULTIPLE_CHOICE
                && (<MultipleChoiceQuestion>question).answerOptions.some(option => !option.explanation)) {
                return {
                    translateKey: 'arTeMiSApp.quizExercise.invalidReasons.explanationIsMissing',
                    translateValues: { index: index + 1 }
                };
            }

            return null;
        }).filter(elem => elem !== null);
    }

    /**
     * @function invalidReasons
     * @desc Get the reasons, why the quiz is invalid
     * @returns {Array} array of objects with fields 'translateKey' and 'translateValues'
     */
    private computeInvalidReasons(): void {
        this.invalidReasons = [];
        if (!this.quizExercise) {
            return;
        }

        if (!this.quizExercise.title || this.quizExercise.title === '') {
            this.invalidReasons.push({
                translateKey: 'arTeMiSApp.quizExercise.invalidReasons.quizTitle',
                translateValues: {}
            });
        }
        if (this.quizExercise.title.length >= 250) {
            this.invalidReasons.push({
                translateKey: 'arTeMiSApp.quizExercise.invalidReasons.quizTitleLength',
                translateValues: {}
            });
        }
        if (!this.quizExercise.duration) {
            this.invalidReasons.push({
                translateKey: 'arTeMiSApp.quizExercise.invalidReasons.quizDuration',
                translateValues: {}
            });
        }
        if (!this.quizExercise.questions || this.quizExercise.questions.length === 0) {
            this.invalidReasons.push({
                translateKey: 'arTeMiSApp.quizExercise.invalidReasons.noQuestion',
                translateValues: {}
            });
        }
        /** We only verify the releaseDate if the checkbox is activated **/
        if (this.quizExercise.isPlannedToStart) {
            if (this.quizExercise.releaseDate == null || !moment(this.quizExercise.releaseDate).isValid()) {
                this.invalidReasons.push({
                    translateKey: 'arTeMiSApp.quizExercise.invalidReasons.invalidStartTime',
                    translateValues: {}
                });
            }
            // Release Date valid but lies in the past
            if (this.quizExercise.releaseDate && moment(this.quizExercise.releaseDate).isValid()) {
                if (moment(this.quizExercise.releaseDate).isBefore(moment())) {
                    this.invalidReasons.push({
                        translateKey: 'arTeMiSApp.quizExercise.invalidReasons.startTimeInPast',
                        translateValues: {}
                    });
                }
            }
        }

        this.quizExercise.questions.forEach((question: Question, index: number) => {
            if (!question.title || question.title === '') {
                this.invalidReasons.push({
                    translateKey: 'arTeMiSApp.quizExercise.invalidReasons.questionTitle',
                    translateValues: { index: index + 1 }
                });
            }
            if (question.type === QuestionType.MULTIPLE_CHOICE) {
                const mcQuestion = question as MultipleChoiceQuestion;
                if (! (mcQuestion.answerOptions.some(answeroption => answeroption.isCorrect))) {
                    this.invalidReasons.push({
                        translateKey: 'arTeMiSApp.quizExercise.invalidReasons.questionCorrectAnswerOption',
                        translateValues: { index: index + 1 }
                    });
                }
                if (!(mcQuestion.answerOptions.every(answeroption => answeroption.explanation !== ''))) {
                    this.invalidReasons.push({
                        translateKey: 'arTeMiSApp.quizExercise.invalidReasons.explanationIsMissing',
                        translateValues: { index: index + 1 }
                    });
                }
            }
            if (question.title.length >= 250) {
                this.invalidReasons.push({
                    translateKey: 'arTeMiSApp.quizExercise.invalidReasons.questionTitleLength',
                    translateValues: {index: index + 1}
                });
            }

            if (question.type === QuestionType.DRAG_AND_DROP) {
                const dndQuestion = question as DragAndDropQuestion;
                if (!dndQuestion.correctMappings || dndQuestion.correctMappings.length === 0) {
                    this.invalidReasons.push({
                        translateKey: 'arTeMiSApp.quizExercise.invalidReasons.questionCorrectMapping',
                        translateValues: {index: index + 1}
                    });
                } else if (this.dragAndDropQuestionUtil.solve(dndQuestion, []).length === 0) {
                    this.invalidReasons.push({
                        translateKey: 'arTeMiSApp.quizExercise.invalidReasons.questionUnsolvable',
                        translateValues: {index: index + 1}
                    });
                }
                if (!this.dragAndDropQuestionUtil.validateNoMisleadingCorrectMapping(dndQuestion)) {
                    this.invalidReasons.push({
                        translateKey: 'arTeMiSApp.quizExercise.invalidReasons.misleadingCorrectMapping',
                        translateValues: {index: index + 1}
                    });
                }
            }
            if (question.type === QuestionType.SHORT_ANSWER) {
                const shortAnswerQuestion = question as ShortAnswerQuestion;
                if (!shortAnswerQuestion.correctMappings || shortAnswerQuestion.correctMappings.length === 0) {
                    this.invalidReasons.push({
                        translateKey: 'arTeMiSApp.quizExercise.invalidReasons.questionCorrectMapping',
                        translateValues: { index: index + 1 }
                    });
                } /*else if (this.shortAnswerQuestionUtil.solveShortAnswer(shortAnswerQuestion, []).length === 0) {
                    reasons.push({
                        translateKey: 'arTeMiSApp.quizExercise.invalidReasons.shortAnswerQuestionUnsolvable',
                        translateValues: { index: index + 1 }
                    });
                } */
                if (!this.shortAnswerQuestionUtil.validateNoMisleadingCorrectShortAnswerMapping(shortAnswerQuestion)) {
                    this.invalidReasons.push({
                        translateKey: 'arTeMiSApp.quizExercise.invalidReasons.misleadingCorrectMapping',
                        translateValues: { index: index + 1 }
                    });
                }
                if (!this.shortAnswerQuestionUtil.everySpotHasASolution(shortAnswerQuestion.correctMappings, shortAnswerQuestion.spots)) {
                    this.invalidReasons.push({
                        translateKey: 'arTeMiSApp.quizExercise.invalidReasons.shortAnswerQuestionEverySpotHasASolution',
                        translateValues: { index: index + 1 }
                    });
                }
                if (!this.shortAnswerQuestionUtil.everyMappedSolutionHasASpot(shortAnswerQuestion.correctMappings)) {
                    this.invalidReasons.push({
                        translateKey: 'arTeMiSApp.quizExercise.invalidReasons.shortAnswerQuestionEveryMappedSolutionHasASpot',
                        translateValues: { index: index + 1 }
                    });
                }
                if (!(shortAnswerQuestion.solutions.filter(solution => solution.text.trim() === '').length === 0)) {
                    this.invalidReasons.push({
                        translateKey: 'arTeMiSApp.quizExercise.invalidReasons.shortAnswerQuestionSolutionHasNoValue',
                        translateValues: { index: index + 1 }
                    });
                }
                if (this.shortAnswerQuestionUtil.hasMappingDuplicateValues(shortAnswerQuestion.correctMappings)) {
                    this.invalidReasons.push({
                        translateKey: 'arTeMiSApp.quizExercise.invalidReasons.shortAnswerQuestionDuplicateMapping',
                        translateValues: { index: index + 1 }
                    });
                }
                if (!this.shortAnswerQuestionUtil.atLeastAsManySolutionsAsSpots(shortAnswerQuestion)) {
                    this.invalidReasons.push({
                        translateKey: 'arTeMiSApp.quizExercise.invalidReasons.shortAnswerQuestionUnsolvable',
                        translateValues: { index: index + 1 }
                    });
                }
            }
        });
    }

    /**
     * @function invalidReasonsHTML
     * @desc Get the reasons, why the quiz is invalid as an HTML string
     * @return {string} the reasons in HTML
     */
    invalidReasonsHTML(): string {
        const translate = this.translateService;
        let reasonString = '';
        for (const reason of this.invalidReasons) {
            translate.get(reason['translateKey'], reason['translateValues']).subscribe((res: string) => {
                reasonString += res + '   -   ';
            });
        }
        return reasonString.substr(0, reasonString.length - 5);
    }

    /**
     * @function importQuiz
     * @desc Imports a json quiz file and adds questions to current quiz exercise.
     */
    async importQuiz() {
        if (this.importFile === null || this.importFile === undefined) {
            return;
        }
        const fileReader = new FileReader();
        fileReader.onload = () => {
            try {
                // Read the file and get list of questions from the file
                const questions = JSON.parse(fileReader.result as string) as Question[];
                this.addQuestions(questions);
                // Clearing html elements,
                this.importFile = null;
                this.importFileName = '';
                const control = document.getElementById('importFileInput') as HTMLInputElement;
                control.value = null;
            } catch (e) {
                alert('Import Quiz Failed! Invalid quiz file.');
            }
        };
        fileReader.readAsText(this.importFile);
        this.cacheValidation();
    }

    /**
     * @function addQuestions
     * @desc Adds given questions to current quiz exercise.
     * Ids are removed from new questions so that new id is assigned upon saving the quiz exercise.
     * Images are duplicated for drag and drop questions.
     * @param questions list of questions
     */
    async addQuestions(questions: Question[]) {
        // To make sure all questions are duplicated (new resources are created), we need to remove some fields from the input questions,
        // This contains removing all ids, duplicating images in case of dnd questions,
        for (const question of questions) {
            delete question.questionStatistic;
            delete question.id;
            if (question.type === QuestionType.MULTIPLE_CHOICE) {
                const mcQuestion = question as MultipleChoiceQuestion;
                for (const answerOption of mcQuestion.answerOptions) {
                    delete answerOption.id;
                }
                this.quizExercise.questions = this.quizExercise.questions.concat([question]);
            } else if (question.type === QuestionType.DRAG_AND_DROP) {
                const dndQuestion = question as DragAndDropQuestion;
                // Get image from the old question and duplicate it on the backend and then save new image to the question,
                let fileUploadResponse = await this.fileUploaderService.duplicateFile(dndQuestion.backgroundFilePath);
                dndQuestion.backgroundFilePath = fileUploadResponse.path;

                // For DropLocations, DragItems and CorrectMappings we need to provide tempID,
                // This tempID is used for keep tracking of mappings by backend. Backend removes tempID and generated a new id,
                for (const dropLocation of dndQuestion.dropLocations) {
                    dropLocation.tempID = dropLocation.id;
                    delete dropLocation.id;
                }
                for (const dragItem of dndQuestion.dragItems) {
                    // Duplicating image on backend. This is only valid for image drag items. For text drag items, pictureFilePath is null,
                    if (dragItem.pictureFilePath !== null) {
                        fileUploadResponse = await this.fileUploaderService.duplicateFile(dragItem.pictureFilePath);
                        dragItem.pictureFilePath = fileUploadResponse.path;
                    }
                    dragItem.tempID = dragItem.id;
                    delete dragItem.id;
                }
                for (const correctMapping of dndQuestion.correctMappings) {
                    // Following fields are not required for dnd question. They will be generated by the backend,
                    delete correctMapping.id;
                    delete correctMapping.dragItemIndex;
                    delete correctMapping.dropLocationIndex;
                    delete correctMapping.invalid;

                    // Duplicating image on backend. This is only valid for image drag items. For text drag items, pictureFilePath is null,
                    if (correctMapping.dragItem.pictureFilePath !== null) {
                        fileUploadResponse = await this.fileUploaderService.duplicateFile(correctMapping.dragItem.pictureFilePath);
                        correctMapping.dragItem.pictureFilePath = fileUploadResponse.path;
                    }
                    correctMapping.dragItem.tempID = correctMapping.dragItem.id;
                    delete correctMapping.dragItem.id;
                    correctMapping.dropLocation.tempID = correctMapping.dropLocation.id;
                    delete correctMapping.dropLocation.id;
                }
                this.quizExercise.questions = this.quizExercise.questions.concat([question]);
            } else if (question.type === QuestionType.SHORT_ANSWER) {
                const shortAnswerQuestion = question as ShortAnswerQuestion;

                // For Spots, Solutions and CorrectMappings we need to provide tempID,
                // This tempID is used for keep tracking of mappings by backend. Backend removes tempID and generated a new id,
                for (const spot of shortAnswerQuestion.spots) {
                    spot.tempID = spot.id;
                    delete spot.id;
                }
                for (const solution of shortAnswerQuestion.solutions) {
                    solution.tempID = solution.id;
                    delete solution.id;
                }
                for (const correctMapping of shortAnswerQuestion.correctMappings) {
                    // Following fields are not required for short answer question. They will be generated by the backend,
                    delete correctMapping.id;
                    delete correctMapping.shortAnswerSolutionIndex;
                    delete correctMapping.shortAnswerSpotIndex;
                    delete correctMapping.invalid;

                    correctMapping.solution.tempID = correctMapping.solution.id;
                    delete correctMapping.solution.id;
                    correctMapping.spot.tempID = correctMapping.spot.id;
                    delete correctMapping.spot.id;
                }
                this.quizExercise.questions = this.quizExercise.questions.concat([question]);
            }
        }
    }

    /**
     * @function triggers the parsing in the designated edit component
     */
    parseAllQuestions(): void {
        const editQuestionComponents: EditQuizQuestion[] = [...this.editMultipleChoiceQuestionComponents.toArray(), ...this.editDragAndDropQuestionComponents.toArray(), ...this.editShortAnswerQuestionComponents.toArray()];
        editQuestionComponents.forEach(component => component.prepareForSave());
    }

    /**
     * @function save
     * @desc Save the quiz to the server and invoke callback functions depending of result
     */
    save(): void {
        this.onDateTimeChange();
        if (this.hasSavedQuizStarted || !this.pendingChanges() || !this.validQuiz()) {
            return;
        }
        this.isSaving = true;
        this.changeDetector.detectChanges();
        this.parseAllQuestions();

        // Decide if quiz needs to be saved or updated
        const saveQuiz = (this.quizExercise.id !== undefined)
            ? this.quizExerciseService.update
            : this.quizExerciseService.create;

        saveQuiz(this.quizExercise).subscribe((quizExerciseResponse: HttpResponse<QuizExercise>) => {
            if (quizExerciseResponse.body) {
                this.onSaveSuccess(quizExerciseResponse.body);
            } else {
                this.onSaveError();
            }
        }, this.onSaveError);
    }

    /**
     * @function onSaveSuccess
     * @desc Callback function for when the save succeeds
     * Terminates the saving process and assign the returned quizExercise to the local entities
     * @param {QuizExercise} quizExercise: Saved quizExercise entity
     */
    private onSaveSuccess(quizExercise: QuizExercise): void {
        this.isSaving = false;
        this.prepareEntity(quizExercise);
        this.savedEntity = JSON.parse(JSON.stringify(quizExercise));
        this.quizExercise = quizExercise;
        this.changeDetector.detectChanges();
    }

    /**
     * @function onSaveError
     * @desc Callback function for when the save fails
     */
    private onSaveError = (error?: HttpErrorResponse): void => {
        console.error('Saving Quiz Failed! Please try again later.');
        this.jhiAlertService.error('arTeMiSApp.quizExercise.saveError');
        this.isSaving = false;
        this.changeDetector.detectChanges();
    };

    /**
     * @function prepareEntity
     * @desc Makes sure the entity is well formed and its fields are of the correct types
     * @param quizExercise {QuizExercise} exercise which will be prepared
     */
    prepareEntity(quizExercise: QuizExercise): void {
        quizExercise.releaseDate = quizExercise.releaseDate ? moment(quizExercise.releaseDate) : moment();
        quizExercise.duration = Number(quizExercise.duration);
        quizExercise.duration = isNaN(quizExercise.duration) ? 10 : quizExercise.duration;
    }

    /**
     * @function prepareDateTime
     * @desc Prepares the date and time model
     */
    prepareDateTime(): void {
        this.dateTime = moment(this.quizExercise.releaseDate);

        // Assign start date by also simply wrapping into moment object
        this.startDate = moment(this.quizExercise.releaseDate);
        // For the time object (time picker), we have to extract the hour and minute values manually
        this.startTime = {
            hour: moment(this.quizExercise.releaseDate).hours(),
            minute: moment(this.quizExercise.releaseDate).minutes(),
            second: 0
        };
    }

    /**
     * @function onDateTimeChange
     * @desc Reach to changes of time inputs by updating model and ui
     */
    onDateTimeChange(newTimeValue?: NgbTimeStruct): void {
        // We have to explicitly assign the new start time here since it hasn't been updated yet
        if (newTimeValue != null) {
            this.startTime = newTimeValue;
        }
        // If the Start Date is valid, we process it, otherwise we set Release Date null
        if (this.startDate && this.startDate.isValid()) {
            // We then set the hours and minutes of our dateTime to the respective time values from our time picker
            this.dateTime = this.startDate.hours(this.startTime.hour).minutes(this.startTime.minute);
            this.quizExercise.releaseDate = this.dateTime;
        } else {
            this.quizExercise.releaseDate = null;
        }
        this.cacheValidation();
    }

    /**
     * @function onDurationChange
     * @desc Reach to changes of duration inputs by updating model and ui
     */
    onDurationChange(): void {
        const duration = moment.duration(this.duration);
        this.quizExercise.duration = Math.min(Math.max(duration.asSeconds(), 0), 10 * 60 * 60);
        this.updateDuration();
        this.cacheValidation();
    }

    /**
     * @function updateDuration
     * @desc Update ui to current value of duration
     */
    updateDuration(): void {
        const duration = moment.duration(this.quizExercise.duration, 'seconds');
        this.duration.minutes = 60 * duration.hours() + duration.minutes();
        this.duration.seconds = duration.seconds();
    }

    /**
     * @function cancel
     * @desc Navigate back
     */
    cancel(): void {
        this.router.navigate(['/course', this.quizExercise.course.id, 'quiz-exercise']);
    }

    /**
     * @function hasSavedQuizStarted
     * @desc Check if the saved quiz has started
     * @return {boolean} true if the saved quiz has started, otherwise false
     */
    get hasSavedQuizStarted(): boolean {
        return !!(this.savedEntity && this.savedEntity.isPlannedToStart && moment(this.savedEntity.releaseDate).isBefore(moment()));
    }

    back(): void {
        this.location.back();
    }
}<|MERGE_RESOLUTION|>--- conflicted
+++ resolved
@@ -400,11 +400,7 @@
                 }
             }
         }
-<<<<<<< HEAD
-        this.cacheValidation()
-=======
         this.cacheValidation();
->>>>>>> 30812d42
     }
 
     /**
@@ -449,12 +445,9 @@
         this.cacheValidation();
     }
 
-<<<<<<< HEAD
+
     private cacheValidation(): void {
         console.log("cache", new Date());
-=======
-    cacheValidation(): void {
->>>>>>> 30812d42
         this.warningQuizCache = false;
         this.quizIsValid = this.validQuiz();
         this.pendingChangesCache = this.pendingChanges();
@@ -544,17 +537,10 @@
             switch (question.type) {
                 case QuestionType.MULTIPLE_CHOICE:
                     const mcQuestion = question as MultipleChoiceQuestion;
-<<<<<<< HEAD
                     if (mcQuestion.answerOptions.some(answerOption => !answerOption.explanation)){
                         this.warningQuizCache = true;
                     }
                     if (mcQuestion.answerOptions.some(answeroption => answeroption.isCorrect)){
-=======
-                    if (mcQuestion.answerOptions.some(answerOption => !answerOption.explanation)) {
-                        this.warningQuizCache = true;
-                    }
-                    if (mcQuestion.answerOptions.some(answeroption => answeroption.isCorrect)) {
->>>>>>> 30812d42
                         return question.title && question.title !== '' && question.title.length < 250;
                     }
                     return false;
