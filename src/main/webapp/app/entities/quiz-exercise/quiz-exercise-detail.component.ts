import { Component, HostListener, OnChanges, OnDestroy, OnInit, SimpleChanges } from '@angular/core';
import { QuizExerciseService } from './quiz-exercise.service';
import { ActivatedRoute, Router } from '@angular/router';
import { Subscription } from 'rxjs';
import { HttpErrorResponse, HttpResponse } from '@angular/common/http';
import { Course, CourseService } from 'app/entities/course';
import { QuizExercise } from './quiz-exercise.model';
import { DragAndDropQuestionUtil } from '../../components/util/drag-and-drop-question-util.service';
import { ShortAnswerQuestionUtil } from '../../components/util/short-answer-question-util.service';
import { TranslateService } from '@ngx-translate/core';
import { FileUploaderService } from 'app/shared/http/file-uploader.service';
import { Question, QuestionType, ScoringType } from '../../entities/question';
import { MultipleChoiceQuestion } from 'app/entities/multiple-choice-question';
import { DragAndDropQuestion } from 'app/entities/drag-and-drop-question';
import { ShortAnswerQuestion } from 'app/entities/short-answer-question';
import { AnswerOption } from 'app/entities/answer-option';
import { Duration, Option } from './quiz-exercise-interfaces';
import { NgbDate, NgbDateStruct, NgbTimeStruct } from '@ng-bootstrap/ng-bootstrap';
import * as moment from 'moment';
import { Moment } from 'moment';
<<<<<<< HEAD
import { Location } from '@angular/common';
=======
import { ComponentCanDeactivate } from 'app/shared';
>>>>>>> a9da44eb
import { JhiAlertService } from 'ng-jhipster';
import { Observable } from 'rxjs/Observable';

interface Reason {
    translateKey: string;
    translateValues: {};
}

@Component({
    selector: 'jhi-quiz-exercise-detail',
    templateUrl: './quiz-exercise-detail.component.html',
    providers: [DragAndDropQuestionUtil, ShortAnswerQuestionUtil]
})
export class QuizExerciseDetailComponent implements OnInit, OnChanges, OnDestroy, ComponentCanDeactivate {
    // Make constants available to html for comparison
    readonly DRAG_AND_DROP = QuestionType.DRAG_AND_DROP;
    readonly MULTIPLE_CHOICE = QuestionType.MULTIPLE_CHOICE;
    readonly SHORT_ANSWER = QuestionType.SHORT_ANSWER;

    course: Course;
    quizExercise: QuizExercise;
    paramSub: Subscription;
    courseRepository: CourseService;

    entity: QuizExercise;
    savedEntity: QuizExercise;

    /** Date and time for Quiz Exercise Start Time **/
    startDate: Moment;
    startTime: NgbTimeStruct;
    dateTime: Moment;
    minDate: NgbDateStruct;

    /** Constants for 'Add existing questions' and 'Import file' features **/
    showExistingQuestions = false;
    courses: Course[] = [];
    selectedCourseId: number;
    quizExercises: QuizExercise[];
    allExistingQuestions: Question[];
    existingQuestions: Question[];
    importFile: Blob;
    importFileName: string;
    searchQueryText: string;
    dndFilterEnabled: boolean;
    mcqFilterEnabled: boolean;
    shortAnswerFilterEnabled: boolean;

    /** Duration object **/
    duration = new Duration(0, 0);

    /** Status constants **/
    isSaving = false;
    isTrue = true;

    /** Status Options **/
    statusOptionsVisible: Option[] = [new Option(false, 'Hidden'), new Option(true, 'Visible')];
    statusOptionsPractice: Option[] = [new Option(false, 'Closed'), new Option(true, 'Open for Practice')];
    statusOptionsActive: Option[] = [new Option(true, 'Active')];

    constructor(
        private route: ActivatedRoute,
        private courseService: CourseService,
        private quizExerciseService: QuizExerciseService,
        private dragAndDropQuestionUtil: DragAndDropQuestionUtil,
        private shortAnswerQuestionUtil: ShortAnswerQuestionUtil,
        private router: Router,
        private translateService: TranslateService,
        private fileUploaderService: FileUploaderService,
        private jhiAlertService: JhiAlertService,
        private location: Location
    ) {}

    ngOnInit(): void {
        /** Initialize local constants **/
        this.showExistingQuestions = false;
        this.courses = [];
        this.quizExercises = [];
        this.allExistingQuestions = [];
        this.existingQuestions = [];
        this.importFile = null;
        this.importFileName = '';
        this.searchQueryText = '';
        this.dndFilterEnabled = true;
        this.mcqFilterEnabled = true;
        this.shortAnswerFilterEnabled = true;

        /** Set minDate for DatePicker to today **/
        const today = moment();
        this.minDate = { year: today.year(), month: today.month() + 1, day: today.date() };

        this.paramSub = this.route.params.subscribe(params => {
            /** Query the courseService for the participationId given by the params */
            if (params['courseId']) {
                this.courseService.find(params['courseId']).subscribe((response: HttpResponse<Course>) => {
                    this.course = response.body;
                    // Make sure to call init if we didn't receive an id => new quiz-exercise
                    if (!params['id']) {
                        this.init();
                    }
                });
            }
            if (params['id']) {
                this.quizExerciseService.find(params['id']).subscribe((response: HttpResponse<QuizExercise>) => {
                    this.quizExercise = response.body;
                    this.init();
                });
            }
        });
        this.courseRepository = this.courseService;
    }

    /**
     * @function init
     * @desc Initializes local constants and prepares the QuizExercise entity
     */
    init(): void {
        if (this.quizExercise) {
            this.entity = this.quizExercise;
        } else {
            this.entity = new QuizExercise();
            this.entity.title = '';
            this.entity.duration = 600;
            this.entity.isVisibleBeforeStart = false;
            this.entity.isOpenForPractice = false;
            this.entity.isPlannedToStart = false;
            this.entity.releaseDate = moment();
            this.entity.randomizeQuestionOrder = true;
            this.entity.questions = [];
            this.quizExercise = this.entity;
        }
        this.prepareEntity(this.entity);
        this.prepareDateTime();
        // Assign savedEntity to identify local changes
        this.savedEntity = this.entity.id ? JSON.parse(JSON.stringify(this.entity)) : new QuizExercise();
        if (!this.quizExercise.course) {
            this.quizExercise.course = this.course;
        }
        this.updateDuration();
    }

    ngOnChanges(changes: SimpleChanges): void {
        if (changes.course || changes.quizExercise) {
            this.init();
        }
    }

    /**
     * @function showDropdown
     * @desc Determine which dropdown to display depending on the relationship between start time, end time, and current time
     * @returns {string} Name of the dropdown to show
     */
    showDropdown(): string {
        if (this.quizExercise && this.quizExercise.isPlannedToStart) {
            const plannedEndMoment = moment(this.quizExercise.releaseDate).add(this.quizExercise.duration, 'seconds');
            if (plannedEndMoment.isBefore(moment())) {
                return 'isOpenForPractice';
            } else if (moment(this.quizExercise.releaseDate).isBefore(moment())) {
                return 'active';
            }
        }
        return 'isVisibleBeforeStart';
    }

    canDeactivate(): Observable<boolean> | boolean {
        return !this.pendingChanges();
    }

    // displays the alert for confirming refreshing or closing the page if there are unsaved changes
    @HostListener('window:beforeunload', ['$event'])
    unloadNotification($event: any) {
        if (!this.canDeactivate()) {
            $event.returnValue = this.translateService.instant('pendingChanges');
        }
    }

    /**
     * @desc Callback for datepicker to decide whether given date should be disabled
     * All dates which are in the past (< today) are disabled
     */
    isDateInPast = (date: NgbDate, current: { month: number }) =>
        current.month < moment().month() + 1 ||
        moment()
            .year(date.year)
            .month(date.month - 1)
            .date(date.day)
            .isBefore(moment());

    /**
     * @function addMultipleChoiceQuestion
     * @desc Add an empty multiple choice question to the quiz
     */
    addMultipleChoiceQuestion() {
        if (typeof this.quizExercise === 'undefined') {
            this.quizExercise = this.entity;
        }

        const mcQuestion = new MultipleChoiceQuestion();
        mcQuestion.title = '';
        mcQuestion.text = 'Enter your long question if needed';
        mcQuestion.scoringType = ScoringType.ALL_OR_NOTHING; // explicit default value for multiple questions
        mcQuestion.randomizeOrder = true;
        mcQuestion.score = 1;

        const correctSampleAnswerOption = new AnswerOption();
        correctSampleAnswerOption.isCorrect = true;
        correctSampleAnswerOption.text = 'Enter a correct answer option here';

        const incorrectSampleAnswerOption = new AnswerOption();
        incorrectSampleAnswerOption.isCorrect = false;
        incorrectSampleAnswerOption.text = 'Enter an incorrect answer option here';

        mcQuestion.answerOptions = [correctSampleAnswerOption, incorrectSampleAnswerOption];
        this.quizExercise.questions.push(mcQuestion);
    }

    /**
     * @function addDragAndDropQuestion
     * @desc Add an empty drag and drop question to the quiz
     */
    addDragAndDropQuestion(): void {
        if (typeof this.quizExercise === 'undefined') {
            this.quizExercise = this.entity;
        }

        const dndQuestion = new DragAndDropQuestion();
        dndQuestion.title = '';
        dndQuestion.text = 'Enter your long question if needed';
        dndQuestion.scoringType = ScoringType.PROPORTIONAL_WITH_PENALTY; // explicit default value for drag and drop questions
        dndQuestion.randomizeOrder = true;
        dndQuestion.score = 1;
        dndQuestion.dropLocations = [];
        dndQuestion.dragItems = [];
        dndQuestion.correctMappings = [];
        this.quizExercise.questions.push(dndQuestion);
    }

    /**
     * @function addDShortAnswerQuestion
     * @desc Add an empty short answer question to the quiz
     */
    addShortAnswerQuestion(): void {
        if (typeof this.quizExercise === 'undefined') {
            this.quizExercise = this.entity;
        }

        const shortAnswerQuestion = new ShortAnswerQuestion();
        shortAnswerQuestion.title = '';
        shortAnswerQuestion.text = 'Enter your long question if needed';
        shortAnswerQuestion.scoringType = ScoringType.ALL_OR_NOTHING; // explicit default value for short answer questions
        shortAnswerQuestion.randomizeOrder = true;
        shortAnswerQuestion.score = 1;
        shortAnswerQuestion.spots = [];
        shortAnswerQuestion.solutions = [];
        shortAnswerQuestion.correctMappings = [];
        this.quizExercise.questions.push(shortAnswerQuestion);
    }
    /**
     * @function calculateMaxExerciseScore
     * @desc Iterates over the questions of the quizExercise and calculates the sum of all question scores
     */
    calculateMaxExerciseScore(): number {
        let scoreSum = 0;
        this.quizExercise.questions.forEach(question => (scoreSum += question.score));
        return scoreSum;
    }

    /**
     * @function showHideExistingQuestions
     * @desc Toggles existing questions view
     */
    showHideExistingQuestions(): void {
        if (this.quizExercise == null) {
            this.quizExercise = this.entity;
        }

        // If courses are not populated, then populate list of courses,
        if (this.courses.length === 0) {
            this.courseRepository.query().subscribe((res: HttpResponse<Course[]>) => {
                this.courses = res.body;
            });
        }
        this.showExistingQuestions = !this.showExistingQuestions;
        this.selectedCourseId = null;
        this.allExistingQuestions = this.existingQuestions = [];
    }

    /**
     * @function onCourseSelect
     * @desc Callback function for when a user selected a Course from the Dropdown list from 'Add existing questions'
     *       Populates list of quiz exercises for the selected course
     */
    onCourseSelect(): void {
        this.allExistingQuestions = this.existingQuestions = [];
        if (this.selectedCourseId == null) {
            return;
        }

        /** Search the selected course by id in all available courses **/
        const selectedCourse = this.courses.find(course => course.id === Number(this.selectedCourseId));

        // TODO: the following code seems duplicated (see quiz-exercise-export.component.ts in the method loadForCourse). Try to avoid duplication!
        // For the given course, get list of all quiz exercises. And for all quiz exercises, get list of all questions in a quiz exercise,
        this.quizExerciseService.findForCourse(selectedCourse.id).subscribe(
            (quizExercisesResponse: HttpResponse<QuizExercise[]>) => {
                if (quizExercisesResponse.body) {
                    const quizExercises = quizExercisesResponse.body;
                    for (const quizExercise of quizExercises) {
                        this.quizExerciseService.find(quizExercise.id).subscribe((response: HttpResponse<QuizExercise>) => {
                            const quizExerciseResponse = response.body;
                            for (const question of quizExerciseResponse.questions) {
                                question.exercise = quizExercise;
                                this.allExistingQuestions.push(question);
                            }
                            this.applyFilter();
                        });
                    }
                }
            },
            (res: HttpErrorResponse) => this.onError(res)
        );
    }

    /**
     * @function applyFilter
     * @desc Applies filter on questions shown in add existing questions view.
     */
    applyFilter(): void {
        this.existingQuestions = [];
        /**
         * Depending on the filter selected by user, filter out questions.
         * allExistingQuestions contains list of all questions.
         * We don't change it. We populate existingQuestions list depending on the filter options.
         */
        for (const question of this.allExistingQuestions) {
            if (
                !this.searchQueryText ||
                this.searchQueryText === '' ||
                question.title.toLowerCase().indexOf(this.searchQueryText.toLowerCase()) !== -1
            ) {
                if (this.mcqFilterEnabled === true && question.type === QuestionType.MULTIPLE_CHOICE) {
                    this.existingQuestions.push(question);
                }
                if (this.dndFilterEnabled === true && question.type === QuestionType.DRAG_AND_DROP) {
                    this.existingQuestions.push(question);
                }
                if (this.shortAnswerFilterEnabled === true && question.type === QuestionType.SHORT_ANSWER) {
                    this.existingQuestions.push(question);
                }
            }
        }
    }

    /**
     * @function setImportFile
     * @desc Assigns the uploaded import file
     * @param $event object containing the uploaded file
     */
    setImportFile($event: any): void {
        if ($event.target.files.length) {
            const fileList: FileList = $event.target.files;
            this.importFile = fileList[0];
            this.importFileName = this.importFile['name'];
        }
    }

    /**
     * @function addExistingQuestions
     * @desc Adds selected quizzes to current quiz exercise
     */
    addExistingQuestions(): void {
        const questions: Question[] = [];
        for (const question of this.existingQuestions) {
            if (question.exportQuiz) {
                questions.push(question);
            }
        }
        this.addQuestions(questions);
        this.showExistingQuestions = !this.showExistingQuestions;
        this.selectedCourseId = null;
        this.allExistingQuestions = this.existingQuestions = [];
    }

    /**
     * @function deleteQuestion
     * @desc Remove question from the quiz
     * @param questionToDelete {Question} the question to remove
     */
    deleteQuestion(questionToDelete: Question): void {
        this.quizExercise.questions = this.quizExercise.questions.filter(question => question !== questionToDelete);
    }

    /**
     * @function onQuestionUpdated
     * @desc Handles the change of a question by replacing the array with a copy (allows for shallow comparison)
     */
    onQuestionUpdated(): void {
        this.quizExercise.questions = Array.from(this.quizExercise.questions);
    }

    /**
     * @function pendingChanges
     * @desc Determine if there are any changes waiting to be saved
     * @returns {boolean} true if there are any pending changes, false otherwise
     */
    pendingChanges(): boolean {
        if (!this.quizExercise || !this.savedEntity) {
            return false;
        }
        const keysToCompare = ['title', 'duration', 'isPlannedToStart', 'isVisibleBeforeStart', 'isOpenForPractice'];

        // Unsaved changes if any of the stated object key values are not equal or the questions/release dates differ
        return (
            keysToCompare.some(key => this.quizExercise[key] !== this.savedEntity[key]) ||
            !this.areDatesIdentical(this.quizExercise.releaseDate, this.savedEntity.releaseDate) ||
            !this.areQuizExerciseEntityQuestionsIdentical(this.quizExercise.questions, this.savedEntity.questions)
        );
    }

    /**
     * @function areQuizExerciseEntityQuestionsIdentical
     * @desc Compares the provided question array objects
     * @param QA1 {Question[]} First question array to compare
     * @param QA2 {Question[]} Second question array to compare against
     * @return {boolean} true if the provided Question[] objects are identical, false otherwise
     */
    areQuizExerciseEntityQuestionsIdentical(QA1: Question[], QA2: Question[]): boolean {
        return JSON.stringify(QA1).toLowerCase() === JSON.stringify(QA2).toLowerCase();
    }

    /**
     * @function areDatesIdentical
     * @desc This function compares the provided dates with help of the moment library
     * Since we might be receiving an string instead of a moment object (e.g. when receiving it from the backend)
     * we wrap both dates in a moment object. If it's already a moment object, this will just be ignored.
     * @param date1 {string|Moment} First date to compare
     * @param date2 {string|Moment} Second date to compare to
     * @return {boolean} True if the dates are identical, false otherwise
     */
    areDatesIdentical(date1: string | Moment, date2: string | Moment): boolean {
        return moment(date1).isSame(moment(date2));
    }

    /**
     * @function validQuiz
     * @desc Check if the current inputs are valid
     * @returns {boolean} true if valid, false otherwise
     */
    validQuiz(): boolean {
        if (!this.quizExercise) {
            return false;
        }
        // Release date is valid if it's not null and a valid date; Precondition: isPlannedToStart is set
        // Release date should also not be in the past
        const releaseDateValidAndNotInPastCondition: boolean =
            !this.quizExercise.isPlannedToStart ||
            (this.quizExercise.releaseDate != null &&
                moment(this.quizExercise.releaseDate).isValid() &&
                moment(this.quizExercise.releaseDate).isAfter(moment()));

        const isGenerallyValid: boolean =
            this.quizExercise.title &&
            this.quizExercise.title !== '' &&
            this.quizExercise.title.length < 250 &&
            this.quizExercise.duration &&
            releaseDateValidAndNotInPastCondition &&
            this.quizExercise.questions &&
            !!this.quizExercise.questions.length;
        const areAllQuestionsValid = this.quizExercise.questions.every(function(question) {
            if (question.type === QuestionType.MULTIPLE_CHOICE) {
                const mcQuestion = question as MultipleChoiceQuestion;
                return question.title && question.title !== '' && question.title.length < 250 && mcQuestion.answerOptions.some(answerOption => answerOption.isCorrect);
            } else if (question.type === QuestionType.DRAG_AND_DROP) {
                const dndQuestion = question as DragAndDropQuestion;
                return (
                    question.title &&
                    question.title !== '' &&
                    question.title.length < 250 &&
                    dndQuestion.correctMappings &&
                    dndQuestion.correctMappings.length > 0 &&
                    this.dragAndDropQuestionUtil.solve(dndQuestion).length &&
                    this.dragAndDropQuestionUtil.validateNoMisleadingCorrectMapping(dndQuestion)
                );
            } else if (question.type === QuestionType.SHORT_ANSWER) {
                const shortAnswerQuestion = question as ShortAnswerQuestion;
                return (
                    question.title && question.title !== '' && shortAnswerQuestion.correctMappings && shortAnswerQuestion.correctMappings.length > 0
                    // && this.shortAnswerQuestionUtil.solveShortAnswer(shortAnswerQuestion).length
                    && this.shortAnswerQuestionUtil.validateNoMisleadingCorrectShortAnswerMapping(shortAnswerQuestion)
                    && this.shortAnswerQuestionUtil.everySpotHasASolution(shortAnswerQuestion.correctMappings, shortAnswerQuestion.spots)
                    && this.shortAnswerQuestionUtil.everyMappedSolutionHasASpot(shortAnswerQuestion.correctMappings)
                    && shortAnswerQuestion.solutions.filter(solution => solution.text.trim() === '').length === 0
                    && !this.shortAnswerQuestionUtil.hasMappingDuplicateValues(shortAnswerQuestion.correctMappings)
                    && this.shortAnswerQuestionUtil.atLeastAsManySolutionsAsSpots(shortAnswerQuestion)
                );
            } else {
                console.log('Unknown question type: ' + question);
                return question.title && question.title !== '';
            }
        }, this);

        return isGenerallyValid && areAllQuestionsValid;
    }

    /**
     * @function invalidReasons
     * @desc Get the reasons, why the quiz is invalid
     * @returns {Array} array of objects with fields 'translateKey' and 'translateValues'
     */
    invalidReasons(): Reason[] {
        const reasons = new Array<Reason>();
        if (!this.quizExercise) {
            return;
        }

        if (!this.quizExercise.title || this.quizExercise.title === '') {
            reasons.push({
                translateKey: 'arTeMiSApp.quizExercise.invalidReasons.quizTitle',
                translateValues: {}
            });
        }
        if (this.quizExercise.title.length >= 250) {
            reasons.push({
                translateKey: 'arTeMiSApp.quizExercise.invalidReasons.quizTitleLength',
                translateValues: {}
            });
        }
        if (!this.quizExercise.duration) {
            reasons.push({
                translateKey: 'arTeMiSApp.quizExercise.invalidReasons.quizDuration',
                translateValues: {}
            });
        }
        if (!this.quizExercise.questions || this.quizExercise.questions.length === 0) {
            reasons.push({
                translateKey: 'arTeMiSApp.quizExercise.invalidReasons.noQuestion',
                translateValues: {}
            });
        }
        /** We only verify the releaseDate if the checkbox is activated **/
        if (this.quizExercise.isPlannedToStart) {
            if (this.quizExercise.releaseDate == null || !moment(this.quizExercise.releaseDate).isValid()) {
                reasons.push({
                    translateKey: 'arTeMiSApp.quizExercise.invalidReasons.invalidStartTime',
                    translateValues: {}
                });
            }
            // Release Date valid but lies in the past
            if (this.quizExercise.releaseDate && moment(this.quizExercise.releaseDate).isValid()) {
                if (moment(this.quizExercise.releaseDate).isBefore(moment())) {
                    reasons.push({
                        translateKey: 'arTeMiSApp.quizExercise.invalidReasons.startTimeInPast',
                        translateValues: {}
                    });
                }
            }
        }
        this.quizExercise.questions.forEach(function(question: Question, index: number) {
            if (!question.title || question.title === '') {
                reasons.push({
                    translateKey: 'arTeMiSApp.quizExercise.invalidReasons.questionTitle',
                    translateValues: { index: index + 1 }
                });
            }
            if (question.type === QuestionType.MULTIPLE_CHOICE) {
                const mcQuestion = question as MultipleChoiceQuestion;
                if (!mcQuestion.answerOptions.some(answerOption => answerOption.isCorrect)) {
                    reasons.push({
                        translateKey: 'arTeMiSApp.quizExercise.invalidReasons.questionCorrectAnswerOption',
                        translateValues: { index: index + 1 }
                    });
                }
            }
            if (question.title.length >= 250) {
                reasons.push({
                    translateKey: 'arTeMiSApp.quizExercise.invalidReasons.questionTitleLength',
                    translateValues: {index: index + 1}
                });
            }
            if (question.type === QuestionType.DRAG_AND_DROP) {
                const dndQuestion = question as DragAndDropQuestion;
                if (!dndQuestion.correctMappings || dndQuestion.correctMappings.length === 0) {
                    reasons.push({
                        translateKey: 'arTeMiSApp.quizExercise.invalidReasons.questionCorrectMapping',
                        translateValues: { index: index + 1 }
                    });
                } else if (this.dragAndDropQuestionUtil.solve(dndQuestion, []).length === 0) {
                    reasons.push({
                        translateKey: 'arTeMiSApp.quizExercise.invalidReasons.questionUnsolvable',
                        translateValues: { index: index + 1 }
                    });
                }
                if (!this.dragAndDropQuestionUtil.validateNoMisleadingCorrectMapping(dndQuestion)) {
                    reasons.push({
                        translateKey: 'arTeMiSApp.quizExercise.invalidReasons.misleadingCorrectMapping',
                        translateValues: { index: index + 1 }
                    });
                }
            }
            if (question.type === QuestionType.SHORT_ANSWER) {
                const shortAnswerQuestion = question as ShortAnswerQuestion;
                if (!shortAnswerQuestion.correctMappings || shortAnswerQuestion.correctMappings.length === 0) {
                    reasons.push({
                        translateKey: 'arTeMiSApp.quizExercise.invalidReasons.questionCorrectMapping',
                        translateValues: { index: index + 1 }
                    });
                } /*else if (this.shortAnswerQuestionUtil.solveShortAnswer(shortAnswerQuestion, []).length === 0) {
                    reasons.push({
                        translateKey: 'arTeMiSApp.quizExercise.invalidReasons.shortAnswerQuestionUnsolvable',
                        translateValues: { index: index + 1 }
                    });
                } */
                if (!this.shortAnswerQuestionUtil.validateNoMisleadingCorrectShortAnswerMapping(shortAnswerQuestion)) {
                    reasons.push({
                        translateKey: 'arTeMiSApp.quizExercise.invalidReasons.misleadingCorrectMapping',
                        translateValues: { index: index + 1 }
                    });
                }
                if (!this.shortAnswerQuestionUtil.everySpotHasASolution(shortAnswerQuestion.correctMappings, shortAnswerQuestion.spots)) {
                    reasons.push({
                        translateKey: 'arTeMiSApp.quizExercise.invalidReasons.shortAnswerQuestionEverySpotHasASolution',
                        translateValues: { index: index + 1 }
                    });
                }
                if (!this.shortAnswerQuestionUtil.everyMappedSolutionHasASpot(shortAnswerQuestion.correctMappings)) {
                    reasons.push({
                        translateKey: 'arTeMiSApp.quizExercise.invalidReasons.shortAnswerQuestionEveryMappedSolutionHasASpot',
                        translateValues: { index: index + 1 }
                    });
                }
                if (!(shortAnswerQuestion.solutions.filter(solution => solution.text.trim() === '').length === 0)) {
                    reasons.push({
                        translateKey: 'arTeMiSApp.quizExercise.invalidReasons.shortAnswerQuestionSolutionHasNoValue',
                        translateValues: { index: index + 1 }
                    });
                }
                if (this.shortAnswerQuestionUtil.hasMappingDuplicateValues(shortAnswerQuestion.correctMappings)) {
                    reasons.push({
                        translateKey: 'arTeMiSApp.quizExercise.invalidReasons.shortAnswerQuestionDuplicateMapping',
                        translateValues: { index: index + 1 }
                    });
                }
                if (!this.shortAnswerQuestionUtil.atLeastAsManySolutionsAsSpots(shortAnswerQuestion)) {
                    reasons.push({
                        translateKey: 'arTeMiSApp.quizExercise.invalidReasons.shortAnswerQuestionUnsolvable',
                        translateValues: { index: index + 1 }
                    });
                }
            }
        }, this);
        return reasons;
    }

    /**
     * @function invalidReasonsHTML
     * @desc Get the reasons, why the quiz is invalid as an HTML string
     * @return {string} the reasons in HTML
     */
    invalidReasonsHTML(): string {
        const translate = this.translateService;
        let reasonString = '';
        for (const reason of this.invalidReasons()) {
            translate.get(reason['translateKey'], reason['translateValues']).subscribe((res: string) => {
                reasonString += res + '   -   ';
            });
        }
        return reasonString.substr(0, reasonString.length - 5);
    }

    /**
     * @function importQuiz
     * @desc Imports a json quiz file and adds questions to current quiz exercise.
     */
    async importQuiz() {
        if (this.importFile === null || this.importFile === undefined) {
            return;
        }
        const fileReader = new FileReader();
        fileReader.onload = () => {
            try {
                // Read the file and get list of questions from the file
                const questions = JSON.parse(fileReader.result as string) as Question[];
                this.addQuestions(questions);
                // Clearing html elements,
                this.importFile = null;
                this.importFileName = '';
                const control = document.getElementById('importFileInput') as HTMLInputElement;
                control.value = null;
            } catch (e) {
                alert('Import Quiz Failed! Invalid quiz file.');
            }
        };
        fileReader.readAsText(this.importFile);
    }

    /**
     * @function addQuestions
     * @desc Adds given questions to current quiz exercise.
     * Ids are removed from new questions so that new id is assigned upon saving the quiz exercise.
     * Images are duplicated for drag and drop questions.
     * @param questions list of questions
     */
    async addQuestions(questions: Question[]) {
        // To make sure all questions are duplicated (new resources are created), we need to remove some fields from the input questions,
        // This contains removing all ids, duplicating images in case of dnd questions,
        for (const question of questions) {
            delete question.questionStatistic;
            delete question.id;
            if (question.type === QuestionType.MULTIPLE_CHOICE) {
                const mcQuestion = question as MultipleChoiceQuestion;
                for (const answerOption of mcQuestion.answerOptions) {
                    delete answerOption.id;
                }
                this.quizExercise.questions = this.quizExercise.questions.concat([question]);
            } else if (question.type === QuestionType.DRAG_AND_DROP) {
                const dndQuestion = question as DragAndDropQuestion;
                // Get image from the old question and duplicate it on the backend and then save new image to the question,
                let fileUploadResponse = await this.fileUploaderService.duplicateFile(dndQuestion.backgroundFilePath);
                dndQuestion.backgroundFilePath = fileUploadResponse.path;

                // For DropLocations, DragItems and CorrectMappings we need to provide tempID,
                // This tempID is used for keep tracking of mappings by backend. Backend removes tempID and generated a new id,
                for (const dropLocation of dndQuestion.dropLocations) {
                    dropLocation.tempID = dropLocation.id;
                    delete dropLocation.id;
                }
                for (const dragItem of dndQuestion.dragItems) {
                    // Duplicating image on backend. This is only valid for image drag items. For text drag items, pictureFilePath is null,
                    if (dragItem.pictureFilePath !== null) {
                        fileUploadResponse = await this.fileUploaderService.duplicateFile(dragItem.pictureFilePath);
                        dragItem.pictureFilePath = fileUploadResponse.path;
                    }
                    dragItem.tempID = dragItem.id;
                    delete dragItem.id;
                }
                for (const correctMapping of dndQuestion.correctMappings) {
                    // Following fields are not required for dnd question. They will be generated by the backend,
                    delete correctMapping.id;
                    delete correctMapping.dragItemIndex;
                    delete correctMapping.dropLocationIndex;
                    delete correctMapping.invalid;

                    // Duplicating image on backend. This is only valid for image drag items. For text drag items, pictureFilePath is null,
                    if (correctMapping.dragItem.pictureFilePath !== null) {
                        fileUploadResponse = await this.fileUploaderService.duplicateFile(correctMapping.dragItem.pictureFilePath);
                        correctMapping.dragItem.pictureFilePath = fileUploadResponse.path;
                    }
                    correctMapping.dragItem.tempID = correctMapping.dragItem.id;
                    delete correctMapping.dragItem.id;
                    correctMapping.dropLocation.tempID = correctMapping.dropLocation.id;
                    delete correctMapping.dropLocation.id;
                }
                this.quizExercise.questions = this.quizExercise.questions.concat([question]);
            } else if (question.type === QuestionType.SHORT_ANSWER) {
                const shortAnswerQuestion = question as ShortAnswerQuestion;

                // For Spots, Solutions and CorrectMappings we need to provide tempID,
                // This tempID is used for keep tracking of mappings by backend. Backend removes tempID and generated a new id,
                for (const spot of shortAnswerQuestion.spots) {
                    spot.tempID = spot.id;
                    delete spot.id;
                }
                for (const solution of shortAnswerQuestion.solutions) {
                    solution.tempID = solution.id;
                    delete solution.id;
                }
                for (const correctMapping of shortAnswerQuestion.correctMappings) {
                    // Following fields are not required for short answer question. They will be generated by the backend,
                    delete correctMapping.id;
                    delete correctMapping.shortAnswerSolutionIndex;
                    delete correctMapping.shortAnswerSpotIndex;
                    delete correctMapping.invalid;

                    correctMapping.solution.tempID = correctMapping.solution.id;
                    delete correctMapping.solution.id;
                    correctMapping.spot.tempID = correctMapping.spot.id;
                    delete correctMapping.spot.id;
                }
                this.quizExercise.questions = this.quizExercise.questions.concat([question]);
            }
        }
    }

    /**
     * @function save
     * @desc Save the quiz to the server and invoke callback functions depending of result
     */
    save(): void {
        this.onDateTimeChange();
        if (this.hasSavedQuizStarted() || !this.pendingChanges() || !this.validQuiz()) {
            return;
        }
        this.isSaving = true;
        if (this.quizExercise.id !== undefined) {
            this.quizExerciseService.update(this.quizExercise).subscribe(
                (quizExerciseResponse: HttpResponse<QuizExercise>) => {
                    if (quizExerciseResponse.body) {
                        this.onSaveSuccess(quizExerciseResponse.body);
                    } else {
                        this.onSaveError();
                    }
                },
                (res: HttpErrorResponse) => this.onSaveError(res)
            );
        } else {
            this.quizExerciseService.create(this.quizExercise).subscribe(
                (quizExerciseResponse: HttpResponse<QuizExercise>) => {
                    if (quizExerciseResponse.body) {
                        this.onSaveSuccess(quizExerciseResponse.body);
                    } else {
                        this.onSaveError();
                    }
                },
                (res: HttpErrorResponse) => this.onSaveError(res)
            );
        }
    }

    /**
     * @function onSaveSuccess
     * @desc Callback function for when the save succeeds
     * Terminates the saving process and assign the returned quizExercise to the local entities
     * @param {QuizExercise} quizExercise: Saved quizExercise entity
     */
    onSaveSuccess(quizExercise: QuizExercise): void {
        this.isSaving = false;
        this.prepareEntity(quizExercise);
        this.savedEntity = JSON.parse(JSON.stringify(quizExercise));
        this.quizExercise = quizExercise;
    }

    /**
     * @function onSaveError
     * @desc Callback function for when the save fails
     */
    onSaveError(error?: HttpErrorResponse): void {
        console.error('Saving Quiz Failed! Please try again later.');
        this.jhiAlertService.error('arTeMiSApp.quizExercise.saveError');
        this.isSaving = false;
    }

    private onError(error: HttpErrorResponse) {
        this.jhiAlertService.error(error.message);
    }

    /**
     * @function prepareEntity
     * @desc Makes sure the entity is well formed and its fields are of the correct types
     * @param quizExercise {QuizExercise} exercise which will be prepared
     */
    prepareEntity(quizExercise: QuizExercise): void {
        quizExercise.releaseDate = quizExercise.releaseDate ? moment(quizExercise.releaseDate) : moment();
        quizExercise.duration = Number(quizExercise.duration);
        quizExercise.duration = isNaN(quizExercise.duration) ? 10 : quizExercise.duration;
    }

    /**
     * @function prepareDateTime
     * @desc Prepares the date and time model
     */
    prepareDateTime(): void {
        this.dateTime = moment(this.quizExercise.releaseDate);

        // Assign start date by also simply wrapping into moment object
        this.startDate = moment(this.quizExercise.releaseDate);
        // For the time object (time picker), we have to extract the hour and minute values manually
        this.startTime = {
            hour: moment(this.quizExercise.releaseDate).hours(),
            minute: moment(this.quizExercise.releaseDate).minutes(),
            second: 0
        };
    }

    /**
     * @function onDateTimeChange
     * @desc Reach to changes of time inputs by updating model and ui
     */
    onDateTimeChange(newTimeValue?: NgbTimeStruct): void {
        // We have to explicitly assign the new start time here since it hasn't been updated yet
        if (newTimeValue != null) {
            this.startTime = newTimeValue;
        }
        // If the Start Date is valid, we process it, otherwise we set Release Date null
        if (this.startDate && this.startDate.isValid()) {
            // We then set the hours and minutes of our dateTime to the respective time values from our time picker
            this.dateTime = this.startDate.hours(this.startTime.hour).minutes(this.startTime.minute);
            this.quizExercise.releaseDate = this.dateTime;
        } else {
            this.quizExercise.releaseDate = null;
        }
    }

    /**
     * @function onDurationChange
     * @desc Reach to changes of duration inputs by updating model and ui
     */
    onDurationChange(): void {
        const duration = moment.duration(this.duration);
        this.quizExercise.duration = Math.min(Math.max(duration.asSeconds(), 0), 10 * 60 * 60);
        this.updateDuration();
    }

    /**
     * @function updateDuration
     * @desc Update ui to current value of duration
     */
    updateDuration(): void {
        const duration = moment.duration(this.quizExercise.duration, 'seconds');
        this.duration.minutes = 60 * duration.hours() + duration.minutes();
        this.duration.seconds = duration.seconds();
    }

    /**
     * @function cancel
     * @desc Navigate back
     */
    cancel(): void {
        this.router.navigate(['/course', this.quizExercise.course.id, 'quiz-exercise']);
    }

    /**
     * @function hasSavedQuizStarted
     * @desc Check if the saved quiz has started
     * @return {boolean} true if the saved quiz has started, otherwise false
     */
    hasSavedQuizStarted(): boolean {
        return !!(this.savedEntity && this.savedEntity.isPlannedToStart && moment(this.savedEntity.releaseDate).isBefore(moment()));
    }

    ngOnDestroy(): void {
        /** Unsubscribe from route params **/
        this.paramSub.unsubscribe();
    }

    back(): void {
        this.location.back();
    }
}<|MERGE_RESOLUTION|>--- conflicted
+++ resolved
@@ -18,11 +18,8 @@
 import { NgbDate, NgbDateStruct, NgbTimeStruct } from '@ng-bootstrap/ng-bootstrap';
 import * as moment from 'moment';
 import { Moment } from 'moment';
-<<<<<<< HEAD
 import { Location } from '@angular/common';
-=======
 import { ComponentCanDeactivate } from 'app/shared';
->>>>>>> a9da44eb
 import { JhiAlertService } from 'ng-jhipster';
 import { Observable } from 'rxjs/Observable';
 
