--- conflicted
+++ resolved
@@ -6,12 +6,8 @@
 import { Course } from 'app/entities/course';
 import { CourseService } from 'app/entities/course';
 import { QuizExercise } from './quiz-exercise.model';
-<<<<<<< HEAD
 import { DragAndDropQuestionUtil } from '../../components/util/drag-and-drop-question-util.service';
 import { ShortAnswerQuestionUtil } from '../../components/util/short-answer-question-util.service';
-=======
-import { DragAndDropQuestionUtil } from 'app/components/util/drag-and-drop-question-util.service';
->>>>>>> 4966558b
 import { TranslateService } from '@ngx-translate/core';
 import { FileUploaderService } from 'app/shared/http/file-uploader.service';
 import { Question, QuestionType, ScoringType } from '../../entities/question';
@@ -24,11 +20,8 @@
 import { ComponentCanDeactivate } from 'app/shared';
 import { Moment } from 'moment';
 import { JhiAlertService } from 'ng-jhipster';
-<<<<<<< HEAD
 import { ShortAnswerQuestion } from 'app/entities/short-answer-question';
-=======
 import { Observable } from 'rxjs/Observable';
->>>>>>> 4966558b
 
 interface Reason {
     translateKey: string;
