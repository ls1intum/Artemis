import { Component, Inject, OnDestroy, OnInit, OnChanges, SimpleChanges } from '@angular/core';
import { QuizExerciseService } from './quiz-exercise.service';
import { ActivatedRoute, Router } from '@angular/router';
import { Subscription } from 'rxjs/Subscription';
import { HttpResponse } from '@angular/common/http';
import { Course } from '../course/course.model';
import { CourseService } from '../course/course.service';
import { QuizExercise } from './quiz-exercise.model';
import { DragAndDropQuestionUtil } from '../../components/util/drag-and-drop-question-util.service';
import { TranslateService } from '@ngx-translate/core';
import { FileUploaderService } from '../../shared/http/file-uploader.service';
<<<<<<< HEAD
import { Question } from '../../entities/question';
import { MultipleChoiceQuestion } from '../../entities/multiple-choice-question';
import { DragAndDropQuestion } from '../../entities/drag-and-drop-question';
import * as moment from 'moment';
=======
import { QuestionType } from '../../entities/question';
>>>>>>> 634750f8

@Component({
    selector: 'jhi-quiz-exercise-detail',
    template: './quiz-exercise-detail.component.html'
})
<<<<<<< HEAD
export class QuizExerciseDetailComponent implements OnInit, OnChanges, OnDestroy {
=======
export class QuizExerciseDetailComponent implements OnInit, OnDestroy {

    // make constants available to html for comparison
    readonly DRAG_AND_DROP = QuestionType.DRAG_AND_DROP;
    readonly MULTIPLE_CHOICE = QuestionType.MULTIPLE_CHOICE;

    /** Dependencies as defined by the upgraded component */
>>>>>>> 634750f8
    course: Course;
    quizExercise: QuizExercise;
    paramSub: Subscription;
    repository: QuizExerciseService;
    courseRepository: CourseService;

    entity = {};
    savedEntity = {};
    dateTime;

    showExistingQuestions = false;
    courses: Course[] = [];
    selectedCourse: string;
    quizExercises: QuizExercise[];
    allExistingQuestions: Question[];
    existingQuestions: Question[];
    importFile: Blob;
    searchQueryText: string;
    dndFilterEnabled: boolean;
    mcqFilterEnabled: boolean;

    /** Duration object **/
    duration = {
        minutes: 0,
        seconds: 0
    };

    /** Status constants **/
    isSaving = false;
    isTrue = true;

    /** Status Options **/
    statusOptionsVisible = [{
        key: false,
        label: 'Hidden'
    }, {
        key: true,
        label: 'Visible'
    }];
    statusOptionsPractice = [{
        key: false,
        label: 'Closed'
    }, {
        key: true,
        label: 'Open for Practice'
    }];
    statusOptionsActive = [{
        key: true,
        label: 'Active'
    }];

    constructor(private route: ActivatedRoute,
        private courseService: CourseService,
        private quizExerciseService: QuizExerciseService,
        private dragAndDropQuestionUtil: DragAndDropQuestionUtil,
        private router: Router,
        private translateService: TranslateService,
        private fileUploaderService: FileUploaderService) {}

    ngOnInit(): void {
        /** Initialize local constants **/
        this.showExistingQuestions = false;
        this.courses = [];
        this.quizExercises = [];
        this.allExistingQuestions = [];
        this.existingQuestions = [];
        this.importFile = null;
        this.searchQueryText = '';
        this.dndFilterEnabled = true;
        this.mcqFilterEnabled = true;

        this.paramSub = this.route.params.subscribe(params => {
            /** Query the courseService for the participationId given by the params */
            this.courseService.find(params['courseId']).subscribe((response: HttpResponse<Course>) => {
                this.course = response.body;
            });
            if (params['id']) {
                this.quizExerciseService.find(params['id']).subscribe((response: HttpResponse<QuizExercise>) => {
                    this.quizExercise = response.body;
                });
            }
        });
        this.repository = this.quizExerciseService;
        this.courseRepository = this.courseService;

        // this.$translatePartialLoader.addPart('quizExercise');
        // this.$translatePartialLoader.addPart('global');
        // this.$translate.refresh();
    }

    init() {
        if (this.quizExercise) {
            this.entity = this.quizExercise;
        } else {
            this.entity = {
                title: '',
                duration: 600,
                isVisibleBeforeStart: false,
                isOpenForPractice: false,
                isPlannedToStart: false,
                releaseDate: new Date((new Date()).toISOString().substring(0, 16)),
                randomizeQuestionOrder: true,
                questions: []
            };
            this.quizExercise = this.entity;
        }
        this.prepareEntity(this.entity);
        this.prepareDateTime();
        this.savedEntity = this.entity['id'] ? Object.assign({}, this.entity) : {};
        if (!this.quizExercise.course) {
            this.quizExercise.course = this.course;
        }
        this.updateDuration();
    }

    ngOnChanges(changes: SimpleChanges): void {
        if (changes.course || changes.quizExercise) {
            this.init();
        }
    }

    /**
     * Determine which dropdown to display depending on the relationship between start time, end time, and current time
     * @returns {string} the name of the dropdown to show
     */
    showDropdown() {
        if (this.quizExercise && this.quizExercise.isPlannedToStart) {
            const plannedEndMoment = moment(this.quizExercise.releaseDate).add(this.quizExercise.duration, 'seconds');
            if (plannedEndMoment.isBefore(moment())) {
                return 'isOpenForPractice';
            } else if (moment(this.quizExercise.releaseDate).isBefore(moment())) {
                return 'active';
            }
        }
        return 'isVisibleBeforeStart';
    }

    /**
     * Add an empty multiple choice question to the quiz
     */
    addMultipleChoiceQuestion() {
        if (typeof this.quizExercise === 'undefined') {
            this.quizExercise = this.entity;
        }
        this.quizExercise.questions = this.quizExercise.questions.concat([{
            title: '',
            text: 'Enter your question text here',
            scoringType: 'ALL_OR_NOTHING',
            randomizeOrder: true,
            score: 1,
            type: 'multiple-choice',
            answerOptions: [
                {
                    isCorrect: true,
                    text: 'Enter a correct answer option here'
                },
                {
                    isCorrect: false,
                    text: 'Enter an incorrect answer option here'
                }
            ]
        }]);
    }

    /**
     * Add an empty drag and drop question to the quiz
     */
    addDragAndDropQuestion() {
        if (typeof this.quizExercise === 'undefined') {
            this.quizExercise = this.entity;
        }
        this.quizExercise.questions = this.quizExercise.questions.concat([{
            title: '',
            text: 'Enter your question text here',
            scoringType: 'ALL_OR_NOTHING',
            randomizeOrder: true,
            score: 1,
            type: 'drag-and-drop',
            dropLocations: [],
            dragItems: [],
            correctMappings: []
        }]);
    }

    /**
     * Toggles existing questions view
     */
    showHideExistingQuestions() {
        if (typeof this.quizExercise === 'undefined') {
            this.quizExercise = this.entity;
        }

        // If courses are not populated, then populate list of courses,
        if (this.courses.length === 0) {
            this.courseRepository.query().subscribe(
                (res: HttpResponse<Course[]>) => {
                    this.courses = res.body;
                }
            );
        }
        this.showExistingQuestions = !this.showExistingQuestions;
    }

    /**
     * Populates list of quiz exercises for the selected course
     */
    onCourseSelect() {
        this.allExistingQuestions = [];
        if (this.selectedCourse === null) {
            return;
        }
        const course = JSON.parse(this.selectedCourse) as Course;
        // For the given course, get list of all quiz exercises. And for all quiz exercises, get list of all questions in a quiz exercise,
        this.repository.findForCourse(course.id)
            .subscribe((quizExercisesResponse: HttpResponse<QuizExercise[]>) => {
                if (quizExercisesResponse.body) {
                    const quizExercises = quizExercisesResponse.body;
                    for (const quizExercise of quizExercises) {
                        this.repository.find(quizExercise.id).subscribe((response: HttpResponse<QuizExercise>) => {
                            const quizExerciseResponse = response.body;
                            for (const question of quizExerciseResponse.questions) {
                                question.exercise = quizExercise;
                                this.allExistingQuestions.push(question);
                            }
                            this.applyFilter();
                        });
                    }
                } else {
                    this.onSaveError();
                }
            });
    }

    /**
     * Applies filter on questions shown in add existing questions view.
     */
    applyFilter() {
        this.existingQuestions = [];
        // Depending on the filter selected by user, filter out questions.
        // allExistingQuestions contains list of all questions. We don't change it. We populate existingQuestions list depending on the filter options,
        for (const question of this.allExistingQuestions) {
            if (!this.searchQueryText || this.searchQueryText === ''
                || question.title.toLowerCase().indexOf(this.searchQueryText.toLowerCase()) !== -1) {
                if (this.mcqFilterEnabled === true && question.type === 'multiple-choice') {
                    this.existingQuestions.push(question);
                }
                if (this.dndFilterEnabled === true && question.type === 'drag-and-drop') {
                    this.existingQuestions.push(question);
                }
            }
        }
    }

    /**
     * Adds selected quizzes to current quiz exercise
     */
    addExistingQuestions() {
        const questions: Question[] = [];
        for (const question of this.existingQuestions) {
            if (question.exportQuiz) {
                questions.push(question);
            }
        }
        this.addQuestions(questions);
        this.showExistingQuestions = !this.showExistingQuestions;
    }

    /**
     * Remove question from the quiz
     * @param question {Question} the question to remove
     */
    deleteQuestion(question) {
        this.quizExercise.questions = this.quizExercise.questions.filter(function(q) {
            return q !== question;
        });
    }

    /**
     * Handles the change of a question by replacing the array with a copy (allows for shallow comparison)
     */
    onQuestionUpdated() {
        this.quizExercise.questions = Array.from(this.quizExercise.questions);
    }

    /**
     * Determine if there are any changes waiting to be saved
     * @returns {boolean} true if there are any pending changes, false otherwise
     */
    pendingChanges() {
        if (!this.quizExercise || !this.savedEntity) {
            return false;
        }
        return [
            'title',
            'duration',
            'isPlannedToStart',
            'releaseDate',
            'isVisibleBeforeStart',
            'isOpenForPractice',
            'questions'
        ].some(key => this.quizExercise[key] !== this.savedEntity[key]);
    }

    /**
     * Check if the current inputs are valid
     * @returns {boolean} true if valid, false otherwise
     */
    validQuiz() {
        if (!this.quizExercise) {
            return false;
        }
        const isGenerallyValid = this.quizExercise.title && this.quizExercise.title !== '' &&
            this.quizExercise.duration && this.quizExercise.questions && this.quizExercise.questions.length;
        const areAllQuestionsValid = this.quizExercise.questions.every(function(question) {
            switch (question.type) {
                case 'multiple-choice':
                    const mcQuestion = question as MultipleChoiceQuestion;
                    return mcQuestion.title && mcQuestion.title !== '' && mcQuestion.answerOptions.some(function(answerOption) {
                        return answerOption.isCorrect;
                    });
                case 'drag-and-drop':
                    const dndQuestion = question as DragAndDropQuestion;
                    return dndQuestion.title && dndQuestion.title !== '' && dndQuestion.correctMappings &&
                        dndQuestion.correctMappings.length > 0 && this.dragAndDropQuestionUtil.solve(dndQuestion, []).length &&
                        this.dragAndDropQuestionUtil.validateNoMisleadingCorrectMapping(dndQuestion);
                default:
                    return question.title && question.title !== '';
            }
        }, this);

        return isGenerallyValid && areAllQuestionsValid;
    }

    /**
     * Get the reasons, why the quiz is invalid
     *
     * @returns {Array} array of objects with fields 'translateKey' and 'translateValues'
     */
    invalidReasons() {
        const reasons = [];
        if (!this.quizExercise) {
            return;
        }
        if (!this.quizExercise.title || this.quizExercise.title === '') {
            reasons.push({
                translateKey: 'arTeMiSApp.quizExercise.invalidReasons.quizTitle',
                translateValues: {}
            });
        }
        if (!this.quizExercise.duration) {
            reasons.push({
                translateKey: 'arTeMiSApp.quizExercise.invalidReasons.quizDuration',
                translateValues: {}
            });
        }
        if (!this.quizExercise.questions || this.quizExercise.questions.length === 0) {
            reasons.push({
                translateKey: 'arTeMiSApp.quizExercise.invalidReasons.noQuestion',
                translateValues: {}
            });
        }
        this.quizExercise.questions.forEach(function(question, index) {
            if (!question.title || question.title === '') {
                reasons.push({
                    translateKey: 'arTeMiSApp.quizExercise.invalidReasons.questionTitle',
                    translateValues: { index: index + 1 }
                });
            }
            if (question.type === 'multiple-choice') {
                const mcQuestion = question as MultipleChoiceQuestion;
                if (!mcQuestion.answerOptions.some(answerOption => answerOption.isCorrect)) {
                    reasons.push({
                        translateKey: 'arTeMiSApp.quizExercise.invalidReasons.questionCorrectAnswerOption',
                        translateValues: { index: index + 1 }
                    });
                }
            }
            if (question.type === 'drag-and-drop') {
                const dndQuestion = question as DragAndDropQuestion;
                if (!dndQuestion.correctMappings as DragAndDropQuestion || dndQuestion.correctMappings.length === 0) {
                    reasons.push({
                        translateKey: 'arTeMiSApp.quizExercise.invalidReasons.questionCorrectMapping',
                        translateValues: { index: index + 1 }
                    });
                } else if (this.dragAndDropQuestionUtil.solve(question, []).length === 0) {
                    reasons.push({
                        translateKey: 'arTeMiSApp.quizExercise.invalidReasons.questionUnsolvable',
                        translateValues: { index: index + 1 }
                    });
                }
                if (!this.dragAndDropQuestionUtil.validateNoMisleadingCorrectMapping(question)) {
                    reasons.push({
                        translateKey: 'arTeMiSApp.quizExercise.invalidReasons.misleadingCorrectMapping',
                        translateValues: { index: index + 1 }
                    });
                }
            }
        }, this);
        return reasons;
    }

    /**
     * Get the reasons, why the quiz is invalid as an HTML string
     *
     * @return {string} the reasons in HTML
     */
    invalidReasonsHTML() {
        const translate = this.translateService;
        let reasonString = '';
        for (const reason of this.invalidReasons()) {
            translate.get(reason.translateKey, reason.translateValues).subscribe((res: string) => {
                reasonString += res + '   -   ';
            });
        }
        return reasonString.substr(0, reasonString.length - 5);
    }

    /**
     * Imports a json quiz file and adds questions to current quiz exercise.
     */
    async importQuiz() {
        if (this.importFile === null || this.importFile === undefined) {
            return;
        }
        const fileReader = new FileReader();
        fileReader.onload = () => {
            try {
                // Read the file and get list of questions from the file,
                const questions = JSON.parse(fileReader.result) as Question[];
                this.addQuestions(questions);
                // Clearing html elements,
                this.importFile = null;
                const control = document.getElementById('importFileInput') as HTMLInputElement;
                control.value = null;
            } catch (e) {
                alert('Import Quiz Failed! Invalid quiz file.');
            }
        };
        fileReader.readAsText(this.importFile);
    }

    /**
     * Adds given questions to current quiz exercise.
     * Ids are removed from new questions so that new id is assigned upon saving the quiz exercise.
     * Images are duplicated for drag and drop questions.
     * @param questions list of questions
     */
    async addQuestions(questions: Question[]) {
        // To make sure all questions are duplicated (new resources are created), we need to remove some fields from the input questions,
        // This contains removing all ids, duplicating images in case of dnd questions,
        for (const question of questions) {
            delete question.questionStatistic;
            delete question.id;
            if (question.type === 'multiple-choice') {
                const mcq = question as MultipleChoiceQuestion;
                for (const answerOption of mcq.answerOptions) {
                    delete answerOption.id;
                }
                this.quizExercise.questions = this.quizExercise.questions.concat([question]);
            } else if (question.type === 'drag-and-drop') {
                const dnd = question as DragAndDropQuestion;
                // Get image from the old question and duplicate it on the backend and then save new image to the question,
                let fileUploadResponse = await this.fileUploaderService.duplicateFile(dnd.backgroundFilePath);
                dnd.backgroundFilePath = fileUploadResponse.path;

                // For DropLocations, DragItems and CorrectMappings we need to provide tempID,
                // This tempID is used for keep tracking of mappings by backend. Backend removes tempID and generated a new id,
                for (const dropLocation of dnd.dropLocations) {
                    dropLocation.tempID = dropLocation.id;
                    delete dropLocation.id;
                }
                for (const dragItem of dnd.dragItems) {
                    // Duplicating image on backend. This is only valid for image drag items. For text drag items, pictureFilePath is null,
                    if (dragItem.pictureFilePath !== null) {
                        fileUploadResponse = await this.fileUploaderService.duplicateFile(dragItem.pictureFilePath);
                        dragItem.pictureFilePath = fileUploadResponse.path;
                    }
                    dragItem.tempID = dragItem.id;
                    delete dragItem.id;
                }
                for (const correctMapping of dnd.correctMappings) {
                    // Following fields are not required for dnd question. They will be generated by the backend,
                    delete correctMapping.id;
                    delete correctMapping.dragItemIndex;
                    delete correctMapping.dropLocationIndex;
                    delete correctMapping.invalid;

                    // Duplicating image on backend. This is only valid for image drag items. For text drag items, pictureFilePath is null,
                    if (correctMapping.dragItem.pictureFilePath !== null) {
                        fileUploadResponse = await this.fileUploaderService.duplicateFile(correctMapping.dragItem.pictureFilePath);
                        correctMapping.dragItem.pictureFilePath = fileUploadResponse.path;
                    }
                    correctMapping.dragItem.tempID = correctMapping.dragItem.id;
                    delete correctMapping.dragItem.id;
                    correctMapping.dropLocation.tempID = correctMapping.dropLocation.id;
                    delete correctMapping.dropLocation.id;
                }
                this.quizExercise.questions = this.quizExercise.questions.concat([question]);
            }
        }
    }

    /**
     * Save the quiz to the server
     */
    save() {
        this.onDateTimeChange();
        if (this.hasSavedQuizStarted() || !this.pendingChanges() || !this.validQuiz()) {
            return;
        }
        this.quizExercise.type = 'quiz-exercise';
        this.isSaving = true;
        if (this.quizExercise.id !== undefined) {
            this.repository.update(this.quizExercise)
                .subscribe((quizExerciseResponse: HttpResponse<QuizExercise>) => {
                    if (quizExerciseResponse.body) {
                        this.onSaveSuccess(quizExerciseResponse.body);
                    } else {
                        this.onSaveError();
                    }
                });
        } else {
            this.repository.create(this.quizExercise)
                .subscribe((quizExerciseResponse: HttpResponse<QuizExercise>) => {
                    if (quizExerciseResponse.body) {
                        this.onSaveSuccess(quizExerciseResponse.body);
                    } else {
                        this.onSaveError();
                    }
                });
        }
    }

    onSaveSuccess(result) {
        this.isSaving = false;
        this.prepareEntity(result);
        this.savedEntity = Object.assign({}, result);
        this.quizExercise = result;
    }

    onSaveError() {
        alert('Saving Quiz Failed! Please try again later.');
        this.isSaving = false;
    }

    /**
     * Makes sure the entity is well formed and its fields are of the correct types
     * @param entity
     */
    prepareEntity(entity) {
        entity.releaseDate = entity.releaseDate ? new Date(entity.releaseDate) : new Date();
        entity.duration = Number(entity.duration);
        entity.duration = isNaN(entity.duration) ? 10 : entity.duration;
    }

    /**
     * Prepares the date and time model
     */
    prepareDateTime() {
        // TODO
        this.dateTime = this.quizExercise.releaseDate;
    }

    /**
     * Reach to changes of time inputs by updating model and ui
     */
    onDateTimeChange() {
        // TODO
        this.quizExercise.releaseDate = this.dateTime;
    }

    /**
     * Reach to changes of duration inputs by updating model and ui
     */
    onDurationChange() {
        const duration = moment.duration(this.duration);
        this.quizExercise.duration = Math.min(Math.max(duration.asSeconds(), 0), 10 * 60 * 60);
        this.updateDuration();
    }

    /**
     * update ui to current value of duration
     */
    updateDuration() {
        const duration = moment.duration(this.quizExercise.duration, 'seconds');
        this.duration.minutes = 60 * duration.hours() + duration.minutes();
        this.duration.seconds = duration.seconds();
    }

    /**
     * Navigate back
     */
    cancel() {
        this.router.navigate(['/course', this.quizExercise.course.id, 'quiz-exercise']);
    }

    /**
     * Check if the saved quiz has started
     *
     * @return {boolean} true if the saved quiz has started, otherwise false
     */
    hasSavedQuizStarted() {
        return !!(
            this.savedEntity &&
            (this.savedEntity as any).isPlannedToStart &&
            moment((this.savedEntity as any).releaseDate).isBefore(moment())
        );
    }

    ngOnDestroy() {
        /** Unsubscribe from route params **/
        this.paramSub.unsubscribe();
    }
}<|MERGE_RESOLUTION|>--- conflicted
+++ resolved
@@ -1,4 +1,4 @@
-import { Component, Inject, OnDestroy, OnInit, OnChanges, SimpleChanges } from '@angular/core';
+import { Component, OnDestroy, OnInit, OnChanges, SimpleChanges } from '@angular/core';
 import { QuizExerciseService } from './quiz-exercise.service';
 import { ActivatedRoute, Router } from '@angular/router';
 import { Subscription } from 'rxjs/Subscription';
@@ -9,30 +9,22 @@
 import { DragAndDropQuestionUtil } from '../../components/util/drag-and-drop-question-util.service';
 import { TranslateService } from '@ngx-translate/core';
 import { FileUploaderService } from '../../shared/http/file-uploader.service';
-<<<<<<< HEAD
-import { Question } from '../../entities/question';
+import { Question, QuestionType } from '../../entities/question';
 import { MultipleChoiceQuestion } from '../../entities/multiple-choice-question';
 import { DragAndDropQuestion } from '../../entities/drag-and-drop-question';
 import * as moment from 'moment';
-=======
-import { QuestionType } from '../../entities/question';
->>>>>>> 634750f8
 
 @Component({
     selector: 'jhi-quiz-exercise-detail',
     template: './quiz-exercise-detail.component.html'
 })
-<<<<<<< HEAD
 export class QuizExerciseDetailComponent implements OnInit, OnChanges, OnDestroy {
-=======
-export class QuizExerciseDetailComponent implements OnInit, OnDestroy {
 
     // make constants available to html for comparison
     readonly DRAG_AND_DROP = QuestionType.DRAG_AND_DROP;
     readonly MULTIPLE_CHOICE = QuestionType.MULTIPLE_CHOICE;
 
     /** Dependencies as defined by the upgraded component */
->>>>>>> 634750f8
     course: Course;
     quizExercise: QuizExercise;
     paramSub: Subscription;
