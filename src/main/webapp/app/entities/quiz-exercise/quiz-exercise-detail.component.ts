import { ChangeDetectorRef, Component, HostListener, OnChanges, OnInit, QueryList, SimpleChanges, ViewChildren, ChangeDetectionStrategy } from '@angular/core';
import { QuizExerciseService } from './quiz-exercise.service';
import { ActivatedRoute, Router } from '@angular/router';
import { HttpErrorResponse, HttpResponse } from '@angular/common/http';
import { Course, CourseService } from 'app/entities/course';
import { QuizExercise } from './quiz-exercise.model';
import { DragAndDropQuestionUtil } from 'app/components/util/drag-and-drop-question-util.service';
import { ShortAnswerQuestionUtil } from 'app/components/util/short-answer-question-util.service';
import { TranslateService } from '@ngx-translate/core';
import { FileUploaderService } from 'app/shared/http/file-uploader.service';
import { QuizQuestion, QuizQuestionType, ScoringType } from '../quiz-question';
import { MultipleChoiceQuestion } from 'app/entities/multiple-choice-question';
import { DragAndDropQuestion } from 'app/entities/drag-and-drop-question';
import { ShortAnswerQuestion } from 'app/entities/short-answer-question';
import { AnswerOption } from 'app/entities/answer-option';
import { Duration, Option } from './quiz-exercise-interfaces';
import { NgbDate, NgbDateStruct, NgbTimeStruct } from '@ng-bootstrap/ng-bootstrap';
import * as moment from 'moment';
import { Moment } from 'moment';
import { Location } from '@angular/common';
import { ComponentCanDeactivate } from 'app/shared';
import { JhiAlertService } from 'ng-jhipster';
import { Observable } from 'rxjs/Observable';
<<<<<<< HEAD
import { EditDragAndDropQuestionComponent, EditMultipleChoiceQuestionComponent, EditShortAnswerQuestionComponent } from 'app/quiz/edit';
import { EditQuizQuestion } from 'app/quiz/edit/edit-quiz-question.interface';
=======
import { ExerciseCategory, ExerciseService } from 'app/entities/exercise';
>>>>>>> fae91823

interface Reason {
    translateKey: string;
    translateValues: {};
}

interface Warnings {
    translateKey: string;
    translateValues: {};
}

@Component({
    selector: 'jhi-quiz-exercise-detail',
    templateUrl: './quiz-exercise-detail.component.html',
    changeDetection: ChangeDetectionStrategy.OnPush,
    providers: [DragAndDropQuestionUtil, ShortAnswerQuestionUtil]
})
export class QuizExerciseDetailComponent implements OnInit, OnChanges, ComponentCanDeactivate {
    // Make constants available to html for comparison
    readonly DRAG_AND_DROP = QuizQuestionType.DRAG_AND_DROP;
    readonly MULTIPLE_CHOICE = QuizQuestionType.MULTIPLE_CHOICE;
    readonly SHORT_ANSWER = QuizQuestionType.SHORT_ANSWER;

    @ViewChildren('editMultipleChoice')
    editMultipleChoiceQuestionComponents: QueryList<EditMultipleChoiceQuestionComponent>;

    @ViewChildren('editDragAndDrop')
    editDragAndDropQuestionComponents: QueryList<EditDragAndDropQuestionComponent>;

    @ViewChildren('editShortAnswer')
    editShortAnswerQuestionComponents: QueryList<EditShortAnswerQuestionComponent>;

    course: Course;
    quizExercise: QuizExercise;
    courseRepository: CourseService;

    entity: QuizExercise;
    savedEntity: QuizExercise;

    /** Date and time for Quiz Exercise Start Time **/
    startDate: Moment;
    startTime: NgbTimeStruct;
    dateTime: Moment;
    minDate: NgbDateStruct;

    /** Constants for 'Add existing questions' and 'Import file' features **/
    showExistingQuestions = false;
    courses: Course[] = [];
    selectedCourseId: number;
    quizExercises: QuizExercise[];
    allExistingQuestions: QuizQuestion[];
    existingQuestions: QuizQuestion[];
    importFile: Blob;
    importFileName: string;
    searchQueryText: string;
    dndFilterEnabled: boolean;
    mcqFilterEnabled: boolean;
    shortAnswerFilterEnabled: boolean;

    /** Duration object **/
    duration = new Duration(0, 0);

    /** Status constants **/
    isSaving = false;
    quizIsValid: boolean;
    warningQuizCache = false;
    pendingChangesCache: boolean;

    /** Status Options **/
    statusOptionsVisible: Option[] = [new Option(false, 'Hidden'), new Option(true, 'Visible')];
    statusOptionsPractice: Option[] = [new Option(false, 'Closed'), new Option(true, 'Open for Practice')];
    statusOptionsActive: Option[] = [new Option(true, 'Active')];

    exerciseCategories: ExerciseCategory[];
    existingCategories: ExerciseCategory[];

    constructor(
        private route: ActivatedRoute,
        private courseService: CourseService,
        private quizExerciseService: QuizExerciseService,
        public dragAndDropQuestionUtil: DragAndDropQuestionUtil,
        public shortAnswerQuestionUtil: ShortAnswerQuestionUtil,
        private router: Router,
        private translateService: TranslateService,
        private fileUploaderService: FileUploaderService,
        private exerciseService: ExerciseService,
        private jhiAlertService: JhiAlertService,
<<<<<<< HEAD
        private location: Location,
        private changeDetector: ChangeDetectorRef,
    ) {}
=======
        private location: Location
    ) { }
>>>>>>> fae91823

    ngOnInit(): void {
        /** Initialize local constants **/
        this.showExistingQuestions = false;
        this.courses = [];
        this.quizExercises = [];
        this.allExistingQuestions = [];
        this.existingQuestions = [];
        this.importFile = null;
        this.importFileName = '';
        this.searchQueryText = '';
        this.dndFilterEnabled = true;
        this.mcqFilterEnabled = true;
        this.shortAnswerFilterEnabled = true;

        /** Set minDate for DatePicker to today **/
        const today = moment();
        this.minDate = { year: today.year(), month: today.month() + 1, day: today.date() };

<<<<<<< HEAD
        const courseId = +this.route.snapshot.paramMap.get('courseId');
        const quizId = +this.route.snapshot.paramMap.get('id');
        /** Query the courseService for the participationId given by the params */
        if (courseId) {
            this.courseService.find(courseId).subscribe((response: HttpResponse<Course>) => {
                this.course = response.body;
                // Make sure to call init if we didn't receive an id => new quiz-exercise
                if (!quizId) {
                    this.init();
                }
            });
        }
        if (quizId) {
            this.quizExerciseService.find(quizId).subscribe((response: HttpResponse<QuizExercise>) => {
                this.quizExercise = response.body;
                this.init();
            });
        }
        this.courseRepository = this.courseService;
=======
        this.paramSub = this.route.params.subscribe(params => {
            /** Query the courseService for the participationId given by the params */
            if (params['courseId']) {
                this.courseService.find(params['courseId']).subscribe((response: HttpResponse<Course>) => {
                    this.course = response.body;
                    // Make sure to call init if we didn't receive an id => new quiz-exercise
                    if (!params['id']) {
                        this.init();
                    }
                });
            }
            if (params['id']) {
                this.quizExerciseService.find(params['id']).subscribe((response: HttpResponse<QuizExercise>) => {
                    this.quizExercise = response.body;
                    this.courseRepository = this.courseService;
                    this.init();
                });
            }
        });
>>>>>>> fae91823
    }

    /**
     * @function init
     * @desc Initializes local constants and prepares the QuizExercise entity
     */
    init(): void {
        if (this.quizExercise) {
            this.entity = this.quizExercise;
        } else {
            this.entity = new QuizExercise();
            this.entity.title = '';
            this.entity.duration = 600;
            this.entity.isVisibleBeforeStart = false;
            this.entity.isOpenForPractice = false;
            this.entity.isPlannedToStart = false;
            this.entity.releaseDate = moment();
            this.entity.randomizeQuestionOrder = true;
            this.entity.quizQuestions = [];
            this.quizExercise = this.entity;
        }
        this.prepareEntity(this.entity);
        this.prepareDateTime();
        // Assign savedEntity to identify local changes
        this.savedEntity = this.entity.id ? JSON.parse(JSON.stringify(this.entity)) : new QuizExercise();
        if (!this.quizExercise.course) {
            this.quizExercise.course = this.course;
        }
        this.exerciseCategories = this.exerciseService.convertExerciseCategoriesFromServer(this.quizExercise);
        this.courseService.findAllCategoriesOfCourse(this.quizExercise.course.id).subscribe(
            (res: HttpResponse<string[]>) => {
                this.existingCategories = this.exerciseService.convertExerciseCategoriesAsStringFromServer(res.body);
            },
            (res: HttpErrorResponse) => this.onError(res)
        );
        this.updateDuration();
        this.cacheValidation();
    }

    ngOnChanges(changes: SimpleChanges): void {
        if (changes.course || changes.quizExercise) {
            this.init();
        }
    }

    updateCategories(categories: ExerciseCategory[]) {
        this.quizExercise.categories = categories.map(el => JSON.stringify(el));
    }

    /**
     * @function showDropdown
     * @desc Determine which dropdown to display depending on the relationship between start time, end time, and current time
     * @returns {string} Name of the dropdown to show
     */
    get showDropdown(): string {
        if (this.quizExercise && this.quizExercise.isPlannedToStart) {
            const plannedEndMoment = moment(this.quizExercise.releaseDate).add(this.quizExercise.duration, 'seconds');
            if (plannedEndMoment.isBefore(moment())) {
                return 'isOpenForPractice';
            } else if (moment(this.quizExercise.releaseDate).isBefore(moment())) {
                return 'active';
            }
        }
        return 'isVisibleBeforeStart';
    }

    canDeactivate(): Observable<boolean> | boolean {
        return !this.pendingChangesCache;
    }

    // displays the alert for confirming refreshing or closing the page if there are unsaved changes
    @HostListener('window:beforeunload', ['$event'])
    unloadNotification($event: any) {
        if (!this.canDeactivate()) {
            $event.returnValue = this.translateService.instant('pendingChanges');
        }
    }

    /**
     * @desc Callback for datepicker to decide whether given date should be disabled
     * All dates which are in the past (< today) are disabled
     */
    isDateInPast = (date: NgbDate, current: { month: number }) =>
        current.month < moment().month() + 1 ||
        moment()
            .year(date.year)
            .month(date.month - 1)
            .date(date.day)
            .isBefore(moment());

    /**
     * @function addMultipleChoiceQuestion
     * @desc Add an empty multiple choice question to the quiz
     */
    addMultipleChoiceQuestion() {
        if (typeof this.quizExercise === 'undefined') {
            this.quizExercise = this.entity;
        }

        const mcQuestion = new MultipleChoiceQuestion();
        mcQuestion.title = '';
        mcQuestion.text = 'Enter your long question if needed';
        mcQuestion.scoringType = ScoringType.ALL_OR_NOTHING; // explicit default value for multiple questions
        mcQuestion.randomizeOrder = true;
        mcQuestion.score = 1;

        const correctSampleAnswerOption = new AnswerOption();
        correctSampleAnswerOption.isCorrect = true;
        correctSampleAnswerOption.text = 'Enter a correct answer option here';

        const incorrectSampleAnswerOption = new AnswerOption();
        incorrectSampleAnswerOption.isCorrect = false;
        incorrectSampleAnswerOption.text = 'Enter an incorrect answer option here';

        mcQuestion.answerOptions = [correctSampleAnswerOption, incorrectSampleAnswerOption];
        this.quizExercise.quizQuestions.push(mcQuestion);
        this.cacheValidation();
    }

    /**
     * @function addDragAndDropQuestion
     * @desc Add an empty drag and drop question to the quiz
     */
    addDragAndDropQuestion(): void {
        if (typeof this.quizExercise === 'undefined') {
            this.quizExercise = this.entity;
        }

        const dndQuestion = new DragAndDropQuestion();
        dndQuestion.title = '';
        dndQuestion.text = 'Enter your long question if needed';
        dndQuestion.scoringType = ScoringType.PROPORTIONAL_WITH_PENALTY; // explicit default value for drag and drop questions
        dndQuestion.randomizeOrder = true;
        dndQuestion.score = 1;
        dndQuestion.dropLocations = [];
        dndQuestion.dragItems = [];
        dndQuestion.correctMappings = [];
        this.quizExercise.quizQuestions.push(dndQuestion);
        this.cacheValidation();
    }

    /**
     * @function addDShortAnswerQuestion
     * @desc Add an empty short answer question to the quiz
     */
    addShortAnswerQuestion(): void {
        if (typeof this.quizExercise === 'undefined') {
            this.quizExercise = this.entity;
        }

        const shortAnswerQuestion = new ShortAnswerQuestion();
        shortAnswerQuestion.title = '';
        shortAnswerQuestion.text = 'Enter your long question if needed';
        shortAnswerQuestion.scoringType = ScoringType.ALL_OR_NOTHING; // explicit default value for short answer questions
        shortAnswerQuestion.randomizeOrder = true;
        shortAnswerQuestion.score = 1;
        shortAnswerQuestion.spots = [];
        shortAnswerQuestion.solutions = [];
        shortAnswerQuestion.correctMappings = [];
        this.quizExercise.quizQuestions.push(shortAnswerQuestion);
        this.cacheValidation();
    }

    /**
     * @function calculateMaxExerciseScore
     * @desc Iterates over the questions of the quizExercise and calculates the sum of all question scores
     */
    calculateMaxExerciseScore(): number {
        let scoreSum = 0;
        this.quizExercise.quizQuestions.forEach(question => (scoreSum += question.score));
        return scoreSum;
    }

    /**
     * @function showHideExistingQuestions
     * @desc Toggles existing questions view
     */
    showHideExistingQuestions(): void {
        if (this.quizExercise == null) {
            this.quizExercise = this.entity;
        }

        // If courses are not populated, then populate list of courses,
        if (this.courses.length === 0) {
            this.courseRepository.query().subscribe((res: HttpResponse<Course[]>) => {
                this.courses = res.body;
            });
        }
        this.showExistingQuestions = !this.showExistingQuestions;
        this.selectedCourseId = null;
        this.allExistingQuestions = this.existingQuestions = [];
        this.changeDetector.detectChanges();
    }

    /**
     * @function onCourseSelect
     * @desc Callback function for when a user selected a Course from the Dropdown list from 'Add existing questions'
     *       Populates list of quiz exercises for the selected course
     */
    onCourseSelect(): void {
        this.allExistingQuestions = this.existingQuestions = [];
        if (this.selectedCourseId == null) {
            return;
        }

        /** Search the selected course by id in all available courses **/
        const selectedCourse = this.courses.find(course => course.id === Number(this.selectedCourseId));

        // TODO: the following code seems duplicated (see quiz-exercise-export.component.ts in the method loadForCourse). Try to avoid duplication!
        // For the given course, get list of all quiz exercises. And for all quiz exercises, get list of all questions in a quiz exercise,
        this.quizExerciseService.findForCourse(selectedCourse.id).subscribe(
            (quizExercisesResponse: HttpResponse<QuizExercise[]>) => {
                if (quizExercisesResponse.body) {
                    const quizExercises = quizExercisesResponse.body;
                    for (const quizExercise of quizExercises) {
                        this.quizExerciseService.find(quizExercise.id).subscribe((response: HttpResponse<QuizExercise>) => {
                            const quizExerciseResponse = response.body;
                            if (quizExerciseResponse.quizQuestions != null && quizExerciseResponse.quizQuestions.length > 0) {
                                for (const question of quizExerciseResponse.quizQuestions) {
                                    question.exercise = quizExercise;
                                    this.allExistingQuestions.push(question);
                                }
                            } else {
                                console.log('The quiz ' + quizExerciseResponse.title + ' does not contain questions!');
                            }
                            this.applyFilter();
                        });
                    }
                }
            },
            (res: HttpErrorResponse) => this.onError(res)
        );
    }

    private onError(error: HttpErrorResponse) {
        this.jhiAlertService.error(error.message);
    }

    /**
     * @function applyFilter
     * @desc Applies filter on questions shown in add existing questions view.
     */
    applyFilter(): void {
        this.existingQuestions = [];
        /**
         * Depending on the filter selected by user, filter out questions.
         * allExistingQuestions contains list of all questions.
         * We don't change it. We populate existingQuestions list depending on the filter options.
         */
        for (const question of this.allExistingQuestions) {
            if (
                !this.searchQueryText ||
                this.searchQueryText === '' ||
                question.title.toLowerCase().indexOf(this.searchQueryText.toLowerCase()) !== -1
            ) {
                if (this.mcqFilterEnabled === true && question.type === QuizQuestionType.MULTIPLE_CHOICE) {
                    this.existingQuestions.push(question);
                }
                if (this.dndFilterEnabled === true && question.type === QuizQuestionType.DRAG_AND_DROP) {
                    this.existingQuestions.push(question);
                }
                if (this.shortAnswerFilterEnabled === true && question.type === QuizQuestionType.SHORT_ANSWER) {
                    this.existingQuestions.push(question);
                }
            }
        }
        this.cacheValidation();
    }

    /**
     * @function setImportFile
     * @desc Assigns the uploaded import file
     * @param $event object containing the uploaded file
     */
    setImportFile($event: any): void {
        if ($event.target.files.length) {
            const fileList: FileList = $event.target.files;
            this.importFile = fileList[0];
            this.importFileName = this.importFile['name'];
        }
        this.changeDetector.detectChanges();
    }

    /**
     * @function addExistingQuestions
     * @desc Adds selected quizzes to current quiz exercise
     */
    addExistingQuestions(): void {
        const questions: QuizQuestion[] = [];
        for (const question of this.existingQuestions) {
            if (question.exportQuiz) {
                questions.push(question);
            }
        }
        this.addQuestions(questions);
        this.showExistingQuestions = !this.showExistingQuestions;
        this.selectedCourseId = null;
        this.allExistingQuestions = this.existingQuestions = [];
        this.cacheValidation();
    }

    /**
     * @function cacheValidation
     * @desc Check the validity of the quiz on change
     */
    cacheValidation(): void {
        this.warningQuizCache = this.computeInvalidWarnings().length > 0;
        this.quizIsValid = this.validQuiz();
        this.pendingChangesCache = this.pendingChanges();
        this.computeInvalidReasons();
        this.computeInvalidWarnings();
        this.changeDetector.detectChanges();
    }

    /**
     * @function deleteQuestion
     * @desc Remove question from the quiz
     * @param questionToDelete {QuizQuestion} the question to remove
     */
    deleteQuestion(questionToDelete: QuizQuestion): void {
        this.quizExercise.quizQuestions = this.quizExercise.quizQuestions.filter(question => question !== questionToDelete);
        this.cacheValidation();
    }

    /**
     * @function onQuestionUpdated
     * @desc Handles the change of a question by replacing the array with a copy (allows for shallow comparison)
     */
    onQuestionUpdated(): void {
        this.cacheValidation();
        this.quizExercise.quizQuestions = Array.from(this.quizExercise.quizQuestions);
    }

    /**
     * @function pendingChanges
     * @desc Determine if there are any changes waiting to be saved
     * @returns {boolean} true if there are any pending changes, false otherwise
     */
    pendingChanges(): boolean {
        if (!this.quizExercise || !this.savedEntity) {
            return false;
        }
        const keysToCompare = ['title', 'duration', 'isPlannedToStart', 'isVisibleBeforeStart', 'isOpenForPractice'];

        // Unsaved changes if any of the stated object key values are not equal or the questions/release dates differ
        return (
            keysToCompare.some(key => this.quizExercise[key] !== this.savedEntity[key]) ||
            !this.areDatesIdentical(this.quizExercise.releaseDate, this.savedEntity.releaseDate) ||
            !this.areCategoriesIdentical(this.quizExercise.categories, this.savedEntity.categories) ||
            !this.areQuizExerciseEntityQuestionsIdentical(this.quizExercise.quizQuestions, this.savedEntity.quizQuestions)
        );
    }

    areCategoriesIdentical(categoriesUsed: string[], categoriesSaved: string[]): boolean {
        if (!categoriesUsed) {
            categoriesUsed = [];
        }
        if (!categoriesSaved) {
            categoriesSaved = [];
        }
        return JSON.stringify(categoriesUsed).toLowerCase() === JSON.stringify(categoriesSaved).toLowerCase();
    }

    /**
     * @function areQuizExerciseEntityQuestionsIdentical
     * @desc Compares the provided question array objects
     * @param QA1 {QuizQuestion[]} First question array to compare
     * @param QA2 {QuizQuestion[]} Second question array to compare against
     * @return {boolean} true if the provided Question[] objects are identical, false otherwise
     */
    areQuizExerciseEntityQuestionsIdentical(QA1: QuizQuestion[], QA2: QuizQuestion[]): boolean {
        return JSON.stringify(QA1).toLowerCase() === JSON.stringify(QA2).toLowerCase();
    }

    /**
     * @function areDatesIdentical
     * @desc This function compares the provided dates with help of the moment library
     * Since we might be receiving an string instead of a moment object (e.g. when receiving it from the backend)
     * we wrap both dates in a moment object. If it's already a moment object, this will just be ignored.
     * @param date1 {string|Moment} First date to compare
     * @param date2 {string|Moment} Second date to compare to
     * @return {boolean} True if the dates are identical, false otherwise
     */
    areDatesIdentical(date1: string | Moment, date2: string | Moment): boolean {
        return moment(date1).isSame(moment(date2));
    }

    /**
     * @function validQuiz
     * @desc Check if the current inputs are valid
     * @returns {boolean} true if valid, false otherwise
     */
    private validQuiz(): boolean {
        if (!this.quizExercise) {
            return false;
        }
        // Release date is valid if it's not null and a valid date; Precondition: isPlannedToStart is set
        // Release date should also not be in the past
        const releaseDateValidAndNotInPastCondition: boolean =
            !this.quizExercise.isPlannedToStart ||
            (this.quizExercise.releaseDate != null &&
                moment(this.quizExercise.releaseDate).isValid() &&
                moment(this.quizExercise.releaseDate).isAfter(moment()));

        const isGenerallyValid: boolean =
            this.quizExercise.title &&
            this.quizExercise.title !== '' &&
            this.quizExercise.title.length < 250 &&
            this.quizExercise.duration &&
            releaseDateValidAndNotInPastCondition &&
            this.quizExercise.quizQuestions &&
            !!this.quizExercise.quizQuestions.length;
        const areAllQuestionsValid = this.quizExercise.quizQuestions.every(function(question) {
            if (question.type === QuizQuestionType.MULTIPLE_CHOICE) {
                const mcQuestion = question as MultipleChoiceQuestion;
                if (mcQuestion.answerOptions.some(answerOption => answerOption.isCorrect)) {
                    return question.title && question.title !== '' && question.title.length < 250;
                }
            } else if (question.type === QuizQuestionType.DRAG_AND_DROP) {
                const dndQuestion = question as DragAndDropQuestion;
                return (
                    question.title &&
                    question.title !== '' &&
                    question.title.length < 250 &&
                    dndQuestion.correctMappings &&
                    dndQuestion.correctMappings.length > 0 &&
                    this.dragAndDropQuestionUtil.solve(dndQuestion).length &&
                    this.dragAndDropQuestionUtil.validateNoMisleadingCorrectMapping(dndQuestion)
                );
            } else if (question.type === QuizQuestionType.SHORT_ANSWER) {
                const shortAnswerQuestion = question as ShortAnswerQuestion;
                return (
                    question.title && question.title !== '' && shortAnswerQuestion.correctMappings && shortAnswerQuestion.correctMappings.length > 0
                    // && this.shortAnswerQuestionUtil.solveShortAnswer(shortAnswerQuestion).length
                    && this.shortAnswerQuestionUtil.validateNoMisleadingCorrectShortAnswerMapping(shortAnswerQuestion)
                    && this.shortAnswerQuestionUtil.everySpotHasASolution(shortAnswerQuestion.correctMappings, shortAnswerQuestion.spots)
                    && this.shortAnswerQuestionUtil.everyMappedSolutionHasASpot(shortAnswerQuestion.correctMappings)
                    && shortAnswerQuestion.solutions.filter(solution => solution.text.trim() === '').length === 0
                    && !this.shortAnswerQuestionUtil.hasMappingDuplicateValues(shortAnswerQuestion.correctMappings)
                    && this.shortAnswerQuestionUtil.atLeastAsManySolutionsAsSpots(shortAnswerQuestion)
                );
            } else {
                console.log('Unknown question type: ' + question);
                return question.title && question.title !== '';
            }
        }, this);

        return isGenerallyValid && areAllQuestionsValid;
    }

    /**
     * @function computeInvalidWarnings
     * @desc Get the reasons, why the quiz needs warnings
     * @returns {Array} array of objects with fields 'translateKey' and 'translateValues'
     */
    computeInvalidWarnings(): Warnings[] {
        let invalidWarnings = new Array<Warnings>();
        if (!this.quizExercise) {
            invalidWarnings = [];
            return;
        }

        this.quizExercise.quizQuestions.forEach(function(question: QuizQuestion, index: number) {
            if (question.type === QuizQuestionType.MULTIPLE_CHOICE
                && (<MultipleChoiceQuestion>question).answerOptions.some(option => !option.explanation)) {
                invalidWarnings.push({
                    translateKey: 'arTeMiSApp.quizExercise.invalidReasons.explanationIsMissing',
                    translateValues: {index: index + 1}
                });
            }
        });
            return invalidWarnings;
    }

    /**
     * @function invalidReasons
     * @desc Get the reasons, why the quiz is invalid
     * @returns {Array} array of objects with fields 'translateKey' and 'translateValues'
     */
    computeInvalidReasons(): Reason[] {
        const invalidReasons = new Array<Reason>();
        if (!this.quizExercise) {
            return;
        }

        if (!this.quizExercise.title || this.quizExercise.title === '') {
            invalidReasons.push({
                translateKey: 'arTeMiSApp.quizExercise.invalidReasons.quizTitle',
                translateValues: {}
            });
        }
        if (this.quizExercise.title.length >= 250) {
            invalidReasons.push({
                translateKey: 'arTeMiSApp.quizExercise.invalidReasons.quizTitleLength',
                translateValues: {}
            });
        }
        if (!this.quizExercise.duration) {
            invalidReasons.push({
                translateKey: 'arTeMiSApp.quizExercise.invalidReasons.quizDuration',
                translateValues: {}
            });
        }
        if (!this.quizExercise.quizQuestions || this.quizExercise.quizQuestions.length === 0) {
            invalidReasons.push({
                translateKey: 'arTeMiSApp.quizExercise.invalidReasons.noQuestion',
                translateValues: {}
            });
        }
        /** We only verify the releaseDate if the checkbox is activated **/
        if (this.quizExercise.isPlannedToStart) {
            if (this.quizExercise.releaseDate == null || !moment(this.quizExercise.releaseDate).isValid()) {
                invalidReasons.push({
                    translateKey: 'arTeMiSApp.quizExercise.invalidReasons.invalidStartTime',
                    translateValues: {}
                });
            }
            // Release Date valid but lies in the past
            if (this.quizExercise.releaseDate && moment(this.quizExercise.releaseDate).isValid()) {
                if (moment(this.quizExercise.releaseDate).isBefore(moment())) {
                    invalidReasons.push({
                        translateKey: 'arTeMiSApp.quizExercise.invalidReasons.startTimeInPast',
                        translateValues: {}
                    });
                }
            }
        }
        this.quizExercise.quizQuestions.forEach(function(question: QuizQuestion, index: number) {
            if (!question.title || question.title === '') {
                invalidReasons.push({
                    translateKey: 'arTeMiSApp.quizExercise.invalidReasons.questionTitle',
                    translateValues: { index: index + 1 }
                });
            }
            if (question.type === QuizQuestionType.MULTIPLE_CHOICE) {
                const mcQuestion = question as MultipleChoiceQuestion;
                if (! (mcQuestion.answerOptions.some(answeroption => answeroption.isCorrect))) {
                    invalidReasons.push({
                        translateKey: 'arTeMiSApp.quizExercise.invalidReasons.questionCorrectAnswerOption',
                        translateValues: { index: index + 1 }
                    });
                }
                if (!(mcQuestion.answerOptions.every(answeroption => answeroption.explanation !== ''))) {
                    invalidReasons.push({
                        translateKey: 'arTeMiSApp.quizExercise.invalidReasons.explanationIsMissing',
                        translateValues: { index: index + 1 }
                    });
                }
            }
            if (question.title.length >= 250) {
                invalidReasons.push({
                    translateKey: 'arTeMiSApp.quizExercise.invalidReasons.questionTitleLength',
                    translateValues: { index: index + 1 }
                });
            }

            if (question.type === QuizQuestionType.DRAG_AND_DROP) {
                const dndQuestion = question as DragAndDropQuestion;
                if (!dndQuestion.correctMappings || dndQuestion.correctMappings.length === 0) {
                    invalidReasons.push({
                        translateKey: 'arTeMiSApp.quizExercise.invalidReasons.questionCorrectMapping',
                        translateValues: {index: index + 1}
                    });
                } else if (this.dragAndDropQuestionUtil.solve(dndQuestion, []).length === 0) {
                    invalidReasons.push({
                        translateKey: 'arTeMiSApp.quizExercise.invalidReasons.questionUnsolvable',
                        translateValues: {index: index + 1}
                    });
                }
                if (!this.dragAndDropQuestionUtil.validateNoMisleadingCorrectMapping(dndQuestion)) {
                    invalidReasons.push({
                        translateKey: 'arTeMiSApp.quizExercise.invalidReasons.misleadingCorrectMapping',
                        translateValues: {index: index + 1}
                    });
                }
            }
            if (question.type === QuizQuestionType.SHORT_ANSWER) {
                const shortAnswerQuestion = question as ShortAnswerQuestion;
                if (!shortAnswerQuestion.correctMappings || shortAnswerQuestion.correctMappings.length === 0) {
                    invalidReasons.push({
                        translateKey: 'arTeMiSApp.quizExercise.invalidReasons.questionCorrectMapping',
                        translateValues: { index: index + 1 }
                    });
                } /*else if (this.shortAnswerQuestionUtil.solveShortAnswer(shortAnswerQuestion, []).length === 0) {
                    reasons.push({
                        translateKey: 'arTeMiSApp.quizExercise.invalidReasons.shortAnswerQuestionUnsolvable',
                        translateValues: { index: index + 1 }
                    });
                } */
                if (!this.shortAnswerQuestionUtil.validateNoMisleadingCorrectShortAnswerMapping(shortAnswerQuestion)) {
                    invalidReasons.push({
                        translateKey: 'arTeMiSApp.quizExercise.invalidReasons.misleadingCorrectMapping',
                        translateValues: { index: index + 1 }
                    });
                }
                if (!this.shortAnswerQuestionUtil.everySpotHasASolution(shortAnswerQuestion.correctMappings, shortAnswerQuestion.spots)) {
                    invalidReasons.push({
                        translateKey: 'arTeMiSApp.quizExercise.invalidReasons.shortAnswerQuestionEverySpotHasASolution',
                        translateValues: { index: index + 1 }
                    });
                }
                if (!this.shortAnswerQuestionUtil.everyMappedSolutionHasASpot(shortAnswerQuestion.correctMappings)) {
                    invalidReasons.push({
                        translateKey: 'arTeMiSApp.quizExercise.invalidReasons.shortAnswerQuestionEveryMappedSolutionHasASpot',
                        translateValues: { index: index + 1 }
                    });
                }
                if (!(shortAnswerQuestion.solutions.filter(solution => solution.text.trim() === '').length === 0)) {
                    invalidReasons.push({
                        translateKey: 'arTeMiSApp.quizExercise.invalidReasons.shortAnswerQuestionSolutionHasNoValue',
                        translateValues: { index: index + 1 }
                    });
                }
                if (this.shortAnswerQuestionUtil.hasMappingDuplicateValues(shortAnswerQuestion.correctMappings)) {
                    invalidReasons.push({
                        translateKey: 'arTeMiSApp.quizExercise.invalidReasons.shortAnswerQuestionDuplicateMapping',
                        translateValues: { index: index + 1 }
                    });
                }
                if (!this.shortAnswerQuestionUtil.atLeastAsManySolutionsAsSpots(shortAnswerQuestion)) {
                    invalidReasons.push({
                        translateKey: 'arTeMiSApp.quizExercise.invalidReasons.shortAnswerQuestionUnsolvable',
                        translateValues: { index: index + 1 }
                    });
                }
            }
        }, this); return invalidReasons;
    }

    /**
     * @function invalidReasonsHTML
     * @desc Get the reasons, why the quiz is invalid as an HTML string
     * @return {string} the reasons in HTML
     */
    invalidReasonsHTML(): string {
        const translate = this.translateService;
        let reasonString = '';
        for (const reason of this.computeInvalidReasons()) {
            translate.get(reason['translateKey'], reason['translateValues']).subscribe((res: string) => {
                reasonString += res + '   -   ';
            });
        }
        return reasonString.substr(0, reasonString.length - 5);
    }

    /**
     * @function importQuiz
     * @desc Imports a json quiz file and adds questions to current quiz exercise.
     */
    async importQuiz() {
        if (this.importFile === null || this.importFile === undefined) {
            return;
        }
        const fileReader = new FileReader();
        fileReader.onload = () => {
            try {
                // Read the file and get list of questions from the file
                const questions = JSON.parse(fileReader.result as string) as QuizQuestion[];
                this.addQuestions(questions);
                // Clearing html elements,
                this.importFile = null;
                this.importFileName = '';
                const control = document.getElementById('importFileInput') as HTMLInputElement;
                control.value = null;
            } catch (e) {
                alert('Import Quiz Failed! Invalid quiz file.');
            }
        };
        fileReader.readAsText(this.importFile);
        this.cacheValidation();
    }

    /**
     * @function addQuestions
     * @desc Adds given questions to current quiz exercise.
     * Ids are removed from new questions so that new id is assigned upon saving the quiz exercise.
     * Images are duplicated for drag and drop questions.
     * @param questions list of questions
     */
    async addQuestions(questions: QuizQuestion[]) {
        // To make sure all questions are duplicated (new resources are created), we need to remove some fields from the input questions,
        // This contains removing all ids, duplicating images in case of dnd questions, the question statistic and the exercise
        for (const question of questions) {
            delete question.quizQuestionStatistic;
            delete question.exercise;
            delete question.id;
            if (question.type === QuizQuestionType.MULTIPLE_CHOICE) {
                const mcQuestion = question as MultipleChoiceQuestion;
                for (const answerOption of mcQuestion.answerOptions) {
                    delete answerOption.id;
                }
                this.quizExercise.quizQuestions = this.quizExercise.quizQuestions.concat([question]);
            } else if (question.type === QuizQuestionType.DRAG_AND_DROP) {
                const dndQuestion = question as DragAndDropQuestion;
                // Get image from the old question and duplicate it on the backend and then save new image to the question,
                let fileUploadResponse = await this.fileUploaderService.duplicateFile(dndQuestion.backgroundFilePath);
                dndQuestion.backgroundFilePath = fileUploadResponse.path;

                // For DropLocations, DragItems and CorrectMappings we need to provide tempID,
                // This tempID is used for keep tracking of mappings by backend. Backend removes tempID and generated a new id,
                for (const dropLocation of dndQuestion.dropLocations) {
                    dropLocation.tempID = dropLocation.id;
                    delete dropLocation.id;
                }
                for (const dragItem of dndQuestion.dragItems) {
                    // Duplicating image on backend. This is only valid for image drag items. For text drag items, pictureFilePath is null,
                    if (dragItem.pictureFilePath !== null) {
                        fileUploadResponse = await this.fileUploaderService.duplicateFile(dragItem.pictureFilePath);
                        dragItem.pictureFilePath = fileUploadResponse.path;
                    }
                    dragItem.tempID = dragItem.id;
                    delete dragItem.id;
                }
                for (const correctMapping of dndQuestion.correctMappings) {
                    // Following fields are not required for dnd question. They will be generated by the backend,
                    delete correctMapping.id;
                    delete correctMapping.dragItemIndex;
                    delete correctMapping.dropLocationIndex;
                    delete correctMapping.invalid;

                    // Duplicating image on backend. This is only valid for image drag items. For text drag items, pictureFilePath is null,
                    if (correctMapping.dragItem.pictureFilePath !== null) {
                        fileUploadResponse = await this.fileUploaderService.duplicateFile(correctMapping.dragItem.pictureFilePath);
                        correctMapping.dragItem.pictureFilePath = fileUploadResponse.path;
                    }
                    correctMapping.dragItem.tempID = correctMapping.dragItem.id;
                    delete correctMapping.dragItem.id;
                    correctMapping.dropLocation.tempID = correctMapping.dropLocation.id;
                    delete correctMapping.dropLocation.id;
                }
                this.quizExercise.quizQuestions = this.quizExercise.quizQuestions.concat([question]);
            } else if (question.type === QuizQuestionType.SHORT_ANSWER) {
                const shortAnswerQuestion = question as ShortAnswerQuestion;

                // For Spots, Solutions and CorrectMappings we need to provide tempID,
                // This tempID is used for keep tracking of mappings by backend. Backend removes tempID and generated a new id,
                for (const spot of shortAnswerQuestion.spots) {
                    spot.tempID = spot.id;
                    delete spot.id;
                }
                for (const solution of shortAnswerQuestion.solutions) {
                    solution.tempID = solution.id;
                    delete solution.id;
                }
                for (const correctMapping of shortAnswerQuestion.correctMappings) {
                    // Following fields are not required for short answer question. They will be generated by the backend,
                    delete correctMapping.id;
                    delete correctMapping.shortAnswerSolutionIndex;
                    delete correctMapping.shortAnswerSpotIndex;
                    delete correctMapping.invalid;

                    correctMapping.solution.tempID = correctMapping.solution.id;
                    delete correctMapping.solution.id;
                    correctMapping.spot.tempID = correctMapping.spot.id;
                    delete correctMapping.spot.id;
                }
                this.quizExercise.quizQuestions = this.quizExercise.quizQuestions.concat([question]);
            }
        }
    }

    /**
     * @function triggers the parsing in the designated edit component
     */
    parseAllQuestions(): void {
        const editQuestionComponents: EditQuizQuestion[] = [...this.editMultipleChoiceQuestionComponents.toArray(), ...this.editDragAndDropQuestionComponents.toArray(), ...this.editShortAnswerQuestionComponents.toArray()];
        editQuestionComponents.forEach(component => component.prepareForSave());
    }

    /**
     * @function save
     * @desc Save the quiz to the server and invoke callback functions depending of result
     */
    save(): void {
<<<<<<< HEAD
        this.onDateTimeChange();
        if (this.hasSavedQuizStarted || !this.pendingChangesCache || !this.quizIsValid) {
=======
        if (this.hasSavedQuizStarted() || !this.pendingChanges() || !this.validQuiz()) {
>>>>>>> fae91823
            return;
        }
        this.isSaving = true;
        this.parseAllQuestions();
        if ( this.quizExercise.id !== undefined) {
            this.quizExerciseService.update(this.quizExercise).subscribe(
                (quizExerciseResponse: HttpResponse<QuizExercise>) => {
                    if (quizExerciseResponse.body) {
                        this.onSaveSuccess(quizExerciseResponse.body);
                    } else {
                        this.onSaveError();
                    }
                },
                (res: HttpErrorResponse) => this.onSaveError(res)
            );
            this.pendingChangesCache = false;
        } else {
            this.quizExerciseService.create(this.quizExercise).subscribe(
                (quizExerciseResponse: HttpResponse<QuizExercise>) => {
                    if (quizExerciseResponse.body) {
                        this.onSaveSuccess(quizExerciseResponse.body);
                    } else {
                        this.onSaveError();
                    }
                },
                (res: HttpErrorResponse) => this.onSaveError(res)
            );
            this.pendingChangesCache = false;
        }
    }

    /**
     * @function onSaveSuccess
     * @desc Callback function for when the save succeeds
     * Terminates the saving process and assign the returned quizExercise to the local entities
     * @param {QuizExercise} quizExercise: Saved quizExercise entity
     */
    private onSaveSuccess(quizExercise: QuizExercise): void {
        this.isSaving = false;
        this.prepareEntity(quizExercise);
        this.savedEntity = JSON.parse(JSON.stringify(quizExercise));
        this.quizExercise = quizExercise;
        this.changeDetector.detectChanges();
    }

    /**
     * @function onSaveError
     * @desc Callback function for when the save fails
     */
    private onSaveError = (error?: HttpErrorResponse): void => {
        console.error('Saving Quiz Failed! Please try again later.');
        this.jhiAlertService.error('arTeMiSApp.quizExercise.saveError');
        this.isSaving = false;
        this.changeDetector.detectChanges();
    };

    /**
     * @function prepareEntity
     * @desc Makes sure the entity is well formed and its fields are of the correct types
     * @param quizExercise {QuizExercise} exercise which will be prepared
     */
    prepareEntity(quizExercise: QuizExercise): void {
        quizExercise.releaseDate = quizExercise.releaseDate ? moment(quizExercise.releaseDate) : moment();
        quizExercise.duration = Number(quizExercise.duration);
        quizExercise.duration = isNaN(quizExercise.duration) ? 10 : quizExercise.duration;
    }

    /**
     * @function prepareDateTime
     * @desc Prepares the date and time model
     */
    prepareDateTime(): void {
        this.dateTime = moment(this.quizExercise.releaseDate);

        // Assign start date by also simply wrapping into moment object
        this.startDate = moment(this.quizExercise.releaseDate);
        // For the time object (time picker), we have to extract the hour and minute values manually
        this.startTime = {
            hour: moment(this.quizExercise.releaseDate).hours(),
            minute: moment(this.quizExercise.releaseDate).minutes(),
            second: 0
        };
    }

    /**
<<<<<<< HEAD
     * @function onDateTimeChange
     * @desc Reach to changes of time inputs by updating model and ui
     */
    onDateTimeChange(newTimeValue?: NgbTimeStruct): void {
        // We have to explicitly assign the new start time here since it hasn't been updated yet
        if (newTimeValue != null) {
            this.startTime = newTimeValue;
        }
        // If the Start Date is valid, we process it, otherwise we set Release Date null
        if (this.startDate && this.startDate.isValid()) {
            // We then set the hours and minutes of our dateTime to the respective time values from our time picker
            this.dateTime = this.startDate.hours(this.startTime.hour).minutes(this.startTime.minute);
            this.quizExercise.releaseDate = this.dateTime;
        } else {
            this.quizExercise.releaseDate = null;
        }
        this.cacheValidation();
    }

    /**
=======
>>>>>>> fae91823
     * @function onDurationChange
     * @desc Reach to changes of duration inputs by updating model and ui
     */
    onDurationChange(): void {
        const duration = moment.duration(this.duration);
        this.quizExercise.duration = Math.min(Math.max(duration.asSeconds(), 0), 10 * 60 * 60);
        this.updateDuration();
        this.cacheValidation();
    }

    /**
     * @function updateDuration
     * @desc Update ui to current value of duration
     */
    updateDuration(): void {
        const duration = moment.duration(this.quizExercise.duration, 'seconds');
        this.duration.minutes = 60 * duration.hours() + duration.minutes();
        this.duration.seconds = duration.seconds();
    }

    /**
     * @function cancel
     * @desc Navigate back
     */
    cancel(): void {
        this.router.navigate(['/course', this.quizExercise.course.id, 'quiz-exercise']);
    }

    /**
     * @function hasSavedQuizStarted
     * @desc Check if the saved quiz has started
     * @return {boolean} true if the saved quiz has started, otherwise false
     */
    get hasSavedQuizStarted(): boolean {
        return !!(this.savedEntity && this.savedEntity.isPlannedToStart && moment(this.savedEntity.releaseDate).isBefore(moment()));
    }

    back(): void {
        this.location.back();
    }
}<|MERGE_RESOLUTION|>--- conflicted
+++ resolved
@@ -21,12 +21,9 @@
 import { ComponentCanDeactivate } from 'app/shared';
 import { JhiAlertService } from 'ng-jhipster';
 import { Observable } from 'rxjs/Observable';
-<<<<<<< HEAD
 import { EditDragAndDropQuestionComponent, EditMultipleChoiceQuestionComponent, EditShortAnswerQuestionComponent } from 'app/quiz/edit';
 import { EditQuizQuestion } from 'app/quiz/edit/edit-quiz-question.interface';
-=======
 import { ExerciseCategory, ExerciseService } from 'app/entities/exercise';
->>>>>>> fae91823
 
 interface Reason {
     translateKey: string;
@@ -114,14 +111,9 @@
         private fileUploaderService: FileUploaderService,
         private exerciseService: ExerciseService,
         private jhiAlertService: JhiAlertService,
-<<<<<<< HEAD
         private location: Location,
         private changeDetector: ChangeDetectorRef,
     ) {}
-=======
-        private location: Location
-    ) { }
->>>>>>> fae91823
 
     ngOnInit(): void {
         /** Initialize local constants **/
@@ -141,7 +133,6 @@
         const today = moment();
         this.minDate = { year: today.year(), month: today.month() + 1, day: today.date() };
 
-<<<<<<< HEAD
         const courseId = +this.route.snapshot.paramMap.get('courseId');
         const quizId = +this.route.snapshot.paramMap.get('id');
         /** Query the courseService for the participationId given by the params */
@@ -161,27 +152,6 @@
             });
         }
         this.courseRepository = this.courseService;
-=======
-        this.paramSub = this.route.params.subscribe(params => {
-            /** Query the courseService for the participationId given by the params */
-            if (params['courseId']) {
-                this.courseService.find(params['courseId']).subscribe((response: HttpResponse<Course>) => {
-                    this.course = response.body;
-                    // Make sure to call init if we didn't receive an id => new quiz-exercise
-                    if (!params['id']) {
-                        this.init();
-                    }
-                });
-            }
-            if (params['id']) {
-                this.quizExerciseService.find(params['id']).subscribe((response: HttpResponse<QuizExercise>) => {
-                    this.quizExercise = response.body;
-                    this.courseRepository = this.courseService;
-                    this.init();
-                });
-            }
-        });
->>>>>>> fae91823
     }
 
     /**
@@ -229,6 +199,7 @@
 
     updateCategories(categories: ExerciseCategory[]) {
         this.quizExercise.categories = categories.map(el => JSON.stringify(el));
+        this.cacheValidation();
     }
 
     /**
@@ -524,7 +495,7 @@
         if (!this.quizExercise || !this.savedEntity) {
             return false;
         }
-        const keysToCompare = ['title', 'duration', 'isPlannedToStart', 'isVisibleBeforeStart', 'isOpenForPractice'];
+        const keysToCompare = ['title', 'difficulty', 'duration', 'isPlannedToStart', 'isVisibleBeforeStart', 'isOpenForPractice'];
 
         // Unsaved changes if any of the stated object key values are not equal or the questions/release dates differ
         return (
@@ -956,12 +927,8 @@
      * @desc Save the quiz to the server and invoke callback functions depending of result
      */
     save(): void {
-<<<<<<< HEAD
         this.onDateTimeChange();
         if (this.hasSavedQuizStarted || !this.pendingChangesCache || !this.quizIsValid) {
-=======
-        if (this.hasSavedQuizStarted() || !this.pendingChanges() || !this.validQuiz()) {
->>>>>>> fae91823
             return;
         }
         this.isSaving = true;
@@ -1047,7 +1014,6 @@
     }
 
     /**
-<<<<<<< HEAD
      * @function onDateTimeChange
      * @desc Reach to changes of time inputs by updating model and ui
      */
@@ -1068,8 +1034,6 @@
     }
 
     /**
-=======
->>>>>>> fae91823
      * @function onDurationChange
      * @desc Reach to changes of duration inputs by updating model and ui
      */
