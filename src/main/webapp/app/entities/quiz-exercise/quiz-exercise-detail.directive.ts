import { Directive, DoCheck, ElementRef, Inject, Injector, Input, OnChanges, OnDestroy, OnInit, SimpleChanges } from '@angular/core';
import { UpgradeComponent } from '@angular/upgrade/static';
import { QuizExercise } from './quiz-exercise.model';
import { QuizExerciseService } from './quiz-exercise.service';
import { CourseService } from '../course/course.service';
import { Course } from '../course/course.model';
import { HttpResponse } from '@angular/common/http';
import { DragAndDropQuestionUtil } from '../../components/util/drag-and-drop-question-util.service';
import { Router } from '@angular/router';
import { TranslateService } from '@ngx-translate/core';
import 'angular';
import * as moment from 'moment';
import { FileUploaderService } from '../../shared/http/file-uploader.service';
import { Question, QuestionType, ScoringType } from '../question';
import { MultipleChoiceQuestion } from '../multiple-choice-question';
import { DragAndDropQuestion } from '../drag-and-drop-question';
import { AnswerOption } from '../answer-option';

/** This Angular directive will act as an interface to the 'upgraded' AngularJS component
 *  The upgrade is realized as given Angular tutorial:
 *  https://angular.io/guide/upgrade#using-angularjs-component-directives-from-angular-code */
/* tslint:disable-next-line:directive-selector */
@Directive({ selector: 'quiz-exercise-detail' })
/* tslint:disable-next-line:directive-class-suffix */
export class QuizExerciseDetailWrapper extends UpgradeComponent implements OnInit, OnChanges, DoCheck, OnDestroy {
    /** The names of the input and output properties here must match the names of the
     *  `<` and `&` bindings in the AngularJS component that is being wrapped */

    @Input() course: Course;
    @Input() quizExercise: QuizExercise;
    @Input() repository: QuizExerciseService;
    @Input() courseRepository: CourseService;
    @Input() dragAndDropQuestionUtil: DragAndDropQuestionUtil;
    @Input() router: Router;
    @Input() translateService: TranslateService;
    @Input() fileUploaderService: FileUploaderService;

    constructor(@Inject(ElementRef) elementRef: ElementRef, @Inject(Injector) injector: Injector) {
        /** We must pass the name of the directive as used by AngularJS (!) to the super */
        super('quizExerciseDetail', elementRef, injector);
    }

    /** For this class to work when compiled with AoT, we must implement these lifecycle hooks
     *  because the AoT compiler will not realise that the super class implements them */
    ngOnInit() { super.ngOnInit(); }

    ngOnChanges(changes: SimpleChanges) { super.ngOnChanges(changes); }

    ngDoCheck() { super.ngDoCheck(); }

    ngOnDestroy() { super.ngOnDestroy(); }
}

declare const angular: any;

class QuizExerciseDetailController {
    static $inject = ['Course', 'QuizExercise'];

    entity: QuizExercise;
    savedEntity;
    quizExercise: QuizExercise;
    repository;
    courseRepository;
    course: Course;
    router;
    translateService;
    fileUploaderService;
    isSaving = false;
    isTrue = true;
    dragAndDropQuestionUtil;
    duration = {
        minutes: 0,
        seconds: 0
    };
    dateTime;
    statusOptionsVisible = [{
        key: false,
        label: 'Hidden'
    }, {
        key: true,
        label: 'Visible'
    }];
    statusOptionsPractice = [{
        key: false,
        label: 'Closed'
    }, {
        key: true,
        label: 'Open for Practice'
    }];
    statusOptionsActive = [{
        key: true,
        label: 'Active'
    }];
    showExistingQuestions = false;
    courses: Course[] = [];
    selectedCourse: string;
    quizExercises: QuizExercise[] = [];
    allExistingQuestions: Question[] = [];
    existingQuestions: Question[] = [];
    importFile: Blob = null;
    searchQueryText = '';
    dndFilterEnabled = true;
    mcqFilterEnabled = true;

    init() {
        if (this.quizExercise) {
            this.entity = this.quizExercise;
        } else {
            this.entity = new QuizExercise();
            this.entity.title = '';
            this.entity.duration = 600;
            this.entity.isVisibleBeforeStart = false;
            this.entity.isOpenForPractice = false;
            this.entity.isPlannedToStart = false;
            this.entity.releaseDate = new Date((new Date()).toISOString().substring(0, 16));
            this.entity.randomizeQuestionOrder = true;
            this.entity.questions = [];
            this.quizExercise = this.entity;
        }
        this.prepareEntity(this.entity);
        this.prepareDateTime();
        this.savedEntity = this.entity.id ? Object.assign({}, this.entity) : {};
        if (!this.quizExercise.course) {
            this.quizExercise.course = this.course;
        }

        this.updateDuration();
    }

    $onChanges(changes) {
        if (changes.course || changes.quizExercise) {
            this.init();
        }
    }

    /**
     * Determine which dropdown to display depending on the relationship between start time, end time, and current time
     * @returns {string} the name of the dropdown to show
     */
    showDropdown() {
        if (this.quizExercise && this.quizExercise.isPlannedToStart) {
            const plannedEndMoment = moment(this.quizExercise.releaseDate).add(this.quizExercise.duration, 'seconds');
            if (plannedEndMoment.isBefore(moment())) {
                return 'isOpenForPractice';
            } else if (moment(this.quizExercise.releaseDate).isBefore(moment())) {
                return 'active';
            }
        }
        return 'isVisibleBeforeStart';
    }

    /**
     * Add an empty multiple choice question to the quiz
     */
    addMultipleChoiceQuestion() {
        if (typeof this.quizExercise === 'undefined') {
            this.quizExercise = this.entity;
        }

        const mcQuestion = new MultipleChoiceQuestion();
        mcQuestion.title = '';
        mcQuestion.text = 'Enter your question text here';
        mcQuestion.scoringType = ScoringType.ALL_OR_NOTHING;                    // explicit default value for multiple questions
        mcQuestion.randomizeOrder = true;
        mcQuestion.score = 1;

        const correctSampleAnswerOption = new AnswerOption();
        correctSampleAnswerOption.isCorrect = true;
        correctSampleAnswerOption.text = 'Enter a correct answer option here';

        const incorrectSampleAnswerOption = new AnswerOption();
        incorrectSampleAnswerOption.isCorrect = false;
        incorrectSampleAnswerOption.text = 'Enter an incorrect answer option here';

        mcQuestion.answerOptions = [correctSampleAnswerOption, incorrectSampleAnswerOption];
        this.quizExercise.questions.push(mcQuestion);
    }

    /**
     * Add an empty drag and drop question to the quiz
     */
    addDragAndDropQuestion() {
        if (typeof this.quizExercise === 'undefined') {
            this.quizExercise = this.entity;
        }

        const dndQuestion = new DragAndDropQuestion();
        dndQuestion.title = '';
        dndQuestion.text = 'Enter your question text here';
        dndQuestion.scoringType = ScoringType.PROPORTIONAL_CORRECT_OPTIONS;     // explicit default value for drag and drop questions
        dndQuestion.randomizeOrder = true;
        dndQuestion.score = 1;
        dndQuestion.dropLocations = [];
        dndQuestion.dragItems = [];
        dndQuestion.correctMappings = [];
        this.quizExercise.questions.push(dndQuestion);
    }

    /**
     * Toggles existing questions view
     */
    showHideExistingQuestions() {
        if (typeof this.quizExercise === 'undefined') {
            this.quizExercise = this.entity;
        }

        // If courses are not populated, then populate list of courses,
        if (this.courses.length === 0) {
            this.courseRepository.query().subscribe(
                (res: HttpResponse<Course[]>) => {
                    this.courses = res.body;
                }
            );
        }
        this.showExistingQuestions = !this.showExistingQuestions;
    }

    /**
     * Populates list of quiz exercises for the selected course
     */
    onCourseSelect() {
        this.allExistingQuestions = [];
        if (this.selectedCourse === null) {
            return;
        }
        const course = JSON.parse(this.selectedCourse) as Course;
        // For the given course, get list of all quiz exercises. And for all quiz exercises, get list of all questions in a quiz exercise,
        this.repository.findForCourse(course.id)
            .subscribe((quizExercisesResponse: HttpResponse<QuizExercise[]>) => {
                if (quizExercisesResponse.body) {
                    const quizExercises = quizExercisesResponse.body;
                    for (const quizExercise of quizExercises) {
                        this.repository.find(quizExercise.id).subscribe((response: HttpResponse<QuizExercise>) => {
                            const quizExerciseResponse = response.body;
                            for (const question of quizExerciseResponse.questions) {
                                question.exercise = quizExercise;
                                this.allExistingQuestions.push(question);
                            }
                            this.applyFilter();
                        });
                    }
                } else {
                    this.onSaveError();
                }
            });
    }

    /**
     * Applies filter on questions shown in add existing questions view.
    */
    applyFilter() {
        this.existingQuestions = [];
        // Depending on the filter selected by user, filter out questions.
        // allExistingQuestions contains list of all questions. We don't change it. We populate existingQuestions list depending on the filter options,
        for (const question of this.allExistingQuestions) {
            if (!this.searchQueryText || this.searchQueryText === ''
                || question.title.toLowerCase().indexOf(this.searchQueryText.toLowerCase()) !== -1) {
                if (this.mcqFilterEnabled === true && question.type === QuestionType.MULTIPLE_CHOICE) {
                    this.existingQuestions.push(question);
                }
                if (this.dndFilterEnabled === true && question.type === QuestionType.DRAG_AND_DROP) {
                    this.existingQuestions.push(question);
                }
            }
        }
    }

    /**
     * Adds selected quizzes to current quiz exercise
     */
    addExistingQuestions() {
        const questions: Question[] = [];
        for (const question of this.existingQuestions) {
            if (question.exportQuiz) {
                questions.push(question);
            }
        }
        this.addQuestions(questions);
        this.showExistingQuestions = !this.showExistingQuestions;
    }

    /**
     * Remove question from the quiz
     * @param question {Question} the question to remove
     */
    deleteQuestion(question) {
        this.quizExercise.questions = this.quizExercise.questions.filter(function(q) {
            return q !== question;
        });
    }

    /**
     * Handles the change of a question by replacing the array with a copy (allows for shallow comparison)
     */
    onQuestionUpdated() {
        this.quizExercise.questions = Array.from(this.quizExercise.questions);
    }

    /**
     * Determine if there are any changes waiting to be saved
     * @returns {boolean} true if there are any pending changes, false otherwise
     */
    pendingChanges() {
        if (!this.quizExercise || !this.savedEntity) {
            return false;
        }
        return [
            'title',
            'duration',
            'isPlannedToStart',
            'releaseDate',
            'isVisibleBeforeStart',
            'isOpenForPractice',
            'questions'
        ].some(function(key) {
            return this.quizExercise[key] !== this.savedEntity[key];
        }, this);
    }

    /**
     * Check if the current inputs are valid
     * @returns {boolean} true if valid, false otherwise
     */
    validQuiz() {
        if (!this.quizExercise) {
            return false;
        }
        const isGenerallyValid = this.quizExercise.title && this.quizExercise.title !== '' &&
            this.quizExercise.duration && this.quizExercise.questions && this.quizExercise.questions.length;
        const areAllQuestionsValid = this.quizExercise.questions.every(function(question) {
            if (question.type === QuestionType.MULTIPLE_CHOICE) {
                const mcQuestion = question as MultipleChoiceQuestion;
                return question.title && question.title !== '' && mcQuestion.answerOptions.some(function(answerOption) {
                    return answerOption.isCorrect;
                });
            } else if (question.type === QuestionType.DRAG_AND_DROP) {
                const dndQuestion = question as DragAndDropQuestion;
                return question.title && question.title !== '' && dndQuestion.correctMappings &&
                    dndQuestion.correctMappings.length > 0 && this.dragAndDropQuestionUtil.solve(question).length &&
                    this.dragAndDropQuestionUtil.validateNoMisleadingCorrectMapping(question);
            } else {
                console.log('Unknown question type: ' + question);
                return question.title && question.title !== '';
            }
        }, this);

        return isGenerallyValid && areAllQuestionsValid;
    }

    /**
     * Get the reasons, why the quiz is invalid
     *
     * @returns {Array} array of objects with fields 'translateKey' and 'translateValues'
     */
    invalidReasons() {
        const reasons = [];
        if (!this.quizExercise) {
            return;
        }
        if (!this.quizExercise.title || this.quizExercise.title === '') {
            reasons.push({
                translateKey: 'arTeMiSApp.quizExercise.invalidReasons.quizTitle',
                translateValues: {}
            });
        }
        if (!this.quizExercise.duration) {
            reasons.push({
                translateKey: 'arTeMiSApp.quizExercise.invalidReasons.quizDuration',
                translateValues: {}
            });
        }
        if (!this.quizExercise.questions || this.quizExercise.questions.length === 0) {
            reasons.push({
                translateKey: 'arTeMiSApp.quizExercise.invalidReasons.noQuestion',
                translateValues: {}
            });
        }
        this.quizExercise.questions.forEach(function(question, index) {
            if (!question.title || question.title === '') {
                reasons.push({
                    translateKey: 'arTeMiSApp.quizExercise.invalidReasons.questionTitle',
                    translateValues: { index: index + 1 }
                });
            }
            if (question.type === QuestionType.MULTIPLE_CHOICE) {
                const mcQuestion = question as MultipleChoiceQuestion;
                if (!mcQuestion.answerOptions.some(function(answerOption) {
                    return answerOption.isCorrect;
                })) {
                    reasons.push({
                        translateKey: 'arTeMiSApp.quizExercise.invalidReasons.questionCorrectAnswerOption',
                        translateValues: { index: index + 1 }
                    });
                }
            }
            if (question.type === QuestionType.DRAG_AND_DROP) {
                const dndQuestion = question as DragAndDropQuestion;
                if (!dndQuestion.correctMappings || dndQuestion.correctMappings.length === 0) {
                    reasons.push({
                        translateKey: 'arTeMiSApp.quizExercise.invalidReasons.questionCorrectMapping',
                        translateValues: { index: index + 1 }
                    });
                } else if (this.dragAndDropQuestionUtil.solve(question, []).length === 0) {
                    reasons.push({
                        translateKey: 'arTeMiSApp.quizExercise.invalidReasons.questionUnsolvable',
                        translateValues: { index: index + 1 }
                    });
                }
                if (!this.dragAndDropQuestionUtil.validateNoMisleadingCorrectMapping(question)) {
                    reasons.push({
                        translateKey: 'arTeMiSApp.quizExercise.invalidReasons.misleadingCorrectMapping',
                        translateValues: { index: index + 1 }
                    });
                }
            }
        }, this);
        return reasons;
    }

    /**
     * Get the reasons, why the quiz is invalid as an HTML string
     *
     * @return {string} the reasons in HTML
     */
    invalidReasonsHTML() {
        const translate = this.translateService;
        let reasonString = '';
        for (const reason of this.invalidReasons()) {
            translate.get(reason.translateKey, reason.translateValues).subscribe((res: string) => {
                reasonString += res + '   -   ';
            });
        }
        return reasonString.substr(0, reasonString.length - 5);
    }

    /**
     * Imports a json quiz file and adds questions to current quiz exercise.
     */
    async importQuiz() {
        if (this.importFile === null || this.importFile === undefined) {
            return;
        }
        const fileReader = new FileReader();
        fileReader.onload = () => {
            try {
                // Read the file and get list of questions from the file,
                const questions = JSON.parse(fileReader.result) as Question[];
                this.addQuestions(questions);
                // Clearing html elements,
                this.importFile = null;
                const control = document.getElementById('importFileInput') as HTMLInputElement;
                control.value = null;
            } catch (e) {
                alert('Import Quiz Failed! Invalid quiz file.');
            }
        };
        fileReader.readAsText(this.importFile);
    }

    /**
     * Adds given questions to current quiz exercise.
     * Ids are removed from new questions so that new id is assigned upon saving the quiz exercise.
     * Images are duplicated for drag and drop questions.
     * @param questions list of questions
     */
    async addQuestions(questions: Question[]) {
        // To make sure all questions are duplicated (new resources are created), we need to remove some fields from the input questions,
        // This contains removing all ids, duplicating images in case of dnd questions,
        for (const question of questions) {
            delete question.questionStatistic;
            delete question.id;
<<<<<<< HEAD
            if (question.type === 'multiple-choice') {
                const mcq = question as MultipleChoiceQuestion;
                for (const answerOption of mcq.answerOptions) {
                    delete answerOption.id;
                }
                this.quizExercise.questions = this.quizExercise.questions.concat([question]);
            } else if (question.type === 'drag-and-drop') {
                const dnd = question as DragAndDropQuestion;
=======
            if (question.type === QuestionType.MULTIPLE_CHOICE) {
                const mcQuestion = question as MultipleChoiceQuestion;
                for (const answerOption of mcQuestion.answerOptions) {
                    delete answerOption.id;
                }
                this.quizExercise.questions = this.quizExercise.questions.concat([question]);
            } else if (question.type === QuestionType.DRAG_AND_DROP) {
                const dndQuestion = question as DragAndDropQuestion;
>>>>>>> 634750f8
                // Get image from the old question and duplicate it on the backend and then save new image to the question,
                let fileUploadResponse = await this.fileUploaderService.duplicateFile(dndQuestion.backgroundFilePath);
                dndQuestion.backgroundFilePath = fileUploadResponse.path;

                // For DropLocations, DragItems and CorrectMappings we need to provide tempID,
                // This tempID is used for keep tracking of mappings by backend. Backend removes tempID and generated a new id,
                for (const dropLocation of dndQuestion.dropLocations) {
                    dropLocation.tempID = dropLocation.id;
                    delete dropLocation.id;
                }
                for (const dragItem of dndQuestion.dragItems) {
                    // Duplicating image on backend. This is only valid for image drag items. For text drag items, pictureFilePath is null,
                    if (dragItem.pictureFilePath !== null) {
                        fileUploadResponse = await this.fileUploaderService.duplicateFile(dragItem.pictureFilePath);
                        dragItem.pictureFilePath = fileUploadResponse.path;
                    }
                    dragItem.tempID = dragItem.id;
                    delete dragItem.id;
                }
                for (const correctMapping of dndQuestion.correctMappings) {
                    // Following fields are not required for dnd question. They will be generated by the backend,
                    delete correctMapping.id;
                    delete correctMapping.dragItemIndex;
                    delete correctMapping.dropLocationIndex;
                    delete correctMapping.invalid;

                    // Duplicating image on backend. This is only valid for image drag items. For text drag items, pictureFilePath is null,
                    if (correctMapping.dragItem.pictureFilePath !== null) {
                        fileUploadResponse = await this.fileUploaderService.duplicateFile(correctMapping.dragItem.pictureFilePath);
                        correctMapping.dragItem.pictureFilePath = fileUploadResponse.path;
                    }
                    correctMapping.dragItem.tempID = correctMapping.dragItem.id;
                    delete correctMapping.dragItem.id;
                    correctMapping.dropLocation.tempID = correctMapping.dropLocation.id;
                    delete correctMapping.dropLocation.id;
                }
                this.quizExercise.questions = this.quizExercise.questions.concat([question]);
            }
        }
    }

    /**
     * Save the quiz to the server
     */
    save() {
        this.onDateTimeChange();
        if (this.hasSavedQuizStarted() || !this.pendingChanges() || !this.validQuiz()) {
            return;
        }
        this.isSaving = true;
        if (this.quizExercise.id !== undefined) {
            this.repository.update(this.quizExercise)
                .subscribe((quizExerciseResponse: HttpResponse<QuizExercise>) => {
                    if (quizExerciseResponse.body) {
                        this.onSaveSuccess(quizExerciseResponse.body);
                    } else {
                        this.onSaveError();
                    }
                });
        } else {
            this.repository.create(this.quizExercise)
                .subscribe((quizExerciseResponse: HttpResponse<QuizExercise>) => {
                    if (quizExerciseResponse.body) {
                        this.onSaveSuccess(quizExerciseResponse.body);
                    } else {
                        this.onSaveError();
                    }
                });
        }
    }

    onSaveSuccess(result) {
        this.isSaving = false;
        this.prepareEntity(result);
        this.savedEntity = Object.assign({}, result);
        this.quizExercise = result;
    }

    onSaveError() {
        alert('Saving Quiz Failed! Please try again later.');
        this.isSaving = false;
    }

    /**
     * Makes sure the entity is well formed and its fields are of the correct types
     * @param entity
     */
    prepareEntity(entity) {
        entity.releaseDate = entity.releaseDate ? new Date(entity.releaseDate) : new Date();
        entity.duration = Number(entity.duration);
        entity.duration = isNaN(entity.duration) ? 10 : entity.duration;
    }

    /**
     * Prepares the date and time model
     */
    prepareDateTime() {
        this.dateTime = this.quizExercise.releaseDate;
    }

    /**
     * Reach to changes of time inputs by updating model and ui
     */
    onDateTimeChange() {
        this.quizExercise.releaseDate = this.dateTime;
    }

    /**
     * Reach to changes of duration inputs by updating model and ui
     */
    onDurationChange() {
        const duration = moment.duration(this.duration);
        this.quizExercise.duration = Math.min(Math.max(duration.asSeconds(), 0), 10 * 60 * 60);
        this.updateDuration();
    }

    /**
     * update ui to current value of duration
     */
    updateDuration() {
        const duration = moment.duration(this.quizExercise.duration, 'seconds');
        this.duration.minutes = 60 * duration.hours() + duration.minutes();
        this.duration.seconds = duration.seconds();
    }

    /**
     * Navigate back
     */
    cancel() {
        this.router.navigate(['/course', this.quizExercise.course.id, 'quiz-exercise']);
    }

    /**
     * Check if the saved quiz has started
     *
     * @return {boolean} true if the saved quiz has started, otherwise false
     */
    hasSavedQuizStarted() {
        return !!(
            this.savedEntity &&
            (this.savedEntity as any).isPlannedToStart &&
            moment((this.savedEntity as any).releaseDate).isBefore(moment())
        );
    }
}

/** Defining the angularJS module here to circumvent separation of scopes
 *  The definition is identical to the one in the AngularJS application */
angular
    .module('artemisApp')
    .component('quizExerciseDetail', {
        bindings: {
            'course': '<',
            'quizExercise': '<',
            'repository': '<',
            'courseRepository': '<',
            'courseService': '<',
            'dragAndDropQuestionUtil': '<',
            'router': '<',
            'translateService': '<',
            'fileUploaderService': '<'
        },
        template: require('../../../ng1/entities/quiz-exercise/quiz-exercise-detail.html'),
        controller: QuizExerciseDetailController,
        controllerAs: 'vm'
    });<|MERGE_RESOLUTION|>--- conflicted
+++ resolved
@@ -469,16 +469,6 @@
         for (const question of questions) {
             delete question.questionStatistic;
             delete question.id;
-<<<<<<< HEAD
-            if (question.type === 'multiple-choice') {
-                const mcq = question as MultipleChoiceQuestion;
-                for (const answerOption of mcq.answerOptions) {
-                    delete answerOption.id;
-                }
-                this.quizExercise.questions = this.quizExercise.questions.concat([question]);
-            } else if (question.type === 'drag-and-drop') {
-                const dnd = question as DragAndDropQuestion;
-=======
             if (question.type === QuestionType.MULTIPLE_CHOICE) {
                 const mcQuestion = question as MultipleChoiceQuestion;
                 for (const answerOption of mcQuestion.answerOptions) {
@@ -487,7 +477,6 @@
                 this.quizExercise.questions = this.quizExercise.questions.concat([question]);
             } else if (question.type === QuestionType.DRAG_AND_DROP) {
                 const dndQuestion = question as DragAndDropQuestion;
->>>>>>> 634750f8
                 // Get image from the old question and duplicate it on the backend and then save new image to the question,
                 let fileUploadResponse = await this.fileUploaderService.duplicateFile(dndQuestion.backgroundFilePath);
                 dndQuestion.backgroundFilePath = fileUploadResponse.path;
