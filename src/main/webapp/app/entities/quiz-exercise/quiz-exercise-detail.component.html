--- conflicted
+++ resolved
@@ -94,25 +94,6 @@
                 </jhi-edit-short-answer-question>
             </div>
         </div>
-<<<<<<< HEAD
-        <div class="btn-group" role="group">
-            <button id="quiz-add-mc-question" class="btn btn-success mr-2" (click)="addMultipleChoiceQuestion()">
-                <fa-icon icon="plus"></fa-icon>
-                <span jhiTranslate="arTeMiSApp.quizExercise.addMultipleChoiceQuestion">Add Multiplce-Choice Question</span>
-            </button>
-            <button id="quiz-add-dnd-question" class="btn btn-success mr-2" (click)="addDragAndDropQuestion()">
-                <fa-icon icon="plus"></fa-icon>
-                <span jhiTranslate="arTeMiSApp.quizExercise.addDragAndDropQuestion"></span>
-            </button>
-            <button id="quiz-add-short-answer-question" class="btn btn-success mr-2" (click)="addShortAnswerQuestion()">
-                <fa-icon icon="plus"></fa-icon>
-                <span jhiTranslate="arTeMiSApp.quizExercise.addShortAnswerQuestion"></span>
-            </button>
-            <button class="btn mr-2" (click)="showHideExistingQuestions()" [ngClass]="{'btn-primary': showExistingQuestions, 'btn-success': !showExistingQuestions}">
-                <fa-icon icon="plus"></fa-icon>
-                <span jhiTranslate="arTeMiSApp.quizExercise.addExistingQuestions"></span>
-            </button>
-=======
         <div class="row w-100">
             <div class="col-12 col-sm-6 col-xl-3 mb-2">
                 <button id="quiz-add-mc-question" class="btn btn-block btn-success" (click)="addMultipleChoiceQuestion()">
@@ -121,13 +102,13 @@
                 </button>
             </div>
             <div class="col-12 col-sm-6 col-xl-3 mb-2">
-                <button class="btn btn-block btn-success" (click)="addDragAndDropQuestion()">
+                <button id="quiz-add-dnd-question" class="btn btn-block btn-success" (click)="addDragAndDropQuestion()">
                     <fa-icon icon="plus"></fa-icon>
                     <span jhiTranslate="arTeMiSApp.quizExercise.addDragAndDropQuestion"></span>
                 </button>
             </div>
             <div class="col-12 col-sm-6 col-xl-3 mb-2">
-                <button class="btn btn-block btn-success" (click)="addShortAnswerQuestion()">
+                <button id="quiz-add-short-answer-question" class="btn btn-block btn-success" (click)="addShortAnswerQuestion()">
                     <fa-icon icon="plus"></fa-icon>
                     <span jhiTranslate="arTeMiSApp.quizExercise.addShortAnswerQuestion"></span>
                 </button>
@@ -138,7 +119,6 @@
                     <span jhiTranslate="arTeMiSApp.quizExercise.addExistingQuestions"></span>
                 </button>
             </div>
->>>>>>> fae91823
         </div>
         <!--Integrate the template for existingQuestions if the button is clicked-->
         <ng-container *ngIf="showExistingQuestions; then existingQuestionsTemplate"></ng-container>
