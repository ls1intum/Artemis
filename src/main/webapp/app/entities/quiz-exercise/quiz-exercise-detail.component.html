--- conflicted
+++ resolved
@@ -15,82 +15,22 @@
     <hr />
     <div class="edit-quiz">
         <jhi-alert></jhi-alert>
-<<<<<<< HEAD
-        <input
-            id="quiz-title"
-            class="form-control"
-            [(ngModel)]="quizExercise.title"
-            (ngModelChange)="cacheValidation()"
-            placeholder="Quiz Title"/>
-        <div class="form-inline quiz-options">
-            <div class="form-group">
-                <span
-                    jhiTranslate="arTeMiSApp.quizExercise.duration"
-                    class="colon-suffix">
-                </span>
-                <input
-                    id="quiz-duration-minutes"
-                    style="width: 56px;"
-                    class="form-control mb-2 mr-sm-2"
-                    title="Duration"
-                    type="number"
-                    min="0"
-                    max="999"
-                    (ngModelChange)="onDurationChange()"
-                    [(ngModel)]="duration.minutes"
-                    (blur)="onDurationChange()"/>
-                <span jhiTranslate="arTeMiSApp.quizExercise.minutes"></span>
-                <input
-                    id="quiz-duration-seconds"
-                    style="width: 56px;"
-                    class="form-control mb-2 mr-sm-2"
-                    title="Duration"
-                    type="number"
-                    max="999"
-                    min="-99"
-                    (ngModelChange)="onDurationChange()"
-                    [(ngModel)]="duration.seconds"
-                    (blur)="onDurationChange()"/>
-                <span jhiTranslate="arTeMiSApp.quizExercise.seconds"></span>
-            </div>
-            <div class="form-group form-check custom-control custom-checkbox">
-                <input type="checkbox"
-                       id="cbRandomizeOrder"
-                       class="form-check-input custom-control-input"
-                       [(ngModel)]="quizExercise.randomizeQuestionOrder"
-                       (ngModelChange)="cacheValidation()"/>
-                <label class="form-check-label custom-control-label" for="cbRandomizeOrder"
-                       jhiTranslate="arTeMiSApp.quizExercise.randomizeQuestionOrder">
-                </label>
-            </div>
-            <div class="form-group">
-                <div class="form-check custom-control custom-checkbox">
-                    <input
-                        type="checkbox"
-                        id="cbPlannedToStart"
-                        class="form-check-input custom-control-input"
-                        [(ngModel)]="quizExercise.isPlannedToStart"
-                        (ngModelChange)="cacheValidation()"/>
-                    <label class="form-check-label custom-control-label" for="cbPlannedToStart"
-                           jhiTranslate="arTeMiSApp.quizExercise.startTime">
-                    </label>
-=======
         <div class="row col-12">
             <div class="col-12 col-md-6">
                 <div class="form-group">
-                    <label for="quiz-title" jhiTranslate="arTeMiSApp.exercise.title">Title</label>
-                    <input id="quiz-title" name="quiz-title" class="form-control" [(ngModel)]="quizExercise.title"
+                    <label for="quiz-title" jhiTranslate="arTeMiSApp.exercise.title">Title</label>{{pendingChangesCache}}
+                    <input id="quiz-title" name="quiz-title" class="form-control" [(ngModel)]="quizExercise.title" (ngModelChange)="cacheValidation()"
                         placeholder="Quiz Title" />
                 </div>
                 <div class="form-group position-relative">
                     <label class="form-control-label" jhiTranslate="arTeMiSApp.exercise.categories">Categories</label>
                     <jhi-category-selector [exerciseCategories]="exerciseCategories" [existingCategories]="existingCategories"
-                        (selectedCategories)="updateCategories($event)"></jhi-category-selector>
+                        (selectedCategories)="updateCategories($event)" (ngModelChange)="cacheValidation()"></jhi-category-selector>
                 </div>
                 <div class="form-group">
                     <label class="form-control-label" jhiTranslate="arTeMiSApp.exercise.difficulty">Difficulty</label>
                     <div>
-                        <jhi-difficulty-picker [exercise]="quizExercise"></jhi-difficulty-picker>
+                        <jhi-difficulty-picker (ngModelChange)="cacheValidation()" [exercise]="quizExercise"></jhi-difficulty-picker>
                     </div>
                 </div>
             </div>
@@ -106,8 +46,6 @@
                             title="Duration" type="number" max="999" min="-99" (ngModelChange)="onDurationChange()"
                             [(ngModel)]="duration.seconds" (blur)="onDurationChange()" />
                         <span jhiTranslate="arTeMiSApp.quizExercise.seconds"></span>
-                    </div>
->>>>>>> fae91823
                 </div>
                 <div class="form-group">
                     <label jhiTranslate="arTeMiSApp.quizExercise.options">Options</label>
@@ -140,38 +78,26 @@
         </div>
         <div class="question card" *ngFor="let question of quizExercise.quizQuestions; let i = index">
             <div *ngIf="question.type === MULTIPLE_CHOICE">
-<<<<<<< HEAD
                 <jhi-edit-multiple-choice-question #editMultipleChoice
                     [question]="question"
                     [questionIndex]="i + 1"
                     (questionDeleted)="deleteQuestion(question)"
-=======
-                <jhi-edit-multiple-choice-question [question]="question" [questionIndex]="i + 1" (questionDeleted)="deleteQuestion(question)"
->>>>>>> fae91823
                     (questionUpdated)="onQuestionUpdated()">
                 </jhi-edit-multiple-choice-question>
             </div>
             <div *ngIf="question.type === DRAG_AND_DROP">
-<<<<<<< HEAD
                 <jhi-edit-drag-and-drop-question #editDragAndDrop
                     [question]="question"
                     [questionIndex]="i + 1"
                     (questionDeleted)="deleteQuestion(question)"
-=======
-                <jhi-edit-drag-and-drop-question [question]="question" [questionIndex]="i + 1" (questionDeleted)="deleteQuestion(question)"
->>>>>>> fae91823
                     (questionUpdated)="onQuestionUpdated()">
                 </jhi-edit-drag-and-drop-question>
             </div>
             <div *ngIf="question.type === SHORT_ANSWER">
-<<<<<<< HEAD
                 <jhi-edit-short-answer-question #editShortAnswer
                     [question]="question"
                     [questionIndex]="i + 1"
                     (questionDeleted)="deleteQuestion(question)"
-=======
-                <jhi-edit-short-answer-question [question]="question" [questionIndex]="i + 1" (questionDeleted)="deleteQuestion(question)"
->>>>>>> fae91823
                     (questionUpdated)="onQuestionUpdated()">
                 </jhi-edit-short-answer-question>
             </div>
@@ -229,45 +155,32 @@
             <div class="edit-quiz-footer-content">
                 <div class="form-group">
                     <span jhiTranslate="arTeMiSApp.quizExercise.status" class="colon-suffix"></span>
-<<<<<<< HEAD
                     <select
                         *ngIf="showDropdown === 'isOpenForPractice'"
                         class="form-control"
                         [(ngModel)]="quizExercise.isOpenForPractice"
-=======
-                    <select *ngIf="showDropdown() === 'isOpenForPractice'" class="form-control" [(ngModel)]="quizExercise.isOpenForPractice"
->>>>>>> fae91823
                         title="status">
                         <option *ngFor="let option of statusOptionsPractice" [value]="option.key">{{option.label}}
                         </option>
                     </select>
-<<<<<<< HEAD
                     <select
                         *ngIf="showDropdown === 'isVisibleBeforeStart'"
                         class="form-control"
                         [(ngModel)]="quizExercise.isVisibleBeforeStart"
-=======
-                    <select *ngIf="showDropdown() === 'isVisibleBeforeStart'" class="form-control" [(ngModel)]="quizExercise.isVisibleBeforeStart"
->>>>>>> fae91823
                         title="status">
                         <option *ngFor="let option of statusOptionsVisible" [value]="option.key">{{option.label}}
                         </option>
                     </select>
-<<<<<<< HEAD
                     <select
                         *ngIf="showDropdown === 'active'"
                         class="form-control"
                         title="status"
-=======
-                    <select *ngIf="showDropdown() === 'active'" class="form-control" [(ngModel)]="isTrue" title="status"
->>>>>>> fae91823
                         disabled>
                         <option *ngFor="let option of statusOptionsActive" [value]="option.key">{{option.label}}
                         </option>
                     </select>
                 </div>
                 <div class="form-group">
-<<<<<<< HEAD
                     <span *ngIf="!pendingChangesCache && !isSaving"
                         jhiTranslate="arTeMiSApp.quizExercise.edit.saved"
                         class="badge badge-success">
@@ -297,25 +210,6 @@
                         class="badge badge-danger"
                         [ngbTooltip]="tooltipTranslate"
                         tooltip-placement="top-right">
-=======
-                    <span *ngIf="!pendingChanges() && !isSaving" jhiTranslate="arTeMiSApp.quizExercise.edit.saved"
-                        class="badge badge-success">
-                    </span>
-                    <span *ngIf="pendingChanges() && validQuiz() && !isSaving" jhiTranslate="arTeMiSApp.quizExercise.edit.pendingChanges"
-                        class="badge badge-secondary">
-                    </span>
-                    <span *ngIf="isSaving" jhiTranslate="arTeMiSApp.quizExercise.edit.saving" class="badge badge-secondary">
-                    </span>
-                    <ng-template #tooltipTranslate>
-                        <div *ngFor="let reason of invalidReasons()">
-                            <p *ngIf="(reason.translateValues | json) != '{}'" jhiTranslate="{{reason.translateKey}}"
-                                [translateValues]="{index: reason.translateValues.index}"></p>
-                            <p *ngIf="(reason.translateValues | json) == '{}'" jhiTranslate="{{reason.translateKey}}"></p>
-                        </div>
-                    </ng-template>
-                    <span *ngIf="!validQuiz()" class="badge badge-danger" [ngbTooltip]="tooltipTranslate"
-                        tooltip-placement="top-right" tooltip-class="invalid-reasons-tooltip">
->>>>>>> fae91823
                         <fa-icon icon="exclamation-circle"></fa-icon>
                         <span jhiTranslate="arTeMiSApp.quizExercise.edit.invalidInput"></span>
                         <span>({{computeInvalidReasons().length}})</span>
@@ -328,7 +222,6 @@
                         <span jhiTranslate="arTeMiSApp.quizExercise.edit.warning"></span>
                         <span>({{computeInvalidWarnings().length}})</span>
                     </span>
-<<<<<<< HEAD
                     <button
                         id="quiz-cancel-back-button"
                         *ngIf="quizExercise.course"
@@ -346,14 +239,6 @@
                         [ngbTooltip]="quizIsValid? '' : tooltipTranslate"
                         tooltip-placement="top-right"
                         tooltip-class="invalid-reasons-tooltip">
-=======
-                    <button id="quiz-cancel-back-button" *ngIf="quizExercise.course" class="btn btn-default" [ngClass]="{'btn-secondary': !pendingChanges(), 'btn-danger': pendingChanges()}"
-                        (click)="back()" jhiTranslate="{{pendingChanges() ? 'entity.action.cancel' : 'entity.action.back'}}">
-                    </button>
-                    <button id="quiz-save" class="btn btn-success" (click)="save()" [ngClass]="{disabled: !pendingChanges() || !validQuiz() || hasSavedQuizStarted() || isSaving}"
-                        jhiTranslate="entity.action.save" [ngbTooltip]="validQuiz() ? '' : tooltipTranslate"
-                        tooltip-placement="top-right" tooltip-class="invalid-reasons-tooltip">
->>>>>>> fae91823
                     </button>
                 </div>
             </div>
@@ -468,4 +353,5 @@
             jhiTranslate="arTeMiSApp.quizExercise.addSelectedQuestions">
         </button>
     </div>
-</ng-template>+</ng-template>
+</div>