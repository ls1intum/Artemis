--- conflicted
+++ resolved
@@ -32,7 +32,7 @@
         });
     }
 
-<<<<<<< HEAD
+
     // Type property has to be added to the exercise so that Jackson can
     // deserialize the data into correct concrete implementation of Exercise class
     var addType = function(data) {
@@ -40,7 +40,7 @@
             data = angular.toJson(data);
             return data;
         };
-=======
+
     QuizExerciseForStudent.$inject = ['$resource'];
 
     function QuizExerciseForStudent ($resource) {
@@ -58,5 +58,4 @@
             }
         });
     }
->>>>>>> 8b7d4885
 })();