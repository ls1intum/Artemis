--- conflicted
+++ resolved
@@ -6,33 +6,15 @@
 import { ProgrammingExerciseService } from './programming-exercise.service';
 import { CourseExerciseService, CourseService } from '../course';
 import { ActivatedRoute } from '@angular/router';
-<<<<<<< HEAD
-import { programmingExerciseRoute } from 'app/entities/programming-exercise/programming-exercise.route';
-import { EMPTY } from 'rxjs';
-
-
-=======
 import { ExerciseComponent } from 'app/entities/exercise/exercise.component';
->>>>>>> a0d1f2a2
 @Component({
     selector: 'jhi-programming-exercise',
     templateUrl: './programming-exercise.component.html'
 })
-<<<<<<< HEAD
-export class ProgrammingExerciseComponent implements OnInit, OnDestroy {
-    private subscription: Subscription;
-    @Input() programmingExercises: ProgrammingExercise[];
-    @Input() course: Course;
-    eventSubscriber: Subscription;
-    courseId: number;
-=======
 export class ProgrammingExerciseComponent extends ExerciseComponent implements OnInit, OnDestroy {
     @Input() programmingExercises: ProgrammingExercise[];
->>>>>>> a0d1f2a2
     predicate: string;
     reverse: boolean;
-    @Input() showHeading = true;
-    showAlertHeading: boolean;
 
     constructor(
         private programmingExerciseService: ProgrammingExerciseService,
@@ -48,43 +30,6 @@
         this.reverse = true;
     }
 
-<<<<<<< HEAD
-    ngOnInit() {
-        if(location.href.toString().includes('programming-exercise')){
-            this.showAlertHeading= true;
-        }
-        this.subscription = this.route.params.subscribe(params => {
-            this.load();
-            this.registerChangeInProgrammingExercises();
-        });
-    }
-
-    load() {
-        this.subscription = this.route.params.subscribe(params => {
-            this.courseId = params['courseId'];
-            this.loadForCourse();
-        });
-    }
-
-    loadForCourse() {
-        this.courseService.find(this.courseId).subscribe(courseResponse => {
-            this.course = courseResponse.body;
-            this.courseExerciseService.findAllProgrammingExercisesForCourse(this.courseId).subscribe(
-                (res: HttpResponse<ProgrammingExercise[]>) => {
-                    this.programmingExercises = res.body;
-                    // reconnect exercise with course
-                    this.programmingExercises.forEach(programmingExercise => {
-                        programmingExercise.course = this.course;
-                    });
-                },
-                (res: HttpErrorResponse) => this.onError(res)
-            );
-        });
-    }
-
-    ngOnDestroy() {
-        this.eventManager.destroy(this.eventSubscriber);
-=======
     protected loadExercises(): void {
         this.courseExerciseService.findAllProgrammingExercisesForCourse(this.courseId).subscribe(
             (res: HttpResponse<ProgrammingExercise[]>) => {
@@ -97,7 +42,6 @@
             },
             (res: HttpErrorResponse) => this.onError(res)
         );
->>>>>>> a0d1f2a2
     }
 
     trackId(index: number, item: ProgrammingExercise) {
