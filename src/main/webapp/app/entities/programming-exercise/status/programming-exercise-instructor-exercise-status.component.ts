import { Component, Input, OnChanges, SimpleChanges } from '@angular/core';
import { Subscription } from 'rxjs';
import { filter, tap } from 'rxjs/operators';
import { hasSolutionParticipationChanged, hasTemplateParticipationChanged, Participation, ParticipationWebsocketService } from 'app/entities/participation';
import { ProgrammingExercise } from 'app/entities/programming-exercise';

enum ProgrammingExerciseIssues {
    TEMPLATE_PASSING = 'TEMPLATE_PASSING',
    SOLUTION_FAILING = 'SOLUTION_FAILING',
}

@Component({
    selector: 'jhi-programming-exercise-instructor-exercise-status',
    templateUrl: './programming-exercise-instructor-exercise-status.component.html',
})
export class ProgrammingExerciseInstructorExerciseStatusComponent implements OnChanges {
    ProgrammingExerciseIssues = ProgrammingExerciseIssues;
    @Input() templateParticipation: Participation;
    @Input() solutionParticipation: Participation;
    @Input() exercise: ProgrammingExercise;

    templateParticipationSubscription: Subscription;
    solutionParticipationSubscription: Subscription;
    issues: (ProgrammingExerciseIssues | null)[] = [];

    constructor(private participationWebsocketService: ParticipationWebsocketService) {}

    ngOnChanges(changes: SimpleChanges): void {
        if (hasTemplateParticipationChanged(changes)) {
            if (this.templateParticipationSubscription) {
                this.templateParticipationSubscription.unsubscribe();
            }
<<<<<<< HEAD
            // TODO: thilo: does this really make sense?
            // this.participationWebsocketService.addParticipation(this.templateParticipation, this.exercise);
=======
>>>>>>> eb89cabb
            this.templateParticipationSubscription = this.participationWebsocketService
                .subscribeForLatestResultOfParticipation(this.templateParticipation.id)
                .pipe(
                    filter(result => !!result),
                    tap(result => (this.templateParticipation.results = [result!])),
                    tap(() => this.findIssues()),
                )
                .subscribe();
        }

        if (hasSolutionParticipationChanged(changes)) {
            if (this.solutionParticipationSubscription) {
                this.solutionParticipationSubscription.unsubscribe();
            }
<<<<<<< HEAD
            // TODO: thilo: does this really make sense?
            // this.participationWebsocketService.addParticipation(this.solutionParticipation, this.exercise);
=======
>>>>>>> eb89cabb
            this.solutionParticipationSubscription = this.participationWebsocketService
                .subscribeForLatestResultOfParticipation(this.solutionParticipation.id)
                .pipe(
                    filter(result => !!result),
                    tap(result => (this.solutionParticipation.results = [result!])),
                    tap(() => this.findIssues()),
                )
                .subscribe();
        }

        this.findIssues();
    }

    findIssues() {
        const newestTemplateParticipationResult = this.templateParticipation.results ? this.templateParticipation.results.reduce((acc, x) => (acc.id > x.id ? acc : x)) : null;
        const newestSolutionParticipationResult = this.solutionParticipation.results ? this.solutionParticipation.results.reduce((acc, x) => (acc.id > x.id ? acc : x)) : null;

        this.issues = [
            newestTemplateParticipationResult && newestTemplateParticipationResult.score > 0 ? ProgrammingExerciseIssues.TEMPLATE_PASSING : null,
            newestSolutionParticipationResult && !newestSolutionParticipationResult.successful ? ProgrammingExerciseIssues.SOLUTION_FAILING : null,
        ].filter(Boolean);
    }
}<|MERGE_RESOLUTION|>--- conflicted
+++ resolved
@@ -30,11 +30,7 @@
             if (this.templateParticipationSubscription) {
                 this.templateParticipationSubscription.unsubscribe();
             }
-<<<<<<< HEAD
             // TODO: thilo: does this really make sense?
-            // this.participationWebsocketService.addParticipation(this.templateParticipation, this.exercise);
-=======
->>>>>>> eb89cabb
             this.templateParticipationSubscription = this.participationWebsocketService
                 .subscribeForLatestResultOfParticipation(this.templateParticipation.id)
                 .pipe(
@@ -49,11 +45,7 @@
             if (this.solutionParticipationSubscription) {
                 this.solutionParticipationSubscription.unsubscribe();
             }
-<<<<<<< HEAD
             // TODO: thilo: does this really make sense?
-            // this.participationWebsocketService.addParticipation(this.solutionParticipation, this.exercise);
-=======
->>>>>>> eb89cabb
             this.solutionParticipationSubscription = this.participationWebsocketService
                 .subscribeForLatestResultOfParticipation(this.solutionParticipation.id)
                 .pipe(
