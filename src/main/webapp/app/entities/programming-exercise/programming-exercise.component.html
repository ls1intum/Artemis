--- conflicted
+++ resolved
@@ -127,12 +127,8 @@
                             <div class="btn-group-vertical mr-1 mb-1">
                                 <button
                                     type="submit"
-<<<<<<< HEAD
+                                    *ngIf="programmingExercise.isAtLeastInstructor"
                                     routerLink="/code-editor-admin/{{ programmingExercise.id }}/{{ programmingExercise.templateParticipation.id }}"
-=======
-                                    *ngIf="programmingExercise.isAtLeastInstructor"
-                                    routerLink="/code-editor-admin/{{ programmingExercise.id }}"
->>>>>>> b1e7a1b9
                                     class="btn btn-info btn-sm mr-1 mb-1"
                                 >
                                     <fa-icon [icon]="'pencil-alt'"></fa-icon>
