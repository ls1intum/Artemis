--- conflicted
+++ resolved
@@ -172,7 +172,6 @@
                                 <button
                                     type="submit"
                                     *ngIf="programmingExercise.isAtLeastInstructor"
-<<<<<<< HEAD
                                     [disabled]="isDeleting"
                                     routerLink="/exercise/{{ programmingExercise.id }}/hints"
                                     class="btn btn-info btn-sm mr-1 mb-1"
@@ -184,8 +183,6 @@
                                     type="submit"
                                     *ngIf="programmingExercise.isAtLeastInstructor"
                                     [disabled]="isDeleting"
-=======
->>>>>>> a8b62710
                                     routerLink="programming-exercise/{{ programmingExercise.id }}/manage-test-cases"
                                     class="btn btn-info btn-sm mr-1 mb-1"
                                 >
@@ -227,7 +224,6 @@
                             </div>
                             <div class="btn-group-vertical mr-1 mb-1">
                                 <button
-<<<<<<< HEAD
                                     class="btn btn-info btn-sm mr-1"
                                     [disabled]="isDeleting"
                                     [routerLink]="['/', { outlets: { popup: 'exercise/' + programmingExercise.id + '/exportRepos' } }]"
@@ -255,10 +251,6 @@
                                     type="submit"
                                     *ngIf="programmingExercise.isAtLeastInstructor"
                                     [disabled]="isDeleting"
-=======
-                                    type="submit"
-                                    *ngIf="programmingExercise.isAtLeastInstructor"
->>>>>>> a8b62710
                                     [routerLink]="['/', { outlets: { popup: 'exercise/' + programmingExercise.id + '/reset' } }]"
                                     replaceUrl="true"
                                     queryParamsHandling="merge"
