<div class="row justify-content-center">
    <div class="col-8">
        <form name="editForm" role="form" novalidate (ngSubmit)="save()" #editForm="ngForm">
            <h4 *ngIf="!programmingExercise.id" id="jhi-programming-exercise-heading-create" jhiTranslate="artemisApp.programmingExercise.home.createLabel">
                Create new Programming Exercise
            </h4>
            <h4 *ngIf="!isImport && programmingExercise.id" id="jhi-programming-exercise-heading-edit" jhiTranslate="artemisApp.programmingExercise.home.editLabel">
                Edit Programming Exercise
            </h4>
            <h4 *ngIf="isImport" id="jhi-programming-exercise-heading-import">
                Import Programming Exercise
            </h4>
            <div>
                <jhi-alert></jhi-alert>
                <jhi-alert-error></jhi-alert-error>
                <div class="form-group-narrow" [hidden]="isImport || !programmingExercise.id">
                    <label for="id" jhiTranslate="global.field.id">ID</label>
                    <input type="text" class="form-control" id="id" name="id" [(ngModel)]="programmingExercise.id" readonly />
                </div>

                <div class="form-group-narrow">
                    <label class="label-narrow" jhiTranslate="artemisApp.exercise.title" for="field_title">Title</label>
                    <input
                        required
                        type="text"
                        class="form-control"
                        name="title"
                        id="field_title"
                        [pattern]="titleNamePattern"
                        [(ngModel)]="programmingExercise.title"
                        #title="ngModel"
                    />
                    <ng-container *ngFor="let e of title.errors! | keyvalue | removekeys: ['required']">
                        <div *ngIf="title.invalid && (title.dirty || title.touched)" class="alert alert-danger">
                            <div [jhiTranslate]="'artemisApp.exercise.form.title' + '.' + e.key"></div>
                        </div>
                    </ng-container>
                </div>

                <div class="form-group-narrow">
                    <label class="label-narrow" jhiTranslate="artemisApp.exercise.shortName" for="field_shortName">Short Name</label>
                    <input
                        required
                        type="text"
                        class="form-control"
                        name="shortName"
                        id="field_shortName"
                        minlength="3"
                        [pattern]="shortNamePattern"
                        [(ngModel)]="programmingExercise.shortName"
                        [readonly]="!isImport && programmingExercise.id"
                        #shortName="ngModel"
                    />
                    <ng-container *ngFor="let e of shortName.errors! | keyvalue | removekeys: ['required']">
                        <div *ngIf="shortName.invalid && (shortName.dirty || shortName.touched)" class="alert alert-danger">
                            <div [jhiTranslate]="'artemisApp.exercise.form.shortName' + '.' + e.key"></div>
                        </div>
                    </ng-container>
                </div>
                <div class="form-group-narrow position-relative">
                    <label class="form-control-label" jhiTranslate="artemisApp.exercise.categories">Categories</label>
                    <jhi-category-selector
                        [exerciseCategories]="exerciseCategories"
                        [existingCategories]="existingCategories"
                        (selectedCategories)="updateCategories($event)"
                    ></jhi-category-selector>
                </div>
                <div class="form-group-narrow">
                    <label class="form-control-label" jhiTranslate="artemisApp.exercise.difficulty">Difficulty</label>
                    <div>
                        <jhi-difficulty-picker [exercise]="programmingExercise"></jhi-difficulty-picker>
                    </div>
                </div>
                <div class="form-group-narrow">
                    <label class="label-narrow" jhiTranslate="artemisApp.programmingExercise.programmingLanguage" for="field_programmingLanguage">Programming Language</label>
                    <select
                        #select
                        required
                        class="form-control"
                        [ngModel]="selectedProgrammingLanguage"
                        (ngModelChange)="select.value = onProgrammingLanguageChange($event)"
                        name="programmingLanguage"
                        id="field_programmingLanguage"
                        [disabled]="isImport || programmingExercise.id"
                    >
                        <option value="JAVA">Java</option>
                        <option value="PYTHON">Python</option>
                        <option value="C">C</option>
                    </select>
                </div>

                <div class="form-group-narrow" *ngIf="programmingExercise.programmingLanguage === JAVA">
                    <label class="label-narrow" jhiTranslate="artemisApp.programmingExercise.packageName" for="field_packageName">Package Name</label>
                    <input
                        required
                        type="text"
                        [pattern]="packageNamePattern"
                        class="form-control"
                        name="packageName"
                        id="field_packageName"
                        [(ngModel)]="programmingExercise.packageName"
                        [readonly]="programmingExercise.id"
                        #packageName="ngModel"
                    />
                    <ng-container *ngFor="let e of packageName.errors! | keyvalue | removekeys: ['required']">
                        <div *ngIf="packageName.invalid && (packageName.dirty || packageName.touched)" class="alert alert-danger">
                            <div [jhiTranslate]="'artemisApp.exercise.form.packageName' + '.' + e.key"></div>
                        </div>
                    </ng-container>
                </div>
                <div class="d-flex">
                    <div class="form-group-narrow flex-grow-1 flex-shrink-1 flex-basis-50">
                        <jhi-date-time-picker
                            labelName="{{ 'artemisApp.exercise.releaseDate' | translate }}"
                            [(ngModel)]="programmingExercise.releaseDate"
                            name="releaseDate"
                        ></jhi-date-time-picker>
                    </div>
                    <jhi-programming-exercise-due-date-select
                        class="form-group-narrow flex-grow-1 flex-shrink-1 flex-basis-50 ml-3"
                        [exercise]="programmingExercise"
                        (onProgrammingExerciseUpdate)="onProgrammingExerciseUpdate($event)"
                        (onDueDateValidationChange)="dueDateInvalid = !$event"
                    ></jhi-programming-exercise-due-date-select>
                </div>
                <div class="form-group-narrow">
                    <label class="label-narrow" jhiTranslate="artemisApp.exercise.maxScore" for="field_maxScore">Max Score</label>
                    <input
                        required
                        type="number"
                        [pattern]="maxScorePattern"
                        class="form-control"
                        min="1"
                        max="9999"
                        name="maxScore"
                        id="field_maxScore"
                        [(ngModel)]="programmingExercise.maxScore"
                        #maxScore="ngModel"
                    />
                    <ng-container *ngFor="let e of maxScore.errors! | keyvalue | removekeys: ['required']">
                        <div *ngIf="maxScore.invalid && (maxScore.dirty || maxScore.touched)" class="alert alert-danger">
                            <div [jhiTranslate]="'artemisApp.exercise.form.maxScore' + '.' + e.key"></div>
                        </div>
                    </ng-container>
                </div>
                <div class="form-group-narrow">
                    <label class="label-narrow" jhiTranslate="artemisApp.exercise.course" for="field_course">Course</label>
                    <select class="form-control" id="field_course" name="course" [(ngModel)]="programmingExercise.course">
                        <option
                            [ngValue]="course.id === programmingExercise.course?.id ? programmingExercise.course : course"
                            *ngFor="let course of courses; trackBy: trackCourseById"
                            >{{ course.title }}</option
                        >
                    </select>
                </div>

                <div class="form-group" id="field_problemStatement" name="problemStatement">
                    <label class="form-control-label" for="field_problemStatement" jhiTranslate="artemisApp.programmingExercise.problemStatement.title"></label>
                    <jhi-programming-exercise-instructions *ngIf="isImport" [exercise]="programmingExercise" [participation]="programmingExercise.templateParticipation">
                    </jhi-programming-exercise-instructions>
                    <jhi-programming-exercise-editable-instructions
                        *ngIf="problemStatementLoaded && templateParticipationResultLoaded && !isImport"
                        [participation]="programmingExercise.templateParticipation"
                        [(exercise)]="programmingExercise"
                        [showStatus]="programmingExercise?.id"
                        [editMode]="programmingExercise?.id"
                        (hasUnsavedChanges)="hashUnsavedChanges = $event"
                        class="form__editable-instructions"
                    ></jhi-programming-exercise-editable-instructions>
                </div>
                <!--        It would be very complicated to change the sequential test run feature after an exercise is created, which is why it can only be activated if the exercise was not yet created.-->
                <div class="form-group-narrow">
                    <div class="form-check">
                        <label class="form-check-label" for="field_sequentialTestRuns">
                            <input
                                class="form-check-input"
                                type="checkbox"
                                name="sequentialTestRuns"
                                id="field_sequentialTestRuns"
                                [disabled]="!!programmingExercise.id"
                                [(ngModel)]="programmingExercise.sequentialTestRuns"
                                checked
                            />
                            <span jhiTranslate="artemisApp.programmingExercise.sequentialTestRuns.title">Differentiate Test Case Execution</span>
                            <fa-icon
                                icon="question-circle"
                                class="text-secondary"
                                placement="top"
                                ngbTooltip="{{ 'artemisApp.programmingExercise.sequentialTestRuns.description' | translate }}"
                            ></fa-icon>
                        </label>
                    </div>
                </div>
                <div class="form-group-narrow">
                    <div class="form-check">
                        <label class="form-check-label" for="field_allowOnlineEditor">
                            <input
                                class="form-check-input"
                                type="checkbox"
                                name="allowOnlineEditor"
                                id="field_allowOnlineEditor"
                                [(ngModel)]="programmingExercise.allowOnlineEditor"
                                checked
                            />
                            <span jhiTranslate="artemisApp.programmingExercise.allowOnlineEditor">Allow Online Editor</span>
                        </label>
                    </div>
                </div>
                <div class="form-group-narrow">
                    <div class="form-check">
                        <label class="form-check-label" for="field_publishBuildPlanUrl">
                            <input
                                class="form-check-input"
                                type="checkbox"
                                name="publishBuildPlanUrl"
                                id="field_publishBuildPlanUrl"
                                [(ngModel)]="programmingExercise.publishBuildPlanUrl"
                                checked
                            />
                            <span jhiTranslate="artemisApp.programmingExercise.publishBuildPlanUrl">Publish Build Plan Url</span>
                        </label>
                    </div>
                </div>
                <div class="form-group-narrow" *ngIf="programmingExercise.id && !isImport">
                    <label class="form-control-label" jhiTranslate="artemisApp.exercise.notificationText" for="field_notification_text">Notification Text</label>
                    <input minlength="3" type="text" class="form-control" name="notificationtText" id="field_notification_text" [(ngModel)]="notificationText" />
                </div>
            </div>
            <div>
                <button type="button" id="cancel-save" class="btn btn-secondary mr-1" (click)="previousState()">
                    <fa-icon [icon]="'ban'"></fa-icon>&nbsp;<span jhiTranslate="entity.action.cancel">Cancel</span>
                </button>
<<<<<<< HEAD
                <button type="submit" id="save-entity" [disabled]="editForm.form.invalid || isSaving" class="btn btn-primary">
                    <ng-container *ngIf="!isSaving">
                        <fa-icon [icon]="'save'"></fa-icon>&nbsp;
                        <span jhiTranslate="entity.action.save">Save</span>
                    </ng-container>
                    <fa-icon *ngIf="isSaving" icon="circle-notch" [spin]="true"></fa-icon>
=======
                <button type="submit" id="save-entity" [disabled]="dueDateInvalid || editForm.form.invalid || isSaving" class="btn btn-primary">
                    <fa-icon [icon]="'save'"></fa-icon>&nbsp;<span jhiTranslate="entity.action.save">Save</span>
>>>>>>> 18936ac0
                </button>
            </div>
        </form>
    </div>
</div><|MERGE_RESOLUTION|>--- conflicted
+++ resolved
@@ -230,17 +230,12 @@
                 <button type="button" id="cancel-save" class="btn btn-secondary mr-1" (click)="previousState()">
                     <fa-icon [icon]="'ban'"></fa-icon>&nbsp;<span jhiTranslate="entity.action.cancel">Cancel</span>
                 </button>
-<<<<<<< HEAD
-                <button type="submit" id="save-entity" [disabled]="editForm.form.invalid || isSaving" class="btn btn-primary">
+                <button type="submit" id="save-entity" [disabled]="dueDateInvalid || editForm.form.invalid || isSaving" class="btn btn-primary">
                     <ng-container *ngIf="!isSaving">
                         <fa-icon [icon]="'save'"></fa-icon>&nbsp;
                         <span jhiTranslate="entity.action.save">Save</span>
                     </ng-container>
                     <fa-icon *ngIf="isSaving" icon="circle-notch" [spin]="true"></fa-icon>
-=======
-                <button type="submit" id="save-entity" [disabled]="dueDateInvalid || editForm.form.invalid || isSaving" class="btn btn-primary">
-                    <fa-icon [icon]="'save'"></fa-icon>&nbsp;<span jhiTranslate="entity.action.save">Save</span>
->>>>>>> 18936ac0
                 </button>
             </div>
         </form>
