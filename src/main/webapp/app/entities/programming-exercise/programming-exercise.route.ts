--- conflicted
+++ resolved
@@ -4,10 +4,7 @@
 import { UserRouteAccessService } from 'app/core';
 import { Observable } from 'rxjs/Observable';
 import { map } from 'rxjs/operators';
-<<<<<<< HEAD
-=======
 
->>>>>>> 1962378b
 import { ProgrammingExercise } from './programming-exercise.model';
 import { ProgrammingExerciseService } from './services/programming-exercise.service';
 import { ProgrammingExerciseComponent } from './programming-exercise.component';
