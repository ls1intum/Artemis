--- conflicted
+++ resolved
@@ -15,11 +15,8 @@
     public allowOnlineEditor = false; // default value
     public programmingLanguage = ProgrammingLanguage.JAVA; // default value
     public packageName: string;
-<<<<<<< HEAD
     public problemStatement: string;
     public sequentialTestRuns: boolean | null;
-=======
->>>>>>> 92d071a0
 
     constructor(course?: Course) {
         super(ExerciseType.PROGRAMMING);
