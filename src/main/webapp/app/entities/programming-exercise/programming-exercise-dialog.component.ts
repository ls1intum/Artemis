import { Component, OnDestroy, OnInit } from '@angular/core';
import { ActivatedRoute } from '@angular/router';
import { HttpErrorResponse, HttpResponse } from '@angular/common/http';

import { Observable, of } from 'rxjs';
import { catchError, map, tap } from 'rxjs/operators';
import { NgbActiveModal } from '@ng-bootstrap/ng-bootstrap';
import { JhiAlertService, JhiEventManager } from 'ng-jhipster';

import { ProgrammingExercise } from './programming-exercise.model';
import { ProgrammingExercisePopupService } from './programming-exercise-popup.service';
import { ProgrammingExerciseService } from './programming-exercise.service';
import { Course, CourseService } from '../course';

import { Subscription } from 'rxjs/Subscription';
import { ExerciseCategory, ExerciseService } from 'app/entities/exercise';
import { FileService } from 'app/shared/http/file.service';
import { ResultService } from 'app/entities/result';

@Component({
    selector: 'jhi-programming-exercise-dialog',
    templateUrl: './programming-exercise-dialog.component.html',
})
export class ProgrammingExerciseDialogComponent implements OnInit {
    programmingExercise: ProgrammingExercise;
    isSaving: boolean;
    maxScorePattern = '^[1-9]{1}[0-9]{0,4}$'; // make sure max score is a positive natural integer and not too large

    courses: Course[];
    exerciseCategories: ExerciseCategory[];
    existingCategories: ExerciseCategory[];
    problemStatementLoaded = false;
    templateParticipationResultLoaded = true;

    constructor(
        public activeModal: NgbActiveModal,
        private jhiAlertService: JhiAlertService,
        private programmingExerciseService: ProgrammingExerciseService,
        private courseService: CourseService,
        private fileService: FileService,
        private resultService: ResultService,
        private exerciseService: ExerciseService,
        private eventManager: JhiEventManager,
    ) {}

    ngOnInit() {
        this.isSaving = false;
        this.courseService.query().subscribe(
            (res: HttpResponse<Course[]>) => {
                this.courses = res.body!;
            },
            (res: HttpErrorResponse) => this.onError(res),
        );
        this.exerciseCategories = this.exerciseService.convertExerciseCategoriesFromServer(this.programmingExercise);
        this.courseService.findAllCategoriesOfCourse(this.programmingExercise.course!.id).subscribe(
            (res: HttpResponse<string[]>) => {
                this.existingCategories = this.exerciseService.convertExerciseCategoriesAsStringFromServer(res.body!);
            },
            (res: HttpErrorResponse) => this.onError(res),
        );
        // If an exercise is created, load our readme template so the problemStatement is not empty
        if (this.programmingExercise.id === undefined) {
            this.fileService.getTemplateFile('readme').subscribe(
                file => {
                    this.programmingExercise.problemStatement = file;
                    this.problemStatementLoaded = true;
                },
                err => {
                    this.programmingExercise.problemStatement = '';
                    this.problemStatementLoaded = true;
                    console.log('Error while getting template instruction file!', err);
                },
            );
        } else {
            this.problemStatementLoaded = true;
            this.templateParticipationResultLoaded = false;
            this.resultService
                .getLatestResultWithFeedbacks(this.programmingExercise.templateParticipation.id)
                .pipe(
                    map(({ body }) => body),
                    tap(result => (this.programmingExercise.templateParticipation.results = [result])),
                    catchError(() => of(null)),
                )
                .subscribe(() => (this.templateParticipationResultLoaded = true));
        }
    }

    clear() {
        this.activeModal.dismiss('cancel');
    }

    updateCategories(categories: ExerciseCategory[]) {
        this.programmingExercise.categories = categories.map(el => JSON.stringify(el));
    }

    save() {
        this.isSaving = true;
        if (this.programmingExercise.id !== undefined) {
            this.subscribeToSaveResponse(this.programmingExerciseService.update(this.programmingExercise));
        } else {
            this.subscribeToSaveResponse(this.programmingExerciseService.create(this.programmingExercise));
        }
    }

    private subscribeToSaveResponse(result: Observable<HttpResponse<ProgrammingExercise>>) {
        result.subscribe((res: HttpResponse<ProgrammingExercise>) => this.onSaveSuccess(res.body!), (res: HttpErrorResponse) => this.onSaveError(res));
    }

    private onSaveSuccess(result: ProgrammingExercise) {
        this.eventManager.broadcast({ name: 'programmingExerciseListModification', content: 'OK' });
        this.isSaving = false;
        this.activeModal.dismiss(result);
    }

    private onSaveError(error: HttpErrorResponse) {
<<<<<<< HEAD
        this.jhiAlertService.error(error.headers.get('X-arTeMiSApp-error')!);
=======
        this.jhiAlertService.error(error.headers.get('X-artemisApp-error'));
>>>>>>> 6c9b4670
        this.isSaving = false;
    }

    private onError(error: HttpErrorResponse) {
<<<<<<< HEAD
        this.jhiAlertService.error(error.headers.get('X-arTeMiSApp-error')!);
=======
        this.jhiAlertService.error(error.headers.get('X-artemisApp-error'));
>>>>>>> 6c9b4670
    }

    trackCourseById(index: number, item: Course) {
        return item.id;
    }
}

@Component({
    selector: 'jhi-programming-exercise-popup',
    template: '',
})
export class ProgrammingExercisePopupComponent implements OnInit, OnDestroy {
    routeSub: Subscription;

    constructor(private route: ActivatedRoute, private programmingExercisePopupService: ProgrammingExercisePopupService) {}

    ngOnInit() {
        this.routeSub = this.route.params.subscribe(params => {
            if (params['id']) {
                this.programmingExercisePopupService.open(ProgrammingExerciseDialogComponent as Component, params['id']);
            } else {
                if (params['courseId']) {
                    this.programmingExercisePopupService.open(ProgrammingExerciseDialogComponent as Component, undefined, params['courseId']);
                } else {
                    this.programmingExercisePopupService.open(ProgrammingExerciseDialogComponent as Component);
                }
            }
        });
    }

    ngOnDestroy() {
        this.routeSub.unsubscribe();
    }
}<|MERGE_RESOLUTION|>--- conflicted
+++ resolved
@@ -113,20 +113,12 @@
     }
 
     private onSaveError(error: HttpErrorResponse) {
-<<<<<<< HEAD
-        this.jhiAlertService.error(error.headers.get('X-arTeMiSApp-error')!);
-=======
-        this.jhiAlertService.error(error.headers.get('X-artemisApp-error'));
->>>>>>> 6c9b4670
+        this.jhiAlertService.error(error.headers.get('X-artemisApp-error')!);
         this.isSaving = false;
     }
 
     private onError(error: HttpErrorResponse) {
-<<<<<<< HEAD
-        this.jhiAlertService.error(error.headers.get('X-arTeMiSApp-error')!);
-=======
-        this.jhiAlertService.error(error.headers.get('X-artemisApp-error'));
->>>>>>> 6c9b4670
+        this.jhiAlertService.error(error.headers.get('X-artemisApp-error')!);
     }
 
     trackCourseById(index: number, item: Course) {
