<div class="editable-instruction-container">
    <!-- The position of the markdown-editor in the html should not be changed, as it is used for resizing!-->
    <jhi-markdown-editor
        class="editable-instruction-container__editor"
        [domainCommands]="domainCommands"
        [markdown]="exercise.problemStatement"
        (markdownChange)="updateProblemStatement($event)"
    >
<<<<<<< HEAD
        <jhi-programming-exercise-instructions class="editable-instruction-container__instructions" [participation]="participation" [exercise]="exercise">
        </jhi-programming-exercise-instructions>
=======
        <jhi-programming-exercise-instructions
            #preview
            [participation]="participation"
            [exercise]="exercise"
            (exerciseTestCasesChange)="updateTestCases($event)"
        ></jhi-programming-exercise-instructions>
>>>>>>> 84532a43
    </jhi-markdown-editor>
    <button
        *ngIf="enableSave"
        id="save-instructions-button"
        [disabled]="savingInstructions || !unsavedChanges"
        (click)="saveInstructions($event)"
        class="btn btn-light editable-instruction-container__save"
    >
        <fa-icon *ngIf="!savingInstructions" icon="save" class="mr-2"></fa-icon>
        <fa-icon *ngIf="savingInstructions" icon="circle-notch" [spin]="true" class="mr-2"></fa-icon>
        <span jhiTranslate="entity.action.save"></span>
    </button>
    <div *ngIf="showStatus" class="card-footer text-nowrap editable-instruction-container__status">
        <div class="instructions-status">
            <div *ngIf="!unsavedChanges && !savingInstructions">
                <fa-icon icon="check-circle" class="text-success mr-1" ngbTooltip="{{ 'artemisApp.programmingExercise.editable.savedTooltip' | translate }}"></fa-icon>
                <span class="text-info" jhiTranslate="artemisApp.programmingExercise.editable.saved">Saved.</span>
            </div>
            <div *ngIf="unsavedChanges && !savingInstructions">
                <fa-icon icon="exclamation-triangle" class="text-warning mr-1" ngbTooltip="{{ 'artemisApp.programmingExercise.editable.unsavedTooltip' | translate }}"></fa-icon>
                <span class="text-info" jhiTranslate="artemisApp.programmingExercise.editable.unsaved">Unsaved.</span>
            </div>
            <div *ngIf="savingInstructions">
                <fa-icon icon="circle-notch" class="mr-1" ngbTooltip="{{ 'artemisApp.programmingExercise.editable.savingTooltip' | translate }}"></fa-icon>
                <span class="text-info" jhiTranslate="artemisApp.programmingExercise.editable.saving">Saving...</span>
            </div>
        </div>
        <jhi-programming-exercise-instruction-testcase-status
            [exerciseTestCases]="exerciseTestCases"
            [problemStatement]="exercise.problemStatement"
            [taskRegex]="taskRegex"
            class="editable-instruction-container__status__testcase"
        ></jhi-programming-exercise-instruction-testcase-status>
    </div>
    <!-- Required for resizing; don't remove empty span -->
    <fa-icon *ngIf="enableResize" icon="grip-lines" class="rg-bottom text-lightgrey"><span></span></fa-icon>
</div><|MERGE_RESOLUTION|>--- conflicted
+++ resolved
@@ -6,17 +6,12 @@
         [markdown]="exercise.problemStatement"
         (markdownChange)="updateProblemStatement($event)"
     >
-<<<<<<< HEAD
-        <jhi-programming-exercise-instructions class="editable-instruction-container__instructions" [participation]="participation" [exercise]="exercise">
-        </jhi-programming-exercise-instructions>
-=======
         <jhi-programming-exercise-instructions
-            #preview
+            class="editable-instruction-container__instructions"
             [participation]="participation"
             [exercise]="exercise"
             (exerciseTestCasesChange)="updateTestCases($event)"
         ></jhi-programming-exercise-instructions>
->>>>>>> 84532a43
     </jhi-markdown-editor>
     <button
         *ngIf="enableSave"
