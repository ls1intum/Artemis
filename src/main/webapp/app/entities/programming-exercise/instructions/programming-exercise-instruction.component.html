<div id="programming-exercise-instructions-content" class="card" *ngIf="!isLoading; else loadingInstructions">
    <div class="card-second-header" [hidden]="steps.length === 0">
        <div class="stepwizard">
            <div class="stepwizard-row">
                <div *ngFor="let step of steps; index as i" class="stepwizard-step">
                    <!--The css class test-passing removes the cursor icon and the hover effects from passing test circles-->
                    <div
                        data-toggle="tooltip"
                        data-placement="bottom"
                        title="{{ step.title }}"
                        class="btn btn-light btn-circle stepwizard-circle"
<<<<<<< HEAD
                        [class.stepwizard-step--success]="step.done === TestCaseState.SUCCESS"
                        [class.stepwizard-step--failed]="step.done === TestCaseState.FAIL"
                        [class.stepwizard-step--no-result]="step.done === TestCaseState.NOT_EXECUTED"
                        (click)="triggerTestStatusClick(i)"
                    >
                        <fa-icon icon="check" size="lg" class="text-success" *ngIf="step.done === TestCaseState.SUCCESS"></fa-icon>
                        <fa-icon icon="times" size="lg" class="text-danger" *ngIf="step.done === TestCaseState.FAIL"></fa-icon>
                        <fa-icon
                            icon="question"
                            size="lg"
                            class="text-secondary"
                            *ngIf="step.done === TestCaseState.NOT_EXECUTED || step.done === TestCaseState.NO_RESULT"
                        ></fa-icon>
=======
                        [class.stepwizard-step--failed]="step.done === TestCaseState.FAIL"
                        [class.stepwizard-step--success]="step.done === TestCaseState.SUCCESS"
                        [class.stepwizard-step--no-result]="step.done === TestCaseState.UNDEFINED"
                        (click)="triggerTestStatusClick(i)"
                    >
                        <fa-icon icon="check" size="lg" class="text-success" *ngIf="step.done === TestCaseState.SUCCESS"></fa-icon>
                        <fa-icon icon="times" size="lg" class="text-danger" *ngIf="step.done !== TestCaseState.SUCCESS"></fa-icon>
>>>>>>> fb6fdc34
                    </div>
                </div>
            </div>
        </div>
    </div>

    <!-- Rendered markdown will be inserted in this div -->
    <div class="card-body instructions markdown-preview" [hidden]="!renderedMarkdown" [innerHtml]="renderedMarkdown | safeHtml"></div>
</div>
<ng-template #loadingInstructions>
    <span id="programming-exercise-instructions-loading" class="d-flex justify-content-center mt-2"><fa-icon size="lg" icon="spinner" [spin]="true"></fa-icon></span>
</ng-template><|MERGE_RESOLUTION|>--- conflicted
+++ resolved
@@ -9,7 +9,6 @@
                         data-placement="bottom"
                         title="{{ step.title }}"
                         class="btn btn-light btn-circle stepwizard-circle"
-<<<<<<< HEAD
                         [class.stepwizard-step--success]="step.done === TestCaseState.SUCCESS"
                         [class.stepwizard-step--failed]="step.done === TestCaseState.FAIL"
                         [class.stepwizard-step--no-result]="step.done === TestCaseState.NOT_EXECUTED"
@@ -23,15 +22,6 @@
                             class="text-secondary"
                             *ngIf="step.done === TestCaseState.NOT_EXECUTED || step.done === TestCaseState.NO_RESULT"
                         ></fa-icon>
-=======
-                        [class.stepwizard-step--failed]="step.done === TestCaseState.FAIL"
-                        [class.stepwizard-step--success]="step.done === TestCaseState.SUCCESS"
-                        [class.stepwizard-step--no-result]="step.done === TestCaseState.UNDEFINED"
-                        (click)="triggerTestStatusClick(i)"
-                    >
-                        <fa-icon icon="check" size="lg" class="text-success" *ngIf="step.done === TestCaseState.SUCCESS"></fa-icon>
-                        <fa-icon icon="times" size="lg" class="text-danger" *ngIf="step.done !== TestCaseState.SUCCESS"></fa-icon>
->>>>>>> fb6fdc34
                     </div>
                 </div>
             </div>
