<<<<<<< HEAD
import { AfterViewInit, Component, EventEmitter, Input, OnInit, OnChanges, OnDestroy, Output, ViewChild } from '@angular/core';
=======
import { AfterViewInit, Component, EventEmitter, Input, OnChanges, Output, SimpleChanges, ViewChild } from '@angular/core';
>>>>>>> 1063e47e
import { HttpResponse } from '@angular/common/http';
import { JhiAlertService } from 'ng-jhipster';
import Interactable from '@interactjs/core/Interactable';
import interact from 'interactjs';
<<<<<<< HEAD
import { of, Subject } from 'rxjs';
import { map as rxMap, filter as rxFilter } from 'rxjs/operators';
import { catchError, tap } from 'rxjs/operators';
=======
import { Observable, of, Subscription } from 'rxjs';
import { catchError, filter as rxFilter, map as rxMap, switchMap, tap } from 'rxjs/operators';
>>>>>>> 1063e47e
import { Participation } from 'app/entities/participation';
import { compose, filter, map, sortBy } from 'lodash/fp';
import { ProgrammingExercise } from '../programming-exercise.model';
import { DomainCommand } from 'app/markdown-editor/domainCommands';
import { TaskCommand } from 'app/markdown-editor/domainCommands/programming-exercise/task.command';
import { TestCaseCommand } from 'app/markdown-editor/domainCommands/programming-exercise/testCase.command';
import { ApollonCommand } from 'app/markdown-editor/domainCommands/apollon.command';
import { MarkdownEditorComponent } from 'app/markdown-editor';
import { ProgrammingExerciseService, ProgrammingExerciseTestCaseService } from 'app/entities/programming-exercise/services';
import { ProgrammingExerciseTestCase } from 'app/entities/programming-exercise/programming-exercise-test-case.model';
import { Result, ResultService } from 'app/entities/result';
import { hasExerciseChanged } from 'app/entities/exercise';

@Component({
    selector: 'jhi-programming-exercise-editable-instructions',
    templateUrl: './programming-exercise-editable-instruction.component.html',
    styleUrls: ['./programming-exercise-editable-instruction.scss'],
})
<<<<<<< HEAD
export class ProgrammingExerciseEditableInstructionComponent implements OnInit, AfterViewInit {
=======
export class ProgrammingExerciseEditableInstructionComponent implements AfterViewInit, OnChanges {
>>>>>>> 1063e47e
    participationValue: Participation;
    exerciseValue: ProgrammingExercise;

    exerciseTestCases: string[] = [];

    taskCommand = new TaskCommand();
    taskRegex = this.taskCommand.getTagRegex('g');
    testCaseCommand = new TestCaseCommand();

    domainCommands: DomainCommand[];

    savingInstructions = false;
    unsavedChanges = false;

    interactResizable: Interactable;

    testCaseSubscription: Subscription;

    @ViewChild(MarkdownEditorComponent, { static: false }) markdownEditor: MarkdownEditorComponent;

    @Input() showStatus = true;
    @Input() enableSave = true;
    @Input() enableResize = true;
    @Input() showSaveButton = false;
    @Input() templateParticipation: Participation;
    @Input()
    get exercise() {
        return this.exerciseValue;
    }
    @Input()
    get participation() {
        return this.participationValue;
    }
    @Output() participationChange = new EventEmitter<Participation>();
    @Output() exerciseChange = new EventEmitter<ProgrammingExercise>();
    generateHtmlSubject: Subject<void> = new Subject<void>();

    set participation(participation: Participation) {
        this.participationValue = participation;
        this.participationChange.emit(this.participationValue);
    }

    set exercise(exercise: ProgrammingExercise) {
        if (this.exerciseValue && exercise.problemStatement !== this.exerciseValue.problemStatement) {
            this.unsavedChanges = true;
        }
        this.exerciseValue = exercise;
        this.exerciseChange.emit(this.exerciseValue);
    }

    constructor(
        private programmingExerciseService: ProgrammingExerciseService,
        private jhiAlertService: JhiAlertService,
        private resultService: ResultService,
<<<<<<< HEAD
        // commands
        private apollonCommand: ApollonCommand,
    ) {}

    ngOnInit(): void {
        this.domainCommands = [this.taskCommand, this.testCaseCommand, this.apollonCommand];
=======
        private testCaseService: ProgrammingExerciseTestCaseService,
    ) {}

    ngOnChanges(changes: SimpleChanges): void {
        if (hasExerciseChanged(changes)) {
            this.setupTestCaseSubscription();
        }
>>>>>>> 1063e47e
    }

    ngAfterViewInit() {
        this.interactResizable = interact('.editable-instruction-container')
            .resizable({
                // Enable resize from top edge; triggered by class rg-top
                edges: { left: false, right: false, bottom: '.rg-bottom', top: false },
                // Set min and max height
                restrictSize: {
                    min: { height: 200 },
                    max: { height: 1200 },
                },
                inertia: true,
            })
            .on('resizestart', function(event: any) {
                event.target.classList.add('card-resizable');
            })
            .on('resizeend', (event: any) => {
                event.target.classList.remove('card-resizable');
                this.markdownEditor.aceEditorContainer.getEditor().resize();
            })
            .on('resizemove', function(event: any) {
                // The first child is the markdown editor.
                const target = event.target.children && event.target.children[0];
                if (target) {
                    // Update element height
                    target.style.height = event.rect.height + 'px';
                }
            });
    }

    /* Save the problem statement on the server.
     * @param $event
     */
    saveInstructions($event: any) {
        $event.stopPropagation();
        this.savingInstructions = true;
        return this.programmingExerciseService
            .updateProblemStatement(this.exercise.id, this.exercise.problemStatement!)
            .pipe(
                tap(() => {
                    this.unsavedChanges = false;
                }),
                catchError(() => {
                    // TODO: move to programming exercise translations
                    this.jhiAlertService.error(`artemisApp.editor.errors.problemStatementCouldNotBeUpdated`);
                    return of(null);
                }),
            )
            .subscribe(() => {
                this.savingInstructions = false;
            });
    }

    updateProblemStatement(problemStatement: string) {
        if (this.exercise.problemStatement !== problemStatement) {
            this.exercise = { ...this.exercise, problemStatement };
            this.unsavedChanges = true;
        }
    }

<<<<<<< HEAD
    generateHtml() {
        this.generateHtmlSubject.next();
    }

    updateTestCases = (testCases: ProgrammingExerciseTestCase[]) => {
        if (testCases) {
            setTimeout(() => {
                this.exerciseTestCases = compose(
                    map(({ testName }) => testName),
                    filter(({ active }) => active),
                    sortBy('testName'),
                )(testCases);
                this.testCaseCommand.setValues(this.exerciseTestCases);
            }, 0);
        } else if (this.exercise.templateParticipation) {
            // Fallback for exercises that don't have test cases yet.
            this.resultService
                .getLatestResultWithFeedbacks(this.exercise.templateParticipation.id)
                .pipe(
                    rxMap((res: HttpResponse<Result>) => res.body),
                    rxFilter((result: Result) => !!result.feedbacks),
                    rxMap(({ feedbacks }: Result) =>
                        compose(
                            map(({ text }) => text),
                            sortBy('text'),
                        )(feedbacks),
                    ),
                )
                .subscribe((_testCases: string[]) => {
                    this.exerciseTestCases = _testCases;
                    this.testCaseCommand.setValues(this.exerciseTestCases);
                });
=======
    private setupTestCaseSubscription() {
        if (this.testCaseSubscription) {
            this.testCaseSubscription.unsubscribe();
>>>>>>> 1063e47e
        }

        this.testCaseSubscription = this.testCaseService
            .subscribeForTestCases(this.exercise.id)
            .pipe(
                switchMap((testCases: ProgrammingExerciseTestCase[] | null) => {
                    // If there are test cases, map them to their names, sort them and use them for the markdown editor.
                    if (testCases) {
                        const sortedTestCaseNames = compose(
                            map(({ testName }) => testName),
                            filter(({ active }) => active),
                            sortBy('testName'),
                        )(testCases);
                        return of(sortedTestCaseNames);
                    } else if (this.exercise.templateParticipation) {
                        // Legacy case: If there are no test cases, but a template participation, use its feedbacks for generating test names.
                        return this.loadTestCasesFromTemplateParticipationResult(this.exercise.templateParticipation.id);
                    }
                    return of();
                }),
                tap((testCaseNames: string[]) => {
                    this.exerciseTestCases = testCaseNames;
                    this.testCaseCommand.setValues(this.exerciseTestCases);
                }),
                catchError(() => of()),
            )
            .subscribe();
    }

    /**
     * Generate test case names from the feedback of the exercise's templateParticipation.
     * This is the fallback for older programming exercises without test cases in the database.
     * @param templateParticipationId
     */
    loadTestCasesFromTemplateParticipationResult = (templateParticipationId: number): Observable<string[]> => {
        // Fallback for exercises that don't have test cases yet.
        return this.resultService.getLatestResultWithFeedbacks(templateParticipationId).pipe(
            rxMap((res: HttpResponse<Result>) => res.body),
            rxFilter((result: Result) => !!result.feedbacks),
            rxMap(({ feedbacks }: Result) =>
                compose(
                    map(({ text }) => text),
                    sortBy('text'),
                )(feedbacks),
            ),
            catchError(() => of([])),
        );
    };
}<|MERGE_RESOLUTION|>--- conflicted
+++ resolved
@@ -1,20 +1,10 @@
-<<<<<<< HEAD
-import { AfterViewInit, Component, EventEmitter, Input, OnInit, OnChanges, OnDestroy, Output, ViewChild } from '@angular/core';
-=======
-import { AfterViewInit, Component, EventEmitter, Input, OnChanges, Output, SimpleChanges, ViewChild } from '@angular/core';
->>>>>>> 1063e47e
+import { AfterViewInit, Component, EventEmitter, Input, OnChanges, OnInit, Output, SimpleChanges, ViewChild } from '@angular/core';
 import { HttpResponse } from '@angular/common/http';
 import { JhiAlertService } from 'ng-jhipster';
 import Interactable from '@interactjs/core/Interactable';
 import interact from 'interactjs';
-<<<<<<< HEAD
-import { of, Subject } from 'rxjs';
-import { map as rxMap, filter as rxFilter } from 'rxjs/operators';
-import { catchError, tap } from 'rxjs/operators';
-=======
-import { Observable, of, Subscription } from 'rxjs';
+import { Observable, of, Subject, Subscription } from 'rxjs';
 import { catchError, filter as rxFilter, map as rxMap, switchMap, tap } from 'rxjs/operators';
->>>>>>> 1063e47e
 import { Participation } from 'app/entities/participation';
 import { compose, filter, map, sortBy } from 'lodash/fp';
 import { ProgrammingExercise } from '../programming-exercise.model';
@@ -33,11 +23,7 @@
     templateUrl: './programming-exercise-editable-instruction.component.html',
     styleUrls: ['./programming-exercise-editable-instruction.scss'],
 })
-<<<<<<< HEAD
-export class ProgrammingExerciseEditableInstructionComponent implements OnInit, AfterViewInit {
-=======
-export class ProgrammingExerciseEditableInstructionComponent implements AfterViewInit, OnChanges {
->>>>>>> 1063e47e
+export class ProgrammingExerciseEditableInstructionComponent implements OnInit, OnChanges, AfterViewInit {
     participationValue: Participation;
     exerciseValue: ProgrammingExercise;
 
@@ -92,22 +78,19 @@
         private programmingExerciseService: ProgrammingExerciseService,
         private jhiAlertService: JhiAlertService,
         private resultService: ResultService,
-<<<<<<< HEAD
+        private testCaseService: ProgrammingExerciseTestCaseService,
         // commands
         private apollonCommand: ApollonCommand,
     ) {}
 
     ngOnInit(): void {
         this.domainCommands = [this.taskCommand, this.testCaseCommand, this.apollonCommand];
-=======
-        private testCaseService: ProgrammingExerciseTestCaseService,
-    ) {}
+    }
 
     ngOnChanges(changes: SimpleChanges): void {
         if (hasExerciseChanged(changes)) {
             this.setupTestCaseSubscription();
         }
->>>>>>> 1063e47e
     }
 
     ngAfterViewInit() {
@@ -169,44 +152,13 @@
         }
     }
 
-<<<<<<< HEAD
     generateHtml() {
         this.generateHtmlSubject.next();
     }
 
-    updateTestCases = (testCases: ProgrammingExerciseTestCase[]) => {
-        if (testCases) {
-            setTimeout(() => {
-                this.exerciseTestCases = compose(
-                    map(({ testName }) => testName),
-                    filter(({ active }) => active),
-                    sortBy('testName'),
-                )(testCases);
-                this.testCaseCommand.setValues(this.exerciseTestCases);
-            }, 0);
-        } else if (this.exercise.templateParticipation) {
-            // Fallback for exercises that don't have test cases yet.
-            this.resultService
-                .getLatestResultWithFeedbacks(this.exercise.templateParticipation.id)
-                .pipe(
-                    rxMap((res: HttpResponse<Result>) => res.body),
-                    rxFilter((result: Result) => !!result.feedbacks),
-                    rxMap(({ feedbacks }: Result) =>
-                        compose(
-                            map(({ text }) => text),
-                            sortBy('text'),
-                        )(feedbacks),
-                    ),
-                )
-                .subscribe((_testCases: string[]) => {
-                    this.exerciseTestCases = _testCases;
-                    this.testCaseCommand.setValues(this.exerciseTestCases);
-                });
-=======
     private setupTestCaseSubscription() {
         if (this.testCaseSubscription) {
             this.testCaseSubscription.unsubscribe();
->>>>>>> 1063e47e
         }
 
         this.testCaseSubscription = this.testCaseService
