import { Component, EventEmitter, Input, OnChanges, OnDestroy, Output, SimpleChanges } from '@angular/core';
import { compose, map, sortBy } from 'lodash/fp';
import { Subscription } from 'rxjs';
import { filter, tap } from 'rxjs/operators';
import { getLatestResult, hasTemplateParticipationChanged, Participation, ParticipationWebsocketService } from 'app/entities/participation';
import { ProgrammingExercise } from '../programming-exercise.model';
import { Result } from 'app/entities/result';
import { DomainCommand } from 'app/markdown-editor/domainCommands';
import { TaskCommand } from 'app/markdown-editor/domainCommands/programming-exercise/task.command';
import { TestCaseCommand } from 'app/markdown-editor/domainCommands/programming-exercise/testCase.command';
import { MarkdownEditorHeight } from 'app/markdown-editor';

@Component({
    selector: 'jhi-programming-exercise-editable-instructions',
    templateUrl: './programming-exercise-editable-instruction.component.html',
    styleUrls: ['./programming-exercise-editable-instruction.scss'],
})
export class ProgrammingExerciseEditableInstructionComponent implements OnChanges, OnDestroy {
    participationValue: Participation;
    exerciseValue: ProgrammingExercise;

    exerciseTestCases: string[] = [];

    taskCommand = new TaskCommand();
    taskRegex = this.taskCommand.getTagRegex('g');
    testCaseCommand = new TestCaseCommand();
    domainCommands: DomainCommand[] = [this.taskCommand, this.testCaseCommand];

    templateResultSubscription: Subscription;

    @Input()
    get participation() {
        return this.participationValue;
    }
    @Input() templateParticipation: Participation;
    @Output() participationChange = new EventEmitter<Participation>();

    set participation(participation: Participation) {
        this.participationValue = participation;
        this.participationChange.emit(this.participationValue);
    }

    @Input()
    get exercise() {
        return this.exerciseValue;
    }
    @Input() markdownEditorHeight = MarkdownEditorHeight.SMALL;

    @Output()
    exerciseChange = new EventEmitter<ProgrammingExercise>();

    set exercise(exercise: ProgrammingExercise) {
        this.exerciseValue = exercise;
        this.exerciseChange.emit(this.exerciseValue);
    }

    constructor(private participationWebsocketService: ParticipationWebsocketService) {}

    ngOnChanges(changes: SimpleChanges): void {
        if (hasTemplateParticipationChanged(changes)) {
            if (this.templateParticipation.results) {
                this.setTestCasesFromResult(getLatestResult(this.templateParticipation));
            }
            if (this.templateResultSubscription) {
                this.templateResultSubscription.unsubscribe();
            }

            this.templateResultSubscription = this.participationWebsocketService
                .subscribeForLatestResultOfParticipation(this.templateParticipation.id)
                .pipe(
                    filter(result => !!result),
                    tap(result => {
                        this.templateParticipation.results = [...this.templateParticipation.results, result];
                    }),
                    tap(this.setTestCasesFromResult),
                )
                .subscribe();
        }
    }

<<<<<<< HEAD
    setTestCasesFromResults(result: Result) {
        // If the exercise is created, there is no result available
        if (result) {
            this.testCaseCommand.setValues(result.feedbacks.map(({ text }) => text!));
=======
    ngOnDestroy(): void {
        if (this.templateResultSubscription) {
            this.templateResultSubscription.unsubscribe();
>>>>>>> 6c9b4670
        }
    }

    updateProblemStatement(problemStatement: string) {
        this.exercise = { ...this.exercise, problemStatement };
    }

    setTestCasesFromResult = (result: Result) => {
        // If the exercise is created, there is no result available
        this.exerciseTestCases =
            result && result.feedbacks
                ? compose(
                      map(({ text }) => text),
                      sortBy('text'),
                  )(result.feedbacks)
                : [];
        this.testCaseCommand.setValues(this.exerciseTestCases);
    };
}<|MERGE_RESOLUTION|>--- conflicted
+++ resolved
@@ -78,16 +78,9 @@
         }
     }
 
-<<<<<<< HEAD
-    setTestCasesFromResults(result: Result) {
-        // If the exercise is created, there is no result available
-        if (result) {
-            this.testCaseCommand.setValues(result.feedbacks.map(({ text }) => text!));
-=======
     ngOnDestroy(): void {
         if (this.templateResultSubscription) {
             this.templateResultSubscription.unsubscribe();
->>>>>>> 6c9b4670
         }
     }
 
