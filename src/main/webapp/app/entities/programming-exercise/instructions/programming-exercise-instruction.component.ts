--- conflicted
+++ resolved
@@ -17,10 +17,6 @@
 import { TranslateService } from '@ngx-translate/core';
 import { HttpResponse } from '@angular/common/http';
 import * as Remarkable from 'remarkable';
-<<<<<<< HEAD
-import { intersection as _intersection } from 'lodash';
-=======
->>>>>>> 7b99a698
 import { faCheckCircle, faQuestionCircle, faTimesCircle } from '@fortawesome/free-regular-svg-icons';
 import { catchError, filter, flatMap, map, switchMap, tap } from 'rxjs/operators';
 import { CodeEditorService } from 'app/code-editor/service/code-editor.service';
@@ -34,10 +30,7 @@
 import { Observable, Subscription } from 'rxjs';
 import { hasExerciseChanged, problemStatementHasChanged } from 'app/entities/exercise';
 import { ProgrammingExerciseTestCase } from 'app/entities/programming-exercise/programming-exercise-test-case.model';
-<<<<<<< HEAD
-import { ProgrammingExerciseParticipationService, ProgrammingExerciseTestCaseService } from 'app/entities/programming-exercise/services';
-=======
->>>>>>> 7b99a698
+import { ProgrammingExerciseParticipationService } from 'app/entities/programming-exercise/services';
 import { isLegacyResult } from 'app/entities/programming-exercise/utils/programming-exercise.utils';
 
 export enum TestCaseState {
@@ -90,11 +83,7 @@
         private resultService: ResultService,
         private repositoryFileService: RepositoryFileService,
         private participationWebsocketService: ParticipationWebsocketService,
-<<<<<<< HEAD
-        private testCaseService: ProgrammingExerciseTestCaseService,
         private programmingExerciseParticipationService: ProgrammingExerciseParticipationService,
-=======
->>>>>>> 7b99a698
         private renderer: Renderer2,
         private elementRef: ElementRef,
         private modalService: NgbModal,
