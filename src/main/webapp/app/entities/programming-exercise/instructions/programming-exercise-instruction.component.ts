--- conflicted
+++ resolved
@@ -14,6 +14,7 @@
     SimpleChanges,
 } from '@angular/core';
 import { NgbModal } from '@ng-bootstrap/ng-bootstrap';
+import { HttpResponse } from '@angular/common/http';
 import { TranslateService } from '@ngx-translate/core';
 import * as Remarkable from 'remarkable';
 import { intersection as _intersection } from 'lodash';
@@ -29,12 +30,8 @@
 import { FaIconComponent } from '@fortawesome/angular-fontawesome';
 import { Observable, Subscription } from 'rxjs';
 import { hasExerciseChanged, problemStatementHasChanged } from 'app/entities/exercise';
-<<<<<<< HEAD
 import { ProgrammingExerciseTestCase } from 'app/entities/programming-exercise/programming-exercise-test-case.model';
 import { ProgrammingExerciseTestCaseService } from 'app/entities/programming-exercise/services';
-=======
-import { HttpResponse } from '@angular/common/http';
->>>>>>> 92d071a0
 
 export enum TestCaseState {
     NOT_EXECUTED = 'NOT_EXECUTED',
@@ -65,14 +62,10 @@
     @Output()
     public onNoInstructionsAvailable = new EventEmitter();
     @Output()
-<<<<<<< HEAD
     public resultChange = new EventEmitter<Result>();
     @Output() public exerciseTestCasesChange = new EventEmitter();
 
     exerciseTestCases: string[] = [];
-=======
-    public resultChange = new EventEmitter<Result | null>();
->>>>>>> 92d071a0
 
     public problemStatement: string;
     public participationSubscription: Subscription;
@@ -110,18 +103,6 @@
         this.markdown.renderer.rules['plantUml'] = this.remarkablePlantUmlRenderer.bind(this);
     }
 
-<<<<<<< HEAD
-=======
-    get latestResult(): Result | null {
-        return this.latestResultValue;
-    }
-
-    set latestResult(result: Result | null) {
-        this.latestResultValue = result;
-        this.resultChange.emit(result);
-    }
-
->>>>>>> 92d071a0
     /**
      * If the participation changes, the participation's instructions need to be loaded and the
      * subscription for the participation's result needs to be set up.
@@ -582,12 +563,11 @@
             return [TestCaseState.SUCCESS, label];
         } else if (this.latestResult && this.latestResult.feedbacks && this.latestResult.feedbacks.length) {
             // Case 2: At least one test case is not successful, tests need to checked to find out if they were not fulfilled
-<<<<<<< HEAD
             const { failed, notExecuted } = tests.reduce(
                 (acc, testName) => {
-                    const feedback = this.latestResult.feedbacks.find(({ text }) => text === testName);
+                    const feedback = this.latestResult!.feedbacks.find(({ text }) => text === testName);
                     // This is a legacy check, results before the 24th May are considered legacy.
-                    const isLegacyResult = this.latestResult.completionDate.valueOf() < 1558724787078;
+                    const isLegacyResult = this.latestResult!.completionDate!.valueOf() < 1558724787078;
                     // If there is no feedback item, we assume that the test was successful (legacy check).
                     if (isLegacyResult) {
                         return {
@@ -605,13 +585,6 @@
                 },
                 { failed: [], successful: [], notExecuted: [] },
             );
-=======
-            const failedTests = tests.filter(testName => {
-                const feedback = this.latestResult!.feedbacks.find(({ text }) => text === testName);
-                // If there is no feedback item, we assume that the test was successful (legacy check)
-                return feedback ? !feedback.positive : false;
-            });
->>>>>>> 92d071a0
 
             // Exercise is done if none of the tests failed
             const testCaseState = failed.length > 0 ? TestCaseState.FAIL : notExecuted.length > 0 ? TestCaseState.NOT_EXECUTED : TestCaseState.SUCCESS;
