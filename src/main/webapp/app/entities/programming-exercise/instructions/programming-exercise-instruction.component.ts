--- conflicted
+++ resolved
@@ -1,16 +1,8 @@
-<<<<<<< HEAD
-import { Component, EventEmitter, Input, OnInit, OnChanges, OnDestroy, Output, SimpleChanges } from '@angular/core';
-import { SafeHtml } from '@angular/platform-browser';
-import { HttpResponse } from '@angular/common/http';
-import { TranslateService } from '@ngx-translate/core';
-import { ShowdownExtension } from 'showdown';
-=======
 import {
     ApplicationRef,
     Component,
     ComponentFactoryResolver,
     ElementRef,
-    EmbeddedViewRef,
     EventEmitter,
     Injector,
     Input,
@@ -20,47 +12,25 @@
     Renderer2,
     SimpleChanges,
 } from '@angular/core';
+import { SafeHtml } from '@angular/platform-browser';
+import { TranslateService } from '@ngx-translate/core';
+import { ShowdownExtension } from 'showdown';
 import { NgbModal } from '@ng-bootstrap/ng-bootstrap';
-import { TranslateService } from '@ngx-translate/core';
-import { HttpResponse } from '@angular/common/http';
 import * as Remarkable from 'remarkable';
-import { faCheckCircle, faQuestionCircle, faTimesCircle } from '@fortawesome/free-regular-svg-icons';
->>>>>>> 391283bf
 import { catchError, filter, flatMap, map, switchMap, tap } from 'rxjs/operators';
 import { Feedback } from 'app/entities/feedback';
 import { Result, ResultService } from 'app/entities/result';
 import { ProgrammingExercise } from '../programming-exercise.model';
 import { RepositoryFileService } from 'app/entities/repository';
 import { hasParticipationChanged, Participation, ParticipationWebsocketService } from 'app/entities/participation';
-<<<<<<< HEAD
 import { merge, Observable, Subscription } from 'rxjs';
 import { problemStatementHasChanged } from 'app/entities/exercise';
 import { ArtemisMarkdown } from 'app/components/util/markdown.service';
 import { ProgrammingExerciseTaskExtensionWrapper } from './extensions/programming-exercise-task.extension';
 import { ProgrammingExercisePlantUmlExtensionWrapper } from 'app/entities/programming-exercise/instructions/extensions/programming-exercise-plant-uml.extension';
 import { ProgrammingExerciseInstructionService, TestCaseState } from 'app/entities/programming-exercise/instructions/programming-exercise-instruction.service';
-import { Task, TaskArray } from 'app/entities/programming-exercise/instructions/programming-exercise-task.model';
-=======
-import { FaIconComponent } from '@fortawesome/angular-fontawesome';
-import { Observable, Subscription } from 'rxjs';
-import { hasExerciseChanged, problemStatementHasChanged } from 'app/entities/exercise';
-import { ProgrammingExerciseTestCase } from 'app/entities/programming-exercise/programming-exercise-test-case.model';
+import { TaskArray } from 'app/entities/programming-exercise/instructions/programming-exercise-task.model';
 import { ProgrammingExerciseParticipationService } from 'app/entities/programming-exercise/services';
-import { isLegacyResult } from 'app/entities/programming-exercise/utils/programming-exercise.utils';
-
-export enum TestCaseState {
-    NOT_EXECUTED = 'NOT_EXECUTED',
-    SUCCESS = 'SUCCESS',
-    FAIL = 'FAIL',
-    NO_RESULT = 'NO_RESULT',
-}
->>>>>>> 391283bf
-
-type Step = {
-    title: string;
-    done: TestCaseState;
-    tests: string[];
-};
 
 @Component({
     selector: 'jhi-programming-exercise-instructions',
@@ -108,29 +78,12 @@
         private resultService: ResultService,
         private repositoryFileService: RepositoryFileService,
         private participationWebsocketService: ParticipationWebsocketService,
-<<<<<<< HEAD
         private markdownService: ArtemisMarkdown,
         private programmingExerciseInstructionService: ProgrammingExerciseInstructionService,
         private programmingExerciseTaskWrapper: ProgrammingExerciseTaskExtensionWrapper,
         private programmingExercisePlantUmlWrapper: ProgrammingExercisePlantUmlExtensionWrapper,
+        private programmingExerciseParticipationService: ProgrammingExerciseParticipationService,
     ) {}
-=======
-        private programmingExerciseParticipationService: ProgrammingExerciseParticipationService,
-        private renderer: Renderer2,
-        private elementRef: ElementRef,
-        private modalService: NgbModal,
-        private componentFactoryResolver: ComponentFactoryResolver,
-        private appRef: ApplicationRef,
-        private injector: Injector,
-    ) {
-        // Enabled for color picker of markdown editor that inserts spans into the markdown
-        this.markdown = new Remarkable({ html: true });
-        this.markdown.inline.ruler.before('text', 'testsStatus', this.remarkableTestsStatusParser.bind(this), {});
-        this.markdown.block.ruler.before('paragraph', 'plantUml', this.remarkablePlantUmlParser.bind(this), {});
-        this.markdown.renderer.rules['testsStatus'] = this.remarkableTestsStatusRenderer.bind(this);
-        this.markdown.renderer.rules['plantUml'] = this.remarkablePlantUmlRenderer.bind(this);
-    }
->>>>>>> 391283bf
 
     /**
      * If the participation changes, the participation's instructions need to be loaded and the
