import { NgModule } from '@angular/core';
import { RouterModule } from '@angular/router';

import { ArtemisSharedModule } from 'app/shared';
import { SortByModule } from 'app/components/pipes';
import { FormDateTimePickerModule } from 'app/shared/date-time-picker/date-time-picker.module';
import { ArtemisCategorySelectorModule } from 'app/components/category-selector/category-selector.module';
import { ArtemisDifficultyPickerModule } from 'app/components/exercise/difficulty-picker/difficulty-picker.module';
import { ArtemisResultModule } from 'app/entities/result';
import { ArtemisProgrammingExerciseTestCaseModule } from 'app/entities/programming-exercise/test-cases/programming-exercise-test-case.module';
import { ArtemisProgrammingExerciseInstructionsEditorModule } from 'app/entities/programming-exercise/instructions/instructions-editor';
import { ArtemisProgrammingExerciseStatusModule } from 'app/entities/programming-exercise/status';
import { ArtemisProgrammingExerciseActionsModule } from 'app/entities/programming-exercise/actions/programming-exercise-actions.module';
import { ArtemisSharedComponentModule } from 'app/shared/components/shared-component.module';
import { ArtemisPresentationScoreModule } from 'app/components/exercise/presentation-score/presentation-score.module';
import {
    ProgrammingExerciseLifecycleComponent,
    ProgrammingExerciseTestScheduleDatePickerComponent,
} from 'app/entities/programming-exercise/programming-exercise-test-schedule-picker';
import { OwlDateTimeModule } from 'ng-pick-datetime';
import { ProgrammingExercisePlansAndRepositoriesPreviewComponent } from 'app/entities/programming-exercise/programming-exercise-plans-and-repositories-preview.component';
import { ArtemisMarkdownEditorModule } from 'app/markdown-editor';
import { ArtemisComplaintsModule } from 'app/complaints';
import { AssessmentInstructionsModule } from 'app/assessment-instructions/assessment-instructions.module';
import { FeatureToggleModule } from 'app/feature-toggle/feature-toggle.module';
import { ArtemisProgrammingAssessmentModule } from 'app/programming-assessment/programming-assessment.module';
<<<<<<< HEAD
import { StructuredGradingInstructionsModule } from 'app/structured-grading-instructions/structured-grading-instructions.module';
=======
import { IntellijModule } from 'app/intellij/intellij.module';
import { ProgrammingExerciseComponent } from 'app/entities/programming-exercise/programming-exercise.component';
import { ProgrammingExerciseUpdateComponent } from 'app/entities/programming-exercise/programming-exercise-update.component';
import { ProgrammingExerciseDetailComponent } from 'app/entities/programming-exercise/programming-exercise-detail.component';
import { ProgrammingExerciseImportComponent } from 'app/entities/programming-exercise/programming-exercise-import.component';
import { programmingExerciseRoute } from 'app/entities/programming-exercise/programming-exercise.route';
import { ProgrammingExerciseUtilsModule } from 'app/entities/programming-exercise/utils/programming-exercise-utils.module';
import { ArtemisAssessmentSharedModule } from 'app/assessment-shared/assessment-shared.module';
>>>>>>> d2af7633

const ENTITY_STATES = [...programmingExerciseRoute];

@NgModule({
    imports: [
        // Shared modules.
        ArtemisSharedModule,
        RouterModule.forChild(ENTITY_STATES),
        SortByModule,
        FormDateTimePickerModule,
        ArtemisCategorySelectorModule,
        ArtemisDifficultyPickerModule,
        // Programming exercise sub modules.
        ArtemisProgrammingExerciseInstructionsEditorModule,
        ArtemisProgrammingExerciseStatusModule,
        ArtemisProgrammingExerciseActionsModule,
        ArtemisProgrammingExerciseTestCaseModule,
        // Other entity modules.
        ArtemisResultModule,
        ArtemisSharedComponentModule,
        ArtemisPresentationScoreModule,
        OwlDateTimeModule,
        ArtemisMarkdownEditorModule,
        ArtemisComplaintsModule,
        AssessmentInstructionsModule,
        FeatureToggleModule,
        ArtemisProgrammingAssessmentModule,
<<<<<<< HEAD
        StructuredGradingInstructionsModule,
=======
        IntellijModule,
        ProgrammingExerciseUtilsModule,
        ArtemisAssessmentSharedModule,
>>>>>>> d2af7633
    ],
    declarations: [
        ProgrammingExerciseComponent,
        ProgrammingExerciseDetailComponent,
        ProgrammingExerciseUpdateComponent,
        ProgrammingExerciseImportComponent,
        ProgrammingExercisePlansAndRepositoriesPreviewComponent,
        // Form components
        ProgrammingExerciseLifecycleComponent,
        ProgrammingExerciseTestScheduleDatePickerComponent,
    ],
    entryComponents: [ProgrammingExerciseComponent, ProgrammingExerciseUpdateComponent, ProgrammingExerciseImportComponent],
    exports: [ProgrammingExerciseComponent, ArtemisProgrammingExerciseInstructionsEditorModule, ArtemisProgrammingExerciseActionsModule],
})
export class ArtemisProgrammingExerciseModule {}<|MERGE_RESOLUTION|>--- conflicted
+++ resolved
@@ -24,9 +24,6 @@
 import { AssessmentInstructionsModule } from 'app/assessment-instructions/assessment-instructions.module';
 import { FeatureToggleModule } from 'app/feature-toggle/feature-toggle.module';
 import { ArtemisProgrammingAssessmentModule } from 'app/programming-assessment/programming-assessment.module';
-<<<<<<< HEAD
-import { StructuredGradingInstructionsModule } from 'app/structured-grading-instructions/structured-grading-instructions.module';
-=======
 import { IntellijModule } from 'app/intellij/intellij.module';
 import { ProgrammingExerciseComponent } from 'app/entities/programming-exercise/programming-exercise.component';
 import { ProgrammingExerciseUpdateComponent } from 'app/entities/programming-exercise/programming-exercise-update.component';
@@ -35,7 +32,7 @@
 import { programmingExerciseRoute } from 'app/entities/programming-exercise/programming-exercise.route';
 import { ProgrammingExerciseUtilsModule } from 'app/entities/programming-exercise/utils/programming-exercise-utils.module';
 import { ArtemisAssessmentSharedModule } from 'app/assessment-shared/assessment-shared.module';
->>>>>>> d2af7633
+import { StructuredGradingInstructionModule } from 'app/structured-grading-instruction/structured-grading-instruction.module';
 
 const ENTITY_STATES = [...programmingExerciseRoute];
 
@@ -63,13 +60,10 @@
         AssessmentInstructionsModule,
         FeatureToggleModule,
         ArtemisProgrammingAssessmentModule,
-<<<<<<< HEAD
-        StructuredGradingInstructionsModule,
-=======
+        StructuredGradingInstructionModule,
         IntellijModule,
         ProgrammingExerciseUtilsModule,
         ArtemisAssessmentSharedModule,
->>>>>>> d2af7633
     ],
     declarations: [
         ProgrammingExerciseComponent,
