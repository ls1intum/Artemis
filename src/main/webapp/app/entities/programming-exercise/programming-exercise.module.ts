--- conflicted
+++ resolved
@@ -72,13 +72,10 @@
         ProgrammingExerciseCleanupDialogComponent,
         ProgrammingExerciseCleanupPopupComponent,
         ProgrammingExerciseManageTestCasesComponent,
-<<<<<<< HEAD
         ProgrammingExerciseImportComponent,
         PorgrammingExerciseImportPopupComponent,
-=======
         // Form components
         ProgrammingExerciseDueDateSelectComponent,
->>>>>>> 18936ac0
     ],
     entryComponents: [
         ProgrammingExerciseComponent,
