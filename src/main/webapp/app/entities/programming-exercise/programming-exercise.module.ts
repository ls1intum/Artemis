import { NgModule } from '@angular/core';
import { RouterModule } from '@angular/router';

import { ArtemisSharedModule } from 'app/shared';
import {
    ProgrammingExerciseComponent,
    ProgrammingExerciseDetailComponent,
    ProgrammingExerciseDialogComponent,
    ProgrammingExerciseParticipationService,
    ProgrammingExercisePopupComponent,
    programmingExercisePopupRoute,
    ProgrammingExercisePopupService,
    programmingExerciseRoute,
    ProgrammingExerciseService,
    ProgrammingExerciseTestCaseService,
    ProgrammingExerciseUpdateComponent,
    ProgrammingExerciseImportComponent,
} from './';
import { SortByModule } from 'app/components/pipes';
import { FormDateTimePickerModule } from 'app/shared/date-time-picker/date-time-picker.module';
import { ArtemisCategorySelectorModule } from 'app/components/category-selector/category-selector.module';
import { ArtemisDifficultyPickerModule } from 'app/components/exercise/difficulty-picker/difficulty-picker.module';
import { ArtemisResultModule } from 'app/entities/result';
import { FaIconComponent } from '@fortawesome/angular-fontawesome';
import { ArtemisProgrammingExerciseTestCaseModule } from 'app/entities/programming-exercise/test-cases/programming-exercise-test-case.module';
import { ArtemisProgrammingExerciseInstructionsEditorModule } from 'app/entities/programming-exercise/instructions/instructions-editor';
import { ArtemisProgrammingExerciseStatusModule } from 'app/entities/programming-exercise/status';
import { ArtemisProgrammingExerciseActionsModule } from 'app/entities/programming-exercise/actions/programming-exercise-actions.module';
import { ArtemisSharedComponentModule } from 'app/shared/components/shared-component.module';
import { ArtemisPresentationScoreModule } from 'app/components/exercise/presentation-score/presentation-score.module';
import { ProgrammingExerciseLifecycleComponent } from 'app/entities/programming-exercise/programming-exercise-test-schedule-picker';
import { ProgrammingExerciseTestScheduleDatePickerComponent } from 'app/entities/programming-exercise/programming-exercise-test-schedule-picker';
import { OwlDateTimeModule } from 'ng-pick-datetime';
import { ProgrammingExercisePlansAndRepositoriesPreviewComponent } from 'app/entities/programming-exercise/programming-exercise-plans-and-repositories-preview.component';
import { ArtemisMarkdownEditorModule } from 'app/markdown-editor';
<<<<<<< HEAD
import { ArtemisProgrammingAssessmentModule } from 'app/programming-assessment/programming-assessment.module';
=======
import { ArtemisComplaintsModule } from 'app/complaints';
import { FeatureToggleModule } from 'app/feature-toggle/feature-toggle.module';
>>>>>>> 38f0ce61

const ENTITY_STATES = [...programmingExerciseRoute, ...programmingExercisePopupRoute];

@NgModule({
    imports: [
        // Shared modules.
        ArtemisSharedModule,
        RouterModule.forChild(ENTITY_STATES),
        SortByModule,
        FormDateTimePickerModule,
        ArtemisCategorySelectorModule,
        ArtemisDifficultyPickerModule,
        // Programming exercise sub modules.
        ArtemisProgrammingExerciseInstructionsEditorModule,
        ArtemisProgrammingExerciseStatusModule,
        ArtemisProgrammingExerciseActionsModule,
        ArtemisProgrammingExerciseTestCaseModule,
        // Other entity modules.
        ArtemisResultModule,
        ArtemisSharedComponentModule,
        ArtemisPresentationScoreModule,
        OwlDateTimeModule,
        ArtemisMarkdownEditorModule,
<<<<<<< HEAD
        ArtemisProgrammingAssessmentModule,
=======
        ArtemisComplaintsModule,
        FeatureToggleModule,
>>>>>>> 38f0ce61
    ],
    declarations: [
        ProgrammingExerciseComponent,
        ProgrammingExerciseDetailComponent,
        ProgrammingExerciseUpdateComponent,
        ProgrammingExerciseDialogComponent,
        ProgrammingExercisePopupComponent,
        ProgrammingExerciseImportComponent,
        ProgrammingExercisePlansAndRepositoriesPreviewComponent,
        // Form components
        ProgrammingExerciseLifecycleComponent,
        ProgrammingExerciseTestScheduleDatePickerComponent,
    ],
    entryComponents: [
        ProgrammingExerciseComponent,
        ProgrammingExerciseDialogComponent,
        ProgrammingExerciseUpdateComponent,
        ProgrammingExercisePopupComponent,
        ProgrammingExerciseImportComponent,
        FaIconComponent,
    ],
    exports: [ProgrammingExerciseComponent, ArtemisProgrammingExerciseInstructionsEditorModule, ArtemisProgrammingExerciseActionsModule],
    providers: [ProgrammingExerciseService, ProgrammingExerciseTestCaseService, ProgrammingExercisePopupService, ProgrammingExerciseParticipationService],
})
export class ArtemisProgrammingExerciseModule {}<|MERGE_RESOLUTION|>--- conflicted
+++ resolved
@@ -33,12 +33,9 @@
 import { OwlDateTimeModule } from 'ng-pick-datetime';
 import { ProgrammingExercisePlansAndRepositoriesPreviewComponent } from 'app/entities/programming-exercise/programming-exercise-plans-and-repositories-preview.component';
 import { ArtemisMarkdownEditorModule } from 'app/markdown-editor';
-<<<<<<< HEAD
-import { ArtemisProgrammingAssessmentModule } from 'app/programming-assessment/programming-assessment.module';
-=======
 import { ArtemisComplaintsModule } from 'app/complaints';
 import { FeatureToggleModule } from 'app/feature-toggle/feature-toggle.module';
->>>>>>> 38f0ce61
+import { ArtemisProgrammingAssessmentModule } from 'app/programming-assessment/programming-assessment.module';
 
 const ENTITY_STATES = [...programmingExerciseRoute, ...programmingExercisePopupRoute];
 
@@ -62,12 +59,9 @@
         ArtemisPresentationScoreModule,
         OwlDateTimeModule,
         ArtemisMarkdownEditorModule,
-<<<<<<< HEAD
-        ArtemisProgrammingAssessmentModule,
-=======
         ArtemisComplaintsModule,
         FeatureToggleModule,
->>>>>>> 38f0ce61
+        ArtemisProgrammingAssessmentModule,
     ],
     declarations: [
         ProgrammingExerciseComponent,
