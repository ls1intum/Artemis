import { CUSTOM_ELEMENTS_SCHEMA, NgModule } from '@angular/core';
import { RouterModule } from '@angular/router';
import { JhiLanguageService } from 'ng-jhipster';
import { JhiLanguageHelper } from 'app/core';

import { ArTEMiSSharedModule } from 'app/shared';
import {
    ProgrammingExerciseComponent,
    ProgrammingExerciseDeleteDialogComponent,
    ProgrammingExerciseDeletePopupComponent,
    ProgrammingExerciseDetailComponent,
    ProgrammingExerciseDialogComponent,
    ProgrammingExercisePopupComponent,
    ProgrammingExerciseInstructionComponent,
    ProgrammingExerciseEditableInstructionComponent,
    programmingExercisePopupRoute,
    ProgrammingExercisePopupService,
    programmingExerciseRoute,
    ProgrammingExerciseService,
    ProgrammingExerciseUpdateComponent,
    ProgrammingExerciseInstructorStatusComponent,
    ProgrammingExerciseInstructionTestcaseStatusComponent,
} from './';
import { ArTEMiSMarkdownEditorModule } from 'app/markdown-editor';
import { SortByModule } from 'app/components/pipes';
import { FormDateTimePickerModule } from 'app/shared/date-time-picker/date-time-picker.module';
import { ArTEMiSCategorySelectorModule } from 'app/components/category-selector/category-selector.module';
import { ArTEMiSDifficultyPickerModule } from 'app/components/exercise/difficulty-picker/difficulty-picker.module';
import { ArTEMiSResultModule } from 'app/entities/result';
import { FaIconComponent } from '@fortawesome/angular-fontawesome';
import { ProgrammingExerciseInstructorExerciseStatusComponent } from 'app/entities/programming-exercise/status/programming-exercise-instructor-exercise-status.component';

const ENTITY_STATES = [...programmingExerciseRoute, ...programmingExercisePopupRoute];

@NgModule({
    imports: [
        ArTEMiSSharedModule,
        RouterModule.forChild(ENTITY_STATES),
        SortByModule,
        FormDateTimePickerModule,
        ArTEMiSCategorySelectorModule,
        ArTEMiSDifficultyPickerModule,
        ArTEMiSResultModule,
        ArTEMiSMarkdownEditorModule,
    ],
    declarations: [
        ProgrammingExerciseComponent,
        ProgrammingExerciseDetailComponent,
        ProgrammingExerciseUpdateComponent,
        ProgrammingExerciseDialogComponent,
        ProgrammingExerciseDeleteDialogComponent,
        ProgrammingExercisePopupComponent,
        ProgrammingExerciseDeletePopupComponent,
        ProgrammingExerciseInstructionComponent,
        ProgrammingExerciseEditableInstructionComponent,
        ProgrammingExerciseInstructorStatusComponent,
<<<<<<< HEAD
        ProgrammingExerciseInstructorExerciseStatusComponent,
=======
        ProgrammingExerciseInstructionTestcaseStatusComponent,
>>>>>>> 5381fab6
    ],
    entryComponents: [
        ProgrammingExerciseComponent,
        ProgrammingExerciseDialogComponent,
        ProgrammingExerciseUpdateComponent,
        ProgrammingExercisePopupComponent,
        ProgrammingExerciseDeleteDialogComponent,
        ProgrammingExerciseDeletePopupComponent,
        ProgrammingExerciseInstructorStatusComponent,
        ProgrammingExerciseInstructorExerciseStatusComponent,
        FaIconComponent,
    ],
    exports: [
        ProgrammingExerciseComponent,
        ProgrammingExerciseInstructionComponent,
        ProgrammingExerciseEditableInstructionComponent,
        ProgrammingExerciseInstructorExerciseStatusComponent,
    ],
    providers: [ProgrammingExerciseService, ProgrammingExercisePopupService, ProgrammingExerciseInstructionComponent],
    schemas: [CUSTOM_ELEMENTS_SCHEMA],
})
export class ArTEMiSProgrammingExerciseModule {
    constructor(private languageService: JhiLanguageService, private languageHelper: JhiLanguageHelper) {
        this.languageHelper.language.subscribe((languageKey: string) => {
            if (languageKey !== undefined) {
                this.languageService.changeLanguage(languageKey);
            }
        });
    }
}<|MERGE_RESOLUTION|>--- conflicted
+++ resolved
@@ -54,11 +54,8 @@
         ProgrammingExerciseInstructionComponent,
         ProgrammingExerciseEditableInstructionComponent,
         ProgrammingExerciseInstructorStatusComponent,
-<<<<<<< HEAD
         ProgrammingExerciseInstructorExerciseStatusComponent,
-=======
         ProgrammingExerciseInstructionTestcaseStatusComponent,
->>>>>>> 5381fab6
     ],
     entryComponents: [
         ProgrammingExerciseComponent,
