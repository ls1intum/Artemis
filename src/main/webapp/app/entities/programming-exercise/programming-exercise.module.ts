--- conflicted
+++ resolved
@@ -37,11 +37,8 @@
 import { OwlDateTimeModule } from 'ng-pick-datetime';
 import { ProgrammingExercisePlansAndRepositoriesPreviewComponent } from 'app/entities/programming-exercise/programming-exercise-plans-and-repositories-preview.component';
 import { ArtemisMarkdownEditorModule } from 'app/markdown-editor';
-<<<<<<< HEAD
+import { ArtemisComplaintsModule } from 'app/complaints';
 import { AssessmentInstructionsModule } from 'app/assessment-instructions/assessment-instructions.module';
-=======
-import { ArtemisComplaintsModule } from 'app/complaints';
->>>>>>> 30619255
 
 const ENTITY_STATES = [...programmingExerciseRoute, ...programmingExercisePopupRoute];
 
@@ -65,11 +62,8 @@
         ArtemisPresentationScoreModule,
         OwlDateTimeModule,
         ArtemisMarkdownEditorModule,
-<<<<<<< HEAD
+        ArtemisComplaintsModule,
         AssessmentInstructionsModule,
-=======
-        ArtemisComplaintsModule,
->>>>>>> 30619255
     ],
     declarations: [
         ProgrammingExerciseComponent,
