import { CUSTOM_ELEMENTS_SCHEMA, NgModule } from '@angular/core';
import { RouterModule } from '@angular/router';
import { JhiLanguageService } from 'ng-jhipster';
import { JhiLanguageHelper } from 'app/core';

import { ArTEMiSSharedModule } from 'app/shared';
import {
    ProgrammingExerciseComponent,
    ProgrammingExerciseDeleteDialogComponent,
    ProgrammingExerciseDeletePopupComponent,
    ProgrammingExerciseDetailComponent,
    ProgrammingExerciseDialogComponent,
    ProgrammingExercisePopupComponent,
    ProgrammingExerciseInstructionComponent,
    ProgrammingExerciseEditableInstructionComponent,
    programmingExercisePopupRoute,
    ProgrammingExercisePopupService,
    programmingExerciseRoute,
    ProgrammingExerciseService,
    ProgrammingExerciseUpdateComponent,
    ProgrammingExerciseInstructorStatusComponent,
} from './';
import { ArTEMiSMarkdownEditorModule } from 'app/markdown-editor';
import { SortByModule } from 'app/components/pipes';
import { FormDateTimePickerModule } from 'app/shared/date-time-picker/date-time-picker.module';
import { ArTEMiSCategorySelectorModule } from 'app/components/category-selector/category-selector.module';
import { ArTEMiSDifficultyPickerModule } from 'app/components/exercise/difficulty-picker/difficulty-picker.module';
import { ArTEMiSResultModule } from 'app/entities/result';
import { FaIconComponent } from '@fortawesome/angular-fontawesome';

const ENTITY_STATES = [...programmingExerciseRoute, ...programmingExercisePopupRoute];

@NgModule({
    imports: [
        ArTEMiSSharedModule,
        RouterModule.forChild(ENTITY_STATES),
        SortByModule,
        FormDateTimePickerModule,
        ArTEMiSCategorySelectorModule,
        ArTEMiSDifficultyPickerModule,
        ArTEMiSResultModule,
        ArTEMiSMarkdownEditorModule,
    ],
    declarations: [
        ProgrammingExerciseComponent,
        ProgrammingExerciseDetailComponent,
        ProgrammingExerciseUpdateComponent,
        ProgrammingExerciseDialogComponent,
        ProgrammingExerciseDeleteDialogComponent,
        ProgrammingExercisePopupComponent,
        ProgrammingExerciseDeletePopupComponent,
        ProgrammingExerciseInstructionComponent,
<<<<<<< HEAD
        ProgrammingExerciseEditableInstructionComponent,
=======
        ProgrammingExerciseInstructorStatusComponent,
>>>>>>> fc263c87
    ],
    entryComponents: [
        ProgrammingExerciseComponent,
        ProgrammingExerciseDialogComponent,
        ProgrammingExerciseUpdateComponent,
        ProgrammingExercisePopupComponent,
        ProgrammingExerciseDeleteDialogComponent,
        ProgrammingExerciseDeletePopupComponent,
        ProgrammingExerciseInstructorStatusComponent,
        FaIconComponent,
    ],
    exports: [ProgrammingExerciseComponent, ProgrammingExerciseInstructionComponent, ProgrammingExerciseEditableInstructionComponent],
    providers: [ProgrammingExerciseService, ProgrammingExercisePopupService, ProgrammingExerciseInstructionComponent],
    schemas: [CUSTOM_ELEMENTS_SCHEMA],
})
export class ArTEMiSProgrammingExerciseModule {
    constructor(private languageService: JhiLanguageService, private languageHelper: JhiLanguageHelper) {
        this.languageHelper.language.subscribe((languageKey: string) => {
            if (languageKey !== undefined) {
                this.languageService.changeLanguage(languageKey);
            }
        });
    }
}<|MERGE_RESOLUTION|>--- conflicted
+++ resolved
@@ -50,11 +50,8 @@
         ProgrammingExercisePopupComponent,
         ProgrammingExerciseDeletePopupComponent,
         ProgrammingExerciseInstructionComponent,
-<<<<<<< HEAD
         ProgrammingExerciseEditableInstructionComponent,
-=======
         ProgrammingExerciseInstructorStatusComponent,
->>>>>>> fc263c87
     ],
     entryComponents: [
         ProgrammingExerciseComponent,
