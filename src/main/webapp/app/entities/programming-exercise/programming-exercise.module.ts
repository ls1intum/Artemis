import { NgModule } from '@angular/core';
import { RouterModule } from '@angular/router';
import { JhiLanguageService } from 'ng-jhipster';
import { JhiLanguageHelper } from 'app/core';
import { NgxDatatableModule } from '@swimlane/ngx-datatable';

import { ArtemisSharedModule } from 'app/shared';
import {
    ProgrammingExerciseArchiveDialogComponent,
    ProgrammingExerciseArchivePopupComponent,
    ProgrammingExerciseCleanupDialogComponent,
    ProgrammingExerciseCleanupPopupComponent,
    ProgrammingExerciseComponent,
    ProgrammingExerciseDeleteDialogComponent,
    ProgrammingExerciseDeletePopupComponent,
    ProgrammingExerciseDetailComponent,
    ProgrammingExerciseDialogComponent,
    ProgrammingExerciseInstructorTriggerBuildButtonComponent,
    ProgrammingExerciseManageTestCasesComponent,
    ProgrammingExerciseParticipationService,
    ProgrammingExercisePopupComponent,
    programmingExercisePopupRoute,
    ProgrammingExercisePopupService,
    programmingExerciseRoute,
    ProgrammingExerciseService,
    ProgrammingExerciseStudentTriggerBuildButtonComponent,
    ProgrammingExerciseTestCaseService,
    ProgrammingExerciseUpdateComponent,
} from './';
import { SortByModule } from 'app/components/pipes';
import { FormDateTimePickerModule } from 'app/shared/date-time-picker/date-time-picker.module';
import { ArtemisCategorySelectorModule } from 'app/components/category-selector/category-selector.module';
import { ArtemisDifficultyPickerModule } from 'app/components/exercise/difficulty-picker/difficulty-picker.module';
import { ArtemisResultModule } from 'app/entities/result';
import { FaIconComponent } from '@fortawesome/angular-fontawesome';
import { ArtemisTableModule } from 'app/components/table/table.module';
import { ArtemisProgrammingExerciseInstructionsEditorModule } from 'app/entities/programming-exercise/instructions/instructions-editor';
import { ArtemisProgrammingExerciseStatusModule } from 'app/entities/programming-exercise/status';

const ENTITY_STATES = [...programmingExerciseRoute, ...programmingExercisePopupRoute];

@NgModule({
    imports: [
        ArtemisSharedModule,
        RouterModule.forChild(ENTITY_STATES),
        SortByModule,
        FormDateTimePickerModule,
        ArtemisCategorySelectorModule,
        ArtemisDifficultyPickerModule,
        ArtemisProgrammingExerciseInstructionsEditorModule,
        ArtemisProgrammingExerciseStatusModule,
        ArtemisResultModule,
        ArtemisTableModule,
        NgxDatatableModule,
    ],
    declarations: [
        ProgrammingExerciseComponent,
        ProgrammingExerciseDetailComponent,
        ProgrammingExerciseUpdateComponent,
        ProgrammingExerciseDialogComponent,
        ProgrammingExerciseDeleteDialogComponent,
        ProgrammingExercisePopupComponent,
        ProgrammingExerciseDeletePopupComponent,
        ProgrammingExerciseArchiveDialogComponent,
        ProgrammingExerciseArchivePopupComponent,
        ProgrammingExerciseCleanupDialogComponent,
        ProgrammingExerciseCleanupPopupComponent,
        ProgrammingExerciseManageTestCasesComponent,
        ProgrammingExerciseInstructorTriggerBuildButtonComponent,
        ProgrammingExerciseStudentTriggerBuildButtonComponent,
    ],
    entryComponents: [
        ProgrammingExerciseComponent,
        ProgrammingExerciseDialogComponent,
        ProgrammingExerciseUpdateComponent,
        ProgrammingExercisePopupComponent,
        ProgrammingExerciseDeleteDialogComponent,
        ProgrammingExerciseDeletePopupComponent,
        ProgrammingExerciseArchiveDialogComponent,
        ProgrammingExerciseArchivePopupComponent,
        ProgrammingExerciseCleanupDialogComponent,
        ProgrammingExerciseCleanupPopupComponent,
        FaIconComponent,
    ],
    exports: [
        ProgrammingExerciseComponent,
        ProgrammingExerciseInstructorTriggerBuildButtonComponent,
        ProgrammingExerciseStudentTriggerBuildButtonComponent,
        ArtemisProgrammingExerciseInstructionsEditorModule,
    ],
<<<<<<< HEAD
    providers: [ProgrammingExerciseService, ProgrammingExerciseTestCaseService, ProgrammingExercisePopupService, ProgrammingExerciseParticipationService],
    schemas: [CUSTOM_ELEMENTS_SCHEMA],
=======
    providers: [
        ProgrammingExerciseService,
        ProgrammingExerciseTestCaseService,
        ProgrammingExercisePopupService,
        ProgrammingExerciseTaskExtensionWrapper,
        ProgrammingExercisePlantUmlExtensionWrapper,
        ProgrammingExerciseInstructionService,
        ProgrammingExercisePlantUmlService,
        ProgrammingExerciseParticipationService,
    ],
>>>>>>> 4a8eb687
})
export class ArtemisProgrammingExerciseModule {
    constructor(private languageService: JhiLanguageService, private languageHelper: JhiLanguageHelper) {
        this.languageHelper.language.subscribe((languageKey: string) => {
            if (languageKey) {
                this.languageService.changeLanguage(languageKey);
            }
        });
    }
}<|MERGE_RESOLUTION|>--- conflicted
+++ resolved
@@ -88,21 +88,7 @@
         ProgrammingExerciseStudentTriggerBuildButtonComponent,
         ArtemisProgrammingExerciseInstructionsEditorModule,
     ],
-<<<<<<< HEAD
     providers: [ProgrammingExerciseService, ProgrammingExerciseTestCaseService, ProgrammingExercisePopupService, ProgrammingExerciseParticipationService],
-    schemas: [CUSTOM_ELEMENTS_SCHEMA],
-=======
-    providers: [
-        ProgrammingExerciseService,
-        ProgrammingExerciseTestCaseService,
-        ProgrammingExercisePopupService,
-        ProgrammingExerciseTaskExtensionWrapper,
-        ProgrammingExercisePlantUmlExtensionWrapper,
-        ProgrammingExerciseInstructionService,
-        ProgrammingExercisePlantUmlService,
-        ProgrammingExerciseParticipationService,
-    ],
->>>>>>> 4a8eb687
 })
 export class ArtemisProgrammingExerciseModule {
     constructor(private languageService: JhiLanguageService, private languageHelper: JhiLanguageHelper) {
