--- conflicted
+++ resolved
@@ -36,11 +36,8 @@
 import { ArtemisMarkdownEditorModule } from 'app/markdown-editor';
 import { ArtemisComplaintsModule } from 'app/complaints';
 import { FeatureToggleModule } from 'app/feature-toggle/feature-toggle.module';
-<<<<<<< HEAD
+import { ArtemisProgrammingAssessmentModule } from 'app/programming-assessment/programming-assessment.module';
 import { IntellijModule } from 'app/intellij/intellij.module';
-=======
-import { ArtemisProgrammingAssessmentModule } from 'app/programming-assessment/programming-assessment.module';
->>>>>>> 1f47986f
 
 const ENTITY_STATES = [...programmingExerciseRoute, ...programmingExercisePopupRoute];
 
@@ -66,11 +63,8 @@
         ArtemisMarkdownEditorModule,
         ArtemisComplaintsModule,
         FeatureToggleModule,
-<<<<<<< HEAD
+        ArtemisProgrammingAssessmentModule,
         IntellijModule,
-=======
-        ArtemisProgrammingAssessmentModule,
->>>>>>> 1f47986f
     ],
     declarations: [
         ProgrammingExerciseComponent,
