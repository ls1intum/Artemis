--- conflicted
+++ resolved
@@ -16,6 +16,7 @@
     ProgrammingExerciseInstructionTaskStatusComponent,
     ProgrammingExerciseInstructionTestcaseStatusComponent,
     ProgrammingExerciseInstructorStatusComponent,
+    ProgrammingExerciseInstructorTriggerBuildButtonComponent,
     ProgrammingExerciseManageTestCasesComponent,
     ProgrammingExerciseParticipationService,
     ProgrammingExercisePopupComponent,
@@ -23,16 +24,9 @@
     ProgrammingExercisePopupService,
     programmingExerciseRoute,
     ProgrammingExerciseService,
+    ProgrammingExerciseStudentTriggerBuildButtonComponent,
     ProgrammingExerciseTestCaseService,
-<<<<<<< HEAD
-    ProgrammingExerciseParticipationService,
-    ProgrammingExerciseManageTestCasesComponent,
-    ProgrammingExerciseInstructionTaskStatusComponent,
-    ProgrammingExerciseInstructorTriggerBuildButtonComponent,
-    ProgrammingExerciseStudentTriggerBuildButtonComponent,
-=======
     ProgrammingExerciseUpdateComponent,
->>>>>>> 72a0231b
 } from './';
 import { ArTEMiSMarkdownEditorModule } from 'app/markdown-editor';
 import { SortByModule } from 'app/components/pipes';
