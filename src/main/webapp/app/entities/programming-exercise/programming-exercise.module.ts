import { CUSTOM_ELEMENTS_SCHEMA, NgModule } from '@angular/core';
import { RouterModule } from '@angular/router';
import { JhiLanguageService } from 'ng-jhipster';
import { JhiLanguageHelper } from 'app/core';
import { NgxDatatableModule } from '@swimlane/ngx-datatable';

import { ArTEMiSSharedModule } from 'app/shared';
import {
    ProgrammingExerciseComponent,
    ProgrammingExerciseDeleteDialogComponent,
    ProgrammingExerciseDeletePopupComponent,
    ProgrammingExerciseDetailComponent,
    ProgrammingExerciseDialogComponent,
    ProgrammingExercisePopupComponent,
    ProgrammingExerciseInstructionComponent,
    ProgrammingExerciseEditableInstructionComponent,
    programmingExercisePopupRoute,
    ProgrammingExercisePopupService,
    programmingExerciseRoute,
    ProgrammingExerciseService,
    ProgrammingExerciseUpdateComponent,
    ProgrammingExerciseInstructorStatusComponent,
    ProgrammingExerciseInstructionTestcaseStatusComponent,
    ProgrammingExerciseTestCaseService,
    ProgrammingExerciseParticipationService,
    ProgrammingExerciseManageTestCasesComponent,
    ProgrammingExerciseInstructionTaskStatusComponent,
} from './';
import { ArTEMiSMarkdownEditorModule } from 'app/markdown-editor';
import { SortByModule } from 'app/components/pipes';
import { FormDateTimePickerModule } from 'app/shared/date-time-picker/date-time-picker.module';
import { ArTEMiSCategorySelectorModule } from 'app/components/category-selector/category-selector.module';
import { ArTEMiSDifficultyPickerModule } from 'app/components/exercise/difficulty-picker/difficulty-picker.module';
import { ArTEMiSResultModule } from 'app/entities/result';
import { FaIconComponent } from '@fortawesome/angular-fontawesome';
import { ProgrammingExerciseInstructorExerciseStatusComponent } from 'app/entities/programming-exercise/status/programming-exercise-instructor-exercise-status.component';
import { ProgrammingExerciseTaskExtensionWrapper } from 'app/entities/programming-exercise/instructions/extensions/programming-exercise-task.extension';
import { ProgrammingExerciseInstructionService } from 'app/entities/programming-exercise/instructions/programming-exercise-instruction.service';
import { ProgrammingExerciseInstructionStepWizardComponent } from 'app/entities/programming-exercise/instructions/programming-exercise-instruction-step-wizard.component';
import { ProgrammingExercisePlantUmlExtensionWrapper } from 'app/entities/programming-exercise/instructions/extensions/programming-exercise-plant-uml.extension';
import { ProgrammingExercisePlantUmlService } from 'app/entities/programming-exercise/instructions/programming-exercise-plant-uml.service';
import { ProgrammingExerciseInstructionResultDetailComponent } from './instructions/programming-exercise-instructions-result-detail.component';

const ENTITY_STATES = [...programmingExerciseRoute, ...programmingExercisePopupRoute];

@NgModule({
    imports: [
        ArTEMiSSharedModule,
        RouterModule.forChild(ENTITY_STATES),
        SortByModule,
        FormDateTimePickerModule,
        ArTEMiSCategorySelectorModule,
        ArTEMiSDifficultyPickerModule,
        ArTEMiSResultModule,
        ArTEMiSMarkdownEditorModule,
        NgxDatatableModule,
    ],
    declarations: [
        ProgrammingExerciseComponent,
        ProgrammingExerciseDetailComponent,
        ProgrammingExerciseUpdateComponent,
        ProgrammingExerciseDialogComponent,
        ProgrammingExerciseDeleteDialogComponent,
        ProgrammingExercisePopupComponent,
        ProgrammingExerciseDeletePopupComponent,
        ProgrammingExerciseInstructionComponent,
        ProgrammingExerciseEditableInstructionComponent,
        ProgrammingExerciseInstructorStatusComponent,
        ProgrammingExerciseInstructorExerciseStatusComponent,
        ProgrammingExerciseInstructionStepWizardComponent,
        ProgrammingExerciseInstructionResultDetailComponent,
        ProgrammingExerciseInstructionTestcaseStatusComponent,
        ProgrammingExerciseInstructionTaskStatusComponent,
        ProgrammingExerciseManageTestCasesComponent,
    ],
    entryComponents: [
        ProgrammingExerciseComponent,
        ProgrammingExerciseDialogComponent,
        ProgrammingExerciseUpdateComponent,
        ProgrammingExercisePopupComponent,
        ProgrammingExerciseDeleteDialogComponent,
        ProgrammingExerciseDeletePopupComponent,
        ProgrammingExerciseInstructorStatusComponent,
        ProgrammingExerciseInstructionComponent,
        ProgrammingExerciseInstructionTaskStatusComponent,
        ProgrammingExerciseInstructionStepWizardComponent,
        ProgrammingExerciseInstructionResultDetailComponent,
        ProgrammingExerciseInstructorExerciseStatusComponent,
        ProgrammingExerciseEditableInstructionComponent,
        FaIconComponent,
    ],
    exports: [
        ProgrammingExerciseComponent,
        ProgrammingExerciseInstructionComponent,
        ProgrammingExerciseEditableInstructionComponent,
        ProgrammingExerciseInstructorExerciseStatusComponent,
    ],
<<<<<<< HEAD
    providers: [
        ProgrammingExerciseService,
        ProgrammingExerciseTestCaseService,
        ProgrammingExercisePopupService,
        ProgrammingExerciseTaskExtensionWrapper,
        ProgrammingExercisePlantUmlExtensionWrapper,
        ProgrammingExerciseInstructionService,
        ProgrammingExercisePlantUmlService,
    ],
=======
    providers: [ProgrammingExerciseService, ProgrammingExerciseTestCaseService, ProgrammingExercisePopupService, ProgrammingExerciseParticipationService],
>>>>>>> 391283bf
    schemas: [CUSTOM_ELEMENTS_SCHEMA],
})
export class ArTEMiSProgrammingExerciseModule {
    constructor(private languageService: JhiLanguageService, private languageHelper: JhiLanguageHelper) {
        this.languageHelper.language.subscribe((languageKey: string) => {
            if (languageKey !== undefined) {
                this.languageService.changeLanguage(languageKey);
            }
        });
    }
}<|MERGE_RESOLUTION|>--- conflicted
+++ resolved
@@ -95,7 +95,6 @@
         ProgrammingExerciseEditableInstructionComponent,
         ProgrammingExerciseInstructorExerciseStatusComponent,
     ],
-<<<<<<< HEAD
     providers: [
         ProgrammingExerciseService,
         ProgrammingExerciseTestCaseService,
@@ -104,10 +103,8 @@
         ProgrammingExercisePlantUmlExtensionWrapper,
         ProgrammingExerciseInstructionService,
         ProgrammingExercisePlantUmlService,
+        ProgrammingExerciseParticipationService,
     ],
-=======
-    providers: [ProgrammingExerciseService, ProgrammingExerciseTestCaseService, ProgrammingExercisePopupService, ProgrammingExerciseParticipationService],
->>>>>>> 391283bf
     schemas: [CUSTOM_ELEMENTS_SCHEMA],
 })
 export class ArTEMiSProgrammingExerciseModule {
