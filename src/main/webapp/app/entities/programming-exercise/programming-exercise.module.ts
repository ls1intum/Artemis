import { CUSTOM_ELEMENTS_SCHEMA, NgModule } from '@angular/core';
import { RouterModule } from '@angular/router';
import { JhiLanguageService } from 'ng-jhipster';
import { JhiLanguageHelper } from 'app/core';
import { NgxDatatableModule } from '@swimlane/ngx-datatable';

import { ArTEMiSSharedModule } from 'app/shared';
import {
    ProgrammingExerciseComponent,
    ProgrammingExerciseDeleteDialogComponent,
    ProgrammingExerciseDeletePopupComponent,
    ProgrammingExerciseDetailComponent,
    ProgrammingExerciseDialogComponent,
    ProgrammingExercisePopupComponent,
    ProgrammingExerciseInstructionComponent,
    ProgrammingExerciseEditableInstructionComponent,
    programmingExercisePopupRoute,
    ProgrammingExercisePopupService,
    programmingExerciseRoute,
    ProgrammingExerciseService,
    ProgrammingExerciseUpdateComponent,
    ProgrammingExerciseInstructorStatusComponent,
    ProgrammingExerciseInstructionTestcaseStatusComponent,
    ProgrammingExerciseTestCaseService,
<<<<<<< HEAD
    ProgrammingExerciseParticipationService,
=======
    ProgrammingExerciseManageTestCasesComponent,
>>>>>>> 3baf10d7
} from './';
import { ArTEMiSMarkdownEditorModule } from 'app/markdown-editor';
import { SortByModule } from 'app/components/pipes';
import { FormDateTimePickerModule } from 'app/shared/date-time-picker/date-time-picker.module';
import { ArTEMiSCategorySelectorModule } from 'app/components/category-selector/category-selector.module';
import { ArTEMiSDifficultyPickerModule } from 'app/components/exercise/difficulty-picker/difficulty-picker.module';
import { ArTEMiSResultModule } from 'app/entities/result';
import { FaIconComponent } from '@fortawesome/angular-fontawesome';
import { ProgrammingExerciseInstructorExerciseStatusComponent } from 'app/entities/programming-exercise/status/programming-exercise-instructor-exercise-status.component';

const ENTITY_STATES = [...programmingExerciseRoute, ...programmingExercisePopupRoute];

@NgModule({
    imports: [
        ArTEMiSSharedModule,
        RouterModule.forChild(ENTITY_STATES),
        SortByModule,
        FormDateTimePickerModule,
        ArTEMiSCategorySelectorModule,
        ArTEMiSDifficultyPickerModule,
        ArTEMiSResultModule,
        ArTEMiSMarkdownEditorModule,
        NgxDatatableModule,
    ],
    declarations: [
        ProgrammingExerciseComponent,
        ProgrammingExerciseDetailComponent,
        ProgrammingExerciseUpdateComponent,
        ProgrammingExerciseDialogComponent,
        ProgrammingExerciseDeleteDialogComponent,
        ProgrammingExercisePopupComponent,
        ProgrammingExerciseDeletePopupComponent,
        ProgrammingExerciseInstructionComponent,
        ProgrammingExerciseEditableInstructionComponent,
        ProgrammingExerciseInstructorStatusComponent,
        ProgrammingExerciseInstructorExerciseStatusComponent,
        ProgrammingExerciseInstructionTestcaseStatusComponent,
        ProgrammingExerciseManageTestCasesComponent,
    ],
    entryComponents: [
        ProgrammingExerciseComponent,
        ProgrammingExerciseDialogComponent,
        ProgrammingExerciseUpdateComponent,
        ProgrammingExercisePopupComponent,
        ProgrammingExerciseDeleteDialogComponent,
        ProgrammingExerciseDeletePopupComponent,
        ProgrammingExerciseInstructorStatusComponent,
        ProgrammingExerciseInstructionComponent,
        ProgrammingExerciseInstructorExerciseStatusComponent,
        ProgrammingExerciseEditableInstructionComponent,
        FaIconComponent,
    ],
    exports: [
        ProgrammingExerciseComponent,
        ProgrammingExerciseInstructionComponent,
        ProgrammingExerciseEditableInstructionComponent,
        ProgrammingExerciseInstructorExerciseStatusComponent,
    ],
    providers: [ProgrammingExerciseService, ProgrammingExerciseTestCaseService, ProgrammingExercisePopupService, ProgrammingExerciseParticipationService],
    schemas: [CUSTOM_ELEMENTS_SCHEMA],
})
export class ArTEMiSProgrammingExerciseModule {
    constructor(private languageService: JhiLanguageService, private languageHelper: JhiLanguageHelper) {
        this.languageHelper.language.subscribe((languageKey: string) => {
            if (languageKey !== undefined) {
                this.languageService.changeLanguage(languageKey);
            }
        });
    }
}<|MERGE_RESOLUTION|>--- conflicted
+++ resolved
@@ -22,11 +22,8 @@
     ProgrammingExerciseInstructorStatusComponent,
     ProgrammingExerciseInstructionTestcaseStatusComponent,
     ProgrammingExerciseTestCaseService,
-<<<<<<< HEAD
     ProgrammingExerciseParticipationService,
-=======
     ProgrammingExerciseManageTestCasesComponent,
->>>>>>> 3baf10d7
 } from './';
 import { ArTEMiSMarkdownEditorModule } from 'app/markdown-editor';
 import { SortByModule } from 'app/components/pipes';
