import { NgModule } from '@angular/core';
import { RouterModule } from '@angular/router';

import { ArtemisSharedModule } from 'app/shared';
import { SortByModule } from 'app/components/pipes';
import { FormDateTimePickerModule } from 'app/shared/date-time-picker/date-time-picker.module';
import { ArtemisCategorySelectorModule } from 'app/components/category-selector/category-selector.module';
import { ArtemisDifficultyPickerModule } from 'app/components/exercise/difficulty-picker/difficulty-picker.module';
import { ArtemisResultModule } from 'app/entities/result';
import { ArtemisProgrammingExerciseTestCaseModule } from 'app/entities/programming-exercise/test-cases/programming-exercise-test-case.module';
import { ArtemisProgrammingExerciseInstructionsEditorModule } from 'app/entities/programming-exercise/instructions/instructions-editor';
import { ArtemisProgrammingExerciseStatusModule } from 'app/entities/programming-exercise/status';
import { ArtemisProgrammingExerciseActionsModule } from 'app/entities/programming-exercise/actions/programming-exercise-actions.module';
import { ArtemisSharedComponentModule } from 'app/shared/components/shared-component.module';
import { ArtemisPresentationScoreModule } from 'app/components/exercise/presentation-score/presentation-score.module';
import {
    ProgrammingExerciseLifecycleComponent,
    ProgrammingExerciseTestScheduleDatePickerComponent,
} from 'app/entities/programming-exercise/programming-exercise-test-schedule-picker';
import { OwlDateTimeModule } from 'ng-pick-datetime';
import { ProgrammingExercisePlansAndRepositoriesPreviewComponent } from 'app/entities/programming-exercise/programming-exercise-plans-and-repositories-preview.component';
import { ArtemisMarkdownEditorModule } from 'app/markdown-editor';
import { ArtemisComplaintsModule } from 'app/complaints';
import { FeatureToggleModule } from 'app/feature-toggle/feature-toggle.module';
import { ArtemisProgrammingAssessmentModule } from 'app/programming-assessment/programming-assessment.module';
import { OrionModule } from 'app/orion/orion.module';
import { ProgrammingExerciseComponent } from 'app/entities/programming-exercise/programming-exercise.component';
import { ProgrammingExerciseDialogComponent, ProgrammingExercisePopupComponent } from 'app/entities/programming-exercise/programming-exercise-dialog.component';
import { ProgrammingExerciseUpdateComponent } from 'app/entities/programming-exercise/programming-exercise-update.component';
import { ProgrammingExerciseDetailComponent } from 'app/entities/programming-exercise/programming-exercise-detail.component';
import { ProgrammingExerciseImportComponent } from 'app/entities/programming-exercise/programming-exercise-import.component';
import { programmingExercisePopupRoute, programmingExerciseRoute } from 'app/entities/programming-exercise/programming-exercise.route';
import { ProgrammingExerciseUtilsModule } from 'app/entities/programming-exercise/utils/programming-exercise-utils.module';

const ENTITY_STATES = [...programmingExerciseRoute, ...programmingExercisePopupRoute];

@NgModule({
    imports: [
        // Shared modules.
        ArtemisSharedModule,
        RouterModule.forChild(ENTITY_STATES),
        SortByModule,
        FormDateTimePickerModule,
        ArtemisCategorySelectorModule,
        ArtemisDifficultyPickerModule,
        // Programming exercise sub modules.
        ArtemisProgrammingExerciseInstructionsEditorModule,
        ArtemisProgrammingExerciseStatusModule,
        ArtemisProgrammingExerciseActionsModule,
        ArtemisProgrammingExerciseTestCaseModule,
        // Other entity modules.
        ArtemisResultModule,
        ArtemisSharedComponentModule,
        ArtemisPresentationScoreModule,
        OwlDateTimeModule,
        ArtemisMarkdownEditorModule,
        ArtemisComplaintsModule,
        FeatureToggleModule,
        ArtemisProgrammingAssessmentModule,
<<<<<<< HEAD
        OrionModule,
=======
        IntellijModule,
        ProgrammingExerciseUtilsModule,
>>>>>>> d71f2f2f
    ],
    declarations: [
        ProgrammingExerciseComponent,
        ProgrammingExerciseDetailComponent,
        ProgrammingExerciseUpdateComponent,
        ProgrammingExerciseDialogComponent,
        ProgrammingExercisePopupComponent,
        ProgrammingExerciseImportComponent,
        ProgrammingExercisePlansAndRepositoriesPreviewComponent,
        // Form components
        ProgrammingExerciseLifecycleComponent,
        ProgrammingExerciseTestScheduleDatePickerComponent,
    ],
    entryComponents: [
        ProgrammingExerciseComponent,
        ProgrammingExerciseDialogComponent,
        ProgrammingExerciseUpdateComponent,
        ProgrammingExercisePopupComponent,
        ProgrammingExerciseImportComponent,
    ],
    exports: [ProgrammingExerciseComponent, ArtemisProgrammingExerciseInstructionsEditorModule, ArtemisProgrammingExerciseActionsModule],
})
export class ArtemisProgrammingExerciseModule {}<|MERGE_RESOLUTION|>--- conflicted
+++ resolved
@@ -57,12 +57,8 @@
         ArtemisComplaintsModule,
         FeatureToggleModule,
         ArtemisProgrammingAssessmentModule,
-<<<<<<< HEAD
         OrionModule,
-=======
-        IntellijModule,
         ProgrammingExerciseUtilsModule,
->>>>>>> d71f2f2f
     ],
     declarations: [
         ProgrammingExerciseComponent,
