--- conflicted
+++ resolved
@@ -3,17 +3,13 @@
 import { ActivatedRoute } from '@angular/router';
 import { HttpErrorResponse } from '@angular/common/http';
 import { of, Subscription } from 'rxjs';
-import { catchError, distinctUntilChanged, map, tap, switchMap } from 'rxjs/operators';
+import { catchError, distinctUntilChanged, map, tap } from 'rxjs/operators';
 import { differenceBy as _differenceBy, differenceWith as _differenceWith, intersectionWith as _intersectionWith, unionBy as _unionBy } from 'lodash';
 import { JhiAlertService } from 'ng-jhipster';
 import { ProgrammingExerciseService, ProgrammingExerciseTestCaseService } from 'app/entities/programming-exercise/services';
 import { ProgrammingExerciseTestCase } from 'app/entities/programming-exercise/programming-exercise-test-case.model';
 import { ComponentCanDeactivate } from 'app/shared';
-<<<<<<< HEAD
-import { ProgrammingExercise } from 'app/entities/programming-exercise';
-=======
 import { ProgrammingExerciseWebsocketService } from 'app/entities/programming-exercise/services/programming-exercise-websocket.service';
->>>>>>> ab3a6e19
 
 export enum EditableField {
     WEIGHT = 'weight',
@@ -28,7 +24,6 @@
 export class ProgrammingExerciseManageTestCasesComponent implements OnInit, OnDestroy, ComponentCanDeactivate {
     EditableField = EditableField;
 
-    programmingExercise: ProgrammingExercise;
     exerciseId: number;
     editing: [ProgrammingExerciseTestCase, EditableField] | null = null;
     testCaseSubscription: Subscription;
@@ -86,28 +81,6 @@
             this.isLoading = true;
             this.exerciseId = Number(params['exerciseId']);
             this.editing = null;
-<<<<<<< HEAD
-            this.programmingExerciseService
-                .find(this.exerciseId)
-                .pipe(
-                    map(({ body }) => body!),
-                    tap((programmingExercise: ProgrammingExercise) => {
-                        this.buildAfterDueDateActive = !!programmingExercise.buildAndTestStudentSubmissionsAfterDueDate;
-                        this.programmingExercise = programmingExercise;
-                    }),
-                    tap(() => {
-                        if (this.testCaseSubscription) {
-                            this.testCaseSubscription.unsubscribe();
-                        }
-                        this.testCaseSubscription = this.testCaseService.subscribeForTestCases(this.exerciseId).subscribe((testCases: ProgrammingExerciseTestCase[]) => {
-                            this.testCases = testCases;
-                        });
-
-                        this.checkIfExerciseIsReleasedAndHasResults();
-                    }),
-                )
-                .subscribe();
-=======
             if (this.testCaseSubscription) {
                 this.testCaseSubscription.unsubscribe();
             }
@@ -120,6 +93,7 @@
                     tap(releaseState => {
                         this.hasUpdatedTestCases = releaseState.testCasesChanged;
                         this.isReleasedAndHasResults = releaseState.released && releaseState.hasStudentResult;
+                        this.buildAfterDueDateActive = !!releaseState.buildAndTestStudentSubmissionsAfterDueDate;
                     }),
                     catchError(() => of(null)),
                 )
@@ -130,7 +104,6 @@
                     this.subscribeForExerciseTestCasesChangedUpdates();
                     this.isLoading = false;
                 });
->>>>>>> ab3a6e19
         });
     }
 
