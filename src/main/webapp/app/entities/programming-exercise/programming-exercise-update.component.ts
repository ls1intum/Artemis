--- conflicted
+++ resolved
@@ -124,11 +124,7 @@
     }
 
     private onSaveError(error: HttpErrorResponse) {
-<<<<<<< HEAD
-        const errorMessage = error.headers.get('X-arTeMiSApp-alert')!;
-=======
-        const errorMessage = error.headers.get('X-artemisApp-alert');
->>>>>>> 6c9b4670
+        const errorMessage = error.headers.get('X-artemisApp-alert')!;
         // TODO: this is a workaround to avoid translation not found issues. Provide proper translations
         const jhiAlert = this.jhiAlertService.error(errorMessage);
         jhiAlert.msg = errorMessage;
