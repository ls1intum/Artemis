<div class="row justify-content-center">
    <div class="col-8">
        <div *ngIf="programmingExercise">
            <h2><span jhiTranslate="artemisApp.programmingExercise.detail.title">Programming Exercise</span> {{ programmingExercise.id }}</h2>
            <hr />
            <jhi-alert></jhi-alert>
            <jhi-alert-error></jhi-alert-error>
            <div class="text-right">
                <!--                <div class="btn-group flex-btn-group-container">-->
                <button type="submit" *ngIf="programmingExercise.isAtLeastInstructor" routerLink="/exercise/{{ programmingExercise.id }}/hints" class="btn btn-info btn-sm mr-1">
                    <fa-icon [icon]="'pencil-alt'"></fa-icon>
                    <span class="d-none d-md-inline" jhiTranslate="entity.action.manageHints">Manage Hints</span>
                </button>
                <jhi-programming-assessment-repo-export [exerciseId]="programmingExercise.id" class="mr-1"></jhi-programming-assessment-repo-export>
                <button
<<<<<<< HEAD
                    *ngIf="programmingExercise.isAtLeastInstructor"
                    jhiDeleteButton
                    [actionType]="ActionType.Cleanup"
                    [entityTitle]="programmingExercise.title"
                    deleteQuestion="instructorDashboard.cleanup.question"
                    (delete)="cleanupProgrammingExercise(programmingExercise.id, $event)"
                    [dialogError]="dialogError$"
                    deleteConfirmationText="artemisApp.exercise.delete.typeNameToConfirm"
                    [additionalChecks]="{
                        deleteRepositories: 'artemisApp.programmingExercise.delete.studentRepos'
                    }"
=======
                    type="submit"
                    *ngIf="programmingExercise.isAtLeastInstructor"
                    [jhiFeatureToggle]="FeatureToggle.PROGRAMMING_EXERCISES"
                    [routerLink]="['/', { outlets: { popup: 'exercise/' + programmingExercise.id + '/archive' } }]"
                    replaceUrl="true"
                    queryParamsHandling="merge"
                    class="btn btn-danger btn-sm mr-1 mb-1"
                >
                    <fa-icon [icon]="'archive'"></fa-icon>
                    <span class="d-none d-md-inline" jhiTranslate="entity.action.archive">Archive</span>
                </button>
                <button
                    type="submit"
                    *ngIf="programmingExercise.isAtLeastInstructor"
                    [jhiFeatureToggle]="FeatureToggle.PROGRAMMING_EXERCISES"
                    [routerLink]="['/', { outlets: { popup: 'exercise/' + programmingExercise.id + '/cleanup' } }]"
                    replaceUrl="true"
                    queryParamsHandling="merge"
                    class="btn btn-danger btn-sm mr-1 mb-1"
>>>>>>> f8a92ab7
                >
                    <fa-icon [icon]="'eraser'"></fa-icon>
                </button>
                <!--                </div>-->
            </div>
            <dl class="row-md jh-entity-details">
                <dt><span jhiTranslate="artemisApp.exercise.title">Title</span></dt>
                <dd>
                    <span>{{ programmingExercise.title }}</span>
                </dd>
                <dt><span jhiTranslate="artemisApp.exercise.shortName">Short Name</span></dt>
                <dd>
                    <span>{{ programmingExercise.shortName }}</span>
                </dd>
                <dt><span jhiTranslate="artemisApp.exercise.releaseDate">Release Date</span></dt>
                <dd>
                    <span>{{ programmingExercise.releaseDate | date: 'medium' }}</span>
                </dd>
                <dt><span jhiTranslate="artemisApp.exercise.dueDate">Due Date</span></dt>
                <dd>
                    <span>{{ programmingExercise.dueDate | date: 'medium' }}</span>
                </dd>
                <ng-container *ngIf="programmingExercise.dueDate">
                    <dt><span jhiTranslate="artemisApp.programmingExercise.timeline.afterDueDate">Automatic Submission Run After Due Date</span></dt>
                    <dd>
                        <span>{{ programmingExercise.buildAndTestStudentSubmissionsAfterDueDate | date: 'medium' }}</span>
                    </dd>
                </ng-container>
                <dt><span jhiTranslate="artemisApp.exercise.maxScore">Max Score</span></dt>
                <dd>
                    <span>{{ programmingExercise.maxScore }}</span>
                </dd>
                <dt><span jhiTranslate="artemisApp.exercise.presentationScoreEnabled.title">Presentation Score enabled</span></dt>
                <dd>
                    <span *ngIf="programmingExercise.presentationScoreEnabled">{{ 'global.generic.yes' | translate }}</span>
                    <span *ngIf="!programmingExercise.presentationScoreEnabled">{{ 'global.generic.no' | translate }}</span>
                </dd>
                <dt><span jhiTranslate="artemisApp.programmingExercise.templateRepositoryUrl">Template Repository Url</span></dt>
                <dd>
                    <span *ngIf="programmingExercise.templateParticipation && programmingExercise.templateParticipation.repositoryUrl"
                        ><a href="{{ programmingExercise.templateParticipation.repositoryUrl }}" target="_blank">{{
                            programmingExercise.templateParticipation.repositoryUrl
                        }}</a></span
                    >
                </dd>
                <dt><span jhiTranslate="artemisApp.programmingExercise.solutionRepositoryUrl">Solution Repository Url</span></dt>
                <dd>
                    <span *ngIf="programmingExercise.solutionParticipation && programmingExercise.solutionParticipation.repositoryUrl"
                        ><a href="{{ programmingExercise.solutionParticipation.repositoryUrl }}" target="_blank">{{
                            programmingExercise.solutionParticipation.repositoryUrl
                        }}</a></span
                    >
                </dd>
                <dt><span jhiTranslate="artemisApp.programmingExercise.testRepositoryUrl">Test Repository Url</span></dt>
                <dd>
                    <span *ngIf="programmingExercise.testRepositoryUrl"
                        ><a href="{{ programmingExercise.testRepositoryUrl }}" target="_blank">{{ programmingExercise.testRepositoryUrl }}</a></span
                    >
                </dd>

                <!-- TODO get the correct URL from the server instead of hardcoding Bamboo here -->
                <dt><span jhiTranslate="artemisApp.programmingExercise.templateBuildPlanId">Template Build Plan Id</span></dt>
                <dd>
                    <span *ngIf="programmingExercise.templateParticipation && programmingExercise.templateParticipation.buildPlanId"
                        ><a href="https://bamboobruegge.in.tum.de/browse/{{ programmingExercise.templateParticipation.buildPlanId }}" target="_blank">{{
                            programmingExercise.templateParticipation.buildPlanId
                        }}</a></span
                    >
                </dd>
                <dt><span jhiTranslate="artemisApp.programmingExercise.solutionBuildPlanId">Solution Build Plan Id</span></dt>
                <dd>
                    <span *ngIf="programmingExercise.solutionParticipation && programmingExercise.solutionParticipation.buildPlanId"
                        ><a href="https://bamboobruegge.in.tum.de/browse/{{ programmingExercise.solutionParticipation.buildPlanId }}" target="_blank">{{
                            programmingExercise.solutionParticipation.buildPlanId
                        }}</a></span
                    >
                </dd>
                <dt><span jhiTranslate="artemisApp.programmingExercise.sequentialTestRuns.title">Sequential Test Runs</span></dt>
                <dd>
                    <span>{{ programmingExercise.sequentialTestRuns }}</span>
                </dd>
                <dt><span jhiTranslate="artemisApp.programmingExercise.publishBuildPlanUrl">Publish Build Plan Url</span></dt>
                <dd>
                    <span>{{ programmingExercise.publishBuildPlanUrl }}</span>
                </dd>
                <dt><span jhiTranslate="artemisApp.programmingExercise.allowOnlineEditor">Allow Online Editor</span></dt>
                <dd>
                    <span>{{ programmingExercise.allowOnlineEditor }}</span>
                </dd>
                <dt><span jhiTranslate="artemisApp.programmingExercise.programmingLanguage">Programming Language</span></dt>
                <dd>
                    <span jhiTranslate="{{ 'artemisApp.ProgrammingLanguage.' + programmingExercise.programmingLanguage }}">{{ programmingExercise.programmingLanguage }}</span>
                </dd>
                <dt><span jhiTranslate="artemisApp.programmingExercise.packageName">Package Name</span></dt>
                <dd>
                    <span>{{ programmingExercise.packageName }}</span>
                </dd>
                <dt><span jhiTranslate="artemisApp.exerciseLtiConfiguration.lti">LTI</span></dt>
                <dd>
                    <a [routerLink]="['/', { outlets: { popup: 'exercise/' + programmingExercise.id + '/lti-configuration' } }]">LTI Configuration</a>
                </dd>
                <dt><span jhiTranslate="artemisApp.programmingExercise.templateResult">Template Result</span></dt>
                <dd>
                    <div *ngIf="programmingExercise?.templateParticipation" class="d-flex align-items-center">
                        <jhi-updating-result
                            *ngIf="!loadingTemplateParticipationResults"
                            [exercise]="programmingExercise"
                            [participation]="programmingExercise.templateParticipation"
                            [showUngradedResults]="true"
                            [showTestNames]="true"
                            class="mr-2"
                        ></jhi-updating-result>
                        <jhi-programming-exercise-instructor-status
                            *ngIf="programmingExercise.templateParticipation.results?.length"
                            class="repository-status-icon mr-2"
                            [participationType]="ParticipationType.TEMPLATE"
                            [participation]="programmingExercise.templateParticipation"
                            [exercise]="programmingExercise"
                        ></jhi-programming-exercise-instructor-status>
                        <jhi-programming-exercise-instructor-trigger-build-button
                            *ngIf="programmingExercise.templateParticipation.results"
                            [exercise]="programmingExercise"
                            [participation]="programmingExercise.templateParticipation"
                        ></jhi-programming-exercise-instructor-trigger-build-button>
                    </div>
                </dd>
                <dt><span jhiTranslate="artemisApp.programmingExercise.solutionResult">Solution Result</span></dt>
                <dd>
                    <div *ngIf="programmingExercise?.solutionParticipation" class="d-flex align-items-center">
                        <jhi-updating-result
                            *ngIf="!loadingSolutionParticipationResults"
                            [exercise]="programmingExercise"
                            [participation]="programmingExercise.solutionParticipation"
                            [showUngradedResults]="true"
                            [showTestNames]="true"
                            class="mr-2"
                        ></jhi-updating-result>
                        <jhi-programming-exercise-instructor-status
                            *ngIf="programmingExercise.solutionParticipation.results?.length"
                            class="repository-status-icon mr-2"
                            [participationType]="ParticipationType.SOLUTION"
                            [participation]="programmingExercise.solutionParticipation"
                            [exercise]="programmingExercise"
                        ></jhi-programming-exercise-instructor-status>
                        <jhi-programming-exercise-instructor-trigger-build-button
                            *ngIf="programmingExercise.solutionParticipation.results"
                            [exercise]="programmingExercise"
                            [participation]="programmingExercise.solutionParticipation"
                        ></jhi-programming-exercise-instructor-trigger-build-button>
                    </div>
                </dd>
                <dt><span jhiTranslate="artemisApp.programmingExercise.problemStatement.title">Problem Statement</span></dt>
                <dd>
                    <jhi-programming-exercise-instructions
                        [exercise]="programmingExercise"
                        [participation]="programmingExercise.templateParticipation"
                    ></jhi-programming-exercise-instructions>
                </dd>
            </dl>

            <button type="submit" (click)="previousState()" class="btn btn-info mr-1">
                <fa-icon [icon]="'arrow-left'"></fa-icon>&nbsp;<span jhiTranslate="entity.action.back"> Back</span>
            </button>

            <button type="button" [routerLink]="['/course', programmingExercise.course?.id, 'programming-exercise', programmingExercise.id, 'edit']" class="btn btn-primary mr-1">
                <fa-icon [icon]="'pencil-alt'"></fa-icon>&nbsp;<span jhiTranslate="entity.action.edit"> Edit</span>
            </button>
            <span class="mr-1">
                <button [jhiFeatureToggle]="FeatureToggle.PROGRAMMING_EXERCISES" type="button" (click)="squashTemplateCommits()" class="btn btn-secondary">
                    <span jhiTranslate="artemisApp.programmingExercise.squashTemplateCommits">Squash Template Commits</span>
                </button>
                <fa-icon [icon]="'question-circle'" class="text-secondary" ngbTooltip="{{ 'artemisApp.programmingExercise.squashTemplateCommitsWarning' | translate }}"></fa-icon>
            </span>
            <span *ngIf="programmingExercise.programmingLanguage == JAVA" class="mr-1">
                <button [jhiFeatureToggle]="FeatureToggle.PROGRAMMING_EXERCISES" type="button" (click)="generateStructureOracle()" class="btn btn-secondary">
                    <span jhiTranslate="artemisApp.programmingExercise.structureTestOracle">Update Structure Test Oracle</span>
                </button>
                <fa-icon [icon]="'question-circle'" class="text-secondary" ngbTooltip="{{ 'artemisApp.programmingExercise.structureTestOracleWarning' | translate }}"></fa-icon>
            </span>
        </div>
    </div>
</div><|MERGE_RESOLUTION|>--- conflicted
+++ resolved
@@ -13,8 +13,8 @@
                 </button>
                 <jhi-programming-assessment-repo-export [exerciseId]="programmingExercise.id" class="mr-1"></jhi-programming-assessment-repo-export>
                 <button
-<<<<<<< HEAD
                     *ngIf="programmingExercise.isAtLeastInstructor"
+                    [jhiFeatureToggle]="FeatureToggle.PROGRAMMING_EXERCISES"
                     jhiDeleteButton
                     [actionType]="ActionType.Cleanup"
                     [entityTitle]="programmingExercise.title"
@@ -25,27 +25,6 @@
                     [additionalChecks]="{
                         deleteRepositories: 'artemisApp.programmingExercise.delete.studentRepos'
                     }"
-=======
-                    type="submit"
-                    *ngIf="programmingExercise.isAtLeastInstructor"
-                    [jhiFeatureToggle]="FeatureToggle.PROGRAMMING_EXERCISES"
-                    [routerLink]="['/', { outlets: { popup: 'exercise/' + programmingExercise.id + '/archive' } }]"
-                    replaceUrl="true"
-                    queryParamsHandling="merge"
-                    class="btn btn-danger btn-sm mr-1 mb-1"
-                >
-                    <fa-icon [icon]="'archive'"></fa-icon>
-                    <span class="d-none d-md-inline" jhiTranslate="entity.action.archive">Archive</span>
-                </button>
-                <button
-                    type="submit"
-                    *ngIf="programmingExercise.isAtLeastInstructor"
-                    [jhiFeatureToggle]="FeatureToggle.PROGRAMMING_EXERCISES"
-                    [routerLink]="['/', { outlets: { popup: 'exercise/' + programmingExercise.id + '/cleanup' } }]"
-                    replaceUrl="true"
-                    queryParamsHandling="merge"
-                    class="btn btn-danger btn-sm mr-1 mb-1"
->>>>>>> f8a92ab7
                 >
                     <fa-icon [icon]="'eraser'"></fa-icon>
                 </button>
