--- conflicted
+++ resolved
@@ -46,15 +46,11 @@
                 <dd>
                     <span>{{ programmingExercise.solutionParticipation.buildPlanId }}</span>
                 </dd>
-<<<<<<< HEAD
-                <dt><span jhiTranslate="arTeMiSApp.programmingExercise.sequentialTestRuns.title">Sequential Test Runs</span></dt>
+                <dt><span jhiTranslate="artemisApp.programmingExercise.sequentialTestRuns.title">Sequential Test Runs</span></dt>
                 <dd>
                     <span>{{ programmingExercise.sequentialTestRuns }}</span>
                 </dd>
-                <dt><span jhiTranslate="arTeMiSApp.programmingExercise.publishBuildPlanUrl">Publish Build Plan Url</span></dt>
-=======
                 <dt><span jhiTranslate="artemisApp.programmingExercise.publishBuildPlanUrl">Publish Build Plan Url</span></dt>
->>>>>>> fb6fdc34
                 <dd>
                     <span>{{ programmingExercise.publishBuildPlanUrl }}</span>
                 </dd>
