--- conflicted
+++ resolved
@@ -8,13 +8,10 @@
 import { ProgrammingExercise } from 'app/entities/programming-exercise';
 import { ButtonSize, ButtonType } from 'app/shared/components';
 import { SubmissionType } from 'app/entities/submission';
-<<<<<<< HEAD
 import { AssessmentType } from 'app/entities/assessment-type';
 import { hasDeadlinePassed } from 'app/entities/programming-exercise/utils/programming-exercise.utils';
-=======
 import { HttpResponse } from '@angular/common/http';
 import { FeatureToggle } from 'app/feature-toggle';
->>>>>>> 38f0ce61
 
 /**
  * Component for triggering a build for the CURRENT submission of the student (does not create a new commit!).
@@ -29,13 +26,9 @@
     @Input() participation: Participation;
     @Input() btnSize = ButtonSize.SMALL;
 
-<<<<<<< HEAD
-    participationIsActive: boolean;
+    participationBuildCanBeTriggered: boolean;
     // This only works correctly when the provided participation includes its latest result.
     lastResultIsManual: boolean;
-=======
-    participationBuildCanBeTriggered: boolean;
->>>>>>> 38f0ce61
     participationHasLatestSubmissionWithoutResult: boolean;
     isRetrievingBuildStatus: boolean;
     isBuilding: boolean;
@@ -54,21 +47,16 @@
      */
     ngOnChanges(changes: SimpleChanges): void {
         if (hasParticipationChanged(changes)) {
-<<<<<<< HEAD
-            this.participationIsActive = this.participation.initializationState === InitializationState.INITIALIZED;
             // The identification of manual results is only relevant when the deadline was passed, otherwise they could be overridden anyway.
             if (hasDeadlinePassed(this.exercise)) {
                 // If the last result was manual, the instructor might not want to override it with a new automatic result.
                 const newestResult = !!this.participation.results && compose(head, orderBy('id', 'desc'))(this.participation.results);
                 this.lastResultIsManual = !!newestResult && newestResult.assessmentType === AssessmentType.MANUAL;
             }
-            if (this.participationIsActive) {
-=======
             // We can trigger the build only if the participation is active (has build plan) or if the build plan was archived (new build plan will be created).
             this.participationBuildCanBeTriggered =
                 this.participation.initializationState === InitializationState.INITIALIZED || this.participation.initializationState === InitializationState.INACTIVE;
             if (this.participationBuildCanBeTriggered) {
->>>>>>> 38f0ce61
                 this.setupSubmissionSubscription();
             }
         }
