import { Component, Input } from '@angular/core';
import { ProgrammingExerciseTriggerBuildButtonComponent } from './programming-exercise-trigger-build-button.component';
import { ProgrammingSubmissionService } from 'app/programming-submission/programming-submission.service';
import { SubmissionType } from 'app/entities/submission';
<<<<<<< HEAD
import { JhiAlertService } from 'ng-jhipster';
import { catchError } from 'rxjs/operators';
import { of } from 'rxjs';
=======
import { ParticipationWebsocketService } from 'app/entities/participation';
>>>>>>> 1962378b

@Component({
    selector: 'jhi-programming-exercise-student-trigger-build-button',
    templateUrl: './programming-exercise-trigger-build-button.component.html',
})
export class ProgrammingExerciseStudentTriggerBuildButtonComponent extends ProgrammingExerciseTriggerBuildButtonComponent {
<<<<<<< HEAD
    @Input() triggerLastGraded = false;
    constructor(submissionService: ProgrammingSubmissionService, alertService: JhiAlertService) {
        super(submissionService, alertService);
=======
    constructor(submissionService: ProgrammingSubmissionService, participationWebsocketService: ParticipationWebsocketService) {
        super(submissionService, participationWebsocketService);
>>>>>>> 1962378b
    }

    // TODO: this should not be allowed after the build and test deadline if manual grading is enabled for the exercise otherwise students could override the manual results
    triggerBuild = (event: any) => {
        // The button might be placed in other elements that have a click listener, so catch the click here.
        event.stopPropagation();
        const triggerAction = this.participationHasLatestSubmissionWithoutResult ? super.triggerFailed(this.triggerLastGraded) : super.triggerWithType(SubmissionType.MANUAL);
        triggerAction
            .pipe(
                catchError(() => {
                    this.alertService.error('artemisApp.programmingExercise.resubmitUnsuccessful');
                    return of(null);
                }),
            )
            .subscribe();
    };
}<|MERGE_RESOLUTION|>--- conflicted
+++ resolved
@@ -2,27 +2,20 @@
 import { ProgrammingExerciseTriggerBuildButtonComponent } from './programming-exercise-trigger-build-button.component';
 import { ProgrammingSubmissionService } from 'app/programming-submission/programming-submission.service';
 import { SubmissionType } from 'app/entities/submission';
-<<<<<<< HEAD
+import { ParticipationWebsocketService } from 'app/entities/participation';
 import { JhiAlertService } from 'ng-jhipster';
 import { catchError } from 'rxjs/operators';
 import { of } from 'rxjs';
-=======
-import { ParticipationWebsocketService } from 'app/entities/participation';
->>>>>>> 1962378b
 
 @Component({
     selector: 'jhi-programming-exercise-student-trigger-build-button',
     templateUrl: './programming-exercise-trigger-build-button.component.html',
 })
 export class ProgrammingExerciseStudentTriggerBuildButtonComponent extends ProgrammingExerciseTriggerBuildButtonComponent {
-<<<<<<< HEAD
     @Input() triggerLastGraded = false;
-    constructor(submissionService: ProgrammingSubmissionService, alertService: JhiAlertService) {
-        super(submissionService, alertService);
-=======
-    constructor(submissionService: ProgrammingSubmissionService, participationWebsocketService: ParticipationWebsocketService) {
-        super(submissionService, participationWebsocketService);
->>>>>>> 1962378b
+
+    constructor(submissionService: ProgrammingSubmissionService, alertService: JhiAlertService, participationWebsocketService: ParticipationWebsocketService) {
+        super(submissionService, participationWebsocketService, alertService);
     }
 
     // TODO: this should not be allowed after the build and test deadline if manual grading is enabled for the exercise otherwise students could override the manual results
