<<<<<<< HEAD
import { Component, EventEmitter, Input, Output } from '@angular/core';
import { catchError, filter, take } from 'rxjs/operators';
=======
import { Component, Input, EventEmitter, Output, OnChanges, OnInit } from '@angular/core';
import { catchError, filter, take, tap } from 'rxjs/operators';
>>>>>>> 6f989ca6
import { ProgrammingSubmissionService } from 'app/programming-submission/programming-submission.service';
import { of } from 'rxjs';
import { NgbActiveModal, NgbModal } from '@ng-bootstrap/ng-bootstrap';
import { ButtonType } from 'app/shared/components';
import { ProgrammingExerciseWebsocketService } from 'app/entities/programming-exercise/services/programming-exercise-websocket.service';
<<<<<<< HEAD
import { ProgrammingExercise } from 'app/entities/programming-exercise';
import { hasDeadlinePassed } from 'app/entities/programming-exercise/utils/programming-exercise.utils';
=======
import { BuildRunState, ProgrammingBuildRunService } from 'app/programming-submission/programming-build-run.service';
>>>>>>> 6f989ca6

/**
 * A button that triggers the build for all participations of the given programming exercise.
 */
@Component({
    selector: 'jhi-programming-exercise-trigger-all-button',
    template: `
        <jhi-button
            id="trigger-all-button"
            class="ml-3"
            [disabled]="disabled"
            [btnType]="ButtonType.ERROR"
            [isLoading]="isTriggeringBuildAll"
            [tooltip]="'artemisApp.programmingExercise.resubmitAllTooltip'"
            [icon]="'redo'"
            [title]="'artemisApp.programmingExercise.resubmitAll'"
            (onClick)="openTriggerAllModal()"
        >
        </jhi-button>
    `,
})
export class ProgrammingExerciseTriggerAllButtonComponent implements OnInit {
    ButtonType = ButtonType;
    @Input() exercise: ProgrammingExercise;
    @Input() disabled = false;
    @Output() onBuildTriggered = new EventEmitter();
    isTriggeringBuildAll = false;

    constructor(private submissionService: ProgrammingSubmissionService, private programmingBuildRunService: ProgrammingBuildRunService, private modalService: NgbModal) {}

    ngOnInit() {
        // The info that the builds were triggered comes from a websocket channel.
        this.subscribeBuildRunUpdates();
    }

    /**
     * Opens a modal in that the user has to confirm to trigger all participations.
     * This confirmation is needed as this is a performance intensive action and puts heavy load on our build system
     * and will create new results for the students (which could be confusing to them).
     */
    openTriggerAllModal() {
        const modalRef = this.modalService.open(ProgrammingExerciseInstructorTriggerAllDialogComponent, { size: 'lg', backdrop: 'static' });
        modalRef.componentInstance.exerciseId = this.exercise.id;
        modalRef.componentInstance.deadlinePassed = hasDeadlinePassed(this.exercise);
        modalRef.result.then(() => {
            this.submissionService
                .triggerInstructorBuildForAllParticipationsOfExercise(this.exercise.id)
                .pipe(catchError(() => of(null)))
                .subscribe(() => {
                    this.onBuildTriggered.emit();
                });
        });
    }

<<<<<<< HEAD
    private waitForBuildResult() {
        this.programmingExerciseWebsocketService
            .getTestCaseState(this.exercise.id)
            .pipe(
                filter(testCasesChanged => !testCasesChanged),
                take(1),
            )
            .subscribe(() => (this.isTriggeringBuildAll = false));
=======
    private subscribeBuildRunUpdates() {
        this.programmingBuildRunService
            .getBuildRunUpdates(this.exerciseId)
            .pipe(tap(buildRunState => (this.isTriggeringBuildAll = buildRunState === BuildRunState.RUNNING)))
            .subscribe();
>>>>>>> 6f989ca6
    }
}

/**
 * The warning modal of the trigger all button that informs the user about the cost and effects of the operation.
 */
@Component({
    template: `
        <form name="triggerAllForm" (ngSubmit)="confirmTrigger()">
            <div class="modal-header">
                <h4 class="modal-title" jhiTranslate="artemisApp.programmingExercise.resubmitAll">Trigger all</h4>
                <button type="button" class="close" data-dismiss="modal" aria-hidden="true" (click)="cancel()">&times;</button>
            </div>
            <div class="modal-body">
                <jhi-alert-error></jhi-alert-error>
                <p *ngIf="deadlinePassed" class="text-danger font-weight-bold" jhiTranslate="artemisApp.programmingExercise.resubmitAllConfirmAfterDeadline">
                    The deadline has passed, some of the student submissions might have received manual results created by teaching assistants. Newly generated automatic results
                    would replace the manual results as the latest result for the participation.
                </p>
                <p jhiTranslate="artemisApp.programmingExercise.resubmitAllDialog">
                    WARNING: Triggering all participations again is a very expensive operation. This action will start a CI build for every participation in this exercise!
                </p>
            </div>
            <div class="modal-footer">
                <button type="button" class="btn btn-secondary" data-dismiss="modal" (click)="cancel()">
                    <fa-icon [icon]="'ban'"></fa-icon>&nbsp;<span jhiTranslate="entity.action.cancel">Cancel</span>
                </button>
                <button type="submit" class="btn btn-danger">
                    <fa-icon [icon]="'times'"></fa-icon>&nbsp;
                    <span jhiTranslate="entity.action.confirm">Confirm</span>
                </button>
            </div>
        </form>
    `,
})
export class ProgrammingExerciseInstructorTriggerAllDialogComponent {
    @Input() exerciseId: number;
    @Input() deadlinePassed: boolean;

    constructor(private activeModal: NgbActiveModal) {}

    cancel() {
        this.activeModal.dismiss('cancel');
    }

    confirmTrigger() {
        this.activeModal.close();
    }
}<|MERGE_RESOLUTION|>--- conflicted
+++ resolved
@@ -1,21 +1,12 @@
-<<<<<<< HEAD
-import { Component, EventEmitter, Input, Output } from '@angular/core';
-import { catchError, filter, take } from 'rxjs/operators';
-=======
-import { Component, Input, EventEmitter, Output, OnChanges, OnInit } from '@angular/core';
-import { catchError, filter, take, tap } from 'rxjs/operators';
->>>>>>> 6f989ca6
+import { Component, EventEmitter, Input, OnInit, Output } from '@angular/core';
+import { catchError, tap } from 'rxjs/operators';
 import { ProgrammingSubmissionService } from 'app/programming-submission/programming-submission.service';
 import { of } from 'rxjs';
 import { NgbActiveModal, NgbModal } from '@ng-bootstrap/ng-bootstrap';
 import { ButtonType } from 'app/shared/components';
-import { ProgrammingExerciseWebsocketService } from 'app/entities/programming-exercise/services/programming-exercise-websocket.service';
-<<<<<<< HEAD
 import { ProgrammingExercise } from 'app/entities/programming-exercise';
 import { hasDeadlinePassed } from 'app/entities/programming-exercise/utils/programming-exercise.utils';
-=======
 import { BuildRunState, ProgrammingBuildRunService } from 'app/programming-submission/programming-build-run.service';
->>>>>>> 6f989ca6
 
 /**
  * A button that triggers the build for all participations of the given programming exercise.
@@ -70,22 +61,11 @@
         });
     }
 
-<<<<<<< HEAD
-    private waitForBuildResult() {
-        this.programmingExerciseWebsocketService
-            .getTestCaseState(this.exercise.id)
-            .pipe(
-                filter(testCasesChanged => !testCasesChanged),
-                take(1),
-            )
-            .subscribe(() => (this.isTriggeringBuildAll = false));
-=======
     private subscribeBuildRunUpdates() {
         this.programmingBuildRunService
-            .getBuildRunUpdates(this.exerciseId)
+            .getBuildRunUpdates(this.exercise.id)
             .pipe(tap(buildRunState => (this.isTriggeringBuildAll = buildRunState === BuildRunState.RUNNING)))
             .subscribe();
->>>>>>> 6f989ca6
     }
 }
 
