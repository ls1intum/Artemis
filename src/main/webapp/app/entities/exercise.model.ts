--- conflicted
+++ resolved
@@ -145,15 +145,11 @@
     }
 }
 
-<<<<<<< HEAD
-export function getIcon(exerciseType: ExerciseType): IconProp {
-=======
 export function getIcon(exerciseType?: ExerciseType): IconProp {
     if (!exerciseType) {
         return 'question' as IconProp;
     }
 
->>>>>>> b3b0db85
     const icons = {
         [ExerciseType.PROGRAMMING]: 'keyboard',
         [ExerciseType.MODELING]: 'project-diagram',
