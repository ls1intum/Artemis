--- conflicted
+++ resolved
@@ -57,12 +57,8 @@
 
 export const DEFAULT_PLAGIARISM_DETECTION_CONFIG: PlagiarismDetectionConfig = {
     continuousPlagiarismControlEnabled: false,
-<<<<<<< HEAD
-    continuousPlagiarismControlPostDueDateChecksEnabled: true,
+    continuousPlagiarismControlPostDueDateChecksEnabled: false,
     continuousPlagiarismControlPlagiarismCaseStudentResponsePeriod: 7,
-=======
-    continuousPlagiarismControlPostDueDateChecksEnabled: false,
->>>>>>> 3122f99a
     similarityThreshold: 90,
     minimumSize: 50,
     minimumScore: 0,
