import { Component, EventEmitter, Input, OnChanges, OnDestroy, OnInit, Output, SimpleChanges } from '@angular/core';
import { Participation, ParticipationService } from 'app/entities/participation';
import { ParticipationWebsocketService } from 'app/entities/participation/participation-websocket.service';
import { Result, ResultService } from '.';
import { AccountService, JhiWebsocketService } from '../../core';
import { Subscription } from 'rxjs';
import { RepositoryService } from 'app/entities/repository/repository.service';
import { HttpClient } from '@angular/common/http';
import { Exercise, ExerciseType } from 'app/entities/exercise';

import * as moment from 'moment';
import { TranslateService } from '@ngx-translate/core';
import { ProgrammingExercise } from 'app/entities/programming-exercise';

@Component({
    selector: 'jhi-updating-result',
    templateUrl: './updating-result.component.html',
    providers: [ResultService, RepositoryService],
})

/**
 * When using the result component make sure that the reference to the participation input is changed if the result changes
 * e.g. by using Object.assign to trigger ngOnChanges which makes sure that the result is updated
 */
export class UpdatingResultComponent implements OnInit, OnChanges, OnDestroy {
    // make constants available to html for comparison
    readonly QUIZ = ExerciseType.QUIZ;
    readonly PROGRAMMING = ExerciseType.PROGRAMMING;
    readonly MODELING = ExerciseType.MODELING;

    @Input() participation: Participation;
    @Input() isBuilding: boolean;
    @Input() short = false;
    @Input() result: Result;
    @Input() showUngradedResults: boolean;
    @Output() newResultReceived = new EventEmitter<boolean>();

    private resultUpdateListener: Subscription;

    constructor(
        private jhiWebsocketService: JhiWebsocketService,
        private resultService: ResultService,
        private participationService: ParticipationService,
        private repositoryService: RepositoryService,
        private accountService: AccountService,
        private translate: TranslateService,
        private http: HttpClient,
        private participationWebsocketService: ParticipationWebsocketService,
    ) {}

    ngOnInit(): void {
        if (!this.participation || !this.participation.id) {
            return;
        }

        if (this.result) {
            const exercise = this.participation.exercise;
            if (exercise && exercise.type === ExerciseType.PROGRAMMING) {
                this.subscribeForNewResults(exercise as ProgrammingExercise);
            }
        } else {
            const exercise = this.participation.exercise;

            if (this.participation.results && this.participation.results.length > 0) {
                if (exercise && exercise.type === ExerciseType.MODELING) {
                    // sort results by completionDate descending to ensure the newest result is shown
                    // this is important for modeling exercises since students can have multiple tries
                    // think about if this should be used for all types of exercises
                    this.participation.results.sort((r1: Result, r2: Result) => {
                        if (r1.completionDate! > r2.completionDate!) {
                            return -1;
                        }
                        if (r1.completionDate! < r2.completionDate!) {
                            return 1;
                        }
                        return 0;
                    });
                }
                // Make sure result and participation are connected
                this.result = this.participation.results[0];
                this.result.participation = this.participation;
            }

            this.subscribeForNewResults(exercise);
        }
    }

    subscribeForNewResults(exercise: Exercise) {
        this.accountService.identity().then(user => {
            // only subscribe for the currently logged in user or if the participation is a template/solution participation and the student is at least instructor
<<<<<<< HEAD
            const isInstructorInCourse = this.participation.student == null && this.accountService.isAtLeastInstructorInCourse(exercise.course!);
            const isSameUser = this.participation.student && user!.id === this.participation.student.id;
            const exerciseNotOver = exercise.dueDate == null || exercise.dueDate.isAfter(moment());
=======
            const isInstructorInCourse = this.participation.student == null && exercise.course && this.accountService.isAtLeastInstructorInCourse(exercise.course);
            const isSameUser = this.participation.student && user.id === this.participation.student.id;
            const exerciseNotOver = exercise.dueDate == null || (moment(exercise.dueDate).isValid() && moment(exercise.dueDate).isAfter(moment()));
>>>>>>> 6c9b4670

            if ((isSameUser && exerciseNotOver) || isInstructorInCourse) {
                this.resultUpdateListener = this.participationWebsocketService.subscribeForLatestResultOfParticipation(this.participation.id).subscribe((newResult: Result) => {
                    if (newResult) {
                        newResult.completionDate = newResult.completionDate != null ? moment(newResult.completionDate) : null;
                        this.handleNewResult(newResult);
                    }
                });
            }
        });
    }

    handleNewResult(newResult: Result) {
        if (newResult.rated !== undefined && newResult.rated !== null && newResult.rated === false && !this.showUngradedResults) {
            // do not handle unrated results
            return;
        }
        this.result = newResult;
        // Reconnect the new result with the existing participation
        this.result.participation = this.participation;
        this.newResultReceived.emit(true);
    }

    ngOnChanges(changes: SimpleChanges) {
        if (changes.participation) {
            this.ngOnInit();
        }
    }

    ngOnDestroy() {
        if (this.resultUpdateListener) {
            this.resultUpdateListener.unsubscribe();
        }
    }
}<|MERGE_RESOLUTION|>--- conflicted
+++ resolved
@@ -88,15 +88,9 @@
     subscribeForNewResults(exercise: Exercise) {
         this.accountService.identity().then(user => {
             // only subscribe for the currently logged in user or if the participation is a template/solution participation and the student is at least instructor
-<<<<<<< HEAD
-            const isInstructorInCourse = this.participation.student == null && this.accountService.isAtLeastInstructorInCourse(exercise.course!);
+            const isInstructorInCourse = this.participation.student == null && exercise.course && this.accountService.isAtLeastInstructorInCourse(exercise.course);
             const isSameUser = this.participation.student && user!.id === this.participation.student.id;
-            const exerciseNotOver = exercise.dueDate == null || exercise.dueDate.isAfter(moment());
-=======
-            const isInstructorInCourse = this.participation.student == null && exercise.course && this.accountService.isAtLeastInstructorInCourse(exercise.course);
-            const isSameUser = this.participation.student && user.id === this.participation.student.id;
             const exerciseNotOver = exercise.dueDate == null || (moment(exercise.dueDate).isValid() && moment(exercise.dueDate).isAfter(moment()));
->>>>>>> 6c9b4670
 
             if ((isSameUser && exerciseNotOver) || isInstructorInCourse) {
                 this.resultUpdateListener = this.participationWebsocketService.subscribeForLatestResultOfParticipation(this.participation.id).subscribe((newResult: Result) => {
