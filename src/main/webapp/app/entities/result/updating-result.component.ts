import { Component, Input, OnChanges, OnDestroy, SimpleChanges } from '@angular/core';
import { orderBy as _orderBy } from 'lodash';
import { Subscription, of } from 'rxjs';
import { catchError, filter, map, tap } from 'rxjs/operators';
import { hasParticipationChanged, Participation } from 'app/entities/participation';
import { ParticipationWebsocketService } from 'app/entities/participation/participation-websocket.service';
import { Result, ResultService } from '.';
import { RepositoryService } from 'app/entities/repository/repository.service';

import * as moment from 'moment';
import { ExerciseType } from 'app/entities/exercise';
<<<<<<< HEAD
import { ProgrammingSubmissionService } from 'app/programming-submission/programming-submission.service';
=======
import { ProgrammingSubmissionWebsocketService } from 'app/programming-submission/programming-submission-websocket.service';
>>>>>>> 1b3774b3

@Component({
    selector: 'jhi-updating-result',
    templateUrl: './updating-result.component.html',
    providers: [ResultService, RepositoryService],
})

/**
 * A component that wraps the result component, updating its result on every websocket result event for the logged in user.
 * If the participation changes, the newest result from its result array will be used.
 * If the participation does not have any results, there will be no result displayed, until a new result is received through the websocket.
 */
export class UpdatingResultComponent implements OnChanges, OnDestroy {
    @Input() exerciseType: ExerciseType;
    @Input() participation: Participation;
    @Input() short = false;
    @Input() result: Result | null;
    @Input() showUngradedResults: boolean;
    @Input() showGradedBadge: boolean;

    isBuilding: boolean;
    public resultSubscription: Subscription;
    public submissionSubscription: Subscription;

    constructor(private participationWebsocketService: ParticipationWebsocketService, private submissionService: ProgrammingSubmissionService) {}

    ngOnChanges(changes: SimpleChanges) {
        if (hasParticipationChanged(changes)) {
            // Sort participation results by completionDate desc.
            if (this.participation.results) {
                this.participation.results = _orderBy(this.participation.results, 'completionDate', 'desc');
            }
            // The latest result is the first rated result in the sorted array (=newest) or any result if the option is active to show ungraded results.
            const latestResult = this.participation.results && this.participation.results.find(({ rated }) => this.showUngradedResults || rated === true);
            // Make sure that the participation result is connected to the newest result.
            this.result = latestResult ? { ...latestResult, participation: this.participation } : null;

            this.subscribeForNewResults();
            // Currently submissions are only used for programming exercises to visualize the build process.
            if (this.exerciseType === ExerciseType.PROGRAMMING) {
                this.subscribeForNewSubmissions();
            }
        }
    }

    ngOnDestroy() {
        if (this.resultSubscription) {
            this.resultSubscription.unsubscribe();
        }
        if (this.submissionSubscription) {
            this.submissionSubscription.unsubscribe();
        }
    }

    subscribeForNewResults() {
        if (this.resultSubscription) {
            this.resultSubscription.unsubscribe();
        }
        this.resultSubscription = this.participationWebsocketService
            .subscribeForLatestResultOfParticipation(this.participation.id)
            .pipe(
                // Ignore initial null result of subscription
                filter(result => !!result),
                // Ignore ungraded results if ungraded results are supposed to be ignored.
                filter((result: Result) => this.showUngradedResults || result.rated === true),
                map(result => ({ ...result, completionDate: result.completionDate != null ? moment(result.completionDate) : null, participation: this.participation })),
                tap(result => (this.result = result)),
            )
            .subscribe();
    }

    /**
     * Subscribe for incoming submissions that indicate that the build process has started in the CI.
     * Will emit a null value when no build is running / the current build has stopped running.
     */
    subscribeForNewSubmissions() {
        if (this.submissionSubscription) {
            this.submissionSubscription.unsubscribe();
        }
        this.submissionSubscription = this.submissionService
            .getLatestPendingSubmissionByParticipationId(this.participation.id)
            .pipe(tap(([, pendingSubmission]) => (this.isBuilding = !!pendingSubmission)))
            .subscribe();
    }
}<|MERGE_RESOLUTION|>--- conflicted
+++ resolved
@@ -1,7 +1,7 @@
 import { Component, Input, OnChanges, OnDestroy, SimpleChanges } from '@angular/core';
 import { orderBy as _orderBy } from 'lodash';
-import { Subscription, of } from 'rxjs';
-import { catchError, filter, map, tap } from 'rxjs/operators';
+import { Subscription } from 'rxjs';
+import { filter, map, tap } from 'rxjs/operators';
 import { hasParticipationChanged, Participation } from 'app/entities/participation';
 import { ParticipationWebsocketService } from 'app/entities/participation/participation-websocket.service';
 import { Result, ResultService } from '.';
@@ -9,11 +9,7 @@
 
 import * as moment from 'moment';
 import { ExerciseType } from 'app/entities/exercise';
-<<<<<<< HEAD
 import { ProgrammingSubmissionService } from 'app/programming-submission/programming-submission.service';
-=======
-import { ProgrammingSubmissionWebsocketService } from 'app/programming-submission/programming-submission-websocket.service';
->>>>>>> 1b3774b3
 
 @Component({
     selector: 'jhi-updating-result',
