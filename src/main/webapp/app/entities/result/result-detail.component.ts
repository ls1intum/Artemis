import { Component, Input, OnInit } from '@angular/core';
import { Result, ResultService } from './';
import { RepositoryService } from 'app/entities/repository';
import { NgbActiveModal } from '@ng-bootstrap/ng-bootstrap';
import { Feedback } from '../feedback/index';
import { BuildLogEntry, BuildLogEntryArray } from 'app/entities/build-log';

// Modal -> Result details view
@Component({
    selector: 'jhi-result-detail',
    templateUrl: './result-detail.component.html',
})
export class ResultDetailComponent implements OnInit {
    @Input() result: Result;
    isLoading: boolean;
    feedbackList: Feedback[];
    buildLogs: BuildLogEntryArray;

    constructor(public activeModal: NgbActiveModal, private resultService: ResultService, private repositoryService: RepositoryService) {}

    ngOnInit(): void {
        if (this.result.feedbacks && this.result.feedbacks.length > 0) {
            // make sure to reuse existing feedback items and to load feedback at most only once when this component is opened
            this.feedbackList = this.result.feedbacks;
            return;
        }
        this.isLoading = true;
        this.resultService.getFeedbackDetailsForResult(this.result.id).subscribe(res => {
            this.result.feedbacks = res.body!;
            this.feedbackList = res.body!;
            if (!this.feedbackList || this.feedbackList.length === 0) {
                // If we don't have received any feedback, we fetch the buid log outputs
<<<<<<< HEAD
                this.repositoryService.buildlogs(this.result.participation!.id).subscribe(repoResult => {
=======
                this.repositoryService.buildlogs(this.result.participation.id).subscribe((repoResult: BuildLogEntry[]) => {
>>>>>>> 6c9b4670
                    this.buildLogs = new BuildLogEntryArray(...repoResult);
                    this.isLoading = false;
                });
            } else {
                this.isLoading = false;
            }
        });
        this.isLoading = false;
    }
}<|MERGE_RESOLUTION|>--- conflicted
+++ resolved
@@ -30,11 +30,7 @@
             this.feedbackList = res.body!;
             if (!this.feedbackList || this.feedbackList.length === 0) {
                 // If we don't have received any feedback, we fetch the buid log outputs
-<<<<<<< HEAD
-                this.repositoryService.buildlogs(this.result.participation!.id).subscribe(repoResult => {
-=======
-                this.repositoryService.buildlogs(this.result.participation.id).subscribe((repoResult: BuildLogEntry[]) => {
->>>>>>> 6c9b4670
+                this.repositoryService.buildlogs(this.result.participation!.id).subscribe((repoResult: BuildLogEntry[]) => {
                     this.buildLogs = new BuildLogEntryArray(...repoResult);
                     this.isLoading = false;
                 });
