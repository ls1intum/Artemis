--- conflicted
+++ resolved
@@ -34,18 +34,6 @@
      */
     ngOnInit(): void {
         this.isLoading = true;
-<<<<<<< HEAD
-        this.resultService.getFeedbackDetailsForResult(this.result.id).subscribe(res => {
-            this.result.feedbacks = res.body!;
-            this.feedbackList = res.body!;
-            if ((!this.feedbackList || this.feedbackList.length === 0) && this.result.participation) {
-                // If we don't have received any feedback, we fetch the build log outputs
-                this.repositoryService.buildlogs(this.result.participation.id).subscribe((repoResult: BuildLogEntry[]) => {
-                    this.buildLogs = new BuildLogEntryArray(...repoResult);
-                    this.isLoading = false;
-                });
-            } else {
-=======
         of(this.result.feedbacks)
             .pipe(
                 // If the result already has feedbacks assigned to it, don't query the server.
@@ -67,7 +55,6 @@
                 }),
             )
             .subscribe(() => {
->>>>>>> 179f57fc
                 this.isLoading = false;
             });
     }
