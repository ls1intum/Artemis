import { CUSTOM_ELEMENTS_SCHEMA, NgModule } from '@angular/core';
import { JhiLanguageService } from 'ng-jhipster';
import { JhiLanguageHelper } from 'app/core';

import { ArTEMiSSharedModule } from 'app/shared';
<<<<<<< HEAD
import { ResultComponent, ResultDetailComponent, ResultService, UpdatingResultComponent } from './';
import { MomentModule } from 'angular2-moment';
=======
import { ResultComponent, ResultDetailComponent, ResultService } from './';
import { MomentModule } from 'ngx-moment';
>>>>>>> cd49b6fc
import { ResultHistoryComponent } from 'app/entities/result/result-history.component';
import { ResultWebsocketService } from './result-websocket.service';

@NgModule({
    imports: [ArTEMiSSharedModule, MomentModule],
    declarations: [ResultComponent, UpdatingResultComponent, ResultDetailComponent, ResultHistoryComponent],
    exports: [ResultComponent, UpdatingResultComponent, ResultDetailComponent, ResultHistoryComponent],
    entryComponents: [ResultComponent, UpdatingResultComponent, ResultDetailComponent],
    providers: [ResultService, ResultWebsocketService, { provide: JhiLanguageService, useClass: JhiLanguageService }],
    schemas: [CUSTOM_ELEMENTS_SCHEMA],
})
export class ArTEMiSResultModule {
    constructor(private languageService: JhiLanguageService, private languageHelper: JhiLanguageHelper) {
        this.languageHelper.language.subscribe((languageKey: string) => {
            if (languageKey !== undefined) {
                this.languageService.changeLanguage(languageKey);
            }
        });
    }
}<|MERGE_RESOLUTION|>--- conflicted
+++ resolved
@@ -3,13 +3,8 @@
 import { JhiLanguageHelper } from 'app/core';
 
 import { ArTEMiSSharedModule } from 'app/shared';
-<<<<<<< HEAD
 import { ResultComponent, ResultDetailComponent, ResultService, UpdatingResultComponent } from './';
-import { MomentModule } from 'angular2-moment';
-=======
-import { ResultComponent, ResultDetailComponent, ResultService } from './';
 import { MomentModule } from 'ngx-moment';
->>>>>>> cd49b6fc
 import { ResultHistoryComponent } from 'app/entities/result/result-history.component';
 import { ResultWebsocketService } from './result-websocket.service';
 
