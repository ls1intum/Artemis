--- conflicted
+++ resolved
@@ -1,10 +1,6 @@
 import { CUSTOM_ELEMENTS_SCHEMA, NgModule } from '@angular/core';
 import { ArTEMiSSharedModule } from '../../shared';
-<<<<<<< HEAD
-import { ResultService } from './';
-=======
 import { ResultComponent, ResultDetailComponent, ResultService } from './';
->>>>>>> 1d50ff3e
 import { ExerciseResultService } from './result.service';
 import { MomentModule } from 'angular2-moment';
 
