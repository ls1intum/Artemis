--- conflicted
+++ resolved
@@ -10,10 +10,7 @@
 import { MIN_POINTS_GREEN, MIN_POINTS_ORANGE } from 'app/app.constants';
 import { TranslateService } from '@ngx-translate/core';
 import { JhiWebsocketService } from 'app/core';
-<<<<<<< HEAD
 import { ProgrammingExercise } from 'app/entities/programming-exercise/programming-exercise.model';
-import * as moment from 'moment';
-=======
 import * as moment from 'moment';
 
 enum ResultTemplateStatus {
@@ -24,7 +21,6 @@
     LATE_NO_FEEDBACK = 'LATE_NO_FEEDBACK', // started, submitted too late, not graded
     LATE = 'LATE', // submitted too late, graded
 }
->>>>>>> c9c5c889
 
 @Component({
     selector: 'jhi-result',
