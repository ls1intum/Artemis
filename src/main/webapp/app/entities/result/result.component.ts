import { Component, EventEmitter, Input, OnChanges, OnDestroy, OnInit, Output, SimpleChanges } from '@angular/core';
import { Participation, ParticipationService } from '../participation';
import { Result, ResultDetailComponent, ResultService } from '.';
import { ProgrammingSubmission } from '../programming-submission';
<<<<<<< HEAD
import { JhiWebsocketService, AccountService } from '../../core';
import { RepositoryService } from 'app/entities/repository/repository.service';
=======
import { AccountService, JhiWebsocketService } from '../../core';
import { RepositoryService } from '../repository/repository.service';
>>>>>>> 473749b7
import { NgbModal } from '@ng-bootstrap/ng-bootstrap';
import { HttpClient } from '@angular/common/http';
import { ExerciseType } from 'app/entities/exercise';
import { MIN_POINTS_GREEN, MIN_POINTS_ORANGE } from 'app/app.constants';

import * as moment from 'moment';

@Component({
    selector: 'jhi-result',
    templateUrl: './result.component.html',
    providers: [ResultService, RepositoryService]
})

/**
 * When using the result component make sure that the reference to the participation input is changed if the result changes
 * e.g. by using Object.assign to trigger ngOnChanges which makes sure that the result is updated
 */
export class ResultComponent implements OnInit, OnChanges, OnDestroy {
    // make constants available to html for comparison
    readonly QUIZ = ExerciseType.QUIZ;
    readonly PROGRAMMING = ExerciseType.PROGRAMMING;
    readonly MODELING = ExerciseType.MODELING;

    @Input() participation: Participation;
    @Input() isBuilding: boolean;
    @Input() short = false;
    @Output() newResult = new EventEmitter<object>();

    result: Result;
    websocketChannelResults: string;
    websocketChannelSubmissions: string;
    textColorClass: string;
    hasFeedback: boolean;
    resultIconClass: string[];
    resultString: string;

    constructor(
        private jhiWebsocketService: JhiWebsocketService,
        private resultService: ResultService,
        private participationService: ParticipationService,
        private repositoryService: RepositoryService,
        private accountService: AccountService,
        private http: HttpClient,
        private modalService: NgbModal
    ) {}

    ngOnInit(): void {
        if (this.participation && this.participation.id) {
            const exercise = this.participation.exercise;

            if (this.participation.results && this.participation.results.length > 0) {
                if (exercise.type === ExerciseType.MODELING) {
                    // sort results by completionDate descending to ensure the newest result is shown
                    // this is important for modeling exercises since students can have multiple tries
                    // think about if this should be used for all types of exercises
                    this.participation.results.sort(
                        (r1: Result, r2: Result) => {
                            if (r1.completionDate > r2.completionDate) {
                                return -1;
                            }
                            if (r1.completionDate < r2.completionDate) {
                                return 1;
                            }
                            return 0;
                        }
                    );
                }
                // Make sure result and participation are connected
                this.result = this.participation.results[0];
                this.result.participation = this.participation;
            }

            this.init();

            if (exercise && exercise.type === ExerciseType.PROGRAMMING) {
                this.accountService.identity().then(user => {
                    // only subscribe for the currently logged in user
                    if (user.id === this.participation.student.id && (exercise.dueDate == null || exercise.dueDate.isAfter(moment()))) {
                        // subscribe for new results (e.g. when a programming exercise was automatically tested)
                        this.websocketChannelResults = `/topic/participation/${this.participation.id}/newResults`;
                        this.jhiWebsocketService.subscribe(this.websocketChannelResults);
                        this.jhiWebsocketService.receive(this.websocketChannelResults).subscribe((newResult: Result) => {
                            // convert json string to moment
                            console.log('Received new result ' + newResult.id + ': ' + newResult.resultString);
                            newResult.completionDate = newResult.completionDate != null ? moment(newResult.completionDate) : null;
                            this.handleNewResult(newResult);
                        });

                        // subscribe for new submissions (e.g. when code was pushed and is currently built)
                        this.websocketChannelSubmissions = `/topic/participation/${this.participation.id}/newSubmission`;
                        this.jhiWebsocketService.subscribe(this.websocketChannelSubmissions);
                        this.jhiWebsocketService.receive(this.websocketChannelSubmissions).subscribe((newProgrammingSubmission: ProgrammingSubmission) => {
                            // TODO handle this case properly, e.g. by animating a progress bar in the result view
                            console.log('Received new submission ' + newProgrammingSubmission.id + ': ' + newProgrammingSubmission.commitHash);
                        });
                    }
                });
            }
        }
    }

    handleNewResult(newResult: Result) {
        if (newResult.rated !== undefined && newResult.rated !== null && newResult.rated === false) {
            // do not handle unrated results
            return;
        }
        this.result = newResult;
        // Reconnect the new result with the existing participation
        this.result.participation = this.participation;
        this.participation.results = [this.result];
        this.newResult.emit({
            newResult
        });
        this.init();
    }

    init() {
        if (this.result && (this.result.score || this.result.score === 0) && (this.result.rated === true || this.result.rated == null)) {
            this.textColorClass = this.getTextColorClass();
            this.hasFeedback = this.getHasFeedback();
            this.resultIconClass = this.getResultIconClass();
            this.resultString = this.buildResultString();
        } else {
            // make sure that we do not display results that are 'rated=false' or that do not have a score
            this.result = null;
        }
    }

    ngOnChanges(changes: SimpleChanges) {
        if (changes.participation) {
            this.ngOnInit();
        }
    }

    ngOnDestroy() {
        if (this.websocketChannelResults) {
            this.jhiWebsocketService.unsubscribe(this.websocketChannelResults);
        }
        if (this.websocketChannelSubmissions) {
            this.jhiWebsocketService.unsubscribe(this.websocketChannelSubmissions);
        }
    }

    buildResultString() {
        if (this.result.resultString === 'No tests found') {
            return 'Build failed';
        }
        return this.result.resultString;
    }

    getHasFeedback() {
        if (this.result.resultString === 'No tests found') {
            return true;
        } else if (this.result.hasFeedback === null) {
            return false;
        }
        return this.result.hasFeedback;
    }

    showDetails(result: Result) {
        const modalRef = this.modalService.open(ResultDetailComponent, { keyboard: true, size: 'lg' });
        modalRef.componentInstance.result = result;
    }

    downloadBuildResult(participationId: number) {
        this.participationService.downloadArtifact(participationId).subscribe(artifact => {
            const fileURL = URL.createObjectURL(artifact);
            const a = document.createElement('a');
            a.href = fileURL;
            a.target = '_blank';
            a.download = 'artifact';
            document.body.appendChild(a);
            a.click();
        });
    }

    /**
     * Get the css class for the entire text as a string
     *
     * @return {string} the css class
     */
    getTextColorClass() {
        if (this.result.score == null) {
            if (this.result.successful) {
                return 'text-success';
            }
            return 'text-danger';
        }
        if (this.result.score > MIN_POINTS_GREEN) {
            return 'text-success';
        }
        if (this.result.score > MIN_POINTS_ORANGE) {
            return 'result-orange';
        }
        return 'text-danger';
    }

    /**
     * Get the icon type for the result icon as an array
     *
     */
    getResultIconClass(): string[] {
        if (this.result.score == null) {
            if (this.result.successful) {
                return ['far', 'check-circle'];
            }
            return ['far', 'times-circle'];
        }
        if (this.result.score > 80) {
            return ['far', 'check-circle'];
        }
        return ['far', 'times-circle'];
    }
}<|MERGE_RESOLUTION|>--- conflicted
+++ resolved
@@ -2,13 +2,8 @@
 import { Participation, ParticipationService } from '../participation';
 import { Result, ResultDetailComponent, ResultService } from '.';
 import { ProgrammingSubmission } from '../programming-submission';
-<<<<<<< HEAD
 import { JhiWebsocketService, AccountService } from '../../core';
 import { RepositoryService } from 'app/entities/repository/repository.service';
-=======
-import { AccountService, JhiWebsocketService } from '../../core';
-import { RepositoryService } from '../repository/repository.service';
->>>>>>> 473749b7
 import { NgbModal } from '@ng-bootstrap/ng-bootstrap';
 import { HttpClient } from '@angular/common/http';
 import { ExerciseType } from 'app/entities/exercise';
@@ -53,7 +48,7 @@
         private accountService: AccountService,
         private http: HttpClient,
         private modalService: NgbModal
-    ) {}
+    ) { }
 
     ngOnInit(): void {
         if (this.participation && this.participation.id) {
