import { Component, Input, OnChanges, OnInit, SimpleChanges } from '@angular/core';
<<<<<<< HEAD
import { Participation, ParticipationService, StudentParticipation, InitializationState } from 'app/entities/participation';
=======
import { ParticipationService, StudentParticipation } from 'app/entities/participation';
>>>>>>> aeeef3c0
import { Result, ResultDetailComponent, ResultService } from '.';
import { RepositoryService } from 'app/entities/repository/repository.service';
import { NgbModal } from '@ng-bootstrap/ng-bootstrap';
import { HttpClient } from '@angular/common/http';
import { Course } from 'app/entities/course';
import { ExerciseType } from 'app/entities/exercise';
import { MIN_POINTS_GREEN, MIN_POINTS_ORANGE } from 'app/app.constants';
import { TranslateService } from '@ngx-translate/core';
<<<<<<< HEAD
import { AccountService, JhiWebsocketService } from 'app/core';
import * as moment from 'moment';

const enum ResultTemplateStatus {
    IS_BUILDING = 'is-building',
    HAS_RESULT = 'has-result',
    NO_RESULT = 'no-result',
    SUBMITTED = 'submitted', // submitted, not yet graded
    LATE_NO_FEEDBACK = 'late-no-feedback', // started, submitted too late, not graded
    LATE = 'late', // submitted too late, graded
}
=======
import { JhiWebsocketService } from 'app/core';
>>>>>>> aeeef3c0

@Component({
    selector: 'jhi-result',
    templateUrl: './result.component.html',
    providers: [ResultService, RepositoryService],
})

/**
 * When using the result component make sure that the reference to the participation input is changed if the result changes
 * e.g. by using Object.assign to trigger ngOnChanges which makes sure that the result is updated
 */
export class ResultComponent implements OnInit, OnChanges {
    // make constants available to html for comparison
    readonly QUIZ = ExerciseType.QUIZ;
    readonly PROGRAMMING = ExerciseType.PROGRAMMING;
    readonly MODELING = ExerciseType.MODELING;

    @Input() course: Course;
    @Input() participation: StudentParticipation;
    @Input() isBuilding: boolean;
    @Input() short = false;
    @Input() result: Result | null;
    @Input() showUngradedResults: boolean;
    @Input() showGradedBadge = false;
    @Input() showTestNames = false;

    textColorClass: string;
    hasFeedback: boolean;
    resultIconClass: string[];
    resultString: string;
    templateStatus: ResultTemplateStatus;

    resultTooltip: string;

    constructor(
        private jhiWebsocketService: JhiWebsocketService,
        private resultService: ResultService,
        private participationService: ParticipationService,
        private repositoryService: RepositoryService,
        private translate: TranslateService,
        private http: HttpClient,
        private modalService: NgbModal,
    ) {}

    ngOnInit(): void {
        // Get results initially if necessary
        if (!this.hasParticipationResults() && this.course && this.participation.exercise) {
            this.resultService.findResultsForParticipation(this.course.id, this.participation.exercise.id, this.participation.id).subscribe(results => {
                this.participation.results = results.body!;
                this.init(); // imitate the behavior implemented in ngOnChanges() after updates the participation results
            });
        }

        this.init();
    }

    init() {
        if (this.result) {
            this.evaluate();
        } else if (this.participation && this.participation.id) {
            if (this.hasParticipationResults()) {
                const result = this.getLatestResult(this.participation.results);

                // Make sure result and participation are connected
                this.result = result;
                this.result.participation = this.participation;
            }

            this.evaluate();
        }
    }

    evaluate() {
        this.evaluateTemplateStatus();

        if (this.result && (this.result.score || this.result.score === 0) && (this.result.rated === true || this.result.rated == null || this.showUngradedResults)) {
            this.textColorClass = this.getTextColorClass();
            this.hasFeedback = this.getHasFeedback();
            this.resultIconClass = this.getResultIconClass();
            this.resultString = this.buildResultString();
            this.resultTooltip = this.buildResultTooltip();
        } else if (this.templateStatus === ResultTemplateStatus.LATE) {
            this.textColorClass = 'result-gray';
            this.resultIconClass = this.getResultIconClass();
        } else {
            // make sure that we do not display results that are 'rated=false' or that do not have a score
            this.result = null;
        }
    }

    ngOnChanges(changes: SimpleChanges) {
        if (changes.participation || changes.result || changes.participation) {
            this.init();
        }
    }

    evaluateTemplateStatus() {
        const assessmentDueDate = this.dateAsMoment(this.participation.exercise!.assessmentDueDate!);

        if (this.isModelingOrText()) {
            if (this.isSubmissionInDueTime()) {
                if (this.hasResultAndScore()) {
                    // Prevent that result is shown before assessment due date
                    if (!assessmentDueDate || assessmentDueDate.isBefore()) {
                        this.templateStatus = ResultTemplateStatus.HAS_RESULT;
                    } else {
                        this.templateStatus = ResultTemplateStatus.NO_RESULT;
                    }
                } else {
                    this.templateStatus = ResultTemplateStatus.SUBMITTED;
                }
            } else {
                if (this.hasResultAndScore()) {
                    // Prevent that result is shown before assessment due date
                    if (!assessmentDueDate || assessmentDueDate.isBefore()) {
                        this.templateStatus = ResultTemplateStatus.LATE;
                    } else {
                        this.templateStatus = ResultTemplateStatus.LATE_NO_FEEDBACK;
                    }
                } else {
                    this.templateStatus = ResultTemplateStatus.LATE_NO_FEEDBACK;
                }
            }
        } else {
            if (this.isBuilding) {
                this.templateStatus = ResultTemplateStatus.IS_BUILDING;
            } else if (this.hasResultAndScore()) {
                this.templateStatus = ResultTemplateStatus.HAS_RESULT;
            } else {
                this.templateStatus = ResultTemplateStatus.NO_RESULT;
            }
        }
    }

    dateAsMoment(date: any) {
        if (date) {
            if (moment.isMoment(date)) {
                return date;
            } else {
                return moment(date);
            }
        }
        return null;
    }

    isModelingOrText() {
        return (
            this.participation.initializationState === InitializationState.FINISHED &&
            this.participation.exercise &&
            (this.participation.exercise.type === ExerciseType.MODELING || this.participation.exercise.type === ExerciseType.TEXT)
        );
    }

    buildResultString() {
        if (this.result!.resultString === 'No tests found') {
            return this.translate.instant('artemisApp.editor.buildFailed');
        }
        return this.result!.resultString;
    }

    buildResultTooltip() {
        if (this.result && this.result.resultString.includes('(preliminary)')) {
            return this.translate.instant('artemisApp.result.preliminary');
        }
    }

    getHasFeedback() {
        if (this.result!.resultString === 'No tests found') {
            return true;
        } else if (this.result!.hasFeedback === null) {
            return false;
        }
        return this.result!.hasFeedback;
    }

    hasParticipationResults(): boolean {
        return this.participation.results && this.participation.results.length > 0;
    }

    isSubmissionInDueTime(): boolean {
        if (this.participation.submissions[0] && this.participation.submissions[0].submissionDate && this.participation.exercise.dueDate) {
            return this.participation.submissions[0].submissionDate.isBefore(this.participation.exercise.dueDate);
        } else if (!this.participation.exercise.dueDate) {
            return true;
        } else {
            return false;
        }
    }

    hasResultAndScore() {
        return this.result && (this.result.score || this.result.score === 0);
    }

    showDetails(result: Result) {
        if (!result.participation) {
            result.participation = this.participation;
        }
        const modalRef = this.modalService.open(ResultDetailComponent, { keyboard: true, size: 'lg' });
        modalRef.componentInstance.result = result;
        modalRef.componentInstance.showTestNames = this.showTestNames;
    }

    downloadBuildResult(participationId: number) {
        this.participationService.downloadArtifact(participationId).subscribe(artifact => {
            const fileURL = URL.createObjectURL(artifact);
            const a = document.createElement('a');
            a.href = fileURL;
            a.target = '_blank';
            a.download = 'artifact';
            document.body.appendChild(a);
            a.click();
        });
    }

    /**
     * Get the css class for the entire text as a string
     *
     * @return {string} the css class
     */
    getTextColorClass() {
        const result = this.result!;
        if (result.score == null) {
            if (result.successful) {
                return 'text-success';
            }
            return 'text-danger';
        }
        if (result.score > MIN_POINTS_GREEN) {
            return 'text-success';
        }
        if (result.score > MIN_POINTS_ORANGE) {
            return 'result-orange';
        }
        return 'text-danger';
    }

    /**
     * Get the icon type for the result icon as an array
     *
     */
    getResultIconClass(): string[] {
        const result = this.result!;
        if (result.score == null) {
            if (result.successful) {
                return ['far', 'check-circle'];
            }
            return ['far', 'times-circle'];
        }
        if (result.score > 80) {
            return ['far', 'check-circle'];
        }
        return ['far', 'times-circle'];
    }

    /**
     * Find latest result in results array
     *
     * @param {Result} results
     */
    getLatestResult(results: Result[]) {
        results.sort((r1: Result, r2: Result) => {
            if (r1.completionDate! > r2.completionDate!) {
                return -1;
            }
            if (r1.completionDate! < r2.completionDate!) {
                return 1;
            }
            return 0;
        });

        return results[0];
    }
}<|MERGE_RESOLUTION|>--- conflicted
+++ resolved
@@ -1,9 +1,5 @@
 import { Component, Input, OnChanges, OnInit, SimpleChanges } from '@angular/core';
-<<<<<<< HEAD
 import { Participation, ParticipationService, StudentParticipation, InitializationState } from 'app/entities/participation';
-=======
-import { ParticipationService, StudentParticipation } from 'app/entities/participation';
->>>>>>> aeeef3c0
 import { Result, ResultDetailComponent, ResultService } from '.';
 import { RepositoryService } from 'app/entities/repository/repository.service';
 import { NgbModal } from '@ng-bootstrap/ng-bootstrap';
@@ -12,7 +8,6 @@
 import { ExerciseType } from 'app/entities/exercise';
 import { MIN_POINTS_GREEN, MIN_POINTS_ORANGE } from 'app/app.constants';
 import { TranslateService } from '@ngx-translate/core';
-<<<<<<< HEAD
 import { AccountService, JhiWebsocketService } from 'app/core';
 import * as moment from 'moment';
 
@@ -24,9 +19,6 @@
     LATE_NO_FEEDBACK = 'late-no-feedback', // started, submitted too late, not graded
     LATE = 'late', // submitted too late, graded
 }
-=======
-import { JhiWebsocketService } from 'app/core';
->>>>>>> aeeef3c0
 
 @Component({
     selector: 'jhi-result',
