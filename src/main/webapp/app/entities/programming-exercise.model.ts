import dayjs from 'dayjs/esm';
import { SolutionProgrammingExerciseParticipation } from 'app/entities/participation/solution-programming-exercise-participation.model';
import { TemplateProgrammingExerciseParticipation } from 'app/entities/participation/template-programming-exercise-participation.model';
import { Exercise, ExerciseType, resetForImport } from 'app/entities/exercise.model';
import { Course } from 'app/entities/course.model';
import { ExerciseGroup } from 'app/entities/exercise-group.model';
import { AuxiliaryRepository } from 'app/entities/programming-exercise-auxiliary-repository-model';
import { SubmissionPolicy } from 'app/entities/submission-policy.model';
import { ProgrammingExerciseGitDiffReport } from 'app/entities/hestia/programming-exercise-git-diff-report.model';
import { ExerciseHint } from 'app/entities/hestia/exercise-hint.model';
import { BuildLogStatisticsDTO } from 'app/entities/build-log-statistics-dto';
import { AssessmentType } from 'app/entities/assessment-type.model';

export class BuildAction {
    name: string;
    runAlways: boolean;
    workdir: string;
    results?: AeolusResult[];
    platform?: string;
    parameters: Map<string, string | boolean | number> = new Map<string, string | boolean | number>();
}

export class AeolusResult {
    name: string;
    path: string;
    ignore: string;
    type?: string;
    before?: boolean;
}

export class ScriptAction extends BuildAction {
    script: string;
}

export class PlatformAction extends BuildAction {
    type: string;
    kind: string;
}

export class WindMetadata {
    author: string | any;
    description: string;
    id: string;
    name: string;
    docker: DockerConfiguration;
}

export class DockerConfiguration {
    image: string;
    tag?: string;
    volumes: Map<string, string>;
    parameters: Map<string, string>;
}

export class WindFile {
    api: string;
    metadata: WindMetadata;
    actions: BuildAction[];
}

export class ProgrammingExerciseBuildConfig {
    public sequentialTestRuns?: boolean;
    public buildPlanConfiguration?: string;
    public buildScript?: string;
    public checkoutSolutionRepository?: boolean;
    public checkoutPath?: string;
    public timeoutSeconds?: number;
    public dockerFlags?: string;
    public windfile?: WindFile;
    public testwiseCoverageEnabled?: boolean;

    constructor() {
        this.checkoutSolutionRepository = false; // default value
        this.testwiseCoverageEnabled = false; // default value
    }
}

export enum ProgrammingLanguage {
    JAVA = 'JAVA',
    PYTHON = 'PYTHON',
    C = 'C',
    HASKELL = 'HASKELL',
    KOTLIN = 'KOTLIN',
    VHDL = 'VHDL',
    ASSEMBLER = 'ASSEMBLER',
    SWIFT = 'SWIFT',
    OCAML = 'OCAML',
    EMPTY = 'EMPTY',
<<<<<<< HEAD
    JAVASCRIPT = 'JAVASCRIPT',
=======
    RUST = 'RUST',
>>>>>>> edbc5bde
}

export enum ProjectType {
    MAVEN_MAVEN = 'MAVEN_MAVEN',
    PLAIN_MAVEN = 'PLAIN_MAVEN',
    MAVEN_BLACKBOX = 'MAVEN_BLACKBOX',
    PLAIN_GRADLE = 'PLAIN_GRADLE',
    GRADLE_GRADLE = 'GRADLE_GRADLE',
    PLAIN = 'PLAIN',
    XCODE = 'XCODE',
    FACT = 'FACT',
    GCC = 'GCC',
}

export class ProgrammingExercise extends Exercise {
    public projectKey?: string;
    public templateParticipation?: TemplateProgrammingExerciseParticipation;
    public solutionParticipation?: SolutionProgrammingExerciseParticipation;
    public testRepositoryUri?: string;
    public customizeBuildPlanWithAeolus?: boolean;
    public allowOnlineEditor?: boolean;
    public staticCodeAnalysisEnabled?: boolean;
    /**
     * Max penalty from SCA in percentage
     */
    public maxStaticCodeAnalysisPenalty?: number;
    public allowOfflineIde?: boolean;
    public programmingLanguage?: ProgrammingLanguage;
    public packageName?: string;
    public showTestNamesToStudents?: boolean;
    public auxiliaryRepositories?: AuxiliaryRepository[];
    public submissionPolicy?: SubmissionPolicy;
    public exerciseHints?: ExerciseHint[];
    public gitDiffReport?: ProgrammingExerciseGitDiffReport;
    public buildLogStatistics?: BuildLogStatisticsDTO;
    public buildConfig?: ProgrammingExerciseBuildConfig;
    public releaseTestsWithExampleSolution?: boolean;

    public buildAndTestStudentSubmissionsAfterDueDate?: dayjs.Dayjs;
    public testCasesChanged?: boolean;

    public projectType?: ProjectType;

    // helper attributes

    // this attribute is used to display the covered lines ratio
    public coveredLinesRatio?: number;

    /**
     * This attribute is used to generate a programming exercise with no connection to the VCS and CI.
     * This functionality is only for testing purposes.
     */
    public noVersionControlAndContinuousIntegrationAvailable?: boolean;

    constructor(course: Course | undefined, exerciseGroup: ExerciseGroup | undefined) {
        super(ExerciseType.PROGRAMMING);
        this.course = course;
        this.exerciseGroup = exerciseGroup;
        this.templateParticipation = new TemplateProgrammingExerciseParticipation();
        this.solutionParticipation = new SolutionProgrammingExerciseParticipation();
        this.allowOnlineEditor = false; // default value
        this.staticCodeAnalysisEnabled = false; // default value
        this.allowOfflineIde = true; // default value
        this.programmingLanguage = ProgrammingLanguage.JAVA; // default value
        this.noVersionControlAndContinuousIntegrationAvailable = false; // default value
        this.projectType = ProjectType.PLAIN_GRADLE; // default value
        this.showTestNamesToStudents = false; // default value
        this.buildConfig = new ProgrammingExerciseBuildConfig();
    }
}

export function resetProgrammingForImport(exercise: ProgrammingExercise) {
    resetForImport(exercise);

    // without dates set, they have to be reset as well
    exercise.releaseTestsWithExampleSolution = false;
    exercise.buildAndTestStudentSubmissionsAfterDueDate = undefined;
    exercise.assessmentType = AssessmentType.AUTOMATIC;
}

/**
 * Copy the build configuration from the given exerciseJson to this build configuration. This is to ensure compatibility with old exported programming exercises.
 */
export function copyBuildConfigFromExerciseJson(exerciseJson: ProgrammingExerciseBuildConfig): ProgrammingExerciseBuildConfig {
    const buildConfig = new ProgrammingExerciseBuildConfig();
    buildConfig.sequentialTestRuns = exerciseJson.sequentialTestRuns ?? false;
    buildConfig.checkoutPath = exerciseJson.checkoutPath ?? '';
    buildConfig.buildPlanConfiguration = exerciseJson.buildPlanConfiguration ?? '';
    buildConfig.checkoutSolutionRepository = exerciseJson.checkoutSolutionRepository ?? false;
    buildConfig.timeoutSeconds = exerciseJson.timeoutSeconds ?? 0;
    buildConfig.windfile = exerciseJson.windfile ?? undefined;
    buildConfig.buildScript = exerciseJson.buildScript ?? '';
    buildConfig.testwiseCoverageEnabled = exerciseJson.testwiseCoverageEnabled ?? false;
    buildConfig.dockerFlags = exerciseJson.dockerFlags ?? '';

    return buildConfig;
}<|MERGE_RESOLUTION|>--- conflicted
+++ resolved
@@ -86,11 +86,8 @@
     SWIFT = 'SWIFT',
     OCAML = 'OCAML',
     EMPTY = 'EMPTY',
-<<<<<<< HEAD
+    RUST = 'RUST',
     JAVASCRIPT = 'JAVASCRIPT',
-=======
-    RUST = 'RUST',
->>>>>>> edbc5bde
 }
 
 export enum ProjectType {
