--- conflicted
+++ resolved
@@ -10,13 +10,10 @@
     PYTHON = 'PYTHON',
     C = 'C',
     HASKELL = 'HASKELL',
-<<<<<<< HEAD
-    SWIFT = 'SWIFT',
-=======
     KOTLIN = 'KOTLIN',
     VHDL = 'VHDL',
     ASSEMBLER = 'ASSEMBLER',
->>>>>>> b265f12a
+    SWIFT = 'SWIFT',
 }
 
 export class ProgrammingExercise extends Exercise {
