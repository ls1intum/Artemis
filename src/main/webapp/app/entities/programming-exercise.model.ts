import dayjs from 'dayjs/esm';
import { SolutionProgrammingExerciseParticipation } from 'app/entities/participation/solution-programming-exercise-participation.model';
import { TemplateProgrammingExerciseParticipation } from 'app/entities/participation/template-programming-exercise-participation.model';
import { Exercise, ExerciseType } from 'app/entities/exercise.model';
import { Course } from 'app/entities/course.model';
import { ExerciseGroup } from 'app/entities/exercise-group.model';
import { AuxiliaryRepository } from 'app/entities/programming-exercise-auxiliary-repository-model';
import { SubmissionPolicy } from 'app/entities/submission-policy.model';

export enum ProgrammingLanguage {
    JAVA = 'JAVA',
    PYTHON = 'PYTHON',
    C = 'C',
    HASKELL = 'HASKELL',
    KOTLIN = 'KOTLIN',
    VHDL = 'VHDL',
    ASSEMBLER = 'ASSEMBLER',
    SWIFT = 'SWIFT',
    OCAML = 'OCAML',
    EMPTY = 'EMPTY',
}

export enum ProjectType {
<<<<<<< HEAD
    MAVEN = 'MAVEN',
    ECLIPSE = 'ECLIPSE',
    PLAIN_GRADLE = 'PLAIN_GRADLE',
    GRADLE_GRADLE = 'GRADLE_GRADLE',
=======
    MAVEN_MAVEN = 'MAVEN_MAVEN',
    PLAIN_MAVEN = 'PLAIN_MAVEN',
>>>>>>> c30e4de3
    PLAIN = 'PLAIN',
    XCODE = 'XCODE',
    FACT = 'FACT',
    GCC = 'GCC',
}

export class ProgrammingExercise extends Exercise {
    public projectKey?: string;
    public templateParticipation?: TemplateProgrammingExerciseParticipation;
    public solutionParticipation?: SolutionProgrammingExerciseParticipation;
    public testRepositoryUrl?: string;
    public publishBuildPlanUrl?: boolean;
    public allowOnlineEditor?: boolean;
    public staticCodeAnalysisEnabled?: boolean;
    public maxStaticCodeAnalysisPenalty?: number;
    public allowOfflineIde?: boolean;
    public programmingLanguage?: ProgrammingLanguage;
    public packageName?: string;
    public problemStatement?: string;
    public sequentialTestRuns?: boolean;
    public showTestNamesToStudents?: boolean;
    public checkoutSolutionRepository?: boolean;
    public auxiliaryRepositories?: AuxiliaryRepository[];
    public submissionPolicy?: SubmissionPolicy;

    public buildAndTestStudentSubmissionsAfterDueDate?: dayjs.Dayjs;
    public testCasesChanged?: boolean;

    public projectType?: ProjectType;

    // helper attributes

    /**
     * This attribute is used to generate a programming exercise with no connection to the VCS and CI.
     * This functionality is only for testing purposes.
     */
    public noVersionControlAndContinuousIntegrationAvailable?: boolean;
    public isLocalSimulation?: boolean;

    constructor(course: Course | undefined, exerciseGroup: ExerciseGroup | undefined) {
        super(ExerciseType.PROGRAMMING);
        this.course = course;
        this.exerciseGroup = exerciseGroup;
        this.templateParticipation = new TemplateProgrammingExerciseParticipation();
        this.solutionParticipation = new SolutionProgrammingExerciseParticipation();
        this.publishBuildPlanUrl = false; // default value
        this.allowOnlineEditor = false; // default value
        this.staticCodeAnalysisEnabled = false; // default value
        this.allowOfflineIde = true; // default value
        this.programmingLanguage = ProgrammingLanguage.JAVA; // default value
        this.noVersionControlAndContinuousIntegrationAvailable = false; // default value
        this.checkoutSolutionRepository = false; // default value
        this.projectType = ProjectType.PLAIN_MAVEN; // default value
        this.showTestNamesToStudents = false; // default value
    }
}<|MERGE_RESOLUTION|>--- conflicted
+++ resolved
@@ -21,15 +21,10 @@
 }
 
 export enum ProjectType {
-<<<<<<< HEAD
-    MAVEN = 'MAVEN',
-    ECLIPSE = 'ECLIPSE',
+    MAVEN_MAVEN = 'MAVEN_MAVEN',
+    PLAIN_MAVEN = 'PLAIN_MAVEN',
     PLAIN_GRADLE = 'PLAIN_GRADLE',
     GRADLE_GRADLE = 'GRADLE_GRADLE',
-=======
-    MAVEN_MAVEN = 'MAVEN_MAVEN',
-    PLAIN_MAVEN = 'PLAIN_MAVEN',
->>>>>>> c30e4de3
     PLAIN = 'PLAIN',
     XCODE = 'XCODE',
     FACT = 'FACT',
