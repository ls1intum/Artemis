--- conflicted
+++ resolved
@@ -9,10 +9,7 @@
             : (document.querySelector('.background-area jhi-secured-image img') as HTMLImageElement);
 
         const clickLayer = document.getElementsByClassName('click-layer').item(0) as HTMLElement;
-<<<<<<< HEAD
-=======
 
->>>>>>> 54f414b8
         if (image && clickLayer) {
             clickLayer.style.width = image.width + 'px';
             clickLayer.style.height = image.height + 'px';
