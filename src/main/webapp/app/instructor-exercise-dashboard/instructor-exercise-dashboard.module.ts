<<<<<<< HEAD
import { CUSTOM_ELEMENTS_SCHEMA, NgModule } from '@angular/core';
=======
import { NgModule } from '@angular/core';
import { BrowserModule } from '@angular/platform-browser';
>>>>>>> 4a8eb687

import { RouterModule } from '@angular/router';

import { ArtemisSharedModule } from '../shared';
import { instructorExerciseDashboardRoute } from './instructor-exercise-dashboard.route';
import { InstructorExerciseDashboardComponent } from './instructor-exercise-dashboard.component';
import { MomentModule } from 'ngx-moment';
import { ClipboardModule } from 'ngx-clipboard';
import { ChartsModule } from 'ng2-charts';
import { ArtemisInstructorCourseStatsDashboardModule } from 'app/instructor-course-dashboard';
import { ArtemisHeaderExercisePageWithDetailsModule } from 'app/exercise-headers';
import { ArtemisSidePanelModule } from 'app/components/side-panel/side-panel.module';
import { ArtemisTutorLeaderboardModule } from 'app/instructor-course-dashboard/tutor-leaderboard/tutor-leaderboard.module';

const ENTITY_STATES = instructorExerciseDashboardRoute;

@NgModule({
    imports: [
        ArtemisSharedModule,
        MomentModule,
        ClipboardModule,
        RouterModule.forChild(ENTITY_STATES),
        ChartsModule,
        ArtemisInstructorCourseStatsDashboardModule,
        ArtemisHeaderExercisePageWithDetailsModule,
        ArtemisSidePanelModule,
        ArtemisTutorLeaderboardModule,
    ],
    declarations: [InstructorExerciseDashboardComponent],
    entryComponents: [],
    providers: [],
})
export class ArtemisInstructorExerciseStatsDashboardModule {}<|MERGE_RESOLUTION|>--- conflicted
+++ resolved
@@ -1,10 +1,4 @@
-<<<<<<< HEAD
-import { CUSTOM_ELEMENTS_SCHEMA, NgModule } from '@angular/core';
-=======
 import { NgModule } from '@angular/core';
-import { BrowserModule } from '@angular/platform-browser';
->>>>>>> 4a8eb687
-
 import { RouterModule } from '@angular/router';
 
 import { ArtemisSharedModule } from '../shared';
