import { JhiAlertService } from 'ng-jhipster';
import { Component, OnInit } from '@angular/core';
import { ActivatedRoute, Router } from '@angular/router';
import { HttpResponse, HttpErrorResponse } from '@angular/common/http';
import { Exercise, ExerciseService } from 'app/entities/exercise';
import { ResultService } from 'app/entities/result';
import { StatsForInstructorDashboard } from 'app/entities/course';

@Component({
    selector: 'jhi-instructor-exercise-dashboard',
    templateUrl: './instructor-exercise-dashboard.component.html',
    providers: [JhiAlertService],
})
export class InstructorExerciseDashboardComponent implements OnInit {
    exercise: Exercise | null;
    courseId: number;

    stats: StatsForInstructorDashboard = {
        numberOfStudents: 0,
        numberOfSubmissions: 0,
        numberOfTutors: 0,
        numberOfAssessments: 0,
        numberOfComplaints: 0,
        numberOfOpenComplaints: 0,

        tutorLeaderboard: [],
    };

    dataForAssessmentPieChart: number[];
    totalAssessmentPercentage: number;

    constructor(
        private exerciseService: ExerciseService,
        private route: ActivatedRoute,
        private jhiAlertService: JhiAlertService,
        private resultService: ResultService,
        private router: Router,
    ) {}

    ngOnInit(): void {
        this.courseId = Number(this.route.snapshot.paramMap.get('courseId'));
        const exerciseId = Number(this.route.snapshot.paramMap.get('exerciseId'));
        this.loadExercise(exerciseId);
    }

    back() {
        this.router.navigate([`/course/${this.courseId}/instructor-dashboard`]);
    }

    private loadExercise(exerciseId: number) {
        this.exerciseService
            .find(exerciseId)
            .subscribe((res: HttpResponse<Exercise>) => (this.exercise = res.body), (response: HttpErrorResponse) => this.onError(response.message));

<<<<<<< HEAD
        this.resultService.getResultsForExercise(this.courseId, exerciseId, { withAssessors: true }).subscribe((res: HttpResponse<Result[]>) => {
            const results = res.body!;

            for (const result of results) {
                if (result.rated && result.assessor) {
                    const tutorId = result.assessor.id!;
                    if (!this.tutorLeaderboardData[tutorId]) {
                        this.tutorLeaderboardData[tutorId] = {
                            tutor: result.assessor,
                            numberOfAssessments: 0,
                            numberOfComplaints: 0,
                        };
                    }

                    this.tutorLeaderboardData[tutorId].numberOfAssessments++;

                    if (result.hasComplaint) {
                        this.tutorLeaderboardData[tutorId].numberOfComplaints++;
                    }
                }
            }
        });

=======
>>>>>>> 6c9b4670
        this.exerciseService.getStatsForInstructors(exerciseId).subscribe(
            (res: HttpResponse<StatsForInstructorDashboard>) => {
                this.stats = Object.assign({}, this.stats, res.body);

                if (this.stats.numberOfSubmissions > 0) {
                    this.totalAssessmentPercentage = Math.round((this.stats.numberOfAssessments / this.stats.numberOfSubmissions) * 100);
                }

                this.dataForAssessmentPieChart = [this.stats.numberOfSubmissions - this.stats.numberOfAssessments, this.stats.numberOfAssessments];
            },
            (response: string) => this.onError(response),
        );
    }

    private onError(error: string) {
        this.jhiAlertService.error(error, null, undefined);
    }
}<|MERGE_RESOLUTION|>--- conflicted
+++ resolved
@@ -52,32 +52,6 @@
             .find(exerciseId)
             .subscribe((res: HttpResponse<Exercise>) => (this.exercise = res.body), (response: HttpErrorResponse) => this.onError(response.message));
 
-<<<<<<< HEAD
-        this.resultService.getResultsForExercise(this.courseId, exerciseId, { withAssessors: true }).subscribe((res: HttpResponse<Result[]>) => {
-            const results = res.body!;
-
-            for (const result of results) {
-                if (result.rated && result.assessor) {
-                    const tutorId = result.assessor.id!;
-                    if (!this.tutorLeaderboardData[tutorId]) {
-                        this.tutorLeaderboardData[tutorId] = {
-                            tutor: result.assessor,
-                            numberOfAssessments: 0,
-                            numberOfComplaints: 0,
-                        };
-                    }
-
-                    this.tutorLeaderboardData[tutorId].numberOfAssessments++;
-
-                    if (result.hasComplaint) {
-                        this.tutorLeaderboardData[tutorId].numberOfComplaints++;
-                    }
-                }
-            }
-        });
-
-=======
->>>>>>> 6c9b4670
         this.exerciseService.getStatsForInstructors(exerciseId).subscribe(
             (res: HttpResponse<StatsForInstructorDashboard>) => {
                 this.stats = Object.assign({}, this.stats, res.body);
