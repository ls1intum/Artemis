import { AfterViewInit, Component, Input, OnChanges, OnDestroy, OnInit, QueryList, SimpleChanges, ViewChildren, inject, input } from '@angular/core';
import { PROFILE_ATHENA } from 'app/app.constants';
import { ProfileService } from 'app/core/layouts/profiles/shared/profile.service';
import { ExerciseFeedbackSuggestionOptionsComponent } from 'app/exercise/feedback-suggestion/exercise-feedback-suggestion-options.component';
import dayjs from 'dayjs/esm';
import { TranslateService } from '@ngx-translate/core';
import { AssessmentType } from 'app/assessment/shared/entities/assessment-type.model';
import { ProgrammingExercise } from 'app/programming/shared/entities/programming-exercise.model';
import { faCogs, faUserCheck, faUserSlash } from '@fortawesome/free-solid-svg-icons';
import { ExerciseService } from 'app/exercise/services/exercise.service';
import { IncludedInOverallScore } from 'app/exercise/shared/entities/exercise/exercise.model';
import { Subject, Subscription } from 'rxjs';
import { ProgrammingExerciseTestScheduleDatePickerComponent } from 'app/programming/shared/lifecycle/test-schedule-date-picker/programming-exercise-test-schedule-date-picker.component';
import { every } from 'lodash-es';
import { ActivatedRoute } from '@angular/router';
import { tap } from 'rxjs/operators';
import { ImportOptions } from 'app/programming/manage/programming-exercises';
import { ProgrammingExerciseInputField } from 'app/programming/manage/update/programming-exercise-update.helper';
import { FormsModule } from '@angular/forms';
import { TranslateDirective } from 'app/shared/language/translate.directive';
import { HelpIconComponent } from 'app/shared/components/help-icon/help-icon.component';
import { FaIconComponent } from '@fortawesome/angular-fontawesome';
import { NgStyle } from '@angular/common';
import { ArtemisTranslatePipe } from 'app/shared/pipes/artemis-translate.pipe';
import { ExercisePreliminaryFeedbackOptionsComponent } from 'app/exercises/shared/preliminary-feedback/exercise-preliminary-feedback-options.component';

@Component({
    selector: 'jhi-programming-exercise-lifecycle',
    templateUrl: './programming-exercise-lifecycle.component.html',
    styleUrls: ['./test-schedule-date-picker/programming-exercise-test-schedule-picker.scss'],
    imports: [
        ProgrammingExerciseTestScheduleDatePickerComponent,
        FormsModule,
        TranslateDirective,
        HelpIconComponent,
        FaIconComponent,
        NgStyle,
        ExerciseFeedbackSuggestionOptionsComponent,
<<<<<<< HEAD
        ExercisePreliminaryFeedbackOptionsComponent,
        AsyncPipe,
=======
>>>>>>> ecd3fbb6
        ArtemisTranslatePipe,
    ],
})
export class ProgrammingExerciseLifecycleComponent implements AfterViewInit, OnDestroy, OnInit, OnChanges {
    private translateService = inject(TranslateService);
    private exerciseService = inject(ExerciseService);
    private profileService = inject(ProfileService);
    private activatedRoute = inject(ActivatedRoute);

    protected readonly assessmentType = AssessmentType;
    protected readonly IncludedInOverallScore = IncludedInOverallScore;
    protected readonly faCogs = faCogs;
    protected readonly faUserCheck = faUserCheck;
    protected readonly faUserSlash = faUserSlash;

    @Input() exercise: ProgrammingExercise;
    @Input() isExamMode: boolean;
    @Input() readOnly: boolean;
    @Input() importOptions?: ImportOptions;
    isEditFieldDisplayedRecord = input<Record<ProgrammingExerciseInputField, boolean>>();

    @ViewChildren(ProgrammingExerciseTestScheduleDatePickerComponent) datePickerComponents: QueryList<ProgrammingExerciseTestScheduleDatePickerComponent>;

    formValid: boolean;
    formEmpty: boolean;
    formValidChanges = new Subject<boolean>();

    inputfieldSubscriptions: (Subscription | undefined)[] = [];
    datePickerChildrenSubscription?: Subscription;

    isAthenaEnabled: boolean;

    isImport = false;
    private urlSubscription: Subscription;

    /**
     * If the programming exercise does not have an id, set the assessment Type to AUTOMATIC
     */
    ngOnInit(): void {
        if (!this.exercise.id) {
            this.exercise.assessmentType = AssessmentType.AUTOMATIC;
        }
        this.isAthenaEnabled = this.profileService.isProfileActive(PROFILE_ATHENA);

        this.updateIsImportBasedOnUrl();
    }

    private updateIsImportBasedOnUrl() {
        let isImportFromExistingExercise = false;
        this.urlSubscription = this.activatedRoute.url
            .pipe(
                tap((segments) => {
                    isImportFromExistingExercise = segments.some((segment) => segment.path === 'import');
                    // currently not supported for imports from files, issue https://github.com/ls1intum/Artemis/issues/8562 should be fixed first
                    // isImportFromFile = segments.some((segment) => segment.path === 'import-from-file');
                }),
            )
            .subscribe(() => {
                this.isImport = isImportFromExistingExercise;
            });
    }

    ngAfterViewInit() {
        this.setupDateFieldSubscriptions();
        this.datePickerChildrenSubscription = this.datePickerComponents.changes.subscribe(() => this.setupDateFieldSubscriptions());
    }

    ngOnChanges(simpleChanges: SimpleChanges) {
        if (simpleChanges.exercise) {
            const newExercise = simpleChanges.exercise.currentValue;
            if (this.exerciseService.hasDueDateError(newExercise)) {
                // Checking for due date errors and ordering the calls to avoid updating exampleSolutionPublicationDate twice.
                this.updateReleaseDate(newExercise.releaseDate);
                this.updateExampleSolutionPublicationDate(newExercise.dueDate);
            } else {
                this.updateExampleSolutionPublicationDate(newExercise.dueDate);
                this.updateReleaseDate(newExercise.releaseDate);
            }
        }
    }

    ngOnDestroy() {
        this.datePickerChildrenSubscription?.unsubscribe();
        this.unsubscribeDateFieldSubscriptions();
        this.urlSubscription?.unsubscribe();
    }

    calculateFormStatus() {
        const datePickers = this.datePickerComponents.toArray();
        this.formValid = every(datePickers, (picker) => picker?.dateInput?.valid ?? true);
        this.formEmpty = !every(datePickers, (picker) => {
            if (picker instanceof ProgrammingExerciseTestScheduleDatePickerComponent) {
                return picker.selectedDate;
            }
            return false;
        });
        this.formValidChanges.next(this.formValid);
    }

    setupDateFieldSubscriptions() {
        this.unsubscribeDateFieldSubscriptions();
        this.datePickerComponents
            .toArray()
            .forEach((picker) => this.inputfieldSubscriptions.push(picker.dateInput?.valueChanges?.subscribe(() => setTimeout(() => this.calculateFormStatus()))));
    }

    unsubscribeDateFieldSubscriptions() {
        for (const subscription of this.inputfieldSubscriptions) {
            subscription?.unsubscribe();
        }
    }

    toggleSetTestCaseVisibilityToAfterDueDate() {
        if (this.importOptions) {
            this.importOptions.setTestCaseVisibilityToAfterDueDate = !this.importOptions.setTestCaseVisibilityToAfterDueDate;
        }
    }

    toggleManualFeedbackRequests() {
        this.exercise.allowManualFeedbackRequests = !this.exercise.allowManualFeedbackRequests;
        if (this.exercise.allowManualFeedbackRequests) {
            this.exercise.assessmentDueDate = undefined;
            this.exercise.buildAndTestStudentSubmissionsAfterDueDate = undefined;
        }
    }

    /**
     * Toggles the assessment type between AUTOMATIC (only tests in repo will be run using build plans) and
     * SEMI_AUTOMATIC (After all automatic tests have been run, the tutors will have to make a final manual assessment)
     *
     */
    toggleAssessmentType() {
        if (this.exercise.assessmentType === AssessmentType.SEMI_AUTOMATIC) {
            this.exercise.assessmentType = AssessmentType.AUTOMATIC;
            this.exercise.assessmentDueDate = undefined;
            this.exercise.allowComplaintsForAutomaticAssessments = false;
            this.exercise.feedbackSuggestionModule = undefined;
        } else {
            this.exercise.assessmentType = AssessmentType.SEMI_AUTOMATIC;
            this.exercise.allowComplaintsForAutomaticAssessments = false;
            this.exercise.allowManualFeedbackRequests = false;
        }
    }

    /**
     * Toggles the value for allowing complaints for automatic assessment between true and false
     */
    toggleComplaintsType() {
        this.exercise.allowComplaintsForAutomaticAssessments = !this.exercise.allowComplaintsForAutomaticAssessments;
    }

    /**
     * Toggles the value for allowing complaints for automatic assessment between true and false
     */
    toggleReleaseTests() {
        this.exercise.releaseTestsWithExampleSolution = !this.exercise.releaseTestsWithExampleSolution;
    }

    /**
     * Sets the new release date and updates "start date", "due date" and "after due date" if the release date is after them
     * Does not propagate changes to dates other than release date if readOnly is true.
     *
     * @param newReleaseDate The new release date
     */
    updateReleaseDate(newReleaseDate?: dayjs.Dayjs) {
        this.exercise.releaseDate = newReleaseDate;
        if (this.readOnly) {
            // Changes from parent component are allowed but no cascading changes should be made in read-only mode.
            return;
        }
        if (this.exerciseService.hasStartDateError(this.exercise)) {
            this.updateStartDate(newReleaseDate);
            // Will handle due date and example solution
            return;
        }
        const safeStartOrReleaseDate = this.exercise.startDate ?? newReleaseDate;
        if (this.exerciseService.hasDueDateError(this.exercise) && safeStartOrReleaseDate) {
            this.updateDueDate(safeStartOrReleaseDate);
        }
        this.updateExampleSolutionPublicationDate(safeStartOrReleaseDate);
    }

    /**
     * Sets the new start date and updates "due date" and "after due date" if the start date is after the due date
     * Does not propagate changes to dates other than start date if readOnly is true.
     *
     * @param newStartDate The new start date
     */
    updateStartDate(newStartDate?: dayjs.Dayjs) {
        this.exercise.startDate = newStartDate;
        if (this.readOnly) {
            // Changes from parent component are allowed but no cascading changes should be made in read-only mode.
            return;
        }
        if (this.exerciseService.hasDueDateError(this.exercise)) {
            this.updateDueDate(newStartDate!);
        }
        this.updateExampleSolutionPublicationDate(newStartDate);
    }

    /**
     * Updates the due Date of the programming exercise
     * @param dueDate the new dueDate
     */
    private updateDueDate(dueDate: dayjs.Dayjs) {
        alert(this.translateService.instant('artemisApp.programmingExercise.timeline.alertNewDueDate'));
        this.exercise.dueDate = dueDate;

        // If the new due date is after the "After Due Date", then we have to set the "After Due Date" to the new due date
        const afterDue = this.exercise.buildAndTestStudentSubmissionsAfterDueDate;
        if (afterDue && dueDate.isAfter(afterDue)) {
            this.exercise.buildAndTestStudentSubmissionsAfterDueDate = dueDate;
            alert(this.translateService.instant('artemisApp.programmingExercise.timeline.alertNewAfterDueDate'));
        }
    }

    /**
     * Updates the example solution publication date of the programming exercise if it is set and not after release or due date.
     * Due date check is not performed if exercise is not included in the grade.
     * This method is a no-op if readOnly is true.
     *
     * @param newReleaseOrDueDate the new exampleSolutionPublicationDate if it is after the current exampleSolutionPublicationDate
     */
    updateExampleSolutionPublicationDate(newReleaseOrDueDate?: dayjs.Dayjs) {
        if (!this.readOnly && this.exerciseService.hasExampleSolutionPublicationDateError(this.exercise)) {
            const message =
                newReleaseOrDueDate && dayjs(newReleaseOrDueDate).isSame(this.exercise.dueDate)
                    ? 'artemisApp.programmingExercise.timeline.alertNewExampleSolutionPublicationDateAsDueDate'
                    : 'artemisApp.programmingExercise.timeline.alertNewExampleSolutionPublicationDateAsReleaseDate';
            alert(this.translateService.instant(message));
            this.exercise.exampleSolutionPublicationDate = newReleaseOrDueDate;
            if (!newReleaseOrDueDate) {
                this.exercise.releaseTestsWithExampleSolution = false;
            }
        }
    }
}<|MERGE_RESOLUTION|>--- conflicted
+++ resolved
@@ -36,11 +36,7 @@
         FaIconComponent,
         NgStyle,
         ExerciseFeedbackSuggestionOptionsComponent,
-<<<<<<< HEAD
         ExercisePreliminaryFeedbackOptionsComponent,
-        AsyncPipe,
-=======
->>>>>>> ecd3fbb6
         ArtemisTranslatePipe,
     ],
 })
