<div class="timeline-box">
    <div class="test-schedule">
        <div class="test-schedule-row d-flex justify-content-around">
            @if ((isEditFieldDisplayedRecord()?.releaseDate || !isEditFieldDisplayedRecord()) && !isExamMode) {
                <jhi-programming-exercise-test-schedule-date-picker
                    [(ngModel)]="exercise.releaseDate"
                    (ngModelChange)="updateReleaseDate($event)"
                    [readOnly]="readOnly"
                    class="test-schedule-date px-1"
                    label="artemisApp.exercise.releaseDate"
                    tooltipText="artemisApp.programmingExercise.timeline.releaseDateTooltip"
                />
            }
            @if ((isEditFieldDisplayedRecord()?.startDate || !isEditFieldDisplayedRecord()) && !isExamMode) {
                <jhi-programming-exercise-test-schedule-date-picker
                    [(ngModel)]="exercise.startDate"
                    (ngModelChange)="updateStartDate($event)"
                    (onDateReset)="exercise.startDate = undefined"
                    [startAt]="exercise.releaseDate"
                    [min]="exercise.releaseDate"
                    [readOnly]="readOnly"
                    class="test-schedule-date px-1"
                    label="artemisApp.exercise.startDate"
                    tooltipText="artemisApp.programmingExercise.timeline.startDateTooltip"
                />
            }
            <div class="test-schedule-date px-1">
                <div class="test-schedule-date-title test-schedule-date-title-small-button">
                    <span jhiTranslate="artemisApp.programmingExercise.timeline.automaticTests"></span>
                    <jhi-help-icon text="artemisApp.programmingExercise.timeline.automaticTestsMandatoryTooltip" />
                </div>
                <div class="btn btn-light scheduled-test btn-lifecycle" [class.btn-lifecycle--disabled]="readOnly">
                    <fa-icon [icon]="faCogs" size="lg" />
                </div>
            </div>
            @if ((isEditFieldDisplayedRecord()?.dueDate || !isEditFieldDisplayedRecord()) && !isExamMode) {
                <jhi-programming-exercise-test-schedule-date-picker
                    [(ngModel)]="exercise.dueDate"
                    (ngModelChange)="updateExampleSolutionPublicationDate($event)"
                    (onDateReset)="exercise.buildAndTestStudentSubmissionsAfterDueDate = undefined"
                    [startAt]="exercise.startDate ?? exercise.releaseDate"
                    [min]="exercise.startDate ?? exercise.releaseDate"
                    [readOnly]="readOnly"
                    class="test-schedule-date px-1"
                    label="artemisApp.exercise.dueDate"
                    tooltipText="artemisApp.programmingExercise.timeline.dueDateTooltip"
                    id="programming-exercise-due-date-picker"
                />
            }
            @if ((isEditFieldDisplayedRecord()?.runTestsAfterDueDate || !isEditFieldDisplayedRecord()) && (isExamMode || exercise.dueDate)) {
                <jhi-programming-exercise-test-schedule-date-picker
                    class="test-schedule-date px-1"
                    [(ngModel)]="exercise.buildAndTestStudentSubmissionsAfterDueDate"
                    [startAt]="exercise.dueDate"
                    [min]="exercise.dueDate"
                    [readOnly]="readOnly"
                    label="artemisApp.programmingExercise.timeline.afterDueDate"
                    tooltipText="artemisApp.programmingExercise.timeline.afterDueDateTooltip"
                />
            }
            @if ((isEditFieldDisplayedRecord()?.assessmentDueDate || !isEditFieldDisplayedRecord()) && (isExamMode || exercise.dueDate)) {
                <div>
                    <div class="test-schedule-date px-1">
                        <div class="test-schedule-date-title test-schedule-date-title-small-button">
                            <span jhiTranslate="artemisApp.programmingExercise.timeline.assessmentType"></span>
                            <jhi-help-icon
                                [text]="
                                    'artemisApp.programmingExercise.timeline.' +
                                    (exercise.assessmentType === assessmentType.SEMI_AUTOMATIC
                                        ? 'assessmentTypeTooltipManualAssessment'
                                        : 'assessmentTypeTooltipAutomaticAssessment')
                                "
                            />
                        </div>
                        <div
                            class="btn btn-light scheduled-test scheduled-test--can-toggle btn-lifecycle calendar-event-toggle"
                            [class.btn-lifecycle--disabled]="readOnly"
                            (click)="!readOnly && toggleAssessmentType()"
                        >
                            <fa-icon [icon]="exercise.assessmentType === assessmentType.SEMI_AUTOMATIC ? faUserCheck : faUserSlash" size="lg" />
                        </div>
                        <div class="mt-2">
                            {{
                                'artemisApp.programmingExercise.timeline.' +
                                    (exercise.assessmentType === assessmentType.SEMI_AUTOMATIC ? 'manualAssessment' : 'automaticAssessment') | artemisTranslate
                            }}
                        </div>
                    </div>
                    @if (exercise.assessmentType === assessmentType.SEMI_AUTOMATIC && !isExamMode && !exercise.allowManualFeedbackRequests) {
                        <jhi-programming-exercise-test-schedule-date-picker
                            class="test-schedule-date"
                            [(ngModel)]="exercise.assessmentDueDate"
                            [startAt]="exercise.dueDate"
                            [min]="exercise.dueDate"
                            [readOnly]="readOnly"
                            label="artemisApp.programmingExercise.timeline.assessmentDueDate"
                            tooltipText="artemisApp.programmingExercise.timeline.assessmentDueDateTooltip"
                        />
                    }
                </div>
            }
            @if ((isEditFieldDisplayedRecord()?.exampleSolutionPublicationDate || !isEditFieldDisplayedRecord()) && !isExamMode) {
                <div>
                    <jhi-programming-exercise-test-schedule-date-picker
                        [(ngModel)]="exercise.exampleSolutionPublicationDate"
                        [readOnly]="readOnly"
                        [startAt]="exercise.dueDate ?? exercise.startDate ?? exercise.releaseDate"
                        [min]="
                            (exercise.includedInOverallScore !== IncludedInOverallScore.NOT_INCLUDED ? exercise.dueDate : undefined) ?? exercise.startDate ?? exercise.releaseDate
                        "
                        class="test-schedule-date px-1"
                        label="artemisApp.exercise.exampleSolutionPublicationDate"
                        tooltipText="artemisApp.programmingExercise.timeline.exampleSolutionPublicationDateTooltip"
                    />
                </div>
            }
        </div>
    </div>
    @if (
        !readOnly &&
        (!isEditFieldDisplayedRecord() ||
            isEditFieldDisplayedRecord()?.complaintOnAutomaticAssessment ||
            isEditFieldDisplayedRecord()?.feedbackSuggestions ||
            isEditFieldDisplayedRecord()?.preliminaryFeedbackRequests ||
            isEditFieldDisplayedRecord()?.manualFeedbackRequests ||
            isEditFieldDisplayedRecord()?.showTestNamesToStudents ||
            isEditFieldDisplayedRecord()?.includeTestsIntoExampleSolution)
    ) {
        <h6 jhiTranslate="artemisApp.assessment.assessment"></h6>
        @if ((isEditFieldDisplayedRecord()?.complaintOnAutomaticAssessment || !isEditFieldDisplayedRecord()) && (isExamMode || exercise.course?.complaintsEnabled)) {
            <div class="form-check">
                <input
                    type="checkbox"
                    class="form-check-input"
                    name="allowComplaintsForAutomaticAssessment"
                    [checked]="exercise.allowComplaintsForAutomaticAssessments"
                    [disabled]="exercise.assessmentType !== assessmentType.AUTOMATIC || (!isExamMode && !exercise.dueDate)"
                    id="allowComplaintsForAutomaticAssessment"
                    (change)="toggleComplaintsType()"
                />
                <label
                    [ngStyle]="exercise.assessmentType !== assessmentType.AUTOMATIC || (!isExamMode && !exercise.dueDate) ? { color: 'grey' } : {}"
                    class="form-control-label"
                    for="allowComplaintsForAutomaticAssessment"
                    jhiTranslate="artemisApp.programmingExercise.timeline.complaintOnAutomaticAssessment"
                ></label>
                <jhi-help-icon placement="right auto" [text]="'artemisApp.programmingExercise.timeline.complaintOnAutomaticAssessmentTooltip'" />
            </div>
        }
        @if (isExamMode && isImport && importOptions) {
            <div class="form-check">
                <input
                    type="checkbox"
                    class="form-check-input"
                    name="setTestCaseVisibilityToAfterDueDate"
                    [checked]="importOptions.setTestCaseVisibilityToAfterDueDate"
                    id="setTestCaseVisibilityToAfterDueDate-checkbox"
                    (change)="toggleSetTestCaseVisibilityToAfterDueDate()"
                />
                <label
                    class="form-control-label"
                    for="setTestCaseVisibilityToAfterDueDate-checkbox"
                    jhiTranslate="artemisApp.programmingExercise.timeline.setTestCaseVisibilityToAfterReleaseDateOfResults"
                ></label>
                <jhi-help-icon placement="right auto" [text]="'artemisApp.programmingExercise.timeline.setTestCaseVisibilityToAfterReleaseDateOfResultsTooltip'" />
            </div>
        }
<<<<<<< HEAD
=======
        @if ((isEditFieldDisplayedRecord()?.manualFeedbackRequests || !isEditFieldDisplayedRecord()) && !isExamMode) {
            <div class="form-check">
                <input
                    type="checkbox"
                    class="form-check-input"
                    name="allowFeedbackRequests"
                    [checked]="exercise.allowFeedbackRequests"
                    [disabled]="exercise.assessmentType !== assessmentType.SEMI_AUTOMATIC"
                    id="allowFeedbackRequests"
                    (change)="toggleFeedbackRequests()"
                />
                @if (isAthenaEnabled) {
                    <label
                        [ngStyle]="exercise.assessmentType !== assessmentType.SEMI_AUTOMATIC ? { color: 'grey' } : {}"
                        class="form-control-label"
                        for="allowFeedbackRequests"
                        jhiTranslate="artemisApp.programmingExercise.timeline.allowFeedbackRequests"
                    ></label>
                    <jhi-help-icon placement="right auto" [text]="'artemisApp.programmingExercise.timeline.allowFeedbackRequestsTooltip'" />
                } @else {
                    <label
                        [ngStyle]="exercise.assessmentType !== assessmentType.SEMI_AUTOMATIC ? { color: 'grey' } : {}"
                        class="form-control-label"
                        for="allowFeedbackRequests"
                        jhiTranslate="artemisApp.programmingExercise.timeline.manualFeedbackRequests"
                    ></label>
                    <jhi-help-icon placement="right auto" [text]="'artemisApp.programmingExercise.timeline.manualFeedbackRequestsTooltip'" />
                }
            </div>
        }
>>>>>>> ecd3fbb6
        @if (isEditFieldDisplayedRecord()?.showTestNamesToStudents || !isEditFieldDisplayedRecord()) {
            <div class="form-check">
                <input
                    class="form-check-input"
                    type="checkbox"
                    name="showTestNamesToStudents"
                    id="field_showTestNamesToStudents"
                    [disabled]="readOnly"
                    [(ngModel)]="exercise.showTestNamesToStudents"
                    checked
                />
                <label class="form-control-label" for="field_showTestNamesToStudents" jhiTranslate="artemisApp.programmingExercise.showTestNamesToStudents"></label>
                <jhi-help-icon placement="right auto" [text]="'artemisApp.programmingExercise.showTestNamesToStudentsTooltip'" />
            </div>
        }
        @if (isEditFieldDisplayedRecord()?.includeTestsIntoExampleSolution || !isEditFieldDisplayedRecord()) {
            <div class="form-check">
                <input
                    type="checkbox"
                    class="form-check-input"
                    name="releaseTestsWithExampleSolution"
                    [checked]="exercise.releaseTestsWithExampleSolution"
                    [disabled]="!exercise.exampleSolutionPublicationDate && !exercise.exerciseGroup?.exam?.exampleSolutionPublicationDate"
                    id="releaseTestsWithExampleSolution"
                    (change)="toggleReleaseTests()"
                />
                <label
                    [ngStyle]="!exercise.exampleSolutionPublicationDate && !exercise.exerciseGroup?.exam?.exampleSolutionPublicationDate ? { color: 'grey' } : {}"
                    class="form-control-label"
                    for="releaseTestsWithExampleSolution"
                    jhiTranslate="artemisApp.programmingExercise.timeline.releaseTestsWithExampleSolution"
                ></label>
                <jhi-help-icon placement="right auto" [text]="'artemisApp.programmingExercise.timeline.releaseTestsWithExampleSolutionTooltip'" />
            </div>
        }
        @if ((isEditFieldDisplayedRecord()?.feedbackSuggestions || !isEditFieldDisplayedRecord()) && !isExamMode) {
            <jhi-exercise-feedback-suggestion-options [exercise]="exercise" [dueDate]="exercise.dueDate" [readOnly]="readOnly" />
        }
        <h6 jhiTranslate="artemisApp.assessment.feedback"></h6>
        @if ((isEditFieldDisplayedRecord()?.preliminaryFeedbackRequests || isEditFieldDisplayedRecord()?.manualFeedbackRequests || !isEditFieldDisplayedRecord()) && !isExamMode) {
            @if (isAthenaEnabled$ | async) {
                <jhi-exercise-preliminary-feedback-options [exercise]="exercise" [dueDate]="exercise.dueDate" [readOnly]="readOnly" />
            } @else {
                <div class="form-check">
                    <input
                        type="checkbox"
                        class="form-check-input"
                        name="allowManualFeedbackRequests"
                        [checked]="exercise.allowManualFeedbackRequests"
                        id="allowManualFeedbackRequests"
                        (change)="toggleManualFeedbackRequests()"
                    />
                    <label class="form-control-label" for="allowManualFeedbackRequests" jhiTranslate="artemisApp.programmingExercise.timeline.manualFeedbackRequests"></label>
                    <jhi-help-icon placement="right auto" [text]="'artemisApp.programmingExercise.timeline.manualFeedbackRequestsTooltip'" />
                </div>
            }
        }
    }
</div><|MERGE_RESOLUTION|>--- conflicted
+++ resolved
@@ -165,8 +165,6 @@
                 <jhi-help-icon placement="right auto" [text]="'artemisApp.programmingExercise.timeline.setTestCaseVisibilityToAfterReleaseDateOfResultsTooltip'" />
             </div>
         }
-<<<<<<< HEAD
-=======
         @if ((isEditFieldDisplayedRecord()?.manualFeedbackRequests || !isEditFieldDisplayedRecord()) && !isExamMode) {
             <div class="form-check">
                 <input
@@ -197,7 +195,6 @@
                 }
             </div>
         }
->>>>>>> ecd3fbb6
         @if (isEditFieldDisplayedRecord()?.showTestNamesToStudents || !isEditFieldDisplayedRecord()) {
             <div class="form-check">
                 <input
