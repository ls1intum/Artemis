<jhi-code-editor-grid #grid [isTutorAssessment]="isTutorAssessment">
    <div editorNavbar class="d-flex flex-wrap align-items-center">
        <span>
            <h4 class="editor-title"><ng-content select="[editorTitle]" /></h4>
        </span>
        <ng-content select="[editorTitleActions]" />
        <p class="editor-title">
            <ng-content select="[submissionPolicy]" />
        </p>
        <div class="d-flex flex-wrap align-items-center ms-auto gap-2">
            <ng-content select="[editorToolbar]" />
            <ng-content select="[chatbot-button]" />
            @if (!isTutorAssessment || commitState === CommitState.CONFLICT) {
                <jhi-code-editor-actions
                    [buildable]="buildable"
                    [disableActions]="!editable && (!isTutorAssessment || commitState !== CommitState.CONFLICT)"
                    [unsavedFiles]="unsavedFiles"
                    [(editorState)]="editorState"
                    [(commitState)]="commitState"
                    [disableAutoSave]="disableAutoSave"
                    (onSavedFiles)="onSavedFiles($event)"
                    (onRefreshFiles)="onRefreshFiles()"
                    (commitStateChange)="onCommitStateChange.emit($event)"
                    (onError)="onError($event)"
                    [participation]="participation"
                />
            }
        </div>
    </div>
    <jhi-code-editor-file-browser
        editorSidebarLeft
        [disableActions]="!editable"
        [displayOnly]="forRepositoryView"
        [unsavedFiles]="unsavedFiles | keys"
        [errorFiles]="errorFiles"
        [editorState]="editorState"
        [isTutorAssessment]="isTutorAssessment"
        [highlightFileChanges]="highlightFileChanges"
        [fileBadges]="fileBadges"
        [allowHiddenFiles]="allowHiddenFiles"
        [disableReopenFeedbackButton]="disableReopenFeedbackButton"
        [(selectedFile)]="selectedFile"
        [(commitState)]="commitState"
        (onFileChange)="onFileChange($event)"
        (onError)="onError($event)"
        (onToggleCollapse)="onToggleCollapse($event, CollapsableCodeEditorElement.FileBrowser)"
        (onReopenFeedback)="onReopenFeedback($event)"
    />
    <ng-container editorCenter>
        <jhi-code-editor-monaco
            [commitState]="commitState"
            [editorState]="editorState"
            [course]="course"
<<<<<<< HEAD
            [feedbacks]="showInlineFeedback ? (this.latestResult?.feedbacks ?? participation?.results?.[0]?.feedbacks ?? []) : []"
=======
            [feedbacks]="feedbackForSubmission()"
>>>>>>> 4ee9fcae
            [feedbackSuggestions]="feedbackSuggestions"
            [readOnlyManualFeedback]="readOnlyManualFeedback"
            [disableActions]="!editable"
            [isTutorAssessment]="isTutorAssessment"
            [highlightDifferences]="highlightDifferences"
            [selectedFile]="selectedFile"
            [buildAnnotations]="annotations"
            [sessionId]="participation?.id ?? 'test'"
            (onFileContentChange)="onFileContentChange($event)"
            (onUpdateFeedback)="onUpdateFeedback.emit($event)"
            (onAcceptSuggestion)="onAcceptSuggestion.emit($event)"
            (onDiscardSuggestion)="onDiscardSuggestion.emit($event)"
            (onError)="onError($event)"
            (onFileLoad)="fileLoad($event)"
        />
    </ng-container>
    <ng-container editorSidebarRight>
        @if (showEditorInstructions) {
            <jhi-code-editor-instructions
                (onToggleCollapse)="onToggleCollapse($event, CollapsableCodeEditorElement.Instructions)"
                (onError)="onError($event)"
                [isAssessmentMode]="isTutorAssessment"
            >
                <ng-content select="[editorSidebar]" />
            </jhi-code-editor-instructions>
        }
    </ng-container>
    <ng-container editorBottomArea>
        @if (buildable) {
            <jhi-code-editor-build-output
                [participation]="participation"
                (onAnnotations)="onAnnotations($event)"
                (onError)="onError($event)"
                (onToggleCollapse)="onToggleCollapse($event, CollapsableCodeEditorElement.BuildOutput)"
            />
        }
    </ng-container>
    <ng-container editorBottom>
        @if (isTutorAssessment) {
            <div>
                <ng-content select="[editorBottom]" />
            </div>
        }
    </ng-container>
</jhi-code-editor-grid><|MERGE_RESOLUTION|>--- conflicted
+++ resolved
@@ -51,11 +51,7 @@
             [commitState]="commitState"
             [editorState]="editorState"
             [course]="course"
-<<<<<<< HEAD
             [feedbacks]="showInlineFeedback ? (this.latestResult?.feedbacks ?? participation?.results?.[0]?.feedbacks ?? []) : []"
-=======
-            [feedbacks]="feedbackForSubmission()"
->>>>>>> 4ee9fcae
             [feedbackSuggestions]="feedbackSuggestions"
             [readOnlyManualFeedback]="readOnlyManualFeedback"
             [disableActions]="!editable"
