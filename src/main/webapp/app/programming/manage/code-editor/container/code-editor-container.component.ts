import { Component, HostListener, ViewChild, effect, inject, input, output } from '@angular/core';
import { TranslateService } from '@ngx-translate/core';
import { isEmpty as _isEmpty, fromPairs, toPairs, uniq } from 'lodash-es';
import { CodeEditorFileService } from 'app/programming/shared/code-editor/services/code-editor-file.service';
import { CodeEditorGridComponent } from 'app/programming/shared/code-editor/layout/code-editor-grid/code-editor-grid.component';
import {
    CommitState,
    CreateFileChange,
    DeleteFileChange,
    EditorState,
    FileBadge,
    FileBadgeType,
    FileChange,
    FileType,
    PROBLEM_STATEMENT_IDENTIFIER,
    RenameFileChange,
    RepositoryType,
} from 'app/programming/shared/code-editor/model/code-editor.model';
import { AlertService } from 'app/shared/service/alert.service';
import { CodeEditorFileBrowserComponent, InteractableEvent } from 'app/programming/manage/code-editor/file-browser/code-editor-file-browser.component';
import { CodeEditorActionsComponent } from 'app/programming/shared/code-editor/actions/code-editor-actions.component';
import { CodeEditorBuildOutputComponent } from 'app/programming/manage/code-editor/build-output/code-editor-build-output.component';
import { Participation } from 'app/exercise/shared/entities/participation/participation.model';
import { CodeEditorInstructionsComponent } from 'app/programming/shared/code-editor/instructions/code-editor-instructions.component';
import { Feedback } from 'app/assessment/shared/entities/feedback.model';
import { Course } from 'app/core/course/shared/entities/course.model';
import { ConnectionError } from 'app/programming/shared/code-editor/services/code-editor-repository.service';
import { Annotation, CodeEditorMonacoComponent } from 'app/programming/shared/code-editor/monaco/code-editor-monaco.component';
import { KeysPipe } from 'app/shared/pipes/keys.pipe';
import { ComponentCanDeactivate } from 'app/shared/guard/can-deactivate.model';
import { ConsistencyIssue } from 'app/openapi/model/consistencyIssue';

export enum CollapsableCodeEditorElement {
    FileBrowser,
    BuildOutput,
    Instructions,
}

@Component({
    selector: 'jhi-code-editor-container',
    templateUrl: './code-editor-container.component.html',
    styleUrls: ['./code-editor-container.component.scss'],
    imports: [
        CodeEditorGridComponent,
        CodeEditorActionsComponent,
        CodeEditorFileBrowserComponent,
        CodeEditorMonacoComponent,
        CodeEditorInstructionsComponent,
        CodeEditorBuildOutputComponent,
        KeysPipe,
    ],
})
export class CodeEditorContainerComponent implements ComponentCanDeactivate {
    private translateService = inject(TranslateService);
    private alertService = inject(AlertService);
    private fileService = inject(CodeEditorFileService);

    readonly CommitState = CommitState;
    readonly EditorState = EditorState;
    readonly CollapsableCodeEditorElement = CollapsableCodeEditorElement;
    @ViewChild(CodeEditorGridComponent, { static: false }) grid: CodeEditorGridComponent;

    @ViewChild(CodeEditorFileBrowserComponent, { static: false }) fileBrowser: CodeEditorFileBrowserComponent;
    @ViewChild(CodeEditorActionsComponent, { static: false }) actions: CodeEditorActionsComponent;
    @ViewChild(CodeEditorBuildOutputComponent, { static: false }) buildOutput: CodeEditorBuildOutputComponent;
    @ViewChild(CodeEditorMonacoComponent, { static: false }) monacoEditor: CodeEditorMonacoComponent;
    @ViewChild(CodeEditorInstructionsComponent, { static: false }) instructions: CodeEditorInstructionsComponent;

<<<<<<< HEAD
    editable = input(true);
    forRepositoryView = input(false);
    showInlineFeedback = input(true);
    buildable = input(true);
    showEditorInstructions = input(true);
    isTutorAssessment = input(false);
    highlightFileChanges = input(false);
    allowHiddenFiles = input(false);
    feedbackSuggestions = input<Feedback[]>([]);
    readOnlyManualFeedback = input(false);
    highlightDifferences = input<boolean>(false);
    disableAutoSave = input(false);
=======
    @Input()
    editable = true;
    @Input()
    forRepositoryView = false;
    @Input()
    showInlineFeedback = true;
    @Input()
    buildable = true;
    @Input()
    showEditorInstructions = true;
    @Input()
    isTutorAssessment = false;
    @Input()
    highlightFileChanges = false;
    @Input()
    allowHiddenFiles = false;
    @Input()
    feedbackSuggestions: Feedback[] = [];
    @Input()
    readOnlyManualFeedback = false;
    @Input()
    highlightDifferences: boolean;
    @Input()
    disableAutoSave = false;

    readonly consistencyIssues = input<ConsistencyIssue[]>([]);

>>>>>>> a2a8265a
    isProblemStatementVisible = input<boolean>(true);

    onCommitStateChange = output<CommitState>();
    onFileChanged = output<void>();
    onUpdateFeedback = output<Feedback[]>();
    onFileLoad = output<string>();
    onAcceptSuggestion = output<Feedback>();
    onDiscardSuggestion = output<Feedback>();
    course = input<Course | undefined>();

    /** Work in Progress: temporary properties needed to get first prototype working */

    participation = input.required<Participation>();

    /** END WIP */

    // WARNING: Don't initialize variables in the declaration block. The method initializeProperties is responsible for this task.
    private selectedFileValue?: string;
    unsavedFilesValue: { [fileName: string]: string }; // {[fileName]: fileContent}
    fileBadges: { [fileName: string]: FileBadge[] };
    get selectedFile(): string | undefined {
        return this.selectedFileValue;
    }

    set selectedFile(file: string | undefined) {
        this.selectedFileValue = file;
    }

    private selectedRepositoryValue?: RepositoryType;
    get selectedRepository(): RepositoryType | undefined {
        return this.selectedRepositoryValue;
    }

    set selectedRepository(repository: RepositoryType | undefined) {
        this.selectedRepositoryValue = repository;
    }

    get problemStatementIdentifier(): string {
        return PROBLEM_STATEMENT_IDENTIFIER;
    }

    /** Code Editor State Variables **/
    editorState: EditorState;
    commitState: CommitState;

    errorFiles: string[] = [];
    annotations: Array<Annotation> = [];

    constructor() {
        this.initializeProperties();

        effect(() => {
            this.updateFileBadges();
        });
    }

    get unsavedFiles() {
        return this.unsavedFilesValue;
    }

    /**
     * Setting unsaved files also updates the editorState / commitState.
     * - unsaved files empty -> EditorState.CLEAN
     * - unsaved files NOT empty -> EditorState.UNSAVED_CHANGES & CommitState.UNCOMMITTED_CHANGES
     * - unsaved files empty AND editorState.SAVING -> CommitState.UNCOMMITTED_CHANGES
     * @param unsavedFiles
     */
    set unsavedFiles(unsavedFiles: { [fileName: string]: string }) {
        this.unsavedFilesValue = unsavedFiles;
        if (_isEmpty(this.unsavedFiles) && this.editorState === EditorState.SAVING) {
            this.editorState = EditorState.CLEAN;
            if (this.commitState !== CommitState.COMMITTING) {
                this.commitState = CommitState.UNCOMMITTED_CHANGES;
            }
        } else if (_isEmpty(this.unsavedFiles)) {
            this.editorState = EditorState.CLEAN;
        } else {
            this.editorState = EditorState.UNSAVED_CHANGES;
            this.commitState = CommitState.UNCOMMITTED_CHANGES;
        }
    }

    /**
     * Update the file badges for the code editor (currently only feedback suggestions)
     */
    updateFileBadges() {
        this.fileBadges = {};
        // Create badges for feedback suggestions
        // Get file paths from feedback suggestions:
        const filePathsWithSuggestions = this.feedbackSuggestions()
            .map((feedback) => Feedback.getReferenceFilePath(feedback))
            .filter((filePath) => filePath !== undefined) as string[];
        for (const filePath of filePathsWithSuggestions) {
            // Count the number of suggestions for this file
            const suggestionsCount = this.feedbackSuggestions().filter((feedback) => Feedback.getReferenceFilePath(feedback) === filePath).length;
            this.fileBadges[filePath] = [new FileBadge(FileBadgeType.FEEDBACK_SUGGESTION, suggestionsCount)];
        }
    }

    /**
     * Resets all variables of this class.
     * When a new variable is added, it needs to be added to this method!
     * Initializing in variable declaration is not allowed.
     */
    initializeProperties = () => {
        this.selectedFile = undefined;
        // I assume we always load into the Template Repo at the beginning
        this.selectedRepository = RepositoryType.TEMPLATE;
        this.unsavedFiles = {};
        this.fileBadges = {};
        this.editorState = EditorState.CLEAN;
        this.commitState = CommitState.UNDEFINED;
    };

    /**
     * @function onFileChange
     * @desc A file has changed (create, rename, delete), so we have uncommitted changes.
     * Also, all references to a file need to be updated in case of rename,
     * in case of delete make sure to also remove all sub entities (files in folder).
     */
    onFileChange<F extends FileChange>([, fileChange]: [string[], F]) {
        if (fileChange instanceof CreateFileChange) {
            // Select newly created file
            if (fileChange.fileType === FileType.FILE) {
                this.selectedFile = fileChange.fileName;
                this.commitState = CommitState.UNCOMMITTED_CHANGES;
            }
        } else if (fileChange instanceof RenameFileChange || fileChange instanceof DeleteFileChange) {
            // Guard against PROBLEM_STATEMENT file operations - only allow FILE and FOLDER
            if (fileChange.fileType !== FileType.FILE && fileChange.fileType !== FileType.FOLDER) {
                return;
            }
            this.commitState = CommitState.UNCOMMITTED_CHANGES;
            this.unsavedFiles = this.fileService.updateFileReferences(this.unsavedFiles, fileChange);
            this.selectedFile = this.fileService.updateFileReference(this.selectedFile!, fileChange);
        }
        // If unsavedFiles are deleted, this can mean that the editorState becomes clean
        if (_isEmpty(this.unsavedFiles) && this.editorState === EditorState.UNSAVED_CHANGES) {
            this.editorState = EditorState.CLEAN;
        }
        this.monacoEditor?.onFileChange(fileChange);

        this.onFileChanged.emit();
    }

    /**
     * When files were saved, check which could be saved and set unsavedFiles to update the ui.
     * Files that could not be saved will show an error in the header.
     * @param files
     */
    onSavedFiles(files: { [fileName: string]: string | undefined }) {
        const savedFiles = Object.entries(files)
            .filter(([, error]: [string, string | undefined]) => !error)
            .map(([fileName]) => fileName);
        const errorFiles = Object.entries(files)
            .filter(([, error]: [string, string | undefined]) => error)
            .map(([fileName]) => fileName);

        this.unsavedFiles = fromPairs(toPairs(this.unsavedFiles).filter(([fileName]) => !savedFiles.includes(fileName)));

        if (errorFiles.length) {
            this.onError('saveFailed');
        }
        this.monacoEditor?.storeAnnotations(savedFiles);
    }

    /**
     * On successful pull during a refresh operation, we remove all unsaved files.
     */
    onRefreshFiles() {
        this.unsavedFiles = {};
    }

    /**
     * When the content of a file changes, set it as unsaved.
     */
    onFileContentChange({ fileName, text }: { fileName: string; text: string }) {
        this.unsavedFiles = { ...this.unsavedFiles, [fileName]: text };
        this.onFileChanged.emit();
    }

    fileLoad(selectedFile: string) {
        this.onFileLoad.emit(selectedFile);
    }

    /**
     * Show an error as an alert in the top of the editor html.
     * Used by other components to display errors.
     * @param error the translation key of the error that should be displayed
     */
    onError(error: any) {
        let errorTranslationKey: string;
        const translationParams = { connectionIssue: '' };
        if (!error.includes(ConnectionError.message)) {
            errorTranslationKey = error;
        } else {
            translationParams.connectionIssue = this.translateService.instant(`artemisApp.editor.errors.${ConnectionError.message}`);
            errorTranslationKey = error.replaceAll(ConnectionError.message, '');
        }
        this.alertService.error(`artemisApp.editor.errors.${errorTranslationKey}`, translationParams);
    }

    getText(): string {
        return this.monacoEditor?.getText() ?? '';
    }

    getNumberOfLines(): number {
        return this.monacoEditor?.getNumberOfLines() ?? 0;
    }

    /**
     * Highlights the line range in the Monaco editor.
     * @param startLine The first line to highlight. Line numbers start at 1.
     * @param endLine The last line to highlight.
     */
    highlightLines(startLine: number, endLine: number): void {
        this.monacoEditor?.highlightLines(startLine, endLine);
    }

    onToggleCollapse(event: InteractableEvent, collapsableElement: CollapsableCodeEditorElement) {
        this.grid.toggleCollapse(event, collapsableElement);
    }

    /**
     * Set the annotations and extract error files for the file browser.
     * @param annotations The new annotations array
     */
    onAnnotations(annotations: Array<Annotation>) {
        this.annotations = annotations;
        this.errorFiles = uniq(annotations.filter((a) => a.type === 'error').map((a) => a.fileName));
    }

    /**
     * The user will be warned if there are unsaved changes when trying to leave the code-editor.
     */
    canDeactivate() {
        return _isEmpty(this.unsavedFiles);
    }

    /**
     * Returns the feedbacks for the current submission or an empty array if no feedbacks are available.
     */
    feedbackForSubmission(): Feedback[] {
        const submission = this.participation()?.submissions?.[0];
        const result = submission?.results?.[0];
        return this.showInlineFeedback() && result?.feedbacks ? result.feedbacks : [];
    }

    /**
     * Displays the alert for confirming refreshing or closing the page if there are unsaved changes
     * NOTE: while the beforeunload event might be deprecated in the future, it is currently the only way to display a confirmation dialog when the user tries to leave the page
     * @param event the beforeunload event
     */
    @HostListener('window:beforeunload', ['$event'])
    unloadNotification(event: BeforeUnloadEvent) {
        if (!this.canDeactivate()) {
            event.preventDefault();
            return this.translateService.instant('pendingChanges');
        }
        return true;
    }
}<|MERGE_RESOLUTION|>--- conflicted
+++ resolved
@@ -66,7 +66,6 @@
     @ViewChild(CodeEditorMonacoComponent, { static: false }) monacoEditor: CodeEditorMonacoComponent;
     @ViewChild(CodeEditorInstructionsComponent, { static: false }) instructions: CodeEditorInstructionsComponent;
 
-<<<<<<< HEAD
     editable = input(true);
     forRepositoryView = input(false);
     showInlineFeedback = input(true);
@@ -79,36 +78,9 @@
     readOnlyManualFeedback = input(false);
     highlightDifferences = input<boolean>(false);
     disableAutoSave = input(false);
-=======
-    @Input()
-    editable = true;
-    @Input()
-    forRepositoryView = false;
-    @Input()
-    showInlineFeedback = true;
-    @Input()
-    buildable = true;
-    @Input()
-    showEditorInstructions = true;
-    @Input()
-    isTutorAssessment = false;
-    @Input()
-    highlightFileChanges = false;
-    @Input()
-    allowHiddenFiles = false;
-    @Input()
-    feedbackSuggestions: Feedback[] = [];
-    @Input()
-    readOnlyManualFeedback = false;
-    @Input()
-    highlightDifferences: boolean;
-    @Input()
-    disableAutoSave = false;
-
+    isProblemStatementVisible = input<boolean>(true);
+  
     readonly consistencyIssues = input<ConsistencyIssue[]>([]);
-
->>>>>>> a2a8265a
-    isProblemStatementVisible = input<boolean>(true);
 
     onCommitStateChange = output<CommitState>();
     onFileChanged = output<void>();
