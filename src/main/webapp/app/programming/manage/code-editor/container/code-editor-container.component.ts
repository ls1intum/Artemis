import { Component, EventEmitter, HostListener, Input, OnChanges, Output, SimpleChanges, ViewChild, inject, input } from '@angular/core';
import { TranslateService } from '@ngx-translate/core';
import { isEmpty as _isEmpty, fromPairs, toPairs, uniq } from 'lodash-es';
import { CodeEditorFileService } from 'app/programming/shared/code-editor/services/code-editor-file.service';
import { CodeEditorGridComponent } from 'app/programming/shared/code-editor/layout/code-editor-grid/code-editor-grid.component';
import {
    CommitState,
    CreateFileChange,
    DeleteFileChange,
    EditorState,
    FileBadge,
    FileBadgeType,
    FileChange,
    FileType,
    PROBLEM_STATEMENT_IDENTIFIER,
    RenameFileChange,
    RepositoryType,
} from 'app/programming/shared/code-editor/model/code-editor.model';
import { AlertService } from 'app/shared/service/alert.service';
import { CodeEditorFileBrowserComponent, InteractableEvent } from 'app/programming/manage/code-editor/file-browser/code-editor-file-browser.component';
import { CodeEditorActionsComponent } from 'app/programming/shared/code-editor/actions/code-editor-actions.component';
import { CodeEditorBuildOutputComponent } from 'app/programming/manage/code-editor/build-output/code-editor-build-output.component';
import { Participation } from 'app/exercise/shared/entities/participation/participation.model';
import { CodeEditorInstructionsComponent } from 'app/programming/shared/code-editor/instructions/code-editor-instructions.component';
import { Feedback } from 'app/assessment/shared/entities/feedback.model';
import { Course } from 'app/core/course/shared/entities/course.model';
import { ConnectionError } from 'app/programming/shared/code-editor/services/code-editor-repository.service';
import { Annotation, CodeEditorMonacoComponent } from 'app/programming/shared/code-editor/monaco/code-editor-monaco.component';
import { KeysPipe } from 'app/shared/pipes/keys.pipe';
import { ComponentCanDeactivate } from 'app/shared/guard/can-deactivate.model';
import { ConsistencyIssue } from 'app/openapi/model/consistencyIssue';

export enum CollapsableCodeEditorElement {
    FileBrowser,
    BuildOutput,
    Instructions,
}

@Component({
    selector: 'jhi-code-editor-container',
    templateUrl: './code-editor-container.component.html',
    styleUrls: ['./code-editor-container.component.scss'],
    imports: [
        CodeEditorGridComponent,
        CodeEditorActionsComponent,
        CodeEditorFileBrowserComponent,
        CodeEditorMonacoComponent,
        CodeEditorInstructionsComponent,
        CodeEditorBuildOutputComponent,
        KeysPipe,
    ],
})
export class CodeEditorContainerComponent implements OnChanges, ComponentCanDeactivate {
    private translateService = inject(TranslateService);
    private alertService = inject(AlertService);
    private fileService = inject(CodeEditorFileService);

    readonly CommitState = CommitState;
    readonly EditorState = EditorState;
    readonly CollapsableCodeEditorElement = CollapsableCodeEditorElement;
    @ViewChild(CodeEditorGridComponent, { static: false }) grid: CodeEditorGridComponent;

    @ViewChild(CodeEditorFileBrowserComponent, { static: false }) fileBrowser: CodeEditorFileBrowserComponent;
    @ViewChild(CodeEditorActionsComponent, { static: false }) actions: CodeEditorActionsComponent;
    @ViewChild(CodeEditorBuildOutputComponent, { static: false }) buildOutput: CodeEditorBuildOutputComponent;
    @ViewChild(CodeEditorMonacoComponent, { static: false }) monacoEditor: CodeEditorMonacoComponent;
    @ViewChild(CodeEditorInstructionsComponent, { static: false }) instructions: CodeEditorInstructionsComponent;

    @Input()
    editable = true;
    @Input()
    forRepositoryView = false;
    @Input()
    showInlineFeedback = true;
    @Input()
    buildable = true;
    @Input()
    showEditorInstructions = true;
    @Input()
    isTutorAssessment = false;
    @Input()
    highlightFileChanges = false;
    @Input()
    allowHiddenFiles = false;
    @Input()
    feedbackSuggestions: Feedback[] = [];
    @Input()
    readOnlyManualFeedback = false;
    @Input()
    highlightDifferences: boolean;
    @Input()
    disableAutoSave = false;

<<<<<<< HEAD
    readonly consistencyIssues = input<ConsistencyIssue[]>([]);
=======
    isProblemStatementVisible = input<boolean>(true);
>>>>>>> 9f96135e

    @Output()
    onCommitStateChange = new EventEmitter<CommitState>();
    @Output()
    onFileChanged = new EventEmitter<void>();
    @Output()
    onUpdateFeedback = new EventEmitter<Feedback[]>();
    @Output()
    onFileLoad = new EventEmitter<string>();
    @Output()
    onAcceptSuggestion = new EventEmitter<Feedback>();
    @Output()
    onDiscardSuggestion = new EventEmitter<Feedback>();
    @Input()
    course?: Course;

    /** Work in Progress: temporary properties needed to get first prototype working */

    @Input()
    participation: Participation;

    /** END WIP */

    // WARNING: Don't initialize variables in the declaration block. The method initializeProperties is responsible for this task.
    private selectedFileValue?: string;
    unsavedFilesValue: { [fileName: string]: string }; // {[fileName]: fileContent}
    fileBadges: { [fileName: string]: FileBadge[] };
    get selectedFile(): string | undefined {
        return this.selectedFileValue;
    }

    set selectedFile(file: string | undefined) {
        this.selectedFileValue = file;
    }

    private selectedRepositoryValue?: RepositoryType;
    get selectedRepository(): RepositoryType | undefined {
        return this.selectedRepositoryValue;
    }

    set selectedRepository(repository: RepositoryType | undefined) {
        this.selectedRepositoryValue = repository;
    }

    get problemStatementIdentifier(): string {
        return PROBLEM_STATEMENT_IDENTIFIER;
    }

    /** Code Editor State Variables **/
    editorState: EditorState;
    commitState: CommitState;

    errorFiles: string[] = [];
    annotations: Array<Annotation> = [];

    constructor() {
        this.initializeProperties();
    }

    ngOnChanges(changes: SimpleChanges) {
        // Update file badges when feedback suggestions change
        if (changes.feedbackSuggestions) {
            this.updateFileBadges();
        }
    }

    get unsavedFiles() {
        return this.unsavedFilesValue;
    }

    /**
     * Setting unsaved files also updates the editorState / commitState.
     * - unsaved files empty -> EditorState.CLEAN
     * - unsaved files NOT empty -> EditorState.UNSAVED_CHANGES & CommitState.UNCOMMITTED_CHANGES
     * - unsaved files empty AND editorState.SAVING -> CommitState.UNCOMMITTED_CHANGES
     * @param unsavedFiles
     */
    set unsavedFiles(unsavedFiles: { [fileName: string]: string }) {
        this.unsavedFilesValue = unsavedFiles;
        if (_isEmpty(this.unsavedFiles) && this.editorState === EditorState.SAVING) {
            this.editorState = EditorState.CLEAN;
            if (this.commitState !== CommitState.COMMITTING) {
                this.commitState = CommitState.UNCOMMITTED_CHANGES;
            }
        } else if (_isEmpty(this.unsavedFiles)) {
            this.editorState = EditorState.CLEAN;
        } else {
            this.editorState = EditorState.UNSAVED_CHANGES;
            this.commitState = CommitState.UNCOMMITTED_CHANGES;
        }
    }

    /**
     * Update the file badges for the code editor (currently only feedback suggestions)
     */
    updateFileBadges() {
        this.fileBadges = {};
        // Create badges for feedback suggestions
        // Get file paths from feedback suggestions:
        const filePathsWithSuggestions = this.feedbackSuggestions
            .map((feedback) => Feedback.getReferenceFilePath(feedback))
            .filter((filePath) => filePath !== undefined) as string[];
        for (const filePath of filePathsWithSuggestions) {
            // Count the number of suggestions for this file
            const suggestionsCount = this.feedbackSuggestions.filter((feedback) => Feedback.getReferenceFilePath(feedback) === filePath).length;
            this.fileBadges[filePath] = [new FileBadge(FileBadgeType.FEEDBACK_SUGGESTION, suggestionsCount)];
        }
    }

    /**
     * Resets all variables of this class.
     * When a new variable is added, it needs to be added to this method!
     * Initializing in variable declaration is not allowed.
     */
    initializeProperties = () => {
        this.selectedFile = undefined;
        // I assume we always load into the Template Repo at the beginning
        this.selectedRepository = RepositoryType.TEMPLATE;
        this.unsavedFiles = {};
        this.fileBadges = {};
        this.editorState = EditorState.CLEAN;
        this.commitState = CommitState.UNDEFINED;
    };

    /**
     * @function onFileChange
     * @desc A file has changed (create, rename, delete), so we have uncommitted changes.
     * Also, all references to a file need to be updated in case of rename,
     * in case of delete make sure to also remove all sub entities (files in folder).
     */
    onFileChange<F extends FileChange>([, fileChange]: [string[], F]) {
        if (fileChange instanceof CreateFileChange) {
            // Select newly created file
            if (fileChange.fileType === FileType.FILE) {
                this.selectedFile = fileChange.fileName;
                this.commitState = CommitState.UNCOMMITTED_CHANGES;
            }
        } else if (fileChange instanceof RenameFileChange || fileChange instanceof DeleteFileChange) {
            // Guard against PROBLEM_STATEMENT file operations - only allow FILE and FOLDER
            if (fileChange.fileType !== FileType.FILE && fileChange.fileType !== FileType.FOLDER) {
                return;
            }
            this.commitState = CommitState.UNCOMMITTED_CHANGES;
            this.unsavedFiles = this.fileService.updateFileReferences(this.unsavedFiles, fileChange);
            this.selectedFile = this.fileService.updateFileReference(this.selectedFile!, fileChange);
        }
        // If unsavedFiles are deleted, this can mean that the editorState becomes clean
        if (_isEmpty(this.unsavedFiles) && this.editorState === EditorState.UNSAVED_CHANGES) {
            this.editorState = EditorState.CLEAN;
        }
        this.monacoEditor?.onFileChange(fileChange);

        this.onFileChanged.emit();
    }

    /**
     * When files were saved, check which could be saved and set unsavedFiles to update the ui.
     * Files that could not be saved will show an error in the header.
     * @param files
     */
    onSavedFiles(files: { [fileName: string]: string | undefined }) {
        const savedFiles = Object.entries(files)
            .filter(([, error]: [string, string | undefined]) => !error)
            .map(([fileName]) => fileName);
        const errorFiles = Object.entries(files)
            .filter(([, error]: [string, string | undefined]) => error)
            .map(([fileName]) => fileName);

        this.unsavedFiles = fromPairs(toPairs(this.unsavedFiles).filter(([fileName]) => !savedFiles.includes(fileName)));

        if (errorFiles.length) {
            this.onError('saveFailed');
        }
        this.monacoEditor?.storeAnnotations(savedFiles);
    }

    /**
     * On successful pull during a refresh operation, we remove all unsaved files.
     */
    onRefreshFiles() {
        this.unsavedFiles = {};
    }

    /**
     * When the content of a file changes, set it as unsaved.
     */
    onFileContentChange({ fileName, text }: { fileName: string; text: string }) {
        this.unsavedFiles = { ...this.unsavedFiles, [fileName]: text };
        this.onFileChanged.emit();
    }

    fileLoad(selectedFile: string) {
        this.onFileLoad.emit(selectedFile);
    }

    /**
     * Show an error as an alert in the top of the editor html.
     * Used by other components to display errors.
     * @param error the translation key of the error that should be displayed
     */
    onError(error: any) {
        let errorTranslationKey: string;
        const translationParams = { connectionIssue: '' };
        if (!error.includes(ConnectionError.message)) {
            errorTranslationKey = error;
        } else {
            translationParams.connectionIssue = this.translateService.instant(`artemisApp.editor.errors.${ConnectionError.message}`);
            errorTranslationKey = error.replaceAll(ConnectionError.message, '');
        }
        this.alertService.error(`artemisApp.editor.errors.${errorTranslationKey}`, translationParams);
    }

    getText(): string {
        return this.monacoEditor?.getText() ?? '';
    }

    getNumberOfLines(): number {
        return this.monacoEditor?.getNumberOfLines() ?? 0;
    }

    /**
     * Highlights the line range in the Monaco editor.
     * @param startLine The first line to highlight. Line numbers start at 1.
     * @param endLine The last line to highlight.
     */
    highlightLines(startLine: number, endLine: number): void {
        this.monacoEditor?.highlightLines(startLine, endLine);
    }

    onToggleCollapse(event: InteractableEvent, collapsableElement: CollapsableCodeEditorElement) {
        this.grid.toggleCollapse(event, collapsableElement);
    }

    /**
     * Set the annotations and extract error files for the file browser.
     * @param annotations The new annotations array
     */
    onAnnotations(annotations: Array<Annotation>) {
        this.annotations = annotations;
        this.errorFiles = uniq(annotations.filter((a) => a.type === 'error').map((a) => a.fileName));
    }

    /**
     * The user will be warned if there are unsaved changes when trying to leave the code-editor.
     */
    canDeactivate() {
        return _isEmpty(this.unsavedFiles);
    }

    /**
     * Returns the feedbacks for the current submission or an empty array if no feedbacks are available.
     */
    feedbackForSubmission(): Feedback[] {
        const submission = this.participation?.submissions?.[0];
        const result = submission?.results?.[0];
        return this.showInlineFeedback && result?.feedbacks ? result.feedbacks : [];
    }

    /**
     * Displays the alert for confirming refreshing or closing the page if there are unsaved changes
     * NOTE: while the beforeunload event might be deprecated in the future, it is currently the only way to display a confirmation dialog when the user tries to leave the page
     * @param event the beforeunload event
     */
    @HostListener('window:beforeunload', ['$event'])
    unloadNotification(event: BeforeUnloadEvent) {
        if (!this.canDeactivate()) {
            event.preventDefault();
            return this.translateService.instant('pendingChanges');
        }
        return true;
    }
}<|MERGE_RESOLUTION|>--- conflicted
+++ resolved
@@ -91,11 +91,9 @@
     @Input()
     disableAutoSave = false;
 
-<<<<<<< HEAD
     readonly consistencyIssues = input<ConsistencyIssue[]>([]);
-=======
+
     isProblemStatementVisible = input<boolean>(true);
->>>>>>> 9f96135e
 
     @Output()
     onCommitStateChange = new EventEmitter<CommitState>();
