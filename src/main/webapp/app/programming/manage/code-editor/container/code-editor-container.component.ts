import { Component, EventEmitter, HostListener, Input, OnChanges, Output, SimpleChanges, ViewChild, inject } from '@angular/core';
import { TranslateService } from '@ngx-translate/core';
import { isEmpty as _isEmpty, fromPairs, toPairs, uniq } from 'lodash-es';
import { CodeEditorFileService } from 'app/programming/shared/code-editor/service/code-editor-file.service';
import { CodeEditorGridComponent } from 'app/programming/shared/code-editor/layout/code-editor-grid.component';
import {
    CommitState,
    CreateFileChange,
    DeleteFileChange,
    EditorState,
    FileBadge,
    FileBadgeType,
    FileChange,
    FileType,
    RenameFileChange,
} from 'app/programming/shared/code-editor/model/code-editor.model';
import { AlertService } from 'app/shared/service/alert.service';
import { CodeEditorFileBrowserComponent, InteractableEvent } from 'app/programming/manage/code-editor/file-browser/code-editor-file-browser.component';
import { CodeEditorActionsComponent } from 'app/programming/shared/code-editor/actions/code-editor-actions.component';
import { CodeEditorBuildOutputComponent } from 'app/programming/manage/code-editor/build-output/code-editor-build-output.component';
import { Participation } from 'app/exercise/shared/entities/participation/participation.model';
import { CodeEditorInstructionsComponent } from 'app/programming/shared/code-editor/instructions/code-editor-instructions.component';
<<<<<<< HEAD
import { Feedback, PRELIMINARY_FEEDBACK_IDENTIFIER } from 'app/entities/feedback.model';
import { Course } from 'app/entities/course.model';
=======
import { Feedback } from 'app/assessment/shared/entities/feedback.model';
import { Course } from 'app/core/shared/entities/course.model';
>>>>>>> 4b08de32
import { ConnectionError } from 'app/programming/shared/code-editor/service/code-editor-repository.service';
import { Annotation, CodeEditorMonacoComponent } from 'app/programming/shared/code-editor/monaco/code-editor-monaco.component';
import { KeysPipe } from 'app/shared/pipes/keys.pipe';
import { ComponentCanDeactivate } from 'app/shared/guard/can-deactivate.model';
import { Result } from 'app/entities/result.model';
import { AssessmentType } from 'app/entities/assessment-type.model';

export enum CollapsableCodeEditorElement {
    FileBrowser,
    BuildOutput,
    Instructions,
}

@Component({
    selector: 'jhi-code-editor-container',
    templateUrl: './code-editor-container.component.html',
    styleUrls: ['./code-editor-container.component.scss'],
    imports: [
        CodeEditorGridComponent,
        CodeEditorActionsComponent,
        CodeEditorFileBrowserComponent,
        CodeEditorMonacoComponent,
        CodeEditorInstructionsComponent,
        CodeEditorBuildOutputComponent,
        KeysPipe,
    ],
})
export class CodeEditorContainerComponent implements OnChanges, ComponentCanDeactivate {
    private translateService = inject(TranslateService);
    private alertService = inject(AlertService);
    private fileService = inject(CodeEditorFileService);

    readonly CommitState = CommitState;
    readonly EditorState = EditorState;
    readonly CollapsableCodeEditorElement = CollapsableCodeEditorElement;
    @ViewChild(CodeEditorGridComponent, { static: false }) grid: CodeEditorGridComponent;

    @ViewChild(CodeEditorFileBrowserComponent, { static: false }) fileBrowser: CodeEditorFileBrowserComponent;
    @ViewChild(CodeEditorActionsComponent, { static: false }) actions: CodeEditorActionsComponent;
    @ViewChild(CodeEditorBuildOutputComponent, { static: false }) buildOutput: CodeEditorBuildOutputComponent;
    @ViewChild(CodeEditorMonacoComponent, { static: false }) monacoEditor: CodeEditorMonacoComponent;
    @ViewChild(CodeEditorInstructionsComponent, { static: false }) instructions: CodeEditorInstructionsComponent;

    @Input()
    editable = true;
    @Input()
    forRepositoryView = false;
    @Input()
    showInlineFeedback = true;
    @Input()
    buildable = true;
    @Input()
    showEditorInstructions = true;
    @Input()
    isTutorAssessment = false;
    @Input()
    highlightFileChanges = false;
    @Input()
    allowHiddenFiles = false;
    @Input()
    feedbackSuggestions: Feedback[] = [];
    @Input()
    readOnlyManualFeedback = false;
    @Input()
    highlightDifferences: boolean;
    @Input()
    disableAutoSave = false;
    @Input()
    disableReopenFeedbackButton = true;

    @Output()
    onCommitStateChange = new EventEmitter<CommitState>();
    @Output()
    onFileChanged = new EventEmitter<void>();
    @Output()
    onUpdateFeedback = new EventEmitter<Feedback[]>();
    @Output()
    onFileLoad = new EventEmitter<string>();
    @Output()
    onAcceptSuggestion = new EventEmitter<Feedback>();
    @Output()
    onDiscardSuggestion = new EventEmitter<Feedback>();
    @Input()
    course?: Course;
    @Input()
    latestResult?: Result;

    /** Work in Progress: temporary properties needed to get first prototype working */

    @Input()
    participation: Participation;

    /** END WIP */

    // WARNING: Don't initialize variables in the declaration block. The method initializeProperties is responsible for this task.
    selectedFile?: string;
    unsavedFilesValue: { [fileName: string]: string }; // {[fileName]: fileContent}
    fileBadges: { [fileName: string]: FileBadge[] };

    /** Code Editor State Variables **/
    editorState: EditorState;
    commitState: CommitState;

    errorFiles: string[] = [];
    annotations: Array<Annotation> = [];

    constructor() {
        this.initializeProperties();
    }

    ngOnChanges(changes: SimpleChanges) {
        // Update file badges when feedback or feedback suggestions change
        if (changes.feedbackSuggestions) {
            this.updateFileBadgesForFeedbackSuggestions();
        }
        if (changes.latestResult) {
            this.updateFileBadgesForPreliminaryFeedback();
        }
    }

    get unsavedFiles() {
        return this.unsavedFilesValue;
    }

    /**
     * Setting unsaved files also updates the editorState / commitState.
     * - unsaved files empty -> EditorState.CLEAN
     * - unsaved files NOT empty -> EditorState.UNSAVED_CHANGES & CommitState.UNCOMMITTED_CHANGES
     * - unsaved files empty AND editorState.SAVING -> CommitState.UNCOMMITTED_CHANGES
     * @param unsavedFiles
     */
    set unsavedFiles(unsavedFiles: { [fileName: string]: string }) {
        this.unsavedFilesValue = unsavedFiles;
        if (_isEmpty(this.unsavedFiles) && this.editorState === EditorState.SAVING) {
            this.editorState = EditorState.CLEAN;
            if (this.commitState !== CommitState.COMMITTING) {
                this.commitState = CommitState.UNCOMMITTED_CHANGES;
            }
        } else if (_isEmpty(this.unsavedFiles)) {
            this.editorState = EditorState.CLEAN;
        } else {
            this.editorState = EditorState.UNSAVED_CHANGES;
            this.commitState = CommitState.UNCOMMITTED_CHANGES;
        }
    }

    /**
     * Update the file badges for the code editor for feedback suggestions
     */
    updateFileBadgesForFeedbackSuggestions() {
        this.fileBadges = {};
        // Create badges for feedback suggestions
        // Get file paths from feedback suggestions:
        const filePathsWithSuggestions = this.feedbackSuggestions
            .map((feedback) => Feedback.getReferenceFilePath(feedback))
            .filter((filePath) => filePath !== undefined) as string[];
        for (const filePath of filePathsWithSuggestions) {
            // Count the number of suggestions for this file
            const suggestionsCount = this.feedbackSuggestions.filter((feedback) => Feedback.getReferenceFilePath(feedback) === filePath).length;
            this.fileBadges[filePath] = [new FileBadge(FileBadgeType.FEEDBACK_SUGGESTION, suggestionsCount)];
        }
    }

    /**
     * Update the file badges for the code editor for preliminary feedback
     */
    updateFileBadgesForPreliminaryFeedback() {
        this.fileBadges = {};
        if (this.latestResult?.assessmentType !== AssessmentType.AUTOMATIC_ATHENA) {
            return;
        }
        // Create badges for preliminary feedback
        const feedbacks = this.latestResult?.feedbacks ?? [];
        // Count only preliminary feedback
        const filteredFeedbacks = feedbacks.filter((feedback) => feedback.text?.startsWith(PRELIMINARY_FEEDBACK_IDENTIFIER));
        // Get file paths from feedback:
        const filePaths = filteredFeedbacks.map((feedback) => Feedback.getReferenceFilePath(feedback)).filter((filePath) => filePath !== undefined) as string[];
        for (const filePath of filePaths) {
            // Count the number of feedback for this file
            const feedbackCount = filteredFeedbacks.filter((feedback) => Feedback.getReferenceFilePath(feedback) === filePath).length;
            this.fileBadges[filePath] = [new FileBadge(FileBadgeType.PRELIMINARY_FEEDBACK, feedbackCount)];
        }
    }

    /**
     * Resets all variables of this class.
     * When a new variable is added, it needs to be added to this method!
     * Initializing in variable declaration is not allowed.
     */
    initializeProperties = () => {
        this.selectedFile = undefined;
        this.unsavedFiles = {};
        this.fileBadges = {};
        this.editorState = EditorState.CLEAN;
        this.commitState = CommitState.UNDEFINED;
    };

    /**
     * @function onFileChange
     * @desc A file has changed (create, rename, delete), so we have uncommitted changes.
     * Also, all references to a file need to be updated in case of rename,
     * in case of delete make sure to also remove all sub entities (files in folder).
     */
    onFileChange<F extends FileChange>([, fileChange]: [string[], F]) {
        this.commitState = CommitState.UNCOMMITTED_CHANGES;
        if (fileChange instanceof CreateFileChange) {
            // Select newly created file
            if (fileChange.fileType === FileType.FILE) {
                this.selectedFile = fileChange.fileName;
            }
        } else if (fileChange instanceof RenameFileChange || fileChange instanceof DeleteFileChange) {
            this.unsavedFiles = this.fileService.updateFileReferences(this.unsavedFiles, fileChange);
            this.selectedFile = this.fileService.updateFileReference(this.selectedFile!, fileChange);
        }
        // If unsavedFiles are deleted, this can mean that the editorState becomes clean
        if (_isEmpty(this.unsavedFiles) && this.editorState === EditorState.UNSAVED_CHANGES) {
            this.editorState = EditorState.CLEAN;
        }
        this.monacoEditor.onFileChange(fileChange);

        this.onFileChanged.emit();
    }

    /**
     * When files were saved, check which could be saved and set unsavedFiles to update the ui.
     * Files that could not be saved will show an error in the header.
     * @param files
     */
    onSavedFiles(files: { [fileName: string]: string | undefined }) {
        const savedFiles = Object.entries(files)
            .filter(([, error]: [string, string | undefined]) => !error)
            .map(([fileName]) => fileName);
        const errorFiles = Object.entries(files)
            .filter(([, error]: [string, string | undefined]) => error)
            .map(([fileName]) => fileName);

        this.unsavedFiles = fromPairs(toPairs(this.unsavedFiles).filter(([fileName]) => !savedFiles.includes(fileName)));

        if (errorFiles.length) {
            this.onError('saveFailed');
        }
        this.monacoEditor.storeAnnotations(savedFiles);
    }

    /**
     * On successful pull during a refresh operation, we remove all unsaved files.
     */
    onRefreshFiles() {
        this.unsavedFiles = {};
    }

    /**
     * When the content of a file changes, set it as unsaved.
     */
    onFileContentChange({ file, fileContent }: { file: string; fileContent: string }) {
        this.unsavedFiles = { ...this.unsavedFiles, [file]: fileContent };
        this.onFileChanged.emit();
    }

    fileLoad(selectedFile: string) {
        this.onFileLoad.emit(selectedFile);
    }

    /**
     * Show an error as an alert in the top of the editor html.
     * Used by other components to display errors.
     * @param error the translation key of the error that should be displayed
     */
    onError(error: any) {
        let errorTranslationKey: string;
        const translationParams = { connectionIssue: '' };
        if (!error.includes(ConnectionError.message)) {
            errorTranslationKey = error;
        } else {
            translationParams.connectionIssue = this.translateService.instant(`artemisApp.editor.errors.${ConnectionError.message}`);
            errorTranslationKey = error.replaceAll(ConnectionError.message, '');
        }
        this.alertService.error(`artemisApp.editor.errors.${errorTranslationKey}`, translationParams);
    }

    getText(): string {
        return this.monacoEditor.getText() ?? '';
    }

    getNumberOfLines(): number {
        return this.monacoEditor.getNumberOfLines() ?? 0;
    }

    /**
     * Highlights the line range in the Monaco editor.
     * @param startLine The first line to highlight. Line numbers start at 1.
     * @param endLine The last line to highlight.
     */
    highlightLines(startLine: number, endLine: number): void {
        this.monacoEditor.highlightLines(startLine, endLine);
    }

    onToggleCollapse(event: InteractableEvent, collapsableElement: CollapsableCodeEditorElement) {
        this.grid.toggleCollapse(event, collapsableElement);
    }

    /**
     * Set the annotations and extract error files for the file browser.
     * @param annotations The new annotations array
     */
    onAnnotations(annotations: Array<Annotation>) {
        this.annotations = annotations;
        this.errorFiles = uniq(annotations.filter((a) => a.type === 'error').map((a) => a.fileName));
    }

    /**
     * The user will be warned if there are unsaved changes when trying to leave the code-editor.
     */
    canDeactivate() {
        return _isEmpty(this.unsavedFiles);
    }

    /**
     * Displays the alert for confirming refreshing or closing the page if there are unsaved changes
     * NOTE: while the beforeunload event might be deprecated in the future, it is currently the only way to display a confirmation dialog when the user tries to leave the page
     * @param event the beforeunload event
     */
    @HostListener('window:beforeunload', ['$event'])
    unloadNotification(event: BeforeUnloadEvent) {
        if (!this.canDeactivate()) {
            event.preventDefault();
            return this.translateService.instant('pendingChanges');
        }
        return true;
    }

    /**
     * Forces the code editor to refresh the feedback it shows.
     * @param fileName The name of the file
     */
    onReopenFeedback(fileName: string) {
        this.monacoEditor.refreshFeedback(fileName);
    }
}<|MERGE_RESOLUTION|>--- conflicted
+++ resolved
@@ -20,13 +20,8 @@
 import { CodeEditorBuildOutputComponent } from 'app/programming/manage/code-editor/build-output/code-editor-build-output.component';
 import { Participation } from 'app/exercise/shared/entities/participation/participation.model';
 import { CodeEditorInstructionsComponent } from 'app/programming/shared/code-editor/instructions/code-editor-instructions.component';
-<<<<<<< HEAD
-import { Feedback, PRELIMINARY_FEEDBACK_IDENTIFIER } from 'app/entities/feedback.model';
-import { Course } from 'app/entities/course.model';
-=======
-import { Feedback } from 'app/assessment/shared/entities/feedback.model';
+import { Feedback, PRELIMINARY_FEEDBACK_IDENTIFIER } from 'app/assessment/shared/entities/feedback.model';
 import { Course } from 'app/core/shared/entities/course.model';
->>>>>>> 4b08de32
 import { ConnectionError } from 'app/programming/shared/code-editor/service/code-editor-repository.service';
 import { Annotation, CodeEditorMonacoComponent } from 'app/programming/shared/code-editor/monaco/code-editor-monaco.component';
 import { KeysPipe } from 'app/shared/pipes/keys.pipe';
@@ -121,7 +116,7 @@
 
     /** END WIP */
 
-    // WARNING: Don't initialize variables in the declaration block. The method initializeProperties is responsible for this task.
+        // WARNING: Don't initialize variables in the declaration block. The method initializeProperties is responsible for this task.
     selectedFile?: string;
     unsavedFilesValue: { [fileName: string]: string }; // {[fileName]: fileContent}
     fileBadges: { [fileName: string]: FileBadge[] };
