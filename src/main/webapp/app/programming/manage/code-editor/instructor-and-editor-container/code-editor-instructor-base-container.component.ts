import { Component, OnDestroy, OnInit, ViewChild, inject, signal } from '@angular/core';
import { CodeEditorContainerComponent } from 'app/programming/manage/code-editor/container/code-editor-container.component';
import { Observable, Subscription, of, throwError } from 'rxjs';
import { ActivatedRoute, Router } from '@angular/router';
import { Location } from '@angular/common';
import { AlertService } from 'app/shared/service/alert.service';
import { catchError, filter, map, tap } from 'rxjs/operators';
import { ParticipationService } from 'app/exercise/participation/participation.service';
import { Participation } from 'app/exercise/shared/entities/participation/participation.model';
import { ButtonSize } from 'app/shared/components/buttons/button/button.component';
import { DomainService } from 'app/programming/shared/code-editor/services/code-editor-domain.service';
import { TemplateProgrammingExerciseParticipation } from 'app/exercise/shared/entities/participation/template-programming-exercise-participation.model';
import { ExerciseType } from 'app/exercise/shared/entities/exercise/exercise.model';
import { ProgrammingExerciseService } from 'app/programming/manage/services/programming-exercise.service';
import { ProgrammingExercise } from 'app/programming/shared/entities/programming-exercise.model';
import { ProgrammingExerciseStudentParticipation } from 'app/exercise/shared/entities/participation/programming-exercise-student-participation.model';
import { SolutionProgrammingExerciseParticipation } from 'app/exercise/shared/entities/participation/solution-programming-exercise-participation.model';
import { DomainChange, DomainType, RepositoryType } from 'app/programming/shared/code-editor/model/code-editor.model';
import { Course } from 'app/core/course/shared/entities/course.model';
import { CourseExerciseService } from 'app/exercise/course-exercises/course-exercise.service';
import { isExamExercise } from 'app/shared/util/utils';
<<<<<<< HEAD
import { ConsistencyCheckComponent } from 'app/programming/manage/consistency-check/consistency-check.component';
import { NgbModal } from '@ng-bootstrap/ng-bootstrap';
import { ConsistencyCheckAction } from 'app/shared/monaco-editor/model/actions/artemis-intelligence/consistency-check.action';
import { ArtemisIntelligenceService } from 'app/shared/monaco-editor/model/actions/artemis-intelligence/artemis-intelligence.service';

=======
import { Subject } from 'rxjs';
import { debounceTime, shareReplay } from 'rxjs/operators';
>>>>>>> 60995228
/**
 * Enumeration specifying the loading state
 */
export enum LOADING_STATE {
    CLEAR = 'CLEAR',
    INITIALIZING = 'INITIALIZING',
    FETCHING_FAILED = 'FETCHING_FAILED',
    CREATING_ASSIGNMENT_REPO = 'CREATING_ASSIGNMENT_REPO',
    DELETING_ASSIGNMENT_REPO = 'DELETING_ASSIGNMENT_REPO',
}

@Component({
    template: '',
})
export abstract class CodeEditorInstructorBaseContainerComponent implements OnInit, OnDestroy {
    @ViewChild(CodeEditorContainerComponent, { static: false }) codeEditorContainer: CodeEditorContainerComponent;

    private router = inject(Router);
    private exerciseService = inject(ProgrammingExerciseService);
    private courseExerciseService = inject(CourseExerciseService);
    private domainService = inject(DomainService);
    private location = inject(Location);
    private participationService = inject(ParticipationService);
    private route = inject(ActivatedRoute);
    private alertService = inject(AlertService);
<<<<<<< HEAD
    private modalService = inject(NgbModal);
    private artemisIntelligenceService = inject(ArtemisIntelligenceService);
    resultHtml = signal<string>('');
=======
    /** Raw markdown changes from the center editor for debounce logic */
    private problemStatementChanges$ = new Subject<string>();
>>>>>>> 60995228

    ButtonSize = ButtonSize;
    LOADING_STATE = LOADING_STATE;
    PROGRAMMING = ExerciseType.PROGRAMMING;

    // This component responds to multiple route schemas:
    // :exerciseId -> Load exercise and select template repository
    // :exerciseId/:participationId -> Load exercise and select repository according to participationId
    // :exerciseId/test -> Load exercise and select test repository
    paramSub: Subscription;

    // Contains all participations (template, solution, assignment)
    exercise: ProgrammingExercise;
    course: Course;
    // Can only be undefined when the test repository is selected.
    selectedParticipation?: TemplateProgrammingExerciseParticipation | SolutionProgrammingExerciseParticipation | ProgrammingExerciseStudentParticipation;
    // Stores which repository is selected atm.
    // Needs to be set additionally to selectedParticipation as the test repository does not have a participation
    selectedRepository: RepositoryType;
    selectedRepositoryId: number;
    selectedAuxiliaryRepositoryName?: string;

    // Fires when the selected domain changes.
    // This can either be a participation (solution, template, assignment) or the test repository.
    domainChangeSubscription: Subscription;

    // State variables
    loadingState = LOADING_STATE.CLEAR;

    protected isCreateAssignmentRepoDisabled: boolean;
    /** Debounced tick stream consumed by the sidebar preview */
    previewEvents$ = this.problemStatementChanges$.pipe(
        debounceTime(200),
        map(() => void 0), // Observable<void>
        shareReplay({ bufferSize: 1, refCount: true }), // replay latest for late subscribers
    );

    /**
     * Initialize the route params subscription.
     * On route param change load the exercise and the selected participation OR the test repository.
     */
    ngOnInit(): void {
        /** Initial render if we already have content */
        if (this.exercise?.problemStatement != undefined) {
            this.problemStatementChanges$.next(this.exercise.problemStatement);
        }
        if (this.paramSub) {
            this.paramSub.unsubscribe();
        }
        this.paramSub = this.route!.params.subscribe((params) => {
            const exerciseId = Number(params['exerciseId']);
            const repositoryType = params['repositoryType'];
            const repositoryId = Number(params['repositoryId']);
            this.loadingState = LOADING_STATE.INITIALIZING;
            this.loadExercise(exerciseId)
                .pipe(
                    catchError(() => throwError(() => new Error('exerciseNotFound'))),
                    tap((exercise) => {
                        this.exercise = exercise;
                        this.course = exercise.course! ?? exercise.exerciseGroup!.exam!.course!;
                        // Emit initial markdown to drive the preview after loading the exercise
                        if (exercise.problemStatement != undefined) {
                            this.problemStatementChanges$.next(exercise.problemStatement);
                        }
                    }),
                    // Set selected participation
                    tap(() => {
                        if (repositoryType === RepositoryType.TESTS) {
                            this.saveChangesAndSelectDomain([DomainType.TEST_REPOSITORY, this.exercise]);
                        } else if (repositoryType === RepositoryType.AUXILIARY) {
                            const auxiliaryRepo = this.exercise.auxiliaryRepositories?.find((repo) => repo.id === repositoryId);
                            if (auxiliaryRepo) {
                                this.selectedAuxiliaryRepositoryName = auxiliaryRepo.name;
                                this.saveChangesAndSelectDomain([DomainType.AUXILIARY_REPOSITORY, auxiliaryRepo]);
                            }
                        } else {
                            const nextAvailableParticipation = this.getNextAvailableParticipation(repositoryId);
                            if (nextAvailableParticipation) {
                                this.selectParticipationDomainById(nextAvailableParticipation.id!);

                                // Show a consistent route in the browser
                                if (nextAvailableParticipation.id !== repositoryId) {
                                    const parentUrl = this.router.url.substring(0, this.router.url.lastIndexOf('/'));
                                    this.location.replaceState(parentUrl + `/${nextAvailableParticipation.id}`);
                                }
                            } else {
                                throwError(() => new Error('participationNotFound'));
                            }
                        }
                    }),
                    tap(() => {
                        if (!this.domainChangeSubscription) {
                            this.domainChangeSubscription = this.subscribeToDomainChange();
                        }
                    }),
                )
                .subscribe({
                    next: () => {
                        this.loadingState = LOADING_STATE.CLEAR;
                        this.isCreateAssignmentRepoDisabled = this.loadingState !== this.LOADING_STATE.CLEAR || isExamExercise(this.exercise);
                    },
                    error: (err: Error) => {
                        this.loadingState = LOADING_STATE.FETCHING_FAILED;
                        this.onError(err.message);
                    },
                });
        });
    }
    /** Called by the center editor on every markdown change */
    onInstructionChanged(markdown: string) {
        this.problemStatementChanges$.next(markdown);
    }

    /**
     * Unsubscribe from paramSub and domainChangeSubscription if they are present, on component destruction
     */
    ngOnDestroy() {
        if (this.domainChangeSubscription) {
            this.domainChangeSubscription.unsubscribe();
        }
        if (this.paramSub) {
            this.paramSub.unsubscribe();
        }
    }

    /**
     * Get the next available participation, highest priority has the participation given to the method.
     * Removes participations without a repositoryUri (could be invalid).
     * Returns undefined if no valid participation can be found.
     *
     * @param preferredParticipationId
     */
    private getNextAvailableParticipation(preferredParticipationId: number): Participation | undefined {
        const availableParticipations = [
            this.exercise.templateParticipation,
            this.exercise.solutionParticipation,
            this.exercise.studentParticipations && this.exercise.studentParticipations.length ? this.exercise.studentParticipations[0] : undefined,
        ].filter(Boolean);
        const selectedParticipation = availableParticipations.find(({ id }: ProgrammingExerciseStudentParticipation) => id === preferredParticipationId);
        return [selectedParticipation, ...availableParticipations].filter(Boolean).find(({ repositoryUri }: ProgrammingExerciseStudentParticipation) => !!repositoryUri);
    }

    /**
     * Subscribe for domain changes caused by url route changes.
     * Distinguishes between participation based domains (template, solution, assignment) and the test repository.
     */
    subscribeToDomainChange() {
        return this.domainService
            .subscribeDomainChange()
            .pipe(
                filter((domain) => !!domain),
                map((domain) => domain as DomainChange),
                tap(([domainType, domainValue]) => {
                    this.applyDomainChange(domainType, domainValue);
                }),
            )
            .subscribe();
    }

    protected applyDomainChange(domainType: any, domainValue: any) {
        if (this.codeEditorContainer != undefined) {
            this.codeEditorContainer.initializeProperties();
        }
        if (domainType === DomainType.AUXILIARY_REPOSITORY) {
            this.selectedRepository = RepositoryType.AUXILIARY;
            this.selectedRepositoryId = domainValue.id;
        } else if (domainType === DomainType.PARTICIPATION) {
            this.setSelectedParticipation(domainValue.id);
        } else {
            this.selectedParticipation = this.exercise.templateParticipation!;
            this.selectedRepository = RepositoryType.TESTS;
        }
    }

    /**
     * Set the selected participation based on its id.
     * Shows an error if the participationId does not match the template, solution or assignment participation.
     **/
    setSelectedParticipation(participationId: number) {
        // The result component needs a circular structure of participation -> exercise.
        const exercise = this.exercise;
        if (participationId === this.exercise.templateParticipation!.id) {
            this.selectedRepository = RepositoryType.TEMPLATE;
            this.selectedParticipation = this.exercise.templateParticipation;
            (this.selectedParticipation as TemplateProgrammingExerciseParticipation).programmingExercise = exercise;
        } else if (participationId === this.exercise.solutionParticipation!.id) {
            this.selectedRepository = RepositoryType.SOLUTION;
            this.selectedParticipation = this.exercise.solutionParticipation;
            (this.selectedParticipation as SolutionProgrammingExerciseParticipation).programmingExercise = exercise;
        } else if (this.exercise.studentParticipations?.length && participationId === this.exercise.studentParticipations[0].id) {
            this.selectedRepository = RepositoryType.ASSIGNMENT;
            this.selectedParticipation = this.exercise.studentParticipations[0] as ProgrammingExerciseStudentParticipation;
            this.selectedParticipation.exercise = exercise;
        } else {
            this.onError('participationNotFound');
        }
    }

    repositoryUri(participation?: Participation) {
        return (participation as ProgrammingExerciseStudentParticipation)?.repositoryUri;
    }

    /**
     * Doesn't reload the exercise from server if it was already loaded.
     * This check is done to avoid load on the server when the user is switching participations.
     * Has the side effect, that if the exercise changes unrelated to the participations, the user has to reload the page to see the updates.
     */
    loadExercise(exerciseId: number): Observable<ProgrammingExercise> {
        return this.exercise && this.exercise.id === exerciseId
            ? of(this.exercise)
            : this.exerciseService.findWithTemplateAndSolutionParticipationAndResults(exerciseId).pipe(map(({ body }) => body!));
    }

    /**
     * Set the selected participation domain based on its id.
     * Shows an error if the participationId does not match the template, solution or assignment participation.
     **/
    selectParticipationDomainById(participationId: number) {
        if (participationId === this.exercise.templateParticipation!.id) {
            this.exercise.templateParticipation!.programmingExercise = this.exercise;
            this.saveChangesAndSelectDomain([DomainType.PARTICIPATION, this.exercise.templateParticipation!]);
        } else if (participationId === this.exercise.solutionParticipation!.id) {
            this.exercise.solutionParticipation!.programmingExercise = this.exercise;
            this.saveChangesAndSelectDomain([DomainType.PARTICIPATION, this.exercise.solutionParticipation!]);
        } else if (this.exercise.studentParticipations?.length && participationId === this.exercise.studentParticipations[0].id) {
            this.exercise.studentParticipations[0].exercise = this.exercise;
            this.saveChangesAndSelectDomain([DomainType.PARTICIPATION, this.exercise.studentParticipations[0]]);
        } else {
            this.onError('participationNotFound');
        }
    }

    /**
     * Saves unsaved changes and then selects a domain.
     *
     * Always use this method for changing the editor content to save file modifications.
     */
    saveChangesAndSelectDomain(domain: DomainChange) {
        if (this.codeEditorContainer != undefined) {
            this.codeEditorContainer.actions.onSave();
        }
        this.domainService.setDomain(domain);
    }

    /**
     * Select the template participation repository and navigate to it
     */
    selectTemplateParticipation() {
        this.router.navigate(['../..', RepositoryType.TEMPLATE, this.exercise.templateParticipation!.id], { relativeTo: this.route });
    }

    /**
     * Select the solution participation repository and navigate to it
     */
    selectSolutionParticipation() {
        this.router.navigate(['../..', RepositoryType.SOLUTION, this.exercise.solutionParticipation!.id], { relativeTo: this.route });
    }

    /**
     * Select the assignment participation repository and navigate to it
     */
    selectAssignmentParticipation() {
        this.router.navigate(['../..', RepositoryType.USER, this.exercise.studentParticipations![0].id], { relativeTo: this.route });
    }

    /**
     * Select the test repository and navigate to it
     */
    selectTestRepository() {
        // as test repositories do not have any participation nor repository Id associated, we use a 'test' placeholder
        this.router.navigate(['../..', RepositoryType.TESTS, 'test'], { relativeTo: this.route });
    }

    /**
     * Select the auxiliary repository and navigate to it
     */
    selectAuxiliaryRepository(repositoryId: number) {
        this.router.navigate(['../..', RepositoryType.AUXILIARY, repositoryId], { relativeTo: this.route });
    }

    /**
     * Creates an assignment participation for this user for this exercise.
     */
    createAssignmentParticipation() {
        this.loadingState = LOADING_STATE.CREATING_ASSIGNMENT_REPO;
        return this.courseExerciseService
            .startExercise(this.exercise.id!)
            .pipe(
                catchError(() => throwError(() => new Error('participationCouldNotBeCreated'))),
                tap((participation) => {
                    this.exercise.studentParticipations = [participation];
                    this.loadingState = LOADING_STATE.CLEAR;
                }),
            )
            .subscribe({
                error: (err: Error) => this.onError(err.message),
            });
    }

    /**
     * Delete the assignment participation for this user for this exercise.
     * This deletes all build plans, database information, etc. and copies the current version of the template repository.
     */
    deleteAssignmentParticipation() {
        this.loadingState = LOADING_STATE.DELETING_ASSIGNMENT_REPO;
        if (this.selectedRepository === RepositoryType.ASSIGNMENT) {
            this.selectTemplateParticipation();
        }
        const assignmentParticipationId = this.exercise.studentParticipations![0].id!;
        this.exercise.studentParticipations = [];
        this.participationService!.delete(assignmentParticipationId, { deleteBuildPlan: true, deleteRepository: true })
            .pipe(
                catchError(() => throwError(() => new Error('participationCouldNotBeDeleted'))),
                tap(() => {
                    this.loadingState = LOADING_STATE.CLEAR;
                }),
            )
            .subscribe({
                error: (err: Error) => this.onError(err.message),
            });
    }

    /**
     * Opens modal and executes a consistency check for the given programming exercise
     * @param exercise the programming exercise to check
     */
    checkConsistencies(exercise: ProgrammingExercise) {
        const modalRef = this.modalService.open(ConsistencyCheckComponent, { keyboard: true, size: 'lg' });
        modalRef.componentInstance.exercisesToCheck = Array.of(exercise);

        const action = new ConsistencyCheckAction(this.artemisIntelligenceService, exercise.id!, this.resultHtml);
        this.codeEditorContainer.monacoEditor.editor().registerAction(action);

        action.executeInCurrentEditor();
    }

    /**
     * Show an error as an alert in the top of the editor html.
     * Used by other components to display errors.
     * The error must already be provided translated by the emitting component.
     */
    onError(error: string) {
        this.alertService.error(`artemisApp.editor.errors.${error}`);
    }
}<|MERGE_RESOLUTION|>--- conflicted
+++ resolved
@@ -19,16 +19,13 @@
 import { Course } from 'app/core/course/shared/entities/course.model';
 import { CourseExerciseService } from 'app/exercise/course-exercises/course-exercise.service';
 import { isExamExercise } from 'app/shared/util/utils';
-<<<<<<< HEAD
+import { Subject } from 'rxjs';
+import { debounceTime, shareReplay } from 'rxjs/operators';
 import { ConsistencyCheckComponent } from 'app/programming/manage/consistency-check/consistency-check.component';
 import { NgbModal } from '@ng-bootstrap/ng-bootstrap';
 import { ConsistencyCheckAction } from 'app/shared/monaco-editor/model/actions/artemis-intelligence/consistency-check.action';
 import { ArtemisIntelligenceService } from 'app/shared/monaco-editor/model/actions/artemis-intelligence/artemis-intelligence.service';
 
-=======
-import { Subject } from 'rxjs';
-import { debounceTime, shareReplay } from 'rxjs/operators';
->>>>>>> 60995228
 /**
  * Enumeration specifying the loading state
  */
@@ -54,14 +51,11 @@
     private participationService = inject(ParticipationService);
     private route = inject(ActivatedRoute);
     private alertService = inject(AlertService);
-<<<<<<< HEAD
+    /** Raw markdown changes from the center editor for debounce logic */
+    private problemStatementChanges$ = new Subject<string>();
     private modalService = inject(NgbModal);
     private artemisIntelligenceService = inject(ArtemisIntelligenceService);
     resultHtml = signal<string>('');
-=======
-    /** Raw markdown changes from the center editor for debounce logic */
-    private problemStatementChanges$ = new Subject<string>();
->>>>>>> 60995228
 
     ButtonSize = ButtonSize;
     LOADING_STATE = LOADING_STATE;
