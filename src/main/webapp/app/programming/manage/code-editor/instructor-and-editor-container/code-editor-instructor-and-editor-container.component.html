--- conflicted
+++ resolved
@@ -135,7 +135,6 @@
                             <span jhiTranslate="artemisApp.editor.repoSelect.deleteAssignmentRepo"></span>
                         </button>
                     }
-<<<<<<< HEAD
                     <!-- Hyperion Code Generation -->
                     @if (hyperionEnabled) {
                         <div class="btn-group" ngbDropdown role="group" aria-label="AI Code Generation">
@@ -161,7 +160,6 @@
                                 </div>
                             }
                         </div>
-=======
                     @if (exercise.isAtLeastInstructor && hyperionEnabled) {
                         <button (click)="checkConsistencies(exercise)" class="btn btn-primary me-2" [disabled]="isCheckingConsistency()">
                             @if (isCheckingConsistency()) {
@@ -171,7 +169,6 @@
                             }
                             <span jhiTranslate="artemisApp.consistencyCheck.button"></span>
                         </button>
->>>>>>> 2c3e90b6
                     }
                 </div>
             </div>
