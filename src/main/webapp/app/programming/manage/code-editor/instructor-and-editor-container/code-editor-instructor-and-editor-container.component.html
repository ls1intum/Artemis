@if (loadingState === LOADING_STATE.INITIALIZING || loadingState === LOADING_STATE.FETCHING_FAILED) {
    <nav class="card">
        <div class="card-body">
            @if (loadingState === LOADING_STATE.INITIALIZING) {
                <span>
                    <fa-icon [icon]="faCircleNotch" animation="spin" />
                    <span jhiTranslate="artemisApp.editor.fetchingParticipation"></span>
                </span>
            }
            @if (loadingState === LOADING_STATE.FETCHING_FAILED) {
                <span>
                    <fa-icon [icon]="faTimesCircle" class="text-danger" />
                    <span jhiTranslate="artemisApp.editor.errors.participationNotFound"></span>
                </span>
            }
        </div>
    </nav>
}
@if (exercise) {
    <div class="module-bg p-3 pt-1">
        <jhi-code-editor-container [participation]="selectedParticipation!" [buildable]="selectedRepository !== RepositoryType.TESTS" [course]="course" [allowHiddenFiles]="true">
            <div editorTitle>
                <span>{{ exercise?.title }}</span>
                <span
                    [jhiTranslate]="exercise.bonusPoints ? 'artemisApp.examParticipation.bonus' : 'artemisApp.examParticipation.points'"
                    [translateValues]="{ points: exercise.maxPoints, bonusPoints: exercise.bonusPoints }"
                ></span>
                <span>
                    @if (exercise.includedInOverallScore !== IncludedInOverallScore.INCLUDED_COMPLETELY) {
                        <jhi-included-in-score-badge [includedInOverallScore]="exercise.includedInOverallScore" />
                    }
                </span>
            </div>
            <div editorTitleActions class="d-flex align-items-center ms-2">
                <jhi-programming-exercise-instructor-exercise-status
                    class="me-2"
                    [exercise]="exercise"
                    [templateParticipation]="exercise?.templateParticipation!"
                    [solutionParticipation]="exercise?.solutionParticipation!"
                />
                <!-- repository select -->
                <div ngbDropdown class="d-inline-block me-2">
                    <button class="btn btn-outline-primary" id="dropdownBasic1" ngbDropdownToggle>
                        {{ selectedRepository === RepositoryType.AUXILIARY ? selectedAuxiliaryRepositoryName : selectedRepository }}
                    </button>
                    <div ngbDropdownMenu aria-labelledby="dropdownBasic1">
                        <button
                            [disabled]="!exercise || !exercise.templateParticipation || !exercise.templateParticipation.id || !exercise.templateParticipation.repositoryUri"
                            (click)="selectTemplateParticipation()"
                            ngbDropdownItem
                            [style.background-color]="selectedRepository === RepositoryType.TEMPLATE ? '#3e8acc' : 'transparent'"
                        >
                            <span jhiTranslate="artemisApp.editor.repoSelect.templateRepo"></span>
                        </button>
                        <button
                            [disabled]="!exercise || !exercise.solutionParticipation || !exercise.solutionParticipation.id || !exercise.solutionParticipation.repositoryUri"
                            (click)="selectSolutionParticipation()"
                            ngbDropdownItem
                            [style.background-color]="selectedRepository === RepositoryType.SOLUTION ? 'var(--link-color)' : 'transparent'"
                            jhiTranslate="artemisApp.editor.repoSelect.solutionRepo"
                        >
                            <span jhiTranslate="artemisApp.editor.repoSelect.solutionRepo"></span>
                        </button>
                        <button
                            [disabled]="
                                loadingState === LOADING_STATE.CREATING_ASSIGNMENT_REPO ||
                                loadingState === LOADING_STATE.DELETING_ASSIGNMENT_REPO ||
                                !exercise ||
                                !exercise.studentParticipations ||
                                !exercise.studentParticipations!.length ||
                                (exercise.studentParticipations!.length > 0 && !repositoryUri(exercise.studentParticipations![0]))
                            "
                            (click)="selectAssignmentParticipation()"
                            ngbDropdownItem
                            [style.background-color]="selectedRepository === RepositoryType.ASSIGNMENT ? 'var(--link-color)' : 'transparent'"
                            jhiTranslate="artemisApp.editor.repoSelect.assignmentRepo"
                        >
                            Assignment Participation
                        </button>
                        <button
                            [disabled]="!exercise"
                            (click)="selectTestRepository()"
                            ngbDropdownItem
                            [style.background-color]="selectedRepository === RepositoryType.TESTS ? 'var(--link-color)' : 'transparent'"
                            jhiTranslate="artemisApp.editor.repoSelect.testRepo"
                        ></button>
                        @for (auxiliaryRepository of exercise.auxiliaryRepositories; track exercise.auxiliaryRepositories; let i = $index) {
                            @if (auxiliaryRepository.id) {
                                <button
                                    [disabled]="!exercise"
                                    (click)="selectAuxiliaryRepository(auxiliaryRepository.id)"
                                    ngbDropdownItem
                                    [style.background-color]="
                                        selectedRepository === RepositoryType.AUXILIARY && selectedRepositoryId === auxiliaryRepository.id ? 'var(--link-color)' : 'transparent'
                                    "
                                >
                                    {{ auxiliaryRepository.name }}
                                </button>
                            }
                        }
                    </div>
                </div>
                <!-- action buttons -->
                <div>
                    @if (!exercise.studentParticipations || !exercise.studentParticipations.length) {
                        <div
                            [ngbTooltip]="'artemisApp.editor.repoSelect.createAssignmentRepoDisabledTooltip' | artemisTranslate"
                            [disableTooltip]="!isCreateAssignmentRepoDisabled"
                            class="d-inline-block"
                        >
                            <button (click)="createAssignmentParticipation()" [disabled]="isCreateAssignmentRepoDisabled" class="btn btn-primary me-2">
                                @if (loadingState !== LOADING_STATE.CREATING_ASSIGNMENT_REPO) {
                                    <fa-icon [icon]="faPlus" class="text-white me-2" />
                                } @else {
                                    <fa-icon [icon]="faCircleNotch" animation="spin" class="text-white me-2" />
                                }
                                <span jhiTranslate="artemisApp.editor.repoSelect.createAssignmentRepo"></span>
                            </button>
                        </div>
                    }
                    @if (exercise.studentParticipations && exercise.studentParticipations.length && exercise.isAtLeastInstructor) {
                        <button (click)="deleteAssignmentParticipation()" [disabled]="loadingState !== LOADING_STATE.CLEAR" class="btn btn-danger">
                            @if (loadingState !== LOADING_STATE.DELETING_ASSIGNMENT_REPO && loadingState !== LOADING_STATE.CREATING_ASSIGNMENT_REPO) {
                                <fa-icon [icon]="faTimes" class="text-white me-2" />
                            }
                            @if (loadingState === LOADING_STATE.DELETING_ASSIGNMENT_REPO || loadingState === LOADING_STATE.CREATING_ASSIGNMENT_REPO) {
                                <fa-icon [icon]="faCircleNotch" animation="spin" class="text-white me-2" />
                            }
                            <span jhiTranslate="artemisApp.editor.repoSelect.deleteAssignmentRepo"></span>
                        </button>
                    }
                </div>
            </div>
            <div editorToolbar class="ms-auto d-flex align-items-center">
                @if (selectedParticipation && selectedRepository !== RepositoryType.TESTS) {
                    <jhi-updating-result
                        [exercise]="exercise"
                        [participation]="selectedParticipation!"
                        [showUngradedResults]="true"
                        [showBadge]="selectedRepository === RepositoryType.ASSIGNMENT"
                        [personalParticipation]="false"
                        [showProgressBar]="true"
                        [showProgressBarBorder]="true"
                        class="me-2"
                    />
                }
                @if (selectedRepository !== RepositoryType.TESTS) {
                    <jhi-programming-exercise-student-trigger-build-button
                        class="me-3"
                        [exercise]="exercise"
                        [participation]="selectedParticipation!"
                        [btnSize]="ButtonSize.MEDIUM"
                    />
                }
            </div>
<<<<<<< HEAD
        </div>
        <div editorToolbar class="ms-auto d-flex align-items-center">
            @if (selectedParticipation && selectedRepository !== RepositoryType.TESTS) {
                <jhi-updating-result
                    [exercise]="exercise"
                    [participation]="selectedParticipation!"
                    [showUngradedResults]="true"
                    [showBadge]="selectedRepository === RepositoryType.ASSIGNMENT"
                    [personalParticipation]="false"
                    [showProgressBar]="true"
                    [showProgressBarBorder]="true"
                    class="me-2"
                />
            }
            @if (selectedRepository !== RepositoryType.TESTS) {
                <jhi-programming-exercise-student-trigger-build-button class="me-3" [exercise]="exercise" [participation]="selectedParticipation!" [btnSize]="ButtonSize.MEDIUM" />
            }
        </div>
        <jhi-programming-exercise-editable-instructions
            editorCenter
            [(exercise)]="exercise"
            [(participation)]="selectedParticipation!"
            [templateParticipation]="exercise.templateParticipation!"
            [initialEditorHeight]="'external'"
            [enableResize]="false"
            class="instructions-wrapper__content card-body p-0"
            (instructionChange)="onInstructionChanged($event)"
        />
        <!-- Preview-only component for right sidebar -->
        <jhi-programming-exercise-instructions
            editorSidebar
            id="previewMonaco"
            class="editable-instruction-container__instructions"
            [exercise]="exercise"
            [participation]="selectedParticipation!"
            [personalParticipation]="false"
            [generateHtmlEvents]="previewEvents$"
        />
    </jhi-code-editor-container>
=======
            <jhi-programming-exercise-editable-instructions
                editorSidebar
                [(exercise)]="exercise"
                [(participation)]="selectedParticipation!"
                [templateParticipation]="exercise.templateParticipation!"
                [initialEditorHeight]="'external'"
                [enableResize]="false"
                class="instructions-wrapper__content card-body p-0"
            />
        </jhi-code-editor-container>
    </div>
>>>>>>> acbae2a7
}<|MERGE_RESOLUTION|>--- conflicted
+++ resolved
@@ -153,57 +153,26 @@
                     />
                 }
             </div>
-<<<<<<< HEAD
-        </div>
-        <div editorToolbar class="ms-auto d-flex align-items-center">
-            @if (selectedParticipation && selectedRepository !== RepositoryType.TESTS) {
-                <jhi-updating-result
-                    [exercise]="exercise"
-                    [participation]="selectedParticipation!"
-                    [showUngradedResults]="true"
-                    [showBadge]="selectedRepository === RepositoryType.ASSIGNMENT"
-                    [personalParticipation]="false"
-                    [showProgressBar]="true"
-                    [showProgressBarBorder]="true"
-                    class="me-2"
-                />
-            }
-            @if (selectedRepository !== RepositoryType.TESTS) {
-                <jhi-programming-exercise-student-trigger-build-button class="me-3" [exercise]="exercise" [participation]="selectedParticipation!" [btnSize]="ButtonSize.MEDIUM" />
-            }
-        </div>
-        <jhi-programming-exercise-editable-instructions
-            editorCenter
-            [(exercise)]="exercise"
-            [(participation)]="selectedParticipation!"
-            [templateParticipation]="exercise.templateParticipation!"
-            [initialEditorHeight]="'external'"
-            [enableResize]="false"
-            class="instructions-wrapper__content card-body p-0"
-            (instructionChange)="onInstructionChanged($event)"
-        />
-        <!-- Preview-only component for right sidebar -->
-        <jhi-programming-exercise-instructions
-            editorSidebar
-            id="previewMonaco"
-            class="editable-instruction-container__instructions"
-            [exercise]="exercise"
-            [participation]="selectedParticipation!"
-            [personalParticipation]="false"
-            [generateHtmlEvents]="previewEvents$"
-        />
-    </jhi-code-editor-container>
-=======
             <jhi-programming-exercise-editable-instructions
-                editorSidebar
+                editorCenter
                 [(exercise)]="exercise"
                 [(participation)]="selectedParticipation!"
                 [templateParticipation]="exercise.templateParticipation!"
                 [initialEditorHeight]="'external'"
                 [enableResize]="false"
                 class="instructions-wrapper__content card-body p-0"
+                (instructionChange)="onInstructionChanged($event)"
+            />
+            <!-- Preview-only component for right sidebar -->
+            <jhi-programming-exercise-instructions
+                editorSidebar
+                id="previewMonaco"
+                class="editable-instruction-container__instructions"
+                [exercise]="exercise"
+                [participation]="selectedParticipation!"
+                [personalParticipation]="false"
+                [generateHtmlEvents]="previewEvents$"
             />
         </jhi-code-editor-container>
     </div>
->>>>>>> acbae2a7
 }