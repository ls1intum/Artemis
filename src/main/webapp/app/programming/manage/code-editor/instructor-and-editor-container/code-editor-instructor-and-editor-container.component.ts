<<<<<<< HEAD
import { Component, ViewChild, inject } from '@angular/core';
=======
import { Component, ViewChild, inject, signal } from '@angular/core';
>>>>>>> 2c3e90b6
import { ProgrammingExerciseStudentTriggerBuildButtonComponent } from 'app/programming/shared/actions/trigger-build-button/student/programming-exercise-student-trigger-build-button.component';
import { CodeEditorContainerComponent } from 'app/programming/manage/code-editor/container/code-editor-container.component';
import { IncludedInScoreBadgeComponent } from 'app/exercise/exercise-headers/included-in-score-badge/included-in-score-badge.component';
import { UpdatingResultComponent } from 'app/exercise/result/updating-result/updating-result.component';
import { CodeEditorInstructorBaseContainerComponent } from 'app/programming/manage/code-editor/instructor-and-editor-container/code-editor-instructor-base-container.component';
import { ProgrammingExerciseEditableInstructionComponent } from 'app/programming/manage/instructions-editor/programming-exercise-editable-instruction.component';
import { ProgrammingExerciseInstructionComponent } from 'app/programming/shared/instructions-render/programming-exercise-instruction.component';
import { IncludedInOverallScore } from 'app/exercise/shared/entities/exercise/exercise.model';
import { faCircleNotch, faPlus, faSpinner, faTimes, faTimesCircle } from '@fortawesome/free-solid-svg-icons';
import { IrisSettings } from 'app/iris/shared/entities/settings/iris-settings.model';
import { FaIconComponent } from '@fortawesome/angular-fontawesome';
import { TranslateDirective } from 'app/shared/language/translate.directive';
import { ProgrammingExerciseInstructorExerciseStatusComponent } from '../../status/programming-exercise-instructor-exercise-status.component';
import { NgbDropdown, NgbDropdownButtonItem, NgbDropdownItem, NgbDropdownMenu, NgbDropdownToggle, NgbTooltip } from '@ng-bootstrap/ng-bootstrap';
import { EditorState, RepositoryType } from 'app/programming/shared/code-editor/model/code-editor.model';
import { ArtemisTranslatePipe } from 'app/shared/pipes/artemis-translate.pipe';
<<<<<<< HEAD
import { CodeGenerationRequestDTO } from 'app/openapi/model/codeGenerationRequestDTO';
import { AlertService, AlertType } from 'app/shared/service/alert.service';
import { facArtemisIntelligence } from 'app/shared/icons/icons';
import { signal } from '@angular/core';
import { ProfileService } from 'app/core/layouts/profiles/shared/profile.service';
import { MODULE_FEATURE_HYPERION } from 'app/app.constants';
import { NgbModal } from '@ng-bootstrap/ng-bootstrap';
import { ConfirmAutofocusModalComponent } from 'app/shared/components/confirm-autofocus-modal/confirm-autofocus-modal.component';
import { HyperionWebsocketService } from 'app/hyperion/services/hyperion-websocket.service';
import { CodeEditorRepositoryFileService, CodeEditorRepositoryService } from 'app/programming/shared/code-editor/services/code-editor-repository.service';
import { HttpClient } from '@angular/common/http';
import { Subscription, catchError, of, switchMap, take } from 'rxjs';
=======
import { FeatureToggle } from 'app/shared/feature-toggle/feature-toggle.service';
import { faCheckDouble } from '@fortawesome/free-solid-svg-icons';
import { ProgrammingExercise } from 'app/programming/shared/entities/programming-exercise.model';
import { ConsistencyCheckService } from 'app/programming/manage/consistency-check/consistency-check.service';
import { ArtemisIntelligenceService } from 'app/shared/monaco-editor/model/actions/artemis-intelligence/artemis-intelligence.service';
import { ConsistencyIssue } from 'app/openapi/model/consistencyIssue';
import { MODULE_FEATURE_HYPERION } from 'app/app.constants';
import { ProfileService } from 'app/core/layouts/profiles/shared/profile.service';
import { ConsistencyCheckError } from 'app/programming/shared/entities/consistency-check-result.model';
import { ConsistencyCheckResponse } from 'app/openapi/model/consistencyCheckResponse';
>>>>>>> 2c3e90b6

@Component({
    selector: 'jhi-code-editor-instructor',
    templateUrl: './code-editor-instructor-and-editor-container.component.html',
    styleUrl: 'code-editor-instructor-and-editor-container.scss',
    imports: [
        FaIconComponent,
        TranslateDirective,
        ArtemisTranslatePipe,
        CodeEditorContainerComponent,
        IncludedInScoreBadgeComponent,
        ProgrammingExerciseInstructorExerciseStatusComponent,
        NgbDropdown,
        NgbDropdownToggle,
        NgbDropdownMenu,
        NgbDropdownButtonItem,
        NgbDropdownItem,
        NgbTooltip,
        UpdatingResultComponent,
        ProgrammingExerciseStudentTriggerBuildButtonComponent,
        ProgrammingExerciseEditableInstructionComponent,
        ProgrammingExerciseInstructionComponent,
        NgbTooltip,
        ArtemisTranslatePipe,
    ],
})
export class CodeEditorInstructorAndEditorContainerComponent extends CodeEditorInstructorBaseContainerComponent {
    @ViewChild(UpdatingResultComponent, { static: false }) resultComp: UpdatingResultComponent;
    @ViewChild(ProgrammingExerciseEditableInstructionComponent, { static: false }) editableInstructions: ProgrammingExerciseEditableInstructionComponent;

    readonly IncludedInOverallScore = IncludedInOverallScore;
    readonly consistencyIssues = signal<ConsistencyIssue[]>([]);

    private consistencyCheckService = inject(ConsistencyCheckService);
    private artemisIntelligenceService = inject(ArtemisIntelligenceService);
    private profileService = inject(ProfileService);

    // Icons
    faPlus = faPlus;
    faTimes = faTimes;
    faCircleNotch = faCircleNotch;
    faTimesCircle = faTimesCircle;
    faSpinner = faSpinner;
    facArtemisIntelligence = facArtemisIntelligence;
    irisSettings?: IrisSettings;
    hyperionEnabled = this.profileService.isModuleFeatureActive(MODULE_FEATURE_HYPERION);

    protected readonly RepositoryType = RepositoryType;
<<<<<<< HEAD
    private codeGenAlertService = inject(AlertService);
    private profileService = inject(ProfileService);
    private modalService = inject(NgbModal);
    private hyperionWs = inject(HyperionWebsocketService);
    private repoService = inject(CodeEditorRepositoryService);
    private repoFileService = inject(CodeEditorRepositoryFileService);
    private http = inject(HttpClient);
    isGeneratingCode = signal(false);
    private jobSubscription?: Subscription;
    private jobTimeoutHandle?: number;

    hyperionEnabled = this.profileService.isModuleFeatureActive(MODULE_FEATURE_HYPERION);

    /**
     * Starts Hyperion code generation after user confirmation.
     */
    generateCode(): void {
        if (!this.exercise?.id || this.isGeneratingCode()) {
            return;
        }

        if (this.selectedRepository !== RepositoryType.TEMPLATE && this.selectedRepository !== RepositoryType.SOLUTION && this.selectedRepository !== RepositoryType.TESTS) {
            this.codeGenAlertService.addAlert({ type: AlertType.WARNING, translationKey: 'artemisApp.programmingExercise.codeGeneration.unsupportedRepository' });
            return;
        }
        const modalRef = this.modalService.open(ConfirmAutofocusModalComponent, { keyboard: true, size: 'md' });
        modalRef.componentInstance.title = 'artemisApp.programmingExercise.codeGeneration.confirmTitle';
        modalRef.componentInstance.text = 'artemisApp.programmingExercise.codeGeneration.confirmText';
        modalRef.componentInstance.translateText = true;
        modalRef.result.then(() => this.startCodeGeneration()).catch(() => {});
    }

    /**
     * Triggers the async generation endpoint and subscribes to job updates.
     */
    private startCodeGeneration() {
        this.isGeneratingCode.set(true);
        const request: CodeGenerationRequestDTO = { repositoryType: this.selectedRepository as CodeGenerationRequestDTO.RepositoryTypeEnum };
        this.http.post<{ jobId: string }>(`api/hyperion/programming-exercises/${this.exercise!.id}/generate-code`, request).subscribe({
            next: (res) => {
                if (!res?.jobId) {
                    this.isGeneratingCode.set(false);
                    this.codeGenAlertService.addAlert({
                        type: AlertType.DANGER,
                        translationKey: 'artemisApp.programmingExercise.codeGeneration.error',
                    });
                    return;
                }
                this.subscribeToJob(res.jobId);
            },
            error: (err) => {
                this.isGeneratingCode.set(false);
                this.codeGenAlertService.addAlert({
                    type: AlertType.DANGER,
                    translationKey: 'artemisApp.programmingExercise.codeGeneration.error',
                });
            },
            complete: () => {},
        });
    }

    /**
     * Subscribes to job updates, refreshes files on updates, and stops spinner on terminal events.
     * @param jobId job identifier
     */
    private subscribeToJob(jobId: string) {
        const cleanup = () => {
            this.isGeneratingCode.set(false);
            this.hyperionWs.unsubscribeFromJob(jobId);
            this.jobSubscription?.unsubscribe();
            if (this.jobTimeoutHandle) {
                clearTimeout(this.jobTimeoutHandle);
                this.jobTimeoutHandle = undefined;
            }
        };

        this.jobSubscription = this.hyperionWs.subscribeToJob(jobId).subscribe({
            next: (event) => {
                switch (event.type) {
                    case 'STARTED':
                        // spinner already on; just log
                        break;

                    case 'PROGRESS':
                        break;

                    case 'FILE_UPDATED':
                    case 'NEW_FILE':
                        this.repoService
                            .pull()
                            .pipe(
                                take(1),
                                catchError(() => {
                                    return of(void 0);
                                }),
                            )
                            .subscribe(() => {});
                        break;

                    case 'DONE':
                        if (this.codeEditorContainer) {
                            this.codeEditorContainer.editorState = EditorState.REFRESHING;
                        }
                        this.repoService
                            .pull()
                            .pipe(
                                take(1),
                                catchError(() => {
                                    return of(void 0);
                                }),
                                switchMap(() =>
                                    this.repoFileService.getRepositoryContent().pipe(
                                        take(1),
                                        catchError(() => {
                                            return of({});
                                        }),
                                    ),
                                ),
                            )
                            .subscribe(() => {
                                if (this.codeEditorContainer) {
                                    this.codeEditorContainer.editorState = EditorState.CLEAN;
                                }
                                cleanup();
                                this.codeGenAlertService.addAlert({
                                    type: event.success ? AlertType.SUCCESS : AlertType.WARNING,
                                    translationKey: event.success
                                        ? 'artemisApp.programmingExercise.codeGeneration.success'
                                        : 'artemisApp.programmingExercise.codeGeneration.partialSuccess',
                                    translationParams: { repositoryType: this.selectedRepository },
                                });
                            });
                        break;

                    case 'ERROR':
                        cleanup();
                        this.codeGenAlertService.addAlert({
                            type: AlertType.DANGER,
                            translationKey: 'artemisApp.programmingExercise.codeGeneration.error',
                            translationParams: { repositoryType: this.selectedRepository },
                        });
                        break;

                    default:
                }
            },
            error: () => {
                cleanup();
                this.codeGenAlertService.addAlert({
                    type: AlertType.DANGER,
                    translationKey: 'artemisApp.programmingExercise.codeGeneration.error',
                    translationParams: { repositoryType: this.selectedRepository },
                });
            },
            complete: () => {
                // don't auto-stop spinner here; DONE/ERROR/timeout handle it
            },
        });

        // Safety timeout (20 minutes)
        this.jobTimeoutHandle = window.setTimeout(() => {
            if (this.isGeneratingCode()) {
                cleanup();
                this.codeGenAlertService.addAlert({
                    type: AlertType.WARNING,
                    translationKey: 'artemisApp.programmingExercise.codeGeneration.timeout',
                });
            }
        }, 1_200_000);
=======
    protected readonly FeatureToggle = FeatureToggle;
    protected readonly faCheckDouble = faCheckDouble;

    /**
     * Checks whether a consistency check operation is currently running.
     *
     * @returns {boolean} `true` if either the rewrite or consistency check process is currently loading; otherwise `false`.
     */
    isCheckingConsistency(): boolean {
        return this.artemisIntelligenceService.isLoading();
    }

    /**
     * Runs a consistency check for the given programming exercise.
     *
     * First verifies that all required repositories are set up correctly.
     * If no setup issues are found, performs a full content consistency check.
     * Displays alerts for errors, warnings, or successful results.
     *
     * @param {ProgrammingExercise} exercise - The exercise to check.
     */
    checkConsistencies(exercise: ProgrammingExercise) {
        // Clear previous consistency issues
        this.consistencyIssues.set([]);

        if (!exercise.id) {
            this.alertService.error(this.translateService.instant('artemisApp.consistencyCheck.checkFailedAlert'));
            return;
        }

        this.consistencyCheckService.checkConsistencyForProgrammingExercise(exercise.id!).subscribe({
            // This first consistency check ensures, that the exercise has all repositories set up
            // This does not yet check the actual content of the exercise
            next: (inconsistencies: ConsistencyCheckError[]) => {
                if (inconsistencies.length > 0) {
                    for (const inconsistency of inconsistencies) {
                        this.alertService.error(this.translateService.instant(`artemisApp.consistencyCheck.error.${inconsistency.type}`));
                    }
                    return;
                }

                // Now the content is checked
                this.artemisIntelligenceService.consistencyCheck(exercise.id!).subscribe({
                    next: (response: ConsistencyCheckResponse) => {
                        this.consistencyIssues.set(response.issues ?? []);

                        if (this.consistencyIssues().length === 0) {
                            this.alertService.success(this.translateService.instant('artemisApp.consistencyCheck.noInconsistencies'));
                        } else {
                            this.alertService.warning(this.translateService.instant('artemisApp.consistencyCheck.inconsistenciesFoundAlert'));
                        }
                    },
                    error: () => {
                        this.alertService.error(this.translateService.instant('artemisApp.consistencyCheck.checkFailedAlert'));
                    },
                });
            },
            error: (err) => {
                this.alertService.error(this.translateService.instant('artemisApp.consistencyCheck.checkFailedAlert'));
            },
        });
>>>>>>> 2c3e90b6
    }
}<|MERGE_RESOLUTION|>--- conflicted
+++ resolved
@@ -1,8 +1,4 @@
-<<<<<<< HEAD
-import { Component, ViewChild, inject } from '@angular/core';
-=======
 import { Component, ViewChild, inject, signal } from '@angular/core';
->>>>>>> 2c3e90b6
 import { ProgrammingExerciseStudentTriggerBuildButtonComponent } from 'app/programming/shared/actions/trigger-build-button/student/programming-exercise-student-trigger-build-button.component';
 import { CodeEditorContainerComponent } from 'app/programming/manage/code-editor/container/code-editor-container.component';
 import { IncludedInScoreBadgeComponent } from 'app/exercise/exercise-headers/included-in-score-badge/included-in-score-badge.component';
@@ -19,7 +15,6 @@
 import { NgbDropdown, NgbDropdownButtonItem, NgbDropdownItem, NgbDropdownMenu, NgbDropdownToggle, NgbTooltip } from '@ng-bootstrap/ng-bootstrap';
 import { EditorState, RepositoryType } from 'app/programming/shared/code-editor/model/code-editor.model';
 import { ArtemisTranslatePipe } from 'app/shared/pipes/artemis-translate.pipe';
-<<<<<<< HEAD
 import { CodeGenerationRequestDTO } from 'app/openapi/model/codeGenerationRequestDTO';
 import { AlertService, AlertType } from 'app/shared/service/alert.service';
 import { facArtemisIntelligence } from 'app/shared/icons/icons';
@@ -32,18 +27,14 @@
 import { CodeEditorRepositoryFileService, CodeEditorRepositoryService } from 'app/programming/shared/code-editor/services/code-editor-repository.service';
 import { HttpClient } from '@angular/common/http';
 import { Subscription, catchError, of, switchMap, take } from 'rxjs';
-=======
 import { FeatureToggle } from 'app/shared/feature-toggle/feature-toggle.service';
 import { faCheckDouble } from '@fortawesome/free-solid-svg-icons';
 import { ProgrammingExercise } from 'app/programming/shared/entities/programming-exercise.model';
 import { ConsistencyCheckService } from 'app/programming/manage/consistency-check/consistency-check.service';
 import { ArtemisIntelligenceService } from 'app/shared/monaco-editor/model/actions/artemis-intelligence/artemis-intelligence.service';
 import { ConsistencyIssue } from 'app/openapi/model/consistencyIssue';
-import { MODULE_FEATURE_HYPERION } from 'app/app.constants';
-import { ProfileService } from 'app/core/layouts/profiles/shared/profile.service';
 import { ConsistencyCheckError } from 'app/programming/shared/entities/consistency-check-result.model';
 import { ConsistencyCheckResponse } from 'app/openapi/model/consistencyCheckResponse';
->>>>>>> 2c3e90b6
 
 @Component({
     selector: 'jhi-code-editor-instructor',
@@ -92,7 +83,8 @@
     hyperionEnabled = this.profileService.isModuleFeatureActive(MODULE_FEATURE_HYPERION);
 
     protected readonly RepositoryType = RepositoryType;
-<<<<<<< HEAD
+    protected readonly FeatureToggle = FeatureToggle;
+    protected readonly faCheckDouble = faCheckDouble;
     private codeGenAlertService = inject(AlertService);
     private profileService = inject(ProfileService);
     private modalService = inject(NgbModal);
@@ -262,9 +254,6 @@
                 });
             }
         }, 1_200_000);
-=======
-    protected readonly FeatureToggle = FeatureToggle;
-    protected readonly faCheckDouble = faCheckDouble;
 
     /**
      * Checks whether a consistency check operation is currently running.
@@ -324,6 +313,5 @@
                 this.alertService.error(this.translateService.instant('artemisApp.consistencyCheck.checkFailedAlert'));
             },
         });
->>>>>>> 2c3e90b6
     }
 }