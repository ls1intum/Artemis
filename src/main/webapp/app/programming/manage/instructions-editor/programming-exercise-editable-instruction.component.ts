--- conflicted
+++ resolved
@@ -41,11 +41,7 @@
 import { ProgrammingExerciseInstructionAnalysisComponent } from './analysis/programming-exercise-instruction-analysis.component';
 import { ArtemisTranslatePipe } from 'app/shared/pipes/artemis-translate.pipe';
 import { RewriteAction } from 'app/shared/monaco-editor/model/actions/artemis-intelligence/rewrite.action';
-<<<<<<< HEAD
-import { PROFILE_HYPERION, PROFILE_IRIS } from 'app/app.constants';
-=======
 import { MODULE_FEATURE_HYPERION, PROFILE_IRIS } from 'app/app.constants';
->>>>>>> 77463c51
 import RewritingVariant from 'app/shared/monaco-editor/model/actions/artemis-intelligence/rewriting-variant';
 import { ProfileService } from 'app/core/layouts/profiles/shared/profile.service';
 import { ArtemisIntelligenceService } from 'app/shared/monaco-editor/model/actions/artemis-intelligence/artemis-intelligence.service';
@@ -91,11 +87,7 @@
     courseId: number;
     exerciseId: number;
     irisEnabled = this.profileService.isProfileActive(PROFILE_IRIS);
-<<<<<<< HEAD
-    hyperionEnabled = this.profileService.isProfileActive(PROFILE_HYPERION);
-=======
     hyperionEnabled = this.profileService.isModuleFeatureActive(MODULE_FEATURE_HYPERION);
->>>>>>> 77463c51
     artemisIntelligenceActions = computed(() => {
         const actions = [];
         if (this.hyperionEnabled) {
@@ -103,11 +95,7 @@
                 new RewriteAction(
                     this.artemisIntelligenceService,
                     RewritingVariant.PROBLEM_STATEMENT,
-<<<<<<< HEAD
-                    this.exerciseId, // Use exerciseId for Hyperion, not courseId
-=======
                     this.courseId, // Use exerciseId for Hyperion, not courseId
->>>>>>> 77463c51
                     signal<RewriteResult>({ result: '', inconsistencies: undefined, suggestions: undefined, improvement: undefined }),
                 ),
             );
