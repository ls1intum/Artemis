--- conflicted
+++ resolved
@@ -41,12 +41,8 @@
 import { ProgrammingExerciseInstructionAnalysisComponent } from './analysis/programming-exercise-instruction-analysis.component';
 import { ArtemisTranslatePipe } from 'app/shared/pipes/artemis-translate.pipe';
 import { RewriteAction } from 'app/shared/monaco-editor/model/actions/artemis-intelligence/rewrite.action';
-<<<<<<< HEAD
-import { PROFILE_IRIS } from 'app/app.constants';
-=======
 import { MODULE_FEATURE_HYPERION, PROFILE_IRIS } from 'app/app.constants';
 import RewritingVariant from 'app/shared/monaco-editor/model/actions/artemis-intelligence/rewriting-variant';
->>>>>>> e15344b7
 import { ProfileService } from 'app/core/layouts/profiles/shared/profile.service';
 import { ArtemisIntelligenceService } from 'app/shared/monaco-editor/model/actions/artemis-intelligence/artemis-intelligence.service';
 import { ActivatedRoute } from '@angular/router';
@@ -90,35 +86,17 @@
     courseId: number;
     exerciseId: number;
     irisEnabled = this.profileService.isProfileActive(PROFILE_IRIS);
-<<<<<<< HEAD
-    artemisIntelligenceActions = computed(() =>
-        this.irisEnabled
-            ? [
-                  new RewriteAction(this.artemisIntelligenceService, this.courseId),
-                  ...(this.exerciseId ? [new ConsistencyCheckAction(this.artemisIntelligenceService, this.exerciseId, this.renderedConsistencyCheckResultMarkdown)] : []),
-              ]
-            : [],
-    );
-=======
     hyperionEnabled = this.profileService.isModuleFeatureActive(MODULE_FEATURE_HYPERION);
     artemisIntelligenceActions = computed(() => {
         const actions = [];
         if (this.hyperionEnabled) {
-            actions.push(
-                new RewriteAction(
-                    this.artemisIntelligenceService,
-                    RewritingVariant.PROBLEM_STATEMENT,
-                    this.courseId, // Use exerciseId for Hyperion, not courseId
-                    signal<RewriteResult>({ result: '', inconsistencies: undefined, suggestions: undefined, improvement: undefined }),
-                ),
-            );
+            actions.push(new RewriteAction(this.artemisIntelligenceService, RewritingVariant.PROBLEM_STATEMENT, this.courseId));
             if (this.exerciseId) {
                 actions.push(new ConsistencyCheckAction(this.artemisIntelligenceService, this.exerciseId, this.renderedConsistencyCheckResultMarkdown));
             }
         }
         return actions;
     });
->>>>>>> e15344b7
 
     savingInstructions = false;
     unsavedChangesValue = false;
