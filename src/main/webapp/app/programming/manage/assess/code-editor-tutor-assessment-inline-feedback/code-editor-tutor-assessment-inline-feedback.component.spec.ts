import { ComponentFixture, TestBed } from '@angular/core/testing';
import { TranslateService } from '@ngx-translate/core';
import { MockModule, MockProvider } from 'ng-mocks';
import { CodeEditorTutorAssessmentInlineFeedbackComponent } from 'app/programming/manage/assess/code-editor-tutor-assessment-inline-feedback/code-editor-tutor-assessment-inline-feedback.component';
import { Feedback, FEEDBACK_SUGGESTION_ACCEPTED_IDENTIFIER, FeedbackType, PRELIMINARY_FEEDBACK_IDENTIFIER } from 'app/assessment/shared/entities/feedback.model';
import { GradingInstruction } from 'app/exercise/structured-grading-criterion/grading-instruction.model';
import { StructuredGradingCriterionService } from 'app/exercise/structured-grading-criterion/structured-grading-criterion.service';
import { MockTranslateService } from 'test/helpers/mocks/service/mock-translate.service';
import { NgbTooltipModule } from '@ng-bootstrap/ng-bootstrap';
import { By } from '@angular/platform-browser';
import { AlertService } from 'app/shared/service/alert.service';

describe('CodeEditorTutorAssessmentInlineFeedbackComponent', () => {
    let comp: CodeEditorTutorAssessmentInlineFeedbackComponent;
    let fixture: ComponentFixture<CodeEditorTutorAssessmentInlineFeedbackComponent>;
    let sgiService: StructuredGradingCriterionService;
    let alertService: AlertService;
    const fileName = 'testFile';
    const codeLine = 1;

    beforeEach(() => {
        return TestBed.configureTestingModule({
            imports: [MockModule(NgbTooltipModule)],
            providers: [{ provide: TranslateService, useClass: MockTranslateService }, MockProvider(StructuredGradingCriterionService)],
        })
            .compileComponents()
            .then(() => {
                // Ignore console errors
                console.error = () => {
                    return false;
                };
                fixture = TestBed.createComponent(CodeEditorTutorAssessmentInlineFeedbackComponent);
                comp = fixture.componentInstance;
                // @ts-ignore
                comp.feedback = undefined;
                comp.readOnly = false;
                comp.selectedFile = fileName;
                comp.codeLine = codeLine;
<<<<<<< HEAD
                sgiService = fixture.debugElement.injector.get(StructuredGradingCriterionService);
                alertService = fixture.debugElement.injector.get(AlertService);
=======
                sgiService = TestBed.inject(StructuredGradingCriterionService);
>>>>>>> 204236a9
            });
    });

    it('should update feedback and emit to parent', () => {
        const onUpdateFeedbackSpy = jest.spyOn(comp.onUpdateFeedback, 'emit');
        comp.updateFeedback();

        expect(comp.feedback.reference).toBe(`file:${fileName}_line:${codeLine}`);
        expect(comp.feedback.type).toBe(FeedbackType.MANUAL);

        expect(onUpdateFeedbackSpy).toHaveBeenCalledOnce();
        expect(onUpdateFeedbackSpy).toHaveBeenCalledWith(comp.feedback);
    });

    it('should enable edit feedback and emit to parent', () => {
        const onEditFeedbackSpy = jest.spyOn(comp.onEditFeedback, 'emit');
        comp.editFeedback(codeLine);

        expect(onEditFeedbackSpy).toHaveBeenCalledOnce();
        expect(onEditFeedbackSpy).toHaveBeenCalledWith(codeLine);
    });

    it('should cancel feedback and emit to parent', () => {
        const onCancelFeedbackSpy = jest.spyOn(comp.onCancelFeedback, 'emit');
        comp.cancelFeedback();

        expect(onCancelFeedbackSpy).toHaveBeenCalledOnce();
        expect(onCancelFeedbackSpy).toHaveBeenCalledWith(codeLine);
    });

    it('should delete feedback and emit to parent', () => {
        const onDeleteFeedbackSpy = jest.spyOn(comp.onDeleteFeedback, 'emit');
        comp.deleteFeedback(false);

        expect(onDeleteFeedbackSpy).toHaveBeenCalledOnce();
        expect(onDeleteFeedbackSpy).toHaveBeenCalledWith(comp.feedback);
    });

    it('should update feedback with SGI and emit to parent', () => {
        const instruction: GradingInstruction = { id: 1, credits: 2, feedback: 'test', gradingScale: 'good', instructionDescription: 'description of instruction', usageCount: 0 };
        // Fake call as a DragEvent cannot be created programmatically
        jest.spyOn(sgiService, 'updateFeedbackWithStructuredGradingInstructionEvent').mockImplementation(() => {
            comp.feedback.gradingInstruction = instruction;
            comp.feedback.credits = instruction.credits;
        });
        // Call spy function with empty event
        comp.updateFeedbackOnDrop(new Event(''));

        expect(comp.feedback.gradingInstruction).toEqual(instruction);
        expect(comp.feedback.credits).toEqual(instruction.credits);
        expect(comp.feedback.reference).toBe(`file:${fileName}_line:${codeLine}`);
    });

    it('should count feedback with one credit as positive', () => {
        comp.feedback = new Feedback();
        comp.feedback.credits = 1;

        comp.updateFeedback();

        expect(comp.feedback.positive).toBeTrue();
    });

    it('should display the feedback text properly', () => {
        const gradingInstruction = {
            id: 1,
            credits: 1,
            gradingScale: 'scale',
            instructionDescription: 'description',
            feedback: 'instruction feedback',
            usageCount: 0,
        } as GradingInstruction;
        const feedback = {
            id: 1,
            detailText: 'feedback1',
            text: 'File src/sorting/BubbleSort.java at line 4',
            credits: 1.5,
        } as Feedback;

        let textToBeDisplayed = comp.buildFeedbackTextForCodeEditor(feedback);
        expect(textToBeDisplayed).toBe(feedback.detailText);

        feedback.gradingInstruction = gradingInstruction;
        textToBeDisplayed = comp.buildFeedbackTextForCodeEditor(feedback);
        expect(textToBeDisplayed).toEqual(gradingInstruction.feedback + '<br>' + feedback.detailText);
    });

    it('should escape special characters', () => {
        const feedbackWithSpecialCharacters = {
            detailText: 'feedback <with> special characters & "',
        } as Feedback;
        const expectedTextToBeDisplayed = 'feedback &lt;with&gt; special characters &amp; &quot;';

        const textToBeDisplayed = comp.buildFeedbackTextForCodeEditor(feedbackWithSpecialCharacters);
        expect(textToBeDisplayed).toEqual(expectedTextToBeDisplayed);
    });

    it('should display credits and icons for positive preliminary feedback', () => {
        comp.feedback = {
            type: FeedbackType.AUTOMATIC,
            text: PRELIMINARY_FEEDBACK_IDENTIFIER + 'feedback',
            credits: 1.5,
        } as Feedback;
        fixture.detectChanges();

        const badgeElement = fixture.debugElement.query(By.css('.badge'));
        expect(badgeElement.nativeElement.textContent).toContain('1.5P');
        expect(badgeElement.nativeElement.classList).toContain('bg-success');
    });

    it('should display credits and icons for negative preliminary feedback', () => {
        comp.feedback = {
            type: FeedbackType.AUTOMATIC,
            text: PRELIMINARY_FEEDBACK_IDENTIFIER + 'feedback',
            credits: -1.5,
        } as Feedback;
        fixture.detectChanges();

        const badgeElement = fixture.debugElement.query(By.css('.badge'));
        expect(badgeElement.nativeElement.textContent).toContain('-1.5P');
        expect(badgeElement.nativeElement.classList).toContain('bg-danger');
    });

    it('should display credits and icons for neutral preliminary feedback', () => {
        comp.feedback = {
            type: FeedbackType.AUTOMATIC,
            text: PRELIMINARY_FEEDBACK_IDENTIFIER + 'feedback',
            credits: 0,
        } as Feedback;
        fixture.detectChanges();

        const badgeElement = fixture.debugElement.query(By.css('.badge'));
        expect(badgeElement.nativeElement.textContent).toContain('0P');
        expect(badgeElement.nativeElement.classList).toContain('bg-warning');
    });

    it('should use the correct translation key for non-graded feedback', () => {
        comp.feedback = {
            type: FeedbackType.AUTOMATIC,
            text: PRELIMINARY_FEEDBACK_IDENTIFIER + 'feedback',
        } as Feedback;
        fixture.detectChanges();

        const headerElement = fixture.debugElement.query(By.css('.col-10 h6')).nativeElement;
        expect(headerElement.attributes['jhiTranslate'].value).toBe('artemisApp.assessment.detail.feedback');
        const paragraphElement = fixture.debugElement.query(By.css('.col-10 p')).nativeElement;
        expect(paragraphElement.innerHTML).toContain(comp.buildFeedbackTextForCodeEditor(comp.feedback));
    });

    it('should use the correct translation key for graded feedback', () => {
        comp.feedback = {
            type: FeedbackType.MANUAL,
            text: 'feedback',
        } as Feedback;
        fixture.detectChanges();

        const headerElement = fixture.debugElement.query(By.css('.col-10 h6')).nativeElement;
        expect(headerElement.attributes['jhiTranslate'].value).toBe('artemisApp.assessment.detail.tutorComment');
        const paragraphElement = fixture.debugElement.query(By.css('.col-10 p')).nativeElement;
        expect(paragraphElement.innerHTML).toContain(comp.buildFeedbackTextForCodeEditor(comp.feedback));
    });

    it('should display the correct translation key for non-graded feedback suggestion', () => {
        comp.feedback = {
            type: FeedbackType.AUTOMATIC,
            text: PRELIMINARY_FEEDBACK_IDENTIFIER + 'feedback',
        } as Feedback;
        fixture.detectChanges();

        const translationElement = fixture.debugElement.query(By.css('h6[jhiTranslate="artemisApp.assessment.detail.feedback"]'));

        expect(translationElement).not.toBeNull();
        expect(translationElement.nativeElement.getAttribute('jhiTranslate')).toBe('artemisApp.assessment.detail.feedback');
    });

    it('should display the correct translation key for graded feedback', () => {
        comp.feedback = {
            type: FeedbackType.MANUAL,
            text: 'Some graded feedback',
        } as Feedback;
        fixture.detectChanges();

        const translationElement = fixture.debugElement.query(By.css('h6[jhiTranslate="artemisApp.assessment.detail.tutorComment"]'));

        expect(translationElement).not.toBeNull();
        expect(translationElement.nativeElement.getAttribute('jhiTranslate')).toBe('artemisApp.assessment.detail.tutorComment');
    });

    describe('Close feedback button', () => {
        it('should display the delete button with correct attributes for preliminary feedback', () => {
            comp.viewOnly = true;
            comp.feedback = {
                type: FeedbackType.AUTOMATIC,
                text: PRELIMINARY_FEEDBACK_IDENTIFIER + 'feedback',
            } as Feedback;
            fixture.detectChanges();

            const buttonElement = fixture.debugElement.query(By.css('button.btn-close.cross'));

            expect(buttonElement.attributes['type']).toBe('button');
            expect(buttonElement.attributes['aria-label']).toBe('Close');
        });

        it('should not display the delete button for feedback suggestions', () => {
            comp.viewOnly = true;
            comp.feedback = {
                type: FeedbackType.AUTOMATIC_ADAPTED,
                text: FEEDBACK_SUGGESTION_ACCEPTED_IDENTIFIER + 'feedback',
            } as Feedback;
            comp.feedback.text = 'some feedback';
            fixture.detectChanges();

            const buttonElement = fixture.debugElement.query(By.css('button.btn-close.cross'));

            expect(buttonElement).toBeFalsy();
        });

        it('should not display the delete button for tutor feedback', () => {
            comp.viewOnly = true;
            comp.feedback = {
                type: FeedbackType.MANUAL,
                text: FEEDBACK_SUGGESTION_ACCEPTED_IDENTIFIER + 'some feedback',
            } as Feedback;
            fixture.detectChanges();

            const buttonElement = fixture.debugElement.query(By.css('button.btn-close.cross'));

            expect(buttonElement).toBeFalsy();
        });

        it('should call deleteFeedback method when delete button is clicked', () => {
            comp.viewOnly = true;
            comp.feedback = {
                type: FeedbackType.AUTOMATIC,
                text: PRELIMINARY_FEEDBACK_IDENTIFIER + 'feedback',
            } as Feedback;
            fixture.detectChanges();

            jest.spyOn(comp, 'deleteFeedback');
            const buttonElement = fixture.debugElement.query(By.css('button.btn-close.cross'));

            buttonElement.nativeElement.click();
            expect(comp.deleteFeedback).toHaveBeenCalled();
        });

        it('should emit feedback on delete', () => {
            jest.spyOn(comp.onDeleteFeedback, 'emit');

            comp.feedback = { id: 1, text: 'Test feedback' } as Feedback;
            comp.deleteFeedback(false);

            expect(comp.onDeleteFeedback.emit).toHaveBeenCalledWith(comp.feedback);
        });

        it('should not display a notification if localStorage key exists', () => {
            jest.spyOn(alertService, 'success');
            localStorage.getItem = jest.fn().mockReturnValueOnce(true);
            comp.deleteFeedback(true);

            expect(alertService.success).not.toHaveBeenCalled();
        });

        it('should display a success notification and set localStorage key on first delete', () => {
            jest.spyOn(alertService, 'success');
            localStorage.setItem = jest.fn().mockReturnValueOnce(false);

            comp.deleteFeedback(true);

            expect(alertService.success).toHaveBeenCalledWith('artemisApp.editor.showReopenFeedbackHint');
            expect(localStorage.setItem).toHaveBeenCalledWith('jhi-code-editor-tutor-assessment-inline-feedback.showReopenHint', 'true');
        });
    });
});<|MERGE_RESOLUTION|>--- conflicted
+++ resolved
@@ -2,7 +2,7 @@
 import { TranslateService } from '@ngx-translate/core';
 import { MockModule, MockProvider } from 'ng-mocks';
 import { CodeEditorTutorAssessmentInlineFeedbackComponent } from 'app/programming/manage/assess/code-editor-tutor-assessment-inline-feedback/code-editor-tutor-assessment-inline-feedback.component';
-import { Feedback, FEEDBACK_SUGGESTION_ACCEPTED_IDENTIFIER, FeedbackType, PRELIMINARY_FEEDBACK_IDENTIFIER } from 'app/assessment/shared/entities/feedback.model';
+import { FEEDBACK_SUGGESTION_ACCEPTED_IDENTIFIER, Feedback, FeedbackType, PRELIMINARY_FEEDBACK_IDENTIFIER } from 'app/assessment/shared/entities/feedback.model';
 import { GradingInstruction } from 'app/exercise/structured-grading-criterion/grading-instruction.model';
 import { StructuredGradingCriterionService } from 'app/exercise/structured-grading-criterion/structured-grading-criterion.service';
 import { MockTranslateService } from 'test/helpers/mocks/service/mock-translate.service';
@@ -36,12 +36,8 @@
                 comp.readOnly = false;
                 comp.selectedFile = fileName;
                 comp.codeLine = codeLine;
-<<<<<<< HEAD
-                sgiService = fixture.debugElement.injector.get(StructuredGradingCriterionService);
                 alertService = fixture.debugElement.injector.get(AlertService);
-=======
                 sgiService = TestBed.inject(StructuredGradingCriterionService);
->>>>>>> 204236a9
             });
     });
 
