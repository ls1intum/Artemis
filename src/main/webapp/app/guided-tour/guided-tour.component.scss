@import 'dot-navigation';

// Variables
$tour-zIndex: 1081 !default;
$tour-step-color: #ffffff !default;
$tour-text-color: #231f1f !default;
$tour-border-color: #17a2b8 !default;
$tour-next-button-color: #17a2b8 !default;
$tour-next-button-hover: #117a8b !default;
$tour-back-button-color: #17a2b8 !default;
$tour-back-button-hover: #117a8b !default;
$tour-button-color-disabled: #f2f2f2 !default;
$tour-button-text-color: #ffffff !default;
$tour-button-text-disabled: #a3a3a3 !default;
$tour-shadow-color: #4c4c4c !default;

// Mixins
@mixin tour-triangle($direction, $color: currentColor, $size: 1rem) {
    @if not index(top right bottom left, $direction) {
        @error 'Direction must be either `top`, `right`, `bottom` or `left`.';
    }

    $opposite-direction: top;
    @if $direction==top {
        $opposite-direction: bottom;
    }
    @if $direction==bottom {
        $opposite-direction: top;
    }
    @if $direction==right {
        $opposite-direction: left;
    }
    @if $direction==left {
        $opposite-direction: right;
    }

    width: 0;
    height: 0;
    content: '';
    z-index: 2;
    border-#{$opposite-direction}: $size solid $color;
    $perpendicular-borders: $size solid transparent;
    @if $direction==top or $direction==bottom {
        border-left: $perpendicular-borders;
        border-right: $perpendicular-borders;
    } @else if $direction==right or $direction==left {
        border-bottom: $perpendicular-borders;
        border-top: $perpendicular-borders;
    }
}

@keyframes fade {
    0% {
        opacity: 0;
    }
    100% {
        opacity: 1;
    }
}

body.tour-open {
    overflow: hidden;
}

.guided-tour-button {
    background-color: $tour-next-button-color;
    border-radius: 50%;
    cursor: pointer;
    float: right;
    height: 50px;
    width: 50px;
    text-align: center;
    padding: 11px;

    &:hover {
        background-color: $tour-next-button-hover;
    }
}

jhi-guided-tour {
    .guided-tour-overlay {
        background: #000;
        opacity: 0.5;
        text-align: center;
        display: block;
        height: 100%;
        width: 100%;
        top: 0;
        left: 0;
        position: fixed;
        z-index: $tour-zIndex;
    }

    .guided-tour-element-overlay {
        background: none;
        border: 5px $tour-border-color solid;
        display: block;
        position: fixed;
        z-index: $tour-zIndex;

        &.click-through {
            pointer-events: none;
        }
    }

    .tour-step {
        min-width: 400px;
        max-width: 1000px;
        position: fixed;
        z-index: $tour-zIndex + 2;

        &.startFade {
            opacity: 1;
            animation: fade 0.6s ease;
        }

        &.page-tour-step {
<<<<<<< HEAD
=======
            min-width: 500px;
>>>>>>> fbde08e6
            width: 80vh;
            left: 50%;
            top: 50%;
            transform: translate(-50%, -50%);

            @media (max-height: 600px) {
                width: 100vh;
            }

            @media (max-width: 650px) {
                min-width: initial;
                width: 40vh;
            }

            &.video-tour {
                @media (max-width: 992px) {
                    width: 100%;
                    height: 100%;
                    left: 0;
                    top: 0;
                    transform: none;
                }
                @media (min-width: 993px) and (max-width: 1200px) {
<<<<<<< HEAD
                    width: 80%;
=======
                    width: 60%;
>>>>>>> fbde08e6
                }

                .tour-block__content {
                    @media (max-height: 600px) {
                        max-height: 75vh;
                    }
                }
            }
        }

        .tour-block {
            background-color: $tour-step-color;
            box-shadow: 0 0.4rem 0.6rem $tour-shadow-color;
            color: $tour-text-color;
            padding: 25px 20px 20px;
            border-radius: 5px;
            -webkit-border-radius: 5px;
            -moz-border-radius: 5px;

            @media (max-width: 992px) {
                height: 100%;
            }

            &__header {
                display: flex;
                flex-direction: row;
                justify-content: space-between;

                .headline {
                    display: block;
                    font-size: 20px;
                    padding-bottom: 5px;
                }

                .close {
                    width: 20px;
                    height: 20px;
                    margin: 1px -10px;
                    opacity: 0.3;

                    &:hover {
                        opacity: 1;
                    }

                    &:before,
                    &:after {
                        background-color: #231f1f;
                        content: ' ';
                        height: 20px;
                        width: 2px;
                        position: absolute;
                    }

                    &:before {
                        transform: rotate(45deg);
                    }
                    &:after {
                        transform: rotate(-45deg);
                    }
                }
            }

            &__content {
                font-size: 16px;
<<<<<<< HEAD
                min-height: 80px;
=======
                min-height: 40px;
>>>>>>> fbde08e6
                max-height: 80vh;
                overflow-y: scroll;
                margin-bottom: 20px;

                @media (max-height: 600px) {
<<<<<<< HEAD
                    max-height: 50vh;
=======
                    max-height: 60vh;
>>>>>>> fbde08e6
                }

                p {
                    margin-bottom: 0;
                }

                tt {
                    background-color: #f2f2f2;
                    margin: 0 5px;
                }

                ul {
                    margin-right: 15px;

                    li {
                        padding: 4px;
                    }
                }

                .red {
                    color: #ca2024;
                }

                div > .btn,
                .step-link a,
                iframe,
                img {
                    display: block;
                    margin-top: 10px;
                    margin-left: auto;
                    margin-right: auto;
                }

                .step-hint {
                    border-radius: 3px;
                    display: flex;
                    margin: 10px 0 0 0;
                    padding: 8px;

                    &:not(.interaction) {
                        background: #f0f0f0;
                    }

                    &.interaction:not(.alert-success) {
                        background: rgb(23, 162, 184, 0.3);
                    }

                    &__icon {
                        display: inline-block;
                        margin: 0 10px 0 8px;
                    }

                    &__label {
                        display: inline-block;
                        font-size: 13px;
                        padding-top: 3px;
                        vertical-align: text-bottom;
                    }
                }

                .sub-headline {
                    padding-bottom: 10px;
                }

                img {
                    max-width: 100%;
                }

                iframe {
                    width: 100%;
                    min-height: 400px;
                }
            }

            &__buttons {
                display: flex;
                flex-direction: row;
                justify-content: space-between;
                overflow: hidden;

                button {
                    cursor: pointer;
                    float: right;
                    font-size: 14px;
                    border: none;
                    outline: none;
                    padding: 8px 15px;
                    white-space: nowrap;

                    &:disabled {
                        color: $tour-button-text-disabled !important;
                        background-color: $tour-button-color-disabled !important;
                        cursor: default;

                        fa-icon {
                            color: $tour-button-text-disabled !important;
                        }
                    }

                    &.back-button {
                        background-color: $tour-back-button-color;
                        color: $tour-button-text-color;

                        &:hover {
                            background-color: $tour-back-button-hover;
                            color: $tour-button-text-color;
                        }

                        fa-icon {
                            padding-right: 10px;
                        }
                    }

                    &.next-button {
                        background-color: $tour-next-button-color;
                        color: $tour-button-text-color;

                        &:hover {
                            background-color: $tour-next-button-hover;
                            color: $tour-button-text-color;
                        }

                        fa-icon {
                            padding-left: 10px;
                        }
                    }
                }
            }
        }

        &.tour-bottom,
        &.tour-bottom-right,
        &.tour-bottom-left {
            .tour-arrow::before {
                @include tour-triangle(top, $tour-step-color);
                position: absolute;
            }
            .tour-block {
                margin-top: 15px;
            }
        }

        &.tour-top,
        &.tour-top-right,
        &.tour-top-left {
            .tour-arrow::before {
                @include tour-triangle(bottom, $tour-step-color);
                position: absolute;
                bottom: 0;
            }
            .tour-block {
                margin-bottom: 15px;
            }
        }

        &.tour-bottom,
        &.tour-top {
            .tour-arrow::before {
                transform: translateX(-50%);
                left: 50%;
            }
        }

        &.tour-bottom-right,
        &.tour-top-right {
            .tour-arrow::before {
                transform: translateX(-100%);
                left: calc(100% - 5px);
            }
        }

        &.tour-bottom-left,
        &.tour-top-left {
            .tour-arrow::before {
                left: 15px;
            }
        }

        &.tour-left {
            .tour-arrow::before {
                @include tour-triangle(right, $tour-step-color);
                position: absolute;
                left: 100%;
                transform: translateX(-100%);
                top: 15px;
            }
            .tour-block {
                margin-right: 15px;
            }
        }

        &.tour-right {
            .tour-arrow::before {
                @include tour-triangle(left, $tour-step-color);
                position: absolute;
                left: 0;
                top: 15px;
            }
            .tour-block {
                margin-left: 15px;
            }
        }
    }
}<|MERGE_RESOLUTION|>--- conflicted
+++ resolved
@@ -115,10 +115,7 @@
         }
 
         &.page-tour-step {
-<<<<<<< HEAD
-=======
             min-width: 500px;
->>>>>>> fbde08e6
             width: 80vh;
             left: 50%;
             top: 50%;
@@ -142,11 +139,7 @@
                     transform: none;
                 }
                 @media (min-width: 993px) and (max-width: 1200px) {
-<<<<<<< HEAD
-                    width: 80%;
-=======
                     width: 60%;
->>>>>>> fbde08e6
                 }
 
                 .tour-block__content {
@@ -211,21 +204,13 @@
 
             &__content {
                 font-size: 16px;
-<<<<<<< HEAD
-                min-height: 80px;
-=======
                 min-height: 40px;
->>>>>>> fbde08e6
                 max-height: 80vh;
                 overflow-y: scroll;
                 margin-bottom: 20px;
 
                 @media (max-height: 600px) {
-<<<<<<< HEAD
-                    max-height: 50vh;
-=======
                     max-height: 60vh;
->>>>>>> fbde08e6
                 }
 
                 p {
