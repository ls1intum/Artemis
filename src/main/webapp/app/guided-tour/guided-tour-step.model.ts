--- conflicted
+++ resolved
@@ -19,10 +19,7 @@
      * Possible inputs: 'ROLE_ADMIN', 'ROLE_INSTRUCTOR', 'ROLE_TA'
      */
     permission?: string[];
-<<<<<<< HEAD
-=======
     /** If this is set to true, then the user can interact with the elements that are within the rectangle that highlights the selected element */
->>>>>>> 23bd028f
     enableUserInteraction?: boolean;
 }
 
