import { LinkType, Orientation, OrientationConfiguration, UserInteractionEvent } from 'app/guided-tour/guided-tour.constants';

export abstract class TourStep {
    /** Selector for element that will be highlighted */
    highlightSelector?: string;
    /** Selector for the node that should listen to DOM changes during user interactions to define if the next step is ready**/
    eventListenerSelector?: string;
    /** Where the tour step will appear next to the selected element */
    orientation?: Orientation | OrientationConfiguration[] | undefined;
    /** Action that happens when the step is opened */
    action?: () => void;
    /** Action that happens when the step is closed */
    closeAction?: () => void;
    /** Skips this step, so you do not have create multiple tour configurations based on user settings/configuration */
    skipStep?: boolean;
    /** Adds some padding for things like sticky headers when scrolling to an element */
    scrollAdjustment?: number;
    /** Adds padding around tour highlighting in pixels, this overwrites the default for this step. Is not dependent on useHighlightPadding being true */
    highlightPadding?: number;
    /** Permission to view step, if no permission is set then the tour step is visible to ROLE_USER
     * Possible inputs: 'ROLE_ADMIN', 'ROLE_INSTRUCTOR', 'ROLE_TA'
     */
    permission?: string[];
<<<<<<< HEAD
    /** If this is set, then the user can interact with the elements that are within the rectangle that highlights the selected element */
    userInteractionEvent?: UserInteractionEvent;
    /** Defines if the next step is automatically triggered after the user interaction */
    autoNextStep?: boolean;
=======
    /** If this is set to true, then the user can interact with the elements that are within the rectangle that highlights the selected element */
    enableUserInteraction?: boolean;
>>>>>>> 852b3ede
}

export class TextTourStep extends TourStep {
    /** Translation key for the title **/
    headlineTranslateKey: string;
    /** Translation key for the title **/
    subHeadlineTranslateKey?: string;
    /** Translation key for the content **/
    contentTranslateKey: string;
    /** Translation key for the hint content **/
    hintTranslateKey?: string;

    constructor(tourStep: TextTourStep) {
        super();
        Object.assign(this, tourStep);
    }
}

export class TextLinkTourStep extends TextTourStep {
    /** External url **/
    externalUrl: string;
    /** Text for external url **/
    externalUrlTranslateKey: string;
    /** Link type, either link or button **/
    linkType: LinkType;

    constructor(tourStep: TextLinkTourStep) {
        super(tourStep);
        Object.assign(this, tourStep);
    }
}

export class ImageTourStep extends TextTourStep {
    /** Image url **/
    imageUrl: string;

    constructor(tourStep: ImageTourStep) {
        super(tourStep);
        Object.assign(this, tourStep);
    }
}

export class VideoTourStep extends TextTourStep {
    /** Embed video url **/
    videoUrl: string;

    constructor(tourStep: VideoTourStep) {
        super(tourStep);
        Object.assign(this, tourStep);
    }
}<|MERGE_RESOLUTION|>--- conflicted
+++ resolved
@@ -21,15 +21,8 @@
      * Possible inputs: 'ROLE_ADMIN', 'ROLE_INSTRUCTOR', 'ROLE_TA'
      */
     permission?: string[];
-<<<<<<< HEAD
     /** If this is set, then the user can interact with the elements that are within the rectangle that highlights the selected element */
     userInteractionEvent?: UserInteractionEvent;
-    /** Defines if the next step is automatically triggered after the user interaction */
-    autoNextStep?: boolean;
-=======
-    /** If this is set to true, then the user can interact with the elements that are within the rectangle that highlights the selected element */
-    enableUserInteraction?: boolean;
->>>>>>> 852b3ede
 }
 
 export class TextTourStep extends TourStep {
