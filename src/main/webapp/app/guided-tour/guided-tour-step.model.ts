import { Orientation, OrientationConfiguration, UserInteractionEvent } from 'app/guided-tour/guided-tour.constants';
import { GuidedTourModelingTask } from 'app/guided-tour/guided-tour-task.model';

export abstract class TourStep {
    /** Selector for element that will be highlighted */
    highlightSelector?: string;
    /** Selector for the node that should listen to DOM changes during user interactions to define if the next step is ready
     *  Is especially important for UserInteractionEvent.CLICK steps since the next step after the click interaction will be triggered automatically */
    clickEventListenerSelector?: string;
    /** The position where the tour step will appear next to the selected element */
    orientation?: Orientation | OrientationConfiguration[] | undefined;
    /** Action that happens when the step is opened */
    action?: () => void;
    /** Action that is performed when the step is closed */
    closeAction?: () => void;
    /** Disables this step for the tour so that it won't be shown */
    disableStep?: boolean;
    /** Adds some padding for things like sticky headers when scrolling to an element */
    scrollAdjustment?: number;
    /** Adds padding around tour highlighting in pixels, this overwrites the default for this step. Is not dependent on useHighlightPadding being true */
    highlightPadding?: number;
    /** Permission to view step, if no permission is set then the tour step is visible to ROLE_USER
     * Possible inputs: 'ROLE_ADMIN', 'ROLE_INSTRUCTOR', 'ROLE_TA' */
    permission?: string[];
    /** If this is set, then the user can interact with the elements that are within the rectangle that highlights the selected element */
    userInteractionEvent?: UserInteractionEvent;
    /** Skips this step if the selector is not found, else the setStepAlreadyFinishedHint will be called by the guided tour service */
    skipStepIfNoSelector?: boolean;
    /** List of tasks that have to be completed */
    modelingTask?: GuidedTourModelingTask;
<<<<<<< HEAD
=======
    /** Enables the automatic display of the next step after a user interaction */
    triggerNextStep?: boolean;
>>>>>>> f95439b1
}

export class TextTourStep extends TourStep {
    /** Translation key for the title **/
    headlineTranslateKey: string;
    /** Translation key for the title **/
    subHeadlineTranslateKey?: string;
    /** Translation key for the content **/
    contentTranslateKey: string;
    /** Translation key for the hint content **/
    hintTranslateKey?: string;
    /** Translation key for the already executed hint content **/
    alreadyExecutedTranslateKey?: string;

    constructor(tourStep: TextTourStep) {
        super();
        Object.assign(this, tourStep);
    }
}

export class ImageTourStep extends TextTourStep {
    /** Image url **/
    imageUrl: string;

    constructor(tourStep: ImageTourStep) {
        super(tourStep);
        Object.assign(this, tourStep);
    }
}

export class VideoTourStep extends TextTourStep {
    /** Embed video url **/
    videoUrl: string;

    constructor(tourStep: VideoTourStep) {
        super(tourStep);
        Object.assign(this, tourStep);
    }
}<|MERGE_RESOLUTION|>--- conflicted
+++ resolved
@@ -28,11 +28,8 @@
     skipStepIfNoSelector?: boolean;
     /** List of tasks that have to be completed */
     modelingTask?: GuidedTourModelingTask;
-<<<<<<< HEAD
-=======
     /** Enables the automatic display of the next step after a user interaction */
     triggerNextStep?: boolean;
->>>>>>> f95439b1
 }
 
 export class TextTourStep extends TourStep {
