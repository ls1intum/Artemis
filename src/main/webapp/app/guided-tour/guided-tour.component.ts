--- conflicted
+++ resolved
@@ -5,10 +5,7 @@
 import { GuidedTourService } from './guided-tour.service';
 import { AccountService } from 'app/core/auth/account.service';
 import { ImageTourStep, TextTourStep, VideoTourStep } from 'app/guided-tour/guided-tour-step.model';
-<<<<<<< HEAD
-=======
 import { cancelTour, completedTour } from 'app/guided-tour/tours/general-tour';
->>>>>>> fbe567f0
 
 @Component({
     selector: 'jhi-guided-tour',
@@ -239,18 +236,8 @@
         }
     }
 
-    /**
-     * Returns true if the current tour step is an instance of VideoTourStep, otherwise false
-     */
     public isVideoTourStep(): boolean {
         return this.currentTourStep instanceof VideoTourStep;
-    }
-
-    /**
-     * Returns true if the current tour step is an instance of ImageTourStep, otherwise false
-     */
-    public isImageTourStep(): boolean {
-        return this.currentTourStep instanceof ImageTourStep;
     }
 
     /**
