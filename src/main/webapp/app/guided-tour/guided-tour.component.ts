--- conflicted
+++ resolved
@@ -5,10 +5,7 @@
 import { GuidedTourService } from './guided-tour.service';
 import { AccountService } from 'app/core/auth/account.service';
 import { ImageTourStep, TextTourStep, VideoTourStep } from 'app/guided-tour/guided-tour-step.model';
-<<<<<<< HEAD
 import { cancelTour, completedTour } from 'app/guided-tour/tours/general-tour';
-=======
->>>>>>> 1962378b
 
 @Component({
     selector: 'jhi-guided-tour',
