import { AfterViewInit, Component, ElementRef, HostListener, OnDestroy, ViewChild, ViewEncapsulation } from '@angular/core';
import { fromEvent, Subscription } from 'rxjs';

import { Orientation, OverlayPosition, UserInteractionEvent } from './guided-tour.constants';
import { GuidedTourService } from './guided-tour.service';
import { AccountService } from 'app/core';
import { ImageTourStep, TextTourStep, VideoTourStep } from 'app/guided-tour/guided-tour-step.model';
import { GuidedTourModelingTask } from 'app/guided-tour/guided-tour-task.model';

@Component({
    selector: 'jhi-guided-tour',
    templateUrl: './guided-tour.component.html',
    styleUrls: ['./guided-tour.component.scss'],
    encapsulation: ViewEncapsulation.None,
})
export class GuidedTourComponent implements AfterViewInit, OnDestroy {
    @ViewChild('tourStep', { static: false }) public tourStep: ElementRef;

    // Used to adjust values to determine scroll. This is a blanket value to adjust for elements like nav bars.
    public topOfPageAdjustment = 0;
    // Sets the width of all tour step elements.
    // TODO automatically determine optimal width of tourstep
    public tourStepWidth = 550;
    // Sets the minimal width of all tour step elements.
    public minimalTourStepWidth = 500;
    // Sets the highlight padding around the selected .
    public highlightPadding = 4;
    public transformX: number;
    /**
     * The current tour step should be of type the TourStep subclasses or null but have to be declared as any in this case
     * since the build would fail with Property 'x' does not exist on type 'y' when accessing properties of subclasses in the html template
     * that are not available for all subclasses
     */
    public currentTourStep: any;
    public selectedElementRect: DOMRect | null;
    public startFade = false;
    public userInteractionFinished = false;

    private resizeSubscription: Subscription;
    private scrollSubscription: Subscription;

    readonly OverlayPosition = OverlayPosition;
    readonly UserInteractionEvent = UserInteractionEvent;

    constructor(public guidedTourService: GuidedTourService, public accountService: AccountService) {}

    /**
     * Enable tour navigation with left and right keyboard arrows and escape key
     * @param event: keyboard keydown event
     */
    @HostListener('document:keydown', ['$event'])
    handleKeyboardEvent(event: KeyboardEvent) {
        if (this.guidedTourService.isOnResizeMessage) {
            return;
        }
        switch (event.code) {
            case 'ArrowRight': {
                /**
                 * Check if the currentTourStep is defined so that the guided tour cannot be started by pressing the right arrow
                 */
                if (this.currentTourStep && this.guidedTourService.currentTourStepDisplay <= this.guidedTourService.currentTourStepCount) {
                    /** If the user interaction is enabled, then the user has can only move to the next step after finishing the interaction */
                    if (!this.currentTourStep.userInteractionEvent || (this.currentTourStep.userInteractionEvent && this.userInteractionFinished)) {
                        this.guidedTourService.nextStep();
                    }
                }
                break;
            }
            case 'ArrowLeft': {
                if (this.currentTourStep && this.guidedTourService.currentTourStepDisplay > 1) {
                    this.guidedTourService.backStep();
                }
                break;
            }
            case 'Escape': {
                if (this.currentTourStep && !this.isCancelTour()) {
                    this.guidedTourService.skipTour();
                } else if (this.currentTourStep && (this.isCancelTour() || this.guidedTourService.isOnLastStep)) {
                    // The escape key event finishes the tour when the user is seeing the cancel tour step or last tour step
                    this.guidedTourService.finishGuidedTour();
                }
                break;
            }
        }
    }

    /**
     * Initial subscriptions for GuidedTourCurrentStepStream, resize event and scroll event
     */
    public ngAfterViewInit(): void {
        this.guidedTourService.init();
        this.subscribeToGuidedTourCurrentStepStream();
        this.subscribeToUserInteractionState();
        this.subscribeToResizeEvent();
        this.subscribeToScrollEvent();
    }

    /**
     * Remove subscriptions on destroy
     */
    public ngOnDestroy(): void {
        if (this.resizeSubscription) {
            this.resizeSubscription.unsubscribe();
        }
        if (this.resizeSubscription) {
            this.scrollSubscription.unsubscribe();
        }
    }

    /**
     * Subscribe to guidedTourCurrentStepStream and scroll to set element if the user has the right permission
     */
    public subscribeToGuidedTourCurrentStepStream() {
        this.guidedTourService.getGuidedTourCurrentStepStream().subscribe((step: TextTourStep | ImageTourStep | VideoTourStep) => {
            this.currentTourStep = step;
            if (!this.currentTourStep) {
                return;
            }
            if (this.hasUserPermissionForCurrentTourStep()) {
                this.scrollToAndSetElement();
                this.handleTransition();
                return;
            }
            this.selectedElementRect = null;
        });
        this.guidedTourService.calculateTransformValue().subscribe(transformX => {
            this.transformX = transformX;
        });
    }

    /**
     * Subscribe to userInteractionFinished to determine if the user interaction has been done
     */
    public subscribeToUserInteractionState(): void {
        // Check availability after first subscribe call since the router event been triggered already
        this.guidedTourService.userInteractionFinishedState().subscribe(isFinished => {
            this.userInteractionFinished = isFinished;
        });
    }

    /**
     * Subscribe to resize event and update step location of the selected element in the tour step
     */
    public subscribeToResizeEvent() {
        this.resizeSubscription = fromEvent(window, 'resize').subscribe(() => {
            this.selectedElementRect = this.updateStepLocation(this.getSelectedElement(), true);
        });
    }

    /**
     * Subscribe to scroll event and update step location of the selected element in the tour step
     */
    public subscribeToScrollEvent() {
        this.scrollSubscription = fromEvent(window, 'scroll').subscribe(() => {
            this.selectedElementRect = this.updateStepLocation(this.getSelectedElement(), true);
        });
    }

    /**
     * Check if the current user has the permission to view the tour step
     * @return true if the current user has the permission to view the tour step, otherwise false
     */
    public hasUserPermissionForCurrentTourStep(): boolean {
        if (!this.currentTourStep) {
            return false;
        }
        return !this.currentTourStep.permission || this.accountService.hasAnyAuthorityDirect(this.currentTourStep.permission);
    }

    /**
     * Scroll to and set highlighted element
     */
    public scrollToAndSetElement(): void {
        this.selectedElementRect = this.updateStepLocation(this.getSelectedElement(), false);

        // Set timeout to allow things to render in order to scroll to the correct location
        setTimeout(() => {
            if (this.isTourOnScreen()) {
                return;
            }
            const topPosition = this.getTopScrollingPosition();
            try {
                window.scrollTo({
                    left: 0,
                    top: topPosition,
                    behavior: 'smooth',
                });
            } catch (err) {
                if (err instanceof TypeError) {
                    window.scroll(0, topPosition);
                } else {
                    throw err;
                }
            }
        }, 0);
    }

    /**
     * Check if the tour step element would be visible on screen
     * @return true if tour step is visible on screen, otherwise false
     */
    public isTourOnScreen(): boolean {
        if (!this.currentTourStep) {
            return false;
        }
        return !this.currentTourStep.highlightSelector || (this.elementInViewport(this.getSelectedElement()) && this.elementInViewport(this.tourStep.nativeElement));
    }

    /**
     * Define if HTMLElement is visible in current viewport
     * Modified from https://stackoverflow.com/questions/123999/how-to-tell-if-a-dom-element-is-visible-in-the-current-viewport
     * @param element that should be checked
     * @return true if element is in viewport, otherwise false
     */
    public elementInViewport(element: HTMLElement | null): boolean {
        if (!element) {
            return false;
        }
        let top = element.offsetTop;
        const height = element.offsetHeight;

        while (element.offsetParent) {
            element = element.offsetParent as HTMLElement;
            top += element.offsetTop;
        }

        const scrollAdjustment = this.currentTourStep && this.currentTourStep.scrollAdjustment ? this.currentTourStep.scrollAdjustment : 0;
        const stepScreenAdjustment = this.getStepScreenAdjustment();

        if (this.isBottom()) {
            return top >= window.pageYOffset + this.topOfPageAdjustment + scrollAdjustment + stepScreenAdjustment && top + height <= window.innerHeight;
        } else {
            return top >= window.pageYOffset + this.topOfPageAdjustment - stepScreenAdjustment && top + height + scrollAdjustment <= window.innerHeight;
        }
    }

    public isVideoTourStep(): boolean {
        return this.currentTourStep instanceof VideoTourStep;
    }

    /**
     * Handle backdrop clicking event of the user
     * @param event: event payload
     */
    public backdropClick(event: Event): void {
        if (this.guidedTourService.preventBackdropFromAdvancing) {
            event.stopPropagation();
        } else {
            this.guidedTourService.nextStep();
        }
        // When the user clicks on the backdrop or tour step while seeing the cancel tour step, the cancel tour will be finished automatically
        if (this.isCancelTour()) {
            this.guidedTourService.finishGuidedTour();
        }
    }

    /**
     * Determines if the cancel tour is currently displayed
     */
    private isCancelTour() {
        return this.currentTourStep ? this.currentTourStep.headlineTranslateKey === 'tour.cancel.headline' : false;
    }

    /**
     * Check if the current tour step has a bottom orientation
     * @return true if the current tour step orientation is bottom, otherwise false
     */
    public isBottom(): boolean {
        if (this.currentTourStep && this.currentTourStep.orientation) {
            return (
                this.currentTourStep.orientation === Orientation.BOTTOM ||
                this.currentTourStep.orientation === Orientation.BOTTOMLEFT ||
                this.currentTourStep.orientation === Orientation.BOTTOMRIGHT
            );
        }
        return false;
    }

    /**
     * Check if the current tour step has a top orientation
     * @return true if the current tour step orientation is bottom, otherwise false
     */
    public isTop(): boolean {
        if (this.currentTourStep && this.currentTourStep.orientation) {
            return (
                this.currentTourStep.orientation === Orientation.TOP ||
                this.currentTourStep.orientation === Orientation.TOPLEFT ||
                this.currentTourStep.orientation === Orientation.TOPRIGHT
            );
        }
        return false;
    }

    /* ==========     Tour step calculation methods     ========== */

    /**
     * Calculate tour step width for tour step element
     * @return tour step width for tour-step div
     */
    public get calculatedTourStepWidth(): number | null {
        if (!this.currentTourStep || !this.selectedElementRect) {
            return null;
        }
        return this.tourStepWidth - this.widthAdjustmentForScreenBound;
    }

    /**
     * @return top position for current tour step
     */
    public get topPosition(): number | null {
        if (!this.currentTourStep || !this.selectedElementRect) {
            return null;
        }
        if (this.isBottom()) {
            const paddingAdjustment = this.getHighlightPadding();
            return this.selectedElementRect.top + this.selectedElementRect.height + paddingAdjustment;
        }
        return this.selectedElementRect.top - this.getHighlightPadding();
    }

    /**
     * @return left position for current tour step
     */
    public get leftPosition(): number | null {
        if (!this.currentTourStep || !this.selectedElementRect) {
            return null;
        }
        if (this.calculatedHighlightLeftPosition === 0) {
            return 5;
        }
        if (this.calculatedHighlightLeftPosition > 0) {
            return this.calculatedHighlightLeftPosition;
        }
        const adjustment = Math.max(0, -this.calculatedHighlightLeftPosition);
        const maxAdjustment = Math.min(this.maxWidthAdjustmentForTourStep, adjustment);
        return this.calculatedHighlightLeftPosition + maxAdjustment;
    }

    /**
     * Get top position for selected element for scrolling
     */
    public getTopScrollingPosition(): number {
        let topPosition = 0;
        if (this.selectedElementRect && this.currentTourStep) {
            const scrollAdjustment = this.currentTourStep.scrollAdjustment ? this.currentTourStep.scrollAdjustment : 0;
            const stepScreenAdjustment = this.getStepScreenAdjustment();
            const positionAdjustment = this.isBottom()
                ? -this.topOfPageAdjustment - scrollAdjustment + stepScreenAdjustment
                : +this.selectedElementRect.height - window.innerHeight + scrollAdjustment - stepScreenAdjustment;
            topPosition = this.isTop()
<<<<<<< HEAD
                ? this.tourStep.nativeElement.getBoundingClientRect().top - 15
=======
                ? window.scrollY + this.tourStep.nativeElement.getBoundingClientRect().top - 15
>>>>>>> f95439b1
                : window.scrollY + this.selectedElementRect.top + this.tourStep.nativeElement.getBoundingClientRect().height + positionAdjustment;
        }
        return topPosition;
    }

    /**
     * Gets defined padding around the highlighted rectangle
     * @return highlight padding for current tour step
     */
    public getHighlightPadding(): number {
        if (this.currentTourStep) {
            let paddingAdjustment = this.currentTourStep.highlightPadding ? this.highlightPadding : 0;
            if (this.currentTourStep.highlightPadding) {
                paddingAdjustment = this.currentTourStep.highlightPadding;
            }
            return paddingAdjustment;
        }
        return 0;
    }

    /**
     * Get overlay style for the rectangles beside the highlighted element
     * @return style object for the rectangle beside the highlighted element
     */
    public getOverlayStyle(position: OverlayPosition) {
        let style;

        if (this.selectedElementRect) {
            const selectedElementTop = this.selectedElementRect.top - this.getHighlightPadding();
            const selectedElementLeft = this.selectedElementRect.left - this.getHighlightPadding();
            const selectedElementHeight = this.selectedElementRect.height + this.getHighlightPadding() * 2;
            const selectedElementWidth = this.selectedElementRect.width + this.getHighlightPadding() * 2;

            switch (position) {
                case OverlayPosition.TOP: {
                    style = { 'top.px': 0, 'left.px': 0, 'height.px': selectedElementTop > 0 ? selectedElementTop : 0 };
                    break;
                }
                case OverlayPosition.LEFT: {
                    style = { 'top.px': selectedElementTop, 'left.px': 0, 'height.px': selectedElementHeight, 'width.px': selectedElementLeft };
                    break;
                }
                case OverlayPosition.RIGHT: {
                    style = { 'top.px': selectedElementTop, 'left.px': selectedElementLeft + selectedElementWidth, 'height.px': selectedElementHeight };
                    break;
                }
                case OverlayPosition.BOTTOM: {
                    style = { 'top.px': selectedElementTop + selectedElementHeight > 0 ? selectedElementTop + selectedElementHeight : 0 };
                    break;
                }
                case OverlayPosition.ELEMENT: {
                    style = { 'top.px': selectedElementTop, 'left.px': selectedElementLeft, 'height.px': selectedElementHeight, 'width.px': selectedElementWidth };
                }
            }
        }
        return style;
    }

    /**
     * Transform position of tour steps which are shown on top of the highlighted element
     * @return {string} '' or 'translateY(-100%)'
     */
    public get transform(): string | null {
        if (
            this.currentTourStep &&
            ((!this.currentTourStep.orientation && this.currentTourStep.highlightSelector) ||
                this.currentTourStep.orientation === Orientation.TOP ||
                this.currentTourStep.orientation === Orientation.TOPRIGHT ||
                this.currentTourStep.orientation === Orientation.TOPLEFT)
        ) {
            return 'translateY(-100%)';
        }
        return '';
    }

    /**
     * Get Element for the current tour step hightlight selector
     * @return current selected element for the tour step or null
     */
    public getSelectedElement(): HTMLElement | null {
        if (!this.currentTourStep || !this.currentTourStep.highlightSelector) {
            return null;
        }
        const selectedElement = document.querySelector(this.currentTourStep.highlightSelector) as HTMLElement;

        // Workaround for instruction elements in the code-editor view, since the element can be in the viewport but hidden by the build output div
        const instructions = selectedElement ? selectedElement.closest('.instructions__content__markdown') : null;
        if (instructions && instructions.scrollHeight > window.innerHeight && instructions.querySelector(this.currentTourStep.highlightSelector)) {
            selectedElement.scrollIntoView({ block: 'center' });
        }
        return selectedElement;
    }

    /**
     * Get Element for the current tour step event listener selector
     * @return selected element for the event listener or null
     */
    public getClickEventListenerSelector(): HTMLElement | null {
        if (!this.currentTourStep || !this.currentTourStep.clickEventListenerSelector) {
            return null;
        }
        return document.querySelector(this.currentTourStep.clickEventListenerSelector);
    }

    /**
     * Calculate max width adjustment for tour step
     * @return {number} maxWidthAdjustmentForTourStep
     */
    public get maxWidthAdjustmentForTourStep(): number {
        return this.tourStepWidth - this.minimalTourStepWidth;
    }

    /**
     * Calculate the left position of the highlighted rectangle
     * @return left position of current tour step / highlighted element
     */
    public get calculatedHighlightLeftPosition(): number {
        if (!this.selectedElementRect || !this.currentTourStep) {
            return 0;
        }

        const paddingAdjustment = this.currentTourStep.highlightPadding ? this.currentTourStep.highlightPadding : 0;

        if (this.currentTourStep.orientation === Orientation.TOPRIGHT || this.currentTourStep.orientation === Orientation.BOTTOMRIGHT) {
            return this.selectedElementRect.right - this.tourStepWidth;
        }

        if (this.currentTourStep.orientation === Orientation.TOPLEFT || this.currentTourStep.orientation === Orientation.BOTTOMLEFT) {
            return this.selectedElementRect.left;
        }

        if (this.currentTourStep.orientation === Orientation.LEFT) {
            return this.selectedElementRect.left - this.tourStepWidth - paddingAdjustment;
        }

        if (this.currentTourStep.orientation === Orientation.RIGHT) {
            return this.selectedElementRect.left + this.selectedElementRect.width + paddingAdjustment;
        }
        return this.selectedElementRect.right - this.selectedElementRect.width / 2 - this.tourStepWidth / 2;
    }

    /**
     * Calculate width adjustment for screen bound
     * @return widthAdjustmentForScreenBound
     */
    public get widthAdjustmentForScreenBound(): number {
        let adjustment = 0;

        if (this.calculatedHighlightLeftPosition < 0) {
            adjustment = -this.calculatedHighlightLeftPosition;
        }
        if (this.calculatedHighlightLeftPosition > window.innerWidth - this.tourStepWidth) {
            adjustment = this.calculatedHighlightLeftPosition - (window.innerWidth - this.tourStepWidth);
        }
        return Math.min(this.maxWidthAdjustmentForTourStep, adjustment);
    }

    /**
     * Calculate a value to add or subtract so the step should not be off screen.
     * @return step screen adjustment
     */
    public getStepScreenAdjustment(): number {
        if (!this.selectedElementRect || !this.currentTourStep) {
            return 0;
        }
        if (this.currentTourStep.orientation === Orientation.LEFT || this.currentTourStep.orientation === Orientation.RIGHT) {
            return 0;
        }

        const scrollAdjustment = this.currentTourStep.scrollAdjustment ? this.currentTourStep.scrollAdjustment : 0;
        const elementHeight = this.selectedElementRect.height + scrollAdjustment + this.tourStep.nativeElement.getBoundingClientRect().height;

        if (window.innerHeight - this.topOfPageAdjustment < elementHeight) {
            return elementHeight - (window.innerHeight - this.topOfPageAdjustment);
        }
        return 0;
    }

    /**
     * Update tour step location and return selected element as DOMRect
     * @param selectedElement: selected element in DOM
     * @param isResizeOrScroll: true if this method is called by a resize or scroll event listener: this method should not listen to user interactions when it is called through resizing or scrolling events
     * @return selected element as DOMRect or null
     */
    public updateStepLocation(selectedElement: HTMLElement | null, isResizeOrScroll: boolean): DOMRect | null {
        let selectedElementRect = null;
        if (selectedElement) {
            selectedElementRect = selectedElement.getBoundingClientRect() as DOMRect;
            if (this.currentTourStep && this.currentTourStep.userInteractionEvent && !isResizeOrScroll) {
                const clickEventListenerElement = this.getClickEventListenerSelector();
                if (clickEventListenerElement) {
                    selectedElement = clickEventListenerElement;
                }
                if (this.currentTourStep.modelingTask) {
                    this.guidedTourService.enableUserInteraction(selectedElement, this.currentTourStep.userInteractionEvent, this.currentTourStep.modelingTask.umlName);
                } else {
                    this.guidedTourService.enableUserInteraction(selectedElement, this.currentTourStep.userInteractionEvent);
                }
            }
        }
        return selectedElementRect;
    }

    /**
     * Sets the startFade class for the tour step div to ease the transition between tour steps
     */
    public handleTransition() {
        this.startFade = true;
        setTimeout(() => {
            this.startFade = false;
        }, 1000);
    }
}<|MERGE_RESOLUTION|>--- conflicted
+++ resolved
@@ -348,11 +348,7 @@
                 ? -this.topOfPageAdjustment - scrollAdjustment + stepScreenAdjustment
                 : +this.selectedElementRect.height - window.innerHeight + scrollAdjustment - stepScreenAdjustment;
             topPosition = this.isTop()
-<<<<<<< HEAD
-                ? this.tourStep.nativeElement.getBoundingClientRect().top - 15
-=======
                 ? window.scrollY + this.tourStep.nativeElement.getBoundingClientRect().top - 15
->>>>>>> f95439b1
                 : window.scrollY + this.selectedElementRect.top + this.tourStep.nativeElement.getBoundingClientRect().height + positionAdjustment;
         }
         return topPosition;
