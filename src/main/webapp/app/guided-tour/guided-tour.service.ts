--- conflicted
+++ resolved
@@ -4,11 +4,7 @@
 import { cloneDeep } from 'lodash';
 import { JhiAlertService } from 'ng-jhipster';
 import { fromEvent, Observable, Subject } from 'rxjs';
-<<<<<<< HEAD
-import { debounceTime } from 'rxjs/internal/operators';
-=======
 import { debounceTime, tap, take, distinctUntilChanged } from 'rxjs/internal/operators';
->>>>>>> f95439b1
 
 import { SERVER_API_URL } from 'app/app.constants';
 import { GuidedTourMapping, GuidedTourSetting } from 'app/guided-tour/guided-tour-setting.model';
@@ -36,10 +32,6 @@
     private availableTourForComponent: GuidedTour | null;
     private onResizeMessage = false;
     private modelingResultCorrect = false;
-<<<<<<< HEAD
-    private mutationObserver: MutationObserver;
-=======
->>>>>>> f95439b1
 
     /** Guided tour service subjects */
     private guidedTourCurrentStepSubject = new Subject<TourStep | null>();
@@ -118,13 +110,10 @@
             });
     }
 
-<<<<<<< HEAD
     private setGuidedTourCourseExerciseMapping(guidedTourMapping: GuidedTourMapping) {
         this.guidedTourMapping = guidedTourMapping;
     }
 
-=======
->>>>>>> f95439b1
     /**
      * @return defined minimum screen size number
      */
@@ -153,7 +142,6 @@
      */
     public userInteractionFinishedState(): Observable<boolean> {
         return this.isUserInteractionFinishedSubject.asObservable();
-<<<<<<< HEAD
     }
 
     /**
@@ -190,44 +178,6 @@
     }
 
     /**
-=======
-    }
-
-    /**
-     * @return Observable of the current modeling task UML name
-     */
-    public checkModelingComponent(): Observable<string | null> {
-        return this.checkModelingComponentSubject.asObservable();
-    }
-
-    /**
-     * @return Observable of resetUMLModelSubject, which is true if the UML model should be reset
-     */
-    resetUMLModel() {
-        return this.resetUMLModelSubject.asObservable();
-    }
-
-    /**
-     * Updates the modelingResultCorrect variable on whether the implemented UML model is correct and enables
-     * the next step button
-     * @param umlName   name of the UML element for the modeling task
-     * @param result    true if the UML element has been modeled correctly, otherwise false
-     */
-    public updateModelingResult(umlName: string, result: boolean) {
-        if (!this.currentStep || !this.currentStep.modelingTask) {
-            return;
-        }
-        if (result && this.currentStep.modelingTask.umlName === umlName) {
-            this.modelingResultCorrect = result;
-            setTimeout(() => {
-                this.enableNextStepClick();
-                this.checkModelingComponentSubject.next(null);
-            }, 0);
-        }
-    }
-
-    /**
->>>>>>> f95439b1
      * @return Observable of the initial translateX value for <ul> so that the right dots are displayed
      */
     public calculateTransformValue(): Observable<number> {
@@ -430,9 +380,6 @@
         this.currentTourStepIndex = 0;
         this.currentTour = null;
         this.guidedTourCurrentStepSubject.next(null);
-        if (this.mutationObserver) {
-            this.mutationObserver.disconnect();
-        }
     }
 
     /**
@@ -442,10 +389,7 @@
      */
     public enableUserInteraction(targetNode: HTMLElement, userInteraction: UserInteractionEvent, modelingTask?: string): void {
         this.isUserInteractionFinishedSubject.next(false);
-<<<<<<< HEAD
-=======
-
->>>>>>> f95439b1
+
         if (!this.currentTour) {
             return;
         }
@@ -457,50 +401,6 @@
             const afterNextStep = this.currentTour.steps[this.currentTourStepIndex + 2];
             this.handleWaitForSelectorEvent(nextStep, afterNextStep);
         } else {
-<<<<<<< HEAD
-            if (userInteraction === UserInteractionEvent.CLICK || userInteraction === UserInteractionEvent.ACE_EDITOR) {
-                this.observeDomMutations(targetNode, userInteraction);
-            } else if (userInteraction === UserInteractionEvent.MODELING) {
-                this.modelingResultCorrect = false;
-                this.checkModelingComponentSubject.next(modelingTask);
-                targetNode = document.querySelector('.modeling-editor .apollon-container .apollon-editor svg') as HTMLElement;
-                const relationObserverNode = document.querySelector('.modeling-editor .apollon-container .apollon-editor svg svg') as HTMLElement;
-                this.observeDomMutations(targetNode, userInteraction, modelingTask);
-                this.observeDomMutations(relationObserverNode, userInteraction, modelingTask);
-            }
-        }
-    }
-
-    /**
-     * Handles the mutation observer for the user interactions
-     * @param targetNode an HTMLElement of which DOM changes should be observed
-     * @param userInteraction the user interaction to complete the tour step
-     */
-    private observeDomMutations(targetNode: HTMLElement, userInteraction: UserInteractionEvent, modelingTask?: string) {
-        this.mutationObserver = new MutationObserver(mutations => {
-            if (userInteraction === UserInteractionEvent.CLICK) {
-                this.mutationObserver.disconnect();
-                this.enableNextStepClick();
-            } else if (userInteraction === UserInteractionEvent.ACE_EDITOR) {
-                mutations.forEach(mutation => {
-                    if (mutation.addedNodes.length !== mutation.removedNodes.length && (mutation.addedNodes.length >= 1 || mutation.removedNodes.length >= 1)) {
-                        this.mutationObserver.disconnect();
-                        this.enableNextStepClick();
-                    }
-                });
-            } else if (userInteraction === UserInteractionEvent.MODELING) {
-                this.checkModelingComponentSubject.next(modelingTask);
-                if (this.modelingResultCorrect) {
-                    this.mutationObserver.disconnect();
-                }
-            }
-        });
-        this.mutationObserver.observe(targetNode, {
-            attributes: true,
-            childList: true,
-            characterData: true,
-            subtree: false,
-=======
             /** At a minimum one of childList, attributes, and characterData must be true, otherwise, a TypeError exception will be thrown. */
             let options: MutationObserverInit = { attributes: true, childList: true, characterData: true };
 
@@ -581,7 +481,6 @@
             });
             observer.observe(target, options);
             return () => observer.disconnect();
->>>>>>> f95439b1
         });
 
     /**
@@ -852,20 +751,13 @@
         if (!courseForGuidedTour) {
             return null;
         }
-<<<<<<< HEAD
         const exerciseForGuidedTour = course.exercises.find(
             exercise =>
                 (exercise.type === ExerciseType.PROGRAMMING && exercise.shortName === courseForGuidedTour.exerciseName) || exercise.title === courseForGuidedTour.exerciseName,
         );
         if (exerciseForGuidedTour) {
-=======
-        const exerciseForGuidedTourExists = course.exercises.find(
-            exercise => (exercise.type === ExerciseType.PROGRAMMING && exercise.shortName === guidedTour.exerciseShortName) || exercise.title === guidedTour.exerciseShortName,
-        );
-        if (exerciseForGuidedTourExists) {
->>>>>>> f95439b1
             this.enableTour(guidedTour);
-            return exerciseForGuidedTourExists;
+            return exerciseForGuidedTour;
         }
         return null;
     }
@@ -890,7 +782,6 @@
      * @param guidedTour that should be enabled
      */
     public enableTourForExercise(exercise: Exercise, guidedTour: GuidedTour) {
-<<<<<<< HEAD
         let exerciseExists = null;
         if (exercise.type === ExerciseType.PROGRAMMING) {
             exerciseExists = this.guidedTourMapping.tours[guidedTour.settingsKey] === exercise.shortName;
@@ -899,11 +790,6 @@
         }
 
         if (exerciseExists) {
-=======
-        if (exercise.type === ExerciseType.PROGRAMMING && exercise.shortName === guidedTour.exerciseShortName) {
-            this.enableTour(guidedTour);
-        } else if (exercise.title === guidedTour.exerciseShortName) {
->>>>>>> f95439b1
             this.enableTour(guidedTour);
         }
     }
