--- conflicted
+++ resolved
@@ -338,11 +338,7 @@
     private observeDomMutations(targetNode: HTMLElement, userInteraction: UserInteractionEvent) {
         return new Promise(() => {
             const observer = new MutationObserver(mutations => {
-<<<<<<< HEAD
                 if (userInteraction === UserInteractionEvent.CLICK || userInteraction === UserInteractionEvent.MODELING) {
-=======
-                if (userInteraction === UserInteractionEvent.CLICK) {
->>>>>>> 08e17e46
                     observer.disconnect();
                     this.enableNextStepClick();
                 } else if (userInteraction === UserInteractionEvent.ACE_EDITOR) {
