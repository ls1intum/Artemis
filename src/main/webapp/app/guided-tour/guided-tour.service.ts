--- conflicted
+++ resolved
@@ -29,14 +29,9 @@
     public guidedTourSettings: GuidedTourSetting[];
     public currentTour: GuidedTour | null;
     private guidedTourCurrentStepSubject = new Subject<TourStep | null>();
-<<<<<<< HEAD
     private guidedTourAvailabilitySubject = new Subject<boolean>();
     private isUserInteractionFinishedSubject = new Subject<boolean>();
     private checkModelingComponentSubject = new Subject<boolean>();
-=======
-    private guidedTourAvailability = new Subject<boolean>();
-    private isUserInteractionFinished = new Subject<boolean>();
->>>>>>> fbde08e6
     private transformSubject = new Subject<number>();
     private currentTourStepIndex = 0;
     private onResizeMessage = false;
@@ -148,13 +143,6 @@
     }
 
     /**
-     * Calculates initial translateX value for <ul> so that the right dots are displayed
-     */
-    public calculateTransformValue(): Observable<number> {
-        return this.transformSubject.asObservable();
-    }
-
-    /**
      * Check if the provided tour step is the currently active one
      * @param tourStep: current tour step of the guided tour
      */
@@ -646,11 +634,7 @@
          */
         setTimeout(() => {
             this.availableTourForComponent = cloneDeep(guidedTour);
-<<<<<<< HEAD
             this.guidedTourAvailabilitySubject.next(true);
-=======
-            this.guidedTourAvailability.next(true);
->>>>>>> fbde08e6
             const hasStartedOrFinishedTour = this.checkTourState(guidedTour);
             // Only start tour automatically if the user has never seen it before
             if (!hasStartedOrFinishedTour) {
@@ -731,7 +715,6 @@
                 nextPlusOneDot.classList.add('n-small');
                 dotList.style.transform = 'translateX(' + this.transformCount + 'px)';
                 dotList.querySelectorAll('li').forEach((node, index) => {
-                    console.log('nextIndex - 8: ', nextIndex - 8);
                     if (index === nextIndex - 9) {
                         node.classList.remove('p-small');
                     } else if (index === nextIndex - 8) {
