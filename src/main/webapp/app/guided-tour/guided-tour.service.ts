--- conflicted
+++ resolved
@@ -12,11 +12,7 @@
 import { AccountService, User } from 'app/core';
 import { TextTourStep, TourStep, VideoTourStep } from 'app/guided-tour/guided-tour-step.model';
 import { GuidedTour } from 'app/guided-tour/guided-tour.model';
-<<<<<<< HEAD
-import { filter, take, distinctUntilChanged } from 'rxjs/operators';
-=======
 import { filter } from 'rxjs/operators';
->>>>>>> 1eee6222
 import { DeviceDetectorService } from 'ngx-device-detector';
 import { Course } from 'app/entities/course';
 import { Exercise, ExerciseType } from 'app/entities/exercise';
@@ -369,18 +365,14 @@
         this.currentTour = null;
         this.guidedTourCurrentStepSubject.next(null);
     }
+
     /**
      * Enable a smooth user interaction
      * @param targetNode an HTMLElement of which DOM changes should be observed
      * @param userInteraction the user interaction to complete the tour step
      */
-<<<<<<< HEAD
-    public enableUserInteraction(targetNode: HTMLElement, userInteraction: UserInteractionEvent): void {
-        this.isUserInteractionFinished.next(false);
-=======
     public enableUserInteraction(targetNode: HTMLElement, userInteraction: UserInteractionEvent, modelingTask?: string): void {
         this.isUserInteractionFinishedSubject.next(false);
->>>>>>> 1eee6222
 
         if (!this.currentTour) {
             return;
@@ -394,11 +386,7 @@
             this.handleWaitForSelectorEvent(nextStep, afterNextStep);
         } else {
             /** At a minimum one of childList, attributes, and characterData must be true, otherwise, a TypeError exception will be thrown. */
-<<<<<<< HEAD
-            const options: MutationObserverInit = { attributes: true, childList: true, characterData: true };
-=======
             let options: MutationObserverInit = { attributes: true, childList: true, characterData: true };
->>>>>>> 1eee6222
 
             if (userInteraction === UserInteractionEvent.CLICK) {
                 /** The first DOM mutation on the click event listener triggers the enableNextStepClick() call */
@@ -423,8 +411,6 @@
                     .subscribe((mutation: MutationRecord) => {
                         this.enableNextStepClick();
                     });
-<<<<<<< HEAD
-=======
             } else if (userInteraction === UserInteractionEvent.MODELING) {
                 /** We observe any DOM mutation in the .apollon-editor node and its children
                  *  If the UML model is correct then enableNextStepClick() will be called
@@ -443,7 +429,6 @@
                             this.enableNextStepClick();
                         }
                     });
->>>>>>> 1eee6222
             }
         }
     }
@@ -453,7 +438,6 @@
      * the highlightSelector of the after next step are visible
      * @param nextStep  next tour step
      * @param afterNextStep the tour step after the next tour step
-<<<<<<< HEAD
      */
     private handleWaitForSelectorEvent(nextStep: TourStep | null, afterNextStep: TourStep | null) {
         if (nextStep && nextStep.highlightSelector) {
@@ -472,26 +456,6 @@
      * @param target    target node of an HTMLElement of which DOM changes should be observed
      * @param options   the configuration options for the mutation observer
      */
-=======
-     */
-    private handleWaitForSelectorEvent(nextStep: TourStep | null, afterNextStep: TourStep | null) {
-        if (nextStep && nextStep.highlightSelector) {
-            if (afterNextStep && afterNextStep.highlightSelector) {
-                this.waitForElement(nextStep.highlightSelector, afterNextStep.highlightSelector);
-            } else {
-                this.waitForElement(nextStep.highlightSelector);
-            }
-        } else {
-            this.enableNextStepClick();
-        }
-    }
-
-    /**
-     * Handles the mutation observer for the user interactions
-     * @param target    target node of an HTMLElement of which DOM changes should be observed
-     * @param options   the configuration options for the mutation observer
-     */
->>>>>>> 1eee6222
     private observeMutations = (target: any, options: MutationObserverInit) =>
         new Observable<MutationRecord>(subscribe => {
             const observer = new MutationObserver(mutations => {
@@ -782,14 +746,8 @@
      * @param courses which can contain the needed course for the tour
      * @param guidedTour that should be enabled
      */
-    public enableTourForCourse(courses: Course | Course[], guidedTour: GuidedTour): Course | null {
-        let courseForTour;
-        if (courses instanceof Array) {
-            courseForTour = courses.find(course => course.shortName === guidedTour.courseShortName);
-        } else {
-            courseForTour = courses;
-        }
-
+    public enableTourForCourseOverview(courses: Course[], guidedTour: GuidedTour): Course | null {
+        const courseForTour = courses.find(course => course.shortName === guidedTour.courseShortName);
         if (courseForTour) {
             this.enableTour(guidedTour);
             return courseForTour;
@@ -802,22 +760,12 @@
      * @param exercise which can contain the needed exercise for the tour
      * @param guidedTour that should be enabled
      */
-<<<<<<< HEAD
-    public enableTourForExercise(exercise: Exercise, guidedTour: GuidedTour): Exercise | null {
-        if (exercise.type === ExerciseType.PROGRAMMING && exercise.shortName === guidedTour.exerciseShortName) {
-=======
     public enableTourForExercise(exercise: Exercise, guidedTour: GuidedTour) {
         if (exercise.type === ExerciseType.PROGRAMMING && exercise.shortName === guidedTour.exerciseShortName) {
             this.enableTour(guidedTour);
         } else if (exercise.title === guidedTour.exerciseShortName) {
->>>>>>> 1eee6222
             this.enableTour(guidedTour);
-            return exercise;
-        } else if (exercise.title === guidedTour.exerciseShortName) {
-            this.enableTour(guidedTour);
-            return exercise;
-        }
-        return null;
+        }
     }
 
     /**
