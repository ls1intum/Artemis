--- conflicted
+++ resolved
@@ -2,13 +2,8 @@
 import { HttpClient, HttpResponse } from '@angular/common/http';
 import { NavigationEnd, NavigationStart, Router } from '@angular/router';
 import { cloneDeep } from 'lodash';
-<<<<<<< HEAD
-import { JhiAlertService } from 'ng-jhipster';
+import { AlertService } from 'app/core/alert/alert.service';
 import { BehaviorSubject, fromEvent, Observable, Subject } from 'rxjs';
-=======
-import { AlertService } from 'app/core/alert/alert.service';
-import { fromEvent, Observable, Subject } from 'rxjs';
->>>>>>> 51931fe9
 import { filter, flatMap, map, switchMap } from 'rxjs/operators';
 import { debounceTime, distinctUntilChanged } from 'rxjs/internal/operators';
 import { SERVER_API_URL } from 'app/app.constants';
