import { Injectable } from '@angular/core';
import { HttpClient, HttpResponse } from '@angular/common/http';
import { NavigationStart, Router } from '@angular/router';
import { cloneDeep } from 'lodash';
import { JhiAlertService } from 'ng-jhipster';
import { fromEvent, Observable, Subject } from 'rxjs';
<<<<<<< HEAD
import { debounceTime, take, distinctUntilChanged } from 'rxjs/internal/operators';
=======
import { debounceTime, tap, take, distinctUntilChanged } from 'rxjs/internal/operators';
>>>>>>> 67ddc384

import { SERVER_API_URL } from 'app/app.constants';
import { GuidedTourMapping, GuidedTourSetting } from 'app/guided-tour/guided-tour-setting.model';
import { GuidedTourState, Orientation, OrientationConfiguration, UserInteractionEvent } from './guided-tour.constants';
import { AccountService, User } from 'app/core';
import { TextTourStep, TourStep, VideoTourStep } from 'app/guided-tour/guided-tour-step.model';
import { GuidedTour } from 'app/guided-tour/guided-tour.model';
import { filter } from 'rxjs/operators';
import { DeviceDetectorService } from 'ngx-device-detector';
import { Course } from 'app/entities/course';
import { Exercise, ExerciseType } from 'app/entities/exercise';
import { clickOnElement } from 'app/guided-tour/guided-tour.utils';
import { cancelTour } from 'app/guided-tour/tours/general-tour';
import { ProfileService } from 'app/layouts/profiles/profile.service';

export type EntityResponseType = HttpResponse<GuidedTourSetting[]>;

@Injectable({ providedIn: 'root' })
export class GuidedTourService {
    public resourceUrl = SERVER_API_URL + 'api/guided-tour-settings';
    public guidedTourSettings: GuidedTourSetting[];
    public currentTour: GuidedTour | null;

    private currentTourStepIndex = 0;
    private availableTourForComponent: GuidedTour | null;
    private onResizeMessage = false;
    private modelingResultCorrect = false;

    /** Guided tour service subjects */
    private guidedTourCurrentStepSubject = new Subject<TourStep | null>();
    private guidedTourAvailabilitySubject = new Subject<boolean>();
    private isUserInteractionFinishedSubject = new Subject<boolean>();
    private transformSubject = new Subject<number>();
    private checkModelingComponentSubject = new Subject<string | null>();
    private resetUMLModelSubject = new Subject<boolean>();

    /** Variables for the dot navigation */
    public maxDots = 10;
    private transformCount = 0;
    private transformXIntervalNext = -26;
    private transformXIntervalPrev = 26;

    // Guided tour course and exercise mapping
    public guidedTourMapping: GuidedTourMapping;

    constructor(
        private http: HttpClient,
        private jhiAlertService: JhiAlertService,
        private accountService: AccountService,
        private router: Router,
        private deviceService: DeviceDetectorService,
        private profileService: ProfileService,
    ) {}

    /**
     * Init method for guided tour settings to retrieve the guided tour settings and subscribe to window resize events
     */
    public init() {
        // Retrieve the guided tour setting from the account service after the user is logged in
        this.accountService.getAuthenticationState().subscribe((user: User | null) => {
            if (user) {
                this.guidedTourSettings = user ? user.guidedTourSettings : [];
            }
        });

        // Retrieve the guided tour mapping from the profile service
        this.profileService.getProfileInfo().subscribe(profileInfo => {
            if (profileInfo && profileInfo.guidedTourMapping) {
                this.guidedTourMapping = profileInfo.guidedTourMapping;
            }
        });

        // Reset guided tour availability on router navigation
        this.router.events.subscribe(event => {
            if (this.availableTourForComponent && event instanceof NavigationStart) {
                this.finishGuidedTour();
                this.guidedTourAvailabilitySubject.next(false);
            }
        });

        /**
         * Subscribe to window resize events
         */
        fromEvent(window, 'resize')
            .pipe(debounceTime(200))
            .subscribe(() => {
                if (this.currentTour && this.deviceService.isDesktop()) {
                    if (this.tourMinimumScreenSize >= window.innerWidth && !(this.currentTour.steps[this.currentTourStepIndex] instanceof VideoTourStep)) {
                        this.onResizeMessage = true;
                        this.guidedTourCurrentStepSubject.next(
                            new TextTourStep({
                                headlineTranslateKey: 'tour.resize.headline',
                                contentTranslateKey: 'tour.resize.content',
                            }),
                        );
                    } else {
                        if (this.onResizeMessage) {
                            this.onResizeMessage = false;
                            this.setPreparedTourStep();
                        }
                    }
                }
            });
    }

<<<<<<< HEAD
    private setGuidedTourCourseExerciseMapping(guidedTourMapping: GuidedTourMapping) {
        this.guidedTourMapping = guidedTourMapping;
    }

=======
>>>>>>> 67ddc384
    /**
     * @return defined minimum screen size number
     */
    private get tourMinimumScreenSize(): number {
        return this.currentTour && this.currentTour.minimumScreenSize ? this.currentTour.minimumScreenSize : 1000;
    }

    /**
     * @return current tour step as Observable
     */
    public getGuidedTourCurrentStepStream(): Observable<TourStep | null> {
        return this.guidedTourCurrentStepSubject.asObservable();
    }

    /**
     * @return Observable(true) if the guided tour is available for the current component, otherwise Observable(false)
     */
    public getGuidedTourAvailabilityStream(): Observable<boolean> {
        // The guided tour is currently disabled for mobile devices and tablets
        // TODO optimize guided tour layout for mobile devices and tablets
        return this.guidedTourAvailabilitySubject.map(isTourAvailable => isTourAvailable && this.deviceService.isDesktop());
    }

    /**
     * @return Observable(true) if the required user interaction for the guided tour step has been executed, otherwise Observable(false)
     */
    public userInteractionFinishedState(): Observable<boolean> {
        return this.isUserInteractionFinishedSubject.asObservable();
<<<<<<< HEAD
    }

    /**
     * @return Observable of the current modeling task UML name
     */
    public checkModelingComponent(): Observable<string | null> {
        return this.checkModelingComponentSubject.asObservable();
    }

    /**
     * @return Observable of resetUMLModelSubject, which is true if the UML model should be reset
     */
    resetUMLModel() {
        return this.resetUMLModelSubject.asObservable();
    }

    /**
     * Updates the modelingResultCorrect variable on whether the implemented UML model is correct and enables
     * the next step button
     * @param umlName   name of the UML element for the modeling task
     * @param result    true if the UML element has been modeled correctly, otherwise false
     */
    public updateModelingResult(umlName: string, result: boolean) {
        if (!this.currentStep || !this.currentStep.modelingTask) {
            return;
        }
        if (result && this.currentStep.modelingTask.umlName === umlName) {
            this.modelingResultCorrect = result;
            setTimeout(() => {
                this.enableNextStepClick();
                this.checkModelingComponentSubject.next(null);
            }, 0);
        }
    }

    /**
=======
    }

    /**
     * @return Observable of the current modeling task UML name
     */
    public checkModelingComponent(): Observable<string | null> {
        return this.checkModelingComponentSubject.asObservable();
    }

    /**
     * @return Observable of resetUMLModelSubject, which is true if the UML model should be reset
     */
    resetUMLModel() {
        return this.resetUMLModelSubject.asObservable();
    }

    /**
     * Updates the modelingResultCorrect variable on whether the implemented UML model is correct and enables
     * the next step button
     * @param umlName   name of the UML element for the modeling task
     * @param result    true if the UML element has been modeled correctly, otherwise false
     */
    public updateModelingResult(umlName: string, result: boolean) {
        if (!this.currentStep || !this.currentStep.modelingTask) {
            return;
        }
        if (result && this.currentStep.modelingTask.umlName === umlName) {
            this.modelingResultCorrect = result;
            setTimeout(() => {
                this.enableNextStepClick();
                this.checkModelingComponentSubject.next(null);
            }, 0);
        }
    }

    /**
>>>>>>> 67ddc384
     * @return Observable of the initial translateX value for <ul> so that the right dots are displayed
     */
    public calculateTransformValue(): Observable<number> {
        return this.transformSubject.asObservable();
    }

    /**
     * Check if the provided tour step is the currently active one
     * @param tourStep: current tour step of the guided tour
     */
    public isCurrentStep(tourStep: TourStep): boolean {
        if (this.currentTour && this.currentTour.steps) {
            return this.currentTourStepDisplay === this.currentTour.steps.indexOf(tourStep) + 1;
        }
        return false;
    }

    /**
     * Check if the provided tour step is the currently active one
     */
<<<<<<< HEAD
    public get currentStep(): TourStep | null {
=======
    public get currentStep(): any | null {
>>>>>>> 67ddc384
        if (!this.currentTour || !this.currentTour.steps) {
            return null;
        }
        return this.currentTour.steps[this.currentTourStepIndex];
    }

    /**
     * Get the current step string for the headline, that shows which step is currently displayed, `currentStep / totalStep`
     */
    public getCurrentStepString() {
        if (!this.currentTour) {
            return;
        }
        const currentStep = this.currentTourStepIndex + 1;
        const totalSteps = this.currentTour.steps.length;
        return `${currentStep} / ${totalSteps}`;
    }

    /**
     * Navigate to previous tour step
     */
    public backStep(): void {
        if (!this.currentTour) {
            return;
        }

        const currentStep = this.currentTour.steps[this.currentTourStepIndex];
        const previousStep = this.currentTour.steps[this.currentTourStepIndex - 1];
        this.calculateAndDisplayDotNavigation(this.currentTourStepIndex, this.currentTourStepIndex - 1);

        if (currentStep.closeAction) {
            currentStep.closeAction();
        }
        if (previousStep) {
            this.currentTourStepIndex--;
            if (previousStep.action) {
                previousStep.action();
            }
            setTimeout(() => {
                this.setPreparedTourStep();
            });
        } else {
            this.resetTour();
        }
    }

    /**
     * Navigate to next tour step
     */
    public nextStep(): void {
        if (!this.currentTour) {
            return;
        }
        const currentStep = this.currentTour.steps[this.currentTourStepIndex];
        const nextStep = this.currentTour.steps[this.currentTourStepIndex + 1];
        this.calculateAndDisplayDotNavigation(this.currentTourStepIndex, this.currentTourStepIndex + 1);

        if (currentStep.closeAction) {
            currentStep.closeAction();
        }
        if (nextStep) {
            this.currentTourStepIndex++;
            if (nextStep.action) {
                nextStep.action();
            }
            // Usually an action is opening something so we need to give it time to render.
            setTimeout(() => {
                this.setPreparedTourStep();
            });
        } else {
            this.finishGuidedTour();
        }
    }

    /**
     * Trigger callback method if there is one and finish the current guided tour by updating the guided tour settings in the database
     * and calling the reset tour method to remove current tour elements
     *
     */
    public finishGuidedTour() {
        if (!this.currentTour) {
            return;
        }
        if (this.currentTour.completeCallback) {
            this.currentTour.completeCallback();
        }
        this.subscribeToAndUpdateGuidedTourSettings(GuidedTourState.FINISHED);
    }

    /**
     * Skip current guided tour after updating the guided tour settings in the database and calling the reset tour method to remove current tour elements.
     */
    public skipTour(): void {
        if (this.currentTour) {
            if (this.currentTour.skipCallback) {
                this.currentTour.skipCallback(this.currentTourStepIndex);
            }
        }
        if (this.currentTourStepIndex + 1 === this.getFilteredTourSteps().length) {
            this.finishGuidedTour();
        } else {
            this.subscribeToAndUpdateGuidedTourSettings(GuidedTourState.STARTED);
            this.showCancelHint();
        }
    }

    /**
     * Show the cancel hint every time a user skips a tour
     */
    private showCancelHint(): void {
        /** Do not show hint if the user has seen it already */
        const hasStartedOrFinishedTour = this.checkTourState(cancelTour);
        if (hasStartedOrFinishedTour) {
            return;
        }

        clickOnElement('#account-menu[aria-expanded="false"]');
        setTimeout(() => {
            this.currentTour = cloneDeep(cancelTour);
            /** Proceed with tour if the tour has tour steps and the tour display is allowed for current window size */
            if (this.currentTour.steps.length > 0 && this.tourAllowedForWindowSize()) {
                const currentStep = this.currentTour.steps[this.currentTourStepIndex];
                if (currentStep.action) {
                    currentStep.action();
                }
                this.setPreparedTourStep();
            }
        });
    }

    /**
     * Subscribe to the update method call
     * @param guidedTourState GuidedTourState.FINISHED if the tour is closed on the last step, otherwise GuidedTourState.STARTED
     */
    public subscribeToAndUpdateGuidedTourSettings(guidedTourState: GuidedTourState) {
        if (!this.currentTour) {
            return;
        }
        // If the tour was already finished, then keep the state
        const updatedTourState = this.checkTourState(this.currentTour, GuidedTourState.FINISHED) ? GuidedTourState.FINISHED : guidedTourState;
        this.updateGuidedTourSettings(this.currentTour.settingsKey, this.currentTourStepDisplay, updatedTourState)
            .pipe(filter(guidedTourSettings => !!guidedTourSettings.body))
            .subscribe(guidedTourSettings => {
                this.guidedTourSettings = guidedTourSettings.body!;
            });
        this.resetTour();
    }

    /**
     * Check if the current user has already finished a given guided tour by filtering the user's guided tour settings and comp
     * @param guidedTour that should be checked for the state
     * @param state that should be checked, if no state is given, then true is returned if the tour has been started or finished
     */
    public checkTourState(guidedTour: GuidedTour, state?: GuidedTourState): boolean {
        const tourSetting = this.guidedTourSettings.filter(setting => setting.guidedTourKey === guidedTour.settingsKey);
        if (state) {
            return !!(tourSetting.length === 1 && tourSetting[0].guidedTourState.toString() === GuidedTourState[state]);
        }
        return tourSetting.length >= 1;
    }

    /**
     * Get the last step that the user visited during the given tour
     */
    public getLastSeenTourStepIndex(): number {
        if (!this.availableTourForComponent) {
            return 0;
        }
        const tourSetting = this.guidedTourSettings.filter(setting => setting.guidedTourKey === this.availableTourForComponent!.settingsKey);
        return tourSetting.length === 1 && tourSetting[0].guidedTourStep !== this.getFilteredTourSteps().length ? tourSetting[0].guidedTourStep - 1 : 0;
    }

    /**
     * Close tour by resetting `currentTour`, `currentTourStepIndex` and `guidedTourCurrentStepSubject`
     * and remove overlay
     */
    public resetTour(): void {
        document.body.classList.remove('tour-open');
        this.currentTourStepIndex = 0;
        this.currentTour = null;
        this.guidedTourCurrentStepSubject.next(null);
    }

    /**
     * Enable a smooth user interaction
     * @param targetNode an HTMLElement of which DOM changes should be observed
     * @param userInteraction the user interaction to complete the tour step
     */
    public enableUserInteraction(targetNode: HTMLElement, userInteraction: UserInteractionEvent, modelingTask?: string): void {
        this.isUserInteractionFinishedSubject.next(false);

        if (!this.currentTour) {
            return;
        }

        const currentStep = this.currentTour.steps[this.currentTourStepIndex];

        if (userInteraction === UserInteractionEvent.WAIT_FOR_SELECTOR) {
            const nextStep = this.currentTour.steps[this.currentTourStepIndex + 1];
            const afterNextStep = this.currentTour.steps[this.currentTourStepIndex + 2];
            this.handleWaitForSelectorEvent(nextStep, afterNextStep);
        } else {
            /** At a minimum one of childList, attributes, and characterData must be true, otherwise, a TypeError exception will be thrown. */
            let options: MutationObserverInit = { attributes: true, childList: true, characterData: true };

            if (userInteraction === UserInteractionEvent.CLICK) {
                /** The first DOM mutation on the click event listener triggers the enableNextStepClick() call */
                this.observeMutations(targetNode, options)
                    .pipe(take(1))
                    .subscribe(() => {
                        this.enableNextStepClick();
                        if (currentStep.triggerNextStep) {
                            this.nextStep();
                        }
                    });
            } else if (userInteraction === UserInteractionEvent.ACE_EDITOR) {
                /** We observe any added or removed lines in the .ace_text-layer node and trigger enableNextStepClick() */
                targetNode = document.querySelector('.ace_text-layer') as HTMLElement;
                this.observeMutations(targetNode, options)
                    .pipe(
                        filter(
                            (mutation: MutationRecord) =>
                                mutation.addedNodes.length !== mutation.removedNodes.length && (mutation.addedNodes.length >= 1 || mutation.removedNodes.length >= 1),
                        ),
                    )
                    .subscribe((mutation: MutationRecord) => {
                        this.enableNextStepClick();
                    });
            } else if (userInteraction === UserInteractionEvent.MODELING) {
                /** We observe any DOM mutation in the .apollon-editor node and its children
                 *  If the UML model is correct then enableNextStepClick() will be called
                 */
                options = { childList: true, subtree: true };
                targetNode = document.querySelector('.modeling-editor .apollon-container .apollon-editor svg') as HTMLElement;

                this.modelingResultCorrect = false;
                this.checkModelingComponentSubject.next(modelingTask);

                this.observeMutations(targetNode, options)
                    .pipe(debounceTime(100), distinctUntilChanged())
                    .subscribe(() => {
                        this.checkModelingComponentSubject.next(modelingTask);
                        if (this.modelingResultCorrect) {
                            this.enableNextStepClick();
                        }
                    });
            }
        }
    }

    /**
     * Enables the next step click if the highlightSelector of the next step or
     * the highlightSelector of the after next step are visible
     * @param nextStep  next tour step
     * @param afterNextStep the tour step after the next tour step
     */
    private handleWaitForSelectorEvent(nextStep: TourStep | null, afterNextStep: TourStep | null) {
        if (nextStep && nextStep.highlightSelector) {
            if (afterNextStep && afterNextStep.highlightSelector) {
                this.waitForElement(nextStep.highlightSelector, afterNextStep.highlightSelector);
            } else {
                this.waitForElement(nextStep.highlightSelector);
            }
        } else {
            this.enableNextStepClick();
        }
    }

    /**
     * Handles the mutation observer for the user interactions
     * @param target    target node of an HTMLElement of which DOM changes should be observed
     * @param options   the configuration options for the mutation observer
     */
    private observeMutations = (target: any, options: MutationObserverInit) =>
        new Observable<MutationRecord>(subscribe => {
            const observer = new MutationObserver(mutations => {
                mutations.forEach(mutation => {
                    subscribe.next(mutation);
                });
            });
            observer.observe(target, options);
            return () => observer.disconnect();
        });

    /**
     * Wait for the next step selector to appear in the DOM and continue with the next step
     * @param nextStepSelector the selector string of the next element that should appear in the DOM
     * @param afterNextStepSelector if the nextSelector does not show up in the DOM then wait for the step afterwards as well
     */
    private waitForElement(nextStepSelector: string, afterNextStepSelector?: string) {
        const interval = setInterval(() => {
            const nextElement = document.querySelector(nextStepSelector);
            const afterNextElement = afterNextStepSelector ? document.querySelector(afterNextStepSelector) : null;
            if (nextElement || afterNextElement) {
                clearInterval(interval);
                this.enableNextStepClick();
            }
        }, 1000);
    }

    /**
     * Remove the disabled attribute so that the next button is clickable again
     */
    private enableNextStepClick() {
        this.isUserInteractionFinishedSubject.next(true);
    }

    /**
     * Start guided tour for given guided tour
     */
    public startTour(): void {
        if (!this.availableTourForComponent) {
            return;
        }
        // Keep current tour null until start tour is triggered, else it could be somehow accessed through nextStep() calls
        this.currentTour = this.availableTourForComponent;

        // Filter tour steps according to permissions
        this.currentTour.steps = this.getFilteredTourSteps();
        this.currentTourStepIndex = this.getLastSeenTourStepIndex();

        // Proceed with tour if it has tour steps and the tour display is allowed for current window size
        if (this.currentTour.steps.length > 0 && this.tourAllowedForWindowSize()) {
            if (!this.currentTour.steps[this.currentTourStepIndex]) {
                // Set current tour step index to 0 if the current tour step cannot be found
                this.currentTourStepIndex = 0;
            }
            const currentStep = this.currentTour.steps[this.currentTourStepIndex];
            if (currentStep.action) {
                currentStep.action();
            }
            this.setPreparedTourStep();
            this.calculateTranslateValue(currentStep);
            if (this.currentTourStepIndex === 0 && this.currentTour.resetUMLModel) {
                this.resetUMLModelSubject.next(true);
            }
        }
    }

    private getFilteredTourSteps(): TourStep[] {
        if (!this.availableTourForComponent) {
            return [];
        }
        return this.availableTourForComponent.steps.filter(step => !step.disableStep && (!step.permission || this.accountService.hasAnyAuthorityDirect(step.permission)));
    }

    /**
     * Checks if the current window size is supposed display the guided tour
     * @return true if the minimum screen size is not defined or greater than the current window.innerWidth, otherwise false
     */
    private tourAllowedForWindowSize(): boolean {
        if (this.currentTour) {
            return !this.currentTour.minimumScreenSize || window.innerWidth >= this.currentTour!.minimumScreenSize;
        }
        return false;
    }

    /**
     *  @return true if highlighted element is available, otherwise false
     */
    public checkSelectorValidity(): boolean {
        if (!this.currentTour) {
            return false;
        }
        const currentTourStep = this.currentTour.steps[this.currentTourStepIndex];
        const selector = currentTourStep.highlightSelector;
        if (selector) {
            const selectedElement = document.querySelector(selector);
            if (!selectedElement) {
                return false;
            }
        }
        return true;
    }

    /**
     * @return true if the current step is the last tour step, otherwise false
     */
    public get isOnLastStep(): boolean {
        if (!this.currentTour) {
            return false;
        }
        return this.currentTour.steps.length - 1 === this.currentTourStepIndex;
    }

    /**
     * @return true if the current step is the first tour step, otherwise false
     */
    public get isOnFirstStep(): boolean {
        return this.currentTourStepIndex === 0;
    }

    /**
     * @return true if the `show resize` message should be displayed, otherwise false
     */
    public get isOnResizeMessage(): boolean {
        return this.onResizeMessage;
    }

    /**
     * @return current tour step number
     */
    public get currentTourStepDisplay(): number {
        return this.currentTourStepIndex + 1;
    }

    /**
     *  @return total count of tour steps of the current tour
     */
    public get currentTourStepCount(): any {
        return this.currentTour && this.currentTour.steps ? this.currentTour.steps.length : 0;
    }

    /**
     *  Prevents the tour from advancing by clicking the backdrop
     *  @return the `preventBackdropFromAdvancing` configuration if tour should advance when clicking on the backdrop
     *  or false if this configuration is not set
     */
    public get preventBackdropFromAdvancing(): boolean {
        if (this.currentTour) {
            return this.currentTour && (this.currentTour.preventBackdropFromAdvancing ? this.currentTour.preventBackdropFromAdvancing : true);
        }
        return false;
    }

    /**
     * Get the tour step with defined orientation
     * @return prepared current tour step or null
     */
    private getPreparedTourStep(): TourStep | null {
        if (!this.currentTour) {
            return null;
        }
        return this.checkSelectorValidity()
            ? this.setTourOrientation(this.currentTour.steps[this.currentTourStepIndex])
            : this.setStepAlreadyFinishedHint(this.currentTour.steps[this.currentTourStepIndex]);
    }

    /**
     * Set the next prepared tour step
     */
    private setPreparedTourStep(): void {
        const preparedTourStep = this.getPreparedTourStep();
        if (preparedTourStep) {
            this.guidedTourCurrentStepSubject.next(this.getPreparedTourStep());
        } else {
            this.nextStep();
        }
    }

    /**
     * Set orientation of the passed on tour step
     * @param step passed on tour step of a guided tour
     * @return guided tour step with defined orientation
     */
    private setTourOrientation(step: TourStep): TourStep {
        const convertedStep = cloneDeep(step);
        if (convertedStep.orientation && !(typeof convertedStep.orientation === 'string') && (convertedStep.orientation as OrientationConfiguration[]).length) {
            (convertedStep.orientation as OrientationConfiguration[]).sort((a: OrientationConfiguration, b: OrientationConfiguration) => {
                if (!b.maximumSize) {
                    return 1;
                }
                if (!a.maximumSize) {
                    return -1;
                }
                return b.maximumSize - a.maximumSize;
            });

            let currentOrientation: Orientation = Orientation.TOP;
            (convertedStep.orientation as OrientationConfiguration[]).forEach((orientationConfig: OrientationConfiguration) => {
                if (!orientationConfig.maximumSize || window.innerWidth <= orientationConfig.maximumSize) {
                    currentOrientation = orientationConfig.orientationDirection;
                }
            });

            convertedStep.orientation = currentOrientation;
        }
        return convertedStep;
    }

    /** If the current tour step cannot be displayed because it has already been successfully completed, then this
     * extra TourStep should be displayed instead
     */
    private setStepAlreadyFinishedHint(step: any): TourStep | null {
        if (step.skipStepIfNoSelector) {
            return null;
        }
        return new TextTourStep({
            headlineTranslateKey: step.headlineTranslateKey,
            contentTranslateKey: step.contentTranslateKey,
            alreadyExecutedTranslateKey: 'tour.stepAlreadyExecutedHint.text',
        });
    }

    /**
     * Send a PUT request to update the guided tour settings of the current user
     * @param guidedTourKey the guided_tour_key that will be stored in the database
     * @param guidedTourStep the last tour step the user visited before finishing / skipping the tour
     * @param guidedTourState displays whether the user has finished (FINISHED) the current tour or only STARTED it and cancelled it in the middle
     * @return Observable<EntityResponseType>: updated guided tour settings
     */
    public updateGuidedTourSettings(guidedTourKey: string, guidedTourStep: number, guidedTourState: GuidedTourState): Observable<EntityResponseType> {
        if (!this.guidedTourSettings) {
            this.resetTour();
            throw new Error('Cannot update non existing guided tour settings');
        }
        const existingSettingIndex = this.guidedTourSettings.findIndex(setting => setting.guidedTourKey === guidedTourKey);
        if (existingSettingIndex !== -1) {
            this.guidedTourSettings[existingSettingIndex].guidedTourStep = guidedTourStep;
            this.guidedTourSettings[existingSettingIndex].guidedTourState = guidedTourState;
        } else {
            this.guidedTourSettings.push(new GuidedTourSetting(guidedTourKey, guidedTourStep, guidedTourState));
        }
        return this.http.put<GuidedTourSetting[]>(this.resourceUrl, this.guidedTourSettings, { observe: 'response' });
    }

    /**
     * Enable a given tour for the component that calls this method and make the start tour button in the navigation bar availability
     * by setting the guidedTourAvailability to true
     *
     * @param guidedTour
     */
    public enableTour(guidedTour: GuidedTour) {
        /**
         * Set timeout so that the reset of the previous guided tour on the navigation end can be processed first
         * to prevent ExpressionChangedAfterItHasBeenCheckedError
         */
        setTimeout(() => {
            this.availableTourForComponent = cloneDeep(guidedTour);
            this.guidedTourAvailabilitySubject.next(true);
            const hasStartedOrFinishedTour = this.checkTourState(guidedTour);
            // Only start tour automatically if the user has never seen it before
            if (!hasStartedOrFinishedTour) {
                this.currentTour = this.availableTourForComponent;
                this.startTour();
            }
        }, 500);
    }

    /**
     * Check if the course and exercise for the tour are available on the course-exercise component
     * @param course for which the guided tour availability should be checked
     * @param guidedTour that should be enabled
     */
    public enableTourForCourseExerciseComponent(course: Course | null, guidedTour: GuidedTour) {
        if (!course || !course.exercises) {
            return null;
        }
<<<<<<< HEAD
        const isCourseForGuidedTour = this.guidedTourMapping.courseShortName === course.shortName;
        if (!isCourseForGuidedTour) {
            return null;
        }
        const hasExerciseForGuidedTour = course.exercises.find(
            exercise =>
                (exercise.type === ExerciseType.PROGRAMMING && exercise.shortName === this.guidedTourMapping.tours[guidedTour.settingsKey]) ||
                exercise.title === this.guidedTourMapping.tours[guidedTour.settingsKey],
        );
        if (hasExerciseForGuidedTour) {
            this.enableTour(guidedTour);
=======
        const exerciseForGuidedTourExists = course.exercises.find(
            exercise => (exercise.type === ExerciseType.PROGRAMMING && exercise.shortName === guidedTour.exerciseShortName) || exercise.title === guidedTour.exerciseShortName,
        );
        if (exerciseForGuidedTourExists) {
            this.enableTour(guidedTour);
            return exerciseForGuidedTourExists;
>>>>>>> 67ddc384
        }
        return null;
    }

    /**
     * Check if the course list contains the course for which the tour is available
     * @param courses which can contain the needed course for the tour
     * @param guidedTour that should be enabled
     */
    public enableTourForCourseOverview(courses: Course[], guidedTour: GuidedTour): Course | null {
        const courseForTour = courses.find(course => course.shortName === this.guidedTourMapping.courseShortName);
        if (!courseForTour) {
            return null;
        } else {
            this.enableTour(guidedTour);
            return courseForTour;
        }
    }

    /**
     * Check if the exercise list contains the exercise for which the tour is available
     * @param exercise which can contain the needed exercise for the tour
     * @param guidedTour that should be enabled
     */
    public enableTourForExercise(exercise: Exercise, guidedTour: GuidedTour) {
<<<<<<< HEAD
        if (!exercise.course) {
            return;
        }
        let exerciseExists = null;
        const courseExists = (exercise.course.shortName = this.guidedTourMapping.courseShortName);
        if (exercise.type === ExerciseType.PROGRAMMING) {
            exerciseExists = this.guidedTourMapping.tours[guidedTour.settingsKey] === exercise.shortName;
        } else {
            exerciseExists = this.guidedTourMapping.tours[guidedTour.settingsKey] === exercise.title;
        }

        if (courseExists && exerciseExists) {
=======
        if (exercise.type === ExerciseType.PROGRAMMING && exercise.shortName === guidedTour.exerciseShortName) {
            this.enableTour(guidedTour);
        } else if (exercise.title === guidedTour.exerciseShortName) {
>>>>>>> 67ddc384
            this.enableTour(guidedTour);
        }
    }

    /**
     * Determine if the current course is a course for a guided tour
     * @param course    current course
     * @return true if the current course is a course for a guided tour, otherwise false
     */
    public compareCourseShortName(course: Course): boolean {
        if (!course) {
            return false;
        }
        return course.shortName === this.guidedTourMapping.courseShortName;
    }

    /**
     * Determine if the current exercise is an exercise for a guided tour
     * @param exercise  current exercise
     * @return true if the current exercise is an exercise for a guided tour, otherwise false
     */
    public compareExerciseShortName(exercise: Exercise): boolean {
        if (!exercise || !exercise.course || !this.currentTour) {
            return false;
        }
        const courseMatches = exercise.course.shortName === this.guidedTourMapping.courseShortName;
        const exerciseMatches = exercise.shortName === this.guidedTourMapping.tours[this.currentTour.settingsKey];
        return courseMatches && exerciseMatches;
    }

    /**
     * Display only as many dots as defined in GuidedTourComponent.maxDots
     * @param currentIndex index of the current step
     * @param nextIndex index of the next step, this should (current step -/+ 1) depending on whether the user navigates forwards or backwards
     */
    public calculateAndDisplayDotNavigation(currentIndex: number, nextIndex: number) {
        if (this.currentTour && this.currentTour.steps.length < this.maxDots) {
            return;
        }

        const dotList = document.querySelector('.dotstyle--scaleup ul') as HTMLElement;
        const nextDot = dotList.querySelector(`li.dot-index-${nextIndex}`) as HTMLElement;
        const nextPlusOneDot = dotList.querySelector(`li.dot-index-${nextIndex > currentIndex ? nextIndex + 1 : nextIndex - 1}`) as HTMLElement;
        const firstDot = dotList.querySelector('li:first-child') as HTMLElement;
        const lastDot = dotList.querySelector('li:last-child') as HTMLElement;

        // Handles forward navigation
        if (currentIndex < nextIndex) {
            // Moves the n-small and p-small class one dot further
            if (nextDot && nextDot.classList.contains('n-small') && lastDot && !lastDot.classList.contains('n-small')) {
                this.transformCount += this.transformXIntervalNext;
                nextDot.classList.remove('n-small');
                nextPlusOneDot.classList.add('n-small');
                dotList.style.transform = 'translateX(' + this.transformCount + 'px)';
                dotList.querySelectorAll('li').forEach((node, index) => {
                    if (index === nextIndex - 9) {
                        node.classList.remove('p-small');
                    } else if (index === nextIndex - 8) {
                        node.classList.add('p-small');
                    }
                });
            }
        } else {
            // Handles backwards navigation
            if (nextDot && nextDot.classList.contains('p-small') && firstDot && !firstDot.classList.contains('p-small')) {
                this.transformCount += this.transformXIntervalPrev;
                nextDot.classList.remove('p-small');
                nextPlusOneDot.classList.add('p-small');
                dotList.style.transform = 'translateX(' + this.transformCount + 'px)';
                dotList.querySelectorAll('li').forEach((node, index) => {
                    if (index === nextIndex + 9) {
                        node.classList.remove('n-small');
                    } else if (index === nextIndex + 8) {
                        node.classList.add('n-small');
                    }
                });
            }
        }
    }

    /**
     * Defines the translateX value for the <ul> transform style
     * @param step  last seen tour step
     */
    public calculateTranslateValue(step: TourStep): void {
        let transform = 0;
        const lastSeenStep = this.getLastSeenTourStepIndex() + 1;
        if (lastSeenStep > this.maxDots) {
            transform = ((lastSeenStep % this.maxDots) + 1) * this.transformXIntervalNext;
        }
        this.transformCount = transform;
        this.transformSubject.next(transform);
    }

    /**
     * Defines if an <li> item should have the 'n-small' class
     * @param stepNumber tour step number of the <li> item
     */
    public calculateNSmallDot(stepNumber: number): boolean {
        if (this.getLastSeenTourStepIndex() < this.maxDots) {
            return stepNumber === this.maxDots;
        } else if (stepNumber > this.maxDots) {
            return stepNumber - (this.getLastSeenTourStepIndex() + 1) === 1;
        }
        return false;
    }

    /**
     * Defines if an <li> item should have the 'p-small' class
     * @param stepNumber tour step number of the <li> item
     */
    public calculatePSmallDot(stepNumber: number): boolean {
        if (this.getLastSeenTourStepIndex() < this.maxDots) {
            return false;
        }
        return this.getLastSeenTourStepIndex() + 1 - stepNumber === 8;
    }
}<|MERGE_RESOLUTION|>--- conflicted
+++ resolved
@@ -4,11 +4,7 @@
 import { cloneDeep } from 'lodash';
 import { JhiAlertService } from 'ng-jhipster';
 import { fromEvent, Observable, Subject } from 'rxjs';
-<<<<<<< HEAD
 import { debounceTime, take, distinctUntilChanged } from 'rxjs/internal/operators';
-=======
-import { debounceTime, tap, take, distinctUntilChanged } from 'rxjs/internal/operators';
->>>>>>> 67ddc384
 
 import { SERVER_API_URL } from 'app/app.constants';
 import { GuidedTourMapping, GuidedTourSetting } from 'app/guided-tour/guided-tour-setting.model';
@@ -114,13 +110,10 @@
             });
     }
 
-<<<<<<< HEAD
     private setGuidedTourCourseExerciseMapping(guidedTourMapping: GuidedTourMapping) {
         this.guidedTourMapping = guidedTourMapping;
     }
 
-=======
->>>>>>> 67ddc384
     /**
      * @return defined minimum screen size number
      */
@@ -149,7 +142,13 @@
      */
     public userInteractionFinishedState(): Observable<boolean> {
         return this.isUserInteractionFinishedSubject.asObservable();
-<<<<<<< HEAD
+    }
+
+    /**
+     * @return Observable of the current modeling task UML name
+     */
+    public checkModelingComponent(): Observable<string | null> {
+        return this.checkModelingComponentSubject.asObservable();
     }
 
     /**
@@ -186,44 +185,6 @@
     }
 
     /**
-=======
-    }
-
-    /**
-     * @return Observable of the current modeling task UML name
-     */
-    public checkModelingComponent(): Observable<string | null> {
-        return this.checkModelingComponentSubject.asObservable();
-    }
-
-    /**
-     * @return Observable of resetUMLModelSubject, which is true if the UML model should be reset
-     */
-    resetUMLModel() {
-        return this.resetUMLModelSubject.asObservable();
-    }
-
-    /**
-     * Updates the modelingResultCorrect variable on whether the implemented UML model is correct and enables
-     * the next step button
-     * @param umlName   name of the UML element for the modeling task
-     * @param result    true if the UML element has been modeled correctly, otherwise false
-     */
-    public updateModelingResult(umlName: string, result: boolean) {
-        if (!this.currentStep || !this.currentStep.modelingTask) {
-            return;
-        }
-        if (result && this.currentStep.modelingTask.umlName === umlName) {
-            this.modelingResultCorrect = result;
-            setTimeout(() => {
-                this.enableNextStepClick();
-                this.checkModelingComponentSubject.next(null);
-            }, 0);
-        }
-    }
-
-    /**
->>>>>>> 67ddc384
      * @return Observable of the initial translateX value for <ul> so that the right dots are displayed
      */
     public calculateTransformValue(): Observable<number> {
@@ -244,11 +205,7 @@
     /**
      * Check if the provided tour step is the currently active one
      */
-<<<<<<< HEAD
-    public get currentStep(): TourStep | null {
-=======
     public get currentStep(): any | null {
->>>>>>> 67ddc384
         if (!this.currentTour || !this.currentTour.steps) {
             return null;
         }
@@ -797,7 +754,6 @@
         if (!course || !course.exercises) {
             return null;
         }
-<<<<<<< HEAD
         const isCourseForGuidedTour = this.guidedTourMapping.courseShortName === course.shortName;
         if (!isCourseForGuidedTour) {
             return null;
@@ -809,14 +765,6 @@
         );
         if (hasExerciseForGuidedTour) {
             this.enableTour(guidedTour);
-=======
-        const exerciseForGuidedTourExists = course.exercises.find(
-            exercise => (exercise.type === ExerciseType.PROGRAMMING && exercise.shortName === guidedTour.exerciseShortName) || exercise.title === guidedTour.exerciseShortName,
-        );
-        if (exerciseForGuidedTourExists) {
-            this.enableTour(guidedTour);
-            return exerciseForGuidedTourExists;
->>>>>>> 67ddc384
         }
         return null;
     }
@@ -842,7 +790,6 @@
      * @param guidedTour that should be enabled
      */
     public enableTourForExercise(exercise: Exercise, guidedTour: GuidedTour) {
-<<<<<<< HEAD
         if (!exercise.course) {
             return;
         }
@@ -855,11 +802,6 @@
         }
 
         if (courseExists && exerciseExists) {
-=======
-        if (exercise.type === ExerciseType.PROGRAMMING && exercise.shortName === guidedTour.exerciseShortName) {
-            this.enableTour(guidedTour);
-        } else if (exercise.title === guidedTour.exerciseShortName) {
->>>>>>> 67ddc384
             this.enableTour(guidedTour);
         }
     }
