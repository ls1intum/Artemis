--- conflicted
+++ resolved
@@ -1,9 +1,5 @@
 import { GuidedTour } from 'app/guided-tour/guided-tour.model';
-<<<<<<< HEAD
-import { ImageTourStep, TextTourStep } from 'app/guided-tour/guided-tour-step.model';
-=======
 import { TextTourStep } from 'app/guided-tour/guided-tour-step.model';
->>>>>>> 1962378b
 import { Orientation } from 'app/guided-tour/guided-tour.constants';
 import { clickOnElement } from 'app/guided-tour/guided-tour.utils';
 
@@ -34,7 +30,6 @@
             headlineTranslateKey: 'tour.completed.headline',
             contentTranslateKey: 'tour.completed.content',
             hintTranslateKey: 'tour.completed.hint',
-            // imageUrl: 'https://media.giphy.com/media/g9582DNuQppxC/giphy.gif',
         }),
     ],
 };