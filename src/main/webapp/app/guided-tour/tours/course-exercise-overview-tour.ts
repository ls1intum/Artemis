--- conflicted
+++ resolved
@@ -24,17 +24,6 @@
             orientation: Orientation.RIGHT,
         }),
         new TextTourStep({
-<<<<<<< HEAD
-            highlightSelector: '.tab-item.lectures',
-            headlineTranslateKey: 'tour.courseExerciseOverview.lectures.headline',
-            contentTranslateKey: 'tour.courseExerciseOverview.lectures.content',
-            highlightPadding: 10,
-            orientation: Orientation.RIGHT,
-            skipStepIfNoSelector: true,
-        }),
-        new TextTourStep({
-=======
->>>>>>> 316059b1
             highlightSelector: '.tab-item.statistics',
             headlineTranslateKey: 'tour.courseExerciseOverview.statistics.headline',
             contentTranslateKey: 'tour.courseExerciseOverview.statistics.content',
