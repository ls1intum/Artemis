--- conflicted
+++ resolved
@@ -6,10 +6,7 @@
     declarations: [GuidedTourComponent],
     imports: [ArtemisSharedModule],
     exports: [GuidedTourComponent],
-<<<<<<< HEAD
     providers: [DeviceDetectorService],
-=======
     entryComponents: [GuidedTourComponent],
->>>>>>> 24b981e7
 })
 export class GuidedTourModule {}