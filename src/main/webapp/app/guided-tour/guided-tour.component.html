<div *ngIf="currentTourStep">
    <div *ngIf="!this.selectedElementRect; else selectedElementOverlay">
        <div class="guided-tour-overlay" (click)="backdropClick($event)"></div>
    </div>
</div>
<div *ngIf="currentTourStep">
    <div
        #tourStep
        *ngIf="currentTourStep"
        class="tour-step tour-{{ currentTourStep.orientation }}"
        [class.page-tour-step]="!currentTourStep.highlightSelector"
        [class.startFade]="startFade"
        [class.video-tour]="isVideoTourStep()"
        [style.top.px]="topPosition"
        [style.left.px]="leftPosition"
        [style.width.px]="calculatedTourStepWidth"
        [style.transform]="transform"
    >
        <div *ngIf="currentTourStep.highlightSelector" class="tour-arrow"></div>
        <div class="tour-block">
            <div class="tour-block__header">
                <h3 class="headline" *ngIf="currentTourStep.headlineTranslateKey">
                    <span *ngIf="guidedTourService.currentTour && guidedTourService.currentTour.steps.length > 1"
                        >{{ 'tour.step' | translate: { string: guidedTourService.getCurrentStepString() } }} </span
                    >{{ currentTourStep.headlineTranslateKey | translate }}
                </h3>
                <div *ngIf="guidedTourService.currentTour && guidedTourService.currentTour.steps.length > 1" class="close" (click)="guidedTourService.skipTour()"></div>
            </div>
            <div class="tour-block__content">
                <h5 jhiTranslate="{{ currentTourStep.subHeadlineTranslateKey }}" class="sub-headline" *ngIf="currentTourStep.subHeadlineTranslateKey"></h5>
                <div [innerHTML]="currentTourStep.contentTranslateKey | translate | htmlForGuidedTourMarkdown"></div>
                <div *ngIf="currentTourStep.hintTranslateKey" class="step-hint">
                    <div class="step-hint__icon">
                        <fa-icon icon="info-circle"></fa-icon>
                    </div>
                    <div class="step-hint__label">
                        <div [innerHTML]="currentTourStep.hintTranslateKey | translate | htmlForGuidedTourMarkdown"></div>
                    </div>
                </div>
<<<<<<< HEAD
                <div
                    *ngIf="currentTourStep.userInteractionEvent && !currentTourStep.taskList"
                    class="step-hint interaction alert"
                    [class.alert-success]="this.userInteractionFinished"
                >
=======
                <div *ngIf="currentTourStep.alreadyExecutedTranslateKey" class="step-hint interaction alert alert-success">
                    <div class="step-hint__icon">
                        <fa-icon icon="check"></fa-icon>
                    </div>
                    <div class="step-hint__label">
                        <div [innerHTML]="currentTourStep.alreadyExecutedTranslateKey | translate | htmlForGuidedTourMarkdown"></div>
                    </div>
                </div>
                <div *ngIf="currentTourStep.userInteractionEvent" class="step-hint interaction alert" [class.alert-success]="this.userInteractionFinished">
>>>>>>> 6b59727c
                    <div class="step-hint__icon" *ngIf="this.userInteractionFinished; else userInteractionIcons">
                        <fa-icon icon="check"></fa-icon>
                    </div>
                    <ng-template #userInteractionIcons>
                        <div class="step-hint__icon">
                            <fa-icon *ngIf="currentTourStep.userInteractionEvent === UserInteractionEvent.CLICK" icon="hand-point-up"></fa-icon>
                            <fa-icon *ngIf="currentTourStep.userInteractionEvent === UserInteractionEvent.ACE_EDITOR" icon="i-cursor"></fa-icon>
                            <fa-icon *ngIf="currentTourStep.userInteractionEvent === UserInteractionEvent.WAIT_FOR_SELECTOR" [spin]="true" icon="circle-notch"></fa-icon>
                            <fa-icon *ngIf="currentTourStep.userInteractionEvent === UserInteractionEvent.MODELING" icon="arrows-alt"></fa-icon>
                        </div>
                    </ng-template>
                    <div class="step-hint__label">
                        <span *ngIf="currentTourStep.userInteractionEvent === UserInteractionEvent.CLICK" jhiTranslate="tour.clickHint.text"></span>
                        <span *ngIf="currentTourStep.userInteractionEvent === UserInteractionEvent.ACE_EDITOR" jhiTranslate="tour.typeHint.text"></span>
                        <span *ngIf="currentTourStep.userInteractionEvent === UserInteractionEvent.WAIT_FOR_SELECTOR" jhiTranslate="tour.waitHint.text"></span>
                        <span *ngIf="currentTourStep.userInteractionEvent === UserInteractionEvent.MODELING" jhiTranslate="tour.modelingHint.text"></span>
                    </div>
                </div>
                <div *ngFor="let task of currentTourStep.taskList" class="step-hint">
                    <div class="step-hint__icon">
                        <fa-icon icon="clipboard-list"></fa-icon>
                    </div>
                    <div class="step-hint__label">
                        <div [innerHTML]="task.labelTranslateKey | translate | htmlForGuidedTourMarkdown"></div>
                    </div>
                </div>
                <div *ngIf="currentTourStep.imageUrl">
                    <img src="{{ currentTourStep.imageUrl }}" />
                </div>
                <div *ngIf="currentTourStep.videoUrl" class="step-hint interaction alert">
                    <div class="step-hint__icon">
                        <fa-icon icon="video"></fa-icon>
                    </div>
                    <div class="step-hint__label">
                        <span jhiTranslate="tour.videoHint.text"></span>
                    </div>
                </div>
                <div *ngIf="currentTourStep.videoUrl">
                    <iframe [src]="currentTourStep.videoUrl | translate | safeResourceUrl" frameborder="0" allowfullscreen></iframe>
                </div>
            </div>
            <div class="tour-block__buttons">
                <button [disabled]="guidedTourService.isOnFirstStep || guidedTourService.isOnResizeMessage" class="back-button" (click)="guidedTourService.backStep()">
                    <fa-icon icon="chevron-left"></fa-icon>
                    <span jhiTranslate="tour.navigation.back"></span>
                </button>
                <div class="dotstyle dotstyle--scaleup">
                    <ul *ngIf="guidedTourService.currentTour && guidedTourService.currentTour.steps.length > 1" [ngStyle]="{ transform: 'translateX(' + this.transformX + 'px)' }">
                        <li
                            class="dot-index-{{ guidedTourService.currentTour.steps.indexOf(i) }}"
                            [class.current]="guidedTourService.isCurrentStep(i)"
                            [class.n-small]="guidedTourService.calculateNSmallDot(guidedTourService.currentTour.steps.indexOf(i) + 1)"
                            [class.p-small]="guidedTourService.calculatePSmallDot(guidedTourService.currentTour.steps.indexOf(i) + 1)"
                            *ngFor="let i of guidedTourService.currentTour.steps"
                        >
                            <span>{{ guidedTourService.currentTour.steps.indexOf(i) }}</span>
                        </li>
                    </ul>
                </div>
                <button
                    *ngIf="!guidedTourService.isOnLastStep && !guidedTourService.isOnResizeMessage"
                    class="next-button"
                    [disabled]="this.currentTourStep.userInteractionEvent"
                    (click)="guidedTourService.nextStep()"
                >
                    <span jhiTranslate="tour.navigation.next"></span>
                    <fa-icon icon="chevron-right"></fa-icon>
                </button>
                <button
                    *ngIf="guidedTourService.isOnLastStep"
                    class="next-button"
                    jhiTranslate="tour.navigation.done"
                    [disabled]="this.currentTourStep.userInteractionEvent"
                    (click)="guidedTourService.nextStep()"
                ></button>
                <button *ngIf="guidedTourService.isOnResizeMessage" class="next-button" jhiTranslate="tour.navigation.close" (click)="guidedTourService.resetTour()"></button>
            </div>
        </div>
    </div>
</div>
<ng-template #selectedElementOverlay>
    <div class="guided-tour-overlay" [ngStyle]="getOverlayStyle(OverlayPosition.TOP)" (click)="backdropClick($event)"></div>
    <div class="guided-tour-overlay" [ngStyle]="getOverlayStyle(OverlayPosition.LEFT)" (click)="backdropClick($event)"></div>
    <div class="guided-tour-overlay" [ngStyle]="getOverlayStyle(OverlayPosition.RIGHT)" (click)="backdropClick($event)"></div>
    <div class="guided-tour-overlay" [ngStyle]="getOverlayStyle(OverlayPosition.BOTTOM)" (click)="backdropClick($event)"></div>
    <div
        class="guided-tour-element-overlay"
        [class.click-through]="this.currentTourStep.userInteractionEvent"
        [ngStyle]="getOverlayStyle(OverlayPosition.ELEMENT)"
        (click)="backdropClick($event)"
    ></div>
</ng-template><|MERGE_RESOLUTION|>--- conflicted
+++ resolved
@@ -37,13 +37,6 @@
                         <div [innerHTML]="currentTourStep.hintTranslateKey | translate | htmlForGuidedTourMarkdown"></div>
                     </div>
                 </div>
-<<<<<<< HEAD
-                <div
-                    *ngIf="currentTourStep.userInteractionEvent && !currentTourStep.taskList"
-                    class="step-hint interaction alert"
-                    [class.alert-success]="this.userInteractionFinished"
-                >
-=======
                 <div *ngIf="currentTourStep.alreadyExecutedTranslateKey" class="step-hint interaction alert alert-success">
                     <div class="step-hint__icon">
                         <fa-icon icon="check"></fa-icon>
@@ -52,8 +45,11 @@
                         <div [innerHTML]="currentTourStep.alreadyExecutedTranslateKey | translate | htmlForGuidedTourMarkdown"></div>
                     </div>
                 </div>
-                <div *ngIf="currentTourStep.userInteractionEvent" class="step-hint interaction alert" [class.alert-success]="this.userInteractionFinished">
->>>>>>> 6b59727c
+                <div
+                    *ngIf="currentTourStep.userInteractionEvent && !currentTourStep.taskList"
+                    class="step-hint interaction alert"
+                    [class.alert-success]="this.userInteractionFinished"
+                >
                     <div class="step-hint__icon" *ngIf="this.userInteractionFinished; else userInteractionIcons">
                         <fa-icon icon="check"></fa-icon>
                     </div>
