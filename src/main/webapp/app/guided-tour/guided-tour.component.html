--- conflicted
+++ resolved
@@ -61,13 +61,6 @@
                     </div>
                     <ng-template #userInteractionIcons>
                         <div class="step-hint__icon">
-<<<<<<< HEAD
-                            <fa-icon *ngIf="currentTourStep.userInteractionEvent === UserInteractionEvent.CLICK" icon="hand-point-up"></fa-icon>
-                            <fa-icon *ngIf="currentTourStep.userInteractionEvent === UserInteractionEvent.ACE_EDITOR" icon="i-cursor"></fa-icon>
-                            <fa-icon *ngIf="currentTourStep.userInteractionEvent === UserInteractionEvent.WAIT_FOR_SELECTOR" [spin]="true" icon="circle-notch"></fa-icon>
-                            <fa-icon *ngIf="currentTourStep.userInteractionEvent === UserInteractionEvent.MODELING && !currentTourStep.modelingTask" icon="arrows-alt"></fa-icon>
-                            <fa-icon *ngIf="currentTourStep.userInteractionEvent === UserInteractionEvent.ASSESS_SUBMISSION" icon="edit"></fa-icon>
-=======
                             <fa-icon *ngIf="currentTourStep.userInteractionEvent === UserInteractionEvent.CLICK" [icon]="'hand-point-up'"></fa-icon>
                             <fa-icon *ngIf="currentTourStep.userInteractionEvent === UserInteractionEvent.ACE_EDITOR" [icon]="'i-cursor'"></fa-icon>
                             <fa-icon *ngIf="currentTourStep.userInteractionEvent === UserInteractionEvent.WAIT_FOR_SELECTOR" [spin]="true" [icon]="'circle-notch'"></fa-icon>
@@ -75,7 +68,7 @@
                                 *ngIf="currentTourStep.userInteractionEvent === UserInteractionEvent.MODELING && !currentTourStep.modelingTask"
                                 [icon]="'arrows-alt'"
                             ></fa-icon>
->>>>>>> 51931fe9
+                            <fa-icon *ngIf="currentTourStep.userInteractionEvent === UserInteractionEvent.ASSESS_SUBMISSION" [icon]="'edit'"></fa-icon>
                         </div>
                     </ng-template>
                     <div class="step-hint__label">
