--- conflicted
+++ resolved
@@ -28,20 +28,13 @@
                 <div *ngIf="currentTourStep.videoUrl">
                     <iframe [src]="sanitizer.bypassSecurityTrustResourceUrl(currentTourStep.videoUrl)" frameborder="0" allowfullscreen></iframe>
                 </div>
-<<<<<<< HEAD
-                <div *ngIf="currentTourStep.externalUrl">
-=======
                 <div *ngIf="currentTourStep.externalUrl && currentTourStep.externalUrlTranslateKey">
->>>>>>> 71dbfe62
                     <a
                         [ngClass]="{ 'btn btn-primary': currentTourStep.linkType === LinkType.BUTTON }"
                         jhiTranslate="{{ currentTourStep.externalUrlTranslateKey }}"
                         [href]="currentTourStep.externalUrl"
                         target="_blank"
-<<<<<<< HEAD
-=======
                         rel="noopener noreferrer"
->>>>>>> 71dbfe62
                     ></a>
                 </div>
             </div>
