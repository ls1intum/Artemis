--- conflicted
+++ resolved
@@ -5,10 +5,8 @@
 import { Subject } from 'rxjs';
 import { LearningPathService } from 'app/course/learning-paths/learning-path.service';
 import { NgxLearningPathDTO, NgxLearningPathNode } from 'app/entities/competency/learning-path.model';
-import { ExerciseEntry, LectureUnitEntry } from 'app/course/learning-paths/participate/learning-path-storage.service';
 import { faEye } from '@fortawesome/free-solid-svg-icons';
 import { NgbModal } from '@ng-bootstrap/ng-bootstrap';
-import { LearningPathProgressModalComponent } from 'app/course/learning-paths/progress-modal/learning-path-progress-modal.component';
 
 @Component({
     selector: 'jhi-learning-path-graph',
@@ -21,12 +19,6 @@
     @Input() courseId: number;
     @Output() nodeClicked: EventEmitter<NgxLearningPathNode> = new EventEmitter();
     ngxLearningPath: NgxLearningPathDTO;
-<<<<<<< HEAD
-=======
-    ngxGraph?: NgxLearningPathDTO;
-    ngxPath?: NgxLearningPathDTO;
-    highlightedNode?: NgxLearningPathNode;
->>>>>>> ecc348c3
 
     layout: string | Layout = 'dagreCluster';
     curve = shape.curveBundle;
@@ -42,8 +34,6 @@
 
     faEye = faEye;
 
-    protected readonly PATH = LearningPathViewMode.PATH;
-
     constructor(
         private activatedRoute: ActivatedRoute,
         private learningPathService: LearningPathService,
@@ -57,48 +47,7 @@
     }
 
     @Input() set draggingEnabled(value) {
-        this._draggingEnabled = value || false;
-<<<<<<< HEAD
-=======
-    }
-
-    get draggingEnabled() {
-        return this._draggingEnabled;
-    }
-
-    @Input() set panningEnabled(value) {
-        this._panningEnabled = value || false;
-    }
-
-    get panningEnabled() {
-        return this._panningEnabled;
-    }
-
-    @Input() set zoomEnabled(value) {
-        this._zoomEnabled = value || false;
-    }
-
-    get zoomEnabled() {
-        return this._zoomEnabled;
-    }
-
-    @Input('panOnZoom')
-    get panOnZoom() {
-        return this._panOnZoom;
-    }
-
-    set panOnZoom(value) {
-        this._panOnZoom = value || false;
-    }
-
-    refreshData() {
-        if (this.ngxGraph) {
-            this.loadGraphRepresentation(this.viewMode === LearningPathViewMode.GRAPH);
-        }
-        if (this.ngxPath) {
-            this.loadPathRepresentation(this.viewMode === LearningPathViewMode.PATH);
-        }
->>>>>>> ecc348c3
+        this._draggingEnabled = value;
     }
 
     get draggingEnabled() {
@@ -154,55 +103,4 @@
         this.zoomToFit$.next(true);
         this.center$.next(true);
     }
-<<<<<<< HEAD
-=======
-
-    changeViewMode() {
-        if (this.viewMode === LearningPathViewMode.GRAPH) {
-            this.viewMode = LearningPathViewMode.PATH;
-        } else {
-            this.viewMode = LearningPathViewMode.GRAPH;
-        }
-        this.loadDataIfNecessary();
-        this.update$.next(true);
-    }
-
-    highlightNode(learningObject: LectureUnitEntry | ExerciseEntry) {
-        if (this.viewMode === LearningPathViewMode.GRAPH) {
-            this.highlightedNode = this.findNode(learningObject, this.ngxGraph!);
-        } else {
-            this.highlightedNode = this.findNode(learningObject, this.ngxPath!);
-        }
-        this.update$.next(true);
-    }
-
-    clearHighlighting() {
-        this.highlightedNode = undefined;
-        this.update$.next(true);
-    }
-
-    private findNode(learningObject: LectureUnitEntry | ExerciseEntry, ngx: NgxLearningPathDTO) {
-        if (learningObject instanceof LectureUnitEntry) {
-            return ngx.nodes.find((node) => {
-                return node.linkedResource === learningObject.lectureUnitId && node.linkedResourceParent === learningObject.lectureId;
-            });
-        } else {
-            return ngx.nodes.find((node) => {
-                return node.linkedResource === learningObject.exerciseId && !node.linkedResourceParent;
-            });
-        }
-    }
-
-    viewProgress() {
-        this.learningPathService.getLearningPath(this.learningPathId).subscribe((learningPathResponse) => {
-            const modalRef = this.modalService.open(LearningPathProgressModalComponent, {
-                size: 'xl',
-                backdrop: 'static',
-                windowClass: 'learning-path-modal',
-            });
-            modalRef.componentInstance.courseId = this.courseId;
-            modalRef.componentInstance.learningPath = learningPathResponse.body!;
-        });
-    }
->>>>>>> ecc348c3
 }