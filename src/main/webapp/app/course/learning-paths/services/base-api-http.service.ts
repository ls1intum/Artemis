--- conflicted
+++ resolved
@@ -34,10 +34,7 @@
      * @param options The HTTP options to send with the request.
      *
      * @return  A `Promise` of the response body of type `T`.
-<<<<<<< HEAD
      * @throws {HttpErrorResponse} If the request fails.
-=======
->>>>>>> ad160ff9
      */
     private async request<T>(
         method: HttpMethod,
@@ -79,10 +76,7 @@
      * @protected
      *
      * @return A `Promise` of type `Object` (T),
-<<<<<<< HEAD
      * @throws {HttpErrorResponse} If the request fails.
-=======
->>>>>>> ad160ff9
      */
     protected async get<T>(
         url: string,
@@ -112,10 +106,7 @@
      * @protected
      *
      * @return A `Promise` of type `Object` (T),
-<<<<<<< HEAD
      * @throws {HttpErrorResponse} If the request fails.
-=======
->>>>>>> ad160ff9
      */
     protected async post<T>(
         url: string,
@@ -137,33 +128,18 @@
     }
 
     /**
-<<<<<<< HEAD
      * Constructs a `DELETE` request that interprets the body as JSON and
      * returns a Promise of an object of type `T`.
      *
      * @param url The endpoint URL excluding the base server url (/api).
-=======
-     * Constructs a `PATCH` request that interprets the body as JSON and
-     * returns a Promise of an object of type `T`.
-     *
-     * @param url The endpoint URL excluding the base server url (/api).
-     * @param body The content to include in the body of the request.
->>>>>>> ad160ff9
      * @param options The HTTP options to send with the request.
      * @protected
      *
      * @return A `Promise` of type `Object` (T),
-<<<<<<< HEAD
      * @throws {HttpErrorResponse} If the request fails.
      */
     protected async delete<T>(
         url: string,
-=======
-     */
-    protected async patch<T>(
-        url: string,
-        body?: any,
->>>>>>> ad160ff9
         options?: {
             headers?:
                 | HttpHeaders
@@ -177,10 +153,36 @@
                   };
         },
     ): Promise<T> {
-<<<<<<< HEAD
         return await this.request<T>(HttpMethod.Delete, url, options);
-=======
+    }
+
+    /**
+     * Constructs a `PATCH` request that interprets the body as JSON and
+     * returns a Promise of an object of type `T`.
+     *
+     * @param url The endpoint URL excluding the base server url (/api).
+     * @param body The content to include in the body of the request.
+     * @param options The HTTP options to send with the request.
+     * @protected
+     *
+     * @return A `Promise` of type `Object` (T),
+     */
+    protected async patch<T>(
+        url: string,
+        body?: any,
+        options?: {
+            headers?:
+                | HttpHeaders
+                | {
+                      [header: string]: string | string[];
+                  };
+            params?:
+                | HttpParams
+                | {
+                      [param: string]: string | number | boolean | ReadonlyArray<string | number | boolean>;
+                  };
+        },
+    ): Promise<T> {
         return await this.request<T>(HttpMethod.Patch, url, { body: body, ...options });
->>>>>>> ad160ff9
     }
 }