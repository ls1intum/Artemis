--- conflicted
+++ resolved
@@ -1,6 +1,5 @@
-<<<<<<< HEAD
-<div class="row mt-2 main-container">
-    <div class="col px-0 me-1" style="max-width: min-content">
+<div class="row mt-2 lp-participation-view-container">
+    <div class="col px-0 me-1 graph-wrapper">
         <div class="sticky-sidebar">
             <button
                 type="button"
@@ -13,12 +12,11 @@
             </button>
             <div class="path my-2">
                 <!--<jhi-learning-path-graph
-                    #learningPathGraphComponent
-                    *ngIf="learningPathId"
-                    [viewMode]="LearningPathViewMode.PATH"
-                    [courseId]="courseId"
-                    [learningPathId]="learningPathId"
-                    (nodeClicked)="onNodeClicked($event)"
+                        #graphSidebar
+                        *ngIf="learningPathId"
+                        [courseId]="courseId"
+                        [learningPathId]="learningPathId"
+                        (nodeClicked)="onNodeClicked($event)"
                 ></jhi-learning-path-graph>-->
                 <jhi-learning-path *ngIf="learningPathId" [courseId]="courseId" [learningPathId]="learningPathId"></jhi-learning-path>
             </div>
@@ -32,17 +30,6 @@
                 <fa-icon [icon]="faChevronDown"></fa-icon>
             </button>
         </div>
-=======
-<div class="row mt-2 lp-participation-view-container">
-    <div class="col d-flex flex-grow-1 justify-end px-0 me-1 graph-wrapper">
-        <jhi-learning-path-graph-sidebar
-            #graphSidebar
-            *ngIf="learningPathId"
-            [courseId]="courseId"
-            [learningPathId]="learningPathId"
-            (nodeClicked)="onNodeClicked($event)"
-        ></jhi-learning-path-graph-sidebar>
->>>>>>> 8490ee13
     </div>
     <div class="col pe-0 flex-grow-1">
         <div class="card learning-object-wrapper" [class.exercise-wrapper]="exercise">
