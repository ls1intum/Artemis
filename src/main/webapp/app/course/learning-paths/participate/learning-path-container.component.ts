--- conflicted
+++ resolved
@@ -1,8 +1,4 @@
-<<<<<<< HEAD
-import { Component, Input, OnInit, ViewChild, ViewEncapsulation } from '@angular/core';
-=======
-import { Component, Input, OnInit } from '@angular/core';
->>>>>>> f416228c
+import { Component, Input, OnInit, ViewChild } from '@angular/core';
 import { ActivatedRoute, Router } from '@angular/router';
 import { faChevronLeft, faChevronRight } from '@fortawesome/free-solid-svg-icons';
 import { Exercise } from 'app/entities/exercise.model';
@@ -164,27 +160,8 @@
     }
 
     onNodeClicked(node: NgxLearningPathNode) {
-<<<<<<< HEAD
-        if (node.type === NodeType.LECTURE_UNIT || node.type === NodeType.EXERCISE) {
-            // reset state to avoid invalid states
-            this.undefineAll();
-            this.learningObjectId = node.linkedResource!;
-            this.lectureId = node.linkedResourceParent;
-            if (node.type === NodeType.LECTURE_UNIT) {
-                this.loadLectureUnit();
-                this.graphSidebar.learningPathGraphComponent.highlightNode(new LectureUnitEntry(this.lectureId!, this.learningObjectId));
-            } else if (node.type === NodeType.EXERCISE) {
-                this.loadExercise();
-                this.graphSidebar.learningPathGraphComponent.highlightNode(new ExerciseEntry(this.learningObjectId));
-            }
-=======
         if (node.type !== NodeType.LECTURE_UNIT && node.type !== NodeType.EXERCISE) {
             return;
-        }
-        if (this.lectureUnit?.id) {
-            this.learningPathHistoryStorageService.storeLectureUnit(this.learningPathId, this.lectureId!, this.lectureUnit.id);
-        } else if (this.exercise?.id) {
-            this.learningPathHistoryStorageService.storeExercise(this.learningPathId, this.exercise.id);
         }
         // reset state to avoid invalid states
         this.undefineAll();
@@ -192,9 +169,10 @@
         this.lectureId = node.linkedResourceParent;
         if (node.type === NodeType.LECTURE_UNIT) {
             this.loadLectureUnit();
+            this.graphSidebar.learningPathGraphComponent.highlightNode(new LectureUnitEntry(this.lectureId!, this.learningObjectId));
         } else if (node.type === NodeType.EXERCISE) {
             this.loadExercise();
->>>>>>> f416228c
+            this.graphSidebar.learningPathGraphComponent.highlightNode(new ExerciseEntry(this.learningObjectId));
         }
     }
 }