import { Component, Input, OnInit, ViewEncapsulation } from '@angular/core';
import { ActivatedRoute, Router } from '@angular/router';
import { faChevronLeft, faChevronRight } from '@fortawesome/free-solid-svg-icons';
import { Exercise } from 'app/entities/exercise.model';
import { LectureUnit } from 'app/entities/lecture-unit/lectureUnit.model';
import { Lecture } from 'app/entities/lecture.model';
import { LearningPathService } from 'app/course/learning-paths/learning-path.service';
import { NgxLearningPathNode, NodeType, RecommendationType } from 'app/entities/competency/learning-path.model';
import { LectureService } from 'app/lecture/lecture.service';
import { onError } from 'app/shared/util/global.utils';
import { HttpErrorResponse } from '@angular/common/http';
import { AlertService } from 'app/core/util/alert.service';
import { LearningPathLectureUnitViewComponent } from 'app/course/learning-paths/participate/lecture-unit/learning-path-lecture-unit-view.component';
import { CourseExerciseDetailsComponent } from 'app/overview/exercise-details/course-exercise-details.component';
import { ExerciseService } from 'app/exercises/shared/exercise/exercise.service';
import { ExerciseEntry, LearningPathHistoryStorageService, LectureUnitEntry } from 'app/course/learning-paths/participate/learning-path-history-storage.service';

@Component({
    selector: 'jhi-learning-path-container',
    styleUrls: ['./learning-path-container.component.scss'],
    templateUrl: './learning-path-container.component.html',
    encapsulation: ViewEncapsulation.None,
})
export class LearningPathContainerComponent implements OnInit {
    @Input() courseId: number;
    learningPathId: number;

    learningObjectId: number;
    lectureId?: number;
    lecture: Lecture | undefined;
    lectureUnit: LectureUnit | undefined;
    exercise: Exercise | undefined;

    // icons
    faChevronLeft = faChevronLeft;
    faChevronRight = faChevronRight;

    constructor(
        private router: Router,
        private activatedRoute: ActivatedRoute,
        private alertService: AlertService,
        private learningPathService: LearningPathService,
        private lectureService: LectureService,
        private exerciseService: ExerciseService,
        private learningPathHistoryStorageService: LearningPathHistoryStorageService,
    ) {}

    ngOnInit() {
        if (!this.courseId) {
            this.activatedRoute.parent!.parent!.params.subscribe((params) => {
                this.courseId = params['courseId'];
            });
        }
        this.learningPathService.getLearningPathId(this.courseId).subscribe((learningPathIdResponse) => {
            this.learningPathId = learningPathIdResponse.body!;
        });
    }

    onNextTask() {
        if (this.lectureUnit?.id) {
            this.learningPathHistoryStorageService.storeLectureUnit(this.learningPathId, this.lectureId!, this.lectureUnit.id);
        } else if (this.exercise?.id) {
            this.learningPathHistoryStorageService.storeExercise(this.learningPathId, this.exercise.id);
        }
        this.undefineAll();
        this.learningPathService.getRecommendation(this.learningPathId).subscribe((recommendationResponse) => {
            const recommendation = recommendationResponse.body!;
            this.learningObjectId = recommendation.learningObjectId;
            this.lectureId = recommendation.lectureId;
            if (recommendation.type == RecommendationType.LECTURE_UNIT) {
                this.loadLectureUnit();
            } else if (recommendation.type === RecommendationType.EXERCISE) {
                this.loadExercise();
            }
        });
    }

    undefineAll() {
        this.lecture = undefined;
        this.lectureUnit = undefined;
        this.exercise = undefined;
    }

    onPrevTask() {
        this.undefineAll();
        if (this.learningPathHistoryStorageService.hasPrevious(this.learningPathId)) {
            const entry = this.learningPathHistoryStorageService.getPrevious(this.learningPathId);
            if (entry instanceof LectureUnitEntry) {
                this.learningObjectId = entry.lectureUnitId;
                this.lectureId = entry.lectureId;
                this.loadLectureUnit();
            } else if (entry instanceof ExerciseEntry) {
                this.learningObjectId = entry.exerciseId;
                this.loadExercise();
            }
        }
    }

    loadLectureUnit() {
        this.lectureService.findWithDetails(this.lectureId!).subscribe({
            next: (findLectureResult) => {
                this.lecture = findLectureResult.body!;
                if (this.lecture?.lectureUnits) {
                    this.lectureUnit = this.lecture.lectureUnits.find((lectureUnit) => lectureUnit.id === this.learningObjectId);
                }
            },
            error: (errorResponse: HttpErrorResponse) => onError(this.alertService, errorResponse),
        });
        this.router.navigate(['lecture-unit'], { relativeTo: this.activatedRoute });
    }

    loadExercise() {
        this.exerciseService.getExerciseDetails(this.learningObjectId).subscribe({
            next: (exerciseResponse) => {
                this.exercise = exerciseResponse.body!;
            },
            error: (errorResponse: HttpErrorResponse) => onError(this.alertService, errorResponse),
        });
        this.router.navigate(['exercise'], { relativeTo: this.activatedRoute });
    }

    /**
     * This function gets called if the router outlet gets activated. This is
     * used only for the LearningPathLectureUnitViewComponent
     * @param instance The component instance
     */
    onChildActivate(instance: LearningPathLectureUnitViewComponent | CourseExerciseDetailsComponent) {
        if (instance instanceof LearningPathLectureUnitViewComponent) {
            this.setupLectureUnitView(instance);
        } else {
            this.setupExerciseView(instance);
        }
    }

    setupLectureUnitView(instance: LearningPathLectureUnitViewComponent) {
        if (this.lecture) {
            instance.lecture = this.lecture;
            instance.lectureUnit = this.lectureUnit!;
        }
    }

    setupExerciseView(instance: CourseExerciseDetailsComponent) {
        if (this.exercise) {
            instance.courseId = this.courseId;
            instance.exerciseId = this.learningObjectId;
        }
    }

<<<<<<< HEAD
    hasPrevious() {
        return this.learningPathHistoryStorageService.hasPrevious(this.learningPathId);
=======
    onNodeClicked(node: NgxLearningPathNode) {
        if (node.type === NodeType.LECTURE_UNIT || node.type === NodeType.EXERCISE) {
            if (this.lectureUnit?.id) {
                this.history.push([this.lectureUnit.id, this.lectureId!]);
            } else if (this.exercise?.id) {
                this.history.push([this.exercise.id, -1]);
            }
            this.undefineAll();
            this.learningObjectId = node.linkedResource!;
            this.lectureId = node.linkedResourceParent;
            if (node.type === NodeType.LECTURE_UNIT) {
                this.loadLectureUnit();
            } else if (node.type === NodeType.EXERCISE) {
                this.loadExercise();
            }
        }
>>>>>>> 386366de
    }
}<|MERGE_RESOLUTION|>--- conflicted
+++ resolved
@@ -146,10 +146,10 @@
         }
     }
 
-<<<<<<< HEAD
     hasPrevious() {
         return this.learningPathHistoryStorageService.hasPrevious(this.learningPathId);
-=======
+    }
+
     onNodeClicked(node: NgxLearningPathNode) {
         if (node.type === NodeType.LECTURE_UNIT || node.type === NodeType.EXERCISE) {
             if (this.lectureUnit?.id) {
@@ -166,6 +166,5 @@
                 this.loadExercise();
             }
         }
->>>>>>> 386366de
     }
 }