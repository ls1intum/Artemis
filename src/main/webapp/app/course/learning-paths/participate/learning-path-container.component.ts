import { Component, Input, OnInit, ViewChild } from '@angular/core';
import { ActivatedRoute, Router } from '@angular/router';
import { faChevronDown, faChevronUp } from '@fortawesome/free-solid-svg-icons';
import { Exercise } from 'app/entities/exercise.model';
import { LectureUnit } from 'app/entities/lecture-unit/lectureUnit.model';
import { Lecture } from 'app/entities/lecture.model';
import { LearningPathService } from 'app/course/learning-paths/learning-path.service';
import { NgxLearningPathNode, NodeType } from 'app/entities/competency/learning-path.model';
import { LectureService } from 'app/lecture/lecture.service';
import { onError } from 'app/shared/util/global.utils';
import { HttpErrorResponse } from '@angular/common/http';
import { AlertService } from 'app/core/util/alert.service';
import { LearningPathLectureUnitViewComponent } from 'app/course/learning-paths/participate/lecture-unit/learning-path-lecture-unit-view.component';
import { CourseExerciseDetailsComponent } from 'app/overview/exercise-details/course-exercise-details.component';
import { ExerciseService } from 'app/exercises/shared/exercise/exercise.service';
import { ExerciseEntry, LearningPathStorageService, LectureUnitEntry, StorageEntry } from 'app/course/learning-paths/participate/learning-path-storage.service';
import { LearningPathGraphComponent, LearningPathViewMode } from 'app/course/learning-paths/learning-path-graph/learning-path-graph.component';

@Component({
    selector: 'jhi-learning-path-container',
    styleUrls: ['./learning-path-container.component.scss'],
    templateUrl: './learning-path-container.component.html',
})
export class LearningPathContainerComponent implements OnInit {
    @ViewChild('learningPathGraphComponent') learningPathGraphComponent: LearningPathGraphComponent;

    @Input() courseId: number;
    learningPathId: number;

    learningObjectId?: number;
    lectureId?: number;
    lecture?: Lecture;
    lectureUnit?: LectureUnit;
    exercise?: Exercise;

    // icons
    faChevronUp = faChevronUp;
    faChevronDown = faChevronDown;

    constructor(
        private router: Router,
        private activatedRoute: ActivatedRoute,
        private alertService: AlertService,
        private learningPathService: LearningPathService,
        private lectureService: LectureService,
        private exerciseService: ExerciseService,
        public learningPathStorageService: LearningPathStorageService,
    ) {}

    ngOnInit() {
        if (!this.courseId) {
            this.activatedRoute.parent!.parent!.params.subscribe((params) => {
                this.courseId = params['courseId'];
            });
        }
        this.learningPathService.getLearningPathId(this.courseId).subscribe((learningPathIdResponse) => {
            this.learningPathId = learningPathIdResponse.body!;
        });
    }

    onNextTask() {
        const entry = this.currentStateToEntry();
        // reset state to avoid invalid states
        this.undefineAll();
        if (this.learningPathStorageService.hasNextRecommendation(this.learningPathId, entry)) {
            this.loadEntry(this.learningPathStorageService.getNextRecommendation(this.learningPathId, entry));
        }
    }

    onPrevTask() {
        const entry = this.currentStateToEntry();
        // reset state to avoid invalid states
        this.undefineAll();
        if (this.learningPathStorageService.hasPrevRecommendation(this.learningPathId, entry)) {
            this.loadEntry(this.learningPathStorageService.getPrevRecommendation(this.learningPathId, entry));
        }
    }

    currentStateToEntry() {
        if (this.lectureUnit?.id) {
            return new LectureUnitEntry(this.lectureId!, this.lectureUnit.id);
        } else if (this.exercise?.id) {
            return new ExerciseEntry(this.exercise.id);
        }
    }

    private undefineAll() {
        // reset ids
        this.lectureId = undefined;
        this.learningObjectId = undefined;
        // reset models
        this.lecture = undefined;
        this.lectureUnit = undefined;
        this.exercise = undefined;
    }

    private loadEntry(entry: StorageEntry | undefined) {
        if (entry instanceof LectureUnitEntry) {
            this.learningObjectId = entry.lectureUnitId;
            this.lectureId = entry.lectureId;
            this.loadLectureUnit();
        } else if (entry instanceof ExerciseEntry) {
            this.learningObjectId = entry.exerciseId;
            this.loadExercise();
        } else {
            this.learningPathGraphComponent.clearHighlighting();
            return;
        }
        this.learningPathGraphComponent.highlightNode(entry);
        if (this.learningPathGraphComponent.highlightedNode) {
            this.scrollTo(this.learningPathGraphComponent.highlightedNode);
        }
    }

    loadLectureUnit() {
        this.lectureService.findWithDetails(this.lectureId!).subscribe({
            next: (findLectureResult) => {
                this.lecture = findLectureResult.body!;
                if (this.lecture?.lectureUnits) {
                    this.lectureUnit = this.lecture.lectureUnits.find((lectureUnit) => lectureUnit.id === this.learningObjectId);
                }
            },
            error: (errorResponse: HttpErrorResponse) => onError(this.alertService, errorResponse),
        });
        this.router.navigate(['lecture-unit'], { relativeTo: this.activatedRoute });
    }

    loadExercise() {
        this.exerciseService.getExerciseDetails(this.learningObjectId!).subscribe({
            next: (exerciseResponse) => {
                this.exercise = exerciseResponse.body!;
            },
            error: (errorResponse: HttpErrorResponse) => onError(this.alertService, errorResponse),
        });
        this.router.navigate(['exercise'], { relativeTo: this.activatedRoute });
    }

    /**
     * This function gets called if the router outlet gets activated. This is
     * used only for the LearningPathLectureUnitViewComponent
     * @param instance The component instance
     */
    onChildActivate(instance: LearningPathLectureUnitViewComponent | CourseExerciseDetailsComponent) {
        if (instance instanceof LearningPathLectureUnitViewComponent) {
            this.setupLectureUnitView(instance);
        } else {
            this.setupExerciseView(instance);
        }
    }

    setupLectureUnitView(instance: LearningPathLectureUnitViewComponent) {
        if (this.lecture && this.lectureUnit) {
            instance.lecture = this.lecture;
            instance.lectureUnit = this.lectureUnit!;
        }
    }

    setupExerciseView(instance: CourseExerciseDetailsComponent) {
        if (this.exercise) {
            instance.learningPathMode = true;
            instance.courseId = this.courseId;
            instance.exerciseId = this.learningObjectId!;
        }
    }

    onNodeClicked(node: NgxLearningPathNode) {
<<<<<<< HEAD
        if (node.type === NodeType.LECTURE_UNIT || node.type === NodeType.EXERCISE) {
            // reset state to avoid invalid states
            this.undefineAll();
            this.learningObjectId = node.linkedResource!;
            this.lectureId = node.linkedResourceParent;
            if (node.type === NodeType.LECTURE_UNIT) {
                this.loadLectureUnit();
                this.learningPathGraphComponent.highlightNode(new LectureUnitEntry(this.lectureId!, this.learningObjectId));
            } else if (node.type === NodeType.EXERCISE) {
                this.loadExercise();
                this.learningPathGraphComponent.highlightNode(new ExerciseEntry(this.learningObjectId));
            }
            if (this.learningPathGraphComponent.highlightedNode) {
                this.scrollTo(this.learningPathGraphComponent.highlightedNode);
            }
=======
        if (node.type !== NodeType.LECTURE_UNIT && node.type !== NodeType.EXERCISE) {
            return;
        }
        // reset state to avoid invalid states
        this.undefineAll();
        this.learningObjectId = node.linkedResource!;
        this.lectureId = node.linkedResourceParent;
        if (node.type === NodeType.LECTURE_UNIT) {
            this.loadLectureUnit();
            this.graphSidebar.learningPathGraphComponent.highlightNode(new LectureUnitEntry(this.lectureId!, this.learningObjectId));
        } else if (node.type === NodeType.EXERCISE) {
            this.loadExercise();
            this.graphSidebar.learningPathGraphComponent.highlightNode(new ExerciseEntry(this.learningObjectId));
>>>>>>> 8490ee13
        }
    }

    scrollTo(node: NgxLearningPathNode) {
        document.getElementById(node.id)?.scrollIntoView({
            behavior: 'smooth',
        });
    }

    protected readonly LearningPathViewMode = LearningPathViewMode;
}<|MERGE_RESOLUTION|>--- conflicted
+++ resolved
@@ -164,23 +164,6 @@
     }
 
     onNodeClicked(node: NgxLearningPathNode) {
-<<<<<<< HEAD
-        if (node.type === NodeType.LECTURE_UNIT || node.type === NodeType.EXERCISE) {
-            // reset state to avoid invalid states
-            this.undefineAll();
-            this.learningObjectId = node.linkedResource!;
-            this.lectureId = node.linkedResourceParent;
-            if (node.type === NodeType.LECTURE_UNIT) {
-                this.loadLectureUnit();
-                this.learningPathGraphComponent.highlightNode(new LectureUnitEntry(this.lectureId!, this.learningObjectId));
-            } else if (node.type === NodeType.EXERCISE) {
-                this.loadExercise();
-                this.learningPathGraphComponent.highlightNode(new ExerciseEntry(this.learningObjectId));
-            }
-            if (this.learningPathGraphComponent.highlightedNode) {
-                this.scrollTo(this.learningPathGraphComponent.highlightedNode);
-            }
-=======
         if (node.type !== NodeType.LECTURE_UNIT && node.type !== NodeType.EXERCISE) {
             return;
         }
@@ -194,7 +177,9 @@
         } else if (node.type === NodeType.EXERCISE) {
             this.loadExercise();
             this.graphSidebar.learningPathGraphComponent.highlightNode(new ExerciseEntry(this.learningObjectId));
->>>>>>> 8490ee13
+        }
+        if (this.graphSidebar.highlightedNode) {
+            this.scrollTo(this.graphSidebar.highlightedNode);
         }
     }
 
