--- conflicted
+++ resolved
@@ -1,5 +1,4 @@
 <div class="modal-container">
-<<<<<<< HEAD
     <div class="row modal-nav">
         <jhi-learning-path-progress-nav
             [learningPath]="learningPath"
@@ -9,9 +8,12 @@
         ></jhi-learning-path-progress-nav>
     </div>
     <div class="row">
-        <jhi-learning-path-graph #learningPathGraphComponent class="graph" *ngIf="learningPath" [learningPathId]="learningPath.id!"></jhi-learning-path-graph>
+        <jhi-learning-path-graph
+            #learningPathGraphComponent
+            class="graph"
+            *ngIf="courseId && learningPath"
+            [courseId]="courseId"
+            [learningPathId]="learningPath.id!"
+        ></jhi-learning-path-graph>
     </div>
-=======
-    <jhi-learning-path-graph class="graph" *ngIf="learningPathId && courseId" [courseId]="courseId" [learningPathId]="learningPathId"></jhi-learning-path-graph>
->>>>>>> 386366de
 </div>