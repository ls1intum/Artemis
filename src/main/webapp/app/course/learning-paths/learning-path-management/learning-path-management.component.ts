--- conflicted
+++ resolved
@@ -208,12 +208,8 @@
             backdrop: 'static',
             windowClass: 'learning-path-modal',
         });
-<<<<<<< HEAD
+        modalRef.componentInstance.courseId = this.courseId;
         modalRef.componentInstance.learningPath = learningPath;
-=======
-        modalRef.componentInstance.courseId = this.courseId;
-        modalRef.componentInstance.learningPathId = learningPath.id;
->>>>>>> 386366de
     }
 
     protected readonly HealthStatus = HealthStatus;
