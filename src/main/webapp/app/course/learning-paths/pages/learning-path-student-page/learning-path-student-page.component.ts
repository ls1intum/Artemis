import { Component, OnInit, Signal, inject, signal } from '@angular/core';
import { LearningObjectType } from 'app/entities/competency/learning-path.model';
import { map } from 'rxjs';
import { toSignal } from '@angular/core/rxjs-interop';
import { CommonModule } from '@angular/common';
import { LearningPathNavComponent } from 'app/course/learning-paths/components/learning-path-student-nav/learning-path-student-nav.component';
import { AlertService } from 'app/core/util/alert.service';
import { ActivatedRoute, RouterModule } from '@angular/router';
import { CourseExerciseDetailsModule } from 'app/overview/exercise-details/course-exercise-details.module';
import { LearningPathLectureUnitComponent } from 'app/course/learning-paths/components/learning-path-lecture-unit/learning-path-lecture-unit.component';
import { LearningPathExerciseComponent } from 'app/course/learning-paths/components/learning-path-exercise/learning-path-exercise.component';
import { LearningPathApiService } from 'app/course/learning-paths/services/learning-path-api.service';
import { LearningPathNavigationService } from 'app/course/learning-paths/services/learning-path-navigation.service';
import { EntityNotFoundError } from 'app/course/learning-paths/exceptions/entity-not-found.error';
import { ArtemisSharedModule } from 'app/shared/shared.module';

@Component({
    selector: 'jhi-learning-path-student-page',
    templateUrl: './learning-path-student-page.component.html',
    styleUrl: './learning-path-student-page.component.scss',
    standalone: true,
<<<<<<< HEAD
    imports: [CommonModule, RouterModule, LearningPathNavComponent, CourseExerciseDetailsModule, LearningPathLectureUnitComponent, LearningPathExerciseComponent],
=======
    imports: [
        CommonModule,
        RouterModule,
        LearningPathStudentNavComponent,
        CourseExerciseDetailsModule,
        LearningPathLectureUnitComponent,
        LearningPathExerciseComponent,
        ArtemisSharedModule,
    ],
>>>>>>> a3c0d6e0
})
export class LearningPathStudentPageComponent implements OnInit {
    protected readonly LearningObjectType = LearningObjectType;

    private readonly learningApiService: LearningPathApiService = inject(LearningPathApiService);
    private readonly learningPathNavigationService = inject(LearningPathNavigationService);
    private readonly alertService: AlertService = inject(AlertService);
    private readonly activatedRoute: ActivatedRoute = inject(ActivatedRoute);

    readonly isLoading = signal(false);
    readonly learningPathId = signal<number | undefined>(undefined);
    readonly courseId: Signal<number> = toSignal(this.activatedRoute.parent!.parent!.params.pipe(map((params) => params.courseId)));
    readonly currentLearningObject = this.learningPathNavigationService.currentLearningObject;

    ngOnInit(): void {
        this.loadLearningPathId(this.courseId());
    }

    private async loadLearningPathId(courseId: number): Promise<void> {
        try {
            this.isLoading.set(true);
            const learningPathId = await this.learningApiService.getLearningPathId(courseId);
            this.learningPathId.set(learningPathId);
        } catch (error) {
            // If learning path does not exist (404) ignore the error
            if (!(error instanceof EntityNotFoundError)) {
                this.alertService.error(error);
            }
        } finally {
            this.isLoading.set(false);
        }
    }

    async generateLearningPath(courseId: number): Promise<void> {
        try {
            this.isLoading.set(true);
            const learningPathId = await this.learningApiService.generateLearningPath(courseId);
            this.learningPathId.set(learningPathId);
        } catch (error) {
            this.alertService.error(error);
        } finally {
            this.isLoading.set(false);
        }
    }
}<|MERGE_RESOLUTION|>--- conflicted
+++ resolved
@@ -19,9 +19,6 @@
     templateUrl: './learning-path-student-page.component.html',
     styleUrl: './learning-path-student-page.component.scss',
     standalone: true,
-<<<<<<< HEAD
-    imports: [CommonModule, RouterModule, LearningPathNavComponent, CourseExerciseDetailsModule, LearningPathLectureUnitComponent, LearningPathExerciseComponent],
-=======
     imports: [
         CommonModule,
         RouterModule,
@@ -31,7 +28,6 @@
         LearningPathExerciseComponent,
         ArtemisSharedModule,
     ],
->>>>>>> a3c0d6e0
 })
 export class LearningPathStudentPageComponent implements OnInit {
     protected readonly LearningObjectType = LearningObjectType;
