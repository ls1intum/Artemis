--- conflicted
+++ resolved
@@ -1,7 +1,7 @@
 <div class="exercise-card card">
     <div class="question-options card-header exercise-card-header">
         <h5 class="mb-0">
-            <fa-icon [icon]="exerciseIcon" class="exercise-icon"></fa-icon>
+            <fa-icon [icon]="exerciseIcon" class="exercise-icon" />
             <span> {{ exerciseCount }} </span>
             <span [jhiTranslate]="headingJhiTranslate"></span>
         </h5>
@@ -11,20 +11,12 @@
             </div>
         }
         <button class="btn question-collapse" (click)="isCollapsed = !isCollapsed" [attr.aria-expanded]="!isCollapsed" [attr.aria-controls]="'collapseQuestion'">
-<<<<<<< HEAD
-            <fa-icon size="2x" [icon]="isCollapsed ? faAngleRight : faAngleDown" class="collapse-icon"></fa-icon>
+            <fa-icon size="2x" [icon]="isCollapsed ? faAngleRight : faAngleDown" />
         </button>
     </div>
     <div [ngbCollapse]="isCollapsed || exerciseCount === 0">
         <div class="exercise-card-body">
-            <ng-content select="[exercises]"></ng-content>
+            <ng-content select="[exercises]" />
         </div>
-=======
-            <fa-icon size="2x" [icon]="isCollapsed ? faAngleRight : faAngleDown" />
-        </button>
-    </div>
-    <div class="card-body question-card-body" [ngbCollapse]="isCollapsed">
-        <ng-content select="[exercises]" />
->>>>>>> e5b5c69e
     </div>
 </div>