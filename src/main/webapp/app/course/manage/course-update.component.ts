import { ActivatedRoute } from '@angular/router';
import { Component, OnInit, ViewChild } from '@angular/core';
import { FormControl, FormGroup, ValidatorFn, Validators } from '@angular/forms';
import { HttpErrorResponse, HttpResponse } from '@angular/common/http';
import { AlertService } from 'app/core/alert/alert.service';
import { Observable } from 'rxjs';
import { ImageCroppedEvent } from 'ngx-image-cropper';
import { base64StringToBlob } from 'blob-util';
import { regexValidator } from 'app/shared/form/shortname-validator.directive';
import { Course } from 'app/entities/course.model';
import { CourseManagementService } from './course-management.service';
import { ColorSelectorComponent } from 'app/shared/color-selector/color-selector.component';
import { ARTEMIS_DEFAULT_COLOR } from 'app/app.constants';
import { FileUploaderService } from 'app/shared/http/file-uploader.service';
import { CachingStrategy } from 'app/shared/image/secured-image.component';
import { ProfileService } from 'app/shared/layouts/profiles/profile.service';

@Component({
    selector: 'jhi-course-update',
    templateUrl: './course-update.component.html',
    styleUrls: ['./course-update.component.scss'],
})
export class CourseUpdateComponent implements OnInit {
    CachingStrategy = CachingStrategy;

    @ViewChild(ColorSelectorComponent, { static: false }) colorSelector: ColorSelectorComponent;
    readonly ARTEMIS_DEFAULT_COLOR = ARTEMIS_DEFAULT_COLOR;
    courseForm: FormGroup;
    course: Course;
    isSaving: boolean;
    courseImageFile?: Blob | File;
    courseImageFileName: string;
    isUploadingCourseImage: boolean;
    imageChangedEvent: any = '';
    croppedImage: any = '';
    showCropper = false;
    presentationScoreEnabled = false;
    complaintsEnabled = true; // default value
    customizeGroupNames = false; // default value

    shortNamePattern = /^[a-zA-Z][a-zA-Z0-9]{2,}$/; // must start with a letter and cannot contain special characters, at least 3 characters
    presentationScorePattern = /^[0-9]{0,4}$/; // makes sure that the presentation score is a positive natural integer greater than 0 and not too large

    constructor(
        private courseService: CourseManagementService,
        private activatedRoute: ActivatedRoute,
        private fileUploaderService: FileUploaderService,
        private jhiAlertService: AlertService,
        private profileService: ProfileService,
    ) {}

    ngOnInit() {
        this.isSaving = false;
        this.activatedRoute.data.subscribe(({ course }) => {
            this.course = course;
            // complaints are only enabled when at least one complaint is allowed and the complaint duration is positive
            this.complaintsEnabled = (this.course.maxComplaints! > 0 || this.course.maxTeamComplaints! > 0) && this.course.maxComplaintTimeDays! > 0;
        });

        this.profileService.getProfileInfo().subscribe((profileInfo) => {
            if (profileInfo) {
                if (profileInfo.inProduction) {
                    // in production mode, the groups should not be customized by default when creating a course
                    // when editing a course, only admins can customize groups automatically
                    this.customizeGroupNames = !!this.course.id;
                } else {
                    // developers typically want to customize the groups, therefore this is prefilled
                    this.customizeGroupNames = true;
                    if (!this.course.studentGroupName) {
                        this.course.studentGroupName = 'artemis-dev';
                    }
                    if (!this.course.teachingAssistantGroupName) {
                        this.course.teachingAssistantGroupName = 'artemis-dev';
                    }
                    if (!this.course.instructorGroupName) {
                        this.course.instructorGroupName = 'artemis-dev';
                    }
                }
            }
<<<<<<< HEAD
        });

        this.courseForm = new FormGroup({
            id: new FormControl(this.course.id),
            title: new FormControl(this.course.title, [Validators.required]),
            shortName: new FormControl(this.course.shortName, {
                validators: [Validators.required, Validators.minLength(3), regexValidator(this.shortNamePattern)],
                updateOn: 'blur',
            }),
            // note: we still reference them here so that they are used in the update method when the course is retrieved from the course form
            customizeGroupNames: new FormControl(this.customizeGroupNames),
            studentGroupName: new FormControl(this.course.studentGroupName),
            teachingAssistantGroupName: new FormControl(this.course.teachingAssistantGroupName),
            instructorGroupName: new FormControl(this.course.instructorGroupName),
            description: new FormControl(this.course.description),
            startDate: new FormControl(this.course.startDate),
            endDate: new FormControl(this.course.endDate),
            onlineCourse: new FormControl(this.course.onlineCourse),
            complaintsEnabled: new FormControl(this.complaintsEnabled),
            maxComplaints: new FormControl(this.course.maxComplaints, {
                validators: [Validators.required, Validators.min(0)],
            }),
            maxTeamComplaints: new FormControl(this.course.maxTeamComplaints, {
                validators: [Validators.required, Validators.min(0)],
            }),
            maxComplaintTimeDays: new FormControl(this.course.maxComplaintTimeDays, {
                validators: [Validators.required, Validators.min(0)],
            }),
            studentQuestionsEnabled: new FormControl(this.course.studentQuestionsEnabled),
            registrationEnabled: new FormControl(this.course.registrationEnabled),
            registrationConfirmationMessage: new FormControl(this.course.registrationConfirmationMessage),
            presentationScore: new FormControl({ value: this.course.presentationScore, disabled: this.course.presentationScore === 0 }, [
                Validators.min(1),
                regexValidator(this.presentationScorePattern),
            ]),
            color: new FormControl(this.course.color),
            courseIcon: new FormControl(this.course.courseIcon),
=======
>>>>>>> f6cf7da8
        });

        this.courseForm = new FormGroup(
            {
                id: new FormControl(this.course.id),
                title: new FormControl(this.course.title, [Validators.required]),
                shortName: new FormControl(this.course.shortName, {
                    validators: [Validators.required, Validators.minLength(3), regexValidator(this.shortNamePattern)],
                    updateOn: 'blur',
                }),
                // note: we still reference them here so that they are used in the update method when the course is retrieved from the course form
                customizeGroupNames: new FormControl(this.customizeGroupNames),
                studentGroupName: new FormControl(this.course.studentGroupName),
                teachingAssistantGroupName: new FormControl(this.course.teachingAssistantGroupName),
                instructorGroupName: new FormControl(this.course.instructorGroupName),
                description: new FormControl(this.course.description),
                startDate: new FormControl(this.course.startDate),
                endDate: new FormControl(this.course.endDate),
                onlineCourse: new FormControl(this.course.onlineCourse),
                complaintsEnabled: new FormControl(this.complaintsEnabled),
                maxComplaints: new FormControl(this.course.maxComplaints, {
                    validators: [Validators.required, Validators.min(0)],
                }),
                maxTeamComplaints: new FormControl(this.course.maxTeamComplaints, {
                    validators: [Validators.required, Validators.min(0)],
                }),
                maxComplaintTimeDays: new FormControl(this.course.maxComplaintTimeDays, {
                    validators: [Validators.required, Validators.min(0)],
                }),
                studentQuestionsEnabled: new FormControl(this.course.studentQuestionsEnabled),
                registrationEnabled: new FormControl(this.course.registrationEnabled),
                registrationConfirmationMessage: new FormControl(this.course.registrationConfirmationMessage, {
                    validators: [Validators.maxLength(255)],
                }),
                presentationScore: new FormControl({ value: this.course.presentationScore, disabled: this.course.presentationScore === 0 }, [
                    Validators.min(1),
                    regexValidator(this.presentationScorePattern),
                ]),
                color: new FormControl(this.course.color),
                courseIcon: new FormControl(this.course.courseIcon),
            },
            { validators: CourseValidator },
        );
        this.courseImageFileName = this.course.courseIcon!;
        this.croppedImage = this.course.courseIcon ? this.course.courseIcon : '';
        this.presentationScoreEnabled = this.course.presentationScore !== 0;
    }

    previousState() {
        window.history.back();
    }

    /**
     * Save the changes on a course
     * This function is called by pressing save after creating or editing a course
     */
    save() {
        this.isSaving = true;
        if (this.course.id !== undefined) {
            this.subscribeToSaveResponse(this.courseService.update(this.courseForm.getRawValue()));
        } else {
            this.subscribeToSaveResponse(this.courseService.create(this.courseForm.getRawValue()));
        }
    }

    openColorSelector(event: MouseEvent) {
        this.colorSelector.openColorSelector(event);
    }

    onSelectedColor(selectedColor: string) {
        this.courseForm.patchValue({ color: selectedColor });
    }

    /**
     * Async response after saving a course, handles appropriate action in case of error
     * @param result The Http response from the server
     */
    private subscribeToSaveResponse(result: Observable<HttpResponse<Course>>) {
        result.subscribe(
            () => this.onSaveSuccess(),
            (res: HttpErrorResponse) => this.onSaveError(res),
        );
    }

    /**
     * Action on successful course creation or edit
     */
    private onSaveSuccess() {
        this.isSaving = false;
        this.previousState();
    }

    /**
     * @function set course icon
     * @param $event {object} Event object which contains the uploaded file
     */
    setCourseImage($event: any): void {
        this.imageChangedEvent = $event;
        if ($event.target.files.length) {
            const fileList: FileList = $event.target.files;
            this.courseImageFile = fileList[0];
            this.courseImageFileName = this.courseImageFile['name'];
        }
    }

    /**
     * @param $event
     */
    imageCropped($event: ImageCroppedEvent) {
        this.croppedImage = $event.base64;
    }

    imageLoaded() {
        this.showCropper = true;
    }

    /**
     * @function uploadBackground
     * @desc Upload the selected file (from "Upload Background") and use it for the question's backgroundFilePath
     */
    uploadCourseImage(): void {
        const contentType = 'image/*';
        const b64Data = this.croppedImage.replace('data:image/png;base64,', '');
        const file = base64StringToBlob(b64Data, contentType);
        file['name'] = this.courseImageFileName;

        this.isUploadingCourseImage = true;
        this.fileUploaderService.uploadFile(file, file['name']).then(
            (response) => {
                this.courseForm.patchValue({ courseIcon: response.path });
                this.isUploadingCourseImage = false;
                this.courseImageFile = undefined;
                this.courseImageFileName = response.path!;
            },
            () => {
                this.isUploadingCourseImage = false;
                this.courseImageFile = undefined;
                this.courseImageFileName = this.course.courseIcon!;
            },
        );
        this.showCropper = false;
    }

    /**
     * Action on unsuccessful course creation or edit
     * @param error The error for providing feedback
     */
    private onSaveError(error: HttpErrorResponse) {
        const errorMessage = error.error ? error.error.title : error.headers?.get('x-artemisapp-alert');
        // TODO: this is a workaround to avoid translation not found issues. Provide proper translations
        if (errorMessage) {
            const jhiAlert = this.jhiAlertService.error(errorMessage);
            jhiAlert.msg = errorMessage;
        }

        this.isSaving = false;
        window.scrollTo(0, 0);
    }

    get shortName() {
        return this.courseForm.get('shortName')!;
    }

    /**
     * Enable or disable presentation score input field based on presentationScoreEnabled checkbox
     */
    changePresentationScoreInput() {
        const presentationScoreControl = this.courseForm.controls['presentationScore'];
        if (presentationScoreControl.disabled) {
            presentationScoreControl.enable();
            this.presentationScoreEnabled = true;
        } else {
            presentationScoreControl.reset({ value: 0, disabled: true });
            this.presentationScoreEnabled = false;
        }
    }

    /**
<<<<<<< HEAD
=======
     * Enable or disable online course
     */
    changeOnlineCourse() {
        this.course.onlineCourse = !this.course.onlineCourse;
        if (this.course.onlineCourse) {
            // registration enabled cannot be activate if online course is active
            this.courseForm.controls['registrationEnabled'].setValue(false);
        }
        this.courseForm.controls['onlineCourse'].setValue(this.course.onlineCourse);
    }
    /**
>>>>>>> f6cf7da8
     * Enable or disable student course registration
     */
    changeRegistrationEnabled() {
        this.course.registrationEnabled = !this.course.registrationEnabled;
<<<<<<< HEAD
=======
        if (this.course.registrationEnabled) {
            // online course cannot be activate if registration enabled is set
            this.courseForm.controls['onlineCourse'].setValue(false);
        }
>>>>>>> f6cf7da8
        this.courseForm.controls['registrationEnabled'].setValue(this.course.registrationEnabled);
    }

    /**
     * Enable or disable complaints
     */
    changeComplaintsEnabled() {
        if (!this.complaintsEnabled) {
            this.complaintsEnabled = true;
            this.courseForm.controls['maxComplaints'].setValue(3);
            this.courseForm.controls['maxTeamComplaints'].setValue(3);
            this.courseForm.controls['maxComplaintTimeDays'].setValue(7);
        } else {
            this.complaintsEnabled = false;
            this.courseForm.controls['maxComplaints'].setValue(0);
            this.courseForm.controls['maxTeamComplaints'].setValue(0);
            this.courseForm.controls['maxComplaintTimeDays'].setValue(0);
        }
    }

    /**
     * Enable or disable the customization of groups
     */
    changeCustomizeGroupNames() {
        if (!this.customizeGroupNames) {
            this.customizeGroupNames = true;
            this.courseForm.controls['studentGroupName'].setValue('artemis-dev');
            this.courseForm.controls['teachingAssistantGroupName'].setValue('artemis-dev');
            this.courseForm.controls['instructorGroupName'].setValue('artemis-dev');
        } else {
            this.customizeGroupNames = false;
            this.courseForm.controls['studentGroupName'].setValue(undefined);
            this.courseForm.controls['teachingAssistantGroupName'].setValue(undefined);
            this.courseForm.controls['instructorGroupName'].setValue(undefined);
        }
    }
}

const CourseValidator: ValidatorFn = (formGroup: FormGroup) => {
    const onlineCourse = formGroup.controls['onlineCourse'].value;
    const registrationEnabled = formGroup.controls['registrationEnabled'].value;
    // it cannot be the case that both values are true
    return onlineCourse != null && registrationEnabled != null && !(onlineCourse && registrationEnabled) ? null : { range: true };
};<|MERGE_RESOLUTION|>--- conflicted
+++ resolved
@@ -77,46 +77,6 @@
                     }
                 }
             }
-<<<<<<< HEAD
-        });
-
-        this.courseForm = new FormGroup({
-            id: new FormControl(this.course.id),
-            title: new FormControl(this.course.title, [Validators.required]),
-            shortName: new FormControl(this.course.shortName, {
-                validators: [Validators.required, Validators.minLength(3), regexValidator(this.shortNamePattern)],
-                updateOn: 'blur',
-            }),
-            // note: we still reference them here so that they are used in the update method when the course is retrieved from the course form
-            customizeGroupNames: new FormControl(this.customizeGroupNames),
-            studentGroupName: new FormControl(this.course.studentGroupName),
-            teachingAssistantGroupName: new FormControl(this.course.teachingAssistantGroupName),
-            instructorGroupName: new FormControl(this.course.instructorGroupName),
-            description: new FormControl(this.course.description),
-            startDate: new FormControl(this.course.startDate),
-            endDate: new FormControl(this.course.endDate),
-            onlineCourse: new FormControl(this.course.onlineCourse),
-            complaintsEnabled: new FormControl(this.complaintsEnabled),
-            maxComplaints: new FormControl(this.course.maxComplaints, {
-                validators: [Validators.required, Validators.min(0)],
-            }),
-            maxTeamComplaints: new FormControl(this.course.maxTeamComplaints, {
-                validators: [Validators.required, Validators.min(0)],
-            }),
-            maxComplaintTimeDays: new FormControl(this.course.maxComplaintTimeDays, {
-                validators: [Validators.required, Validators.min(0)],
-            }),
-            studentQuestionsEnabled: new FormControl(this.course.studentQuestionsEnabled),
-            registrationEnabled: new FormControl(this.course.registrationEnabled),
-            registrationConfirmationMessage: new FormControl(this.course.registrationConfirmationMessage),
-            presentationScore: new FormControl({ value: this.course.presentationScore, disabled: this.course.presentationScore === 0 }, [
-                Validators.min(1),
-                regexValidator(this.presentationScorePattern),
-            ]),
-            color: new FormControl(this.course.color),
-            courseIcon: new FormControl(this.course.courseIcon),
-=======
->>>>>>> f6cf7da8
         });
 
         this.courseForm = new FormGroup(
@@ -295,8 +255,6 @@
     }
 
     /**
-<<<<<<< HEAD
-=======
      * Enable or disable online course
      */
     changeOnlineCourse() {
@@ -308,18 +266,14 @@
         this.courseForm.controls['onlineCourse'].setValue(this.course.onlineCourse);
     }
     /**
->>>>>>> f6cf7da8
      * Enable or disable student course registration
      */
     changeRegistrationEnabled() {
         this.course.registrationEnabled = !this.course.registrationEnabled;
-<<<<<<< HEAD
-=======
         if (this.course.registrationEnabled) {
             // online course cannot be activate if registration enabled is set
             this.courseForm.controls['onlineCourse'].setValue(false);
         }
->>>>>>> f6cf7da8
         this.courseForm.controls['registrationEnabled'].setValue(this.course.registrationEnabled);
     }
 
