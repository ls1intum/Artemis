import { ActivatedRoute, Router } from '@angular/router';
import { Component, OnInit, ViewChild } from '@angular/core';
import { FormControl, FormGroup, ValidatorFn, Validators } from '@angular/forms';
import { HttpErrorResponse, HttpResponse } from '@angular/common/http';
import { AlertService, AlertType } from 'app/core/util/alert.service';
import { Observable, OperatorFunction, Subject, debounceTime, distinctUntilChanged, filter, map, merge, tap } from 'rxjs';
import { regexValidator } from 'app/shared/form/shortname-validator.directive';
import { Course, CourseInformationSharingConfiguration, isCommunicationEnabled, isMessagingEnabled } from 'app/entities/course.model';
import { CourseManagementService } from './course-management.service';
import { ColorSelectorComponent } from 'app/shared/color-selector/color-selector.component';
import { ARTEMIS_DEFAULT_COLOR, PROFILE_LOCALVC } from 'app/app.constants';
import { CachingStrategy } from 'app/shared/image/secured-image.component';
import { ProfileService } from 'app/shared/layouts/profiles/profile.service';
import dayjs from 'dayjs/esm';
import { ArtemisNavigationUtilService } from 'app/utils/navigation.utils';
import { SHORT_NAME_PATTERN } from 'app/shared/constants/input.constants';
import { Organization } from 'app/entities/organization.model';
import { NgbModal, NgbTypeahead } from '@ng-bootstrap/ng-bootstrap';
import { OrganizationManagementService } from 'app/admin/organization-management/organization-management.service';
import { OrganizationSelectorComponent } from 'app/shared/organization-selector/organization-selector.component';
import { faBan, faExclamationTriangle, faQuestionCircle, faSave, faTimes } from '@fortawesome/free-solid-svg-icons';
import { base64StringToBlob } from 'app/utils/blob-util';
import { ImageCroppedEvent } from 'app/shared/image-cropper/interfaces/image-cropped-event.interface';
import { ProgrammingLanguage } from 'app/entities/programming-exercise.model';
import { CourseAdminService } from 'app/course/manage/course-admin.service';
import { FeatureToggle, FeatureToggleService } from 'app/shared/feature-toggle/feature-toggle.service';
import { AccountService } from 'app/core/auth/account.service';
import { EventManager } from 'app/core/util/event-manager.service';
import { FileService } from 'app/shared/http/file.service';
import { onError } from 'app/shared/util/global.utils';

@Component({
    selector: 'jhi-course-update',
    templateUrl: './course-update.component.html',
    styleUrls: ['./course-update.component.scss'],
})
export class CourseUpdateComponent implements OnInit {
    CachingStrategy = CachingStrategy;
    ProgrammingLanguage = ProgrammingLanguage;

    @ViewChild('timeZoneInput') tzTypeAhead: NgbTypeahead;
    tzFocus$ = new Subject<string>();
    tzClick$ = new Subject<string>();
    timeZones: string[] = [];
    originalTimeZone?: string;

    @ViewChild(ColorSelectorComponent, { static: false }) colorSelector: ColorSelectorComponent;
    readonly ARTEMIS_DEFAULT_COLOR = ARTEMIS_DEFAULT_COLOR;
    courseForm: FormGroup;
    course: Course;
    isSaving: boolean;
    courseImageUploadFile?: File;
    croppedImage?: string;
    showCropper = false;
    complaintsEnabled = true; // default value
    requestMoreFeedbackEnabled = true; // default value
    customizeGroupNames = false; // default value
    courseOrganizations: Organization[];
    isAdmin = false;
    // Icons
    faSave = faSave;
    faBan = faBan;
    faTimes = faTimes;
    faQuestionCircle = faQuestionCircle;
    faExclamationTriangle = faExclamationTriangle;

    communicationEnabled = true;
    messagingEnabled = true;
    ltiEnabled = false;

    // NOTE: These constants are used to define the maximum length of complaints and complaint responses.
    // This is the maximum value allowed in our database. These values must be the same as in Constants.java
    // Currently set to 65535 as this is the limit of TEXT
    readonly COMPLAINT_RESPONSE_TEXT_LIMIT = 65535;
    readonly COMPLAINT_TEXT_LIMIT = 65535;
    tutorialGroupsFeatureActivated = false;

    constructor(
        private eventManager: EventManager,
        private courseManagementService: CourseManagementService,
        private courseAdminService: CourseAdminService,
        private activatedRoute: ActivatedRoute,
<<<<<<< HEAD
        private fileUploaderService: FileUploaderService,
        private fileService: FileService,
=======
>>>>>>> 0f168820
        private alertService: AlertService,
        private profileService: ProfileService,
        private organizationService: OrganizationManagementService,
        private modalService: NgbModal,
        private navigationUtilService: ArtemisNavigationUtilService,
        private router: Router,
        private featureToggleService: FeatureToggleService,
        private accountService: AccountService,
    ) {}

    ngOnInit() {
        this.timeZones = (Intl as any).supportedValuesOf('timeZone');
        this.isSaving = false;
        // create a new course, and only overwrite it if we fetch a course to edit
        this.course = new Course();
        this.activatedRoute.parent!.data.subscribe(({ course }) => {
            if (course) {
                this.course = course;
                this.organizationService.getOrganizationsByCourse(course.id).subscribe((organizations) => {
                    this.courseOrganizations = organizations;
                });
                this.originalTimeZone = this.course.timeZone;

                // complaints are only enabled when at least one complaint is allowed and the complaint duration is positive
                this.complaintsEnabled =
                    (this.course.maxComplaints! > 0 || this.course.maxTeamComplaints! > 0) &&
                    this.course.maxComplaintTimeDays! > 0 &&
                    this.course.maxComplaintTextLimit! > 0 &&
                    this.course.maxComplaintResponseTextLimit! > 0;
                this.requestMoreFeedbackEnabled = this.course.maxRequestMoreFeedbackTimeDays! > 0;
            } else {
                this.fileService.getTemplateCodeOfCondcut().subscribe({
                    next: (res: HttpResponse<string>) => {
                        if (res.body) {
                            this.course.courseInformationSharingMessagingCodeOfConduct = res.body;
                        }
                    },
                    error: (res: HttpErrorResponse) => onError(this.alertService, res),
                });
            }
        });

        this.profileService.getProfileInfo().subscribe((profileInfo) => {
            if (profileInfo) {
                if (profileInfo.inProduction) {
                    // in production mode, the groups should not be customized by default when creating a course
                    // when editing a course, only admins can customize groups automatically
                    this.customizeGroupNames = !!this.course.id;
                } else {
                    // developers typically want to customize the groups, therefore this is prefilled
                    this.customizeGroupNames = true;
                    if (!this.course.studentGroupName) {
                        this.course.studentGroupName = 'artemis-dev';
                    }
                    if (!this.course.teachingAssistantGroupName) {
                        this.course.teachingAssistantGroupName = 'artemis-dev';
                    }
                    if (!this.course.editorGroupName) {
                        this.course.editorGroupName = 'artemis-dev';
                    }
                    if (!this.course.instructorGroupName) {
                        this.course.instructorGroupName = 'artemis-dev';
                    }
                }
                this.ltiEnabled = profileInfo.activeProfiles.includes(PROFILE_LOCALVC);
            }
        });

        this.communicationEnabled = isCommunicationEnabled(this.course);
        this.messagingEnabled = isMessagingEnabled(this.course);

        this.courseForm = new FormGroup(
            {
                id: new FormControl(this.course.id),
                title: new FormControl(this.course.title, [Validators.required]),
                shortName: new FormControl(this.course.shortName, {
                    validators: [Validators.required, Validators.minLength(3), regexValidator(SHORT_NAME_PATTERN)],
                    updateOn: 'blur',
                }),
                // note: we still reference them here so that they are used in the update method when the course is retrieved from the course form
                customizeGroupNames: new FormControl(this.customizeGroupNames),
                studentGroupName: new FormControl(this.course.studentGroupName),
                teachingAssistantGroupName: new FormControl(this.course.teachingAssistantGroupName),
                editorGroupName: new FormControl(this.course.editorGroupName),
                instructorGroupName: new FormControl(this.course.instructorGroupName),
                description: new FormControl(this.course.description),
                courseInformationSharingMessagingCodeOfConduct: new FormControl(this.course.courseInformationSharingMessagingCodeOfConduct),
                organizations: new FormControl(this.courseOrganizations),
                startDate: new FormControl(this.course.startDate),
                endDate: new FormControl(this.course.endDate),
                semester: new FormControl(this.course.semester),
                testCourse: new FormControl(this.course.testCourse),
                learningPathsEnabled: new FormControl(this.course.learningPathsEnabled),
                onlineCourse: new FormControl(this.course.onlineCourse),
                complaintsEnabled: new FormControl(this.complaintsEnabled),
                requestMoreFeedbackEnabled: new FormControl(this.requestMoreFeedbackEnabled),
                maxPoints: new FormControl(this.course.maxPoints, {
                    validators: [Validators.min(1)],
                }),
                accuracyOfScores: new FormControl(this.course.accuracyOfScores, {
                    validators: [Validators.min(1)],
                }),
                defaultProgrammingLanguage: new FormControl(this.course.defaultProgrammingLanguage),
                maxComplaints: new FormControl(this.course.maxComplaints, {
                    validators: [Validators.required, Validators.min(0)],
                }),
                maxTeamComplaints: new FormControl(this.course.maxTeamComplaints, {
                    validators: [Validators.required, Validators.min(0)],
                }),
                maxComplaintTimeDays: new FormControl(this.course.maxComplaintTimeDays, {
                    validators: [Validators.required, Validators.min(0)],
                }),
                maxComplaintTextLimit: new FormControl(this.course.maxComplaintTextLimit, {
                    validators: [Validators.required, Validators.min(0), Validators.max(this.COMPLAINT_TEXT_LIMIT)],
                }),
                maxComplaintResponseTextLimit: new FormControl(this.course.maxComplaintResponseTextLimit, {
                    validators: [Validators.required, Validators.min(0), Validators.max(this.COMPLAINT_RESPONSE_TEXT_LIMIT)],
                }),
                maxRequestMoreFeedbackTimeDays: new FormControl(this.course.maxRequestMoreFeedbackTimeDays, {
                    validators: [Validators.required, Validators.min(0)],
                }),
                registrationEnabled: new FormControl(this.course.enrollmentEnabled),
                enrollmentStartDate: new FormControl(this.course.enrollmentStartDate),
                enrollmentEndDate: new FormControl(this.course.enrollmentEndDate),
                registrationConfirmationMessage: new FormControl(this.course.enrollmentConfirmationMessage, {
                    validators: [Validators.maxLength(2000)],
                }),
                unenrollmentEnabled: new FormControl(this.course.unenrollmentEnabled),
                unenrollmentEndDate: new FormControl(this.course.unenrollmentEndDate),
                color: new FormControl(this.course.color),
                courseIcon: new FormControl(this.course.courseIcon),
            },
            { validators: CourseValidator },
        );
        this.croppedImage = this.course.courseIcon;

        this.featureToggleService
            .getFeatureToggleActive(FeatureToggle.TutorialGroups)
            .pipe(
                tap((active) => {
                    this.tutorialGroupsFeatureActivated = active;
                }),
            )
            .subscribe(() => {
                if (this.tutorialGroupsFeatureActivated && this.courseForm) {
                    this.courseForm.addControl('timeZone', new FormControl(this.course?.timeZone));
                }
            });

        this.isAdmin = this.accountService.isAdmin();
    }
    tzResultFormatter = (timeZone: string) => timeZone;
    tzInputFormatter = (timeZone: string) => timeZone;

    tzSearch: OperatorFunction<string, readonly string[]> = (text$: Observable<string>) => {
        const debouncedText$ = text$.pipe(debounceTime(200), distinctUntilChanged());
        const clicksWithClosedPopup$ = this.tzClick$.pipe(filter(() => !this.tzTypeAhead.isPopupOpen()));
        const inputFocus$ = this.tzFocus$;

        return merge(debouncedText$, inputFocus$, clicksWithClosedPopup$).pipe(
            map((term) => (term.length < 3 ? [] : this.timeZones.filter((tz) => tz.toLowerCase().indexOf(term.toLowerCase()) > -1))),
        );
    };

    get timeZoneChanged() {
        return this.course?.id && this.originalTimeZone && this.originalTimeZone !== this.courseForm.value.timeZone;
    }

    /**
     * Returns to previous state (same as back button in the browser)
     * Returns to the detail page if there is no previous state, and we edited an existing course
     * Returns to the overview page if there is no previous state, and we created a new course
     */
    previousState() {
        this.navigationUtilService.navigateBackWithOptional(['course-management'], this.course.id?.toString());
    }

    /**
     * Save the changes on a course
     * This function is called by pressing save after creating or editing a course
     */
    save() {
        this.isSaving = true;
        if (this.courseForm.controls['organizations'] !== undefined) {
            this.courseForm.controls['organizations'].setValue(this.courseOrganizations);
        }

        let file = undefined;
        if (this.courseImageUploadFile && this.croppedImage) {
            const base64Data = this.croppedImage.replace('data:image/png;base64,', '');
            file = base64StringToBlob(base64Data, 'image/*');
        }

        const course = this.courseForm.getRawValue();

        if (this.communicationEnabled && this.messagingEnabled) {
            course['courseInformationSharingConfiguration'] = CourseInformationSharingConfiguration.COMMUNICATION_AND_MESSAGING;
        } else if (this.communicationEnabled && !this.messagingEnabled) {
            course['courseInformationSharingConfiguration'] = CourseInformationSharingConfiguration.COMMUNICATION_ONLY;
        } else if (!this.communicationEnabled && this.messagingEnabled) {
            course['courseInformationSharingConfiguration'] = CourseInformationSharingConfiguration.MESSAGING_ONLY;
        } else {
            course['courseInformationSharingConfiguration'] = CourseInformationSharingConfiguration.DISABLED;
        }

        // TODO: this has to be removed once the refactoring from course 'registration' to 'enrollment' is complete
        course['enrollmentEnabled'] = course['registrationEnabled'];
        delete course['registrationEnabled'];
        if (course['enrollmentEnabled'] == true) {
            course['enrollmentConfirmationMessage'] = course['registrationConfirmationMessage'];
            delete course['registrationConfirmationMessage'];
        }

        if (this.course.id !== undefined) {
            this.subscribeToSaveResponse(this.courseManagementService.update(this.course.id, course, file));
        } else {
            this.subscribeToSaveResponse(this.courseAdminService.create(course, file));
        }
    }

    openColorSelector(event: MouseEvent) {
        this.colorSelector.openColorSelector(event);
    }

    onSelectedColor(selectedColor: string) {
        this.courseForm.patchValue({ color: selectedColor });
    }

    /**
     * Async response after saving a course, handles appropriate action in case of error
     * @param result The Http response from the server
     */
    private subscribeToSaveResponse(result: Observable<HttpResponse<Course>>) {
        result.subscribe({
            next: (response: HttpResponse<Course>) => this.onSaveSuccess(response.body),
            error: (res: HttpErrorResponse) => this.onSaveError(res),
        });
    }

    /**
     * Action on successful course creation or edit
     */
    private onSaveSuccess(updatedCourse: Course | null) {
        this.isSaving = false;

        if (this.course != updatedCourse) {
            this.eventManager.broadcast({
                name: 'courseModification',
                content: 'Changed a course',
            });
        }

        this.router.navigate(['course-management', updatedCourse?.id?.toString()]);
    }

    /**
     * @function set course icon
     * @param event {object} Event object which contains the uploaded file
     */
    setCourseImage(event: Event): void {
        const element = event.currentTarget as HTMLInputElement;
        if (element.files?.[0]) {
            this.courseImageUploadFile = element.files[0];
        }
    }

    /**
     * @param event
     */
    imageCropped(event: ImageCroppedEvent) {
        this.croppedImage = event.base64;
    }

    imageLoaded() {
        this.showCropper = true;
    }

    /**
     * Action on unsuccessful course creation or edit
     * @param error The error for providing feedback
     */
    private onSaveError(error: HttpErrorResponse) {
        const errorMessage = error.error ? error.error.title : error.headers?.get('x-artemisapp-alert');
        if (errorMessage) {
            this.alertService.addAlert({
                type: AlertType.DANGER,
                message: errorMessage,
                disableTranslation: true,
            });
        }

        this.isSaving = false;
        window.scrollTo(0, 0);
    }

    get shortName() {
        return this.courseForm.get('shortName')!;
    }

    /**
     * Enable or disable online course
     */
    changeOnlineCourse() {
        this.course.onlineCourse = !this.course.onlineCourse;
        if (this.course.onlineCourse) {
            // registration enabled cannot be activated if online course is active
            this.courseForm.controls['registrationEnabled'].setValue(false);
        }
        this.courseForm.controls['onlineCourse'].setValue(this.course.onlineCourse);
    }
    /**
     * Enable or disable student course registration
     */
    changeRegistrationEnabled() {
        this.course.enrollmentEnabled = !this.course.enrollmentEnabled;
        if (this.course.enrollmentEnabled) {
            // online course cannot be activated if registration enabled is set
            this.courseForm.controls['onlineCourse'].setValue(false);
            if (!this.course.enrollmentStartDate || !this.course.enrollmentEndDate) {
                this.course.enrollmentStartDate = this.course.startDate;
                this.courseForm.controls['enrollmentStartDate'].setValue(this.course.startDate);
                this.course.enrollmentEndDate = this.course.endDate;
                this.courseForm.controls['enrollmentEndDate'].setValue(this.course.endDate);
            }
        } else {
            if (this.course.unenrollmentEnabled) {
                this.changeUnenrollmentEnabled();
            }
        }
        this.courseForm.controls['registrationEnabled'].setValue(this.course.enrollmentEnabled);
    }

    /**
     * Enable or disable student course unenrollment
     */
    changeUnenrollmentEnabled() {
        this.course.unenrollmentEnabled = !this.course.unenrollmentEnabled;
        this.courseForm.controls['unenrollmentEnabled'].setValue(this.course.unenrollmentEnabled);
        if (this.course.unenrollmentEnabled && !this.course.unenrollmentEndDate) {
            this.course.unenrollmentEndDate = this.course.endDate;
            this.courseForm.controls['unenrollmentEndDate'].setValue(this.course.unenrollmentEndDate);
        }
    }

    /**
     * Enable or disable complaints
     */
    changeComplaintsEnabled() {
        if (!this.complaintsEnabled) {
            this.complaintsEnabled = true;
            this.courseForm.controls['maxComplaints'].setValue(3);
            this.courseForm.controls['maxTeamComplaints'].setValue(3);
            this.courseForm.controls['maxComplaintTimeDays'].setValue(7);
            this.courseForm.controls['maxComplaintTextLimit'].setValue(2000);
            this.courseForm.controls['maxComplaintResponseTextLimit'].setValue(2000);
        } else {
            this.complaintsEnabled = false;
            this.courseForm.controls['maxComplaints'].setValue(0);
            this.courseForm.controls['maxTeamComplaints'].setValue(0);
            this.courseForm.controls['maxComplaintTimeDays'].setValue(0);
            this.courseForm.controls['maxComplaintTextLimit'].setValue(2000);
            this.courseForm.controls['maxComplaintResponseTextLimit'].setValue(2000);
        }
    }

    /**
     * Enable or disable complaints
     */
    changeRequestMoreFeedbackEnabled() {
        if (!this.requestMoreFeedbackEnabled) {
            this.requestMoreFeedbackEnabled = true;
            this.courseForm.controls['maxRequestMoreFeedbackTimeDays'].setValue(7);
        } else {
            this.requestMoreFeedbackEnabled = false;
            this.courseForm.controls['maxRequestMoreFeedbackTimeDays'].setValue(0);
        }
    }

    /**
     * Enable or disable the customization of groups
     */
    changeCustomizeGroupNames() {
        if (!this.customizeGroupNames) {
            this.customizeGroupNames = true;
            this.courseForm.controls['studentGroupName'].setValue('artemis-dev');
            this.courseForm.controls['teachingAssistantGroupName'].setValue('artemis-dev');
            this.courseForm.controls['editorGroupName'].setValue('artemis-dev');
            this.courseForm.controls['instructorGroupName'].setValue('artemis-dev');
        } else {
            this.customizeGroupNames = false;
            this.courseForm.controls['studentGroupName'].setValue(undefined);
            this.courseForm.controls['teachingAssistantGroupName'].setValue(undefined);
            this.courseForm.controls['editorGroupName'].setValue(undefined);
            this.courseForm.controls['instructorGroupName'].setValue(undefined);
        }
    }

    /**
     * Enable or disable test course
     */
    changeTestCourseEnabled() {
        this.course.testCourse = !this.course.testCourse;
    }

    /**
     * Returns a string array of possible semester values
     */
    getSemesters() {
        // 2018 is the first year we offer semesters for and go one year into the future
        const years = dayjs().year() - 2018 + 1;
        // Add an empty semester as default value
        const semesters: string[] = [''];
        for (let i = 0; i <= years; i++) {
            semesters[2 * i + 1] = 'SS' + (18 + i);
            semesters[2 * i + 2] = 'WS' + (18 + i) + '/' + (19 + i);
        }
        return semesters;
    }

    /**
     * Opens the organizations modal used to select an organization to add
     */
    openOrganizationsModal() {
        const modalRef = this.modalService.open(OrganizationSelectorComponent, { size: 'xl', backdrop: 'static' });
        modalRef.componentInstance.organizations = this.courseOrganizations;
        modalRef.closed.subscribe((organization) => {
            if (organization !== undefined) {
                if (this.courseOrganizations === undefined) {
                    this.courseOrganizations = [];
                }
                this.courseOrganizations.push(organization);
            }
        });
    }

    /**
     * Removes an organization from the course
     * @param organization to remove
     */
    removeOrganizationFromCourse(organization: Organization) {
        this.courseOrganizations = this.courseOrganizations.filter((o) => o.id !== organization.id);
    }

    /**
     * Updates registrationConfirmationMessage on markdown change
     * @param message new registrationConfirmationMessage
     */
    updateRegistrationConfirmationMessage(message: string) {
        this.courseForm.controls['registrationConfirmationMessage'].setValue(message);
    }

    /**
     * Updates courseInformationSharingMessagingCodeOfConduct on markdown change
     * @param message new courseInformationSharingMessagingCodeOfConduct
     */
    updateCourseInformationSharingMessagingCodeOfConduct(message: string) {
        this.courseForm.controls['courseInformationSharingMessagingCodeOfConduct'].setValue(message);
    }

    /**
     * Returns whether the dates are valid or not
     * @return true if the dats are valid
     */
    get isValidDate(): boolean {
        // allow instructors to set startDate and endDate later
        if (this.atLeastOneDateNotExisting()) {
            return true;
        }
        return dayjs(this.course.startDate).isBefore(this.course.endDate);
    }

    /**
     * Returns whether the enrollment start and end dates are valid
     * @return true if the dates are valid
     */
    get isValidEnrollmentPeriod(): boolean {
        // allow instructors to set enrollment dates later
        if (!this.course.enrollmentStartDate || !this.course.enrollmentEndDate) {
            return true;
        }

        // enrollment period requires configured start and end date of the course
        if (this.atLeastOneDateNotExisting() || !this.isValidDate) {
            return false;
        }

        return (
            dayjs(this.course.enrollmentStartDate).isBefore(this.course.enrollmentEndDate) &&
            !dayjs(this.course.enrollmentStartDate).isAfter(this.course.startDate) &&
            !dayjs(this.course.enrollmentEndDate).isAfter(this.course.endDate)
        );
    }

    /**
     * Returns whether the unenrollment end date is valid or not
     * @return true if the date is valid
     */
    get isValidUnenrollmentEndDate(): boolean {
        // allow instructors to set unenrollment end date later
        if (!this.course.unenrollmentEndDate) {
            return true;
        }

        // course enrollment period is required to configure unenrollment end date
        if (!this.course.enrollmentStartDate || !this.course.enrollmentEndDate || !this.isValidEnrollmentPeriod) {
            return false;
        }

        return !dayjs(this.course.unenrollmentEndDate).isBefore(this.course.enrollmentEndDate) && !dayjs(this.course.unenrollmentEndDate).isAfter(this.course.endDate);
    }

    /**
     * Auxiliary method checking if at least one date is not set or simply deleted by the user
     */
    private atLeastOneDateNotExisting(): boolean {
        // we need to take into account that the date is only deleted by the user, which leads to a invalid state of the date
        return !this.course.startDate || !this.course.endDate || !this.course.startDate.isValid() || !this.course.endDate.isValid();
    }

    get isValidConfiguration(): boolean {
        return this.isValidDate && this.isValidEnrollmentPeriod && this.isValidUnenrollmentEndDate;
    }

    /**
     * Deletes the course icon
     */
    deleteCourseIcon() {
        this.course.courseIcon = undefined;
        this.croppedImage = undefined;
        this.courseForm.controls['courseIcon'].setValue(undefined);
    }

    protected readonly FeatureToggle = FeatureToggle;
}

const CourseValidator: ValidatorFn = (formGroup: FormGroup) => {
    const onlineCourse = formGroup.controls['onlineCourse'].value;
    const registrationEnabled = formGroup.controls['registrationEnabled'].value;
    // it cannot be the case that both values are true
    return onlineCourse != undefined && registrationEnabled != undefined && !(onlineCourse && registrationEnabled) ? null : { range: true };
};<|MERGE_RESOLUTION|>--- conflicted
+++ resolved
@@ -80,11 +80,7 @@
         private courseManagementService: CourseManagementService,
         private courseAdminService: CourseAdminService,
         private activatedRoute: ActivatedRoute,
-<<<<<<< HEAD
-        private fileUploaderService: FileUploaderService,
         private fileService: FileService,
-=======
->>>>>>> 0f168820
         private alertService: AlertService,
         private profileService: ProfileService,
         private organizationService: OrganizationManagementService,
