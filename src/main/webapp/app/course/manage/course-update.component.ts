--- conflicted
+++ resolved
@@ -195,15 +195,12 @@
                 registrationConfirmationMessage: new FormControl(this.course.enrollmentConfirmationMessage, {
                     validators: [Validators.maxLength(2000)],
                 }),
-<<<<<<< HEAD
                 unenrollmentEnabled: new FormControl(this.course.unenrollmentEnabled),
                 unenrollmentEndDate: new FormControl(this.course.unenrollmentEndDate),
                 presentationScore: new FormControl({ value: this.course.presentationScore, disabled: this.course.presentationScore === 0 }, [
                     Validators.min(1),
                     regexValidator(this.presentationScorePattern),
                 ]),
-=======
->>>>>>> 6b6e7cb4
                 color: new FormControl(this.course.color),
                 courseIcon: new FormControl(this.course.courseIcon),
             },
