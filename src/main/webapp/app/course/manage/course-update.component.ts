import { ActivatedRoute } from '@angular/router';
import { Component, OnInit, ViewChild } from '@angular/core';
import { FormControl, FormGroup, ValidatorFn, Validators } from '@angular/forms';
import { HttpErrorResponse, HttpResponse } from '@angular/common/http';
import { JhiAlertService } from 'ng-jhipster';
import { Observable } from 'rxjs';
import { ImageCroppedEvent } from 'ngx-image-cropper';
import { base64StringToBlob } from 'blob-util';
import { regexValidator } from 'app/shared/form/shortname-validator.directive';
import { Course } from 'app/entities/course.model';
import { CourseManagementService } from './course-management.service';
import { ColorSelectorComponent } from 'app/shared/color-selector/color-selector.component';
import { ARTEMIS_DEFAULT_COLOR } from 'app/app.constants';
import { FileUploaderService } from 'app/shared/http/file-uploader.service';
import { CachingStrategy } from 'app/shared/image/secured-image.component';
import { ProfileService } from 'app/shared/layouts/profiles/profile.service';
import * as moment from 'moment';

@Component({
    selector: 'jhi-course-update',
    templateUrl: './course-update.component.html',
    styleUrls: ['./course-update.component.scss'],
})
export class CourseUpdateComponent implements OnInit {
    CachingStrategy = CachingStrategy;

    @ViewChild(ColorSelectorComponent, { static: false }) colorSelector: ColorSelectorComponent;
    readonly ARTEMIS_DEFAULT_COLOR = ARTEMIS_DEFAULT_COLOR;
    courseForm: FormGroup;
    course: Course;
    isSaving: boolean;
    courseImageFile?: Blob | File;
    courseImageFileName: string;
    isUploadingCourseImage: boolean;
    imageChangedEvent: any = '';
    croppedImage: any = '';
    showCropper = false;
    presentationScoreEnabled = false;
    complaintsEnabled = true; // default value
    customizeGroupNames = false; // default value

    shortNamePattern = /^[a-zA-Z][a-zA-Z0-9]{2,}$/; // must start with a letter and cannot contain special characters, at least 3 characters
    presentationScorePattern = /^[0-9]{0,4}$/; // makes sure that the presentation score is a positive natural integer greater than 0 and not too large

    constructor(
        private courseService: CourseManagementService,
        private activatedRoute: ActivatedRoute,
        private fileUploaderService: FileUploaderService,
        private jhiAlertService: JhiAlertService,
        private profileService: ProfileService,
    ) {}

    ngOnInit() {
        this.isSaving = false;
        this.activatedRoute.data.subscribe(({ course }) => {
            this.course = course;
            // complaints are only enabled when at least one complaint is allowed and the complaint duration is positive
            this.complaintsEnabled = (this.course.maxComplaints! > 0 || this.course.maxTeamComplaints! > 0) && this.course.maxComplaintTimeDays! > 0;
        });

        this.profileService.getProfileInfo().subscribe((profileInfo) => {
            if (profileInfo) {
                if (profileInfo.inProduction) {
                    // in production mode, the groups should not be customized by default when creating a course
                    // when editing a course, only admins can customize groups automatically
                    this.customizeGroupNames = !!this.course.id;
                } else {
                    // developers typically want to customize the groups, therefore this is prefilled
                    this.customizeGroupNames = true;
                    if (!this.course.studentGroupName) {
                        this.course.studentGroupName = 'artemis-dev';
                    }
<<<<<<< HEAD
                    if (!this.course.teachingAssistantGroupName) {
                        this.course.teachingAssistantGroupName = 'artemis-dev';
                    }
                    if (!this.course.instructorGroupName) {
                        this.course.instructorGroupName = 'artemis-dev';
                    }
                }
            }
=======
                }),
            )
            .subscribe();

        this.courseForm = new FormGroup({
            id: new FormControl(this.course.id),
            title: new FormControl(this.course.title, [Validators.required]),
            shortName: new FormControl(this.course.shortName, {
                validators: [Validators.required, Validators.minLength(3), regexValidator(this.shortNamePattern)],
                updateOn: 'blur',
            }),
            // note: we still reference them here so that they are used in the update method when the course is retrieved from the course form
            customizeGroupNames: new FormControl(this.customizeGroupNames),
            studentGroupName: new FormControl(this.course.studentGroupName),
            teachingAssistantGroupName: new FormControl(this.course.teachingAssistantGroupName),
            instructorGroupName: new FormControl(this.course.instructorGroupName),
            description: new FormControl(this.course.description),
            startDate: new FormControl(this.course.startDate),
            endDate: new FormControl(this.course.endDate),
            onlineCourse: new FormControl(this.course.onlineCourse),
            complaintsEnabled: new FormControl(this.complaintsEnabled),
            maxComplaints: new FormControl(this.course.maxComplaints, {
                validators: [Validators.required, Validators.min(0)],
            }),
            maxTeamComplaints: new FormControl(this.course.maxTeamComplaints, {
                validators: [Validators.required, Validators.min(0)],
            }),
            maxComplaintTimeDays: new FormControl(this.course.maxComplaintTimeDays, {
                validators: [Validators.required, Validators.min(0)],
            }),
            studentQuestionsEnabled: new FormControl(this.course.studentQuestionsEnabled),
            registrationEnabled: new FormControl(this.course.registrationEnabled),
            achievementsEnabled: new FormControl(this.course.achievementsEnabled),
            presentationScore: new FormControl({ value: this.course.presentationScore, disabled: this.course.presentationScore === 0 }, [
                Validators.min(1),
                regexValidator(this.presentationScorePattern),
            ]),
            color: new FormControl(this.course.color),
            courseIcon: new FormControl(this.course.courseIcon),
>>>>>>> 963d3190
        });

        this.courseForm = new FormGroup(
            {
                id: new FormControl(this.course.id),
                title: new FormControl(this.course.title, [Validators.required]),
                shortName: new FormControl(this.course.shortName, {
                    validators: [Validators.required, Validators.minLength(3), regexValidator(this.shortNamePattern)],
                    updateOn: 'blur',
                }),
                // note: we still reference them here so that they are used in the update method when the course is retrieved from the course form
                customizeGroupNames: new FormControl(this.customizeGroupNames),
                studentGroupName: new FormControl(this.course.studentGroupName),
                teachingAssistantGroupName: new FormControl(this.course.teachingAssistantGroupName),
                instructorGroupName: new FormControl(this.course.instructorGroupName),
                description: new FormControl(this.course.description),
                startDate: new FormControl(this.course.startDate),
                endDate: new FormControl(this.course.endDate),
                semester: new FormControl(this.course.semester),
                testCourse: new FormControl(this.course.testCourse),
                onlineCourse: new FormControl(this.course.onlineCourse),
                complaintsEnabled: new FormControl(this.complaintsEnabled),
                maxComplaints: new FormControl(this.course.maxComplaints, {
                    validators: [Validators.required, Validators.min(0)],
                }),
                maxTeamComplaints: new FormControl(this.course.maxTeamComplaints, {
                    validators: [Validators.required, Validators.min(0)],
                }),
                maxComplaintTimeDays: new FormControl(this.course.maxComplaintTimeDays, {
                    validators: [Validators.required, Validators.min(0)],
                }),
                studentQuestionsEnabled: new FormControl(this.course.studentQuestionsEnabled),
                registrationEnabled: new FormControl(this.course.registrationEnabled),
                registrationConfirmationMessage: new FormControl(this.course.registrationConfirmationMessage, {
                    validators: [Validators.maxLength(2000)],
                }),
                presentationScore: new FormControl({ value: this.course.presentationScore, disabled: this.course.presentationScore === 0 }, [
                    Validators.min(1),
                    regexValidator(this.presentationScorePattern),
                ]),
                color: new FormControl(this.course.color),
                courseIcon: new FormControl(this.course.courseIcon),
            },
            { validators: CourseValidator },
        );
        this.courseImageFileName = this.course.courseIcon!;
        this.croppedImage = this.course.courseIcon ? this.course.courseIcon : '';
        this.presentationScoreEnabled = this.course.presentationScore !== 0;
    }

    previousState() {
        window.history.back();
    }

    /**
     * Save the changes on a course
     * This function is called by pressing save after creating or editing a course
     */
    save() {
        this.isSaving = true;
        if (this.course.id !== undefined) {
            this.subscribeToSaveResponse(this.courseService.update(this.courseForm.getRawValue()));
        } else {
            this.subscribeToSaveResponse(this.courseService.create(this.courseForm.getRawValue()));
        }
    }

    openColorSelector(event: MouseEvent) {
        this.colorSelector.openColorSelector(event);
    }

    onSelectedColor(selectedColor: string) {
        this.courseForm.patchValue({ color: selectedColor });
    }

    /**
     * Async response after saving a course, handles appropriate action in case of error
     * @param result The Http response from the server
     */
    private subscribeToSaveResponse(result: Observable<HttpResponse<Course>>) {
        result.subscribe(
            () => this.onSaveSuccess(),
            (res: HttpErrorResponse) => this.onSaveError(res),
        );
    }

    /**
     * Action on successful course creation or edit
     */
    private onSaveSuccess() {
        this.isSaving = false;
        this.previousState();
    }

    /**
     * @function set course icon
     * @param $event {object} Event object which contains the uploaded file
     */
    setCourseImage($event: any): void {
        this.imageChangedEvent = $event;
        if ($event.target.files.length) {
            const fileList: FileList = $event.target.files;
            this.courseImageFile = fileList[0];
            this.courseImageFileName = this.courseImageFile['name'];
        }
    }

    /**
     * @param $event
     */
    imageCropped($event: ImageCroppedEvent) {
        this.croppedImage = $event.base64;
    }

    imageLoaded() {
        this.showCropper = true;
    }

    /**
     * @function uploadBackground
     * @desc Upload the selected file (from "Upload Background") and use it for the question's backgroundFilePath
     */
    uploadCourseImage(): void {
        const contentType = 'image/*';
        const b64Data = this.croppedImage.replace('data:image/png;base64,', '');
        const file = base64StringToBlob(b64Data, contentType);
        file['name'] = this.courseImageFileName;

        this.isUploadingCourseImage = true;
        this.fileUploaderService.uploadFile(file, file['name']).then(
            (response) => {
                this.courseForm.patchValue({ courseIcon: response.path });
                this.isUploadingCourseImage = false;
                this.courseImageFile = undefined;
                this.courseImageFileName = response.path!;
            },
            () => {
                this.isUploadingCourseImage = false;
                this.courseImageFile = undefined;
                this.courseImageFileName = this.course.courseIcon!;
            },
        );
        this.showCropper = false;
    }

    /**
     * Action on unsuccessful course creation or edit
     * @param error The error for providing feedback
     */
    private onSaveError(error: HttpErrorResponse) {
        const errorMessage = error.error ? error.error.title : error.headers?.get('x-artemisapp-alert');
        // TODO: this is a workaround to avoid translation not found issues. Provide proper translations
        if (errorMessage) {
            const jhiAlert = this.jhiAlertService.error(errorMessage);
            jhiAlert.msg = errorMessage;
        }

        this.isSaving = false;
        window.scrollTo(0, 0);
    }

    get shortName() {
        return this.courseForm.get('shortName')!;
    }

    /**
     * Enable or disable presentation score input field based on presentationScoreEnabled checkbox
     */
    changePresentationScoreInput() {
        const presentationScoreControl = this.courseForm.controls['presentationScore'];
        if (presentationScoreControl.disabled) {
            presentationScoreControl.enable();
            this.presentationScoreEnabled = true;
        } else {
            presentationScoreControl.reset({ value: 0, disabled: true });
            this.presentationScoreEnabled = false;
        }
    }

    /**
     * Enable or disable online course
     */
    changeOnlineCourse() {
        this.course.onlineCourse = !this.course.onlineCourse;
        if (this.course.onlineCourse) {
            // registration enabled cannot be activate if online course is active
            this.courseForm.controls['registrationEnabled'].setValue(false);
        }
        this.courseForm.controls['onlineCourse'].setValue(this.course.onlineCourse);
    }
    /**
     * Enable or disable student course registration
     */
    changeRegistrationEnabled() {
        this.course.registrationEnabled = !this.course.registrationEnabled;
        if (this.course.registrationEnabled) {
            // online course cannot be activate if registration enabled is set
            this.courseForm.controls['onlineCourse'].setValue(false);
        }
        this.courseForm.controls['registrationEnabled'].setValue(this.course.registrationEnabled);
    }

    /**
     * Enable or disable complaints
     */
    changeComplaintsEnabled() {
        if (!this.complaintsEnabled) {
            this.complaintsEnabled = true;
            this.courseForm.controls['maxComplaints'].setValue(3);
            this.courseForm.controls['maxTeamComplaints'].setValue(3);
            this.courseForm.controls['maxComplaintTimeDays'].setValue(7);
        } else {
            this.complaintsEnabled = false;
            this.courseForm.controls['maxComplaints'].setValue(0);
            this.courseForm.controls['maxTeamComplaints'].setValue(0);
            this.courseForm.controls['maxComplaintTimeDays'].setValue(0);
        }
    }

    /**
     * Enable or disable the customization of groups
     */
    changeCustomizeGroupNames() {
        if (!this.customizeGroupNames) {
            this.customizeGroupNames = true;
            this.courseForm.controls['studentGroupName'].setValue('artemis-dev');
            this.courseForm.controls['teachingAssistantGroupName'].setValue('artemis-dev');
            this.courseForm.controls['instructorGroupName'].setValue('artemis-dev');
        } else {
            this.customizeGroupNames = false;
            this.courseForm.controls['studentGroupName'].setValue(undefined);
            this.courseForm.controls['teachingAssistantGroupName'].setValue(undefined);
            this.courseForm.controls['instructorGroupName'].setValue(undefined);
        }
    }

    /**
     * Enable or disable test course
     */
    changeTestCourseEnabled() {
        this.course.testCourse = !this.course.testCourse;
    }

    /**
     * Returns a string array of possible semester values
     */
    getSemesters() {
        // 2018 is the first year we offer semesters for and go one year into the future
        const years = moment().year() - 2018 + 1;
        // Add an empty semester as default value
        const semesters: string[] = [''];
        for (let i = 0; i <= years; i++) {
            semesters[2 * i + 1] = 'SS' + (18 + i);
            semesters[2 * i + 2] = 'WS' + (18 + i) + '/' + (19 + i);
        }
        return semesters;
    }
}

const CourseValidator: ValidatorFn = (formGroup: FormGroup) => {
    const onlineCourse = formGroup.controls['onlineCourse'].value;
    const registrationEnabled = formGroup.controls['registrationEnabled'].value;
    // it cannot be the case that both values are true
    return onlineCourse != undefined && registrationEnabled != undefined && !(onlineCourse && registrationEnabled) ? null : { range: true };
};<|MERGE_RESOLUTION|>--- conflicted
+++ resolved
@@ -70,7 +70,6 @@
                     if (!this.course.studentGroupName) {
                         this.course.studentGroupName = 'artemis-dev';
                     }
-<<<<<<< HEAD
                     if (!this.course.teachingAssistantGroupName) {
                         this.course.teachingAssistantGroupName = 'artemis-dev';
                     }
@@ -79,47 +78,6 @@
                     }
                 }
             }
-=======
-                }),
-            )
-            .subscribe();
-
-        this.courseForm = new FormGroup({
-            id: new FormControl(this.course.id),
-            title: new FormControl(this.course.title, [Validators.required]),
-            shortName: new FormControl(this.course.shortName, {
-                validators: [Validators.required, Validators.minLength(3), regexValidator(this.shortNamePattern)],
-                updateOn: 'blur',
-            }),
-            // note: we still reference them here so that they are used in the update method when the course is retrieved from the course form
-            customizeGroupNames: new FormControl(this.customizeGroupNames),
-            studentGroupName: new FormControl(this.course.studentGroupName),
-            teachingAssistantGroupName: new FormControl(this.course.teachingAssistantGroupName),
-            instructorGroupName: new FormControl(this.course.instructorGroupName),
-            description: new FormControl(this.course.description),
-            startDate: new FormControl(this.course.startDate),
-            endDate: new FormControl(this.course.endDate),
-            onlineCourse: new FormControl(this.course.onlineCourse),
-            complaintsEnabled: new FormControl(this.complaintsEnabled),
-            maxComplaints: new FormControl(this.course.maxComplaints, {
-                validators: [Validators.required, Validators.min(0)],
-            }),
-            maxTeamComplaints: new FormControl(this.course.maxTeamComplaints, {
-                validators: [Validators.required, Validators.min(0)],
-            }),
-            maxComplaintTimeDays: new FormControl(this.course.maxComplaintTimeDays, {
-                validators: [Validators.required, Validators.min(0)],
-            }),
-            studentQuestionsEnabled: new FormControl(this.course.studentQuestionsEnabled),
-            registrationEnabled: new FormControl(this.course.registrationEnabled),
-            achievementsEnabled: new FormControl(this.course.achievementsEnabled),
-            presentationScore: new FormControl({ value: this.course.presentationScore, disabled: this.course.presentationScore === 0 }, [
-                Validators.min(1),
-                regexValidator(this.presentationScorePattern),
-            ]),
-            color: new FormControl(this.course.color),
-            courseIcon: new FormControl(this.course.courseIcon),
->>>>>>> 963d3190
         });
 
         this.courseForm = new FormGroup(
@@ -153,6 +111,7 @@
                 }),
                 studentQuestionsEnabled: new FormControl(this.course.studentQuestionsEnabled),
                 registrationEnabled: new FormControl(this.course.registrationEnabled),
+                achievementsEnabled: new FormControl(this.course.achievementsEnabled),
                 registrationConfirmationMessage: new FormControl(this.course.registrationConfirmationMessage, {
                     validators: [Validators.maxLength(2000)],
                 }),
