--- conflicted
+++ resolved
@@ -39,16 +39,8 @@
     onlineCourseConfigurationForm: FormGroup;
     course: Course;
     isSaving: boolean;
-<<<<<<< HEAD
-    courseImageFile?: File;
-    courseImageFileName: string | undefined;
-    isUploadingCourseImage: boolean;
-    imageChangedEvent: any = '';
-    croppedImage: any = '';
-=======
     courseImageUploadFile?: File;
     croppedImage?: string;
->>>>>>> 780fa989
     showCropper = false;
     presentationScoreEnabled = false;
     complaintsEnabled = true; // default value
@@ -492,9 +484,7 @@
      */
     deleteCourseIcon() {
         this.course.courseIcon = undefined;
-        this.courseImageFile = undefined;
-        this.courseImageFileName = undefined;
-        this.croppedImage = '';
+        this.croppedImage = undefined;
         this.courseForm.controls['courseIcon'].setValue(undefined);
     }
 }
