--- conflicted
+++ resolved
@@ -86,11 +86,8 @@
         private navigationUtilService: ArtemisNavigationUtilService,
         private router: Router,
         private featureToggleService: FeatureToggleService,
-<<<<<<< HEAD
         private accountService: AccountService,
-=======
         private fb: FormBuilder,
->>>>>>> 74320eb9
     ) {}
 
     ngOnInit() {
