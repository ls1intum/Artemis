--- conflicted
+++ resolved
@@ -394,7 +394,6 @@
                             </ng-container>
                         </div>
                         <div class="form-group">
-<<<<<<< HEAD
                             <label class="form-control-label" jhiTranslate="artemisApp.course.onlineCourseConfiguration.requireExistingUser" for="field_requireExistingUser"
                                 >Require Existing User</label
                             >
@@ -408,8 +407,6 @@
                             />
                         </div>
                         <div class="form-group">
-=======
->>>>>>> 83526545
                             <label class="form-control-label" jhiTranslate="artemisApp.course.onlineCourseConfiguration.registrationId" for="field_registrationId"
                                 >Registration Id</label
                             >
