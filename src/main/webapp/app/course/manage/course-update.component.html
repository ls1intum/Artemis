<div class="row justify-content-center">
    <div class="col-8">
        <form [formGroup]="courseForm" (ngSubmit)="save()" #formDir="ngForm">
            <div class="headline">
                <jhi-secured-image *ngIf="croppedImage" [src]="croppedImage" [cachingStrategy]="CachingStrategy.LOCAL_STORAGE"> </jhi-secured-image>
                <div *ngIf="!croppedImage" class="no-image"></div>
                <h4 *ngIf="!course.id" id="jhi-course-heading-create" jhiTranslate="artemisApp.course.home.createLabel">Create new Course</h4>
                <h4 *ngIf="course.id" id="jhi-course-heading-edit" jhiTranslate="artemisApp.course.home.editLabel">Edit Course</h4>
            </div>
            <hr />
            <div>
                <jhi-alert></jhi-alert>
                <jhi-alert-error></jhi-alert-error>
                <div class="form-group" [hidden]="!course.id">
                    <label for="id" jhiTranslate="global.field.id">ID</label>
                    <input type="text" class="form-control" id="id" name="id" formControlName="id" readonly />
                </div>
                <div class="row">
                    <div class="col">
                        <div class="form-group">
                            <label class="form-control-label" jhiTranslate="artemisApp.course.title" for="field_title">Title</label>
                            <input type="text" class="form-control" name="title" id="field_title" formControlName="title" required />
                        </div>
                    </div>
                    <div class="col-2">
                        <div class="form-group">
                            <label class="form-control-label" jhiTranslate="artemisApp.course.color" for="field_title">Color</label>
                            <div
                                class="color-preview form-control"
                                [ngStyle]="{ backgroundColor: courseForm.get('color')!.value || ARTEMIS_DEFAULT_COLOR }"
                                (click)="openColorSelector($event)"
                            ></div>
                            <jhi-color-selector (selectedColor)="onSelectedColor($event)"></jhi-color-selector>
                        </div>
                    </div>
                </div>
                <div class="form-group">
                    <label class="form-control-label" jhiTranslate="artemisApp.course.shortName" for="field_shortName">Short Name</label>
                    <input required type="text" class="form-control" name="shortName" id="field_shortName" formControlName="shortName" [readOnly]="course.id" />
                    <ng-container *ngIf="shortName.invalid && (shortName.dirty || shortName.touched)">
                        <div class="alert alert-danger">
                            <div *ngFor="let e of shortName.errors! | keyvalue | removekeys: ['required']">
                                <div [jhiTranslate]="'artemisApp.course.form.shortname' + '.' + e.key"></div>
                            </div>
                        </div>
                    </ng-container>
                </div>
                <div class="form-group">
                    <label class="form-control-label" jhiTranslate="artemisApp.course.courseIcon" for="field_shortName">Course Icon</label>
                    <div class="input-group background-file">
                        <div class="custom-file">
                            <input id="courseImageInput{{ course.id }}" type="file" accept="image/*" class="custom-file-input" (change)="setCourseImage($event)" />
                            <label class="custom-file-label text-truncate" for="courseImageInput{{ course.id }}">{{ courseImageFileName }}</label>
                        </div>
                    </div>
                </div>
                <div class="container no-padding">
                    <div class="row">
                        <div class="col-6">
                            <image-cropper
                                [imageChangedEvent]="imageChangedEvent"
                                [maintainAspectRatio]="true"
                                [aspectRatio]="1"
                                [resizeToWidth]="200"
                                [cropperMinWidth]="100"
                                [onlyScaleDown]="true"
                                [roundCropper]="true"
                                outputType="base64"
                                (imageCropped)="imageCropped($event)"
                                (imageLoaded)="imageLoaded()"
                                [style.display]="showCropper ? null : 'none'"
                            ></image-cropper>
                        </div>
                        <div *ngIf="showCropper" class="col-3">
                            <button class="btn btn-outline-primary icon-upload" (click)="uploadCourseImage()" [disabled]="isUploadingCourseImage || !courseImageFileName">
                                <span *ngIf="isUploadingCourseImage" jhiTranslate="artemisApp.course.uploading"></span>
                                <span *ngIf="!isUploadingCourseImage" jhiTranslate="artemisApp.course.upload"></span>
                            </button>
                        </div>
                    </div>
                </div>
                <div class="form-group">
                    <label class="form-control-label" jhiTranslate="artemisApp.course.description" for="field_description">Course Description</label>
                    <input type="text" class="form-control" name="description" id="field_description" formControlName="description" />
                </div>
                <div class="d-flex">
                    <div class="form-group flex-grow-1">
                        <jhi-date-time-picker labelName="{{ 'artemisApp.course.startDate' | translate }}" formControlName="startDate"></jhi-date-time-picker>
                    </div>
                    <div class="form-group flex-grow-1 ml-3">
                        <jhi-date-time-picker labelName="{{ 'artemisApp.course.endDate' | translate }}" formControlName="endDate"></jhi-date-time-picker>
                    </div>
                </div>

                <div *jhiHasAnyAuthority="'ROLE_ADMIN'">
                    <div *ngIf="!course.id" class="form-check">
                        <input
                            type="checkbox"
                            [checked]="customizeGroupNames"
                            (change)="changeCustomizeGroupNames()"
                            class="form-check-input"
                            name="customizeGroupNamesEnabled"
                            id="field_customizeGroupNamesEnabled"
                            formControlName="customizeGroupNames"
                        />
                        <label class="form-control-label" jhiTranslate="artemisApp.course.customizeGroupNames.title" for="field_customizeGroupNamesEnabled"
                            >Customize Group Names</label
                        >
                        <fa-icon
                            [icon]="'question-circle'"
                            class="text-secondary"
                            placement="top"
                            ngbTooltip="{{ 'artemisApp.course.customizeGroupNames.description' | translate }}"
                        ></fa-icon>
                    </div>
                    <div *ngIf="customizeGroupNames">
                        <div class="form-group">
                            <label class="form-control-label" jhiTranslate="artemisApp.course.studentGroupName" for="field_studentGroupName">Student Group Name</label>
                            <input type="text" class="form-control" name="studentGroupName" id="field_studentGroupName" formControlName="studentGroupName" />
                        </div>
                        <div class="form-group">
                            <label class="form-control-label" jhiTranslate="artemisApp.course.teachingAssistantGroupName" for="field_teachingAssistantGroupName"
                                >Teaching Assistant Group Name</label
                            >
                            <input
                                type="text"
                                class="form-control"
                                name="teachingAssistantGroupName"
                                id="field_teachingAssistantGroupName"
                                formControlName="teachingAssistantGroupName"
                            />
                        </div>
                        <div class="form-group">
                            <label class="form-control-label" jhiTranslate="artemisApp.course.instructorGroupName" for="field_instructorGroupName">Instructor Group Name</label>
                            <input type="text" class="form-control" name="instructorGroupName" id="field_instructorGroupName" formControlName="instructorGroupName" />
                        </div>
                    </div>
                </div>

                <div class="form-check">
                    <input
                        type="checkbox"
                        class="form-check-input"
                        name="complaintsEnabled"
                        [checked]="complaintsEnabled"
                        id="field_maxComplaintSettingEnabled"
                        (change)="changeComplaintsEnabled()"
                        formControlName="complaintsEnabled"
                    />
                    <label class="form-control-label" jhiTranslate="artemisApp.course.complaintsEnabled.title" for="field_maxComplaintSettingEnabled">Enable Complaints</label>
                    <fa-icon
                        [icon]="'question-circle'"
                        class="text-secondary"
                        placement="top"
                        ngbTooltip="{{ 'artemisApp.course.complaintsEnabled.description' | translate }}"
                    ></fa-icon>
                </div>
                <div class="form-group" *ngIf="complaintsEnabled">
                    <label class="form-control-label" jhiTranslate="artemisApp.course.maxComplaints.title" for="field_maxComplaints">
                        Maximum amount of complaints per student
                    </label>
                    <fa-icon
                        [icon]="'question-circle'"
                        class="text-secondary"
                        placement="top"
                        ngbTooltip="{{ 'artemisApp.course.maxComplaints.description' | translate }}"
                    ></fa-icon>
                    <input required type="number" class="form-control" name="maxComplaints" id="field_maxComplaints" formControlName="maxComplaints" />
                </div>
                <div class="form-group" *ngIf="complaintsEnabled">
                    <label class="form-control-label" jhiTranslate="artemisApp.course.maxTeamComplaints.title" for="field_maxTeamComplaints"
                        >Maximum amount of complaints per team</label
                    >
                    <fa-icon
                        [icon]="'question-circle'"
                        class="text-secondary"
                        placement="top"
                        ngbTooltip="{{ 'artemisApp.course.maxTeamComplaints.description' | translate }}"
                    ></fa-icon>
                    <input required type="number" class="form-control" name="maxTeamComplaints" id="field_maxTeamComplaints" formControlName="maxTeamComplaints" />
                </div>
                <div class="form-group" *ngIf="complaintsEnabled">
                    <label class="form-control-label" jhiTranslate="artemisApp.course.maxComplaintTimeDays.title" for="field_maxComplaintTimeDays">
                        Deadline for complaints in days after result date
                    </label>
                    <fa-icon
                        [icon]="'question-circle'"
                        class="text-secondary"
                        placement="top"
                        ngbTooltip="{{ 'artemisApp.course.maxComplaintTimeDays.description' | translate }}"
                    ></fa-icon>
                    <input required type="number" class="form-control" name="maxComplaintTimeDays" id="field_maxComplaintTimeDays" formControlName="maxComplaintTimeDays" />
                </div>
                <div class="form-check">
                    <input type="checkbox" class="form-check-input" name="studentQuestionsEnabled" id="field_studentQuestionsEnabled" formControlName="studentQuestionsEnabled" />
                    <label class="form-control-label" jhiTranslate="artemisApp.course.studentQuestionsEnabled.title" for="field_studentQuestionsEnabled"
                        >Enable Questions and Answers</label
                    >
                    <fa-icon
                        [icon]="'question-circle'"
                        class="text-secondary"
                        placement="top"
                        ngbTooltip="{{ 'artemisApp.course.studentQuestionsEnabled.description' | translate }}"
                    ></fa-icon>
                </div>
<<<<<<< HEAD
                <div class="form-check">
                    <input type="checkbox" class="form-check-input" name="onlineCourse" id="field_onlineCourse" formControlName="onlineCourse" />
=======
                <div class="form-check" *ngIf="!this.course.registrationEnabled">
                    <input
                        type="checkbox"
                        class="form-check-input"
                        name="onlineCourse"
                        id="field_onlineCourse"
                        formControlName="onlineCourse"
                        [checked]="course.onlineCourse"
                        (change)="this.changeOnlineCourse()"
                    />
>>>>>>> f6cf7da8
                    <label class="form-control-label" jhiTranslate="artemisApp.course.onlineCourse.title" for="field_onlineCourse">Online Course</label>
                    <fa-icon
                        [icon]="'question-circle'"
                        class="text-secondary"
                        placement="top"
                        ngbTooltip="{{ 'artemisApp.course.onlineCourse.description' | translate }}"
                    ></fa-icon>
                </div>
<<<<<<< HEAD
                <div class="form-check">
                    <input type="checkbox" class="form-check-input" [checked]="course.registrationEnabled" (change)="this.changeRegistrationEnabled()" />
                    <label class="form-control-label" jhiTranslate="artemisApp.course.registrationEnabled.title">Registration Enabled</label>
=======
                <div class="form-check" *ngIf="!this.course.onlineCourse">
                    <input
                        type="checkbox"
                        class="form-check-input"
                        name="registrationEnabled"
                        id="field_registrationEnabled"
                        [checked]="course.registrationEnabled"
                        (change)="this.changeRegistrationEnabled()"
                    />
                    <label class="form-control-label" jhiTranslate="artemisApp.course.registrationEnabled.title" for="field_registrationEnabled">Registration Enabled</label>
>>>>>>> f6cf7da8
                    <fa-icon
                        [icon]="'question-circle'"
                        class="text-secondary"
                        placement="top"
                        ngbTooltip="{{ 'artemisApp.course.registrationEnabled.description' | translate }}"
                    ></fa-icon>
                </div>
                <div class="form-group" *ngIf="course.registrationEnabled">
                    <label class="form-control-label" jhiTranslate="artemisApp.course.registrationConfirmationMessage" for="field_registrationConfirmationMessage"
                        >Registration Confirmation Message</label
                    >
                    <input
<<<<<<< HEAD
                        type="input"
=======
                        type="text"
>>>>>>> f6cf7da8
                        class="form-control"
                        name="registrationConfirmationMessage"
                        id="field_registrationConfirmationMessage"
                        formControlName="registrationConfirmationMessage"
                    />
                </div>
                <div class="form-check">
                    <input type="checkbox" class="form-check-input" [checked]="course.presentationScore !== 0" (change)="this.changePresentationScoreInput()" />
                    <label class="form-control-label" jhiTranslate="artemisApp.course.presentationScoreEnabled.title">Presentation Score Enabled</label>
                    <fa-icon
                        [icon]="'question-circle'"
                        class="text-secondary"
                        placement="top"
                        ngbTooltip="{{ 'artemisApp.course.presentationScoreEnabled.description' | translate }}"
                    ></fa-icon>
                </div>
                <div class="form-group" *ngIf="presentationScoreEnabled">
                    <label class="form-control-label" jhiTranslate="artemisApp.course.presentationScore" for="field_presentationScore">Required Presentation Score for Bonus</label>
                    <input type="number" class="form-control" [defaultValue]="0" name="presentationScore" id="field_presentationScore" formControlName="presentationScore" />
                </div>
            </div>
            <div class="mt-3 d-flex">
                <button type="button" id="cancel-save" class="btn btn-secondary" (click)="previousState()">
                    <fa-icon [icon]="'ban'"></fa-icon>&nbsp;<span jhiTranslate="entity.action.cancel">Cancel</span>
                </button>
                <span *ngIf="courseForm.invalid; else saveButtonTpl" data-toggle="tooltip" title="Please fill in all required fields." placement="top">
                    <ng-container *ngTemplateOutlet="saveButtonTpl"></ng-container>
                </span>
                <ng-template #saveButtonTpl>
                    <button type="submit" id="save-entity" [disabled]="courseForm.invalid || isSaving" class="btn btn-primary ml-2">
                        <fa-icon [icon]="'save'"></fa-icon>&nbsp;<span jhiTranslate="entity.action.save">Save</span>
                    </button>
                </ng-template>
            </div>
        </form>
    </div>
</div><|MERGE_RESOLUTION|>--- conflicted
+++ resolved
@@ -203,10 +203,6 @@
                         ngbTooltip="{{ 'artemisApp.course.studentQuestionsEnabled.description' | translate }}"
                     ></fa-icon>
                 </div>
-<<<<<<< HEAD
-                <div class="form-check">
-                    <input type="checkbox" class="form-check-input" name="onlineCourse" id="field_onlineCourse" formControlName="onlineCourse" />
-=======
                 <div class="form-check" *ngIf="!this.course.registrationEnabled">
                     <input
                         type="checkbox"
@@ -217,7 +213,6 @@
                         [checked]="course.onlineCourse"
                         (change)="this.changeOnlineCourse()"
                     />
->>>>>>> f6cf7da8
                     <label class="form-control-label" jhiTranslate="artemisApp.course.onlineCourse.title" for="field_onlineCourse">Online Course</label>
                     <fa-icon
                         [icon]="'question-circle'"
@@ -226,11 +221,6 @@
                         ngbTooltip="{{ 'artemisApp.course.onlineCourse.description' | translate }}"
                     ></fa-icon>
                 </div>
-<<<<<<< HEAD
-                <div class="form-check">
-                    <input type="checkbox" class="form-check-input" [checked]="course.registrationEnabled" (change)="this.changeRegistrationEnabled()" />
-                    <label class="form-control-label" jhiTranslate="artemisApp.course.registrationEnabled.title">Registration Enabled</label>
-=======
                 <div class="form-check" *ngIf="!this.course.onlineCourse">
                     <input
                         type="checkbox"
@@ -241,7 +231,6 @@
                         (change)="this.changeRegistrationEnabled()"
                     />
                     <label class="form-control-label" jhiTranslate="artemisApp.course.registrationEnabled.title" for="field_registrationEnabled">Registration Enabled</label>
->>>>>>> f6cf7da8
                     <fa-icon
                         [icon]="'question-circle'"
                         class="text-secondary"
@@ -254,11 +243,7 @@
                         >Registration Confirmation Message</label
                     >
                     <input
-<<<<<<< HEAD
-                        type="input"
-=======
                         type="text"
->>>>>>> f6cf7da8
                         class="form-control"
                         name="registrationConfirmationMessage"
                         id="field_registrationConfirmationMessage"
