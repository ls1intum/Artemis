<div class="row justify-content-center">
    <div class="col-md-8">
        <form [formGroup]="courseForm" (ngSubmit)="save()" #formDir="ngForm">
            <div class="headline">
                <jhi-secured-image *ngIf="croppedImage" [src]="croppedImage" [cachingStrategy]="CachingStrategy.LOCAL_STORAGE"> </jhi-secured-image>
                <div *ngIf="!croppedImage" class="no-image"></div>
                <h4 *ngIf="!course.id" id="jhi-course-heading-create" jhiTranslate="artemisApp.course.home.createLabel">Create new Course</h4>
                <h4 *ngIf="course.id" id="jhi-course-heading-edit" jhiTranslate="artemisApp.course.home.editLabel">Edit Course</h4>
            </div>
            <hr />
            <div>
                <div class="form-group" [hidden]="!course.id">
                    <label for="id" jhiTranslate="global.field.id">ID</label>
                    <input type="text" class="form-control" id="id" name="id" formControlName="id" readonly />
                </div>
                <div class="row">
                    <div class="col">
                        <div class="form-group">
                            <label class="form-control-label" jhiTranslate="artemisApp.course.title" for="field_title">Title</label>
                            <input type="text" class="form-control" name="title" id="field_title" formControlName="title" required />
                        </div>
                    </div>
                    <div class="col-2">
                        <div class="form-group" style="position: relative">
                            <label class="form-control-label" jhiTranslate="artemisApp.course.color" for="field_title">Color</label>
                            <div
                                class="color-preview form-control"
                                [ngStyle]="{ backgroundColor: courseForm.get('color')!.value || ARTEMIS_DEFAULT_COLOR }"
                                (click)="openColorSelector($event)"
                            ></div>
                            <jhi-color-selector (selectedColor)="onSelectedColor($event)"></jhi-color-selector>
                        </div>
                    </div>
                </div>
                <div class="form-group">
                    <label class="form-control-label" jhiTranslate="artemisApp.course.shortName" for="field_shortName">Short Name</label>
                    <input required type="text" class="form-control" name="shortName" id="field_shortName" formControlName="shortName" [readOnly]="course.id" />
                    <ng-container *ngIf="shortName.invalid && (shortName.dirty || shortName.touched)">
                        <div *ngIf="(shortName.errors! | keyvalue | removekeys: ['required']).length > 0" class="alert alert-danger">
                            <div *ngFor="let e of shortName.errors! | keyvalue | removekeys: ['required']">
                                <div [jhiTranslate]="'artemisApp.course.form.shortname' + '.' + e.key"></div>
                            </div>
                        </div>
                    </ng-container>
                </div>
                <div class="row">
                    <div class="col-sm-9 col-xl-10">
                        <div class="form-group">
                            <label class="form-control-label" jhiTranslate="artemisApp.course.courseIcon" for="field_shortName">Course Icon</label>
                            <div class="input-group background-file">
                                <div class="custom-file">
                                    <input id="courseImageInput{{ course.id }}" type="file" accept="image/*" class="custom-file-input" (change)="setCourseImage($event)" />
                                </div>
                            </div>
                        </div>
                    </div>
                    <div class="delete-course-icon col-sm-3 col-xl-2 mt-sm-3 mb-3">
                        <div>
                            <button *ngIf="croppedImage && course.courseIcon" id="delete-course-icon" class="btn btn-danger btn-sm" (click)="deleteCourseIcon()">
                                <fa-icon [icon]="faTimes"></fa-icon>
                                <span jhiTranslate="artemisApp.course.delete.icon">Remove Icon</span>
                            </button>
                        </div>
                    </div>
                </div>
                <div class="container no-padding">
                    <div class="row">
                        <div class="col-6">
                            <image-cropper
                                [imageFile]="courseImageUploadFile"
                                [maintainAspectRatio]="true"
                                [aspectRatio]="1"
                                [resizeToWidth]="200"
                                [cropperMinWidth]="100"
                                [onlyScaleDown]="true"
                                [roundCropper]="true"
                                (imageCropped)="imageCropped($event)"
                                (imageLoaded)="imageLoaded()"
                                [style.display]="showCropper ? null : 'none'"
                            ></image-cropper>
                        </div>
                    </div>
                </div>
                <div class="form-group">
                    <label class="form-control-label" jhiTranslate="artemisApp.course.description" for="field_description">Course Description</label>
                    <textarea id="field_description" class="form-control" rows="2" formControlName="description" [(ngModel)]="course.description"></textarea>
                </div>
                <div class="form-group">
                    <label class="form-control-label" jhiTranslate="artemisApp.course.organizations">Course organizations</label>
                    <div class="btn-group d-flex flex-wrap">
                        <div *ngFor="let organization of courseOrganizations">
                            <h5>
                                <span class="badge bg-primary font-weight-normal m-1" [ngClass]="{ 'ps-3': isAdmin }">
                                    {{ organization.name }}
                                    <button *ngIf="isAdmin" id="removeOrganizationButton" type="button" class="btn text-light" (click)="removeOrganizationFromCourse(organization)">
                                        <fa-icon [icon]="faTimes"></fa-icon>
                                    </button>
                                </span>
                            </h5>
                        </div>
                    </div>
                    <div *ngIf="courseOrganizations && courseOrganizations.length === 0">
                        <h5>
                            <span class="badge bg-secondary font-weight-normal m-1" jhiTranslate="artemisApp.course.noOrganizations"> No Organizations </span>
                            <fa-icon
                                [icon]="faQuestionCircle"
                                class="text-secondary align-middle"
                                ngbTooltip="{{ 'artemisApp.course.organizationAddingHint' | artemisTranslate }}"
                            ></fa-icon>
                        </h5>
                    </div>
                    <button *ngIf="isAdmin" id="addOrganizationButton" type="button" class="btn btn-outline-primary" (click)="openOrganizationsModal()">Add</button>
                </div>
                <div class="d-flex">
                    <div class="form-group flex-grow-1">
                        <jhi-date-time-picker
                            id="field_startDate"
                            labelName="{{ 'artemisApp.course.startDate' | artemisTranslate }}"
                            formControlName="startDate"
                            [(ngModel)]="course.startDate"
                            [error]="!isValidDate"
                        ></jhi-date-time-picker>
                        <span *ngIf="!isValidDate" class="invalid-feedback"> {{ 'artemisApp.course.form.startDate.invalid' | artemisTranslate }}</span>
                    </div>
                    <div class="form-group flex-grow-1 ms-3">
                        <jhi-date-time-picker
                            id="field_endDate"
                            labelName="{{ 'artemisApp.course.endDate' | artemisTranslate }}"
                            formControlName="endDate"
                            [(ngModel)]="course.endDate"
                            [error]="!isValidDate"
                        ></jhi-date-time-picker>
                        <span *ngIf="!isValidDate" class="invalid-feedback"> {{ 'artemisApp.course.form.endDate.invalid' | artemisTranslate }}</span>
                    </div>
                </div>
                <div class="form-check">
                    <input
                        type="checkbox"
                        class="form-check-input"
                        name="testCourse"
                        id="field_testCourse"
                        formControlName="testCourse"
                        [checked]="course.testCourse"
                        (change)="changeTestCourseEnabled()"
                    />
                    <label class="form-control-label" jhiTranslate="artemisApp.course.testCourse.title" for="field_testCourse"></label>
                    <fa-icon [icon]="faQuestionCircle" class="text-secondary" ngbTooltip="{{ 'artemisApp.course.testCourse.description' | artemisTranslate }}"></fa-icon>
                </div>
                <div class="form-group">
                    <label for="semester" jhiTranslate="artemisApp.course.semester"></label>
                    <select id="semester" class="form-select" formControlName="semester">
                        <option *ngFor="let semester of getSemesters()" [value]="semester">{{ semester }}</option>
                    </select>
                </div>
                <div class="form-group">
                    <label class="form-control-label" for="field_maxPoints" jhiTranslate="artemisApp.course.maxPoints.title"> Maximum number of points for course </label>
                    <fa-icon [icon]="faQuestionCircle" class="text-secondary" ngbTooltip="{{ 'artemisApp.course.maxPoints.info' | artemisTranslate }}"></fa-icon>
                    <input type="number" class="form-control" name="maxPoints" id="field_maxPoints" min="1" formControlName="maxPoints" />
                </div>
                <div class="form-group">
                    <label class="form-control-label" for="field_accuracyOfScores" jhiTranslate="artemisApp.course.accuracyOfScores">
                        Amount of decimal places used for calculating the scores
                    </label>
                    <input required type="number" class="form-control" name="accuracyOfScores" id="field_accuracyOfScores" min="0" max="5" formControlName="accuracyOfScores" />
                </div>
                <div class="form-group">
                    <label for="programmingLanguage" jhiTranslate="artemisApp.course.defaultProgrammingLanguage"></label>
                    <select id="programmingLanguage" class="form-select" formControlName="defaultProgrammingLanguage">
                        <option [ngValue]="null"></option>
                        <option *ngFor="let programmingLanguage of ProgrammingLanguage | keyvalue" [value]="programmingLanguage.key">{{ programmingLanguage.value }}</option>
                    </select>
                </div>
                <div *jhiHasAnyAuthority="'ROLE_ADMIN'">
                    <div *ngIf="!course.id" class="form-check">
                        <input
                            type="checkbox"
                            [checked]="customizeGroupNames"
                            (change)="changeCustomizeGroupNames()"
                            class="form-check-input"
                            name="customizeGroupNamesEnabled"
                            id="field_customizeGroupNamesEnabled"
                            formControlName="customizeGroupNames"
                        />
                        <label class="form-control-label" jhiTranslate="artemisApp.course.customizeGroupNames.title" for="field_customizeGroupNamesEnabled"
                            >Customize Group Names</label
                        >
                        <fa-icon
                            [icon]="faQuestionCircle"
                            class="text-secondary"
                            ngbTooltip="{{ 'artemisApp.course.customizeGroupNames.description' | artemisTranslate }}"
                        ></fa-icon>
                    </div>
                    <div *ngIf="customizeGroupNames">
                        <div class="form-group">
                            <label class="form-control-label" jhiTranslate="artemisApp.course.studentGroupName" for="field_studentGroupName">Student Group Name</label>
                            <input type="text" class="form-control" name="studentGroupName" id="field_studentGroupName" formControlName="studentGroupName" />
                        </div>
                        <div class="form-group">
                            <label class="form-control-label" jhiTranslate="artemisApp.course.teachingAssistantGroupName" for="field_teachingAssistantGroupName"
                                >Teaching Assistant Group Name</label
                            >
                            <input
                                type="text"
                                class="form-control"
                                name="teachingAssistantGroupName"
                                id="field_teachingAssistantGroupName"
                                formControlName="teachingAssistantGroupName"
                            />
                        </div>
                        <div class="form-group">
                            <label class="form-control-label" jhiTranslate="artemisApp.course.editorGroupName" for="field_editorGroupName">Editor Group Name</label>
                            <input type="text" class="form-control" name="editorGroupName" id="field_editorGroupName" formControlName="editorGroupName" />
                        </div>
                        <div class="form-group">
                            <label class="form-control-label" jhiTranslate="artemisApp.course.instructorGroupName" for="field_instructorGroupName">Instructor Group Name</label>
                            <input type="text" class="form-control" name="instructorGroupName" id="field_instructorGroupName" formControlName="instructorGroupName" />
                        </div>
                    </div>
                </div>

                <div class="form-check">
                    <input
                        type="checkbox"
                        class="form-check-input"
                        name="complaintsEnabled"
                        [checked]="complaintsEnabled"
                        id="field_maxComplaintSettingEnabled"
                        (change)="changeComplaintsEnabled()"
                        formControlName="complaintsEnabled"
                    />
                    <label class="form-control-label" jhiTranslate="artemisApp.course.complaintsEnabled.title" for="field_maxComplaintSettingEnabled">Enable Complaints</label>
                    <fa-icon [icon]="faQuestionCircle" class="text-secondary" ngbTooltip="{{ 'artemisApp.course.complaintsEnabled.description' | artemisTranslate }}"></fa-icon>
                </div>
                <div class="form-group" *ngIf="complaintsEnabled">
                    <label class="form-control-label" jhiTranslate="artemisApp.course.maxComplaints.title" for="field_maxComplaints">
                        Maximum amount of complaints per student
                    </label>
                    <fa-icon [icon]="faQuestionCircle" class="text-secondary" ngbTooltip="{{ 'artemisApp.course.maxComplaints.description' | artemisTranslate }}"></fa-icon>
                    <input required type="number" class="form-control" name="maxComplaints" id="field_maxComplaints" formControlName="maxComplaints" />
                </div>
                <div class="form-group" *ngIf="complaintsEnabled">
                    <label class="form-control-label" jhiTranslate="artemisApp.course.maxTeamComplaints.title" for="field_maxTeamComplaints"
                        >Maximum amount of complaints per team</label
                    >
                    <fa-icon [icon]="faQuestionCircle" class="text-secondary" ngbTooltip="{{ 'artemisApp.course.maxTeamComplaints.description' | artemisTranslate }}"></fa-icon>
                    <input required type="number" class="form-control" name="maxTeamComplaints" id="field_maxTeamComplaints" formControlName="maxTeamComplaints" />
                </div>
                <div class="form-group" *ngIf="complaintsEnabled">
                    <label class="form-control-label" jhiTranslate="artemisApp.course.maxComplaintTimeDays.title" for="field_maxComplaintTimeDays">
                        Due date for complaints in days after result date
                    </label>
                    <fa-icon [icon]="faQuestionCircle" class="text-secondary" ngbTooltip="{{ 'artemisApp.course.maxComplaintTimeDays.description' | artemisTranslate }}"></fa-icon>
                    <input required type="number" class="form-control" name="maxComplaintTimeDays" id="field_maxComplaintTimeDays" formControlName="maxComplaintTimeDays" />
                </div>
                <div class="form-group" *ngIf="complaintsEnabled">
                    <label class="form-control-label" jhiTranslate="artemisApp.course.maxComplaintTextLimit.title" for="field_maxComplaintTextLimit">
                        Maximum complaint text limit
                    </label>
                    <fa-icon [icon]="faQuestionCircle" class="text-secondary" ngbTooltip="{{ 'artemisApp.course.maxComplaintTextLimit.description' | artemisTranslate }}"></fa-icon>
                    <input required type="number" class="form-control" name="maxComplaintTextLimit" id="field_maxComplaintTextLimit" formControlName="maxComplaintTextLimit" />
                </div>
                <div class="form-group" *ngIf="complaintsEnabled">
                    <label class="form-control-label" jhiTranslate="artemisApp.course.maxComplaintResponseTextLimit.title" for="field_maxComplaintResponseTextLimit">
                        Maximum complaint response text limit
                    </label>
                    <fa-icon
                        [icon]="faQuestionCircle"
                        class="text-secondary"
                        ngbTooltip="{{ 'artemisApp.course.maxComplaintResponseTextLimit.description' | artemisTranslate }}"
                    ></fa-icon>
                    <input
                        required
                        type="number"
                        class="form-control"
                        name="maxComplaintResponseTextLimit"
                        id="field_maxComplaintResponseTextLimit"
                        formControlName="maxComplaintResponseTextLimit"
                    />
                </div>
                <div class="form-check">
                    <input
                        type="checkbox"
                        class="form-check-input"
                        name="requestMoreFeedbackEnabled"
                        [checked]="requestMoreFeedbackEnabled"
                        id="field_maxRequestMoreFeedbackSettingEnabled"
                        (change)="changeRequestMoreFeedbackEnabled()"
                        formControlName="requestMoreFeedbackEnabled"
                    />
                    <label class="form-control-label" jhiTranslate="artemisApp.course.requestMoreFeedbackEnabled.title" for="field_maxRequestMoreFeedbackSettingEnabled"
                        >Enable More Feedback Requests</label
                    >
                    <fa-icon
                        [icon]="faQuestionCircle"
                        class="text-secondary"
                        ngbTooltip="{{ 'artemisApp.course.requestMoreFeedbackEnabled.description' | artemisTranslate }}"
                    ></fa-icon>
                </div>
                <div class="form-group" *ngIf="requestMoreFeedbackEnabled">
                    <label class="form-control-label" jhiTranslate="artemisApp.course.maxRequestMoreFeedbackTimeDays.title" for="field_maxComplaintTimeDays">
                        Due date for more feedback requests in days after result date
                    </label>
                    <fa-icon
                        [icon]="faQuestionCircle"
                        class="text-secondary"
                        ngbTooltip="{{ 'artemisApp.course.maxRequestMoreFeedbackTimeDays.description' | artemisTranslate }}"
                    ></fa-icon>
                    <input
                        required
                        type="number"
                        class="form-control"
                        name="maxRequestMoreFeedbackTimeDays"
                        id="field_maxRequestMoreFeedbackTimeDays"
                        formControlName="maxRequestMoreFeedbackTimeDays"
                    />
                </div>

                <div class="form-group">
                    <!-- Not part of model -->
                    <div class="form-check">
                        <input class="form-check-input" type="checkbox" [(ngModel)]="communicationEnabled" [ngModelOptions]="{ standalone: true }" />
                        <label class="form-check-label">{{ 'artemisApp.course.courseCommunicationSetting.communicationEnabled.label' | artemisTranslate }}</label>
                        <fa-icon
                            [icon]="faQuestionCircle"
                            class="text-secondary"
                            ngbTooltip="{{ 'artemisApp.course.courseCommunicationSetting.communicationEnabled.tooltip' | artemisTranslate }}"
                        ></fa-icon>
                    </div>
                    <!-- Not part of model -->
                    <div class="form-check">
                        <input class="form-check-input" type="checkbox" [(ngModel)]="messagingEnabled" [ngModelOptions]="{ standalone: true }" />
                        <label class="form-check-label">{{ 'artemisApp.course.courseCommunicationSetting.messagingEnabled.label' | artemisTranslate }}</label>
                        <fa-icon
                            [icon]="faQuestionCircle"
                            class="text-secondary"
                            ngbTooltip="{{ 'artemisApp.course.courseCommunicationSetting.messagingEnabled.tooltip' | artemisTranslate }}"
                        ></fa-icon>
                    </div>
                    <div class="form-group" *ngIf="messagingEnabled">
<<<<<<< HEAD
                        <label class="form-control-label" jhiTranslate="artemisApp.codeOfConduct.title">Messaging Code of Conduct </label>
                        <jhi-help-icon text="artemisApp.codeOfConduct.tooltip"></jhi-help-icon>
=======
                        <label class="form-control-label" jhiTranslate="artemisApp.course.courseCommunicationSetting.messagingEnabled.codeOfConduct.label"
                            >Messaging Code of Conduct
                        </label>
                        <jhi-help-icon text="artemisApp.course.courseCommunicationSetting.messagingEnabled.codeOfConduct.tooltip"></jhi-help-icon>
>>>>>>> 4edcb24f
                        <jhi-markdown-editor
                            class="markdown-editor"
                            [(markdown)]="course.courseInformationSharingMessagingCodeOfConduct"
                            (markdownChange)="updateCourseInformationSharingMessagingCodeOfConduct($event)"
                        >
                        </jhi-markdown-editor>
                    </div>
                </div>
                <div class="form-group" [jhiFeatureToggleHide]="FeatureToggle.LearningPaths">
                    <div class="form-check">
                        <input
                            type="checkbox"
                            class="form-check-input"
                            name="learningPathsEnabled"
                            id="field_learningPathsEnabled"
                            formControlName="learningPathsEnabled"
                            [(ngModel)]="course.learningPathsEnabled"
                        />
                        <label class="form-control-label" jhiTranslate="artemisApp.course.learningPaths.label" for="field_learningPathsEnabled">Learning Paths Enabled</label>
                        <fa-icon [icon]="faQuestionCircle" class="text-secondary" ngbTooltip="{{ 'artemisApp.course.learningPaths.tooltip' | artemisTranslate }}"></fa-icon>
                    </div>
                </div>
                <div class="form-check" *ngIf="!this.course.enrollmentEnabled">
                    <input
                        type="checkbox"
                        class="form-check-input"
                        name="onlineCourse"
                        id="field_onlineCourse"
                        formControlName="onlineCourse"
                        [checked]="course.onlineCourse"
                        (change)="this.changeOnlineCourse()"
                    />
                    <label class="form-control-label" jhiTranslate="artemisApp.course.onlineCourse.title" for="field_onlineCourse">Online Course</label>
                    <fa-icon [icon]="faQuestionCircle" class="text-secondary" ngbTooltip="{{ 'artemisApp.course.onlineCourse.description' | artemisTranslate }}"></fa-icon>
                </div>

                <!-- enrollment -->
                <div class="form-check" *ngIf="!this.course.onlineCourse">
                    <input
                        type="checkbox"
                        class="form-check-input"
                        name="registrationEnabled"
                        id="field_registrationEnabled"
                        [checked]="course.enrollmentEnabled"
                        (change)="this.changeRegistrationEnabled()"
                    />
                    <label class="form-control-label" jhiTranslate="artemisApp.course.registrationEnabled.title" for="field_registrationEnabled">Registration Enabled</label>
                    <fa-icon [icon]="faQuestionCircle" class="text-secondary" ngbTooltip="{{ 'artemisApp.course.registrationEnabled.description' | artemisTranslate }}"></fa-icon>
                </div>
                <div class="d-flex" *ngIf="course.enrollmentEnabled">
                    <div class="form-group flex-grow-1">
                        <jhi-date-time-picker
                            id="field_enrollmentStartDate"
                            labelName="{{ 'artemisApp.course.enrollmentStartDate' | artemisTranslate }}"
                            formControlName="enrollmentStartDate"
                            [(ngModel)]="course.enrollmentStartDate"
                            [error]="!isValidEnrollmentPeriod"
                        ></jhi-date-time-picker>
                        <span *ngIf="!isValidEnrollmentPeriod" class="invalid-feedback"> {{ 'artemisApp.course.form.enrollmentStartDate.invalid' | artemisTranslate }}</span>
                    </div>
                    <div class="form-group flex-grow-1 ms-3">
                        <jhi-date-time-picker
                            id="field_enrollmentEndDate"
                            labelName="{{ 'artemisApp.course.enrollmentEndDate' | artemisTranslate }}"
                            formControlName="enrollmentEndDate"
                            [(ngModel)]="course.enrollmentEndDate"
                            [error]="!isValidEnrollmentPeriod"
                        ></jhi-date-time-picker>
                        <span *ngIf="!isValidEnrollmentPeriod" class="invalid-feedback"> {{ 'artemisApp.course.form.enrollmentEndDate.invalid' | artemisTranslate }}</span>
                    </div>
                </div>
                <div class="form-group" id="field_registrationConfirmationMessage" *ngIf="course.enrollmentEnabled">
                    <label class="form-control-label" jhiTranslate="artemisApp.course.registrationConfirmationMessage" for="field_registrationConfirmationMessage"
                        >Registration Confirmation Message</label
                    >
                    <jhi-markdown-editor
                        class="markdown-editor"
                        [(markdown)]="course.enrollmentConfirmationMessage"
                        (markdownChange)="updateRegistrationConfirmationMessage($event)"
                    >
                    </jhi-markdown-editor>
                </div>
                <!-- unenrollment -->
                <div class="form-check" *ngIf="this.course.enrollmentEnabled">
                    <input
                        type="checkbox"
                        class="form-check-input"
                        name="unenrollmentEnabled"
                        id="field_unenrollmentEnabled"
                        [checked]="course.unenrollmentEnabled"
                        (change)="this.changeUnenrollmentEnabled()"
                    />
                    <label class="form-control-label" jhiTranslate="artemisApp.course.unenrollmentEnabled.title" for="field_unenrollmentEnabled">Unenrollment Enabled</label>
                    <fa-icon [icon]="faQuestionCircle" class="text-secondary" ngbTooltip="{{ 'artemisApp.course.unenrollmentEnabled.description' | artemisTranslate }}"></fa-icon>
                </div>
                <div class="form-group" *ngIf="course.unenrollmentEnabled">
                    <jhi-date-time-picker
                        id="field_unenrollmentEndDate"
                        labelName="{{ 'artemisApp.course.unenrollmentEndDate' | artemisTranslate }}"
                        formControlName="unenrollmentEndDate"
                        [(ngModel)]="course.unenrollmentEndDate"
                        [error]="!isValidUnenrollmentEndDate"
                    ></jhi-date-time-picker>
                    <span *ngIf="!isValidUnenrollmentEndDate" class="invalid-feedback"> {{ 'artemisApp.course.form.unenrollmentEndDate.invalid' | artemisTranslate }}</span>
                </div>
            </div>
            <!-- timezone -->
            <div *ngIf="tutorialGroupsFeatureActivated" class="col-auto border border-warning p-3">
                <span class="badge rounded-pill text-bg-warning ms-1">BETA</span>
                <label class="form-label" for="timeZone">{{ 'artemisApp.forms.configurationForm.timeZoneInput.label' | artemisTranslate }}</label>
                <div *ngIf="timeZoneChanged" class="alert alert-danger" role="alert">
                    {{ 'artemisApp.forms.configurationForm.timeZoneInput.changeWarning' | artemisTranslate }}
                </div>
                <div>{{ 'artemisApp.forms.configurationForm.timeZoneInput.beta' | artemisTranslate }}</div>
                <input
                    id="timeZone"
                    type="text"
                    class="form-control"
                    formControlName="timeZone"
                    [placeholder]="'Europe/Berlin'"
                    [resultFormatter]="tzResultFormatter"
                    [inputFormatter]="tzInputFormatter"
                    [ngbTypeahead]="tzSearch"
                    [editable]="false"
                    #timeZoneInput="ngbTypeahead"
                    (focus)="tzFocus$.next($any($event).target.value)"
                    (click)="tzClick$.next($any($event).target.value)"
                />
                <div class="form-text">
                    {{ 'artemisApp.forms.configurationForm.timeZoneInput.explanation' | artemisTranslate }}
                </div>
            </div>
            <div class="mt-3 d-flex">
                <button type="button" id="cancel-save" class="btn btn-secondary" (click)="previousState()">
                    <fa-icon [icon]="faBan"></fa-icon>&nbsp;<span jhiTranslate="entity.action.cancel">Cancel</span>
                </button>
                <span *ngIf="courseForm.invalid; else saveButtonTpl" [ngbTooltip]="'artemisApp.course.form.invalidForm' | artemisTranslate">
                    <ng-container *ngTemplateOutlet="saveButtonTpl"></ng-container>
                </span>
                <ng-template #saveButtonTpl>
                    <button type="submit" id="save-entity" [disabled]="courseForm.invalid || isSaving || !isValidConfiguration" class="btn btn-primary ms-2">
                        <fa-icon [icon]="faSave"></fa-icon>&nbsp;<span jhiTranslate="entity.action.save">Save</span>
                    </button>
                </ng-template>
            </div>
        </form>
    </div>
</div><|MERGE_RESOLUTION|>--- conflicted
+++ resolved
@@ -337,15 +337,8 @@
                         ></fa-icon>
                     </div>
                     <div class="form-group" *ngIf="messagingEnabled">
-<<<<<<< HEAD
-                        <label class="form-control-label" jhiTranslate="artemisApp.codeOfConduct.title">Messaging Code of Conduct </label>
+                        <label class="form-control-label" jhiTranslate="artemisApp.codeOfConduct.title">Messaging Code of Conduct</label>
                         <jhi-help-icon text="artemisApp.codeOfConduct.tooltip"></jhi-help-icon>
-=======
-                        <label class="form-control-label" jhiTranslate="artemisApp.course.courseCommunicationSetting.messagingEnabled.codeOfConduct.label"
-                            >Messaging Code of Conduct
-                        </label>
-                        <jhi-help-icon text="artemisApp.course.courseCommunicationSetting.messagingEnabled.codeOfConduct.tooltip"></jhi-help-icon>
->>>>>>> 4edcb24f
                         <jhi-markdown-editor
                             class="markdown-editor"
                             [(markdown)]="course.courseInformationSharingMessagingCodeOfConduct"
