<div class="row justify-content-center">
    <div class="col-md-8">
        <form [formGroup]="courseForm" (ngSubmit)="save()" #formDir="ngForm">
            <div class="headline">
                @if (croppedImage) {
                    <jhi-secured-image [src]="croppedImage" [cachingStrategy]="CachingStrategy.LOCAL_STORAGE"> </jhi-secured-image>
                }
                @if (!croppedImage) {
                    <div class="no-image"></div>
                }
                @if (!course.id) {
                    <h4 id="jhi-course-heading-create" jhiTranslate="artemisApp.course.home.createLabel">Create new Course</h4>
                }
                @if (course.id) {
                    <h4 id="jhi-course-heading-edit" jhiTranslate="artemisApp.course.home.editLabel">Edit Course</h4>
                }
            </div>
            <hr />
            <div>
                <div class="form-group" [hidden]="!course.id">
                    <label for="id" jhiTranslate="global.field.id">ID</label>
                    <input type="text" class="form-control" id="id" name="id" formControlName="id" readonly />
                </div>
                <div class="row">
                    <div class="col">
                        <div class="form-group">
                            <label class="form-control-label" jhiTranslate="artemisApp.course.title" for="field_title">Title</label>
                            <input type="text" class="form-control" name="title" id="field_title" formControlName="title" required />
                        </div>
                    </div>
                    <div class="col-2">
                        <div class="form-group" style="position: relative">
                            <label class="form-control-label" jhiTranslate="artemisApp.course.color" for="field_title">Color</label>
                            <div
                                class="color-preview form-control"
                                [ngStyle]="{ backgroundColor: courseForm.get('color')!.value || ARTEMIS_DEFAULT_COLOR }"
                                (click)="openColorSelector($event)"
                            ></div>
                            <jhi-color-selector (selectedColor)="onSelectedColor($event)"></jhi-color-selector>
                        </div>
                    </div>
                </div>
                <div class="form-group">
                    <label class="form-control-label" jhiTranslate="artemisApp.course.shortName" for="field_shortName">Short Name</label>
                    <input required type="text" class="form-control" name="shortName" id="field_shortName" formControlName="shortName" [readOnly]="course.id" />
                    @if (shortName.invalid && (shortName.dirty || shortName.touched)) {
                        @if ((shortName.errors! | keyvalue | removekeys: ['required']).length > 0) {
                            <div class="alert alert-danger">
                                @for (e of shortName.errors! | keyvalue | removekeys: ['required']; track e) {
                                    <div>
                                        <div [jhiTranslate]="'artemisApp.course.form.shortname' + '.' + e.key"></div>
                                    </div>
                                }
                            </div>
                        }
                    }
                </div>
                <div class="row">
                    <div class="col-sm-9 col-xl-10">
                        <div class="form-group">
                            <label class="form-control-label" jhiTranslate="artemisApp.course.courseIcon" for="field_shortName">Course Icon</label>
                            <div class="input-group background-file">
                                <div class="custom-file">
                                    <input id="courseImageInput{{ course.id }}" type="file" accept="image/*" class="custom-file-input" (change)="setCourseImage($event)" />
                                </div>
                            </div>
                        </div>
                    </div>
                    <div class="delete-course-icon col-sm-3 col-xl-2 mt-sm-3 mb-3">
                        <div>
                            @if (croppedImage && course.courseIcon) {
                                <button id="delete-course-icon" class="btn btn-danger btn-sm" (click)="deleteCourseIcon()">
                                    <fa-icon [icon]="faTrash"></fa-icon>
                                    <span jhiTranslate="artemisApp.course.delete.icon">Remove Icon</span>
                                </button>
                            }
                        </div>
                    </div>
                </div>
                <div class="container no-padding">
                    <div class="row">
                        <div class="col-6">
                            <image-cropper
                                [imageFile]="courseImageUploadFile"
                                [maintainAspectRatio]="true"
                                [aspectRatio]="1"
                                [resizeToWidth]="200"
                                [cropperMinWidth]="100"
                                [onlyScaleDown]="true"
                                [roundCropper]="true"
                                (imageCropped)="imageCropped($event)"
                                (imageLoaded)="imageLoaded()"
                                [style.display]="showCropper ? null : 'none'"
                            ></image-cropper>
                        </div>
                    </div>
                </div>
                <div class="form-group">
                    <label class="form-control-label" jhiTranslate="artemisApp.course.description" for="field_description">Course Description</label>
                    <textarea id="field_description" class="form-control" rows="2" formControlName="description" [(ngModel)]="course.description"></textarea>
                </div>
                <div class="form-group">
                    <label class="form-control-label" jhiTranslate="artemisApp.course.organizations">Course organizations</label>
                    <div class="btn-group d-flex flex-wrap">
                        @for (organization of courseOrganizations; track organization) {
                            <div>
                                <h5>
                                    <span class="badge bg-primary font-weight-normal m-1" [ngClass]="{ 'ps-3': isAdmin }">
                                        {{ organization.name }}
                                        @if (isAdmin) {
                                            <button id="removeOrganizationButton" type="button" class="btn text-light" (click)="removeOrganizationFromCourse(organization)">
                                                <fa-icon [icon]="faTimes"></fa-icon>
                                            </button>
                                        }
                                    </span>
                                </h5>
                            </div>
                        }
                    </div>
                    @if (courseOrganizations && courseOrganizations.length === 0) {
                        <div>
                            <h5>
                                <span class="badge bg-secondary font-weight-normal m-1" jhiTranslate="artemisApp.course.noOrganizations"> No Organizations </span>
                                <fa-icon
                                    [icon]="faQuestionCircle"
                                    class="text-secondary align-middle"
                                    ngbTooltip="{{ 'artemisApp.course.organizationAddingHint' | artemisTranslate }}"
                                ></fa-icon>
                            </h5>
                        </div>
                    }
                    @if (isAdmin) {
                        <button id="addOrganizationButton" type="button" class="btn btn-outline-primary" (click)="openOrganizationsModal()">Add</button>
                    }
                </div>
                <div class="d-flex">
                    <div class="form-group flex-grow-1">
                        <jhi-date-time-picker
                            id="field_startDate"
                            labelName="{{ 'artemisApp.course.startDate' | artemisTranslate }}"
                            formControlName="startDate"
                            [(ngModel)]="course.startDate"
                            [error]="!isValidDate"
                        ></jhi-date-time-picker>
                        @if (!isValidDate) {
                            <span class="invalid-feedback"> {{ 'artemisApp.course.form.startDate.invalid' | artemisTranslate }}</span>
                        }
                    </div>
                    <div class="form-group flex-grow-1 ms-3">
                        <jhi-date-time-picker
                            id="field_endDate"
                            labelName="{{ 'artemisApp.course.endDate' | artemisTranslate }}"
                            formControlName="endDate"
                            [(ngModel)]="course.endDate"
                            [error]="!isValidDate"
                        ></jhi-date-time-picker>
                        @if (!isValidDate) {
                            <span class="invalid-feedback"> {{ 'artemisApp.course.form.endDate.invalid' | artemisTranslate }}</span>
                        }
                    </div>
                </div>
                <div class="form-check">
                    <input
                        type="checkbox"
                        class="form-check-input"
                        name="testCourse"
                        id="field_testCourse"
                        formControlName="testCourse"
                        [checked]="course.testCourse"
                        (change)="changeTestCourseEnabled()"
                    />
                    <label class="form-control-label" jhiTranslate="artemisApp.course.testCourse.title" for="field_testCourse"></label>
                    <fa-icon [icon]="faQuestionCircle" class="text-secondary" ngbTooltip="{{ 'artemisApp.course.testCourse.description' | artemisTranslate }}"></fa-icon>
                </div>
                <div class="form-group">
                    <label for="semester" jhiTranslate="artemisApp.course.semester"></label>
                    <select id="semester" class="form-select" formControlName="semester">
                        @for (semester of getSemesters(); track semester) {
                            <option [value]="semester">{{ semester }}</option>
                        }
                    </select>
                </div>
                <div class="form-group">
                    <label class="form-control-label" for="field_maxPoints" jhiTranslate="artemisApp.course.maxPoints.title"> Maximum number of points for course </label>
                    <fa-icon [icon]="faQuestionCircle" class="text-secondary" ngbTooltip="{{ 'artemisApp.course.maxPoints.info' | artemisTranslate }}"></fa-icon>
                    <input type="number" class="form-control" name="maxPoints" id="field_maxPoints" min="1" formControlName="maxPoints" />
                </div>
                <div class="form-group">
                    <label class="form-control-label" for="field_accuracyOfScores" jhiTranslate="artemisApp.course.accuracyOfScores">
                        Amount of decimal places used for calculating the scores
                    </label>
                    <input required type="number" class="form-control" name="accuracyOfScores" id="field_accuracyOfScores" min="0" max="5" formControlName="accuracyOfScores" />
                </div>
                <div class="form-group">
                    <label for="programmingLanguage" jhiTranslate="artemisApp.course.defaultProgrammingLanguage"></label>
                    <select id="programmingLanguage" class="form-select" formControlName="defaultProgrammingLanguage">
                        <option [ngValue]="null"></option>
                        @for (programmingLanguage of ProgrammingLanguage | keyvalue; track programmingLanguage) {
                            <option [value]="programmingLanguage.key">{{ programmingLanguage.value }}</option>
                        }
                    </select>
                </div>
                <div *jhiHasAnyAuthority="'ROLE_ADMIN'">
                    @if (!course.id) {
                        <div class="form-check">
                            <input
                                type="checkbox"
                                [checked]="customizeGroupNames"
                                (change)="changeCustomizeGroupNames()"
                                class="form-check-input"
                                name="customizeGroupNamesEnabled"
                                id="field_customizeGroupNamesEnabled"
                                formControlName="customizeGroupNames"
                            />
                            <label class="form-control-label" jhiTranslate="artemisApp.course.customizeGroupNames.title" for="field_customizeGroupNamesEnabled"
                                >Customize Group Names</label
                            >
                            <fa-icon
                                [icon]="faQuestionCircle"
                                class="text-secondary"
                                ngbTooltip="{{ 'artemisApp.course.customizeGroupNames.description' | artemisTranslate }}"
                            ></fa-icon>
                        </div>
                    }
                    @if (customizeGroupNames) {
                        <div>
                            <div class="form-group">
                                <label class="form-control-label" jhiTranslate="artemisApp.course.studentGroupName" for="field_studentGroupName">Student Group Name</label>
                                <input type="text" class="form-control" name="studentGroupName" id="field_studentGroupName" formControlName="studentGroupName" />
                            </div>
                            <div class="form-group">
                                <label class="form-control-label" jhiTranslate="artemisApp.course.teachingAssistantGroupName" for="field_teachingAssistantGroupName"
                                    >Teaching Assistant Group Name</label
                                >
                                <input
                                    type="text"
                                    class="form-control"
                                    name="teachingAssistantGroupName"
                                    id="field_teachingAssistantGroupName"
                                    formControlName="teachingAssistantGroupName"
                                />
                            </div>
                            <div class="form-group">
                                <label class="form-control-label" jhiTranslate="artemisApp.course.editorGroupName" for="field_editorGroupName">Editor Group Name</label>
                                <input type="text" class="form-control" name="editorGroupName" id="field_editorGroupName" formControlName="editorGroupName" />
                            </div>
                            <div class="form-group">
                                <label class="form-control-label" jhiTranslate="artemisApp.course.instructorGroupName" for="field_instructorGroupName">Instructor Group Name</label>
                                <input type="text" class="form-control" name="instructorGroupName" id="field_instructorGroupName" formControlName="instructorGroupName" />
                            </div>
                        </div>
                    }
                </div>
                <div class="form-check">
                    <input
                        type="checkbox"
                        class="form-check-input"
                        name="complaintsEnabled"
                        [checked]="complaintsEnabled"
                        id="field_maxComplaintSettingEnabled"
                        (change)="changeComplaintsEnabled()"
                        formControlName="complaintsEnabled"
                    />
                    <label class="form-control-label" jhiTranslate="artemisApp.course.complaintsEnabled.title" for="field_maxComplaintSettingEnabled">Enable Complaints</label>
                    <fa-icon [icon]="faQuestionCircle" class="text-secondary" ngbTooltip="{{ 'artemisApp.course.complaintsEnabled.description' | artemisTranslate }}"></fa-icon>
                </div>
                @if (complaintsEnabled) {
                    <div class="form-group">
                        <label class="form-control-label" jhiTranslate="artemisApp.course.maxComplaints.title" for="field_maxComplaints">
                            Maximum amount of complaints per student
                        </label>
                        <fa-icon [icon]="faQuestionCircle" class="text-secondary" ngbTooltip="{{ 'artemisApp.course.maxComplaints.description' | artemisTranslate }}"></fa-icon>
                        <input required type="number" class="form-control" name="maxComplaints" id="field_maxComplaints" formControlName="maxComplaints" />
                    </div>
                }
                @if (complaintsEnabled) {
                    <div class="form-group">
                        <label class="form-control-label" jhiTranslate="artemisApp.course.maxTeamComplaints.title" for="field_maxTeamComplaints"
                            >Maximum amount of complaints per team</label
                        >
                        <fa-icon [icon]="faQuestionCircle" class="text-secondary" ngbTooltip="{{ 'artemisApp.course.maxTeamComplaints.description' | artemisTranslate }}"></fa-icon>
                        <input required type="number" class="form-control" name="maxTeamComplaints" id="field_maxTeamComplaints" formControlName="maxTeamComplaints" />
                    </div>
                }
                @if (complaintsEnabled) {
                    <div class="form-group">
                        <label class="form-control-label" jhiTranslate="artemisApp.course.maxComplaintTimeDays.title" for="field_maxComplaintTimeDays">
                            Due date for complaints in days after result date
                        </label>
                        <fa-icon
                            [icon]="faQuestionCircle"
                            class="text-secondary"
                            ngbTooltip="{{ 'artemisApp.course.maxComplaintTimeDays.description' | artemisTranslate }}"
                        ></fa-icon>
                        <input required type="number" class="form-control" name="maxComplaintTimeDays" id="field_maxComplaintTimeDays" formControlName="maxComplaintTimeDays" />
                    </div>
                }
                @if (complaintsEnabled) {
                    <div class="form-group">
                        <label class="form-control-label" jhiTranslate="artemisApp.course.maxComplaintTextLimit.title" for="field_maxComplaintTextLimit">
                            Maximum complaint text limit
                        </label>
                        <fa-icon
                            [icon]="faQuestionCircle"
                            class="text-secondary"
                            ngbTooltip="{{ 'artemisApp.course.maxComplaintTextLimit.description' | artemisTranslate }}"
                        ></fa-icon>
                        <input required type="number" class="form-control" name="maxComplaintTextLimit" id="field_maxComplaintTextLimit" formControlName="maxComplaintTextLimit" />
                    </div>
                }
                @if (complaintsEnabled) {
                    <div class="form-group">
                        <label class="form-control-label" jhiTranslate="artemisApp.course.maxComplaintResponseTextLimit.title" for="field_maxComplaintResponseTextLimit">
                            Maximum complaint response text limit
                        </label>
                        <fa-icon
                            [icon]="faQuestionCircle"
                            class="text-secondary"
                            ngbTooltip="{{ 'artemisApp.course.maxComplaintResponseTextLimit.description' | artemisTranslate }}"
                        ></fa-icon>
                        <input
                            required
                            type="number"
                            class="form-control"
                            name="maxComplaintResponseTextLimit"
                            id="field_maxComplaintResponseTextLimit"
                            formControlName="maxComplaintResponseTextLimit"
                        />
                    </div>
                }
                <div class="form-check">
                    <input
                        type="checkbox"
                        class="form-check-input"
                        name="requestMoreFeedbackEnabled"
                        [checked]="requestMoreFeedbackEnabled"
                        id="field_maxRequestMoreFeedbackSettingEnabled"
                        (change)="changeRequestMoreFeedbackEnabled()"
                        formControlName="requestMoreFeedbackEnabled"
                    />
                    <label class="form-control-label" jhiTranslate="artemisApp.course.requestMoreFeedbackEnabled.title" for="field_maxRequestMoreFeedbackSettingEnabled"
                        >Enable More Feedback Requests</label
                    >
                    <fa-icon
                        [icon]="faQuestionCircle"
                        class="text-secondary"
                        ngbTooltip="{{ 'artemisApp.course.requestMoreFeedbackEnabled.description' | artemisTranslate }}"
                    ></fa-icon>
                </div>
                @if (requestMoreFeedbackEnabled) {
                    <div class="form-group">
                        <label class="form-control-label" jhiTranslate="artemisApp.course.maxRequestMoreFeedbackTimeDays.title" for="field_maxComplaintTimeDays">
                            Due date for more feedback requests in days after result date
                        </label>
                        <fa-icon
                            [icon]="faQuestionCircle"
                            class="text-secondary"
                            ngbTooltip="{{ 'artemisApp.course.maxRequestMoreFeedbackTimeDays.description' | artemisTranslate }}"
                        ></fa-icon>
                        <input
                            required
                            type="number"
                            class="form-control"
                            name="maxRequestMoreFeedbackTimeDays"
                            id="field_maxRequestMoreFeedbackTimeDays"
                            formControlName="maxRequestMoreFeedbackTimeDays"
                        />
                    </div>
                }
                <div class="form-group">
                    <!-- Not part of model -->
                    <div class="form-check">
                        <input class="form-check-input" type="checkbox" [(ngModel)]="communicationEnabled" [ngModelOptions]="{ standalone: true }" />
                        <label class="form-check-label">{{ 'artemisApp.course.courseCommunicationSetting.communicationEnabled.label' | artemisTranslate }}</label>
                        <fa-icon
                            [icon]="faQuestionCircle"
                            class="text-secondary"
                            ngbTooltip="{{ 'artemisApp.course.courseCommunicationSetting.communicationEnabled.tooltip' | artemisTranslate }}"
                        ></fa-icon>
                    </div>
                    <!-- Not part of model -->
                    <div class="form-check">
                        <input class="form-check-input" type="checkbox" [(ngModel)]="messagingEnabled" [ngModelOptions]="{ standalone: true }" />
                        <label class="form-check-label">{{ 'artemisApp.course.courseCommunicationSetting.messagingEnabled.label' | artemisTranslate }}</label>
                        <fa-icon
                            [icon]="faQuestionCircle"
                            class="text-secondary"
                            ngbTooltip="{{ 'artemisApp.course.courseCommunicationSetting.messagingEnabled.tooltip' | artemisTranslate }}"
                        ></fa-icon>
                    </div>
                    @if (messagingEnabled) {
                        <div class="form-group">
                            <label class="form-control-label" jhiTranslate="artemisApp.codeOfConduct.title">Messaging Code of Conduct</label>
                            <jhi-help-icon text="artemisApp.codeOfConduct.tooltip"></jhi-help-icon>
                            <jhi-markdown-editor
                                class="markdown-editor"
                                [(markdown)]="course.courseInformationSharingMessagingCodeOfConduct"
                                (markdownChange)="updateCourseInformationSharingMessagingCodeOfConduct($event)"
                            >
                            </jhi-markdown-editor>
                        </div>
                    }
                </div>
                <div class="form-group" [jhiFeatureToggleHide]="FeatureToggle.LearningPaths">
                    <div class="form-check">
                        <input
                            type="checkbox"
                            class="form-check-input"
                            name="learningPathsEnabled"
                            id="field_learningPathsEnabled"
                            formControlName="learningPathsEnabled"
                            [(ngModel)]="course.learningPathsEnabled"
                        />
                        <label class="form-control-label" jhiTranslate="artemisApp.course.learningPaths.label" for="field_learningPathsEnabled">Learning Paths Enabled</label>
                        <fa-icon [icon]="faQuestionCircle" class="text-secondary" ngbTooltip="{{ 'artemisApp.course.learningPaths.tooltip' | artemisTranslate }}"></fa-icon>
                    </div>
                </div>
<<<<<<< HEAD
                <div class="form-check" *ngIf="this.isAdmin && this.isAthenaEnabled">
                    <input
                        type="checkbox"
                        class="form-check-input"
                        name="restrictedAthenaModulesEnabled"
                        id="field_restrictedAthenaModulesEnabled"
                        [checked]="course.restrictedAthenaModulesAccess"
                        (change)="this.changeRestrictedAthenaModulesEnabled()"
                    />
                    <label class="form-control-label" jhiTranslate="artemisApp.course.restrictedAthenaModulesAccess.label" for="field_restrictedAthenaModulesEnabled">
                        Access to Restricted Athena Modules Enabled
                    </label>
                    <fa-icon
                        [icon]="faQuestionCircle"
                        class="text-secondary"
                        ngbTooltip="{{ 'artemisApp.course.restrictedAthenaModulesAccess.tooltip' | artemisTranslate }}"
                    ></fa-icon>
                </div>
                <div class="form-check" *ngIf="ltiEnabled && !this.course.enrollmentEnabled">
                    <input
                        type="checkbox"
                        class="form-check-input"
                        name="onlineCourse"
                        id="field_onlineCourse"
                        formControlName="onlineCourse"
                        [checked]="course.onlineCourse"
                        (change)="this.changeOnlineCourse()"
                    />
                    <label class="form-control-label" jhiTranslate="artemisApp.course.onlineCourse.title" for="field_onlineCourse">Online Course</label>
                    <fa-icon [icon]="faQuestionCircle" class="text-secondary" ngbTooltip="{{ 'artemisApp.course.onlineCourse.description' | artemisTranslate }}"></fa-icon>
                </div>

=======
                @if (ltiEnabled && !this.course.enrollmentEnabled) {
                    <div class="form-check">
                        <input
                            type="checkbox"
                            class="form-check-input"
                            name="onlineCourse"
                            id="field_onlineCourse"
                            formControlName="onlineCourse"
                            [checked]="course.onlineCourse"
                            (change)="this.changeOnlineCourse()"
                        />
                        <label class="form-control-label" jhiTranslate="artemisApp.course.onlineCourse.title" for="field_onlineCourse">Online Course</label>
                        <fa-icon [icon]="faQuestionCircle" class="text-secondary" ngbTooltip="{{ 'artemisApp.course.onlineCourse.description' | artemisTranslate }}"></fa-icon>
                    </div>
                }
>>>>>>> 8373129f
                <!-- enrollment -->
                @if (!this.course.onlineCourse) {
                    <div class="form-check">
                        <input
                            type="checkbox"
                            class="form-check-input"
                            name="registrationEnabled"
                            id="field_registrationEnabled"
                            [checked]="course.enrollmentEnabled"
                            (change)="this.changeRegistrationEnabled()"
                        />
                        <label class="form-control-label" jhiTranslate="artemisApp.course.registrationEnabled.title" for="field_registrationEnabled">Registration Enabled</label>
                        <fa-icon
                            [icon]="faQuestionCircle"
                            class="text-secondary"
                            ngbTooltip="{{ 'artemisApp.course.registrationEnabled.description' | artemisTranslate }}"
                        ></fa-icon>
                    </div>
                }
                @if (course.enrollmentEnabled) {
                    <div class="d-flex">
                        <div class="form-group flex-grow-1">
                            <jhi-date-time-picker
                                id="field_enrollmentStartDate"
                                labelName="{{ 'artemisApp.course.enrollmentStartDate' | artemisTranslate }}"
                                formControlName="enrollmentStartDate"
                                [(ngModel)]="course.enrollmentStartDate"
                                [error]="!isValidEnrollmentPeriod"
                            ></jhi-date-time-picker>
                            @if (!isValidEnrollmentPeriod) {
                                <span class="invalid-feedback"> {{ 'artemisApp.course.form.enrollmentStartDate.invalid' | artemisTranslate }}</span>
                            }
                        </div>
                        <div class="form-group flex-grow-1 ms-3">
                            <jhi-date-time-picker
                                id="field_enrollmentEndDate"
                                labelName="{{ 'artemisApp.course.enrollmentEndDate' | artemisTranslate }}"
                                formControlName="enrollmentEndDate"
                                [(ngModel)]="course.enrollmentEndDate"
                                [error]="!isValidEnrollmentPeriod"
                            ></jhi-date-time-picker>
                            @if (!isValidEnrollmentPeriod) {
                                <span class="invalid-feedback"> {{ 'artemisApp.course.form.enrollmentEndDate.invalid' | artemisTranslate }}</span>
                            }
                        </div>
                    </div>
                }
                @if (course.enrollmentEnabled) {
                    <div class="form-group" id="field_registrationConfirmationMessage">
                        <label class="form-control-label" jhiTranslate="artemisApp.course.registrationConfirmationMessage" for="field_registrationConfirmationMessage"
                            >Registration Confirmation Message</label
                        >
                        <jhi-markdown-editor
                            class="markdown-editor"
                            [(markdown)]="course.enrollmentConfirmationMessage"
                            (markdownChange)="updateRegistrationConfirmationMessage($event)"
                        >
                        </jhi-markdown-editor>
                    </div>
                }
                <!-- unenrollment -->
                @if (this.course.enrollmentEnabled) {
                    <div class="form-check">
                        <input
                            type="checkbox"
                            class="form-check-input"
                            name="unenrollmentEnabled"
                            id="field_unenrollmentEnabled"
                            [checked]="course.unenrollmentEnabled"
                            (change)="this.changeUnenrollmentEnabled()"
                        />
                        <label class="form-control-label" jhiTranslate="artemisApp.course.unenrollmentEnabled.title" for="field_unenrollmentEnabled">Unenrollment Enabled</label>
                        <fa-icon
                            [icon]="faQuestionCircle"
                            class="text-secondary"
                            ngbTooltip="{{ 'artemisApp.course.unenrollmentEnabled.description' | artemisTranslate }}"
                        ></fa-icon>
                    </div>
                }
                @if (course.unenrollmentEnabled) {
                    <div class="form-group">
                        <jhi-date-time-picker
                            id="field_unenrollmentEndDate"
                            labelName="{{ 'artemisApp.course.unenrollmentEndDate' | artemisTranslate }}"
                            formControlName="unenrollmentEndDate"
                            [(ngModel)]="course.unenrollmentEndDate"
                            [error]="!isValidUnenrollmentEndDate"
                        ></jhi-date-time-picker>
                        @if (!isValidUnenrollmentEndDate) {
                            <span class="invalid-feedback"> {{ 'artemisApp.course.form.unenrollmentEndDate.invalid' | artemisTranslate }}</span>
                        }
                    </div>
                }
            </div>
            <!-- timezone -->
            @if (tutorialGroupsFeatureActivated) {
                <div class="col-auto border border-warning p-3">
                    <span class="badge rounded-pill text-bg-warning ms-1">BETA</span>
                    <label class="form-label" for="timeZone">{{ 'artemisApp.forms.configurationForm.timeZoneInput.label' | artemisTranslate }}</label>
                    @if (timeZoneChanged) {
                        <div class="alert alert-danger" role="alert">
                            {{ 'artemisApp.forms.configurationForm.timeZoneInput.changeWarning' | artemisTranslate }}
                        </div>
                    }
                    <div>{{ 'artemisApp.forms.configurationForm.timeZoneInput.beta' | artemisTranslate }}</div>
                    <input
                        id="timeZone"
                        type="text"
                        class="form-control"
                        formControlName="timeZone"
                        [placeholder]="'Europe/Berlin'"
                        [resultFormatter]="tzResultFormatter"
                        [inputFormatter]="tzInputFormatter"
                        [ngbTypeahead]="tzSearch"
                        [editable]="false"
                        #timeZoneInput="ngbTypeahead"
                        (focus)="tzFocus$.next($any($event).target.value)"
                        (click)="tzClick$.next($any($event).target.value)"
                    />
                    <div class="form-text">
                        {{ 'artemisApp.forms.configurationForm.timeZoneInput.explanation' | artemisTranslate }}
                    </div>
                </div>
            }
            <div class="mt-3 d-flex">
                <button type="button" id="cancel-save" class="btn btn-secondary" (click)="previousState()">
                    <fa-icon [icon]="faBan"></fa-icon>&nbsp;<span jhiTranslate="entity.action.cancel">Cancel</span>
                </button>
                @if (courseForm.invalid) {
                    <span [ngbTooltip]="'artemisApp.course.form.invalidForm' | artemisTranslate">
                        <ng-container *ngTemplateOutlet="saveButtonTpl"></ng-container>
                    </span>
                } @else {
                    <ng-container *ngTemplateOutlet="saveButtonTpl"></ng-container>
                }
                <ng-template #saveButtonTpl>
                    <button type="submit" id="save-entity" [disabled]="courseForm.invalid || isSaving || !isValidConfiguration" class="btn btn-primary ms-2">
                        <fa-icon [icon]="faSave"></fa-icon>&nbsp;<span jhiTranslate="entity.action.save">Save</span>
                    </button>
                </ng-template>
            </div>
        </form>
    </div>
</div><|MERGE_RESOLUTION|>--- conflicted
+++ resolved
@@ -415,40 +415,26 @@
                         <fa-icon [icon]="faQuestionCircle" class="text-secondary" ngbTooltip="{{ 'artemisApp.course.learningPaths.tooltip' | artemisTranslate }}"></fa-icon>
                     </div>
                 </div>
-<<<<<<< HEAD
-                <div class="form-check" *ngIf="this.isAdmin && this.isAthenaEnabled">
-                    <input
-                        type="checkbox"
-                        class="form-check-input"
-                        name="restrictedAthenaModulesEnabled"
-                        id="field_restrictedAthenaModulesEnabled"
-                        [checked]="course.restrictedAthenaModulesAccess"
-                        (change)="this.changeRestrictedAthenaModulesEnabled()"
-                    />
-                    <label class="form-control-label" jhiTranslate="artemisApp.course.restrictedAthenaModulesAccess.label" for="field_restrictedAthenaModulesEnabled">
-                        Access to Restricted Athena Modules Enabled
-                    </label>
-                    <fa-icon
-                        [icon]="faQuestionCircle"
-                        class="text-secondary"
-                        ngbTooltip="{{ 'artemisApp.course.restrictedAthenaModulesAccess.tooltip' | artemisTranslate }}"
-                    ></fa-icon>
-                </div>
-                <div class="form-check" *ngIf="ltiEnabled && !this.course.enrollmentEnabled">
-                    <input
-                        type="checkbox"
-                        class="form-check-input"
-                        name="onlineCourse"
-                        id="field_onlineCourse"
-                        formControlName="onlineCourse"
-                        [checked]="course.onlineCourse"
-                        (change)="this.changeOnlineCourse()"
-                    />
-                    <label class="form-control-label" jhiTranslate="artemisApp.course.onlineCourse.title" for="field_onlineCourse">Online Course</label>
-                    <fa-icon [icon]="faQuestionCircle" class="text-secondary" ngbTooltip="{{ 'artemisApp.course.onlineCourse.description' | artemisTranslate }}"></fa-icon>
-                </div>
-
-=======
+                @if (this.isAdmin && this.isAthenaEnabled) {
+                    <div class="form-check">
+                        <input
+                            type="checkbox"
+                            class="form-check-input"
+                            name="restrictedAthenaModulesEnabled"
+                            id="field_restrictedAthenaModulesEnabled"
+                            [checked]="course.restrictedAthenaModulesAccess"
+                            (change)="this.changeRestrictedAthenaModulesEnabled()"
+                        />
+                        <label class="form-control-label" jhiTranslate="artemisApp.course.restrictedAthenaModulesAccess.label" for="field_restrictedAthenaModulesEnabled">
+                            Access to Restricted Athena Modules Enabled
+                        </label>
+                        <fa-icon
+                            [icon]="faQuestionCircle"
+                            class="text-secondary"
+                            ngbTooltip="{{ 'artemisApp.course.restrictedAthenaModulesAccess.tooltip' | artemisTranslate }}"
+                        ></fa-icon>
+                    </div>
+                }
                 @if (ltiEnabled && !this.course.enrollmentEnabled) {
                     <div class="form-check">
                         <input
@@ -464,7 +450,6 @@
                         <fa-icon [icon]="faQuestionCircle" class="text-secondary" ngbTooltip="{{ 'artemisApp.course.onlineCourse.description' | artemisTranslate }}"></fa-icon>
                     </div>
                 }
->>>>>>> 8373129f
                 <!-- enrollment -->
                 @if (!this.course.onlineCourse) {
                     <div class="form-check">
