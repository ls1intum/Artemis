<div class="row justify-content-center">
    <div class="col-md-8">
        <form [formGroup]="courseForm" (ngSubmit)="save()" #formDir="ngForm">
            <div class="headline">
                <jhi-secured-image *ngIf="croppedImage" [src]="croppedImage" [cachingStrategy]="CachingStrategy.LOCAL_STORAGE"> </jhi-secured-image>
                <div *ngIf="!croppedImage" class="no-image"></div>
                <h4 *ngIf="!course.id" id="jhi-course-heading-create" jhiTranslate="artemisApp.course.home.createLabel">Create new Course</h4>
                <h4 *ngIf="course.id" id="jhi-course-heading-edit" jhiTranslate="artemisApp.course.home.editLabel">Edit Course</h4>
            </div>
            <hr />
            <div>
                <div class="form-group" [hidden]="!course.id">
                    <label for="id" jhiTranslate="global.field.id">ID</label>
                    <input type="text" class="form-control" id="id" name="id" formControlName="id" readonly />
                </div>
                <div class="row">
                    <div class="col">
                        <div class="form-group">
                            <label class="form-control-label" jhiTranslate="artemisApp.course.title" for="field_title">Title</label>
                            <input type="text" class="form-control" name="title" id="field_title" formControlName="title" required />
                        </div>
                    </div>
                    <div class="col-2">
                        <div class="form-group" style="position: relative">
                            <label class="form-control-label" jhiTranslate="artemisApp.course.color" for="field_title">Color</label>
                            <div
                                class="color-preview form-control"
                                [ngStyle]="{ backgroundColor: courseForm.get('color')!.value || ARTEMIS_DEFAULT_COLOR }"
                                (click)="openColorSelector($event)"
                            ></div>
                            <jhi-color-selector (selectedColor)="onSelectedColor($event)"></jhi-color-selector>
                        </div>
                    </div>
                </div>
                <div class="form-group">
                    <label class="form-control-label" jhiTranslate="artemisApp.course.shortName" for="field_shortName">Short Name</label>
                    <input required type="text" class="form-control" name="shortName" id="field_shortName" formControlName="shortName" [readOnly]="course.id" />
                    <ng-container *ngIf="shortName.invalid && (shortName.dirty || shortName.touched)">
                        <div *ngIf="(shortName.errors! | keyvalue | removekeys : ['required']).length > 0" class="alert alert-danger">
                            <div *ngFor="let e of shortName.errors! | keyvalue | removekeys : ['required']">
                                <div [jhiTranslate]="'artemisApp.course.form.shortname' + '.' + e.key"></div>
                            </div>
                        </div>
                    </ng-container>
                </div>
                <div class="row">
                    <div class="col-sm-9 col-xl-10">
                        <div class="form-group">
                            <label class="form-control-label" jhiTranslate="artemisApp.course.courseIcon" for="field_shortName">Course Icon</label>
                            <div class="input-group background-file">
                                <div class="custom-file">
                                    <input id="courseImageInput{{ course.id }}" type="file" accept="image/*" class="custom-file-input" (change)="setCourseImage($event)" />
                                </div>
                            </div>
                        </div>
                    </div>
                    <div class="delete-course-icon col-sm-3 col-xl-2 mt-sm-3 mb-3">
                        <div>
                            <button *ngIf="croppedImage && course.courseIcon" id="delete-course-icon" class="btn btn-danger btn-sm" (click)="deleteCourseIcon()">
                                <fa-icon [icon]="faTimes"></fa-icon>
                                <span jhiTranslate="artemisApp.course.delete.icon">Remove Icon</span>
                            </button>
                        </div>
                    </div>
                </div>
                <div class="container no-padding">
                    <div class="row">
                        <div class="col-6">
                            <image-cropper
                                [imageFile]="courseImageUploadFile"
                                [maintainAspectRatio]="true"
                                [aspectRatio]="1"
                                [resizeToWidth]="200"
                                [cropperMinWidth]="100"
                                [onlyScaleDown]="true"
                                [roundCropper]="true"
                                (imageCropped)="imageCropped($event)"
                                (imageLoaded)="imageLoaded()"
                                [style.display]="showCropper ? null : 'none'"
                            ></image-cropper>
                        </div>
                    </div>
                </div>
                <div class="form-group">
                    <label class="form-control-label" jhiTranslate="artemisApp.course.description" for="field_description">Course Description</label>
                    <textarea id="field_description" class="form-control" rows="2" formControlName="description" [(ngModel)]="course.description"></textarea>
                </div>
                <div class="form-group">
                    <label class="form-control-label" jhiTranslate="artemisApp.course.organizations">Course organizations</label>
                    <div class="btn-group d-flex flex-wrap">
                        <div *ngFor="let organization of courseOrganizations">
                            <h5>
                                <span class="badge bg-primary font-weight-normal m-1" [ngClass]="{ 'ps-3': isAdmin }">
                                    {{ organization.name }}
                                    <button *ngIf="isAdmin" id="removeOrganizationButton" type="button" class="btn text-light" (click)="removeOrganizationFromCourse(organization)">
                                        <fa-icon [icon]="faTimes"></fa-icon>
                                    </button>
                                </span>
                            </h5>
                        </div>
                    </div>
                    <div *ngIf="courseOrganizations && courseOrganizations.length === 0">
                        <h5>
                            <span class="badge bg-secondary font-weight-normal m-1" jhiTranslate="artemisApp.course.noOrganizations"> No Organizations </span>
                            <fa-icon
                                [icon]="faQuestionCircle"
                                class="text-secondary align-middle"
                                ngbTooltip="{{ 'artemisApp.course.organizationAddingHint' | artemisTranslate }}"
                            ></fa-icon>
                        </h5>
                    </div>
                    <button *ngIf="isAdmin" id="addOrganizationButton" type="button" class="btn btn-outline-primary" (click)="openOrganizationsModal()">Add</button>
                </div>
                <div class="d-flex">
                    <div class="form-group flex-grow-1">
                        <jhi-date-time-picker
                            id="field_startDate"
                            labelName="{{ 'artemisApp.course.startDate' | artemisTranslate }}"
                            formControlName="startDate"
                            [(ngModel)]="course.startDate"
                            [error]="!isValidDate"
                        ></jhi-date-time-picker>
                        <span *ngIf="!isValidDate" class="invalid-feedback"> {{ 'artemisApp.course.form.startDate.invalid' | artemisTranslate }}</span>
                    </div>
                    <div class="form-group flex-grow-1 ms-3">
                        <jhi-date-time-picker
                            id="field_endDate"
                            labelName="{{ 'artemisApp.course.endDate' | artemisTranslate }}"
                            formControlName="endDate"
                            [(ngModel)]="course.endDate"
                            [error]="!isValidDate"
                        ></jhi-date-time-picker>
                        <span *ngIf="!isValidDate" class="invalid-feedback"> {{ 'artemisApp.course.form.endDate.invalid' | artemisTranslate }}</span>
                    </div>
                </div>
                <div class="form-check">
                    <input
                        type="checkbox"
                        class="form-check-input"
                        name="testCourse"
                        id="field_testCourse"
                        formControlName="testCourse"
                        [checked]="course.testCourse"
                        (change)="changeTestCourseEnabled()"
                    />
                    <label class="form-control-label" jhiTranslate="artemisApp.course.testCourse.title" for="field_testCourse"></label>
                    <fa-icon [icon]="faQuestionCircle" class="text-secondary" ngbTooltip="{{ 'artemisApp.course.testCourse.description' | artemisTranslate }}"></fa-icon>
                </div>
                <div class="form-group">
                    <label for="semester" jhiTranslate="artemisApp.course.semester"></label>
                    <select id="semester" class="form-select" formControlName="semester">
                        <option *ngFor="let semester of getSemesters()" [value]="semester">{{ semester }}</option>
                    </select>
                </div>
                <div class="form-group">
                    <label class="form-control-label" for="field_maxPoints" jhiTranslate="artemisApp.course.maxPoints.title"> Maximum number of points for course </label>
                    <fa-icon [icon]="faExclamationTriangle" class="text-warning" ngbTooltip="{{ 'artemisApp.course.maxPoints.warning' | artemisTranslate }}"></fa-icon>
                    <input type="number" class="form-control" name="maxPoints" id="field_maxPoints" min="1" formControlName="maxPoints" />
                </div>
                <div class="form-group">
                    <label class="form-control-label" for="field_accuracyOfScores" jhiTranslate="artemisApp.course.accuracyOfScores">
                        Amount of decimal places used for calculating the scores
                    </label>
                    <input required type="number" class="form-control" name="accuracyOfScores" id="field_accuracyOfScores" min="0" max="5" formControlName="accuracyOfScores" />
                </div>
                <div class="form-group">
                    <label for="programmingLanguage" jhiTranslate="artemisApp.course.defaultProgrammingLanguage"></label>
                    <select id="programmingLanguage" class="form-select" formControlName="defaultProgrammingLanguage">
                        <option [ngValue]="null"></option>
                        <option *ngFor="let programmingLanguage of ProgrammingLanguage | keyvalue" [value]="programmingLanguage.key">{{ programmingLanguage.value }}</option>
                    </select>
                </div>
                <div *jhiHasAnyAuthority="'ROLE_ADMIN'">
                    <div *ngIf="!course.id" class="form-check">
                        <input
                            type="checkbox"
                            [checked]="customizeGroupNames"
                            (change)="changeCustomizeGroupNames()"
                            class="form-check-input"
                            name="customizeGroupNamesEnabled"
                            id="field_customizeGroupNamesEnabled"
                            formControlName="customizeGroupNames"
                        />
                        <label class="form-control-label" jhiTranslate="artemisApp.course.customizeGroupNames.title" for="field_customizeGroupNamesEnabled"
                            >Customize Group Names</label
                        >
                        <fa-icon
                            [icon]="faQuestionCircle"
                            class="text-secondary"
                            ngbTooltip="{{ 'artemisApp.course.customizeGroupNames.description' | artemisTranslate }}"
                        ></fa-icon>
                    </div>
                    <div *ngIf="customizeGroupNames">
                        <div class="form-group">
                            <label class="form-control-label" jhiTranslate="artemisApp.course.studentGroupName" for="field_studentGroupName">Student Group Name</label>
                            <input type="text" class="form-control" name="studentGroupName" id="field_studentGroupName" formControlName="studentGroupName" />
                        </div>
                        <div class="form-group">
                            <label class="form-control-label" jhiTranslate="artemisApp.course.teachingAssistantGroupName" for="field_teachingAssistantGroupName"
                                >Teaching Assistant Group Name</label
                            >
                            <input
                                type="text"
                                class="form-control"
                                name="teachingAssistantGroupName"
                                id="field_teachingAssistantGroupName"
                                formControlName="teachingAssistantGroupName"
                            />
                        </div>
                        <div class="form-group">
                            <label class="form-control-label" jhiTranslate="artemisApp.course.editorGroupName" for="field_editorGroupName">Editor Group Name</label>
                            <input type="text" class="form-control" name="editorGroupName" id="field_editorGroupName" formControlName="editorGroupName" />
                        </div>
                        <div class="form-group">
                            <label class="form-control-label" jhiTranslate="artemisApp.course.instructorGroupName" for="field_instructorGroupName">Instructor Group Name</label>
                            <input type="text" class="form-control" name="instructorGroupName" id="field_instructorGroupName" formControlName="instructorGroupName" />
                        </div>
                    </div>
                </div>

                <div class="form-check">
                    <input
                        type="checkbox"
                        class="form-check-input"
                        name="complaintsEnabled"
                        [checked]="complaintsEnabled"
                        id="field_maxComplaintSettingEnabled"
                        (change)="changeComplaintsEnabled()"
                        formControlName="complaintsEnabled"
                    />
                    <label class="form-control-label" jhiTranslate="artemisApp.course.complaintsEnabled.title" for="field_maxComplaintSettingEnabled">Enable Complaints</label>
                    <fa-icon [icon]="faQuestionCircle" class="text-secondary" ngbTooltip="{{ 'artemisApp.course.complaintsEnabled.description' | artemisTranslate }}"></fa-icon>
                </div>
                <div class="form-group" *ngIf="complaintsEnabled">
                    <label class="form-control-label" jhiTranslate="artemisApp.course.maxComplaints.title" for="field_maxComplaints">
                        Maximum amount of complaints per student
                    </label>
                    <fa-icon [icon]="faQuestionCircle" class="text-secondary" ngbTooltip="{{ 'artemisApp.course.maxComplaints.description' | artemisTranslate }}"></fa-icon>
                    <input required type="number" class="form-control" name="maxComplaints" id="field_maxComplaints" formControlName="maxComplaints" />
                </div>
                <div class="form-group" *ngIf="complaintsEnabled">
                    <label class="form-control-label" jhiTranslate="artemisApp.course.maxTeamComplaints.title" for="field_maxTeamComplaints"
                        >Maximum amount of complaints per team</label
                    >
                    <fa-icon [icon]="faQuestionCircle" class="text-secondary" ngbTooltip="{{ 'artemisApp.course.maxTeamComplaints.description' | artemisTranslate }}"></fa-icon>
                    <input required type="number" class="form-control" name="maxTeamComplaints" id="field_maxTeamComplaints" formControlName="maxTeamComplaints" />
                </div>
                <div class="form-group" *ngIf="complaintsEnabled">
                    <label class="form-control-label" jhiTranslate="artemisApp.course.maxComplaintTimeDays.title" for="field_maxComplaintTimeDays">
                        Deadline for complaints in days after result date
                    </label>
                    <fa-icon [icon]="faQuestionCircle" class="text-secondary" ngbTooltip="{{ 'artemisApp.course.maxComplaintTimeDays.description' | artemisTranslate }}"></fa-icon>
                    <input required type="number" class="form-control" name="maxComplaintTimeDays" id="field_maxComplaintTimeDays" formControlName="maxComplaintTimeDays" />
                </div>
                <div class="form-group" *ngIf="complaintsEnabled">
                    <label class="form-control-label" jhiTranslate="artemisApp.course.maxComplaintTextLimit.title" for="field_maxComplaintTextLimit">
                        Maximum complaint text limit
                    </label>
                    <fa-icon [icon]="faQuestionCircle" class="text-secondary" ngbTooltip="{{ 'artemisApp.course.maxComplaintTextLimit.description' | artemisTranslate }}"></fa-icon>
                    <input required type="number" class="form-control" name="maxComplaintTextLimit" id="field_maxComplaintTextLimit" formControlName="maxComplaintTextLimit" />
                </div>
                <div class="form-group" *ngIf="complaintsEnabled">
                    <label class="form-control-label" jhiTranslate="artemisApp.course.maxComplaintResponseTextLimit.title" for="field_maxComplaintResponseTextLimit">
                        Maximum complaint response text limit
                    </label>
                    <fa-icon
                        [icon]="faQuestionCircle"
                        class="text-secondary"
                        ngbTooltip="{{ 'artemisApp.course.maxComplaintResponseTextLimit.description' | artemisTranslate }}"
                    ></fa-icon>
                    <input
                        required
                        type="number"
                        class="form-control"
                        name="maxComplaintResponseTextLimit"
                        id="field_maxComplaintResponseTextLimit"
                        formControlName="maxComplaintResponseTextLimit"
                    />
                </div>
                <div class="form-check">
                    <input
                        type="checkbox"
                        class="form-check-input"
                        name="requestMoreFeedbackEnabled"
                        [checked]="requestMoreFeedbackEnabled"
                        id="field_maxRequestMoreFeedbackSettingEnabled"
                        (change)="changeRequestMoreFeedbackEnabled()"
                        formControlName="requestMoreFeedbackEnabled"
                    />
                    <label class="form-control-label" jhiTranslate="artemisApp.course.requestMoreFeedbackEnabled.title" for="field_maxRequestMoreFeedbackSettingEnabled"
                        >Enable More Feedback Requests</label
                    >
                    <fa-icon
                        [icon]="faQuestionCircle"
                        class="text-secondary"
                        ngbTooltip="{{ 'artemisApp.course.requestMoreFeedbackEnabled.description' | artemisTranslate }}"
                    ></fa-icon>
                </div>
                <div class="form-group" *ngIf="requestMoreFeedbackEnabled">
                    <label class="form-control-label" jhiTranslate="artemisApp.course.maxRequestMoreFeedbackTimeDays.title" for="field_maxComplaintTimeDays">
                        Deadline for more feedback requests in days after result date
                    </label>
                    <fa-icon
                        [icon]="faQuestionCircle"
                        class="text-secondary"
                        ngbTooltip="{{ 'artemisApp.course.maxRequestMoreFeedbackTimeDays.description' | artemisTranslate }}"
                    ></fa-icon>
                    <input
                        required
                        type="number"
                        class="form-control"
                        name="maxRequestMoreFeedbackTimeDays"
                        id="field_maxRequestMoreFeedbackTimeDays"
                        formControlName="maxRequestMoreFeedbackTimeDays"
                    />
                </div>

                <div class="form-group">
                    <!-- Not part of model -->
                    <div class="form-check">
                        <input class="form-check-input" type="checkbox" [(ngModel)]="communicationEnabled" [ngModelOptions]="{ standalone: true }" />
                        <label class="form-check-label">{{ 'artemisApp.course.courseCommunicationSetting.communicationEnabled.label' | artemisTranslate }}</label>
                        <fa-icon
                            [icon]="faQuestionCircle"
                            class="text-secondary"
                            ngbTooltip="{{ 'artemisApp.course.courseCommunicationSetting.communicationEnabled.tooltip' | artemisTranslate }}"
                        ></fa-icon>
                    </div>
                    <!-- Not part of model -->
                    <div class="form-check">
                        <input class="form-check-input" type="checkbox" [(ngModel)]="messagingEnabled" [ngModelOptions]="{ standalone: true }" />
                        <label class="form-check-label">{{ 'artemisApp.course.courseCommunicationSetting.messagingEnabled.label' | artemisTranslate }}</label>
                        <fa-icon
                            [icon]="faQuestionCircle"
                            class="text-secondary"
                            ngbTooltip="{{ 'artemisApp.course.courseCommunicationSetting.messagingEnabled.tooltip' | artemisTranslate }}"
                        ></fa-icon>
                    </div>
                </div>
                <div class="form-check" *ngIf="!this.course.enrollmentEnabled">
                    <input
                        type="checkbox"
                        class="form-check-input"
                        name="onlineCourse"
                        id="field_onlineCourse"
                        formControlName="onlineCourse"
                        [checked]="course.onlineCourse"
                        (change)="this.changeOnlineCourse()"
                    />
                    <label class="form-control-label" jhiTranslate="artemisApp.course.onlineCourse.title" for="field_onlineCourse">Online Course</label>
                    <fa-icon [icon]="faQuestionCircle" class="text-secondary" ngbTooltip="{{ 'artemisApp.course.onlineCourse.description' | artemisTranslate }}"></fa-icon>
                </div>

                <!-- enrollment -->
                <div class="form-check" *ngIf="!this.course.onlineCourse">
                    <input
                        type="checkbox"
                        class="form-check-input"
                        name="registrationEnabled"
                        id="field_registrationEnabled"
                        [checked]="course.enrollmentEnabled"
                        (change)="this.changeRegistrationEnabled()"
                    />
                    <label class="form-control-label" jhiTranslate="artemisApp.course.registrationEnabled.title" for="field_registrationEnabled">Registration Enabled</label>
                    <fa-icon [icon]="faQuestionCircle" class="text-secondary" ngbTooltip="{{ 'artemisApp.course.registrationEnabled.description' | artemisTranslate }}"></fa-icon>
                </div>
<<<<<<< HEAD
                <div class="d-flex" *ngIf="course.registrationEnabled">
                    <div class="form-group flex-grow-1">
                        <jhi-date-time-picker
                            id="field_enrollmentStartDate"
                            labelName="{{ 'artemisApp.course.enrollmentStartDate' | artemisTranslate }}"
                            formControlName="enrollmentStartDate"
                            [(ngModel)]="course.enrollmentStartDate"
                            [error]="!isValidEnrollmentPeriod"
                        ></jhi-date-time-picker>
                        <span *ngIf="!isValidEnrollmentPeriod" class="invalid-feedback"> {{ 'artemisApp.course.form.enrollmentStartDate.invalid' | artemisTranslate }}</span>
                    </div>
                    <div class="form-group flex-grow-1 ms-3">
                        <jhi-date-time-picker
                            id="field_enrollmentEndDate"
                            labelName="{{ 'artemisApp.course.enrollmentEndDate' | artemisTranslate }}"
                            formControlName="enrollmentEndDate"
                            [(ngModel)]="course.enrollmentEndDate"
                            [error]="!isValidEnrollmentPeriod"
                        ></jhi-date-time-picker>
                        <span *ngIf="!isValidEnrollmentPeriod" class="invalid-feedback"> {{ 'artemisApp.course.form.enrollmentEndDate.invalid' | artemisTranslate }}</span>
                    </div>
                </div>
                <div class="form-group" id="field_registrationConfirmationMessage" *ngIf="course.registrationEnabled">
=======
                <div class="form-group" id="field_registrationConfirmationMessage" *ngIf="course.enrollmentEnabled">
>>>>>>> 9fa49f9c
                    <label class="form-control-label" jhiTranslate="artemisApp.course.registrationConfirmationMessage" for="field_registrationConfirmationMessage"
                        >Registration Confirmation Message</label
                    >
                    <jhi-markdown-editor
                        class="markdown-editor"
                        [(markdown)]="course.enrollmentConfirmationMessage"
                        (markdownChange)="updateRegistrationConfirmationMessage($event)"
                    >
                    </jhi-markdown-editor>
                </div>

                <!-- unenrollment -->
                <div class="form-check" *ngIf="this.course.registrationEnabled">
                    <input
                        type="checkbox"
                        class="form-check-input"
                        name="unenrollmentEnabled"
                        id="field_unenrollmentEnabled"
                        [checked]="course.unenrollmentEnabled"
                        (change)="this.changeUnenrollmentEnabled()"
                    />
                    <label class="form-control-label" jhiTranslate="artemisApp.course.unenrollmentEnabled.title" for="field_unenrollmentEnabled">Unenrollment Enabled</label>
                    <fa-icon [icon]="faQuestionCircle" class="text-secondary" ngbTooltip="{{ 'artemisApp.course.unenrollmentEnabled.description' | artemisTranslate }}"></fa-icon>
                </div>
                <div class="form-group" *ngIf="course.unenrollmentEnabled">
                    <jhi-date-time-picker
                        id="field_unenrollmentEndDate"
                        labelName="{{ 'artemisApp.course.unenrollmentEndDate' | artemisTranslate }}"
                        formControlName="unenrollmentEndDate"
                        [(ngModel)]="course.unenrollmentEndDate"
                        [error]="!isValidUnenrollmentEndDate"
                    ></jhi-date-time-picker>
                    <span *ngIf="!isValidUnenrollmentEndDate" class="invalid-feedback"> {{ 'artemisApp.course.form.unenrollmentEndDate.invalid' | artemisTranslate }}</span>
                </div>

                <div class="form-check">
                    <input
                        id="changePresentationScoreInput"
                        type="checkbox"
                        class="form-check-input"
                        [checked]="course.presentationScore !== 0"
                        (change)="this.changePresentationScoreInput()"
                    />
                    <label for="changePresentationScoreInput" class="form-control-label" jhiTranslate="artemisApp.course.presentationScoreEnabled.title"
                        >Presentation Score Enabled</label
                    >
                    <fa-icon
                        [icon]="faQuestionCircle"
                        class="text-secondary"
                        ngbTooltip="{{ 'artemisApp.course.presentationScoreEnabled.description' | artemisTranslate }}"
                    ></fa-icon>
                </div>
                <div class="form-group" *ngIf="presentationScoreEnabled">
                    <label class="form-control-label" jhiTranslate="artemisApp.course.presentationScore" for="field_presentationScore">Required Presentation Score for Bonus</label>
                    <input type="number" class="form-control" [defaultValue]="0" name="presentationScore" id="field_presentationScore" formControlName="presentationScore" />
                </div>
            </div>
            <!-- timezone -->
            <div *ngIf="tutorialGroupsFeatureActivated" class="col-auto border border-warning p-3">
                <span class="badge rounded-pill text-bg-warning ms-1">BETA</span>
                <label class="form-label" for="timeZone">{{ 'artemisApp.forms.configurationForm.timeZoneInput.label' | artemisTranslate }}</label>
                <div *ngIf="timeZoneChanged" class="alert alert-danger" role="alert">
                    {{ 'artemisApp.forms.configurationForm.timeZoneInput.changeWarning' | artemisTranslate }}
                </div>
                <div>{{ 'artemisApp.forms.configurationForm.timeZoneInput.beta' | artemisTranslate }}</div>
                <input
                    id="timeZone"
                    type="text"
                    class="form-control"
                    formControlName="timeZone"
                    [placeholder]="'Europe/Berlin'"
                    [resultFormatter]="tzResultFormatter"
                    [inputFormatter]="tzInputFormatter"
                    [ngbTypeahead]="tzSearch"
                    [editable]="false"
                    #timeZoneInput="ngbTypeahead"
                    (focus)="tzFocus$.next($any($event).target.value)"
                    (click)="tzClick$.next($any($event).target.value)"
                />
                <div class="form-text">
                    {{ 'artemisApp.forms.configurationForm.timeZoneInput.explanation' | artemisTranslate }}
                </div>
            </div>
            <div class="mt-3 d-flex">
                <button type="button" id="cancel-save" class="btn btn-secondary" (click)="previousState()">
                    <fa-icon [icon]="faBan"></fa-icon>&nbsp;<span jhiTranslate="entity.action.cancel">Cancel</span>
                </button>
                <span *ngIf="courseForm.invalid; else saveButtonTpl" [ngbTooltip]="'artemisApp.course.form.invalidForm' | artemisTranslate">
                    <ng-container *ngTemplateOutlet="saveButtonTpl"></ng-container>
                </span>
                <ng-template #saveButtonTpl>
                    <button type="submit" id="save-entity" [disabled]="courseForm.invalid || isSaving || !isValidConfiguration" class="btn btn-primary ms-2">
                        <fa-icon [icon]="faSave"></fa-icon>&nbsp;<span jhiTranslate="entity.action.save">Save</span>
                    </button>
                </ng-template>
            </div>
        </form>
    </div>
</div><|MERGE_RESOLUTION|>--- conflicted
+++ resolved
@@ -364,7 +364,6 @@
                     <label class="form-control-label" jhiTranslate="artemisApp.course.registrationEnabled.title" for="field_registrationEnabled">Registration Enabled</label>
                     <fa-icon [icon]="faQuestionCircle" class="text-secondary" ngbTooltip="{{ 'artemisApp.course.registrationEnabled.description' | artemisTranslate }}"></fa-icon>
                 </div>
-<<<<<<< HEAD
                 <div class="d-flex" *ngIf="course.registrationEnabled">
                     <div class="form-group flex-grow-1">
                         <jhi-date-time-picker
@@ -387,10 +386,7 @@
                         <span *ngIf="!isValidEnrollmentPeriod" class="invalid-feedback"> {{ 'artemisApp.course.form.enrollmentEndDate.invalid' | artemisTranslate }}</span>
                     </div>
                 </div>
-                <div class="form-group" id="field_registrationConfirmationMessage" *ngIf="course.registrationEnabled">
-=======
                 <div class="form-group" id="field_registrationConfirmationMessage" *ngIf="course.enrollmentEnabled">
->>>>>>> 9fa49f9c
                     <label class="form-control-label" jhiTranslate="artemisApp.course.registrationConfirmationMessage" for="field_registrationConfirmationMessage"
                         >Registration Confirmation Message</label
                     >
