<div>
    <div class="row">
        <div class="col-12 col-sm">
            <h4 id="course-page-heading" jhiTranslate="artemisApp.course.home.title">Courses</h4>
        </div>
        <div class="col-12 col-sm-auto d-flex">
            <label class="d-flex align-items-center mb-0 mr-2">
                <input type="checkbox" [checked]="showOnlyActive" (change)="toggleShowOnlyActive()" />
                <span class="ml-2" jhiTranslate="artemisApp.course.showActive">Show only active courses</span>
            </label>
            <a
                jhiOrionFilter
                [showInOrionWindow]="false"
                *jhiHasAnyAuthority="'ROLE_ADMIN'"
                class="btn btn-primary jh-create-entity create-course"
                [routerLink]="['/course-management/new']"
            >
                <fa-icon [icon]="'plus'"></fa-icon>
                <span class="hidden-sm-down" jhiTranslate="artemisApp.course.home.createLabel"> Create new Course </span>
            </a>
        </div>
    </div>
    <jhi-alert></jhi-alert>
    <div class="row"></div>
    <br />
    <div class="table-responsive" *ngIf="courses">
        <div class="course-table-container mb-3" *ngFor="let semester of courseSemesters">
            <div class="control-label" (click)="semesterCollapsed[semester] = !semesterCollapsed[semester]">
                <fa-icon class="pr-3" [icon]="semesterCollapsed[semester] ? 'angle-down' : 'angle-up'"></fa-icon>
                <span *ngIf="semester !== '' && semester !== 'test'">
                    <strong>{{ 'artemisApp.course.semester' | translate }}: {{ semester }}</strong>
                </span>
                <span *ngIf="semester === ''">
                    <strong>{{ 'artemisApp.course.semester' | translate }}: {{ 'global.generic.unset' | translate }}</strong>
                </span>
                <span *ngIf="semester === 'test'">
                    <strong>{{ 'artemisApp.course.testCourse.plural' | translate }}</strong>
                </span>
            </div>
<<<<<<< HEAD
            <div *ngIf="!semesterCollapsed[semester]">
                <jhi-course-management-card
                    *ngFor="let course of coursesBySemester[semester]"
                    class="col-md-8"
                    [course]="course"
                    [courseDetails]="details[course.id]"
                    [courseStatistics]="statistics[course.id]"
                    [isGuidedTour]="course === courseForGuidedTour"
                ></jhi-course-management-card>
            </div>
=======
            <table class="table table-striped course-table" *ngIf="!semesterCollapsed[semester]">
                <thead>
                    <tr jhiSort [(predicate)]="predicate" [(ascending)]="reverse" [callback]="sortRows.bind(this)">
                        <th class="d-none d-md-table-cell"></th>
                        <th class="d-none d-md-table-cell" jhiSortBy="id">
                            <span>{{ 'global.field.id' | translate }}</span>
                            <fa-icon [icon]="'sort'"></fa-icon>
                        </th>
                        <th jhiSortBy="title">
                            <span>{{ 'artemisApp.course.title' | translate }}</span>
                            <fa-icon [icon]="'sort'"></fa-icon>
                        </th>
                        <th class="d-none d-md-table-cell">
                            <span>{{ 'artemisApp.course.accessGroups' | translate }}</span>
                        </th>
                        <th jhiSortBy="startDate">
                            <span>{{ 'artemisApp.course.startDate' | translate }}</span>
                            <fa-icon [icon]="'sort'"></fa-icon>
                        </th>
                        <th jhiSortBy="endDate">
                            <span>{{ 'artemisApp.course.endDate' | translate }}</span>
                            <fa-icon [icon]="'sort'"></fa-icon>
                        </th>
                        <th class="d-none d-md-table-cell" jhiSortBy="onlineCourse">
                            <span>{{ 'artemisApp.course.onlineCourse.title' | translate }}</span>
                            <fa-icon [icon]="'sort'"></fa-icon>
                        </th>
                        <th class="d-none d-md-table-cell" jhiSortBy="presentationScore">
                            <span>{{ 'artemisApp.course.presentationScoreEnabled.title' | translate }}</span>
                            <fa-icon [icon]="'sort'"></fa-icon>
                        </th>
                        <th></th>
                    </tr>
                </thead>
                <tbody>
                    <tr *ngFor="let course of courses; trackBy: trackId">
                        <ng-container
                            *ngIf="
                                (((course.semester === semester || (!course.semester && semester === '')) && !course.testCourse) || (semester === 'test' && course.testCourse)) &&
                                (!showOnlyActive || !course.endDate || (course.endDate | amIsAfter: today:'second'))
                            "
                        >
                            <td class="d-none d-md-table-cell">
                                <div [ngStyle]="{ backgroundColor: course.color || ARTEMIS_DEFAULT_COLOR, width: '15px', height: '20px' }">&nbsp;</div>
                            </td>
                            <td class="d-none d-md-table-cell">
                                <a [routerLink]="['/course-management', course.id]">{{ course.id }}</a>
                            </td>
                            <td>
                                <a [routerLink]="['/course-management', course.id]" class="bold">{{ course.title }}</a
                                ><br />
                                <span *ngIf="course.shortName">
                                    <span class="bold">{{ 'artemisApp.course.shortName' | translate }} :</span> {{ course.shortName }}
                                </span>
                            </td>
                            <td class="d-none d-md-table-cell">
                                <div *ngIf="course.isAtLeastInstructor">
                                    <span class="bold">{{ 'artemisApp.course.students' | translate }}:</span>
                                    <a [routerLink]="['/course-management', course.id, 'groups', 'students']"> {{ course.studentGroupName }} ({{ course.numberOfStudents }}) </a>
                                    <br />
                                    <span class="bold">{{ 'artemisApp.course.tutors' | translate }}:</span>
                                    <a [routerLink]="['/course-management', course.id, 'groups', 'tutors']">
                                        {{ course.teachingAssistantGroupName }} ({{ course.numberOfTeachingAssistants }})
                                    </a>
                                    <br />
                                    <span class="bold">{{ 'artemisApp.course.instructors' | translate }}:</span>
                                    <a [routerLink]="['/course-management', course.id, 'groups', 'instructors']">
                                        {{ course.instructorGroupName }} ({{ course.numberOfInstructors }})
                                    </a>
                                </div>
                                <div *ngIf="!course.isAtLeastInstructor">
                                    <span class="bold">{{ 'artemisApp.course.students' | translate }}:</span>
                                    {{ course.studentGroupName }} ({{ course.numberOfStudents }})
                                    <br />
                                    <span class="bold">{{ 'artemisApp.course.tutors' | translate }}:</span>
                                    {{ course.teachingAssistantGroupName }} ({{ course.numberOfTeachingAssistants }})
                                    <br />
                                    <span class="bold">{{ 'artemisApp.course.instructors' | translate }}:</span>
                                    {{ course.instructorGroupName }} ({{ course.numberOfInstructors }})
                                </div>
                            </td>
                            <td>{{ course.startDate | artemisDate }}</td>
                            <td>{{ course.endDate | artemisDate }}</td>
                            <td class="d-none d-md-table-cell">
                                <span *ngIf="course.onlineCourse">{{ 'global.generic.yes' | translate }}</span>
                                <span *ngIf="!course.onlineCourse">{{ 'global.generic.no' | translate }}</span>
                            </td>
                            <td class="d-none d-md-table-cell">
                                <span *ngIf="course.presentationScore !== 0">{{ 'global.generic.yes' | translate }}</span>
                                <span *ngIf="course.presentationScore === 0">{{ 'global.generic.no' | translate }}</span>
                            </td>
                            <td jhiOrionFilter [showInOrionWindow]="true">
                                <a
                                    *ngIf="course.isAtLeastTutor"
                                    [routerLink]="['/course-management', course.id, 'exercises']"
                                    class="btn btn-primary btn-sm mr-1 mb-1"
                                    id="exercises-ide-button-{{ course.id }}"
                                >
                                    <fa-icon [icon]="'list-alt'"></fa-icon>
                                    <span>{{ 'entity.action.exercise' | translate }}</span>
                                </a>
                            </td>
                            <td jhiOrionFilter [showInOrionWindow]="false" class="text-right">
                                <div class="btn-group flex-btn-group-container">
                                    <div class="btn-group-vertical mr-1 mb-1" *jhiHasAnyAuthority="['ROLE_TA', 'ROLE_ADMIN', 'ROLE_INSTRUCTOR']">
                                        <a
                                            *ngIf="course.isAtLeastTutor"
                                            [routerLink]="['/course-management', course.id, 'exercises']"
                                            class="btn btn-primary btn-sm mr-1 mb-1 exercise-button"
                                            [class.guided-tour]="course === courseForGuidedTour"
                                            id="exercises-button-{{ course.id }}"
                                        >
                                            <fa-icon [icon]="'list-alt'"></fa-icon>
                                            <span class="d-none d-md-inline">{{ 'entity.action.exercise' | translate }}</span>
                                        </a>
                                        <a *ngIf="course.isAtLeastInstructor" [routerLink]="['/course-management', course.id, 'lectures']" class="btn btn-primary btn-sm mr-1 mb-1">
                                            <fa-icon [icon]="'list-alt'"></fa-icon>
                                            <span class="d-none d-md-inline">{{ 'entity.action.lecture' | translate }}</span>
                                        </a>
                                    </div>
                                    <div class="btn-group-vertical mr-1 mb-1" *jhiHasAnyAuthority="['ROLE_TA', 'ROLE_ADMIN', 'ROLE_INSTRUCTOR']">
                                        <a *ngIf="course.isAtLeastInstructor" [routerLink]="['/course-management', course.id, 'scores']" class="btn btn-info btn-sm mr-1 mb-1">
                                            <fa-icon [icon]="'eye'"></fa-icon>
                                            <span class="d-none d-md-inline">{{ 'entity.action.scores' | translate }}</span>
                                        </a>
                                        <a
                                            *ngIf="showExamButton && course.isAtLeastTutor"
                                            [routerLink]="['/course-management', course.id, 'exams']"
                                            class="btn btn-info btn-sm mr-1 mb-1"
                                        >
                                            <fa-icon [icon]="'list-alt'"></fa-icon>
                                            <span class="d-none d-md-inline">{{ 'entity.action.exams' | translate }}</span>
                                        </a>
                                    </div>
                                    <div class="btn-group-vertical mr-1 mb-1" *jhiHasAnyAuthority="['ROLE_TA', 'ROLE_ADMIN', 'ROLE_INSTRUCTOR']">
                                        <a
                                            *ngIf="course.isAtLeastTutor"
                                            [routerLink]="['/course-management', course.id, 'tutor-dashboard']"
                                            class="btn btn-info btn-sm mr-1 mb-1 tutor-dashboard"
                                            [class.guided-tour]="course === courseForGuidedTour"
                                        >
                                            <fa-icon [icon]="'th-list'"></fa-icon>
                                            <span class="d-none d-md-inline">{{ 'entity.action.assessmentDashboard' | translate }}</span>
                                        </a>
                                        <a
                                            *ngIf="course.isAtLeastInstructor"
                                            [routerLink]="['/course-management', course.id, 'instructor-dashboard']"
                                            class="btn btn-info btn-sm mr-1 mb-1 instructor-dashboard"
                                        >
                                            <fa-icon [icon]="'th-list'"></fa-icon>
                                            <span class="d-none d-md-inline">{{ 'artemisApp.course.instructorDashboard' | translate }}</span>
                                        </a>
                                    </div>
                                    <div class="d-flex flex-column mr-1 mb-1" *jhiHasAnyAuthority="['ROLE_ADMIN', 'ROLE_INSTRUCTOR']">
                                        <a *ngIf="course.isAtLeastInstructor" [routerLink]="['/course-management', course.id, 'edit']" class="btn btn-primary btn-sm mr-1 mb-1">
                                            <fa-icon [icon]="'pencil-alt'"></fa-icon>
                                            <span class="d-none d-md-inline">{{ 'entity.action.edit' | translate }}</span>
                                        </a>

                                        <button
                                            *jhiHasAnyAuthority="['ROLE_ADMIN']"
                                            jhiDeleteButton
                                            [entityTitle]="course.title"
                                            deleteQuestion="artemisApp.course.delete.question"
                                            deleteConfirmationText="artemisApp.course.delete.typeNameToConfirm"
                                            (delete)="deleteCourse(course.id)"
                                            [dialogError]="dialogError$"
                                        >
                                            <fa-icon [icon]="'times'"></fa-icon>
                                        </button>
                                    </div>
                                </div>
                            </td>
                        </ng-container>
                    </tr>
                </tbody>
            </table>
>>>>>>> 501af461
            <div class="collapsed"></div>
        </div>
    </div>
</div><|MERGE_RESOLUTION|>--- conflicted
+++ resolved
@@ -37,7 +37,6 @@
                     <strong>{{ 'artemisApp.course.testCourse.plural' | translate }}</strong>
                 </span>
             </div>
-<<<<<<< HEAD
             <div *ngIf="!semesterCollapsed[semester]">
                 <jhi-course-management-card
                     *ngFor="let course of coursesBySemester[semester]"
@@ -48,185 +47,6 @@
                     [isGuidedTour]="course === courseForGuidedTour"
                 ></jhi-course-management-card>
             </div>
-=======
-            <table class="table table-striped course-table" *ngIf="!semesterCollapsed[semester]">
-                <thead>
-                    <tr jhiSort [(predicate)]="predicate" [(ascending)]="reverse" [callback]="sortRows.bind(this)">
-                        <th class="d-none d-md-table-cell"></th>
-                        <th class="d-none d-md-table-cell" jhiSortBy="id">
-                            <span>{{ 'global.field.id' | translate }}</span>
-                            <fa-icon [icon]="'sort'"></fa-icon>
-                        </th>
-                        <th jhiSortBy="title">
-                            <span>{{ 'artemisApp.course.title' | translate }}</span>
-                            <fa-icon [icon]="'sort'"></fa-icon>
-                        </th>
-                        <th class="d-none d-md-table-cell">
-                            <span>{{ 'artemisApp.course.accessGroups' | translate }}</span>
-                        </th>
-                        <th jhiSortBy="startDate">
-                            <span>{{ 'artemisApp.course.startDate' | translate }}</span>
-                            <fa-icon [icon]="'sort'"></fa-icon>
-                        </th>
-                        <th jhiSortBy="endDate">
-                            <span>{{ 'artemisApp.course.endDate' | translate }}</span>
-                            <fa-icon [icon]="'sort'"></fa-icon>
-                        </th>
-                        <th class="d-none d-md-table-cell" jhiSortBy="onlineCourse">
-                            <span>{{ 'artemisApp.course.onlineCourse.title' | translate }}</span>
-                            <fa-icon [icon]="'sort'"></fa-icon>
-                        </th>
-                        <th class="d-none d-md-table-cell" jhiSortBy="presentationScore">
-                            <span>{{ 'artemisApp.course.presentationScoreEnabled.title' | translate }}</span>
-                            <fa-icon [icon]="'sort'"></fa-icon>
-                        </th>
-                        <th></th>
-                    </tr>
-                </thead>
-                <tbody>
-                    <tr *ngFor="let course of courses; trackBy: trackId">
-                        <ng-container
-                            *ngIf="
-                                (((course.semester === semester || (!course.semester && semester === '')) && !course.testCourse) || (semester === 'test' && course.testCourse)) &&
-                                (!showOnlyActive || !course.endDate || (course.endDate | amIsAfter: today:'second'))
-                            "
-                        >
-                            <td class="d-none d-md-table-cell">
-                                <div [ngStyle]="{ backgroundColor: course.color || ARTEMIS_DEFAULT_COLOR, width: '15px', height: '20px' }">&nbsp;</div>
-                            </td>
-                            <td class="d-none d-md-table-cell">
-                                <a [routerLink]="['/course-management', course.id]">{{ course.id }}</a>
-                            </td>
-                            <td>
-                                <a [routerLink]="['/course-management', course.id]" class="bold">{{ course.title }}</a
-                                ><br />
-                                <span *ngIf="course.shortName">
-                                    <span class="bold">{{ 'artemisApp.course.shortName' | translate }} :</span> {{ course.shortName }}
-                                </span>
-                            </td>
-                            <td class="d-none d-md-table-cell">
-                                <div *ngIf="course.isAtLeastInstructor">
-                                    <span class="bold">{{ 'artemisApp.course.students' | translate }}:</span>
-                                    <a [routerLink]="['/course-management', course.id, 'groups', 'students']"> {{ course.studentGroupName }} ({{ course.numberOfStudents }}) </a>
-                                    <br />
-                                    <span class="bold">{{ 'artemisApp.course.tutors' | translate }}:</span>
-                                    <a [routerLink]="['/course-management', course.id, 'groups', 'tutors']">
-                                        {{ course.teachingAssistantGroupName }} ({{ course.numberOfTeachingAssistants }})
-                                    </a>
-                                    <br />
-                                    <span class="bold">{{ 'artemisApp.course.instructors' | translate }}:</span>
-                                    <a [routerLink]="['/course-management', course.id, 'groups', 'instructors']">
-                                        {{ course.instructorGroupName }} ({{ course.numberOfInstructors }})
-                                    </a>
-                                </div>
-                                <div *ngIf="!course.isAtLeastInstructor">
-                                    <span class="bold">{{ 'artemisApp.course.students' | translate }}:</span>
-                                    {{ course.studentGroupName }} ({{ course.numberOfStudents }})
-                                    <br />
-                                    <span class="bold">{{ 'artemisApp.course.tutors' | translate }}:</span>
-                                    {{ course.teachingAssistantGroupName }} ({{ course.numberOfTeachingAssistants }})
-                                    <br />
-                                    <span class="bold">{{ 'artemisApp.course.instructors' | translate }}:</span>
-                                    {{ course.instructorGroupName }} ({{ course.numberOfInstructors }})
-                                </div>
-                            </td>
-                            <td>{{ course.startDate | artemisDate }}</td>
-                            <td>{{ course.endDate | artemisDate }}</td>
-                            <td class="d-none d-md-table-cell">
-                                <span *ngIf="course.onlineCourse">{{ 'global.generic.yes' | translate }}</span>
-                                <span *ngIf="!course.onlineCourse">{{ 'global.generic.no' | translate }}</span>
-                            </td>
-                            <td class="d-none d-md-table-cell">
-                                <span *ngIf="course.presentationScore !== 0">{{ 'global.generic.yes' | translate }}</span>
-                                <span *ngIf="course.presentationScore === 0">{{ 'global.generic.no' | translate }}</span>
-                            </td>
-                            <td jhiOrionFilter [showInOrionWindow]="true">
-                                <a
-                                    *ngIf="course.isAtLeastTutor"
-                                    [routerLink]="['/course-management', course.id, 'exercises']"
-                                    class="btn btn-primary btn-sm mr-1 mb-1"
-                                    id="exercises-ide-button-{{ course.id }}"
-                                >
-                                    <fa-icon [icon]="'list-alt'"></fa-icon>
-                                    <span>{{ 'entity.action.exercise' | translate }}</span>
-                                </a>
-                            </td>
-                            <td jhiOrionFilter [showInOrionWindow]="false" class="text-right">
-                                <div class="btn-group flex-btn-group-container">
-                                    <div class="btn-group-vertical mr-1 mb-1" *jhiHasAnyAuthority="['ROLE_TA', 'ROLE_ADMIN', 'ROLE_INSTRUCTOR']">
-                                        <a
-                                            *ngIf="course.isAtLeastTutor"
-                                            [routerLink]="['/course-management', course.id, 'exercises']"
-                                            class="btn btn-primary btn-sm mr-1 mb-1 exercise-button"
-                                            [class.guided-tour]="course === courseForGuidedTour"
-                                            id="exercises-button-{{ course.id }}"
-                                        >
-                                            <fa-icon [icon]="'list-alt'"></fa-icon>
-                                            <span class="d-none d-md-inline">{{ 'entity.action.exercise' | translate }}</span>
-                                        </a>
-                                        <a *ngIf="course.isAtLeastInstructor" [routerLink]="['/course-management', course.id, 'lectures']" class="btn btn-primary btn-sm mr-1 mb-1">
-                                            <fa-icon [icon]="'list-alt'"></fa-icon>
-                                            <span class="d-none d-md-inline">{{ 'entity.action.lecture' | translate }}</span>
-                                        </a>
-                                    </div>
-                                    <div class="btn-group-vertical mr-1 mb-1" *jhiHasAnyAuthority="['ROLE_TA', 'ROLE_ADMIN', 'ROLE_INSTRUCTOR']">
-                                        <a *ngIf="course.isAtLeastInstructor" [routerLink]="['/course-management', course.id, 'scores']" class="btn btn-info btn-sm mr-1 mb-1">
-                                            <fa-icon [icon]="'eye'"></fa-icon>
-                                            <span class="d-none d-md-inline">{{ 'entity.action.scores' | translate }}</span>
-                                        </a>
-                                        <a
-                                            *ngIf="showExamButton && course.isAtLeastTutor"
-                                            [routerLink]="['/course-management', course.id, 'exams']"
-                                            class="btn btn-info btn-sm mr-1 mb-1"
-                                        >
-                                            <fa-icon [icon]="'list-alt'"></fa-icon>
-                                            <span class="d-none d-md-inline">{{ 'entity.action.exams' | translate }}</span>
-                                        </a>
-                                    </div>
-                                    <div class="btn-group-vertical mr-1 mb-1" *jhiHasAnyAuthority="['ROLE_TA', 'ROLE_ADMIN', 'ROLE_INSTRUCTOR']">
-                                        <a
-                                            *ngIf="course.isAtLeastTutor"
-                                            [routerLink]="['/course-management', course.id, 'tutor-dashboard']"
-                                            class="btn btn-info btn-sm mr-1 mb-1 tutor-dashboard"
-                                            [class.guided-tour]="course === courseForGuidedTour"
-                                        >
-                                            <fa-icon [icon]="'th-list'"></fa-icon>
-                                            <span class="d-none d-md-inline">{{ 'entity.action.assessmentDashboard' | translate }}</span>
-                                        </a>
-                                        <a
-                                            *ngIf="course.isAtLeastInstructor"
-                                            [routerLink]="['/course-management', course.id, 'instructor-dashboard']"
-                                            class="btn btn-info btn-sm mr-1 mb-1 instructor-dashboard"
-                                        >
-                                            <fa-icon [icon]="'th-list'"></fa-icon>
-                                            <span class="d-none d-md-inline">{{ 'artemisApp.course.instructorDashboard' | translate }}</span>
-                                        </a>
-                                    </div>
-                                    <div class="d-flex flex-column mr-1 mb-1" *jhiHasAnyAuthority="['ROLE_ADMIN', 'ROLE_INSTRUCTOR']">
-                                        <a *ngIf="course.isAtLeastInstructor" [routerLink]="['/course-management', course.id, 'edit']" class="btn btn-primary btn-sm mr-1 mb-1">
-                                            <fa-icon [icon]="'pencil-alt'"></fa-icon>
-                                            <span class="d-none d-md-inline">{{ 'entity.action.edit' | translate }}</span>
-                                        </a>
-
-                                        <button
-                                            *jhiHasAnyAuthority="['ROLE_ADMIN']"
-                                            jhiDeleteButton
-                                            [entityTitle]="course.title"
-                                            deleteQuestion="artemisApp.course.delete.question"
-                                            deleteConfirmationText="artemisApp.course.delete.typeNameToConfirm"
-                                            (delete)="deleteCourse(course.id)"
-                                            [dialogError]="dialogError$"
-                                        >
-                                            <fa-icon [icon]="'times'"></fa-icon>
-                                        </button>
-                                    </div>
-                                </div>
-                            </td>
-                        </ng-container>
-                    </tr>
-                </tbody>
-            </table>
->>>>>>> 501af461
             <div class="collapsed"></div>
         </div>
     </div>
