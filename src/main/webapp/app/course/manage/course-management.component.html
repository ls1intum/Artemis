--- conflicted
+++ resolved
@@ -45,8 +45,6 @@
                             <span>{{ 'global.field.id' | translate }}</span>
                             <fa-icon [icon]="'sort'"></fa-icon>
                         </th>
-
-<<<<<<< HEAD
                         <th jhiSortBy="title">
                             <span>{{ 'artemisApp.course.title' | translate }}</span>
                             <fa-icon [icon]="'sort'"></fa-icon>
@@ -89,7 +87,7 @@
                                 <div [ngStyle]="{ backgroundColor: course.color || ARTEMIS_DEFAULT_COLOR, width: '15px', height: '20px' }">&nbsp;</div>
                             </td>
                             <td class="d-none d-md-table-cell">
-                                <a [routerLink]="['/course-management', course.id, 'view']">{{ course.id }}</a>
+                                <a [routerLink]="['/course-management', course.id]">{{ course.id }}</a>
                             </td>
                             <td>
                                 <span class="bold">{{ course.title }}</span
@@ -118,64 +116,6 @@
                                     {{ course.studentGroupName }} ({{ course.numberOfStudents }})
                                     <br />
                                     <span class="bold">{{ 'artemisApp.course.tutors' | translate }}:</span>
-=======
-                    <th jhiSortBy="title">
-                        <span>{{ 'artemisApp.course.title' | translate }}</span>
-                        <fa-icon [icon]="'sort'"></fa-icon>
-                    </th>
-                    <th class="d-none d-md-table-cell">
-                        <span>{{ 'artemisApp.course.accessGroups' | translate }}</span>
-                    </th>
-                    <th jhiSortBy="startDate">
-                        <span>{{ 'artemisApp.course.startDate' | translate }}</span>
-                        <fa-icon [icon]="'sort'"></fa-icon>
-                    </th>
-                    <th jhiSortBy="endDate">
-                        <span>{{ 'artemisApp.course.endDate' | translate }}</span>
-                        <fa-icon [icon]="'sort'"></fa-icon>
-                    </th>
-                    <th class="d-none d-md-table-cell">
-                        <span>{{ 'artemisApp.course.semester' | translate }}</span>
-                    </th>
-                    <th class="d-none d-md-table-cell" jhiSortBy="testCourse">
-                        <span>{{ 'artemisApp.course.testCourse.title' | translate }}</span>
-                        <fa-icon [icon]="'sort'"></fa-icon>
-                    </th>
-                    <th class="d-none d-md-table-cell" jhiSortBy="onlineCourse">
-                        <span>{{ 'artemisApp.course.onlineCourse.title' | translate }}</span>
-                        <fa-icon [icon]="'sort'"></fa-icon>
-                    </th>
-                    <th class="d-none d-md-table-cell" jhiSortBy="presentationScore">
-                        <span>{{ 'artemisApp.course.presentationScoreEnabled.title' | translate }}</span>
-                        <fa-icon [icon]="'sort'"></fa-icon>
-                    </th>
-                    <th></th>
-                </tr>
-            </thead>
-            <tbody>
-                <tr *ngFor="let course of courses; trackBy: trackId">
-                    <ng-container *ngIf="!showOnlyActive || !course.endDate || (course.endDate | amIsAfter: today:'second')">
-                        <td class="d-none d-md-table-cell">
-                            <div [ngStyle]="{ backgroundColor: course.color || ARTEMIS_DEFAULT_COLOR, width: '15px', height: '20px' }">&nbsp;</div>
-                        </td>
-                        <td class="d-none d-md-table-cell">
-                            <a [routerLink]="['/course-management', course.id]">{{ course.id }}</a>
-                        </td>
-                        <td>
-                            <span class="bold">{{ course.title }}</span
-                            ><br />
-                            <span *ngIf="course.shortName">
-                                <span class="bold">{{ 'artemisApp.course.shortName' | translate }} :</span> {{ course.shortName }}
-                            </span>
-                        </td>
-                        <td class="d-none d-md-table-cell">
-                            <div *ngIf="course.isAtLeastInstructor">
-                                <span class="bold">{{ 'artemisApp.course.students' | translate }}:</span>
-                                <a [routerLink]="['/course-management', course.id, 'groups', 'students']"> {{ course.studentGroupName }} ({{ course.numberOfStudents }}) </a>
-                                <br />
-                                <span class="bold">{{ 'artemisApp.course.tutors' | translate }}:</span>
-                                <a [routerLink]="['/course-management', course.id, 'groups', 'tutors']">
->>>>>>> aa01007f
                                     {{ course.teachingAssistantGroupName }} ({{ course.numberOfTeachingAssistants }})
                                     <br />
                                     <span class="bold">{{ 'artemisApp.course.instructors' | translate }}:</span>
