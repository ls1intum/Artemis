--- conflicted
+++ resolved
@@ -16,15 +16,15 @@
 import { iconsAsHTML } from 'app/utils/icons.utils';
 import { AccountService } from 'app/core/auth/account.service';
 import { EventManager } from 'app/core/util/event-manager.service';
-<<<<<<< HEAD
 import { ExportToCsv } from 'export-to-csv';
+import { faUserSlash } from '@fortawesome/free-solid-svg-icons';
 
 export const NAME_KEY = 'Name';
 export const USERNAME_KEY = 'Username';
 export const EMAIL_KEY = 'Email';
-=======
-import { faUserSlash } from '@fortawesome/free-solid-svg-icons';
->>>>>>> 5095208b
+
+
+
 
 const cssClasses = {
     alreadyMember: 'already-member',
