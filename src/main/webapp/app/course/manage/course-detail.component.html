<div class="row justify-content-center">
    <div class="col-8">
        <div *ngIf="course">
            <div>
                <a *ngIf="course.isAtLeastInstructor" [routerLink]="['/course-management', course.id, 'edit']" class="btn btn-warning mr-1 mb-1">
                    <fa-icon [icon]="'wrench'"></fa-icon>&nbsp;<span jhiTranslate="entity.action.edit">Edit</span>
                </a>

                <a [routerLink]="['/course-management', course.id, 'exercises']" class="btn btn-primary mr-1 mb-1">
                    <fa-icon [icon]="'list-alt'"></fa-icon>&nbsp;<span jhiTranslate="entity.action.exercise">Exercises</span>
                </a>
                <a [routerLink]="['/course-management', course.id, 'exams']" class="btn btn-primary mr-1 mb-1">
                    <fa-icon [icon]="'graduation-cap'"></fa-icon>&nbsp;<span jhiTranslate="entity.action.exams">Exams</span>
                </a>
                <a *ngIf="course.isAtLeastInstructor" [routerLink]="['/course-management', course.id, 'lectures']" class="btn btn-primary mr-1 mb-1">
                    <fa-icon [icon]="'file-pdf'"></fa-icon>&nbsp;<span jhiTranslate="entity.action.lecture">Lectures</span>
                </a>
                <a *ngIf="course.isAtLeastInstructor" [routerLink]="['/course-management', course.id, 'goal-management']" class="btn btn-primary mr-1 mb-1">
                    <fa-icon [icon]="'flag'"></fa-icon>
                    <span [innerHTML]="'artemisApp.learningGoal.learningGoalButton' | artemisTranslate" class="d-none d-md-inline"></span>
                </a>

                <a [routerLink]="['/course-management', course.id, 'assessment-dashboard']" class="btn btn-info mr-1 mb-1">
                    <fa-icon [icon]="'user-check'"></fa-icon>&nbsp;<span jhiTranslate="entity.action.assessmentDashboard">Assessment Dashboard</span>
                </a>
                <a *ngIf="course.isAtLeastInstructor" [routerLink]="['/course-management', course.id, 'instructor-dashboard']" class="btn btn-info mr-1 mb-1">
                    <fa-icon [icon]="'chess-king'"></fa-icon>&nbsp;<span jhiTranslate="artemisApp.course.instructorDashboard">Instructor Dashboard</span>
                </a>
                <a *ngIf="course.isAtLeastInstructor" [routerLink]="['/course-management', course.id, 'scores']" class="btn btn-info mr-1 mb-1">
                    <fa-icon [icon]="'table'"></fa-icon>&nbsp;<span jhiTranslate="entity.action.scores">Scores</span>
                </a>
                <a *ngIf="course.isAtLeastInstructor" type="button" [routerLink]="['/course-management', course.id, 'participant-scores']" class="btn btn-info mr-1 mb-1">
                    <fa-icon [icon]="'eye'"></fa-icon>
                    <span class="d-none d-md-inline" [innerHTML]="'artemisApp.participantScores.pageTitle' | artemisTranslate"></span>
                </a>

                <a
                    *ngIf="course?.studentQuestionsEnabled && course?.isAtLeastTutor"
                    [routerLink]="['/course-management', course?.id, 'questions']"
                    class="btn btn-primary mr-1 mb-1"
                >
                    <fa-icon [icon]="'comment'"></fa-icon>
                    <span jhiTranslate="entity.action.questionsAndAnswers">Q&A</span>
                </a>

                <button (click)="registerForCourse()" *ngIf="course.registrationEnabled" class="btn btn-warning mr-1 mb-1" type="button">
                    <fa-icon [icon]="'user-plus'"></fa-icon>&nbsp;<span jhiTranslate="entity.action.registerForCourse">Register</span>
                </button>

<<<<<<< HEAD
                <a [routerLink]="['/course-management', course.id, 'exercises']" class="btn btn-primary mr-1 mb-1">
                    <fa-icon [icon]="'list-alt'"></fa-icon>&nbsp;<span jhiTranslate="entity.action.exercise">Exercises</span>
                </a>
                <a *ngIf="course.isAtLeastInstructor" [routerLink]="['/course-management', course.id, 'lectures']" class="btn btn-primary mr-1 mb-1">
                    <fa-icon [icon]="'list-alt'"></fa-icon>&nbsp;<span jhiTranslate="entity.action.lecture">Lectures</span>
                </a>
                <a *ngIf="course.isAtLeastInstructor" [routerLink]="['/course-management', course.id, 'scores']" class="btn btn-info mr-1 mb-1">
                    <fa-icon [icon]="'eye'"></fa-icon>&nbsp;<span jhiTranslate="entity.action.scores">Scores</span>
                </a>
                <a [routerLink]="['/course-management', course.id, 'exams']" class="btn btn-info mr-1 mb-1"> <fa-icon [icon]="'list-alt'"></fa-icon>&nbsp;<span>Exams</span> </a>
                <a [routerLink]="['/course-management', course.id, 'assessment-dashboard']" class="btn btn-info mr-1 mb-1">
                    <fa-icon [icon]="'th-list'"></fa-icon>&nbsp;<span jhiTranslate="entity.action.assessmentDashboard">Assessment Dashboard</span>
                </a>
                <a *ngIf="course.isAtLeastInstructor" [routerLink]="['/course-management', course.id, 'instructor-dashboard']" class="btn btn-info mr-1 mb-1">
                    <fa-icon [icon]="'th-list'"></fa-icon>&nbsp;<span jhiTranslate="artemisApp.course.instructorDashboard">Instructor Dashboard</span>
                </a>
                <jhi-course-exam-archive-button [archiveMode]="'Course'" [course]="course"></jhi-course-exam-archive-button>
=======
                <ng-template #archiveCourseWarningPopup let-modal>
                    <div class="modal-header">
                        <h4 class="modal-title"><span [jhiTranslate]="'artemisApp.course.archive.popup.title'">Confirm Archive Course Operation</span></h4>
                        <button type="button" class="close" aria-label="Close" (click)="modal.dismiss()">
                            <span aria-hidden="true">&times;</span>
                        </button>
                    </div>
                    <div class="modal-body">
                        <p [jhiTranslate]="'artemisApp.course.archive.popup.question'" [translateValues]="{ title: course.title }">Are you sure you want to archive the course?</p>
                        <p [jhiTranslate]="'artemisApp.course.archive.popup.statement1'">
                            The process will compress all student code repositories, file upload exercises, modeling exercises, and text exercises for exercises and exams.
                        </p>
                        <p [jhiTranslate]="'artemisApp.course.archive.popup.statement2'">
                            This process can take several hours depending on the number of students and programming exercises and will take up many server resources. Please start
                            this process only once when the server load is low (e.g. early in the morning)
                        </p>
                        <p [jhiTranslate]="'artemisApp.course.archive.popup.footerStatement'">
                            You will receive a notification when the process is finished. Then you can download the archive as zip file on this page.
                        </p>
                    </div>
                    <div class="modal-footer">
                        <button type="button" class="btn btn-warning" (click)="modal.close('archive')">Archive Course</button>
                    </div>
                </ng-template>
                <button
                    *ngIf="canArchiveCourse()"
                    [disabled]="courseIsBeingArchived"
                    type="button"
                    class="btn btn-warning mr-1 mb-1"
                    (click)="openArchieCourseModal(archiveCourseWarningPopup)"
                >
                    <fa-icon [hidden]="!courseIsBeingArchived" [spin]="true" [icon]="'circle-notch'"></fa-icon>
                    <fa-icon [hidden]="courseIsBeingArchived" [icon]="'archive'"></fa-icon>&nbsp;
                    <span>{{ archiveCourseButtonText }}</span>
                </button>
                <button *ngIf="canDownloadArchive()" [disabled]="courseIsBeingArchived" type="button" class="btn btn-primary mr-1 mb-1" (click)="downloadCourseArchive()">
                    <fa-icon [icon]="'download'"></fa-icon>&nbsp;
                    <span jhiTranslate="artemisApp.course.archive.downloadCourseArchive">Download Course Archive</span>
                </button>
                <button
                    class="mb-1"
                    *ngIf="canCleanupCourse()"
                    [disabled]="courseIsBeingArchived"
                    jhiDeleteButton
                    [buttonSize]="ButtonSize.MEDIUM"
                    [actionType]="ActionType.Cleanup"
                    [entityTitle]="course.title"
                    deleteQuestion="artemisApp.course.cleanup.question"
                    (delete)="cleanupCourse()"
                    [dialogError]="dialogError$"
                    deleteConfirmationText="artemisApp.course.delete.typeNameToConfirm"
                >
                    <fa-icon [icon]="'eraser'"></fa-icon>
                </button>
                <button
                    class="mb-1"
                    *jhiHasAnyAuthority="['ROLE_ADMIN']"
                    [buttonSize]="ButtonSize.MEDIUM"
                    jhiDeleteButton
                    [entityTitle]="course.title"
                    deleteQuestion="artemisApp.course.delete.question"
                    deleteConfirmationText="artemisApp.course.delete.typeNameToConfirm"
                    (delete)="deleteCourse(course.id!)"
                    [dialogError]="dialogError$"
                >
                    <fa-icon [icon]="'times'"></fa-icon>
                </button>
>>>>>>> 9179a4cf
            </div>
            <hr />
            <div>
                <jhi-secured-image *ngIf="course.courseIcon" [cachingStrategy]="CachingStrategy.LOCAL_STORAGE" [src]="course.courseIcon"></jhi-secured-image>
                <h2><span jhiTranslate="artemisApp.course.detail.title">Course</span> {{ course.id }}</h2>
            </div>
            <hr />
            <jhi-alert></jhi-alert>
            <jhi-alert-error></jhi-alert-error>
            <dl class="row-md jh-entity-details">
                <dt><span jhiTranslate="artemisApp.course.title">Title</span></dt>
                <dd>
                    <span>{{ course.title }}</span>
                </dd>
                <dt><span jhiTranslate="artemisApp.course.shortName">Short Name</span></dt>
                <dd>
                    <span>{{ course.shortName }}</span>
                </dd>
                <div *ngIf="course.isAtLeastInstructor">
                    <dt><span jhiTranslate="artemisApp.course.studentGroupName">Student Group Name</span></dt>
                    <dd>
                        <a [routerLink]="['/course-management', course.id, 'groups', 'students']"> {{ course.studentGroupName }} ({{ course.numberOfStudents }})</a>
                    </dd>
                    <dt><span jhiTranslate="artemisApp.course.teachingAssistantGroupName">Teaching Assistant Group Name</span></dt>
                    <dd>
                        <a [routerLink]="['/course-management', course.id, 'groups', 'tutors']">
                            {{ course.teachingAssistantGroupName }} ({{ course.numberOfTeachingAssistants }})</a
                        >
                    </dd>
                    <dt><span jhiTranslate="artemisApp.course.instructorGroupName">Instructor Group Name</span></dt>
                    <dd>
                        <a [routerLink]="['/course-management', course.id, 'groups', 'instructors']"> {{ course.instructorGroupName }} ({{ course.numberOfInstructors }})</a>
                    </dd>
                </div>
                <div *ngIf="!course.isAtLeastInstructor">
                    <dt><span jhiTranslate="artemisApp.course.studentGroupName">Student Group Name</span></dt>
                    <dd>
                        <span>{{ course.studentGroupName }}</span>
                    </dd>
                    <dt><span jhiTranslate="artemisApp.course.teachingAssistantGroupName">Teaching Assistant Group Name</span></dt>
                    <dd>
                        <span>{{ course.teachingAssistantGroupName }}</span>
                    </dd>
                    <dt><span jhiTranslate="artemisApp.course.instructorGroupName">Instructor Group Name</span></dt>
                    <dd>
                        <span>{{ course.instructorGroupName }}</span>
                    </dd>
                </div>
                <dt><span jhiTranslate="artemisApp.course.startDate">Start Date</span></dt>
                <dd>
                    <span>{{ course.startDate | artemisDate }}</span>
                </dd>
                <dt><span jhiTranslate="artemisApp.course.endDate">End Date</span></dt>
                <dd>
                    <span>{{ course.endDate | artemisDate }}</span>
                </dd>
                <dt><span jhiTranslate="artemisApp.course.semester">Semester</span></dt>
                <dd>
                    <span *ngIf="course.semester && course.semester !== ''">{{ course.semester }}</span>
                    <span *ngIf="!course.semester || course.semester === ''">{{ 'global.generic.unset' | artemisTranslate }}</span>
                </dd>
                <dt><span jhiTranslate="artemisApp.course.testCourse.title">Test Course</span></dt>
                <dd>
                    <span *ngIf="course.testCourse">{{ 'global.generic.yes' | artemisTranslate }}</span>
                    <span *ngIf="!course.testCourse">{{ 'global.generic.no' | artemisTranslate }}</span>
                </dd>
                <dt><span jhiTranslate="artemisApp.course.onlineCourse.title">Online Course</span></dt>
                <dd>
                    <span *ngIf="course.onlineCourse">{{ 'global.generic.yes' | artemisTranslate }}</span>
                    <span *ngIf="!course.onlineCourse">{{ 'global.generic.no' | artemisTranslate }}</span>
                </dd>
                <dt><span jhiTranslate="artemisApp.course.presentationScoreEnabled.title">Presentation Score Enabled</span></dt>
                <dd>
                    <span *ngIf="course.presentationScore !== 0">{{ 'global.generic.yes' | artemisTranslate }}</span>
                    <span *ngIf="course.presentationScore === 0">{{ 'global.generic.no' | artemisTranslate }}</span>
                </dd>
                <ng-container *ngIf="course.presentationScore !== 0">
                    <dt><span jhiTranslate="artemisApp.course.presentationScore">Presentation Score</span></dt>
                    <dd>
                        <span>{{ course.presentationScore }}</span>
                    </dd>
                </ng-container>
                <ng-container *ngIf="course.maxComplaints !== 0">
                    <dt><span jhiTranslate="artemisApp.course.maxComplaints.title">Maximum amount of complaints per student</span></dt>
                    <dd>
                        <span>{{ course.maxComplaints }}</span>
                    </dd>
                </ng-container>
                <ng-container *ngIf="course.maxTeamComplaints !== 0">
                    <dt><span jhiTranslate="artemisApp.course.maxTeamComplaints.title">Maximum amount of complaints per team</span></dt>
                    <dd>
                        <span>{{ course.maxTeamComplaints }}</span>
                    </dd>
                </ng-container>
                <ng-container *ngIf="course.maxComplaintTimeDays !== 0">
                    <dt><span jhiTranslate="artemisApp.course.maxComplaintTimeDays.title">Deadline for complaints in days after result date</span></dt>
                    <dd>
                        <span>{{ course.maxComplaintTimeDays }}</span>
                    </dd>
                </ng-container>
                <ng-container *ngIf="course.maxRequestMoreFeedbackTimeDays !== 0">
                    <dt><span jhiTranslate="artemisApp.course.maxRequestMoreFeedbackTimeDays.title">Deadline for more feedback requests in days after result date</span></dt>
                    <dd>
                        <span>{{ course.maxRequestMoreFeedbackTimeDays }}</span>
                    </dd>
                </ng-container>
            </dl>
        </div>
    </div>
</div><|MERGE_RESOLUTION|>--- conflicted
+++ resolved
@@ -47,7 +47,6 @@
                     <fa-icon [icon]="'user-plus'"></fa-icon>&nbsp;<span jhiTranslate="entity.action.registerForCourse">Register</span>
                 </button>
 
-<<<<<<< HEAD
                 <a [routerLink]="['/course-management', course.id, 'exercises']" class="btn btn-primary mr-1 mb-1">
                     <fa-icon [icon]="'list-alt'"></fa-icon>&nbsp;<span jhiTranslate="entity.action.exercise">Exercises</span>
                 </a>
@@ -65,61 +64,6 @@
                     <fa-icon [icon]="'th-list'"></fa-icon>&nbsp;<span jhiTranslate="artemisApp.course.instructorDashboard">Instructor Dashboard</span>
                 </a>
                 <jhi-course-exam-archive-button [archiveMode]="'Course'" [course]="course"></jhi-course-exam-archive-button>
-=======
-                <ng-template #archiveCourseWarningPopup let-modal>
-                    <div class="modal-header">
-                        <h4 class="modal-title"><span [jhiTranslate]="'artemisApp.course.archive.popup.title'">Confirm Archive Course Operation</span></h4>
-                        <button type="button" class="close" aria-label="Close" (click)="modal.dismiss()">
-                            <span aria-hidden="true">&times;</span>
-                        </button>
-                    </div>
-                    <div class="modal-body">
-                        <p [jhiTranslate]="'artemisApp.course.archive.popup.question'" [translateValues]="{ title: course.title }">Are you sure you want to archive the course?</p>
-                        <p [jhiTranslate]="'artemisApp.course.archive.popup.statement1'">
-                            The process will compress all student code repositories, file upload exercises, modeling exercises, and text exercises for exercises and exams.
-                        </p>
-                        <p [jhiTranslate]="'artemisApp.course.archive.popup.statement2'">
-                            This process can take several hours depending on the number of students and programming exercises and will take up many server resources. Please start
-                            this process only once when the server load is low (e.g. early in the morning)
-                        </p>
-                        <p [jhiTranslate]="'artemisApp.course.archive.popup.footerStatement'">
-                            You will receive a notification when the process is finished. Then you can download the archive as zip file on this page.
-                        </p>
-                    </div>
-                    <div class="modal-footer">
-                        <button type="button" class="btn btn-warning" (click)="modal.close('archive')">Archive Course</button>
-                    </div>
-                </ng-template>
-                <button
-                    *ngIf="canArchiveCourse()"
-                    [disabled]="courseIsBeingArchived"
-                    type="button"
-                    class="btn btn-warning mr-1 mb-1"
-                    (click)="openArchieCourseModal(archiveCourseWarningPopup)"
-                >
-                    <fa-icon [hidden]="!courseIsBeingArchived" [spin]="true" [icon]="'circle-notch'"></fa-icon>
-                    <fa-icon [hidden]="courseIsBeingArchived" [icon]="'archive'"></fa-icon>&nbsp;
-                    <span>{{ archiveCourseButtonText }}</span>
-                </button>
-                <button *ngIf="canDownloadArchive()" [disabled]="courseIsBeingArchived" type="button" class="btn btn-primary mr-1 mb-1" (click)="downloadCourseArchive()">
-                    <fa-icon [icon]="'download'"></fa-icon>&nbsp;
-                    <span jhiTranslate="artemisApp.course.archive.downloadCourseArchive">Download Course Archive</span>
-                </button>
-                <button
-                    class="mb-1"
-                    *ngIf="canCleanupCourse()"
-                    [disabled]="courseIsBeingArchived"
-                    jhiDeleteButton
-                    [buttonSize]="ButtonSize.MEDIUM"
-                    [actionType]="ActionType.Cleanup"
-                    [entityTitle]="course.title"
-                    deleteQuestion="artemisApp.course.cleanup.question"
-                    (delete)="cleanupCourse()"
-                    [dialogError]="dialogError$"
-                    deleteConfirmationText="artemisApp.course.delete.typeNameToConfirm"
-                >
-                    <fa-icon [icon]="'eraser'"></fa-icon>
-                </button>
                 <button
                     class="mb-1"
                     *jhiHasAnyAuthority="['ROLE_ADMIN']"
@@ -133,7 +77,6 @@
                 >
                     <fa-icon [icon]="'times'"></fa-icon>
                 </button>
->>>>>>> 9179a4cf
             </div>
             <hr />
             <div>
