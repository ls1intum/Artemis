--- conflicted
+++ resolved
@@ -2,11 +2,7 @@
     <div class="col-8">
         <div *ngIf="course">
             <div>
-<<<<<<< HEAD
-                <a type="button" [routerLink]="['/course-management', course.id, 'edit']" class="btn btn-warning mr-1 mb-1">
-=======
-                <button *ngIf="course.isAtLeastInstructor" type="button" [routerLink]="['/course-management', course.id, 'edit']" class="btn btn-warning mr-1 mb-1">
->>>>>>> 92687baf
+                <a *ngIf="course.isAtLeastInstructor" type="button" [routerLink]="['/course-management', course.id, 'edit']" class="btn btn-warning mr-1 mb-1">
                     <fa-icon [icon]="'wrench'"></fa-icon>&nbsp;<span jhiTranslate="entity.action.edit">Edit</span>
                 </a>
 
@@ -31,19 +27,11 @@
 
                 <a type="button" [routerLink]="['/course-management', course.id, 'exercises']" class="btn btn-primary mr-1 mb-1">
                     <fa-icon [icon]="'list-alt'"></fa-icon>&nbsp;<span jhiTranslate="entity.action.exercise">Exercises</span>
-<<<<<<< HEAD
                 </a>
-                <a type="button" [routerLink]="['/course-management', course.id, 'lectures']" class="btn btn-primary mr-1 mb-1">
+                <a *ngIf="course.isAtLeastInstructor" type="button" [routerLink]="['/course-management', course.id, 'lectures']" class="btn btn-primary mr-1 mb-1">
                     <fa-icon [icon]="'list-alt'"></fa-icon>&nbsp;<span jhiTranslate="entity.action.lecture">Lectures</span>
                 </a>
-                <a type="button" [routerLink]="['/course-management', course.id, 'scores']" class="btn btn-info mr-1 mb-1">
-=======
-                </button>
-                <button *ngIf="course.isAtLeastInstructor" type="button" [routerLink]="['/course-management', course.id, 'lectures']" class="btn btn-primary mr-1 mb-1">
-                    <fa-icon [icon]="'list-alt'"></fa-icon>&nbsp;<span jhiTranslate="entity.action.lecture">Lectures</span>
-                </button>
-                <button *ngIf="course.isAtLeastInstructor" type="button" [routerLink]="['/course-management', course.id, 'scores']" class="btn btn-info mr-1 mb-1">
->>>>>>> 92687baf
+                <a *ngIf="course.isAtLeastInstructor" type="button" [routerLink]="['/course-management', course.id, 'scores']" class="btn btn-info mr-1 mb-1">
                     <fa-icon [icon]="'eye'"></fa-icon>&nbsp;<span jhiTranslate="entity.action.scores">Scores</span>
                 </a>
                 <a type="button" [routerLink]="['/course-management', course.id, 'exams']" class="btn btn-info mr-1 mb-1">
@@ -51,13 +39,8 @@
                 </a>
                 <a type="button" [routerLink]="['/course-management', course.id, 'tutor-dashboard']" class="btn btn-info mr-1 mb-1">
                     <fa-icon [icon]="'th-list'"></fa-icon>&nbsp;<span jhiTranslate="entity.action.assessmentDashboard">Assessment Dashboard</span>
-<<<<<<< HEAD
                 </a>
-                <a type="button" [routerLink]="['/course-management', course.id, 'instructor-dashboard']" class="btn btn-info mr-1 mb-1">
-=======
-                </button>
-                <button *ngIf="course.isAtLeastInstructor" type="button" [routerLink]="['/course-management', course.id, 'instructor-dashboard']" class="btn btn-info mr-1 mb-1">
->>>>>>> 92687baf
+                <a *ngIf="course.isAtLeastInstructor" type="button" [routerLink]="['/course-management', course.id, 'instructor-dashboard']" class="btn btn-info mr-1 mb-1">
                     <fa-icon [icon]="'th-list'"></fa-icon>&nbsp;<span jhiTranslate="artemisApp.course.instructorDashboard">Instructor Dashboard</span>
                 </a>
             </div>
