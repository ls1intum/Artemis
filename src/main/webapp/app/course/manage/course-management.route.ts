import { Routes } from '@angular/router';
import { UserRouteAccessService } from 'app/core/auth/user-route-access-service';
import { Authority } from 'app/shared/constants/authority.constants';
import { CourseManagementResolve } from 'app/course/manage/course-management-resolve.service';
import { TutorialGroupManagementResolve } from 'app/course/tutorial-groups/tutorial-groups-management/tutorial-group-management-resolve.service';
import { PendingChangesGuard } from 'app/shared/guard/pending-changes.guard';
<<<<<<< HEAD
import { LocalCIGuard } from 'app/localci/localci-guard.service';
import { IrisGuard } from 'app/iris/iris-guard.service';
import { FaqResolve } from 'app/faq/faq-resolve.service';
import { ExerciseAssessmentDashboardComponent } from 'app/exercises/shared/dashboards/tutor/exercise-assessment-dashboard.component';
import { isOrion } from 'app/shared/orion/orion';
import { OrionExerciseAssessmentDashboardComponent } from 'app/orion/assessment/orion-exercise-assessment-dashboard.component';
=======
import { LocalCIGuard } from 'app/buildagent/shared/localci-guard.service';
import { IrisGuard } from 'app/iris/shared/iris-guard.service';
import { FaqResolve } from 'app/communication/faq/faq-resolve.service';
import { ExerciseAssessmentDashboardComponent } from 'app/exercise/dashboards/tutor/exercise-assessment-dashboard.component';
>>>>>>> de5ce743

export const courseManagementState: Routes = [
    {
        path: '',
        loadComponent: () => import('./course-management.component').then((m) => m.CourseManagementComponent),
        data: {
            authorities: [Authority.TA, Authority.EDITOR, Authority.INSTRUCTOR, Authority.ADMIN],
            pageTitle: 'artemisApp.course.home.title',
        },
        canActivate: [UserRouteAccessService],
    },
    {
        path: 'new',
        loadComponent: () => import('./course-update.component').then((m) => m.CourseUpdateComponent),
        data: {
            authorities: [Authority.ADMIN],
            pageTitle: 'global.generic.create',
        },
        canActivate: [UserRouteAccessService],
    },
    {
        path: ':courseId',
        loadComponent: () => import('app/course/manage/course-management-container/course-management-container.component').then((m) => m.CourseManagementContainerComponent),
        children: [
            {
                path: '',
                loadComponent: () => import('./detail/course-detail.component').then((m) => m.CourseDetailComponent),
                resolve: {
                    course: CourseManagementResolve,
                },
                data: {
                    authorities: [Authority.TA, Authority.EDITOR, Authority.INSTRUCTOR, Authority.ADMIN],
                    pageTitle: 'artemisApp.course.home.title',
                },
                canActivate: [UserRouteAccessService],
            },
            {
                path: 'grading-system',
                loadComponent: () => import('app/grading-system/grading-system.component').then((m) => m.GradingSystemComponent),
                data: {
                    authorities: [Authority.INSTRUCTOR, Authority.ADMIN],
                    pageTitle: 'artemisApp.course.gradingSystem',
                },
                canActivate: [UserRouteAccessService],
                loadChildren: () => import('app/grading-system/grading-system.route').then((m) => m.gradingSystemState),
            },
            {
                path: 'iris-settings',
                loadComponent: () => import('app/iris/settings/iris-course-settings-update/iris-course-settings-update.component').then((m) => m.IrisCourseSettingsUpdateComponent),
                data: {
                    authorities: [Authority.INSTRUCTOR, Authority.ADMIN],
                    pageTitle: 'artemisApp.iris.settings.title.course',
                },
                canActivate: [UserRouteAccessService, IrisGuard],
                canDeactivate: [PendingChangesGuard],
            },
            {
                path: 'lectures',
                loadChildren: () => import('app/lecture/lecture.route').then((m) => m.lectureRoute),
            },
            {
                path: 'tutorial-groups',
                resolve: {
                    course: TutorialGroupManagementResolve,
                },
                loadChildren: () => import('app/course/tutorial-groups/tutorial-groups-management/tutorial-groups-management.route').then((m) => m.tutorialGroupManagementRoutes),
            },
            {
<<<<<<< HEAD
                path: 'assessment-dashboard/:exerciseId',
                loadComponent: () => (isOrion ? OrionExerciseAssessmentDashboardComponent : ExerciseAssessmentDashboardComponent),
=======
                path: ':courseId/assessment-dashboard/:exerciseId',
                loadComponent: () => ExerciseAssessmentDashboardComponent,
>>>>>>> de5ce743
                data: {
                    authorities: [Authority.ADMIN, Authority.INSTRUCTOR, Authority.EDITOR, Authority.TA],
                    pageTitle: 'artemisApp.exerciseAssessmentDashboard.home.title',
                },
                canActivate: [UserRouteAccessService],
            },
            {
                path: 'assessment-dashboard',
                loadComponent: () => import('app/course/dashboards/assessment-dashboard/assessment-dashboard.component').then((m) => m.AssessmentDashboardComponent),
                resolve: {
                    course: CourseManagementResolve,
                },
                data: {
                    authorities: [Authority.ADMIN, Authority.INSTRUCTOR, Authority.EDITOR, Authority.TA],
                    pageTitle: 'artemisApp.assessmentDashboard.home.title',
                },
                canActivate: [UserRouteAccessService],
            },
            {
                path: 'scores',
                loadComponent: () => import('app/course/course-scores/course-scores.component').then((m) => m.CourseScoresComponent),
                resolve: {
                    course: CourseManagementResolve,
                },
                data: {
                    authorities: [Authority.ADMIN, Authority.INSTRUCTOR, Authority.EDITOR, Authority.TA],
                    pageTitle: 'artemisApp.instructorDashboard.title',
                },
                canActivate: [UserRouteAccessService],
            },
            {
                path: 'plagiarism-cases',
                loadChildren: () => import('app/course/plagiarism-cases/instructor-view/plagiarism-instructor-view.route').then((m) => m.plagiarismInstructorRoutes),
            },
            {
                path: 'exams/:examId/plagiarism-cases',
                loadChildren: () => import('../plagiarism-cases/instructor-view/plagiarism-instructor-view.route').then((m) => m.plagiarismInstructorRoutes),
            },
            {
                path: 'exams',
                loadChildren: () => import('../../exam/manage/exam-management.route').then((m) => m.examManagementRoute),
            },
            {
                path: 'tutorial-groups-checklist',
                loadComponent: () =>
                    import('app/course/tutorial-groups/tutorial-groups-management/tutorial-groups-checklist/tutorial-groups-checklist.component').then(
                        (m) => m.TutorialGroupsChecklistComponent,
                    ),
                data: {
                    authorities: [Authority.INSTRUCTOR, Authority.ADMIN],
                    pageTitle: 'artemisApp.pages.checklist.title',
                },
                canActivate: [UserRouteAccessService],
            },
            {
                path: 'create-tutorial-groups-configuration',
                loadComponent: () =>
                    import(
                        'app/course/tutorial-groups/tutorial-groups-management/tutorial-groups-configuration/crud/create-tutorial-groups-configuration/create-tutorial-groups-configuration.component'
                    ).then((m) => m.CreateTutorialGroupsConfigurationComponent),
                data: {
                    authorities: [Authority.INSTRUCTOR, Authority.ADMIN],
                    pageTitle: 'artemisApp.pages.createTutorialGroupsConfiguration.title',
                },
                canActivate: [UserRouteAccessService],
            },
            {
                path: 'lti-configuration',
                loadComponent: () => import('app/course/manage/course-lti-configuration/course-lti-configuration.component').then((m) => m.CourseLtiConfigurationComponent),
                resolve: {
                    course: CourseManagementResolve,
                },
                data: {
                    authorities: [Authority.INSTRUCTOR, Authority.ADMIN],
                    pageTitle: 'artemisApp.lti.home.title',
                },
                canActivate: [UserRouteAccessService],
            },
            {
                path: 'lti-configuration/edit',
                loadComponent: () =>
                    import('app/course/manage/course-lti-configuration/edit-course-lti-configuration.component').then((m) => m.EditCourseLtiConfigurationComponent),
                resolve: {
                    course: CourseManagementResolve,
                },
                data: {
                    authorities: [Authority.INSTRUCTOR, Authority.ADMIN],
                    pageTitle: 'artemisApp.lti.home.title',
                },
                canActivate: [UserRouteAccessService],
            },
            {
                // Create a new path without a component defined to prevent resolver caching and the CourseDetailComponent from being always rendered
                path: '',
                resolve: {
                    course: CourseManagementResolve,
                },
                children: [
                    {
                        path: 'exercises',
<<<<<<< HEAD
                        loadComponent: () => import('app/orion/management/orion-course-management-exercises.component').then((m) => m.OrionCourseManagementExercisesComponent),
=======
                        loadComponent: () => import('app/course/manage/course-management-exercises.component').then((m) => m.CourseManagementExercisesComponent),
>>>>>>> de5ce743
                        data: {
                            authorities: [Authority.TA, Authority.EDITOR, Authority.INSTRUCTOR, Authority.ADMIN],
                            pageTitle: 'artemisApp.course.exercises',
                        },
                        canActivate: [UserRouteAccessService],
                    },
                    {
                        path: 'communication',
                        loadComponent: () => import('app/overview/course-conversations/course-conversations.component').then((m) => m.CourseConversationsComponent),
                        data: {
                            authorities: [Authority.TA, Authority.EDITOR, Authority.INSTRUCTOR, Authority.ADMIN],
                            pageTitle: 'overview.communication',
                        },
                        canActivate: [UserRouteAccessService],
                    },
                    {
                        path: 'course-statistics',
                        loadComponent: () => import('./course-management-statistics.component').then((m) => m.CourseManagementStatisticsComponent),
                        data: {
                            authorities: [Authority.TA, Authority.EDITOR, Authority.INSTRUCTOR, Authority.ADMIN],
                            pageTitle: 'artemisApp.courseStatistics.statistics',
                            breadcrumbLabelVariable: '',
                        },
                        canActivate: [UserRouteAccessService],
                    },
                    {
                        path: 'edit',
                        loadComponent: () => import('./course-update.component').then((m) => m.CourseUpdateComponent),
                        data: {
                            authorities: [Authority.INSTRUCTOR, Authority.ADMIN],
                            pageTitle: 'artemisApp.course.home.editLabel',
                        },
                        canActivate: [UserRouteAccessService],
                    },
                    {
                        path: 'groups/:courseGroup',
                        loadComponent: () => import('app/course/manage/course-group-membership/course-group-membership.component').then((m) => m.CourseGroupMembershipComponent),
                        data: {
                            authorities: [Authority.INSTRUCTOR, Authority.ADMIN],
                            pageTitle: 'artemisApp.userManagement.groups',
                        },
                        canActivate: [UserRouteAccessService],
                    },
                    {
                        path: 'ratings',
                        loadComponent: () => import('app/exercises/shared/rating/rating-list/rating-list.component').then((m) => m.RatingListComponent),
                        data: {
                            authorities: [Authority.INSTRUCTOR, Authority.ADMIN],
                            pageTitle: 'artemisApp.ratingList.pageTitle',
                        },
                        canActivate: [UserRouteAccessService],
                    },
                    {
                        path: 'competency-management',
                        loadComponent: () => import('app/course/competencies/competency-management/competency-management.component').then((m) => m.CompetencyManagementComponent),
                        data: {
                            authorities: [Authority.INSTRUCTOR, Authority.ADMIN],
                            pageTitle: 'artemisApp.competency.manage.title',
                        },
                        canActivate: [UserRouteAccessService],
                    },
                    {
                        path: '',
                        loadChildren: () => import('app/complaints/list-of-complaints/list-of-complaints.route').then((m) => m.listOfComplaintsRoute),
                    },
                    {
                        path: '',
                        loadChildren: () => import('app/assessment/assessment-locks/assessment-locks.route').then((m) => m.assessmentLocksRoute),
                    },
                    // we have to define the redirects here. When we define them in the child routes, the redirect doesn't work
                    {
                        path: 'text-exercises',
                        redirectTo: 'exercises',
                    },
                    {
                        path: 'modeling-exercises',
                        redirectTo: 'exercises',
                    },
                    {
                        path: 'file-upload-exercises',
                        redirectTo: 'exercises',
                    },
                    {
                        path: 'quiz-exercises',
                        redirectTo: 'exercises',
                    },
                    {
                        path: 'programming-exercises',
                        redirectTo: 'exercises',
                    },
                    {
                        path: '',
                        loadChildren: () => import('app/exercises/text/manage/text-exercise/text-exercise.route').then((m) => m.textExerciseRoute),
                    },
                    {
                        path: '',
                        loadChildren: () => import('app/exercises/programming/manage/programming-exercise-management.route').then((m) => m.routes),
                    },
                    {
                        path: '',
                        loadChildren: () => import('app/exercises/quiz/manage/quiz-management.route').then((m) => m.quizManagementRoute),
                    },
                    {
                        path: '',
                        loadChildren: () => import('app/exercises/file-upload/manage/file-upload-exercise-management.route').then((m) => m.routes),
                    },
                    {
                        path: '',
                        loadChildren: () => import('app/exercises/modeling/manage/modeling-exercise.route').then((m) => m.routes),
                    },
                    {
                        path: '',
                        loadChildren: () => import('app/exercises/shared/exercise-scores/exercise-scores.route').then((m) => m.routes),
                    },
                    {
                        path: '',
                        loadChildren: () => import('app/exercises/shared/participation/participation.route').then((m) => m.routes),
                    },
                    {
                        // Create a new path without a component defined to prevent the CompetencyManagementComponent from being always rendered
                        path: 'competency-management',
                        data: {
                            pageTitle: 'artemisApp.competency.manage.title',
                        },
                        children: [
                            {
                                path: 'create',
                                loadComponent: () => import('app/course/competencies/create/create-competency.component').then((m) => m.CreateCompetencyComponent),
                                data: {
                                    authorities: [Authority.INSTRUCTOR, Authority.ADMIN],
                                    pageTitle: 'artemisApp.competency.create.title',
                                },
                                canActivate: [UserRouteAccessService],
                            },
                            {
                                path: ':competencyId/edit',
                                loadComponent: () => import('app/course/competencies/edit/edit-competency.component').then((m) => m.EditCompetencyComponent),
                                data: {
                                    authorities: [Authority.INSTRUCTOR, Authority.ADMIN],
                                    pageTitle: 'artemisApp.competency.editCompetency.title',
                                },
                                canActivate: [UserRouteAccessService],
                            },
                            {
                                path: 'import',
                                loadComponent: () => import('app/course/competencies/import/import-competencies.component').then((m) => m.ImportCompetenciesComponent),
                                data: {
                                    authorities: [Authority.INSTRUCTOR, Authority.ADMIN],
                                    pageTitle: 'artemisApp.competency.import.title',
                                },
                                canActivate: [UserRouteAccessService],
                                canDeactivate: [PendingChangesGuard],
                            },
                            {
                                path: 'import-standardized',
                                loadComponent: () =>
                                    import('app/course/competencies/import-standardized-competencies/course-import-standardized-competencies.component').then(
                                        (m) => m.CourseImportStandardizedCompetenciesComponent,
                                    ),
                                data: {
                                    authorities: [Authority.INSTRUCTOR, Authority.ADMIN],
                                    pageTitle: 'artemisApp.competency.import.title',
                                },
                                canActivate: [UserRouteAccessService],
                                canDeactivate: [PendingChangesGuard],
                            },
                            {
                                path: 'generate',
                                loadComponent: () =>
                                    import('app/course/competencies/generate-competencies/generate-competencies.component').then((m) => m.GenerateCompetenciesComponent),
                                data: {
                                    authorities: [Authority.INSTRUCTOR, Authority.ADMIN],
                                    pageTitle: 'artemisApp.competency.generate.title',
                                },
                                canActivate: [UserRouteAccessService, IrisGuard],
                                canDeactivate: [PendingChangesGuard],
                            },
                        ],
                    },
                    {
                        path: 'prerequisite-management',
                        redirectTo: 'competency-management',
                        pathMatch: 'full',
                    },
                    {
                        path: 'prerequisite-management',
                        data: {
                            pageTitle: 'artemisApp.prerequisite.manage.title',
                        },
                        children: [
                            {
                                path: 'create',
                                loadComponent: () => import('app/course/competencies/create/create-prerequisite.component').then((m) => m.CreatePrerequisiteComponent),
                                data: {
                                    authorities: [Authority.INSTRUCTOR, Authority.ADMIN],
                                    pageTitle: 'artemisApp.prerequisite.createPrerequisite.title',
                                },
                                canActivate: [UserRouteAccessService],
                            },
                            {
                                path: ':prerequisiteId/edit',
                                loadComponent: () => import('app/course/competencies/edit/edit-prerequisite.component').then((m) => m.EditPrerequisiteComponent),
                                data: {
                                    authorities: [Authority.INSTRUCTOR, Authority.ADMIN],
                                    pageTitle: 'artemisApp.prerequisite.editPrerequisite.title',
                                },
                                canActivate: [UserRouteAccessService],
                            },
                            {
                                path: 'import',
                                loadComponent: () => import('app/course/competencies/import/import-prerequisites.component').then((m) => m.ImportPrerequisitesComponent),
                                data: {
                                    authorities: [Authority.INSTRUCTOR, Authority.ADMIN],
                                    pageTitle: 'artemisApp.prerequisite.import.title',
                                },
                                canActivate: [UserRouteAccessService],
                                canDeactivate: [PendingChangesGuard],
                            },
                            {
                                path: 'import-standardized',
                                loadComponent: () =>
                                    import('app/course/competencies/import-standardized-competencies/course-import-standardized-prerequisites.component').then(
                                        (m) => m.CourseImportStandardizedPrerequisitesComponent,
                                    ),
                                data: {
                                    authorities: [Authority.INSTRUCTOR, Authority.ADMIN],
                                    pageTitle: 'artemisApp.prerequisite.import.title',
                                },
                                canActivate: [UserRouteAccessService],
                                canDeactivate: [PendingChangesGuard],
                            },
                        ],
                    },
                    {
                        path: 'learning-path-management',
                        loadComponent: () =>
                            import('app/course/learning-paths/pages/learning-path-instructor-page/learning-path-instructor-page.component').then(
                                (m) => m.LearningPathInstructorPageComponent,
                            ),
                        data: {
                            authorities: [Authority.INSTRUCTOR, Authority.ADMIN],
                            pageTitle: 'artemisApp.learningPath.manageLearningPaths.title',
                        },
                        canActivate: [UserRouteAccessService],
                    },
                    {
                        path: 'build-queue',
                        loadComponent: () => import('app/localci/build-queue/build-queue.component').then((m) => m.BuildQueueComponent),
                        data: {
                            authorities: [Authority.INSTRUCTOR, Authority.ADMIN],
                            pageTitle: 'artemisApp.buildQueue.title',
                        },
                        canActivate: [UserRouteAccessService, LocalCIGuard],
                    },
                    {
                        path: 'faqs',
                        children: [
                            {
                                path: '',
                                loadComponent: () => import('app/faq/faq.component').then((m) => m.FaqComponent),
                                resolve: {
                                    course: CourseManagementResolve,
                                },
                                data: {
                                    authorities: [Authority.TA, Authority.EDITOR, Authority.INSTRUCTOR, Authority.ADMIN],
                                    pageTitle: 'artemisApp.faq.home.title',
                                },
                                canActivate: [UserRouteAccessService],
                            },
                            {
                                // Create a new path without a component defined to prevent the FAQ from being always rendered
                                path: '',
                                resolve: {
                                    course: CourseManagementResolve,
                                },
                                children: [
                                    {
                                        path: 'new',
                                        loadComponent: () => import('app/faq/faq-update.component').then((m) => m.FaqUpdateComponent),
                                        data: {
                                            authorities: [Authority.TA, Authority.EDITOR, Authority.INSTRUCTOR, Authority.ADMIN],
                                            pageTitle: 'global.generic.create',
                                        },
                                        canActivate: [UserRouteAccessService],
                                    },
                                    {
                                        path: ':faqId',
                                        resolve: {
                                            faq: FaqResolve,
                                        },
                                        children: [
                                            {
                                                path: 'edit',
                                                loadComponent: () => import('app/faq/faq-update.component').then((m) => m.FaqUpdateComponent),
                                                data: {
                                                    authorities: [Authority.TA, Authority.EDITOR, Authority.INSTRUCTOR, Authority.ADMIN],
                                                    pageTitle: 'global.generic.edit',
                                                },
                                                canActivate: [UserRouteAccessService],
                                            },
                                        ],
                                    },
                                ],
                            },
                        ],
                    },
                ],
            },
        ],
    },
];<|MERGE_RESOLUTION|>--- conflicted
+++ resolved
@@ -2,21 +2,12 @@
 import { UserRouteAccessService } from 'app/core/auth/user-route-access-service';
 import { Authority } from 'app/shared/constants/authority.constants';
 import { CourseManagementResolve } from 'app/course/manage/course-management-resolve.service';
-import { TutorialGroupManagementResolve } from 'app/course/tutorial-groups/tutorial-groups-management/tutorial-group-management-resolve.service';
+import { TutorialGroupManagementResolve } from 'app/tutorialgroup/manage/tutorial-group-management-resolve.service';
 import { PendingChangesGuard } from 'app/shared/guard/pending-changes.guard';
-<<<<<<< HEAD
-import { LocalCIGuard } from 'app/localci/localci-guard.service';
-import { IrisGuard } from 'app/iris/iris-guard.service';
-import { FaqResolve } from 'app/faq/faq-resolve.service';
-import { ExerciseAssessmentDashboardComponent } from 'app/exercises/shared/dashboards/tutor/exercise-assessment-dashboard.component';
-import { isOrion } from 'app/shared/orion/orion';
-import { OrionExerciseAssessmentDashboardComponent } from 'app/orion/assessment/orion-exercise-assessment-dashboard.component';
-=======
 import { LocalCIGuard } from 'app/buildagent/shared/localci-guard.service';
 import { IrisGuard } from 'app/iris/shared/iris-guard.service';
 import { FaqResolve } from 'app/communication/faq/faq-resolve.service';
 import { ExerciseAssessmentDashboardComponent } from 'app/exercise/dashboards/tutor/exercise-assessment-dashboard.component';
->>>>>>> de5ce743
 
 export const courseManagementState: Routes = [
     {
@@ -85,13 +76,8 @@
                 loadChildren: () => import('app/course/tutorial-groups/tutorial-groups-management/tutorial-groups-management.route').then((m) => m.tutorialGroupManagementRoutes),
             },
             {
-<<<<<<< HEAD
                 path: 'assessment-dashboard/:exerciseId',
-                loadComponent: () => (isOrion ? OrionExerciseAssessmentDashboardComponent : ExerciseAssessmentDashboardComponent),
-=======
-                path: ':courseId/assessment-dashboard/:exerciseId',
                 loadComponent: () => ExerciseAssessmentDashboardComponent,
->>>>>>> de5ce743
                 data: {
                     authorities: [Authority.ADMIN, Authority.INSTRUCTOR, Authority.EDITOR, Authority.TA],
                     pageTitle: 'artemisApp.exerciseAssessmentDashboard.home.title',
@@ -192,11 +178,7 @@
                 children: [
                     {
                         path: 'exercises',
-<<<<<<< HEAD
-                        loadComponent: () => import('app/orion/management/orion-course-management-exercises.component').then((m) => m.OrionCourseManagementExercisesComponent),
-=======
                         loadComponent: () => import('app/course/manage/course-management-exercises.component').then((m) => m.CourseManagementExercisesComponent),
->>>>>>> de5ce743
                         data: {
                             authorities: [Authority.TA, Authority.EDITOR, Authority.INSTRUCTOR, Authority.ADMIN],
                             pageTitle: 'artemisApp.course.exercises',
