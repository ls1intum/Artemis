--- conflicted
+++ resolved
@@ -25,14 +25,10 @@
 import { LearningPathManagementComponent } from 'app/course/learning-paths/learning-path-management/learning-path-management.component';
 import { PendingChangesGuard } from 'app/shared/guard/pending-changes.guard';
 import { BuildQueueComponent } from 'app/localci/build-queue/build-queue.component';
-<<<<<<< HEAD
-import { LocalCIGuard } from 'app/localci/build-queue/localci-guard.service';
 import { ImportCompetenciesComponent } from 'app/course/competencies/import-competencies/import-competencies.component';
 import { PendingChangesGuard } from 'app/shared/guard/pending-changes.guard';
-=======
 import { LocalCIGuard } from 'app/localci/localci-guard.service';
 import { IrisGuard } from 'app/iris/iris-guard.service';
->>>>>>> 29421772
 
 export const courseManagementState: Routes = [
     {
@@ -234,7 +230,6 @@
                                 canActivate: [UserRouteAccessService],
                             },
                             {
-<<<<<<< HEAD
                                 path: 'import',
                                 component: ImportCompetenciesComponent,
                                 data: {
@@ -242,7 +237,9 @@
                                     pageTitle: 'artemisApp.competency.import.title',
                                 },
                                 canActivate: [UserRouteAccessService],
-=======
+                                canDeactivate: [PendingChangesGuard],
+                            },
+                            {
                                 path: 'generate',
                                 component: GenerateCompetenciesComponent,
                                 data: {
@@ -250,7 +247,6 @@
                                     pageTitle: 'artemisApp.competency.generate.title',
                                 },
                                 canActivate: [UserRouteAccessService, IrisGuard],
->>>>>>> 29421772
                                 canDeactivate: [PendingChangesGuard],
                             },
                         ],
