import { Routes } from '@angular/router';
import { UserRouteAccessService } from 'app/core/auth/user-route-access-service';
import { Authority } from 'app/shared/constants/authority.constants';
import { CourseManagementResolve } from 'app/course/manage/course-management-resolve.service';
import { TutorialGroupManagementResolve } from 'app/course/tutorial-groups/tutorial-groups-management/tutorial-group-management-resolve.service';
import { PendingChangesGuard } from 'app/shared/guard/pending-changes.guard';
import { LocalCIGuard } from 'app/localci/localci-guard.service';
import { IrisGuard } from 'app/iris/iris-guard.service';
<<<<<<< HEAD
import { FaqResolve } from 'app/faq/faq.routes';
import { examManagementRoute } from 'app/exam/manage/exam-management.route';
=======
import { FaqResolve } from 'app/faq/faq-resolve.service';
>>>>>>> ad380f69

export const courseManagementState: Routes = [
    {
        path: '',
        loadComponent: () => import('./course-management.component').then((m) => m.CourseManagementComponent),
        data: {
            authorities: [Authority.TA, Authority.EDITOR, Authority.INSTRUCTOR, Authority.ADMIN],
            pageTitle: 'artemisApp.course.home.title',
        },
        canActivate: [UserRouteAccessService],
    },
    {
        path: 'new',
        loadComponent: () => import('./course-update.component').then((m) => m.CourseUpdateComponent),
        data: {
            authorities: [Authority.ADMIN],
            pageTitle: 'global.generic.create',
        },
        canActivate: [UserRouteAccessService],
    },
    {
        path: '',
        loadComponent: () => import('app/course/manage/course-management-tab-bar/course-management-tab-bar.component').then((m) => m.CourseManagementTabBarComponent),
        children: [
            {
                path: ':courseId',
                loadComponent: () => import('./detail/course-detail.component').then((m) => m.CourseDetailComponent),
                resolve: {
                    course: CourseManagementResolve,
                },
                data: {
                    authorities: [Authority.TA, Authority.EDITOR, Authority.INSTRUCTOR, Authority.ADMIN],
                    pageTitle: 'artemisApp.course.home.title',
                },
                canActivate: [UserRouteAccessService],
            },
            {
                path: ':courseId/grading-system',
                loadComponent: () => import('app/grading-system/grading-system.component').then((m) => m.GradingSystemComponent),
                data: {
                    authorities: [Authority.INSTRUCTOR, Authority.ADMIN],
                    pageTitle: 'artemisApp.course.gradingSystem',
                },
                canActivate: [UserRouteAccessService],
                loadChildren: () => import('app/grading-system/grading-system.module').then((m) => m.GradingSystemModule),
            },
            {
                path: ':courseId/iris-settings',
                loadChildren: () =>
                    import('app/iris/settings/iris-course-settings-update/iris-course-settings-update-routing.module').then((m) => m.IrisCourseSettingsUpdateRoutingModule),
            },
            {
                path: ':courseId/tutorial-groups',
                resolve: {
                    course: TutorialGroupManagementResolve,
                },
                loadChildren: () =>
                    import('app/course/tutorial-groups/tutorial-groups-management/tutorial-groups-management.module').then((m) => m.ArtemisTutorialGroupsManagementModule),
            },
            {
                path: ':courseId/plagiarism-cases',
                loadChildren: () => import('../plagiarism-cases/instructor-view/plagiarism-cases-instructor-view.module').then((m) => m.ArtemisPlagiarismCasesInstructorViewModule),
            },
            {
                path: ':courseId/exams/:examId/plagiarism-cases',
                loadChildren: () => import('../plagiarism-cases/instructor-view/plagiarism-cases-instructor-view.module').then((m) => m.ArtemisPlagiarismCasesInstructorViewModule),
            },
            {
                path: ':courseId/exams',
                children: examManagementRoute,
            },
            {
                path: ':courseId/tutorial-groups-checklist',
                loadComponent: () =>
                    import('app/course/tutorial-groups/tutorial-groups-management/tutorial-groups-checklist/tutorial-groups-checklist.component').then(
                        (m) => m.TutorialGroupsChecklistComponent,
                    ),
                data: {
                    authorities: [Authority.INSTRUCTOR, Authority.ADMIN],
                    pageTitle: 'artemisApp.pages.checklist.title',
                },
                canActivate: [UserRouteAccessService],
            },
            {
                path: ':courseId/create-tutorial-groups-configuration',
                loadComponent: () =>
                    import(
                        'app/course/tutorial-groups/tutorial-groups-management/tutorial-groups-configuration/crud/create-tutorial-groups-configuration/create-tutorial-groups-configuration.component'
                    ).then((m) => m.CreateTutorialGroupsConfigurationComponent),
                data: {
                    authorities: [Authority.INSTRUCTOR, Authority.ADMIN],
                    pageTitle: 'artemisApp.pages.createTutorialGroupsConfiguration.title',
                },
                canActivate: [UserRouteAccessService],
            },
            {
                path: ':courseId/lti-configuration',
                loadComponent: () => import('app/course/manage/course-lti-configuration/course-lti-configuration.component').then((m) => m.CourseLtiConfigurationComponent),
                resolve: {
                    course: CourseManagementResolve,
                },
                data: {
                    authorities: [Authority.INSTRUCTOR, Authority.ADMIN],
                    pageTitle: 'artemisApp.lti.home.title',
                },
                canActivate: [UserRouteAccessService],
            },
            {
                path: ':courseId/lti-configuration/edit',
                loadComponent: () =>
                    import('app/course/manage/course-lti-configuration/edit-course-lti-configuration.component').then((m) => m.EditCourseLtiConfigurationComponent),
                resolve: {
                    course: CourseManagementResolve,
                },
                data: {
                    authorities: [Authority.INSTRUCTOR, Authority.ADMIN],
                    pageTitle: 'artemisApp.lti.home.title',
                },
                canActivate: [UserRouteAccessService],
            },
            {
                // Create a new path without a component defined to prevent resolver caching and the CourseDetailComponent from being always rendered
                path: ':courseId',
                resolve: {
                    course: CourseManagementResolve,
                },
                children: [
                    {
                        path: 'exercises',
                        loadComponent: () => import('app/orion/management/orion-course-management-exercises.component').then((m) => m.OrionCourseManagementExercisesComponent),
                        data: {
                            authorities: [Authority.TA, Authority.EDITOR, Authority.INSTRUCTOR, Authority.ADMIN],
                            pageTitle: 'artemisApp.course.exercises',
                        },
                        canActivate: [UserRouteAccessService],
                    },
                    {
                        path: 'course-statistics',
                        loadComponent: () => import('./course-management-statistics.component').then((m) => m.CourseManagementStatisticsComponent),
                        data: {
                            authorities: [Authority.TA, Authority.EDITOR, Authority.INSTRUCTOR, Authority.ADMIN],
                            pageTitle: 'artemisApp.courseStatistics.statistics',
                            breadcrumbLabelVariable: '',
                        },
                        canActivate: [UserRouteAccessService],
                    },
                    {
                        path: 'edit',
                        loadComponent: () => import('./course-update.component').then((m) => m.CourseUpdateComponent),
                        data: {
                            authorities: [Authority.INSTRUCTOR, Authority.ADMIN],
                            pageTitle: 'artemisApp.course.home.editLabel',
                        },
                        canActivate: [UserRouteAccessService],
                    },
                    {
                        path: 'groups/:courseGroup',
                        loadComponent: () => import('app/course/manage/course-group-membership/course-group-membership.component').then((m) => m.CourseGroupMembershipComponent),
                        data: {
                            authorities: [Authority.INSTRUCTOR, Authority.ADMIN],
                            pageTitle: 'artemisApp.userManagement.groups',
                        },
                        canActivate: [UserRouteAccessService],
                    },
                    {
                        path: 'ratings',
                        loadComponent: () => import('app/exercises/shared/rating/rating-list/rating-list.component').then((m) => m.RatingListComponent),
                        data: {
                            authorities: [Authority.INSTRUCTOR, Authority.ADMIN],
                            pageTitle: 'artemisApp.ratingList.pageTitle',
                        },
                        canActivate: [UserRouteAccessService],
                    },
                    {
                        path: 'competency-management',
                        loadComponent: () => import('app/course/competencies/competency-management/competency-management.component').then((m) => m.CompetencyManagementComponent),
                        data: {
                            authorities: [Authority.INSTRUCTOR, Authority.ADMIN],
                            pageTitle: 'artemisApp.competency.manage.title',
                        },
                        canActivate: [UserRouteAccessService],
                    },
                    {
                        // Create a new path without a component defined to prevent the CompetencyManagementComponent from being always rendered
                        path: 'competency-management',
                        data: {
                            pageTitle: 'artemisApp.competency.manage.title',
                        },
                        children: [
                            {
                                path: 'create',
                                loadComponent: () => import('app/course/competencies/create/create-competency.component').then((m) => m.CreateCompetencyComponent),
                                data: {
                                    authorities: [Authority.INSTRUCTOR, Authority.ADMIN],
                                    pageTitle: 'artemisApp.competency.create.title',
                                },
                                canActivate: [UserRouteAccessService],
                            },
                            {
                                path: ':competencyId/edit',
                                loadComponent: () => import('app/course/competencies/edit/edit-competency.component').then((m) => m.EditCompetencyComponent),
                                data: {
                                    authorities: [Authority.INSTRUCTOR, Authority.ADMIN],
                                    pageTitle: 'artemisApp.competency.editCompetency.title',
                                },
                                canActivate: [UserRouteAccessService],
                            },
                            {
                                path: 'import',
                                loadComponent: () => import('app/course/competencies/import/import-competencies.component').then((m) => m.ImportCompetenciesComponent),
                                data: {
                                    authorities: [Authority.INSTRUCTOR, Authority.ADMIN],
                                    pageTitle: 'artemisApp.competency.import.title',
                                },
                                canActivate: [UserRouteAccessService],
                                canDeactivate: [PendingChangesGuard],
                            },
                            {
                                path: 'import-standardized',
                                loadComponent: () =>
                                    import('app/course/competencies/import-standardized-competencies/course-import-standardized-competencies.component').then(
                                        (m) => m.CourseImportStandardizedCompetenciesComponent,
                                    ),
                                data: {
                                    authorities: [Authority.INSTRUCTOR, Authority.ADMIN],
                                    pageTitle: 'artemisApp.competency.import.title',
                                },
                                canActivate: [UserRouteAccessService],
                                canDeactivate: [PendingChangesGuard],
                            },
                            {
                                path: 'generate',
                                loadComponent: () =>
                                    import('app/course/competencies/generate-competencies/generate-competencies.component').then((m) => m.GenerateCompetenciesComponent),
                                data: {
                                    authorities: [Authority.INSTRUCTOR, Authority.ADMIN],
                                    pageTitle: 'artemisApp.competency.generate.title',
                                },
                                canActivate: [UserRouteAccessService, IrisGuard],
                                canDeactivate: [PendingChangesGuard],
                            },
                        ],
                    },
                    {
                        path: 'prerequisite-management',
                        redirectTo: 'competency-management',
                        pathMatch: 'full',
                    },
                    {
                        path: 'prerequisite-management',
                        data: {
                            pageTitle: 'artemisApp.prerequisite.manage.title',
                        },
                        children: [
                            {
                                path: 'create',
                                loadComponent: () => import('app/course/competencies/create/create-prerequisite.component').then((m) => m.CreatePrerequisiteComponent),
                                data: {
                                    authorities: [Authority.INSTRUCTOR, Authority.ADMIN],
                                    pageTitle: 'artemisApp.prerequisite.createPrerequisite.title',
                                },
                                canActivate: [UserRouteAccessService],
                            },
                            {
                                path: ':prerequisiteId/edit',
                                loadComponent: () => import('app/course/competencies/edit/edit-prerequisite.component').then((m) => m.EditPrerequisiteComponent),
                                data: {
                                    authorities: [Authority.INSTRUCTOR, Authority.ADMIN],
                                    pageTitle: 'artemisApp.prerequisite.editPrerequisite.title',
                                },
                                canActivate: [UserRouteAccessService],
                            },
                            {
                                path: 'import',
                                loadComponent: () => import('app/course/competencies/import/import-prerequisites.component').then((m) => m.ImportPrerequisitesComponent),
                                data: {
                                    authorities: [Authority.INSTRUCTOR, Authority.ADMIN],
                                    pageTitle: 'artemisApp.prerequisite.import.title',
                                },
                                canActivate: [UserRouteAccessService],
                                canDeactivate: [PendingChangesGuard],
                            },
                            {
                                path: 'import-standardized',
                                loadComponent: () =>
                                    import('app/course/competencies/import-standardized-competencies/course-import-standardized-prerequisites.component').then(
                                        (m) => m.CourseImportStandardizedPrerequisitesComponent,
                                    ),
                                data: {
                                    authorities: [Authority.INSTRUCTOR, Authority.ADMIN],
                                    pageTitle: 'artemisApp.prerequisite.import.title',
                                },
                                canActivate: [UserRouteAccessService],
                                canDeactivate: [PendingChangesGuard],
                            },
                        ],
                    },
                    {
                        path: 'learning-path-management',
                        loadComponent: () =>
                            import('app/course/learning-paths/pages/learning-path-instructor-page/learning-path-instructor-page.component').then(
                                (m) => m.LearningPathInstructorPageComponent,
                            ),
                        data: {
                            authorities: [Authority.INSTRUCTOR, Authority.ADMIN],
                            pageTitle: 'artemisApp.learningPath.manageLearningPaths.title',
                        },
                        canActivate: [UserRouteAccessService],
                    },
                    {
                        path: 'build-queue',
                        loadComponent: () => import('app/localci/build-queue/build-queue.component').then((m) => m.BuildQueueComponent),
                        data: {
                            authorities: [Authority.INSTRUCTOR, Authority.ADMIN],
                            pageTitle: 'artemisApp.buildQueue.title',
                        },
                        canActivate: [UserRouteAccessService, LocalCIGuard],
                    },
                    {
                        path: 'faqs',
                        children: [
                            {
                                path: '',
                                loadComponent: () => import('app/faq/faq.component').then((m) => m.FaqComponent),
                                resolve: {
                                    course: CourseManagementResolve,
                                },
                                data: {
                                    authorities: [Authority.TA, Authority.EDITOR, Authority.INSTRUCTOR, Authority.ADMIN],
                                    pageTitle: 'artemisApp.faq.home.title',
                                },
                                canActivate: [UserRouteAccessService],
                            },
                            {
                                // Create a new path without a component defined to prevent the FAQ from being always rendered
                                path: '',
                                resolve: {
                                    course: CourseManagementResolve,
                                },
                                children: [
                                    {
                                        path: 'new',
                                        loadComponent: () => import('app/faq/faq-update.component').then((m) => m.FaqUpdateComponent),
                                        data: {
                                            authorities: [Authority.TA, Authority.EDITOR, Authority.INSTRUCTOR, Authority.ADMIN],
                                            pageTitle: 'global.generic.create',
                                        },
                                        canActivate: [UserRouteAccessService],
                                    },
                                    {
                                        path: ':faqId',
                                        resolve: {
                                            faq: FaqResolve,
                                        },
                                        children: [
                                            {
                                                path: 'edit',
                                                loadComponent: () => import('app/faq/faq-update.component').then((m) => m.FaqUpdateComponent),
                                                data: {
                                                    authorities: [Authority.TA, Authority.EDITOR, Authority.INSTRUCTOR, Authority.ADMIN],
                                                    pageTitle: 'global.generic.edit',
                                                },
                                                canActivate: [UserRouteAccessService],
                                            },
                                        ],
                                    },
                                ],
                            },
                        ],
                    },
                ],
            },
        ],
    },
];<|MERGE_RESOLUTION|>--- conflicted
+++ resolved
@@ -6,12 +6,8 @@
 import { PendingChangesGuard } from 'app/shared/guard/pending-changes.guard';
 import { LocalCIGuard } from 'app/localci/localci-guard.service';
 import { IrisGuard } from 'app/iris/iris-guard.service';
-<<<<<<< HEAD
-import { FaqResolve } from 'app/faq/faq.routes';
+import { FaqResolve } from 'app/faq/faq-resolve.service';
 import { examManagementRoute } from 'app/exam/manage/exam-management.route';
-=======
-import { FaqResolve } from 'app/faq/faq-resolve.service';
->>>>>>> ad380f69
 
 export const courseManagementState: Routes = [
     {
