import { Injectable } from '@angular/core';
import { HttpResponse } from '@angular/common/http';
import { ActivatedRouteSnapshot, Resolve, Routes } from '@angular/router';
import { UserRouteAccessService } from 'app/core/auth/user-route-access-service';
import { Observable, of } from 'rxjs';
import { filter, map } from 'rxjs/operators';
import { Course } from 'app/entities/course.model';
import { CourseManagementService } from './course-management.service';
import { CourseManagementComponent } from './course-management.component';
import { CourseDetailComponent } from './course-detail.component';
import { CourseUpdateComponent } from './course-update.component';
import { CourseManagementExercisesComponent } from './course-management-exercises.component';
import { CourseGroupComponent } from 'app/course/manage/course-group.component';
import { ExamCoverComponent } from 'app/exam/participate/exam-cover/exam-cover.component';

@Injectable({ providedIn: 'root' })
export class CourseResolve implements Resolve<Course> {
    constructor(private service: CourseManagementService) {}

    /**
     * Resolves the route by extracting the courseId and returns the course with that Id if it exists
     * and creates a new course otherwise
     * @param route - contains the information about the route to be resolved
     */
    resolve(route: ActivatedRouteSnapshot): Observable<Course> {
        const id = route.params['courseId'] ? route.params['courseId'] : null;
        if (id) {
            return this.service.find(id).pipe(
                filter((response: HttpResponse<Course>) => response.ok),
                map((course: HttpResponse<Course>) => course.body!),
            );
        }
        return of(new Course());
    }
}

export const courseManagementRoute: Routes = [
    {
        path: '',
        component: CourseManagementComponent,
        data: {
            authorities: ['ROLE_TA', 'ROLE_INSTRUCTOR', 'ROLE_ADMIN'],
            pageTitle: 'artemisApp.course.home.title',
        },
        canActivate: [UserRouteAccessService],
    },
    {
        path: 'new',
        component: CourseUpdateComponent,
        resolve: {
            course: CourseResolve,
        },
        data: {
            authorities: ['ROLE_ADMIN'],
            pageTitle: 'artemisApp.course.home.title',
        },
        canActivate: [UserRouteAccessService],
    },
    {
        path: ':courseId/view',
        component: CourseDetailComponent,
        resolve: {
            course: CourseResolve,
        },
        data: {
            authorities: ['ROLE_TA', 'ROLE_INSTRUCTOR', 'ROLE_ADMIN'],
            pageTitle: 'artemisApp.course.home.title',
        },
        canActivate: [UserRouteAccessService],
    },
    {
        path: ':courseId/exercises',
        component: CourseManagementExercisesComponent,
        resolve: {
            course: CourseResolve,
        },
        data: {
            authorities: ['ROLE_INSTRUCTOR', 'ROLE_TA', 'ROLE_ADMIN'],
            pageTitle: 'artemisApp.course.home.title',
        },
        canActivate: [UserRouteAccessService],
    },
    {
        path: ':courseId/edit',
        component: CourseUpdateComponent,
        resolve: {
            course: CourseResolve,
        },
        data: {
            authorities: ['ROLE_INSTRUCTOR', 'ROLE_ADMIN'],
            pageTitle: 'artemisApp.course.home.title',
        },
        canActivate: [UserRouteAccessService],
    },
    {
        path: ':courseId/groups/:courseGroup',
        component: CourseGroupComponent,
        resolve: {
            course: CourseResolve,
        },
        data: {
            authorities: ['ROLE_INSTRUCTOR', 'ROLE_ADMIN'],
            pageTitle: 'artemisApp.course.detail.title',
        },
        canActivate: [UserRouteAccessService],
    },
<<<<<<< HEAD
    {
        path: ':courseId/exams',
        component: ExamManagementComponent,
        resolve: {
            course: CourseResolve,
        },
        data: {
            authorities: ['ROLE_INSTRUCTOR', 'ROLE_TA', 'ROLE_ADMIN'],
            pageTitle: 'artemisApp.course.home.title',
        },
        canActivate: [UserRouteAccessService],
    },
    {
        path: ':courseId/examcover',
        component: ExamCoverComponent,
        resolve: {
            course: CourseResolve,
        },
        data: {
            authorities: ['ROLE_INSTRUCTOR', 'ROLE_TA', 'ROLE_ADMIN'],
            pageTitle: 'artemisApp.course.home.title',
        },
        canActivate: [UserRouteAccessService],
    },
=======
>>>>>>> 68cee984
];

const COURSE_MANAGEMENT_ROUTES = [...courseManagementRoute];

export const courseManagementState: Routes = [
    {
        path: '',
        children: COURSE_MANAGEMENT_ROUTES,
    },
];<|MERGE_RESOLUTION|>--- conflicted
+++ resolved
@@ -11,7 +11,6 @@
 import { CourseUpdateComponent } from './course-update.component';
 import { CourseManagementExercisesComponent } from './course-management-exercises.component';
 import { CourseGroupComponent } from 'app/course/manage/course-group.component';
-import { ExamCoverComponent } from 'app/exam/participate/exam-cover/exam-cover.component';
 
 @Injectable({ providedIn: 'root' })
 export class CourseResolve implements Resolve<Course> {
@@ -104,33 +103,6 @@
         },
         canActivate: [UserRouteAccessService],
     },
-<<<<<<< HEAD
-    {
-        path: ':courseId/exams',
-        component: ExamManagementComponent,
-        resolve: {
-            course: CourseResolve,
-        },
-        data: {
-            authorities: ['ROLE_INSTRUCTOR', 'ROLE_TA', 'ROLE_ADMIN'],
-            pageTitle: 'artemisApp.course.home.title',
-        },
-        canActivate: [UserRouteAccessService],
-    },
-    {
-        path: ':courseId/examcover',
-        component: ExamCoverComponent,
-        resolve: {
-            course: CourseResolve,
-        },
-        data: {
-            authorities: ['ROLE_INSTRUCTOR', 'ROLE_TA', 'ROLE_ADMIN'],
-            pageTitle: 'artemisApp.course.home.title',
-        },
-        canActivate: [UserRouteAccessService],
-    },
-=======
->>>>>>> 68cee984
 ];
 
 const COURSE_MANAGEMENT_ROUTES = [...courseManagementRoute];
