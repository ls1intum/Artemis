import { Injectable } from '@angular/core';
import { HttpResponse } from '@angular/common/http';
import { ActivatedRouteSnapshot, Resolve, Routes } from '@angular/router';
import { UserRouteAccessService } from 'app/core/auth/user-route-access-service';
import { Observable, of } from 'rxjs';
import { filter, map } from 'rxjs/operators';
import { Course } from 'app/entities/course.model';
import { CourseManagementService } from './course-management.service';
import { CourseManagementComponent } from './course-management.component';
import { CourseDetailComponent } from './course-detail.component';
import { CourseUpdateComponent } from './course-update.component';
import { CourseManagementExercisesComponent } from './course-management-exercises.component';
import { CourseGroupComponent } from 'app/course/manage/course-group.component';
<<<<<<< HEAD
import { Authority } from 'app/shared/constants/authority.constants';
=======
import { RatingListComponent } from 'app/exercises/shared/rating/rating-list/rating-list.component';
>>>>>>> d43b95f5

@Injectable({ providedIn: 'root' })
export class CourseResolve implements Resolve<Course> {
    constructor(private service: CourseManagementService) {}

    /**
     * Resolves the route by extracting the courseId and returns the course with that Id if it exists
     * and creates a new course otherwise
     * @param route - contains the information about the route to be resolved
     */
    resolve(route: ActivatedRouteSnapshot): Observable<Course> {
        if (route.params['courseId']) {
            return this.service.find(route.params['courseId']).pipe(
                filter((response: HttpResponse<Course>) => response.ok),
                map((course: HttpResponse<Course>) => course.body!),
            );
        }
        return of(new Course());
    }
}

export const courseManagementRoute: Routes = [
    {
        path: '',
        component: CourseManagementComponent,
        data: {
            authorities: [Authority.TA, Authority.INSTRUCTOR, Authority.ADMIN],
            pageTitle: 'artemisApp.course.home.title',
        },
        canActivate: [UserRouteAccessService],
    },
    {
        path: 'new',
        component: CourseUpdateComponent,
        resolve: {
            course: CourseResolve,
        },
        data: {
            authorities: [Authority.ADMIN],
            pageTitle: 'artemisApp.course.home.title',
        },
        canActivate: [UserRouteAccessService],
    },
    {
        path: ':courseId/view',
        component: CourseDetailComponent,
        resolve: {
            course: CourseResolve,
        },
        data: {
            authorities: [Authority.TA, Authority.INSTRUCTOR, Authority.ADMIN],
            pageTitle: 'artemisApp.course.home.title',
        },
        canActivate: [UserRouteAccessService],
    },
    {
        path: ':courseId/exercises',
        component: CourseManagementExercisesComponent,
        resolve: {
            course: CourseResolve,
        },
        data: {
            authorities: [Authority.INSTRUCTOR, Authority.TA, Authority.ADMIN],
            pageTitle: 'artemisApp.course.home.title',
        },
        canActivate: [UserRouteAccessService],
    },
    {
        path: ':courseId/edit',
        component: CourseUpdateComponent,
        resolve: {
            course: CourseResolve,
        },
        data: {
            authorities: [Authority.INSTRUCTOR, Authority.ADMIN],
            pageTitle: 'artemisApp.course.home.title',
        },
        canActivate: [UserRouteAccessService],
    },
    {
        path: ':courseId/groups/:courseGroup',
        component: CourseGroupComponent,
        resolve: {
            course: CourseResolve,
        },
        data: {
            authorities: [Authority.INSTRUCTOR, Authority.ADMIN],
            pageTitle: 'artemisApp.course.detail.title',
        },
        canActivate: [UserRouteAccessService],
    },
    {
        path: ':courseId/ratings',
        component: RatingListComponent,
        data: {
            authorities: ['ROLE_ADMIN', 'ROLE_INSTRUCTOR'],
            pageTitle: 'artemisApp.ratingList.pageTitle',
        },
        canActivate: [UserRouteAccessService],
    },
];

const COURSE_MANAGEMENT_ROUTES = [...courseManagementRoute];

export const courseManagementState: Routes = [
    {
        path: '',
        children: COURSE_MANAGEMENT_ROUTES,
    },
];<|MERGE_RESOLUTION|>--- conflicted
+++ resolved
@@ -11,11 +11,8 @@
 import { CourseUpdateComponent } from './course-update.component';
 import { CourseManagementExercisesComponent } from './course-management-exercises.component';
 import { CourseGroupComponent } from 'app/course/manage/course-group.component';
-<<<<<<< HEAD
 import { Authority } from 'app/shared/constants/authority.constants';
-=======
 import { RatingListComponent } from 'app/exercises/shared/rating/rating-list/rating-list.component';
->>>>>>> d43b95f5
 
 @Injectable({ providedIn: 'root' })
 export class CourseResolve implements Resolve<Course> {
@@ -111,7 +108,7 @@
         path: ':courseId/ratings',
         component: RatingListComponent,
         data: {
-            authorities: ['ROLE_ADMIN', 'ROLE_INSTRUCTOR'],
+            authorities: [Authority.INSTRUCTOR, Authority.ADMIN],
             pageTitle: 'artemisApp.ratingList.pageTitle',
         },
         canActivate: [UserRouteAccessService],
