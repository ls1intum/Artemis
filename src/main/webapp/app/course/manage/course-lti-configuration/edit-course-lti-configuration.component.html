<form [formGroup]="onlineCourseConfigurationForm" (ngSubmit)="save()" #formDir="ngForm">
    <div class="modal-header">
        <h4 class="modal-title" id="myProgrammingExerciseLabel" jhiTranslate="artemisApp.lti.edit.configurationForCourse" [translateValues]="{ title: course?.title }">
            LTI Configuration for course {{ course?.title }}
        </h4>
    </div>
    <h4 class="modal-title mt-4" id="generalConfiguration" jhiTranslate="artemisApp.lti.generalConfiguration">General Configuration</h4>
    <div class="form-group mt-2">
        <label class="form-control-label" jhiTranslate="artemisApp.lti.userPrefix" for="field_userPrefix">User Prefix</label>
        <jhi-help-icon text="artemisApp.lti.edit.userPrefixTooltip"></jhi-help-icon>
        <input required type="text" class="form-control" name="userPrefix" id="field_userPrefix" formControlName="userPrefix" />
        @if (userPrefix.invalid && (userPrefix.dirty || userPrefix.touched)) {
            @if ((userPrefix.errors! | keyvalue | removekeys: ['required']).length > 0) {
                <div class="alert alert-danger">
                    @for (e of userPrefix.errors! | keyvalue | removekeys: ['required']; track e) {
                        <div>
                            <div [jhiTranslate]="'artemisApp.lti.edit.form.userPrefix' + '.' + e.key"></div>
                        </div>
                    }
                </div>
            }
        }
    </div>
    <div class="form-group">
        <input
            type="checkbox"
            class="form-check-input"
            name="requireExistingUser"
            id="field_requireExistingUser"
            [checked]="course.onlineCourseConfiguration?.requireExistingUser"
            formControlName="requireExistingUser"
        />
        <label class="form-control-label" jhiTranslate="artemisApp.lti.requireExistingUser" for="field_requireExistingUser">Require Existing User</label>
        <jhi-help-icon text="artemisApp.lti.edit.requireExistingUserTooltip"></jhi-help-icon>
    </div>
<<<<<<< HEAD
=======
    <h4 class="modal-title mt-4" id="lti10" jhiTranslate="artemisApp.lti.version10">LTI 1.0</h4>
    <div class="form-group mt-2">
        <label class="form-control-label" jhiTranslate="artemisApp.lti.ltiKey" for="field_ltiKey">LTI Key</label>
        <jhi-help-icon text="artemisApp.lti.edit.ltiKeyTooltip"></jhi-help-icon>
        <input required type="text" class="form-control" name="ltiKey" id="field_ltiKey" formControlName="ltiKey" />
    </div>
    <div class="form-group">
        <label class="form-control-label" jhiTranslate="artemisApp.lti.ltiSecret" for="field_ltiSecret">LTI Secret</label>
        <jhi-help-icon text="artemisApp.lti.edit.ltiSecretTooltip"></jhi-help-icon>
        <input required type="text" class="form-control" name="ltiSecret" id="field_ltiSecret" formControlName="ltiSecret" />
    </div>
    <div *jhiHasAnyAuthority="'ROLE_ADMIN'">
        <h4 class="modal-title mt-4" id="lti13" jhiTranslate="artemisApp.lti.version13">LTI 1.3</h4>
        <div class="form-group mt-2">
            <span>{{ 'artemisApp.lti13.externalToolSettings' | artemisTranslate }}</span>
            <jhi-help-icon text="artemisApp.lti13.editExternalToolSettingsTooltip"></jhi-help-icon>
            <div class="form-group">
                <div ngbDropdown class="d-inline-block me-2">
                    <button class="btn btn-outline-primary" ngbDropdownToggle type="button">
                        {{
                            onlineCourseConfiguration.ltiPlatformConfiguration
                                ? getLtiPlatform(onlineCourseConfiguration.ltiPlatformConfiguration)
                                : ('artemisApp.lti13.selectExternalTool' | artemisTranslate)
                        }}
                    </button>
                    <div ngbDropdownMenu>
                        @for (platform of ltiConfiguredPlatforms; track platform) {
                            <button
                                type="button"
                                (click)="setPlatform(platform)"
                                [class.selected]="platform.id === onlineCourseConfiguration.ltiPlatformConfiguration?.id"
                                [ngbTooltip]="platform.customName"
                                ngbDropdownItem
                            >
                                {{ getLtiPlatform(platform) }}
                            </button>
                        }
                    </div>
                </div>
            </div>
        </div>
    </div>
>>>>>>> 3afd5b02
    <div class="mt-3 d-flex">
        <button type="button" id="cancel-save" class="btn btn-secondary" (click)="navigateToLtiConfigurationPage()">
            <fa-icon [icon]="faBan"></fa-icon>&nbsp;<span jhiTranslate="entity.action.cancel">Cancel</span>
        </button>
        <button type="submit" id="save-entity" [disabled]="onlineCourseConfigurationForm.invalid || isSaving" class="btn btn-primary ms-2">
            <fa-icon [icon]="faSave"></fa-icon>&nbsp;<span jhiTranslate="entity.action.save">Save</span>
        </button>
    </div>
</form><|MERGE_RESOLUTION|>--- conflicted
+++ resolved
@@ -33,19 +33,6 @@
         <label class="form-control-label" jhiTranslate="artemisApp.lti.requireExistingUser" for="field_requireExistingUser">Require Existing User</label>
         <jhi-help-icon text="artemisApp.lti.edit.requireExistingUserTooltip"></jhi-help-icon>
     </div>
-<<<<<<< HEAD
-=======
-    <h4 class="modal-title mt-4" id="lti10" jhiTranslate="artemisApp.lti.version10">LTI 1.0</h4>
-    <div class="form-group mt-2">
-        <label class="form-control-label" jhiTranslate="artemisApp.lti.ltiKey" for="field_ltiKey">LTI Key</label>
-        <jhi-help-icon text="artemisApp.lti.edit.ltiKeyTooltip"></jhi-help-icon>
-        <input required type="text" class="form-control" name="ltiKey" id="field_ltiKey" formControlName="ltiKey" />
-    </div>
-    <div class="form-group">
-        <label class="form-control-label" jhiTranslate="artemisApp.lti.ltiSecret" for="field_ltiSecret">LTI Secret</label>
-        <jhi-help-icon text="artemisApp.lti.edit.ltiSecretTooltip"></jhi-help-icon>
-        <input required type="text" class="form-control" name="ltiSecret" id="field_ltiSecret" formControlName="ltiSecret" />
-    </div>
     <div *jhiHasAnyAuthority="'ROLE_ADMIN'">
         <h4 class="modal-title mt-4" id="lti13" jhiTranslate="artemisApp.lti.version13">LTI 1.3</h4>
         <div class="form-group mt-2">
@@ -77,7 +64,6 @@
             </div>
         </div>
     </div>
->>>>>>> 3afd5b02
     <div class="mt-3 d-flex">
         <button type="button" id="cancel-save" class="btn btn-secondary" (click)="navigateToLtiConfigurationPage()">
             <fa-icon [icon]="faBan"></fa-icon>&nbsp;<span jhiTranslate="entity.action.cancel">Cancel</span>
