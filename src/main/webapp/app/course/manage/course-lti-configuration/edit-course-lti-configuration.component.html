--- conflicted
+++ resolved
@@ -33,8 +33,6 @@
         <label class="form-control-label" jhiTranslate="artemisApp.lti.requireExistingUser" for="field_requireExistingUser">Require Existing User</label>
         <jhi-help-icon text="artemisApp.lti.edit.requireExistingUserTooltip" />
     </div>
-<<<<<<< HEAD
-=======
     <h4 class="modal-title mt-4" id="lti10" jhiTranslate="artemisApp.lti.version10">LTI 1.0</h4>
     <div class="form-group mt-2">
         <label class="form-control-label" jhiTranslate="artemisApp.lti.ltiKey" for="field_ltiKey">LTI Key</label>
@@ -46,7 +44,6 @@
         <jhi-help-icon text="artemisApp.lti.edit.ltiSecretTooltip" />
         <input required type="text" class="form-control" name="ltiSecret" id="field_ltiSecret" formControlName="ltiSecret" />
     </div>
->>>>>>> b9f26b1b
     <div *jhiHasAnyAuthority="'ROLE_ADMIN'">
         <h4 class="modal-title mt-4" id="lti13" jhiTranslate="artemisApp.lti.version13">LTI 1.3</h4>
         <div class="form-group mt-2">
