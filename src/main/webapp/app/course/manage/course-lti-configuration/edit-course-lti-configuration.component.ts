--- conflicted
+++ resolved
@@ -1,10 +1,8 @@
 import { Component, ElementRef, OnInit, ViewChild, inject } from '@angular/core';
 import { ActivatedRoute, Router } from '@angular/router';
 import { Course } from 'app/entities/course.model';
-<<<<<<< HEAD
-=======
+import { combineLatest, finalize } from 'rxjs';
 import { HasAnyAuthorityDirective } from 'app/shared/auth/has-any-authority.directive';
->>>>>>> de5c9e3a
 import { combineLatest, finalize } from 'rxjs';
 import { OnlineCourseConfiguration } from 'app/entities/online-course-configuration.model';
 import { FormControl, FormGroup, FormsModule, ReactiveFormsModule } from '@angular/forms';
@@ -23,12 +21,10 @@
 import { KeyValuePipe } from '@angular/common';
 import { ArtemisTranslatePipe } from 'app/shared/pipes/artemis-translate.pipe';
 import { RemoveKeysPipe } from 'app/shared/pipes/remove-keys.pipe';
-<<<<<<< HEAD
+import { RemoveKeysPipe } from 'app/shared/pipes/remove-keys.pipe';
 import { ItemCountComponent } from 'app/shared/pagination/item-count.component';
 import { HelpIconComponent } from 'app/shared/components/help-icon.component';
 import { HasAnyAuthorityDirective } from 'app/shared/auth/has-any-authority.directive';
-=======
->>>>>>> de5c9e3a
 
 @Component({
     selector: 'jhi-edit-course-lti-configuration',
@@ -47,15 +43,11 @@
         FaIconComponent,
         KeyValuePipe,
         ArtemisTranslatePipe,
-<<<<<<< HEAD
         RemoveKeysPipe,
         ItemCountComponent,
         HelpIconComponent,
-=======
->>>>>>> de5c9e3a
         // NOTE: this is actually used in the html template, otherwise *jhiHasAnyAuthority would not work
         HasAnyAuthorityDirective,
-        RemoveKeysPipe,
     ],
 })
 export class EditCourseLtiConfigurationComponent implements OnInit {
