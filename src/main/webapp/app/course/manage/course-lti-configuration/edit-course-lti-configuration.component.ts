import { Component, OnInit } from '@angular/core';
import { ActivatedRoute, Router } from '@angular/router';
import { Course } from 'app/entities/course.model';
import { finalize } from 'rxjs';
import { OnlineCourseConfiguration } from 'app/entities/online-course-configuration.model';
import { FormControl, FormGroup } from '@angular/forms';
import { faBan, faSave } from '@fortawesome/free-solid-svg-icons';
import { regexValidator } from 'app/shared/form/shortname-validator.directive';
import { LOGIN_PATTERN } from 'app/shared/constants/input.constants';
import { CourseManagementService } from 'app/course/manage/course-management.service';
import { LtiPlatformConfiguration } from 'app/admin/lti-configuration/lti-configuration.model';
import { LtiConfigurationService } from 'app/admin/lti-configuration/lti-configuration.service';

@Component({
    selector: 'jhi-edit-course-lti-configuration',
    templateUrl: './edit-course-lti-configuration.component.html',
})
export class EditCourseLtiConfigurationComponent implements OnInit {
    course: Course;
    onlineCourseConfiguration: OnlineCourseConfiguration;
    onlineCourseConfigurationForm: FormGroup;
    ltiConfiguredPlatforms: LtiPlatformConfiguration[];

    isSaving = false;

    // Icons
    faBan = faBan;
    faSave = faSave;

    constructor(
        private route: ActivatedRoute,
        private courseService: CourseManagementService,
        private router: Router,
        private ltiConfigurationService: LtiConfigurationService,
    ) {}

    /**
     * Gets the configuration for the course encoded in the route and prepares the form
     */
    ngOnInit() {
        this.route.data.subscribe(({ course }) => {
            if (course) {
                this.course = course;
                this.onlineCourseConfiguration = course.onlineCourseConfiguration;
            }
        });

        this.onlineCourseConfigurationForm = new FormGroup({
            id: new FormControl(this.onlineCourseConfiguration.id),
            ltiKey: new FormControl(this.onlineCourseConfiguration.ltiKey),
            ltiSecret: new FormControl(this.onlineCourseConfiguration.ltiSecret),
            userPrefix: new FormControl(this.onlineCourseConfiguration?.userPrefix, { validators: [regexValidator(LOGIN_PATTERN)] }),
            requireExistingUser: new FormControl(this.onlineCourseConfiguration.requireExistingUser),
            ltiPlatformConfiguration: new FormControl(''),
        });

        this.getPreconfiguredPlatforms();
    }

    /**
     * Save the changes to the online course configuration
     */
    save() {
        this.isSaving = true;
        const onlineCourseConfiguration = this.onlineCourseConfigurationForm.getRawValue();
        this.courseService
            .updateOnlineCourseConfiguration(this.course.id!, onlineCourseConfiguration)
            .pipe(
                finalize(() => {
                    this.isSaving = false;
                }),
            )
            .subscribe({
                next: () => this.onSaveSuccess(),
            });
    }

    /**
     * Action on successful online course configuration or edit
     */
    private onSaveSuccess() {
        this.isSaving = false;
        this.navigateToLtiConfigurationPage();
    }

    /**
     * Gets the user prefix
     */
    get userPrefix() {
        return this.onlineCourseConfigurationForm.get('userPrefix')!;
    }

    /**
     * Returns to the lti configuration page
     */
    navigateToLtiConfigurationPage() {
        this.router.navigate(['course-management', this.course.id!.toString(), 'lti-configuration']);
    }

    /**
     * Gets the LTI 1.3 pre-configured platforms
     */
    getPreconfiguredPlatforms() {
        this.ltiConfigurationService.findAll().subscribe((configuredLtiPlatforms) => {
            if (configuredLtiPlatforms) {
                this.ltiConfiguredPlatforms = configuredLtiPlatforms;
            }
        });
    }

    setPlatform(platform: LtiPlatformConfiguration) {
        this.onlineCourseConfiguration.ltiPlatformConfiguration = platform;
        this.onlineCourseConfigurationForm.get('ltiPlatformConfiguration')!.setValue(platform);
    }
<<<<<<< HEAD
=======

>>>>>>> be6514ed
    getLtiPlatform(platform: LtiPlatformConfiguration) {
        const customName = platform.customName ? platform.customName : '';
        const originalUrl = platform.originalUrl ? platform.originalUrl : '';

        return customName + ' ' + originalUrl;
    }
}<|MERGE_RESOLUTION|>--- conflicted
+++ resolved
@@ -112,10 +112,7 @@
         this.onlineCourseConfiguration.ltiPlatformConfiguration = platform;
         this.onlineCourseConfigurationForm.get('ltiPlatformConfiguration')!.setValue(platform);
     }
-<<<<<<< HEAD
-=======
 
->>>>>>> be6514ed
     getLtiPlatform(platform: LtiPlatformConfiguration) {
         const customName = platform.customName ? platform.customName : '';
         const originalUrl = platform.originalUrl ? platform.originalUrl : '';
