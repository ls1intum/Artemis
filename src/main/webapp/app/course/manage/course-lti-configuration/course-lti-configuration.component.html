<form name="editForm" role="form" novalidate>
    <div class="modal-header">
        <h4 class="modal-title" id="myProgrammingExerciseLabel" jhiTranslate="artemisApp.lti.configurationForCourse" [translateValues]="{ title: course?.title }">
            LTI Configuration for course {{ course?.title }}
        </h4>
        @if (course.isAtLeastInstructor) {
            <a id="edit-course" [routerLink]="['/course-management', course.id!, 'lti-configuration', 'edit']" class="tab-item btn btn-warning btn-md">
                <fa-icon [icon]="faWrench"></fa-icon>&nbsp;<span jhiTranslate="entity.action.edit">Edit</span>
            </a>
        }
    </div>
    <nav ngbNav #nav="ngbNav" [(activeId)]="activeTab" class="nav-tabs mt-4">
        <ng-container ngbNavItem [ngbNavItem]="1">
            <a ngbNavLink jhiTranslate="artemisApp.lti.generalConfiguration">General Configuration</a>
            <ng-template ngbNavContent>
                <dt>
                    <span>{{ 'artemisApp.lti.userPrefix' | artemisTranslate }}</span>
                </dt>
                <dd>
                    <span>{{ onlineCourseConfiguration?.userPrefix }}</span>
                </dd>
                <dt>
                    <span>{{ 'artemisApp.lti.requireExistingUser' | artemisTranslate }}</span>
                </dt>
                <dd>
                    <span>{{ (onlineCourseConfiguration?.requireExistingUser ? 'global.generic.yes' : 'global.generic.no') | artemisTranslate }}</span>
                </dd>
                <dt>
                    <span>{{ 'artemisApp.lti.ltiLaunchTarget' | artemisTranslate }}</span>
                    <jhi-help-icon text="artemisApp.lti.launchTargetTooltip"></jhi-help-icon>
                </dt>
                <dd>
                    <span>New Window</span>
                </dd>
                <dt>
                    <span>{{ 'artemisApp.lti.scored' | artemisTranslate }}</span>
                </dt>
                <dd>
                    <span>True</span>
                </dd>
                <dt>
                    <span>{{ 'artemisApp.lti.requestUsername' | artemisTranslate }}</span>
                </dt>
                <dd>
                    <span>True</span>
                </dd>
                <dt>
                    <span>{{ 'artemisApp.lti.requestEmail' | artemisTranslate }}</span>
                    <jhi-help-icon text="artemisApp.lti.requestUserEmailTooltip"></jhi-help-icon>
                </dt>
                <dd>
                    <span>True</span>
                </dd>
            </ng-template>
        </ng-container>
        <ng-container ngbNavItem [ngbNavItem]="2">
            <a ngbNavLink jhiTranslate="artemisApp.lti.version10">LTI 1.0</a>
            <ng-template ngbNavContent>
                <dt>
                    <span>{{ 'artemisApp.lti.ltiKey' | artemisTranslate }}</span>
                </dt>
                <dd>
                    <span>{{ onlineCourseConfiguration?.ltiKey }}</span>
                    <jhi-copy-icon-button [copyText]="onlineCourseConfiguration?.ltiKey ?? ''"></jhi-copy-icon-button>
                </dd>
                <dt>
                    <span>{{ 'artemisApp.lti.ltiSecret' | artemisTranslate }}</span>
                </dt>
                <dd>
                    <span>{{ onlineCourseConfiguration?.ltiSecret }}</span>
                    <jhi-copy-icon-button [copyText]="onlineCourseConfiguration?.ltiSecret ?? ''"></jhi-copy-icon-button>
                </dd>
            </ng-template>
        </ng-container>
        <ng-container ngbNavItem [ngbNavItem]="3">
<<<<<<< HEAD
=======
            <a ngbNavLink>
                <span>{{ 'artemisApp.lti.version13' | artemisTranslate }}</span>
                @if (missingLti13ConfigurationField()) {
                    <fa-icon [icon]="faExclamationTriangle" class="text-warning" ngbTooltip="{{ 'artemisApp.lti13.missingConfigurationWarning' | artemisTranslate }}"></fa-icon>
                }
            </a>
            <ng-template ngbNavContent>
                <dt>
                    <span>{{ 'artemisApp.lti.dynamicRegistrationUrl' | artemisTranslate }}</span>
                    <jhi-help-icon text="artemisApp.lti.dynamicRegistrationTooltip"></jhi-help-icon>
                </dt>
                <dd>
                    <span>{{ getDynamicRegistrationUrl() }}</span>
                    <jhi-copy-icon-button [copyText]="getDynamicRegistrationUrl()"></jhi-copy-icon-button>
                </dd>
                <dt>
                    <span>{{ 'artemisApp.lti.deepLinkingUrl' | artemisTranslate }}</span>
                </dt>
                <dd>
                    <span>{{ getDeepLinkingUrl() }}</span>
                    <jhi-copy-icon-button [copyText]="getDeepLinkingUrl()"></jhi-copy-icon-button>
                </dd>
                <dt>
                    <span>{{ 'artemisApp.lti.toolUrl' | artemisTranslate }}</span>
                </dt>
                <dd>
                    <span>{{ getToolUrl() }}</span>
                    <jhi-copy-icon-button [copyText]="getToolUrl()"></jhi-copy-icon-button>
                </dd>
                <dt>
                    <span>{{ 'artemisApp.lti.keysetUrl' | artemisTranslate }}</span>
                </dt>
                <dd>
                    <span>{{ getKeysetUrl() }}</span>
                    <jhi-copy-icon-button [copyText]="getKeysetUrl()"></jhi-copy-icon-button>
                </dd>
                <dt>
                    <span>{{ 'artemisApp.lti.initiateLoginUrl' | artemisTranslate }}</span>
                </dt>
                <dd>
                    <span>{{ getInitiateLoginUrl() }}</span>
                    <jhi-copy-icon-button [copyText]="getInitiateLoginUrl()"></jhi-copy-icon-button>
                </dd>
                <dt>
                    <span>{{ 'artemisApp.lti.redirectUri' | artemisTranslate }}</span>
                </dt>
                <dd>
                    <span>{{ getRedirectUri() }}</span>
                    <jhi-copy-icon-button [copyText]="getRedirectUri()"></jhi-copy-icon-button>
                </dd>
                <dt>
                    <span>{{ 'artemisApp.lti.registrationId' | artemisTranslate }}</span>
                </dt>
                <dd>
                    <span>{{ onlineCourseConfiguration?.registrationId }}</span>
                    <jhi-copy-icon-button [copyText]="onlineCourseConfiguration?.registrationId ?? ''"></jhi-copy-icon-button>
                </dd>
                <dt>
                    <span>{{ 'artemisApp.lti.clientId' | artemisTranslate }}</span>
                </dt>
                <dd>
                    <span>{{ onlineCourseConfiguration?.clientId }}</span>
                    <jhi-copy-icon-button [copyText]="onlineCourseConfiguration?.clientId ?? ''"></jhi-copy-icon-button>
                </dd>
                <dt>
                    <span>{{ 'artemisApp.lti.authorizationUri' | artemisTranslate }}</span>
                </dt>
                <dd>
                    <span>{{ onlineCourseConfiguration?.authorizationUri }}</span>
                    <jhi-copy-icon-button [copyText]="onlineCourseConfiguration?.authorizationUri ?? ''"></jhi-copy-icon-button>
                </dd>
                <dt>
                    <span>{{ 'artemisApp.lti.tokenUri' | artemisTranslate }}</span>
                </dt>
                <dd>
                    <span>{{ onlineCourseConfiguration?.tokenUri }}</span>
                    <jhi-copy-icon-button [copyText]="onlineCourseConfiguration?.tokenUri ?? ''"></jhi-copy-icon-button>
                </dd>
                <dt>
                    <span>{{ 'artemisApp.lti.jwkSetUri' | artemisTranslate }}</span>
                </dt>
                <dd>
                    <span>{{ onlineCourseConfiguration?.jwkSetUri }}</span>
                    <jhi-copy-icon-button [copyText]="onlineCourseConfiguration?.jwkSetUri ?? ''"></jhi-copy-icon-button>
                </dd>
            </ng-template>
        </ng-container>
        <ng-container ngbNavItem [ngbNavItem]="4">
>>>>>>> d49d4375
            <a ngbNavLink jhiTranslate="artemisApp.lti.exercises">Exercises</a>
            <ng-template ngbNavContent>
                <div class="row">
                    <div class="col-12 mx-auto">
                        <div class="table-responsive">
                            <table class="table table-bordered">
                                <thead class="thead-dark">
                                    <tr jhiSort [(predicate)]="predicate" [(ascending)]="reverse" (sortChange)="sortRows()">
                                        <th jhiSortBy="id">
                                            id
                                            <fa-icon [icon]="faSort"></fa-icon>
                                        </th>
                                        <th jhiSortBy="type">
                                            {{ 'artemisApp.exercise.type' | artemisTranslate }}
                                            <fa-icon [icon]="faSort"></fa-icon>
                                        </th>
                                        <th jhiSortBy="title">
                                            {{ 'artemisApp.exercise.title' | artemisTranslate }}
                                            <fa-icon [icon]="faSort"></fa-icon>
                                        </th>
                                        <th jhiSortBy="launchUrl">
                                            {{ 'artemisApp.lti.lti10LaunchUrl' | artemisTranslate }}
                                            <fa-icon [icon]="faSort"></fa-icon>
                                        </th>
                                        <th jhiSortBy="launchUrl">
                                            {{ 'artemisApp.lti.lti13LaunchUrl' | artemisTranslate }}
                                            <fa-icon [icon]="faSort"></fa-icon>
                                        </th>
                                        <th jhiSortBy="releaseDate">
                                            {{ 'artemisApp.exercise.releaseDate' | artemisTranslate }}
                                            <fa-icon [icon]="faSort"></fa-icon>
                                        </th>
                                        <th jhiSortBy="dueDate">
                                            {{ 'artemisApp.exercise.dueDate' | artemisTranslate }}
                                            <fa-icon [icon]="faSort"></fa-icon>
                                        </th>
                                        <th jhiSortBy="assessmentDueDate">
                                            {{ 'artemisApp.exercise.assessmentDueDate' | artemisTranslate }}
                                            <fa-icon [icon]="faSort"></fa-icon>
                                        </th>
                                    </tr>
                                </thead>
                                <tbody>
                                    @for (exercise of exercises; track exercise) {
                                        <tr id="exercise-{{ exercise.id }}">
                                            <td>{{ exercise.id ? exercise.id : '' }}</td>
                                            <td>{{ exercise.type ? exercise.type : '' }}</td>
                                            <td>{{ exercise.title ? exercise.title : '' }}</td>
                                            <td>
                                                {{ getExerciseLti10LaunchUrl(exercise) }}
                                                <jhi-copy-icon-button [copyText]="getExerciseLti10LaunchUrl(exercise)"></jhi-copy-icon-button>
                                            </td>
                                            <td>
                                                {{ getExerciseLti13LaunchUrl(exercise) }}
                                                <jhi-copy-icon-button [copyText]="getExerciseLti13LaunchUrl(exercise)"></jhi-copy-icon-button>
                                            </td>
                                            <td>{{ exercise.releaseDate ? exercise.releaseDate.format('MMM DD YYYY, HH:mm:ss') : '' }}</td>
                                            <td>{{ exercise.dueDate ? exercise.dueDate.format('MMM DD YYYY, HH:mm:ss') : '' }}</td>
                                            <td>{{ exercise.assessmentDueDate ? exercise.assessmentDueDate.format('MMM DD YYYY, HH:mm:ss') : '' }}</td>
                                        </tr>
                                    }
                                </tbody>
                            </table>
                        </div>
                    </div>
                </div>
            </ng-template>
        </ng-container>
    </nav>
    <div class="modal-body">
        <div [ngbNavOutlet]="nav" class="mt-2"></div>
    </div>
</form><|MERGE_RESOLUTION|>--- conflicted
+++ resolved
@@ -73,97 +73,6 @@
             </ng-template>
         </ng-container>
         <ng-container ngbNavItem [ngbNavItem]="3">
-<<<<<<< HEAD
-=======
-            <a ngbNavLink>
-                <span>{{ 'artemisApp.lti.version13' | artemisTranslate }}</span>
-                @if (missingLti13ConfigurationField()) {
-                    <fa-icon [icon]="faExclamationTriangle" class="text-warning" ngbTooltip="{{ 'artemisApp.lti13.missingConfigurationWarning' | artemisTranslate }}"></fa-icon>
-                }
-            </a>
-            <ng-template ngbNavContent>
-                <dt>
-                    <span>{{ 'artemisApp.lti.dynamicRegistrationUrl' | artemisTranslate }}</span>
-                    <jhi-help-icon text="artemisApp.lti.dynamicRegistrationTooltip"></jhi-help-icon>
-                </dt>
-                <dd>
-                    <span>{{ getDynamicRegistrationUrl() }}</span>
-                    <jhi-copy-icon-button [copyText]="getDynamicRegistrationUrl()"></jhi-copy-icon-button>
-                </dd>
-                <dt>
-                    <span>{{ 'artemisApp.lti.deepLinkingUrl' | artemisTranslate }}</span>
-                </dt>
-                <dd>
-                    <span>{{ getDeepLinkingUrl() }}</span>
-                    <jhi-copy-icon-button [copyText]="getDeepLinkingUrl()"></jhi-copy-icon-button>
-                </dd>
-                <dt>
-                    <span>{{ 'artemisApp.lti.toolUrl' | artemisTranslate }}</span>
-                </dt>
-                <dd>
-                    <span>{{ getToolUrl() }}</span>
-                    <jhi-copy-icon-button [copyText]="getToolUrl()"></jhi-copy-icon-button>
-                </dd>
-                <dt>
-                    <span>{{ 'artemisApp.lti.keysetUrl' | artemisTranslate }}</span>
-                </dt>
-                <dd>
-                    <span>{{ getKeysetUrl() }}</span>
-                    <jhi-copy-icon-button [copyText]="getKeysetUrl()"></jhi-copy-icon-button>
-                </dd>
-                <dt>
-                    <span>{{ 'artemisApp.lti.initiateLoginUrl' | artemisTranslate }}</span>
-                </dt>
-                <dd>
-                    <span>{{ getInitiateLoginUrl() }}</span>
-                    <jhi-copy-icon-button [copyText]="getInitiateLoginUrl()"></jhi-copy-icon-button>
-                </dd>
-                <dt>
-                    <span>{{ 'artemisApp.lti.redirectUri' | artemisTranslate }}</span>
-                </dt>
-                <dd>
-                    <span>{{ getRedirectUri() }}</span>
-                    <jhi-copy-icon-button [copyText]="getRedirectUri()"></jhi-copy-icon-button>
-                </dd>
-                <dt>
-                    <span>{{ 'artemisApp.lti.registrationId' | artemisTranslate }}</span>
-                </dt>
-                <dd>
-                    <span>{{ onlineCourseConfiguration?.registrationId }}</span>
-                    <jhi-copy-icon-button [copyText]="onlineCourseConfiguration?.registrationId ?? ''"></jhi-copy-icon-button>
-                </dd>
-                <dt>
-                    <span>{{ 'artemisApp.lti.clientId' | artemisTranslate }}</span>
-                </dt>
-                <dd>
-                    <span>{{ onlineCourseConfiguration?.clientId }}</span>
-                    <jhi-copy-icon-button [copyText]="onlineCourseConfiguration?.clientId ?? ''"></jhi-copy-icon-button>
-                </dd>
-                <dt>
-                    <span>{{ 'artemisApp.lti.authorizationUri' | artemisTranslate }}</span>
-                </dt>
-                <dd>
-                    <span>{{ onlineCourseConfiguration?.authorizationUri }}</span>
-                    <jhi-copy-icon-button [copyText]="onlineCourseConfiguration?.authorizationUri ?? ''"></jhi-copy-icon-button>
-                </dd>
-                <dt>
-                    <span>{{ 'artemisApp.lti.tokenUri' | artemisTranslate }}</span>
-                </dt>
-                <dd>
-                    <span>{{ onlineCourseConfiguration?.tokenUri }}</span>
-                    <jhi-copy-icon-button [copyText]="onlineCourseConfiguration?.tokenUri ?? ''"></jhi-copy-icon-button>
-                </dd>
-                <dt>
-                    <span>{{ 'artemisApp.lti.jwkSetUri' | artemisTranslate }}</span>
-                </dt>
-                <dd>
-                    <span>{{ onlineCourseConfiguration?.jwkSetUri }}</span>
-                    <jhi-copy-icon-button [copyText]="onlineCourseConfiguration?.jwkSetUri ?? ''"></jhi-copy-icon-button>
-                </dd>
-            </ng-template>
-        </ng-container>
-        <ng-container ngbNavItem [ngbNavItem]="4">
->>>>>>> d49d4375
             <a ngbNavLink jhiTranslate="artemisApp.lti.exercises">Exercises</a>
             <ng-template ngbNavContent>
                 <div class="row">
