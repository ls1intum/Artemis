--- conflicted
+++ resolved
@@ -33,64 +33,8 @@
                         <span>{{ 'artemisApp.lti.version13' | artemisTranslate }}</span>
                     </dd>
                 </div>
-                <div>
+                @if (selectedLtiVersionKey) {
                     <div>
-<<<<<<< HEAD
-                        <dt>
-                            <span>{{ 'artemisApp.lti13.externalToolSettings' | artemisTranslate }}</span>
-                            @if (missingLti13ConfigurationField()) {
-                                <fa-icon
-                                    [icon]="faExclamationTriangle"
-                                    class="text-warning"
-                                    ngbTooltip="{{ 'artemisApp.lti13.missingConfigurationWarning' | artemisTranslate }}"
-                                ></fa-icon>
-                            }
-                            <jhi-help-icon text="artemisApp.lti13.externalToolSettingsTooltip"></jhi-help-icon>
-                        </dt>
-                        <dd></dd>
-                        <dt>
-                            <span>{{ 'artemisApp.lti.customName' | artemisTranslate }}</span>
-                        </dt>
-                        <dd>
-                            <span>{{ onlineCourseConfiguration?.ltiPlatformConfiguration?.customName }}</span>
-                            <jhi-copy-icon-button [copyText]="onlineCourseConfiguration?.ltiPlatformConfiguration?.customName ?? ''"></jhi-copy-icon-button>
-                        </dd>
-                        <dt>
-                            <span>{{ 'artemisApp.lti.registrationId' | artemisTranslate }}</span>
-                        </dt>
-                        <dd>
-                            <span>{{ onlineCourseConfiguration?.ltiPlatformConfiguration?.registrationId }}</span>
-                            <jhi-copy-icon-button [copyText]="onlineCourseConfiguration?.ltiPlatformConfiguration?.registrationId ?? ''"></jhi-copy-icon-button>
-                        </dd>
-                        <dt>
-                            <span>{{ 'artemisApp.lti.clientId' | artemisTranslate }}</span>
-                        </dt>
-                        <dd>
-                            <span>{{ onlineCourseConfiguration?.ltiPlatformConfiguration?.clientId }}</span>
-                            <jhi-copy-icon-button [copyText]="onlineCourseConfiguration?.ltiPlatformConfiguration?.clientId ?? ''"></jhi-copy-icon-button>
-                        </dd>
-                        <dt>
-                            <span>{{ 'artemisApp.lti.authorizationUri' | artemisTranslate }}</span>
-                        </dt>
-                        <dd>
-                            <span>{{ onlineCourseConfiguration?.ltiPlatformConfiguration?.authorizationUri }}</span>
-                            <jhi-copy-icon-button [copyText]="onlineCourseConfiguration?.ltiPlatformConfiguration?.authorizationUri ?? ''"></jhi-copy-icon-button>
-                        </dd>
-                        <dt>
-                            <span>{{ 'artemisApp.lti.tokenUri' | artemisTranslate }}</span>
-                        </dt>
-                        <dd>
-                            <span>{{ onlineCourseConfiguration?.ltiPlatformConfiguration?.tokenUri }}</span>
-                            <jhi-copy-icon-button [copyText]="onlineCourseConfiguration?.ltiPlatformConfiguration?.tokenUri ?? ''"></jhi-copy-icon-button>
-                        </dd>
-                        <dt>
-                            <span>{{ 'artemisApp.lti.jwkSetUri' | artemisTranslate }}</span>
-                        </dt>
-                        <dd>
-                            <span>{{ onlineCourseConfiguration?.ltiPlatformConfiguration?.jwkSetUri }}</span>
-                            <jhi-copy-icon-button [copyText]="onlineCourseConfiguration?.ltiPlatformConfiguration?.jwkSetUri ?? ''"></jhi-copy-icon-button>
-                        </dd>
-=======
                         @if (selectedLtiVersionKey === 'artemisApp.lti.version10') {
                             <div>
                                 <dt>
@@ -167,9 +111,8 @@
                                 </dd>
                             </div>
                         }
->>>>>>> b9f26b1b
                     </div>
-                </div>
+                }
                 <div>
                     <dd>
                         <a (click)="toggleAdvancedSettings()">
@@ -236,13 +179,10 @@
                                             <fa-icon [icon]="faSort" />
                                         </th>
                                         <th jhiSortBy="launchUrl">
-<<<<<<< HEAD
-=======
                                             {{ 'artemisApp.lti.lti10LaunchUrl' | artemisTranslate }}
                                             <fa-icon [icon]="faSort" />
                                         </th>
                                         <th jhiSortBy="launchUrl">
->>>>>>> b9f26b1b
                                             {{ 'artemisApp.lti.lti13LaunchUrl' | artemisTranslate }}
                                             <fa-icon [icon]="faSort" />
                                         </th>
@@ -267,13 +207,10 @@
                                             <td>{{ exercise.type ? exercise.type : '' }}</td>
                                             <td>{{ exercise.title ? exercise.title : '' }}</td>
                                             <td>
-<<<<<<< HEAD
-=======
                                                 {{ getExerciseLti10LaunchUrl(exercise) }}
                                                 <jhi-copy-icon-button [copyText]="getExerciseLti10LaunchUrl(exercise)" />
                                             </td>
                                             <td>
->>>>>>> b9f26b1b
                                                 {{ getExerciseLti13LaunchUrl(exercise) }}
                                                 <jhi-copy-icon-button [copyText]="getExerciseLti13LaunchUrl(exercise)" />
                                             </td>
