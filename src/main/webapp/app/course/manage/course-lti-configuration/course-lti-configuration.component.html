--- conflicted
+++ resolved
@@ -4,17 +4,11 @@
             LTI Configuration for course {{ course?.title }}
         </h4>
         @if (course.isAtLeastInstructor) {
-<<<<<<< HEAD
             <div class="controls">
                 <a id="lti-config" [routerLink]="['/course-management', course.id!, 'lti-configuration', 'edit']" class="btn btn-warning btn-md">
                     <fa-icon [icon]="faWrench" />&nbsp;<span jhiTranslate="entity.action.edit">Edit</span>
                 </a>
             </div>
-=======
-            <a id="lti-config" [routerLink]="['/course-management', course.id!, 'lti-configuration', 'edit']" class="tab-item btn btn-warning btn-md">
-                <fa-icon [icon]="faWrench" />&nbsp;<span jhiTranslate="entity.action.edit"></span>
-            </a>
->>>>>>> cfe75955
         }
     </div>
     <nav ngbNav #nav="ngbNav" [(activeId)]="activeTab" class="nav-tabs mt-4">
