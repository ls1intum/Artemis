import { Component, Input, OnChanges, OnInit } from '@angular/core';
import { roundScoreSpecifiedByCourseSettings } from 'app/shared/util/utils';
import { DoughnutChartType } from './course-detail.component';
import { Router } from '@angular/router';
import { Course } from 'app/entities/course.model';
<<<<<<< HEAD
import { ScaleType, Color } from '@swimlane/ngx-charts';
=======
import { faSpinner } from '@fortawesome/free-solid-svg-icons';
>>>>>>> e7df5334

@Component({
    selector: 'jhi-course-detail-doughnut-chart',
    templateUrl: './course-detail-doughnut-chart.component.html',
    styleUrls: ['./course-detail-doughnut-chart.component.scss'],
})
export class CourseDetailDoughnutChartComponent implements OnChanges, OnInit {
    @Input() contentType: DoughnutChartType;
    @Input() currentPercentage: number | undefined;
    @Input() currentAbsolute: number | undefined;
    @Input() currentMax: number | undefined;
    @Input() course: Course;

    receivedStats = false;
    doughnutChartTitle: string;
    stats: number[];
    titleLink: string | undefined;

    // Icons
    faSpinner = faSpinner;

    constructor(private router: Router) {}

    // ngx-charts
    ngxData: any[] = [
        { name: 'Done', value: 0 },
        { name: 'Not done', value: 0 },
    ];
    ngxColor = {
        name: 'vivid',
        selectable: true,
        group: ScaleType.Ordinal,
        domain: ['#32cd32', '#ff0000'], // colors: green, red
    } as Color;
    bindFormatting = this.valueFormatting.bind(this);

    ngOnChanges(): void {
        // [0, 0] will lead to the chart not being displayed,
        // assigning [1, 0] works around this issue and displays 0 %, 0 / 0 with a green circle
        if (this.currentAbsolute == undefined && !this.receivedStats) {
            this.assignValuesToData([1, 0]);
        } else {
            this.receivedStats = true;
            const remaining = roundScoreSpecifiedByCourseSettings(this.currentMax! - this.currentAbsolute!, this.course);
            this.stats = [this.currentAbsolute!, remaining];
            return this.currentMax === 0 ? this.assignValuesToData([1, 0]) : this.assignValuesToData(this.stats);
        }
    }

    /**
     * Depending on the information we want to display in the doughnut chart, we need different titles and links
     */
    ngOnInit(): void {
        switch (this.contentType) {
            case DoughnutChartType.ASSESSMENT:
                this.doughnutChartTitle = 'assessments';
                this.titleLink = 'assessment-dashboard';
                break;
            case DoughnutChartType.COMPLAINTS:
                this.doughnutChartTitle = 'complaints';
                this.titleLink = 'complaints';
                break;
            case DoughnutChartType.FEEDBACK:
                this.doughnutChartTitle = 'moreFeedback';
                this.titleLink = 'more-feedback-requests';
                break;
            case DoughnutChartType.AVERAGE_COURSE_SCORE:
                this.doughnutChartTitle = 'averageStudentScore';
                this.titleLink = undefined;
                if (this.course.isAtLeastInstructor) {
                    this.titleLink = 'scores';
                }
                this.ngxData[0].name = 'Average score';
                break;
            default:
                this.doughnutChartTitle = '';
                this.titleLink = undefined;
        }
        this.ngxData = [...this.ngxData];
    }

    /**
     * handles clicks onto the graph, which then redirects the user to the corresponding page, e.g. complaints page for the complaints chart
     */
    openCorrespondingPage() {
        if (this.course.id && this.titleLink) {
            this.router.navigate(['/course-management', this.course.id, this.titleLink]);
        }
    }

    /**
     * Asigns a given array of numbers to ngxData
     * @param values the values that should be displayed by the chart
     * @private
     */
    private assignValuesToData(values: number[]): void {
        this.ngxData[0].value = values[0];
        this.ngxData[1].value = values[1];
        this.ngxData = [...this.ngxData];
    }

    /**
     * Modifies the tooltip content of the chart.
     * Returns absolute value represented by doughnut piece or 0 if the currentMax is 0.
     * This is necessary in order to compensate the workaround for
     * displaying a chart even if no values are there to display (i.e. currentMax is 0)
     * @param data the default tooltip content that has to be replaced
     * returns string representing custom tooltip content
     */
    valueFormatting(data: any): string {
        return this.currentMax === 0 ? '0' : data.value;
    }
}<|MERGE_RESOLUTION|>--- conflicted
+++ resolved
@@ -3,11 +3,9 @@
 import { DoughnutChartType } from './course-detail.component';
 import { Router } from '@angular/router';
 import { Course } from 'app/entities/course.model';
-<<<<<<< HEAD
 import { ScaleType, Color } from '@swimlane/ngx-charts';
-=======
 import { faSpinner } from '@fortawesome/free-solid-svg-icons';
->>>>>>> e7df5334
+
 
 @Component({
     selector: 'jhi-course-detail-doughnut-chart',
