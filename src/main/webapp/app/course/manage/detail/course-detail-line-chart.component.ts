--- conflicted
+++ resolved
@@ -7,26 +7,18 @@
 import { Course } from 'app/entities/course.model';
 import { faArrowLeft, faArrowRight, faSpinner } from '@fortawesome/free-solid-svg-icons';
 import * as shape from 'd3-shape';
-<<<<<<< HEAD
 import { getGraphColorForTheme, GraphColors } from 'app/entities/statistics.model';
 import { Subscription } from 'rxjs';
 import { ThemeService } from 'app/core/theme/theme.service';
-=======
-import { GraphColors } from 'app/entities/statistics.model';
 import { ActiveStudentsChart } from 'app/shared/chart/active-students-chart';
 import { mean } from 'simple-statistics';
->>>>>>> 3ed15c88
 
 @Component({
     selector: 'jhi-course-detail-line-chart',
     templateUrl: './course-detail-line-chart.component.html',
     styleUrls: ['./course-detail-line-chart.component.scss'],
 })
-<<<<<<< HEAD
-export class CourseDetailLineChartComponent implements OnChanges, OnDestroy {
-=======
-export class CourseDetailLineChartComponent extends ActiveStudentsChart implements OnChanges {
->>>>>>> 3ed15c88
+export class CourseDetailLineChartComponent extends ActiveStudentsChart implements OnChanges, OnDestroy {
     @Input()
     course: Course;
     @Input()
@@ -85,15 +77,11 @@
     faArrowLeft = faArrowLeft;
     faArrowRight = faArrowRight;
 
-<<<<<<< HEAD
     constructor(private service: CourseManagementService, private translateService: TranslateService, private themeService: ThemeService) {
+        super();
         this.themeSubscription = this.themeService
             .getCurrentThemeObservable()
             .subscribe((theme) => (this.chartColor = { ...this.chartColor, domain: [getGraphColorForTheme(theme, GraphColors.DARK_BLUE)] }));
-=======
-    constructor(private service: CourseManagementService, private translateService: TranslateService) {
-        super();
->>>>>>> 3ed15c88
     }
 
     ngOnChanges() {
