--- conflicted
+++ resolved
@@ -2,14 +2,10 @@
 import { TranslateService } from '@ngx-translate/core';
 import dayjs from 'dayjs';
 import { CourseManagementService } from '../course-management.service';
-<<<<<<< HEAD
 import { round } from 'app/shared/util/utils';
 import { Color, ScaleType } from '@swimlane/ngx-charts';
-=======
-import { DataSet } from 'app/exercises/quiz/manage/statistics/quiz-statistic/quiz-statistic.component';
 import { roundScorePercentSpecifiedByCourseSettings } from 'app/shared/util/utils';
 import { Course } from 'app/entities/course.model';
->>>>>>> 2c8d89df
 
 @Component({
     selector: 'jhi-course-detail-line-chart',
@@ -95,16 +91,9 @@
      */
     private processDataAndCreateChart(array: number[]) {
         if (this.numberOfStudentsInCourse > 0) {
-<<<<<<< HEAD
             for (let i = 0; i < array.length; i++) {
-                this.dataCopy[0].series[i]['value'] = round((array[i] / this.numberOfStudentsInCourse) * 100);
+                this.dataCopy[0].series[i]['value'] = roundScorePercentSpecifiedByCourseSettings(array[i] / this.numberOfStudentsInCourse, this.course));
                 this.absoluteSeries[i]['absoluteValue'] = array[i];
-=======
-            this.absoluteData = array;
-            this.data = [];
-            for (const value of array) {
-                this.data.push(roundScorePercentSpecifiedByCourseSettings(value / this.numberOfStudentsInCourse, this.course));
->>>>>>> 2c8d89df
             }
         } else {
             for (let i = 0; i < this.displayedNumberOfWeeks; i++) {
