<div class="course-detail-parent-container col">
<<<<<<< HEAD
    <div class="row justify-content-center mt-3">
        <div class="d-inline-flex flex-nowrap justify-content-center">
            <a [routerLink]="['/course-management', course.id, 'course-statistics']" class="text-center">
                <h5>{{ 'artemisApp.courseStatistics.activeStudents' | artemisTranslate }}</h5>
            </a>
            <jhi-help-icon class="chart-explanation-tooltip" placement="right auto" text="artemisApp.courseStatistics.activeStudentsExplanation" />
        </div>
    </div>
    @if (startDateAlreadyPassed) {
        <div class="row d-flex justify-content-center align-items-center flex-nowrap" style="flex: 1">
            @if (!startDateDisplayed || !showsCurrentWeek) {
                <fa-icon
                    [icon]="faArrowLeft"
                    size="2x"
                    class="col-1 px-0 d-flex justify-content-end align-items-center"
                    role="button"
                    (click)="switchTimeSpan(LEFT)"
                    [class.hide-arrow]="startDateDisplayed"
                />
            }
            <div #containerRef class="chart col-md-10 mt-1 justify-content-center align-items-start h-99" [ngClass]="showsCurrentWeek && startDateDisplayed ? 'col-12' : 'col-10'">
                <ngx-charts-line-chart
                    [view]="[containerRef.offsetWidth, 320]"
                    [scheme]="chartColor"
                    [legend]="legend"
                    [showXAxisLabel]="showXAxisLabel"
                    [showYAxisLabel]="showYAxisLabel"
                    [xAxis]="xAxis"
                    [yAxis]="yAxis"
                    [xAxisLabel]="xAxisLabel"
                    [yAxisLabel]="yAxisLabel"
                    [timeline]="timeline"
                    [results]="data"
                    [yScaleMin]="0"
                    [yScaleMax]="100"
                    [yAxisTickFormatting]="formatYAxis"
                    [curve]="curve"
                    [referenceLines]="[average]"
                    [showRefLines]="showAverage"
                    [showRefLabels]="showAverage"
                >
                    <ng-template #tooltipTemplate let-model="model">
                        <span>{{ model.series }} in {{ model.name }}: </span><br />
                        <b class="tooltip-header">{{ findAbsoluteValue(model) }} ({{ model.value }}%)</b>
                    </ng-template>
                    <ng-template #seriesTooltipTemplate let-model="model">
                        @if (model.length) {
                            <span> {{ model[0].name }}: {{ findAbsoluteValue(model[0]) }} </span>
                        }
                    </ng-template>
                </ngx-charts-line-chart>
            </div>
            @if (loading) {
                <h1 class="spinner">
                    <fa-icon [icon]="faSpinner" [spin]="true" />
                </h1>
            }
            @if (!startDateDisplayed || !showsCurrentWeek) {
                <fa-icon
                    [icon]="faArrowRight"
                    size="2x"
                    class="col-1 px-0 d-flex justify-content-start align-items-center"
                    role="button"
                    (click)="switchTimeSpan(RIGHT)"
                    [ngClass]="{ 'hide-arrow': showsCurrentWeek }"
                />
            }
        </div>
        <div class="col-md-10 offset-md-1 mt-4 justify-content-center d-flex align-items-center flex-column">
            <h5>{{ chartTime }}</h5>
            @if (course.startDate) {
                <div class="mb-2">
                    <div class="btn-group">
                        <div
                            class="btn"
                            [ngClass]="!showLifetimeOverview ? 'btn-primary selected' : 'btn-default'"
                            (click)="displayDefaultChartScope()"
                            ngbTooltip="{{ 'artemisApp.courseStatistics.scopeButton.recentWeekTooltip' | artemisTranslate }}"
                        >
                            {{ 'artemisApp.courseStatistics.scopeButton.recentWeekButton' | artemisTranslate }}
                        </div>
                        <div
                            class="btn"
                            [ngClass]="showLifetimeOverview ? 'btn-primary selected' : 'btn-default'"
                            (click)="displayLifetimeOverview()"
                            ngbTooltip="{{ 'artemisApp.courseStatistics.scopeButton.lifetimeOverviewTooltip' | artemisTranslate }}"
                        >
                            {{ 'artemisApp.courseStatistics.scopeButton.lifetimeOverviewButtonLabel' | artemisTranslate }}
=======
    <div class="d-flex flex-nowrap justify-content-center gap-2 mt-3">
        <a [routerLink]="['/course-management', course.id, 'course-statistics']" class="text-center">
            <h5>{{ 'artemisApp.courseStatistics.activeStudents' | artemisTranslate }}</h5>
        </a>
        <jhi-help-icon class="chart-explanation-tooltip" placement="right auto" text="artemisApp.courseStatistics.activeStudentsExplanation" />
    </div>
    @if (startDateAlreadyPassed) {
        <ng-container>
            <div>
                <div class="d-flex gap-3 justify-content-end me-3">
                    @if (course.startDate) {
                        <div class="d-flex">
                            <button
                                class="btn"
                                [disabled]="!showLifetimeOverview && displayedNumberOfWeeks === 4"
                                (click)="displayPeriodOverview(4)"
                                ngbTooltip="{{ 'artemisApp.courseStatistics.scopeButton.periodTooltip' | artemisTranslate: { amount: 4 } }}"
                            >
                                {{ 'artemisApp.courseStatistics.scopeButton.period' | artemisTranslate: { amount: 4 } }}
                            </button>
                            <button
                                class="btn"
                                [disabled]="!showLifetimeOverview && displayedNumberOfWeeks === 8"
                                (click)="displayPeriodOverview(8)"
                                ngbTooltip="{{ 'artemisApp.courseStatistics.scopeButton.periodTooltip' | artemisTranslate: { amount: 8 } }}"
                            >
                                {{ 'artemisApp.courseStatistics.scopeButton.period' | artemisTranslate: { amount: 8 } }}
                            </button>
                            <button
                                class="btn"
                                [disabled]="showLifetimeOverview"
                                (click)="displayLifetimeOverview()"
                                ngbTooltip="{{ 'artemisApp.courseStatistics.scopeButton.overviewTooltip' | artemisTranslate }}"
                            >
                                {{ 'artemisApp.courseStatistics.scopeButton.overview' | artemisTranslate }}
                            </button>
>>>>>>> 00ab52a8
                        </div>
                        <span class="pt-1">|</span>
                    }
                    <div class="d-flex gap-1">
                        <button class="btn" [disabled]="startDateDisplayed" (click)="switchTimeSpan(SwitchTimeSpanDirection.LEFT)">
                            <fa-icon [icon]="faArrowLeft" />
                        </button>
                        <button class="btn" [disabled]="showsCurrentWeek" (click)="switchTimeSpan(SwitchTimeSpanDirection.RIGHT)">
                            <fa-icon [icon]="faArrowRight" />
                        </button>
                    </div>
                </div>
                <div #containerRef class="d-flex mt-1 justify-content-center align-items-center h-99">
                    @if (!loading) {
                        <ngx-charts-line-chart
                            [view]="[containerRef.offsetWidth, 320]"
                            [scheme]="chartColor"
                            [showXAxisLabel]="true"
                            [xAxis]="true"
                            [yAxis]="true"
                            [xAxisLabel]="xAxisLabel"
                            [results]="data"
                            [yScaleMin]="0"
                            [yScaleMax]="100"
                            [yAxisTickFormatting]="formatYAxis"
                            [curve]="curve"
                            [referenceLines]="[average]"
                            [showRefLines]="true"
                            [showRefLabels]="true"
                        >
                            <ng-template #tooltipTemplate let-model="model">
                                <span>{{ model.series }} in {{ model.name }}: </span><br />
                                <b class="tooltip-header">{{ findAbsoluteValue(model) }} ({{ model.value }}%)</b>
                            </ng-template>
                            <ng-template #seriesTooltipTemplate let-model="model">
                                @if (model.length) {
                                    <span> {{ model[0].name }}: {{ findAbsoluteValue(model[0]) }} </span>
                                }
                            </ng-template>
                        </ngx-charts-line-chart>
                    } @else {
                        <h1 class="spinner">
                            <fa-icon [icon]="faSpinner" [spin]="true" />
                        </h1>
                    }
                </div>
            </div>
        </ng-container>
    } @else {
        <ng-template>
            <h4 class="text-center mt-3">{{ 'artemisApp.course.notStartedYet' | artemisTranslate }}</h4>
            <h3 class="text-center">{{ course.startDate | artemisDate }}</h3>
        </ng-template>
    }
</div><|MERGE_RESOLUTION|>--- conflicted
+++ resolved
@@ -1,94 +1,4 @@
 <div class="course-detail-parent-container col">
-<<<<<<< HEAD
-    <div class="row justify-content-center mt-3">
-        <div class="d-inline-flex flex-nowrap justify-content-center">
-            <a [routerLink]="['/course-management', course.id, 'course-statistics']" class="text-center">
-                <h5>{{ 'artemisApp.courseStatistics.activeStudents' | artemisTranslate }}</h5>
-            </a>
-            <jhi-help-icon class="chart-explanation-tooltip" placement="right auto" text="artemisApp.courseStatistics.activeStudentsExplanation" />
-        </div>
-    </div>
-    @if (startDateAlreadyPassed) {
-        <div class="row d-flex justify-content-center align-items-center flex-nowrap" style="flex: 1">
-            @if (!startDateDisplayed || !showsCurrentWeek) {
-                <fa-icon
-                    [icon]="faArrowLeft"
-                    size="2x"
-                    class="col-1 px-0 d-flex justify-content-end align-items-center"
-                    role="button"
-                    (click)="switchTimeSpan(LEFT)"
-                    [class.hide-arrow]="startDateDisplayed"
-                />
-            }
-            <div #containerRef class="chart col-md-10 mt-1 justify-content-center align-items-start h-99" [ngClass]="showsCurrentWeek && startDateDisplayed ? 'col-12' : 'col-10'">
-                <ngx-charts-line-chart
-                    [view]="[containerRef.offsetWidth, 320]"
-                    [scheme]="chartColor"
-                    [legend]="legend"
-                    [showXAxisLabel]="showXAxisLabel"
-                    [showYAxisLabel]="showYAxisLabel"
-                    [xAxis]="xAxis"
-                    [yAxis]="yAxis"
-                    [xAxisLabel]="xAxisLabel"
-                    [yAxisLabel]="yAxisLabel"
-                    [timeline]="timeline"
-                    [results]="data"
-                    [yScaleMin]="0"
-                    [yScaleMax]="100"
-                    [yAxisTickFormatting]="formatYAxis"
-                    [curve]="curve"
-                    [referenceLines]="[average]"
-                    [showRefLines]="showAverage"
-                    [showRefLabels]="showAverage"
-                >
-                    <ng-template #tooltipTemplate let-model="model">
-                        <span>{{ model.series }} in {{ model.name }}: </span><br />
-                        <b class="tooltip-header">{{ findAbsoluteValue(model) }} ({{ model.value }}%)</b>
-                    </ng-template>
-                    <ng-template #seriesTooltipTemplate let-model="model">
-                        @if (model.length) {
-                            <span> {{ model[0].name }}: {{ findAbsoluteValue(model[0]) }} </span>
-                        }
-                    </ng-template>
-                </ngx-charts-line-chart>
-            </div>
-            @if (loading) {
-                <h1 class="spinner">
-                    <fa-icon [icon]="faSpinner" [spin]="true" />
-                </h1>
-            }
-            @if (!startDateDisplayed || !showsCurrentWeek) {
-                <fa-icon
-                    [icon]="faArrowRight"
-                    size="2x"
-                    class="col-1 px-0 d-flex justify-content-start align-items-center"
-                    role="button"
-                    (click)="switchTimeSpan(RIGHT)"
-                    [ngClass]="{ 'hide-arrow': showsCurrentWeek }"
-                />
-            }
-        </div>
-        <div class="col-md-10 offset-md-1 mt-4 justify-content-center d-flex align-items-center flex-column">
-            <h5>{{ chartTime }}</h5>
-            @if (course.startDate) {
-                <div class="mb-2">
-                    <div class="btn-group">
-                        <div
-                            class="btn"
-                            [ngClass]="!showLifetimeOverview ? 'btn-primary selected' : 'btn-default'"
-                            (click)="displayDefaultChartScope()"
-                            ngbTooltip="{{ 'artemisApp.courseStatistics.scopeButton.recentWeekTooltip' | artemisTranslate }}"
-                        >
-                            {{ 'artemisApp.courseStatistics.scopeButton.recentWeekButton' | artemisTranslate }}
-                        </div>
-                        <div
-                            class="btn"
-                            [ngClass]="showLifetimeOverview ? 'btn-primary selected' : 'btn-default'"
-                            (click)="displayLifetimeOverview()"
-                            ngbTooltip="{{ 'artemisApp.courseStatistics.scopeButton.lifetimeOverviewTooltip' | artemisTranslate }}"
-                        >
-                            {{ 'artemisApp.courseStatistics.scopeButton.lifetimeOverviewButtonLabel' | artemisTranslate }}
-=======
     <div class="d-flex flex-nowrap justify-content-center gap-2 mt-3">
         <a [routerLink]="['/course-management', course.id, 'course-statistics']" class="text-center">
             <h5>{{ 'artemisApp.courseStatistics.activeStudents' | artemisTranslate }}</h5>
@@ -125,7 +35,6 @@
                             >
                                 {{ 'artemisApp.courseStatistics.scopeButton.overview' | artemisTranslate }}
                             </button>
->>>>>>> 00ab52a8
                         </div>
                         <span class="pt-1">|</span>
                     }
