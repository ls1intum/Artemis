--- conflicted
+++ resolved
@@ -7,7 +7,6 @@
             <jhi-help-icon class="chart-explanation-tooltip" placement="right auto" text="artemisApp.courseStatistics.activeStudentsExplanation"></jhi-help-icon>
         </div>
     </div>
-<<<<<<< HEAD
     <ng-container *ngIf="startDateAlreadyPassed; else courseNotStartedYet">
         <div class="row d-flex justify-content-center align-items-center flex-nowrap" style="flex: 1">
             <fa-icon
@@ -44,7 +43,9 @@
                         <b class="tooltip-header">{{ findAbsoluteValue(model) }} ({{ model.value }}%)</b>
                     </ng-template>
                     <ng-template #seriesTooltipTemplate let-model="model">
-                        <span> {{ model[0].name }}: {{ findAbsoluteValue(model[0]) }} </span>
+                        <ng-container *ngIf="model.length">
+                            <span> {{ model[0].name }}: {{ findAbsoluteValue(model[0]) }} </span>
+                        </ng-container>
                     </ng-template>
                 </ngx-charts-line-chart>
             </div>
@@ -59,41 +60,6 @@
                 (click)="switchTimeSpan(RIGHT)"
                 [ngClass]="showsCurrentWeek ? 'hide-arrow' : ''"
             ></fa-icon>
-=======
-    <div class="row d-flex justify-content-center align-items-center flex-nowrap" style="flex: 1">
-        <fa-icon [icon]="faArrowLeft" size="2x" class="col-md-1 d-flex justify-content-end align-items-center" role="button" (click)="switchTimeSpan(LEFT)"></fa-icon>
-        <div #containerRef class="chart col-md-9 mt-1 justify-content-center h-99">
-            <ngx-charts-line-chart
-                [view]="[containerRef.offsetWidth, 500]"
-                [scheme]="chartColor"
-                [legend]="legend"
-                [showXAxisLabel]="showXAxisLabel"
-                [showYAxisLabel]="showYAxisLabel"
-                [xAxis]="xAxis"
-                [yAxis]="yAxis"
-                [xAxisLabel]="xAxisLabel"
-                [yAxisLabel]="yAxisLabel"
-                [timeline]="timeline"
-                [results]="data"
-                [yScaleMin]="0"
-                [yScaleMax]="100"
-                [yAxisTickFormatting]="formatYAxis"
-                [curve]="curve"
-                [referenceLines]="[average]"
-                [showRefLines]="showAverage"
-                [showRefLabels]="showAverage"
-            >
-                <ng-template #tooltipTemplate let-model="model">
-                    <span>{{ model.series }} in {{ model.name }}: </span><br />
-                    <b class="tooltip-header">{{ findAbsoluteValue(model) }} ({{ model.value }}%)</b>
-                </ng-template>
-                <ng-template #seriesTooltipTemplate let-model="model">
-                    <ng-container *ngIf="model.length">
-                        <span> {{ model[0].name }}: {{ findAbsoluteValue(model[0]) }} </span>
-                    </ng-container>
-                </ng-template>
-            </ngx-charts-line-chart>
->>>>>>> dc609168
         </div>
         <div class="col-md-10 offset-md-1 text-center mt-4 justify-content-center">
             <h5>{{ chartTime }}</h5>
