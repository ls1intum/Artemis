<div class="doughnut mx-3">
    <a *ngIf="titleLink" [routerLink]="['/course-management', course.id, titleLink]">
        <h4 class="text-center">{{ 'artemisApp.course.detail.' + doughnutChartTitle + 'Title' | artemisTranslate }}</h4>
    </a>
    <h4 *ngIf="!titleLink" class="text-center">{{ 'artemisApp.course.detail.' + doughnutChartTitle + 'Title' | artemisTranslate }}</h4>
    <div class="doughnut-chart-container" [ngClass]="titleLink ? 'clickable' : ''" (click)="openCorrespondingPage()">
        <div class="doughnut-chart-text">
            <h2 *ngIf="receivedStats" class="text-center">{{ currentPercentage }}%</h2>
            <h4 *ngIf="receivedStats" class="text-center">{{ currentAbsolute }} / {{ currentMax }}</h4>
<<<<<<< HEAD
            <h1 *ngIf="!receivedStats" class="text-center spinner">
                <fa-icon [icon]="'spinner'" [spin]="true">&nbsp;</fa-icon>
=======
            <h1 *ngIf="!receivedStats" class="text-center" style="z-index: 1">
                <fa-icon [icon]="faSpinner" [spin]="true">&nbsp;</fa-icon>
>>>>>>> e7df5334
            </h1>
        </div>
        <ngx-charts-pie-chart [view]="[200, 200]" [results]="ngxData" [scheme]="ngxColor" [doughnut]="true" [tooltipText]="bindFormatting"> </ngx-charts-pie-chart>
    </div>
</div><|MERGE_RESOLUTION|>--- conflicted
+++ resolved
@@ -7,13 +7,8 @@
         <div class="doughnut-chart-text">
             <h2 *ngIf="receivedStats" class="text-center">{{ currentPercentage }}%</h2>
             <h4 *ngIf="receivedStats" class="text-center">{{ currentAbsolute }} / {{ currentMax }}</h4>
-<<<<<<< HEAD
-            <h1 *ngIf="!receivedStats" class="text-center spinner">
-                <fa-icon [icon]="'spinner'" [spin]="true">&nbsp;</fa-icon>
-=======
             <h1 *ngIf="!receivedStats" class="text-center" style="z-index: 1">
                 <fa-icon [icon]="faSpinner" [spin]="true">&nbsp;</fa-icon>
->>>>>>> e7df5334
             </h1>
         </div>
         <ngx-charts-pie-chart [view]="[200, 200]" [results]="ngxData" [scheme]="ngxColor" [doughnut]="true" [tooltipText]="bindFormatting"> </ngx-charts-pie-chart>
