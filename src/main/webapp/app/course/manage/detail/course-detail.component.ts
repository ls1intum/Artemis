--- conflicted
+++ resolved
@@ -27,11 +27,8 @@
     faWrench,
     faPersonChalkboard,
 } from '@fortawesome/free-solid-svg-icons';
-<<<<<<< HEAD
 import { CourseAdminService } from 'app/course/manage/course-admin.service';
-=======
 import { FeatureToggle } from 'app/shared/feature-toggle/feature-toggle.service';
->>>>>>> 148b06e1
 
 export enum DoughnutChartType {
     ASSESSMENT = 'ASSESSMENT',
