--- conflicted
+++ resolved
@@ -1,11 +1,7 @@
 import { Component, OnDestroy, OnInit } from '@angular/core';
 import { ActivatedRoute } from '@angular/router';
 import { HttpErrorResponse, HttpResponse } from '@angular/common/http';
-<<<<<<< HEAD
-import { PROFILE_ATHENA, PROFILE_LTI } from 'app/app.constants';
-=======
-import { PROFILE_IRIS, PROFILE_LTI } from 'app/app.constants';
->>>>>>> db18ec7a
+import { PROFILE_ATHENA, PROFILE_IRIS, PROFILE_LTI } from 'app/app.constants';
 import { ProfileService } from 'app/shared/layouts/profiles/profile.service';
 import { Subscription, firstValueFrom } from 'rxjs';
 import { Course } from 'app/entities/course.model';
@@ -57,11 +53,8 @@
     irisHestiaEnabled = false;
     irisCodeEditorEnabled = false;
     ltiEnabled = false;
-<<<<<<< HEAD
     isAthenaEnabled = false;
-=======
     tutorialEnabled = false;
->>>>>>> db18ec7a
 
     isAdmin = false;
 
@@ -95,25 +88,11 @@
     /**
      * On init load the course information and subscribe to listen for changes in courses.
      */
-<<<<<<< HEAD
-    ngOnInit() {
-        this.profileService.getProfileInfo().subscribe((profileInfo) => {
-            this.ltiEnabled = profileInfo.activeProfiles.includes(PROFILE_LTI);
-            this.isAthenaEnabled = profileInfo.activeProfiles.includes(PROFILE_ATHENA);
-            this.irisEnabled = profileInfo.activeProfiles.includes('iris');
-            if (this.irisEnabled) {
-                this.irisSettingsService.getGlobalSettings().subscribe((settings) => {
-                    this.irisChatEnabled = settings?.irisChatSettings?.enabled ?? false;
-                    this.irisHestiaEnabled = settings?.irisHestiaSettings?.enabled ?? false;
-                    this.irisCodeEditorEnabled = settings?.irisCodeEditorSettings?.enabled ?? false;
-                });
-            }
-        });
-=======
     async ngOnInit() {
         this.tutorialEnabled = await firstValueFrom(this.featureToggleService.getFeatureToggleActive(FeatureToggle.TutorialGroups));
         const profileInfo = await firstValueFrom(this.profileService.getProfileInfo());
         this.ltiEnabled = profileInfo?.activeProfiles.includes(PROFILE_LTI);
+        this.isAthenaEnabled = profileInfo.activeProfiles.includes(PROFILE_ATHENA);
         this.irisEnabled = profileInfo?.activeProfiles.includes(PROFILE_IRIS);
         if (this.irisEnabled) {
             const irisSettings = await firstValueFrom(this.irisSettingsService.getGlobalSettings());
@@ -121,7 +100,6 @@
             this.irisHestiaEnabled = irisSettings?.irisHestiaSettings?.enabled ?? false;
             this.irisCodeEditorEnabled = irisSettings?.irisCodeEditorSettings?.enabled ?? false;
         }
->>>>>>> db18ec7a
         this.route.data.subscribe(({ course }) => {
             if (course) {
                 this.course = course;
@@ -227,6 +205,18 @@
         return [];
     }
 
+    getAthenaDetails(): Detail[] {
+        const athenaDetails: Detail[] = [];
+        if (this.isAthenaEnabled) {
+            athenaDetails.push({
+                type: DetailType.Boolean,
+                title: 'artemisApp.course.restrictedAthenaModulesAccess.label',
+                data: { boolean: this.course.restrictedAthenaModulesAccess },
+            });
+        }
+        return athenaDetails;
+    }
+
     getIrisDetails(): Detail[] {
         const irisDetails: Detail[] = [];
         if (this.irisEnabled && this.irisChatEnabled) {
@@ -252,6 +242,7 @@
 
     getModeDetailSection(): DetailOverviewSection {
         const complaintsDetails = this.getComplaintsDetails();
+        const athenaDetails = this.getAthenaDetails();
         const irisDetails = this.getIrisDetails();
 
         const details: Detail[] = [
@@ -272,6 +263,7 @@
                 data: { boolean: this.course.testCourse },
             },
             ...complaintsDetails,
+            ...athenaDetails,
             ...irisDetails,
         ];
 
