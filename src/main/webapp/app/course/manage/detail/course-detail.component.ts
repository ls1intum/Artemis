--- conflicted
+++ resolved
@@ -27,11 +27,8 @@
     faWrench,
     faPersonChalkboard,
 } from '@fortawesome/free-solid-svg-icons';
-<<<<<<< HEAD
+import { FeatureToggle } from 'app/shared/feature-toggle/feature-toggle.service';
 import { ProfileToggle } from 'app/shared/profile-toggle/profile-toggle.service';
-=======
-import { FeatureToggle } from 'app/shared/feature-toggle/feature-toggle.service';
->>>>>>> 69949599
 
 export enum DoughnutChartType {
     ASSESSMENT = 'ASSESSMENT',
