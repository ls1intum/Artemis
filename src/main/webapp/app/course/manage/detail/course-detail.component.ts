--- conflicted
+++ resolved
@@ -11,14 +11,11 @@
 import { CourseManagementDetailViewDto } from 'app/course/manage/course-management-detail-view-dto.model';
 import { ARTEMIS_DEFAULT_COLOR } from 'app/app.constants';
 import { onError } from 'app/shared/util/global.utils';
-<<<<<<< HEAD
+import { AlertService } from 'app/core/util/alert.service';
+import { EventManager } from 'app/core/util/event-manager.service';
 import { NgbModal } from '@ng-bootstrap/ng-bootstrap';
 import { TranslateService } from '@ngx-translate/core';
 import { CheckType, ConsistencyCheckComponent } from 'app/shared/consistency-check/consistency-check.component';
-=======
-import { AlertService } from 'app/core/util/alert.service';
-import { EventManager } from 'app/core/util/event-manager.service';
->>>>>>> a8413cda
 
 export enum DoughnutChartType {
     ASSESSMENT = 'ASSESSMENT',
@@ -57,13 +54,9 @@
         private courseService: CourseManagementService,
         private route: ActivatedRoute,
         private router: Router,
-<<<<<<< HEAD
-        private jhiAlertService: JhiAlertService,
+        private alertService: AlertService,
         private translateService: TranslateService,
         private modalService: NgbModal,
-=======
-        private alertService: AlertService,
->>>>>>> a8413cda
     ) {}
 
     /**
