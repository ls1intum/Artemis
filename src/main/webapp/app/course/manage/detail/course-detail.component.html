--- conflicted
+++ resolved
@@ -268,6 +268,17 @@
                         [innerHTML]="course.courseInformationSharingMessagingCodeOfConduct | htmlForMarkdown"
                     ></dd>
                 }
+                @if (this.isAthenaEnabled) {
+                    <dt><span jhiTranslate="artemisApp.course.restrictedAthenaModulesAccess.label">Access to Restricted Athena Modules Enabled</span></dt>
+                    <dd id="course-restricted-athena-module-access">
+                        @if (this.course.restrictedAthenaModulesAccess) {
+                            <span>{{ 'global.generic.yes' | artemisTranslate }}</span>
+                        }
+                        @if (!this.course.restrictedAthenaModulesAccess) {
+                            <span>{{ 'global.generic.no' | artemisTranslate }}</span>
+                        }
+                    </dd>
+                }
                 @if (irisEnabled && irisChatEnabled) {
                     <div>
                         <dt><span jhiTranslate="artemisApp.iris.settings.subSettings.enabled.chat">Iris Chat</span></dt>
@@ -275,86 +286,6 @@
                             <jhi-iris-enabled [course]="course" [irisSubSettingsType]="CHAT" [disabled]="!isAdmin"></jhi-iris-enabled>
                         </dd>
                     </div>
-<<<<<<< HEAD
-                </dd>
-            </ng-container>
-            <ng-container *ngIf="course.complaintsEnabled">
-                <dt><span jhiTranslate="artemisApp.course.maxComplaints.title">Maximum amount of complaints per student</span></dt>
-                <dd id="course-max-complaints">
-                    <span>{{ course.maxComplaints || '-' }}</span>
-                </dd>
-                <dt><span jhiTranslate="artemisApp.course.maxTeamComplaints.title">Maximum amount of complaints per team</span></dt>
-                <dd id="course-max-team-complaints">
-                    <span>{{ course.maxTeamComplaints || '-' }}</span>
-                </dd>
-                <dt><span jhiTranslate="artemisApp.course.maxComplaintTimeDays.title">Due date for complaints in days after result date</span></dt>
-                <dd id="course-max-time-days">
-                    <span>{{ course.maxComplaintTimeDays || '-' }}</span>
-                </dd>
-                <dt><span jhiTranslate="artemisApp.course.maxComplaintTextLimit.title">Maximum number of characters per complaint</span></dt>
-                <dd id="course-max-complaint-text-limit">
-                    <span>{{ course.maxComplaintTextLimit || '-' }}</span>
-                </dd>
-                <dt><span jhiTranslate="artemisApp.course.maxComplaintResponseTextLimit.title">Maximum number of characters per complaint response</span></dt>
-                <dd id="course-max-complaint-response-text-limit">
-                    <span>{{ course.maxComplaintResponseTextLimit || '-' }}</span>
-                </dd>
-            </ng-container>
-            <ng-container *ngIf="course.requestMoreFeedbackEnabled">
-                <dt><span jhiTranslate="artemisApp.course.maxRequestMoreFeedbackTimeDays.title">Due date for more feedback requests in days after result date</span></dt>
-                <dd id="course-max-request-more-feedback-days">
-                    <span>{{ course.maxRequestMoreFeedbackTimeDays || '-' }}</span>
-                </dd>
-            </ng-container>
-            <dt><span jhiTranslate="artemisApp.course.courseCommunicationSetting.communicationEnabled.label">Communication Enabled</span></dt>
-            <dd id="course-communication-enabled">
-                <span *ngIf="this.communicationEnabled">{{ 'global.generic.yes' | artemisTranslate }}</span>
-                <span *ngIf="!this.communicationEnabled">{{ 'global.generic.no' | artemisTranslate }}</span>
-            </dd>
-            <dt><span jhiTranslate="artemisApp.course.courseCommunicationSetting.messagingEnabled.label">Messaging Enabled</span></dt>
-            <dd id="course-messaging-enabled">
-                <span *ngIf="this.messagingEnabled">{{ 'global.generic.yes' | artemisTranslate }}</span>
-                <span *ngIf="!this.messagingEnabled">{{ 'global.generic.no' | artemisTranslate }}</span>
-            </dd>
-            <ng-container *ngIf="this.messagingEnabled">
-                <dt><span jhiTranslate="artemisApp.course.courseCommunicationSetting.messagingEnabled.codeOfConduct">Messaging Code of Conduct</span></dt>
-                <dd
-                    id="course-code-of-conduct"
-                    class="markdown-preview editor-outline-background"
-                    [innerHTML]="course.courseInformationSharingMessagingCodeOfConduct | htmlForMarkdown"
-                ></dd>
-            </ng-container>
-            <!--            TODO: Add info about athena-->
-            <div *ngIf="isAthenaEnabled">
-                <dt><span jhiTranslate="artemisApp.course.restrictedAthenaModulesAccess.label">Access to Restricted Athena Modules Enabled</span></dt>
-                <dd id="course-restricted-athena-module-access">
-                    <span *ngIf="this.course.restrictedAthenaModulesAccess">{{ 'global.generic.yes' | artemisTranslate }}</span>
-                    <span *ngIf="!this.course.restrictedAthenaModulesAccess">{{ 'global.generic.no' | artemisTranslate }}</span>
-                </dd>
-            </div>
-            <div *ngIf="irisEnabled && irisChatEnabled">
-                <dt><span jhiTranslate="artemisApp.iris.settings.subSettings.enabled.chat">Iris Chat</span></dt>
-                <dd>
-                    <jhi-iris-enabled [course]="course" [irisSubSettingsType]="CHAT" [disabled]="!isAdmin"></jhi-iris-enabled>
-                </dd>
-            </div>
-            <!-- TODO: Enable in future PR -->
-            <div *ngIf="false && irisEnabled && irisHestiaEnabled">
-                <dt><span jhiTranslate="artemisApp.iris.settings.subSettings.enabled.hesita">Iris Hestia</span></dt>
-                <dd>
-                    <jhi-iris-enabled [course]="course" [irisSubSettingsType]="HESTIA" [disabled]="!isAdmin"></jhi-iris-enabled>
-                </dd>
-            </div>
-            <!-- TODO: Enable in future PR -->
-            <div *ngIf="false && irisEnabled && irisCodeEditorEnabled">
-                <dt><span jhiTranslate="artemisApp.iris.settings.subSettings.enabled.codeEditor">Iris CodeEditor</span></dt>
-                <dd>
-                    <jhi-iris-enabled [course]="course" [irisSubSettingsType]="CODE_EDITOR" [disabled]="!isAdmin"></jhi-iris-enabled>
-                </dd>
-            </div>
-        </dl>
-    </div>
-=======
                 }
                 <!-- TODO: Enable in future PR -->
                 @if (false && irisEnabled && irisHestiaEnabled) {
@@ -377,5 +308,4 @@
             </dl>
         </div>
     }
->>>>>>> 8373129f
 </div>