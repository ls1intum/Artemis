--- conflicted
+++ resolved
@@ -63,15 +63,9 @@
             </a>
             <div class="ms-auto">
                 <a
-<<<<<<< HEAD
-                    *ngIf="course.studentQuestionsEnabled && course.isAtLeastTutor"
-                    [routerLink]="['/course-management', course.id!, 'questions']"
-                    class="tab-item btn btn-primary btn-md ms-1 me-1"
-=======
                     *ngIf="course.postsEnabled && course.isAtLeastTutor"
                     [routerLink]="['/course-management', course.id!, 'posts']"
-                    class="tab-item btn btn-primary btn-md ml-1 mr-1"
->>>>>>> 10ae5019
+                    class="tab-item btn btn-primary btn-md ms-1 me-1"
                 >
                     <fa-icon [icon]="'comment'"></fa-icon>
                     <span jhiTranslate="entity.action.questionsAndAnswers">Q&A</span>
