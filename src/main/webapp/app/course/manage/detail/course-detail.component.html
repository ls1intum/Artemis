<div class="row justify-content-center">
    <div *ngIf="course" class="col-12">
        <div class="row">
            <div class="col-xxl-4">
                <div class="row">
                    <jhi-course-detail-doughnut-chart
                        class="doughnut-container col-md-6 my-3"
                        [course]="course"
                        [contentType]="DoughnutChartType.ASSESSMENT"
                        [currentPercentage]="courseDTO?.currentPercentageAssessments"
                        [currentAbsolute]="courseDTO?.currentAbsoluteAssessments"
                        [currentMax]="courseDTO?.currentMaxAssessments"
                    ></jhi-course-detail-doughnut-chart>
                    <jhi-course-detail-doughnut-chart
                        class="doughnut-container col-md-6 my-3"
                        [course]="course"
                        [contentType]="DoughnutChartType.COMPLAINTS"
                        [currentPercentage]="courseDTO?.currentPercentageComplaints"
                        [currentAbsolute]="courseDTO?.currentAbsoluteComplaints"
                        [currentMax]="courseDTO?.currentMaxComplaints"
                    ></jhi-course-detail-doughnut-chart>
                </div>
                <div class="row">
                    <jhi-course-detail-doughnut-chart
                        class="doughnut-container col-md-6 my-3"
                        [course]="course"
                        [contentType]="DoughnutChartType.FEEDBACK"
                        [currentPercentage]="courseDTO?.currentPercentageMoreFeedbacks"
                        [currentAbsolute]="courseDTO?.currentAbsoluteMoreFeedbacks"
                        [currentMax]="courseDTO?.currentMaxMoreFeedbacks"
                    ></jhi-course-detail-doughnut-chart>
                    <jhi-course-detail-doughnut-chart
                        class="doughnut-container col-md-6 my-3"
                        [course]="course"
                        [contentType]="DoughnutChartType.AVERAGE_COURSE_SCORE"
                        [currentPercentage]="courseDTO?.currentPercentageAverageScore"
                        [currentAbsolute]="courseDTO?.currentAbsoluteAverageScore"
                        [currentMax]="courseDTO?.currentMaxAverageScore"
                    ></jhi-course-detail-doughnut-chart>
                </div>
            </div>
            <jhi-course-detail-line-chart
                class="col-xxl-8"
                [course]="course"
                [numberOfStudentsInCourse]="course.numberOfStudents!"
                [initialStats]="activeStudents"
            ></jhi-course-detail-line-chart>
        </div>
        <hr />
        <div>
            <h2><span jhiTranslate="artemisApp.course.detail.title">Course Details:</span></h2>
        </div>
        <hr />
        <dl class="row-md jh-entity-details">
            <dt><span jhiTranslate="artemisApp.course.title">Title</span></dt>
            <dd id="course-title">
                <span>{{ course.title }}</span>
            </dd>
            <dt><span jhiTranslate="artemisApp.course.shortName">Short Name</span></dt>
            <dd id="course-short-name">
                <span>{{ course.shortName }}</span>
            </dd>
            <!--
                For users which are at least instructor we show the group name including a link to the course user group management,
                where new users can be added to the group, since they have the permission to add/remove users to/from the group
            -->
            <div *ngIf="course.isAtLeastInstructor; else groupsWithoutLink">
                <dt><span jhiTranslate="artemisApp.course.studentGroupName">Student Group Name</span></dt>
                <dd id="course-student-group-name">
                    <a [routerLink]="['/course-management', course.id, 'groups', 'students']" id="add-students"> {{ course.studentGroupName }} ({{ course.numberOfStudents }})</a>
                </dd>
                <dt><span jhiTranslate="artemisApp.course.teachingAssistantGroupName">Teaching Assistant Group Name</span></dt>
                <dd id="course-tutor-group-name">
                    <a [routerLink]="['/course-management', course.id, 'groups', 'tutors']" id="add-tutors">
                        {{ course.teachingAssistantGroupName }} ({{ course.numberOfTeachingAssistants }})</a
                    >
                </dd>
                <dt><span jhiTranslate="artemisApp.course.editorGroupName">Editor Group Name</span></dt>
                <dd id="course-editor-group-name">
                    <a [routerLink]="['/course-management', course.id, 'groups', 'editors']" id="add-editors"> {{ course.editorGroupName }} ({{ course.numberOfEditors }})</a>
                </dd>
                <dt><span jhiTranslate="artemisApp.course.instructorGroupName">Instructor Group Name</span></dt>
                <dd id="course-instructor-group-name">
                    <a [routerLink]="['/course-management', course.id, 'groups', 'instructors']" id="add-instructors">
                        {{ course.instructorGroupName }} ({{ course.numberOfInstructors }})</a
                    >
                </dd>
            </div>
            <!--
                For users which are not at least instructor we just show the group names without the link to the course user management page,
                since they don't have the permission to add/remove users to/from the group
            -->
            <ng-template #groupsWithoutLink>
                <div>
                    <dt><span jhiTranslate="artemisApp.course.studentGroupName">Student Group Name</span></dt>
                    <dd>
                        <span>{{ course.studentGroupName }}</span>
                    </dd>
                    <dt><span jhiTranslate="artemisApp.course.teachingAssistantGroupName">Teaching Assistant Group Name</span></dt>
                    <dd>
                        <span>{{ course.teachingAssistantGroupName }}</span>
                    </dd>
                    <dt><span jhiTranslate="artemisApp.course.editorGroupName">Editor Group Name</span></dt>
                    <dd>
                        <span>{{ course.editorGroupName }}</span>
                    </dd>
                    <dt><span jhiTranslate="artemisApp.course.instructorGroupName">Instructor Group Name</span></dt>
                    <dd>
                        <span>{{ course.instructorGroupName }}</span>
                    </dd>
                </div>
            </ng-template>
            <dt><span jhiTranslate="artemisApp.course.startDate">Start Date</span></dt>
            <dd id="course-start-date">
                <span>{{ course.startDate | artemisDate }}</span>
            </dd>
            <dt><span jhiTranslate="artemisApp.course.endDate">End Date</span></dt>
            <dd id="course-end-date">
                <span>{{ course.endDate | artemisDate }}</span>
            </dd>
            <dt><span jhiTranslate="artemisApp.course.semester">Semester</span></dt>
            <dd id="course-semester">
                <span *ngIf="course.semester && course.semester !== ''">{{ course.semester }}</span>
                <span *ngIf="!course.semester || course.semester === ''">{{ 'global.generic.unset' | artemisTranslate }}</span>
            </dd>
            <dt><span jhiTranslate="artemisApp.course.defaultProgrammingLanguage">Default Programming Language</span></dt>
            <dd id="course-programming-language">
                <span *ngIf="course.defaultProgrammingLanguage">{{ course.defaultProgrammingLanguage }}</span>
                <span *ngIf="!course.defaultProgrammingLanguage">{{ 'global.generic.unset' | artemisTranslate }}</span>
            </dd>
            <dt><span jhiTranslate="artemisApp.course.testCourse.title">Test Course</span></dt>
            <dd id="course-test-course">
                <span *ngIf="course.testCourse">{{ 'global.generic.yes' | artemisTranslate }}</span>
                <span *ngIf="!course.testCourse">{{ 'global.generic.no' | artemisTranslate }}</span>
            </dd>
            <dt><span jhiTranslate="artemisApp.course.onlineCourse.title">Online Course</span></dt>
            <dd id="course-online-course">
                <span *ngIf="course.onlineCourse">{{ 'global.generic.yes' | artemisTranslate }}</span>
                <span *ngIf="!course.onlineCourse">{{ 'global.generic.no' | artemisTranslate }}</span>
            </dd>
            <ng-container *ngIf="course.onlineCourse && course.isAtLeastInstructor">
                <dd>
                    <a [routerLink]="['/course-management', course?.id, 'lti-configuration']">LTI Configuration</a>
                </dd>
            </ng-container>
<<<<<<< HEAD
            <dt><span jhiTranslate="artemisApp.course.registrationEnabled.title">Student Course Registration Enabled</span></dt>
            <dd id="course-enrollment-enabled">
                <span *ngIf="course.enrollmentEnabled">{{ 'global.generic.yes' | artemisTranslate }}</span>
                <span *ngIf="!course.enrollmentEnabled">{{ 'global.generic.no' | artemisTranslate }}</span>
            </dd>
            <dt *ngIf="course.enrollmentEnabled"><span jhiTranslate="artemisApp.course.enrollmentStartDate">Enrollment Start</span></dt>
            <dd *ngIf="course.enrollmentEnabled" id="course-enrollment-start-date">
                <span>{{ course.enrollmentStartDate | artemisDate }}</span>
            </dd>
            <dt *ngIf="course.enrollmentEnabled"><span jhiTranslate="artemisApp.course.enrollmentEndDate">Enrollment End</span></dt>
            <dd *ngIf="course.enrollmentEnabled" id="course-enrollment-end-date">
                <span>{{ course.enrollmentEndDate | artemisDate }}</span>
            </dd>
            <dt><span jhiTranslate="artemisApp.course.unenrollmentEnabled.title">Student Course Unenrollment Enabled</span></dt>
            <dd *ngIf="course.enrollmentEnabled" id="course-unenrollment-enabled">
                <span *ngIf="course.unenrollmentEnabled">{{ 'global.generic.yes' | artemisTranslate }}</span>
                <span *ngIf="!course.unenrollmentEnabled">{{ 'global.generic.no' | artemisTranslate }}</span>
            </dd>
            <dt *ngIf="course.unenrollmentEnabled"><span jhiTranslate="artemisApp.course.unenrollmentEndDate">Latest date to unenroll</span></dt>
            <dd *ngIf="course.unenrollmentEnabled" id="course-unenrollment-end-date">
                <span>{{ course.unenrollmentEndDate | artemisDate }}</span>
            </dd>
            <dt><span jhiTranslate="artemisApp.course.presentationScoreEnabled.title">Presentation Score Enabled</span></dt>
            <dd id="course-presentation-score-enabled">
                <span *ngIf="course.presentationScore !== 0">{{ 'global.generic.yes' | artemisTranslate }}</span>
                <span *ngIf="course.presentationScore === 0">{{ 'global.generic.no' | artemisTranslate }}</span>
            </dd>
=======
>>>>>>> 6b6e7cb4
            <ng-container [jhiFeatureToggleLink]="FeatureToggle.TutorialGroups">
                <dt>
                    <span>{{ 'artemisApp.forms.configurationForm.timeZoneInput.label' | artemisTranslate }} </span>
                    <span class="badge rounded-pill text-bg-warning ms-1">BETA</span>
                </dt>
                <dd>
                    <span *ngIf="course.timeZone">{{ course.timeZone }}</span>
                    <span *ngIf="!course.timeZone">{{ 'global.generic.unset' | artemisTranslate }}</span>
                    <div class="form-text">
                        {{ 'artemisApp.forms.configurationForm.timeZoneInput.beta' | artemisTranslate }}
                    </div>
                </dd>
            </ng-container>
            <ng-container *ngIf="course.maxComplaints !== 0">
                <dt><span jhiTranslate="artemisApp.course.maxComplaints.title">Maximum amount of complaints per student</span></dt>
                <dd id="course-max-complaints">
                    <span>{{ course.maxComplaints }}</span>
                </dd>
            </ng-container>
            <ng-container *ngIf="course.maxTeamComplaints !== 0">
                <dt><span jhiTranslate="artemisApp.course.maxTeamComplaints.title">Maximum amount of complaints per team</span></dt>
                <dd id="course-max-team-complaints">
                    <span>{{ course.maxTeamComplaints }}</span>
                </dd>
            </ng-container>
            <ng-container *ngIf="course.maxComplaintTimeDays !== 0">
                <dt><span jhiTranslate="artemisApp.course.maxComplaintTimeDays.title">Deadline for complaints in days after result date</span></dt>
                <dd id="course-max-time-days">
                    <span>{{ course.maxComplaintTimeDays }}</span>
                </dd>
            </ng-container>
            <ng-container *ngIf="course.maxRequestMoreFeedbackTimeDays !== 0">
                <dt><span jhiTranslate="artemisApp.course.maxRequestMoreFeedbackTimeDays.title">Deadline for more feedback requests in days after result date</span></dt>
                <dd id="course-max-request-more-feedback-days">
                    <span>{{ course.maxRequestMoreFeedbackTimeDays }}</span>
                </dd>
            </ng-container>
        </dl>
    </div>
</div><|MERGE_RESOLUTION|>--- conflicted
+++ resolved
@@ -143,7 +143,6 @@
                     <a [routerLink]="['/course-management', course?.id, 'lti-configuration']">LTI Configuration</a>
                 </dd>
             </ng-container>
-<<<<<<< HEAD
             <dt><span jhiTranslate="artemisApp.course.registrationEnabled.title">Student Course Registration Enabled</span></dt>
             <dd id="course-enrollment-enabled">
                 <span *ngIf="course.enrollmentEnabled">{{ 'global.generic.yes' | artemisTranslate }}</span>
@@ -171,8 +170,6 @@
                 <span *ngIf="course.presentationScore !== 0">{{ 'global.generic.yes' | artemisTranslate }}</span>
                 <span *ngIf="course.presentationScore === 0">{{ 'global.generic.no' | artemisTranslate }}</span>
             </dd>
-=======
->>>>>>> 6b6e7cb4
             <ng-container [jhiFeatureToggleLink]="FeatureToggle.TutorialGroups">
                 <dt>
                     <span>{{ 'artemisApp.forms.configurationForm.timeZoneInput.label' | artemisTranslate }} </span>
