<div *ngIf="course">
    <jhi-header-course [course]="course"></jhi-header-course>
    <div class="tab-bar">
        <a class="tab-link" [routerLink]="['/course-management', course.id, 'exams']" routerLinkActive="active">
            <fa-icon [icon]="faGraduationCap"></fa-icon>
            <span jhiTranslate="artemisApp.courseOverview.menu.exams">Exams</span>
        </a>
        <a class="tab-link" [routerLink]="['/course-management', course.id, 'exercises']" routerLinkActive="active">
            <fa-icon [icon]="faListAlt"></fa-icon>
            <span jhiTranslate="artemisApp.courseOverview.menu.exercises">Exercise</span>
        </a>
        <a class="tab-link" *ngIf="course.isAtLeastEditor" [routerLink]="['/course-management', course.id, 'lectures']" id="lectures" routerLinkActive="active">
            <fa-icon [icon]="faFilePdf"></fa-icon>
            <span jhiTranslate="artemisApp.courseOverview.menu.lectures">Lectures</span>
        </a>
        <a class="tab-link" *ngIf="course.isAtLeastInstructor" [routerLink]="['/course-management', course.id, 'competency-management']" routerLinkActive="active">
            <fa-icon [icon]="faFlag"></fa-icon>
            <span jhiTranslate="artemisApp.competency.competencyButton">Competencies</span>
        </a>
        <a class="tab-link" *ngIf="course.isAtLeastTutor" [routerLink]="['/course-management', course.id, 'course-statistics']" routerLinkActive="active">
            <fa-icon [icon]="faChartBar"></fa-icon>
            <span jhiTranslate="artemisApp.courseOverview.menu.statistics">Statistics</span>
        </a>
        <a
<<<<<<< HEAD
            *ngIf="course.isAtLeastInstructor"
            [routerLink]="['/course-management', course.id, 'learning-path-management']"
            class="tab-item btn btn-primary btn-md ms-1"
            routerLinkActive="active"
        >
            <fa-icon [icon]="faNetworkWired"></fa-icon>
            <span jhiTranslate="artemisApp.learningPath.learningPathButton">Learning Paths</span>
        </a>
        <a
=======
            class="tab-link"
>>>>>>> e2c9344b
            [jhiFeatureToggleLink]="FeatureToggle.TutorialGroups"
            *ngIf="course.isAtLeastInstructor"
            [routerLink]="['/course-management', course.id, 'tutorial-groups']"
            routerLinkActive="active"
            [class.active]="shouldHighlightTutorialsLink()"
        >
            <fa-icon [icon]="faPersonChalkboard"></fa-icon>
            <span jhiTranslate="artemisApp.entities.tutorialGroup.plural"></span>
        </a>
        <a class="tab-link" *ngIf="isCommunicationEnabled(course) && course.isAtLeastTutor" [routerLink]="['/courses', course.id, 'discussion']" routerLinkActive="active">
            <fa-icon [icon]="faComment"></fa-icon>
            <span jhiTranslate="artemisApp.metis.communication.label">Communication</span>
            <fa-icon [icon]="faArrowUpRightFromSquare"></fa-icon>
        </a>
        <a class="tab-link" *ngIf="isMessagingEnabled(course) && course.isAtLeastTutor" [routerLink]="['/courses', course.id, 'messages']" routerLinkActive="active">
            <fa-icon [icon]="faComments"></fa-icon>
            <span jhiTranslate="artemisApp.courseOverview.menu.messages">Messages</span>
            <fa-icon [icon]="faArrowUpRightFromSquare"></fa-icon>
        </a>
        <a
            class="tab-link"
            [routerLink]="['/course-management', course.id, 'assessment-dashboard']"
            id="assessment-dashboard"
            routerLinkActive="active"
            [class.active]="shouldHighlightAssessmentLink()"
        >
            <fa-icon [icon]="faUserCheck"></fa-icon>
            <span jhiTranslate="entity.action.assessmentDashboard">Assessment</span>
        </a>
        <div class="controls" *ngIf="shouldShowControlButtons()">
            <button
                *ngIf="course.isAtLeastInstructor"
                id="edit-course"
                [routerLink]="['/course-management', course.id, 'edit']"
                class="btn btn-warning btn-md"
                routerLinkActive="active"
            >
                <fa-icon [icon]="faWrench"></fa-icon>&nbsp;<span jhiTranslate="entity.action.edit">Edit</span>
            </button>
            <jhi-course-exam-archive-button *ngIf="course.isAtLeastInstructor" [archiveMode]="'Course'" [course]="course" class="archive-button"></jhi-course-exam-archive-button>
            <button
                id="delete-course"
                *jhiHasAnyAuthority="['ROLE_ADMIN']"
                [buttonSize]="ButtonSize.MEDIUM"
                jhiDeleteButton
                [entityTitle]="course.title || ''"
                deleteQuestion="artemisApp.course.delete.question"
                deleteConfirmationText="artemisApp.course.delete.typeNameToConfirm"
                (delete)="deleteCourse(course.id!)"
                [dialogError]="dialogError$"
                style="margin-right: 0 !important"
            >
                <fa-icon [icon]="faTimes"></fa-icon>
            </button>
        </div>
    </div>
</div>
<router-outlet></router-outlet><|MERGE_RESOLUTION|>--- conflicted
+++ resolved
@@ -21,20 +21,12 @@
             <fa-icon [icon]="faChartBar"></fa-icon>
             <span jhiTranslate="artemisApp.courseOverview.menu.statistics">Statistics</span>
         </a>
-        <a
-<<<<<<< HEAD
-            *ngIf="course.isAtLeastInstructor"
-            [routerLink]="['/course-management', course.id, 'learning-path-management']"
-            class="tab-item btn btn-primary btn-md ms-1"
-            routerLinkActive="active"
-        >
+        <a class="tab-link" *ngIf="course.isAtLeastInstructor" [routerLink]="['/course-management', course.id, 'learning-path-management']" routerLinkActive="active">
             <fa-icon [icon]="faNetworkWired"></fa-icon>
             <span jhiTranslate="artemisApp.learningPath.learningPathButton">Learning Paths</span>
         </a>
         <a
-=======
             class="tab-link"
->>>>>>> e2c9344b
             [jhiFeatureToggleLink]="FeatureToggle.TutorialGroups"
             *ngIf="course.isAtLeastInstructor"
             [routerLink]="['/course-management', course.id, 'tutorial-groups']"
