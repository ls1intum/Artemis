@if (course) {
    <div>
        <jhi-header-course [course]="course"></jhi-header-course>
        <div class="tab-bar">
            <a class="tab-link" [routerLink]="['/course-management', course.id, 'exams']" routerLinkActive="active">
                <fa-icon [icon]="faGraduationCap"></fa-icon>
                <span class="tab-link-text" jhiTranslate="artemisApp.courseOverview.menu.exams">Exams</span>
            </a>
            <a class="tab-link" [routerLink]="['/course-management', course.id, 'exercises']" routerLinkActive="active">
                <fa-icon [icon]="faListAlt"></fa-icon>
                <span class="tab-link-text" jhiTranslate="artemisApp.courseOverview.menu.exercises">Exercise</span>
            </a>
            @if (course.isAtLeastEditor) {
                <a class="tab-link" [routerLink]="['/course-management', course.id, 'lectures']" id="lectures" routerLinkActive="active">
                    <fa-icon [icon]="faFilePdf"></fa-icon>
                    <span class="tab-link-text" jhiTranslate="artemisApp.courseOverview.menu.lectures">Lectures</span>
                </a>
            }
            <a class="tab-link" [routerLink]="['/course-management', course.id, 'course-statistics']" routerLinkActive="active">
                <fa-icon [icon]="faChartBar"></fa-icon>
                <span class="tab-link-text" jhiTranslate="artemisApp.courseOverview.menu.statistics">Statistics</span>
            </a>
            @if (isCommunicationEnabled) {
                <a class="tab-link" [routerLink]="['/courses', course.id, 'discussion']" routerLinkActive="active">
                    <fa-icon [icon]="faComment"></fa-icon>
                    <span class="tab-link-text" jhiTranslate="artemisApp.metis.communication.label">Communication</span>
                    <fa-icon [icon]="faArrowUpRightFromSquare"></fa-icon>
                </a>
            }
            @if (course.isAtLeastInstructor && irisEnabled) {
                <a class="tab-link" [routerLink]="['/course-management', course.id, 'iris-settings']" id="iris-settings" routerLinkActive="active">
                    <fa-icon [icon]="faRobot"></fa-icon>
                    <span class="tab-link-text" jhiTranslate="artemisApp.iris.settings.button.course.title">Iris</span>
                </a>
            }
            @if (isMessagingOrCommunicationEnabled) {
                <a class="tab-link" [routerLink]="['/courses', course.id, 'messages']" routerLinkActive="active">
                    <fa-icon [icon]="faComments"></fa-icon>
                    <span class="tab-link-text" jhiTranslate="artemisApp.courseOverview.menu.messages">Messages</span>
                    <fa-icon [icon]="faArrowUpRightFromSquare"></fa-icon>
                </a>
            }
            @if (course.tutorialGroupsConfiguration || course.isAtLeastInstructor) {
                <a
                    class="tab-link"
                    [jhiFeatureToggleLink]="FeatureToggle.TutorialGroups"
                    [routerLink]="['/course-management', course.id, 'tutorial-groups']"
                    routerLinkActive="active"
                    [class.active]="shouldHighlightTutorialsLink()"
                >
                    <fa-icon [icon]="faPersonChalkboard"></fa-icon>
                    <span class="tab-link-text" jhiTranslate="artemisApp.entities.tutorialGroup.plural"></span>
                </a>
            }
            @if (course.isAtLeastInstructor) {
                <a class="tab-link" [routerLink]="['/course-management', course.id, 'competency-management']" routerLinkActive="active">
                    <fa-icon [icon]="faFlag"></fa-icon>
                    <span class="tab-link-text" jhiTranslate="artemisApp.competency.competencyButton">Competencies</span>
                </a>
            }
            @if (course.isAtLeastInstructor) {
                <a
                    class="tab-link"
                    [jhiFeatureToggleHide]="FeatureToggle.LearningPaths"
                    [routerLink]="['/course-management', course.id, 'learning-path-management']"
                    routerLinkActive="active"
                >
                    <fa-icon [icon]="faNetworkWired"></fa-icon>
                    <span class="tab-link-text" jhiTranslate="artemisApp.learningPath.learningPathButton">Learning Paths</span>
                </a>
            }
            <a class="tab-link" [routerLink]="['/course-management', course.id, 'assessment-dashboard']" routerLinkActive="active" [class.active]="shouldHighlightAssessmentLink()">
                <fa-icon [icon]="faUserCheck"></fa-icon>
                <span class="tab-link-text" jhiTranslate="entity.action.assessmentDashboard">Assessment</span>
            </a>
            @if (course.isAtLeastInstructor) {
                <a class="tab-link" [routerLink]="['/course-management', course.id, 'scores']" routerLinkActive="active">
                    <fa-icon [icon]="faTable"></fa-icon>
                    <span class="tab-link-text" jhiTranslate="entity.action.scores">Scores</span>
                </a>
            }
<<<<<<< HEAD
            @if (ltiEnabled && course.onlineCourse && course.isAtLeastInstructor) {
                <a class="tab-link" [routerLink]="['/course-management', course.id, 'lti-configuration']" id="lti-settings" routerLinkActive="active">
                    <fa-icon [icon]="faPuzzlePiece"></fa-icon>
                    <span class="tab-link-text" jhiTranslate="global.menu.admin.lti">LTI Configuration</span>
=======
            @if (course.isAtLeastInstructor && localCIActive) {
                <a class="tab-link" [routerLink]="['/course-management', course.id, 'build-queue']" routerLinkActive="active">
                    <fa-icon [icon]="faList"></fa-icon>
                    <span class="tab-link-text" jhiTranslate="artemisApp.buildQueue.title">Build Queue</span>
>>>>>>> 3fe4dbe0
                </a>
            }
            @if (shouldShowControlButtons()) {
                <div class="controls">
                    @if (course.isAtLeastInstructor) {
                        <button id="edit-course" [routerLink]="['/course-management', course.id, 'edit']" class="btn btn-warning btn-md" routerLinkActive="active">
                            <fa-icon [icon]="faWrench"></fa-icon>
                            <span class="d-none d-xl-inline" jhiTranslate="entity.action.edit">Edit</span>
                        </button>
                    }
                    @if (course.isAtLeastInstructor) {
                        <jhi-course-exam-archive-button [archiveMode]="'Course'" [course]="course" class="archive-button"></jhi-course-exam-archive-button>
                    }
                    <button
                        id="delete-course"
                        *jhiHasAnyAuthority="'ROLE_ADMIN'"
                        [buttonSize]="ButtonSize.MEDIUM"
                        jhiDeleteButton
                        [entityTitle]="course.title || ''"
                        deleteQuestion="artemisApp.course.delete.question"
                        deleteConfirmationText="artemisApp.course.delete.typeNameToConfirm"
                        (delete)="deleteCourse(course.id!)"
                        [dialogError]="dialogError$"
                        style="margin-right: 0 !important"
                    >
                        <fa-icon [icon]="faTrash"></fa-icon>
                    </button>
                </div>
            }
        </div>
    </div>
}
<router-outlet></router-outlet><|MERGE_RESOLUTION|>--- conflicted
+++ resolved
@@ -79,17 +79,16 @@
                     <span class="tab-link-text" jhiTranslate="entity.action.scores">Scores</span>
                 </a>
             }
-<<<<<<< HEAD
+            @if (course.isAtLeastInstructor && localCIActive) {
+                <a class="tab-link" [routerLink]="['/course-management', course.id, 'build-queue']" routerLinkActive="active">
+                    <fa-icon [icon]="faList"></fa-icon>
+                    <span class="tab-link-text" jhiTranslate="artemisApp.buildQueue.title">Build Queue</span>
+                </a>
+            }
             @if (ltiEnabled && course.onlineCourse && course.isAtLeastInstructor) {
                 <a class="tab-link" [routerLink]="['/course-management', course.id, 'lti-configuration']" id="lti-settings" routerLinkActive="active">
                     <fa-icon [icon]="faPuzzlePiece"></fa-icon>
                     <span class="tab-link-text" jhiTranslate="global.menu.admin.lti">LTI Configuration</span>
-=======
-            @if (course.isAtLeastInstructor && localCIActive) {
-                <a class="tab-link" [routerLink]="['/course-management', course.id, 'build-queue']" routerLinkActive="active">
-                    <fa-icon [icon]="faList"></fa-icon>
-                    <span class="tab-link-text" jhiTranslate="artemisApp.buildQueue.title">Build Queue</span>
->>>>>>> 3fe4dbe0
                 </a>
             }
             @if (shouldShowControlButtons()) {
