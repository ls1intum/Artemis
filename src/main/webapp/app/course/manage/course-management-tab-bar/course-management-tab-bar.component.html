<div *ngIf="course">
    <jhi-header-course [course]="course"></jhi-header-course>
    <div class="tab-bar">
        <a class="tab-link" [routerLink]="['/course-management', course.id, 'exams']" routerLinkActive="active">
            <fa-icon [icon]="faGraduationCap"></fa-icon>
            <span jhiTranslate="artemisApp.courseOverview.menu.exams">Exams</span>
        </a>
        <a class="tab-link" [routerLink]="['/course-management', course.id, 'exercises']" routerLinkActive="active">
            <fa-icon [icon]="faListAlt"></fa-icon>
            <span jhiTranslate="artemisApp.courseOverview.menu.exercises">Exercise</span>
        </a>
        <a class="tab-link" *ngIf="course.isAtLeastEditor" [routerLink]="['/course-management', course.id, 'lectures']" id="lectures" routerLinkActive="active">
            <fa-icon [icon]="faFilePdf"></fa-icon>
            <span jhiTranslate="artemisApp.courseOverview.menu.lectures">Lectures</span>
        </a>
        <a class="tab-link" *ngIf="course.isAtLeastInstructor" [routerLink]="['/course-management', course.id, 'competency-management']" routerLinkActive="active">
            <fa-icon [icon]="faFlag"></fa-icon>
            <span jhiTranslate="artemisApp.competency.competencyButton">Competencies</span>
        </a>
        <a class="tab-link" *ngIf="course.isAtLeastTutor" [routerLink]="['/course-management', course.id, 'course-statistics']" routerLinkActive="active">
            <fa-icon [icon]="faChartBar"></fa-icon>
            <span jhiTranslate="artemisApp.courseOverview.menu.statistics">Statistics</span>
        </a>
        <a
            class="tab-link"
            [jhiFeatureToggleLink]="FeatureToggle.TutorialGroups"
            *ngIf="course.isAtLeastInstructor"
            [routerLink]="['/course-management', course.id, 'tutorial-groups']"
            routerLinkActive="active"
            [class.active]="shouldHighlightTutorialsLink()"
        >
            <fa-icon [icon]="faPersonChalkboard"></fa-icon>
            <span jhiTranslate="artemisApp.entities.tutorialGroup.plural"></span>
        </a>
        <a class="tab-link" *ngIf="isCommunicationEnabled(course) && course.isAtLeastTutor" [routerLink]="['/courses', course.id, 'discussion']" routerLinkActive="active">
            <fa-icon [icon]="faComment"></fa-icon>
            <span jhiTranslate="artemisApp.metis.communication.label">Communication</span>
            <fa-icon [icon]="faArrowUpRightFromSquare"></fa-icon>
        </a>
<<<<<<< HEAD
        <div class="ms-auto">
            <button
                *ngIf="course?.isAtLeastInstructor && irisEnabled"
                type="button"
                (click)="showIrisSettings()"
                class="tab-item btn btn-warning btn-md ms-1"
                ngbTooltip="{{ 'artemisApp.iris.settings.button.course.tooltip' | artemisTranslate }}"
            >
                <fa-icon [icon]="faRobot"></fa-icon>
                <span jhiTranslate="artemisApp.iris.settings.button.course.title">Iris</span>
            </button>
            <a
=======
        <a class="tab-link" *ngIf="isMessagingEnabled(course) && course.isAtLeastTutor" [routerLink]="['/courses', course.id, 'messages']" routerLinkActive="active">
            <fa-icon [icon]="faComments"></fa-icon>
            <span jhiTranslate="artemisApp.courseOverview.menu.messages">Messages</span>
            <fa-icon [icon]="faArrowUpRightFromSquare"></fa-icon>
        </a>
        <a
            class="tab-link"
            [routerLink]="['/course-management', course.id, 'assessment-dashboard']"
            id="assessment-dashboard"
            routerLinkActive="active"
            [class.active]="shouldHighlightAssessmentLink()"
        >
            <fa-icon [icon]="faUserCheck"></fa-icon>
            <span jhiTranslate="entity.action.assessmentDashboard">Assessment</span>
        </a>
        <div class="controls" *ngIf="shouldShowControlButtons()">
            <button
>>>>>>> 763b3fd5
                *ngIf="course.isAtLeastInstructor"
                id="edit-course"
                [routerLink]="['/course-management', course.id, 'edit']"
                class="btn btn-warning btn-md"
                routerLinkActive="active"
            >
                <fa-icon [icon]="faWrench"></fa-icon>&nbsp;<span jhiTranslate="entity.action.edit">Edit</span>
            </button>
            <jhi-course-exam-archive-button *ngIf="course.isAtLeastInstructor" [archiveMode]="'Course'" [course]="course" class="archive-button"></jhi-course-exam-archive-button>
            <button
                id="delete-course"
                *jhiHasAnyAuthority="['ROLE_ADMIN']"
                [buttonSize]="ButtonSize.MEDIUM"
                jhiDeleteButton
                [entityTitle]="course.title || ''"
                deleteQuestion="artemisApp.course.delete.question"
                deleteConfirmationText="artemisApp.course.delete.typeNameToConfirm"
                (delete)="deleteCourse(course.id!)"
                [dialogError]="dialogError$"
                style="margin-right: 0 !important"
            >
                <fa-icon [icon]="faTimes"></fa-icon>
            </button>
        </div>
    </div>
</div>
<router-outlet></router-outlet><|MERGE_RESOLUTION|>--- conflicted
+++ resolved
@@ -37,20 +37,16 @@
             <span jhiTranslate="artemisApp.metis.communication.label">Communication</span>
             <fa-icon [icon]="faArrowUpRightFromSquare"></fa-icon>
         </a>
-<<<<<<< HEAD
-        <div class="ms-auto">
-            <button
-                *ngIf="course?.isAtLeastInstructor && irisEnabled"
-                type="button"
-                (click)="showIrisSettings()"
-                class="tab-item btn btn-warning btn-md ms-1"
-                ngbTooltip="{{ 'artemisApp.iris.settings.button.course.tooltip' | artemisTranslate }}"
-            >
-                <fa-icon [icon]="faRobot"></fa-icon>
-                <span jhiTranslate="artemisApp.iris.settings.button.course.title">Iris</span>
-            </button>
-            <a
-=======
+        <button
+            *ngIf="course?.isAtLeastInstructor && irisEnabled"
+            type="button"
+            (click)="showIrisSettings()"
+            class="tab-item btn btn-warning btn-md ms-1"
+            ngbTooltip="{{ 'artemisApp.iris.settings.button.course.tooltip' | artemisTranslate }}"
+        >
+            <fa-icon [icon]="faRobot"></fa-icon>
+            <span jhiTranslate="artemisApp.iris.settings.button.course.title">Iris</span>
+        </button>
         <a class="tab-link" *ngIf="isMessagingEnabled(course) && course.isAtLeastTutor" [routerLink]="['/courses', course.id, 'messages']" routerLinkActive="active">
             <fa-icon [icon]="faComments"></fa-icon>
             <span jhiTranslate="artemisApp.courseOverview.menu.messages">Messages</span>
@@ -68,7 +64,6 @@
         </a>
         <div class="controls" *ngIf="shouldShowControlButtons()">
             <button
->>>>>>> 763b3fd5
                 *ngIf="course.isAtLeastInstructor"
                 id="edit-course"
                 [routerLink]="['/course-management', course.id, 'edit']"
