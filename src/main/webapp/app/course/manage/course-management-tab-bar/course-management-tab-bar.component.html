<div *ngIf="course">
    <jhi-header-course [course]="course"></jhi-header-course>
    <div class="tab-bar">
        <a class="tab-link" [routerLink]="['/course-management', course.id, 'exams']" routerLinkActive="active">
            <fa-icon [icon]="faGraduationCap"></fa-icon>
            <span class="tab-link-text" jhiTranslate="artemisApp.courseOverview.menu.exams">Exams</span>
        </a>
<<<<<<< HEAD
        <a
            *ngIf="course.isAtLeastEditor"
            [jhiProfileToggleHide]="ProfileToggle.LECTURE"
            [routerLink]="['/course-management', course.id, 'lectures']"
            class="tab-item btn btn-primary btn-md ms-1"
            id="lectures"
            routerLinkActive="active"
        >
=======
        <a class="tab-link" [routerLink]="['/course-management', course.id, 'exercises']" routerLinkActive="active">
            <fa-icon [icon]="faListAlt"></fa-icon>
            <span class="tab-link-text" jhiTranslate="artemisApp.courseOverview.menu.exercises">Exercise</span>
        </a>
        <a class="tab-link" *ngIf="course.isAtLeastEditor" [routerLink]="['/course-management', course.id, 'lectures']" id="lectures" routerLinkActive="active">
>>>>>>> 83f04ae5
            <fa-icon [icon]="faFilePdf"></fa-icon>
            <span class="tab-link-text" jhiTranslate="artemisApp.courseOverview.menu.lectures">Lectures</span>
        </a>
        <a class="tab-link" *ngIf="course.isAtLeastTutor" [routerLink]="['/course-management', course.id, 'course-statistics']" routerLinkActive="active">
            <fa-icon [icon]="faChartBar"></fa-icon>
            <span class="tab-link-text" jhiTranslate="artemisApp.courseOverview.menu.statistics">Statistics</span>
        </a>
        <a class="tab-link" *ngIf="isCommunicationEnabled(course) && course.isAtLeastTutor" [routerLink]="['/courses', course.id, 'discussion']" routerLinkActive="active">
            <fa-icon [icon]="faComment"></fa-icon>
            <span class="tab-link-text" jhiTranslate="artemisApp.metis.communication.label">Communication</span>
            <fa-icon [icon]="faArrowUpRightFromSquare"></fa-icon>
        </a>
        <a class="tab-link" *ngIf="isMessagingEnabled(course) && course.isAtLeastTutor" [routerLink]="['/courses', course.id, 'messages']" routerLinkActive="active">
            <fa-icon [icon]="faComments"></fa-icon>
            <span class="tab-link-text" jhiTranslate="artemisApp.courseOverview.menu.messages">Messages</span>
            <fa-icon [icon]="faArrowUpRightFromSquare"></fa-icon>
        </a>
        <a
            class="tab-link"
            [jhiFeatureToggleLink]="FeatureToggle.TutorialGroups"
            *ngIf="course.isAtLeastInstructor"
            [routerLink]="['/course-management', course.id, 'tutorial-groups']"
            routerLinkActive="active"
            [class.active]="shouldHighlightTutorialsLink()"
        >
            <fa-icon [icon]="faPersonChalkboard"></fa-icon>
            <span class="tab-link-text" jhiTranslate="artemisApp.entities.tutorialGroup.plural"></span>
        </a>
        <a class="tab-link" *ngIf="course.isAtLeastInstructor" [routerLink]="['/course-management', course.id, 'competency-management']" routerLinkActive="active">
            <fa-icon [icon]="faFlag"></fa-icon>
            <span class="tab-link-text" jhiTranslate="artemisApp.competency.competencyButton">Competencies</span>
        </a>
        <a class="tab-link" [routerLink]="['/course-management', course.id, 'assessment-dashboard']" routerLinkActive="active" [class.active]="shouldHighlightAssessmentLink()">
            <fa-icon [icon]="faUserCheck"></fa-icon>
            <span class="tab-link-text" jhiTranslate="entity.action.assessmentDashboard">Assessment</span>
        </a>
        <a class="tab-link" [routerLink]="['/course-management', course.id, 'scores']" routerLinkActive="active">
            <fa-icon [icon]="faTable"></fa-icon>
            <span class="tab-link-text" jhiTranslate="entity.action.scores">Scores</span>
        </a>
        <div class="controls" *ngIf="shouldShowControlButtons()">
            <button
                *ngIf="course.isAtLeastInstructor"
                id="edit-course"
                [routerLink]="['/course-management', course.id, 'edit']"
                class="btn btn-warning btn-md"
                routerLinkActive="active"
            >
                <fa-icon [icon]="faWrench"></fa-icon>
                <span class="d-none d-xl-inline" jhiTranslate="entity.action.edit">Edit</span>
            </button>
            <jhi-course-exam-archive-button *ngIf="course.isAtLeastInstructor" [archiveMode]="'Course'" [course]="course" class="archive-button"></jhi-course-exam-archive-button>
            <button
                id="delete-course"
                *jhiHasAnyAuthority="['ROLE_ADMIN']"
                [buttonSize]="ButtonSize.MEDIUM"
                jhiDeleteButton
                [entityTitle]="course.title || ''"
                deleteQuestion="artemisApp.course.delete.question"
                deleteConfirmationText="artemisApp.course.delete.typeNameToConfirm"
                (delete)="deleteCourse(course.id!)"
                [dialogError]="dialogError$"
                style="margin-right: 0 !important"
            >
                <fa-icon [icon]="faTimes"></fa-icon>
            </button>
        </div>
    </div>
</div>
<router-outlet></router-outlet><|MERGE_RESOLUTION|>--- conflicted
+++ resolved
@@ -5,22 +5,11 @@
             <fa-icon [icon]="faGraduationCap"></fa-icon>
             <span class="tab-link-text" jhiTranslate="artemisApp.courseOverview.menu.exams">Exams</span>
         </a>
-<<<<<<< HEAD
-        <a
-            *ngIf="course.isAtLeastEditor"
-            [jhiProfileToggleHide]="ProfileToggle.LECTURE"
-            [routerLink]="['/course-management', course.id, 'lectures']"
-            class="tab-item btn btn-primary btn-md ms-1"
-            id="lectures"
-            routerLinkActive="active"
-        >
-=======
         <a class="tab-link" [routerLink]="['/course-management', course.id, 'exercises']" routerLinkActive="active">
             <fa-icon [icon]="faListAlt"></fa-icon>
             <span class="tab-link-text" jhiTranslate="artemisApp.courseOverview.menu.exercises">Exercise</span>
         </a>
         <a class="tab-link" *ngIf="course.isAtLeastEditor" [routerLink]="['/course-management', course.id, 'lectures']" id="lectures" routerLinkActive="active">
->>>>>>> 83f04ae5
             <fa-icon [icon]="faFilePdf"></fa-icon>
             <span class="tab-link-text" jhiTranslate="artemisApp.courseOverview.menu.lectures">Lectures</span>
         </a>
