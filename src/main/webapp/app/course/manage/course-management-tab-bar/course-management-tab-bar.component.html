<div *ngIf="course">
    <jhi-header-course [course]="course"></jhi-header-course>
    <div class="tab-bar">
        <a class="tab-link" [routerLink]="['/course-management', course.id, 'exams']" routerLinkActive="active">
            <fa-icon [icon]="faGraduationCap"></fa-icon>
            <span class="tab-link-text" jhiTranslate="artemisApp.courseOverview.menu.exams">Exams</span>
        </a>
        <a class="tab-link" [routerLink]="['/course-management', course.id, 'exercises']" routerLinkActive="active">
            <fa-icon [icon]="faListAlt"></fa-icon>
            <span class="tab-link-text" jhiTranslate="artemisApp.courseOverview.menu.exercises">Exercise</span>
        </a>
        <a class="tab-link" *ngIf="course.isAtLeastEditor" [routerLink]="['/course-management', course.id, 'lectures']" id="lectures" routerLinkActive="active">
            <fa-icon [icon]="faFilePdf"></fa-icon>
            <span class="tab-link-text" jhiTranslate="artemisApp.courseOverview.menu.lectures">Lectures</span>
        </a>
        <a class="tab-link" *ngIf="course.isAtLeastTutor" [routerLink]="['/course-management', course.id, 'course-statistics']" routerLinkActive="active">
            <fa-icon [icon]="faChartBar"></fa-icon>
            <span class="tab-link-text" jhiTranslate="artemisApp.courseOverview.menu.statistics">Statistics</span>
        </a>
        <a class="tab-link" *ngIf="isCommunicationEnabled(course) && course.isAtLeastTutor" [routerLink]="['/courses', course.id, 'discussion']" routerLinkActive="active">
            <fa-icon [icon]="faComment"></fa-icon>
            <span class="tab-link-text" jhiTranslate="artemisApp.metis.communication.label">Communication</span>
            <fa-icon [icon]="faArrowUpRightFromSquare"></fa-icon>
        </a>
        <a class="tab-link" *ngIf="isMessagingEnabled(course) && course.isAtLeastTutor" [routerLink]="['/courses', course.id, 'messages']" routerLinkActive="active">
            <fa-icon [icon]="faComments"></fa-icon>
            <span class="tab-link-text" jhiTranslate="artemisApp.courseOverview.menu.messages">Messages</span>
            <fa-icon [icon]="faArrowUpRightFromSquare"></fa-icon>
        </a>
        <a
            class="tab-link"
            [jhiFeatureToggleLink]="FeatureToggle.TutorialGroups"
            *ngIf="course.isAtLeastInstructor"
            [routerLink]="['/course-management', course.id, 'tutorial-groups']"
            routerLinkActive="active"
            [class.active]="shouldHighlightTutorialsLink()"
        >
            <fa-icon [icon]="faPersonChalkboard"></fa-icon>
            <span class="tab-link-text" jhiTranslate="artemisApp.entities.tutorialGroup.plural"></span>
        </a>
        <a class="tab-link" *ngIf="course.isAtLeastInstructor" [routerLink]="['/course-management', course.id, 'competency-management']" routerLinkActive="active">
            <fa-icon [icon]="faFlag"></fa-icon>
            <span class="tab-link-text" jhiTranslate="artemisApp.competency.competencyButton">Competencies</span>
        </a>
        <a
            class="tab-link"
<<<<<<< HEAD
            [jhiFeatureToggleLink]="FeatureToggle.LearningPaths"
=======
            [jhiFeatureToggleHide]="FeatureToggle.LearningPaths"
>>>>>>> 1a8f586d
            *ngIf="course.isAtLeastInstructor"
            [routerLink]="['/course-management', course.id, 'learning-path-management']"
            routerLinkActive="active"
        >
            <fa-icon [icon]="faNetworkWired"></fa-icon>
            <span class="tab-link-text" jhiTranslate="artemisApp.learningPath.learningPathButton">Learning Paths</span>
        </a>
        <a class="tab-link" [routerLink]="['/course-management', course.id, 'assessment-dashboard']" routerLinkActive="active" [class.active]="shouldHighlightAssessmentLink()">
            <fa-icon [icon]="faUserCheck"></fa-icon>
            <span class="tab-link-text" jhiTranslate="entity.action.assessmentDashboard">Assessment</span>
        </a>
        <a class="tab-link" [routerLink]="['/course-management', course.id, 'scores']" routerLinkActive="active">
            <fa-icon [icon]="faTable"></fa-icon>
            <span class="tab-link-text" jhiTranslate="entity.action.scores">Scores</span>
        </a>
        <div class="controls" *ngIf="shouldShowControlButtons()">
            <button
                *ngIf="course.isAtLeastInstructor"
                id="edit-course"
                [routerLink]="['/course-management', course.id, 'edit']"
                class="btn btn-warning btn-md"
                routerLinkActive="active"
            >
                <fa-icon [icon]="faWrench"></fa-icon>
                <span class="d-none d-xl-inline" jhiTranslate="entity.action.edit">Edit</span>
            </button>
            <jhi-course-exam-archive-button *ngIf="course.isAtLeastInstructor" [archiveMode]="'Course'" [course]="course" class="archive-button"></jhi-course-exam-archive-button>
            <button
                id="delete-course"
                *jhiHasAnyAuthority="['ROLE_ADMIN']"
                [buttonSize]="ButtonSize.MEDIUM"
                jhiDeleteButton
                [entityTitle]="course.title || ''"
                deleteQuestion="artemisApp.course.delete.question"
                deleteConfirmationText="artemisApp.course.delete.typeNameToConfirm"
                (delete)="deleteCourse(course.id!)"
                [dialogError]="dialogError$"
                style="margin-right: 0 !important"
            >
                <fa-icon [icon]="faTimes"></fa-icon>
            </button>
        </div>
    </div>
</div>
<router-outlet></router-outlet><|MERGE_RESOLUTION|>--- conflicted
+++ resolved
@@ -44,11 +44,7 @@
         </a>
         <a
             class="tab-link"
-<<<<<<< HEAD
-            [jhiFeatureToggleLink]="FeatureToggle.LearningPaths"
-=======
             [jhiFeatureToggleHide]="FeatureToggle.LearningPaths"
->>>>>>> 1a8f586d
             *ngIf="course.isAtLeastInstructor"
             [routerLink]="['/course-management', course.id, 'learning-path-management']"
             routerLinkActive="active"
