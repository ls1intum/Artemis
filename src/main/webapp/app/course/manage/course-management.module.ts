import { NgModule } from '@angular/core';
import { ReactiveFormsModule } from '@angular/forms';
import { RouterModule } from '@angular/router';
import { ArtemisFileUploadExerciseManagementModule } from 'app/exercises/file-upload/manage/file-upload-exercise-management.module';
import { CourseExerciseCardComponent } from 'app/course/manage/course-exercise-card.component';
import { FormDateTimePickerModule } from 'app/shared/date-time-picker/date-time-picker.module';
import { ArtemisColorSelectorModule } from 'app/shared/color-selector/color-selector.module';
import { ImageCropperModule } from 'ngx-image-cropper';
import { TagInputModule } from 'ngx-chips';
import { ArtemisSharedModule } from 'app/shared/shared.module';
import { CourseManagementExercisesComponent } from 'app/course/manage/course-management-exercises.component';
import { CourseDetailComponent } from 'app/course/manage/detail/course-detail.component';
import { CourseUpdateComponent } from 'app/course/manage/course-update.component';
import { courseManagementState } from 'app/course/manage/course-management.route';
import { CourseManagementComponent } from 'app/course/manage/course-management.component';
import { OrionModule } from 'app/shared/orion/orion.module';
import { ArtemisProgrammingExerciseManagementModule } from 'app/exercises/programming/manage/programming-exercise-management.module';
import { ArtemisQuizManagementModule } from 'app/exercises/quiz/manage/quiz-management.module';
import { ArtemisExerciseModule } from 'app/exercises/shared/exercise/exercise.module';
import { ArtemisLectureModule } from 'app/lecture/lecture.module';
import { ArtemisTextExerciseManagementModule } from 'app/exercises/text/manage/text-exercise-management.module';
import { ArtemisDashboardsModule } from 'app/shared/dashboards/dashboards.module';
import { ArtemisParticipationModule } from 'app/exercises/shared/participation/participation.module';
import { ArtemisExerciseHintManagementModule } from 'app/exercises/shared/exercise-hint/manage/exercise-hint-management.module';
import { ArtemisModelingExerciseManagementModule } from 'app/exercises/modeling/manage/modeling-exercise-management.module';
import { ArtemisCourseScoresModule } from 'app/course/course-scores/course-scores.module';
import { ArtemisExerciseScoresModule } from 'app/exercises/shared/exercise-scores/exercise-scores.module';
import { ArtemisComplaintsForTutorModule } from 'app/complaints/complaints-for-tutor/complaints-for-tutor.module';
import { ArtemisFileUploadAssessmentModule } from 'app/exercises/file-upload/assess/file-upload-assessment.module';
import { ArtemisModelingAssessmentEditorModule } from 'app/exercises/modeling/assess/modeling-assessment-editor/modeling-assessment-editor.module';
import { CourseGroupComponent } from 'app/course/manage/course-group.component';
import { NgxDatatableModule } from '@swimlane/ngx-datatable';
import { ArtemisDataTableModule } from 'app/shared/data-table/data-table.module';
import { ArtemisModelingExerciseModule } from 'app/exercises/modeling/manage/modeling-exercise.module';
import { ArtemisTextExerciseModule } from 'app/exercises/text/manage/text-exercise/text-exercise.module';
import { ArtemisProgrammingExerciseModule } from 'app/exercises/programming/shared/programming-exercise.module';
import { ArtemisListOfComplaintsModule } from 'app/complaints/list-of-complaints/list-of-complaints.module';
import { ArtemisAssessmentSharedModule } from 'app/assessment/assessment-shared.module';
import { ArtemisSharedPipesModule } from 'app/shared/pipes/shared-pipes.module';
import { ArtemisLearningGoalsModule } from 'app/course/learning-goals/learning-goal.module';
import { CourseManagementCardComponent } from 'app/course/manage/overview/course-management-card.component';
import { CourseManagementExerciseRowComponent } from './overview/course-management-exercise-row.component';
import { CourseManagementOverviewStatisticsComponent } from './overview/course-management-overview-statistics.component';
import { ArtemisTutorParticipationGraphModule } from 'app/shared/dashboards/tutor-participation-graph/tutor-participation-graph.module';
import { ArtemisMarkdownModule } from 'app/shared/markdown.module';
import { ArtemisCourseParticipantScoresModule } from 'app/course/course-participant-scores/course-participant-scores.module';
import { ArtemisSharedComponentModule } from 'app/shared/components/shared-component.module';
import { CourseManagementStatisticsComponent } from 'app/course/manage/course-management-statistics.component';
import { CourseDetailDoughnutChartComponent } from 'app/course/manage/detail/course-detail-doughnut-chart.component';
import { OrionCourseManagementExercisesComponent } from 'app/orion/management/orion-course-management-exercises.component';
import { CourseDetailLineChartComponent } from 'app/course/manage/detail/course-detail-line-chart.component';
<<<<<<< HEAD
import { UserImportModule } from 'app/shared/import/user-import.module';
=======
import { NgxChartsModule } from '@swimlane/ngx-charts';
>>>>>>> e0094325

@NgModule({
    imports: [
        ArtemisSharedModule,
        RouterModule.forChild(courseManagementState),
        FormDateTimePickerModule,
        ReactiveFormsModule,
        ImageCropperModule,
        OrionModule,
        TagInputModule,
        ArtemisExerciseModule,
        ArtemisLectureModule,
        ArtemisCourseScoresModule,
        ArtemisLearningGoalsModule,
        ArtemisExerciseScoresModule,
        ArtemisProgrammingExerciseManagementModule,
        ArtemisFileUploadExerciseManagementModule,
        ArtemisQuizManagementModule,
        ArtemisTextExerciseManagementModule,
        ArtemisModelingExerciseManagementModule,
        ArtemisProgrammingExerciseModule,
        ArtemisTextExerciseModule,
        ArtemisModelingExerciseModule,
        ArtemisColorSelectorModule,
        ArtemisDashboardsModule,
        ArtemisExerciseHintManagementModule,
        ArtemisParticipationModule,
        ArtemisComplaintsForTutorModule,
        ArtemisListOfComplaintsModule,
        ArtemisFileUploadAssessmentModule,
        ArtemisModelingAssessmentEditorModule,
        NgxDatatableModule,
        ArtemisDataTableModule,
        ArtemisAssessmentSharedModule,
        ArtemisSharedPipesModule,
        ArtemisTutorParticipationGraphModule,
        ArtemisMarkdownModule,
        ArtemisCourseParticipantScoresModule,
        ArtemisSharedComponentModule,
<<<<<<< HEAD
        UserImportModule,
=======
        NgxChartsModule,
>>>>>>> e0094325
    ],
    declarations: [
        CourseManagementComponent,
        CourseDetailComponent,
        CourseUpdateComponent,
        CourseExerciseCardComponent,
        CourseManagementExercisesComponent,
        OrionCourseManagementExercisesComponent,
        CourseManagementStatisticsComponent,
        CourseGroupComponent,
        CourseManagementCardComponent,
        CourseManagementExerciseRowComponent,
        CourseManagementOverviewStatisticsComponent,
        CourseDetailDoughnutChartComponent,
        CourseDetailLineChartComponent,
    ],
})
export class ArtemisCourseManagementModule {}<|MERGE_RESOLUTION|>--- conflicted
+++ resolved
@@ -49,11 +49,11 @@
 import { CourseDetailDoughnutChartComponent } from 'app/course/manage/detail/course-detail-doughnut-chart.component';
 import { OrionCourseManagementExercisesComponent } from 'app/orion/management/orion-course-management-exercises.component';
 import { CourseDetailLineChartComponent } from 'app/course/manage/detail/course-detail-line-chart.component';
-<<<<<<< HEAD
+
 import { UserImportModule } from 'app/shared/import/user-import.module';
-=======
+
 import { NgxChartsModule } from '@swimlane/ngx-charts';
->>>>>>> e0094325
+
 
 @NgModule({
     imports: [
@@ -93,11 +93,8 @@
         ArtemisMarkdownModule,
         ArtemisCourseParticipantScoresModule,
         ArtemisSharedComponentModule,
-<<<<<<< HEAD
         UserImportModule,
-=======
         NgxChartsModule,
->>>>>>> e0094325
     ],
     declarations: [
         CourseManagementComponent,
