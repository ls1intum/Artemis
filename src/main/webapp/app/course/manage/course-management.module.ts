--- conflicted
+++ resolved
@@ -49,11 +49,9 @@
 import { LineChartModule, PieChartModule } from '@swimlane/ngx-charts';
 import { ArtemisPlagiarismModule } from 'app/exercises/shared/plagiarism/plagiarism.module';
 import { ArtemisChartsModule } from 'app/shared/chart/artemis-charts.module';
-
 import { ArtemisFullscreenModule } from 'app/shared/fullscreen/fullscreen.module';
 import { ArtemisCourseGroupModule } from 'app/shared/course-group/course-group.module';
 import { CourseGroupMembershipComponent } from './course-group-membership/course-group-membership.component';
-
 import { CourseLtiConfigurationComponent } from 'app/course/manage/course-lti-configuration/course-lti-configuration.component';
 import { EditCourseLtiConfigurationComponent } from 'app/course/manage/course-lti-configuration/edit-course-lti-configuration.component';
 import { NgbNavModule } from '@ng-bootstrap/ng-bootstrap';
@@ -120,12 +118,6 @@
         ArtemisMarkdownEditorModule,
         CourseLtiConfigurationComponent,
         EditCourseLtiConfigurationComponent,
-<<<<<<< HEAD
-        BuildQueueComponent,
-    ],
-    declarations: [
-=======
->>>>>>> e0cda16b
         CourseManagementComponent,
         CourseDetailComponent,
         CourseUpdateComponent,
@@ -141,6 +133,7 @@
         CourseManagementExercisesSearchComponent,
         CourseGroupMembershipComponent,
         CourseManagementTabBarComponent,
+        BuildQueueComponent,
         ImageCropperModalComponent,
         HeaderCourseComponent,
     ],
