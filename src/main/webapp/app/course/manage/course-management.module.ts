--- conflicted
+++ resolved
@@ -52,11 +52,8 @@
 import { UserImportModule } from 'app/shared/import/user-import.module';
 import { CourseManagementExercisesSearchComponent } from 'app/course/manage/course-management-exercises-search.component';
 import { NgxChartsModule } from '@swimlane/ngx-charts';
-<<<<<<< HEAD
 import { ArtemisPlagiarismModule } from 'app/exercises/shared/plagiarism/plagiarism.module';
-=======
 import { Ng2ChartsModule } from 'app/shared/chart/ng2-charts.module';
->>>>>>> 627aabbc
 
 @NgModule({
     imports: [
@@ -99,11 +96,8 @@
         ArtemisSharedComponentModule,
         UserImportModule,
         NgxChartsModule,
-<<<<<<< HEAD
         ArtemisPlagiarismModule,
-=======
         Ng2ChartsModule,
->>>>>>> 627aabbc
     ],
     declarations: [
         CourseManagementComponent,
