--- conflicted
+++ resolved
@@ -55,14 +55,11 @@
 import { ImageCropperModule } from 'app/shared/image-cropper/image-cropper.module';
 import { ArtemisFullscreenModule } from 'app/shared/fullscreen/fullscreen.module';
 import { ArtemisCoursesModule } from 'app/overview/courses.module';
-<<<<<<< HEAD
-import { ProfileToggleModule } from 'app/shared/profile-toggle/profile-toggle.module';
-=======
 import { ArtemisCourseGroupModule } from 'app/shared/course-group/course-group.module';
 import { CourseGroupMembershipComponent } from './course-group-membership/course-group-membership.component';
 import { FeatureToggleModule } from 'app/shared/feature-toggle/feature-toggle.module';
 import { ArtemisTutorialGroupsInstructorViewModule } from 'app/course/tutorial-groups/tutorial-groups-instructor-view/tutorial-groups-instructor-view.module';
->>>>>>> 69949599
+import { ProfileToggleModule } from 'app/shared/profile-toggle/profile-toggle.module';
 
 @NgModule({
     imports: [
@@ -109,13 +106,10 @@
         ArtemisPlagiarismModule,
         ArtemisChartsModule,
         ArtemisCoursesModule,
-<<<<<<< HEAD
-        ProfileToggleModule,
-=======
         ArtemisCourseGroupModule,
         FeatureToggleModule,
         ArtemisTutorialGroupsInstructorViewModule,
->>>>>>> 69949599
+        ProfileToggleModule,
     ],
     declarations: [
         CourseManagementComponent,
