--- conflicted
+++ resolved
@@ -52,12 +52,8 @@
 import { UserImportModule } from 'app/shared/import/user-import.module';
 import { CourseManagementExercisesSearchComponent } from 'app/course/manage/course-management-exercises-search.component';
 import { NgxChartsModule } from '@swimlane/ngx-charts';
-<<<<<<< HEAD
 import { ArtemisPlagiarismModule } from 'app/exercises/shared/plagiarism/plagiarism.module';
-import { Ng2ChartsModule } from 'app/shared/chart/ng2-charts.module';
-=======
 import { ArtemisChartsModule } from 'app/shared/chart/artemis-charts.module';
->>>>>>> 59311a13
 
 @NgModule({
     imports: [
@@ -100,12 +96,8 @@
         ArtemisSharedComponentModule,
         UserImportModule,
         NgxChartsModule,
-<<<<<<< HEAD
         ArtemisPlagiarismModule,
-        Ng2ChartsModule,
-=======
         ArtemisChartsModule,
->>>>>>> 59311a13
     ],
     declarations: [
         CourseManagementComponent,
