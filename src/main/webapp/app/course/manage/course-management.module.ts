--- conflicted
+++ resolved
@@ -39,11 +39,8 @@
 import { ArtemisCourseQuestionsModule } from 'app/course/course-questions/course-questions.module';
 import { ArtemisSharedPipesModule } from 'app/shared/pipes/shared-pipes.module';
 import { ArtemisLearningGoalsModule } from 'app/course/learning-goals/learning-goal.module';
-<<<<<<< HEAD
+import { ArtemisMarkdownModule } from 'app/shared/markdown.module';
 import { ArtemisCourseParticipantScoresModule } from 'app/course/course-participant-scores/course-participant-scores.module';
-=======
-import { ArtemisMarkdownModule } from 'app/shared/markdown.module';
->>>>>>> 1cc87f0c
 
 @NgModule({
     imports: [
@@ -80,11 +77,8 @@
         ArtemisAssessmentSharedModule,
         ArtemisCourseQuestionsModule,
         ArtemisSharedPipesModule,
-<<<<<<< HEAD
+        ArtemisMarkdownModule,
         ArtemisCourseParticipantScoresModule,
-=======
-        ArtemisMarkdownModule,
->>>>>>> 1cc87f0c
     ],
     declarations: [CourseManagementComponent, CourseDetailComponent, CourseUpdateComponent, CourseExerciseCardComponent, CourseManagementExercisesComponent, CourseGroupComponent],
 })
