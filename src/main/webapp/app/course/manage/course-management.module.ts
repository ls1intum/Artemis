import { NgModule } from '@angular/core';
import { ReactiveFormsModule } from '@angular/forms';
import { RouterModule } from '@angular/router';
import { ArtemisFileUploadExerciseManagementModule } from 'app/exercises/file-upload/manage/file-upload-exercise-management.module';
import { CourseExerciseCardComponent } from 'app/course/manage/course-exercise-card.component';
import { FormDateTimePickerModule } from 'app/shared/date-time-picker/date-time-picker.module';
import { ArtemisColorSelectorModule } from 'app/shared/color-selector/color-selector.module';
import { MatChipsModule } from '@angular/material/chips';
import { ArtemisSharedModule } from 'app/shared/shared.module';
import { CourseManagementExercisesComponent } from 'app/course/manage/course-management-exercises.component';
import { CourseDetailComponent } from 'app/course/manage/detail/course-detail.component';
import { CourseUpdateComponent } from 'app/course/manage/course-update.component';
import { courseManagementState } from 'app/course/manage/course-management.route';
import { CourseManagementComponent } from 'app/course/manage/course-management.component';
import { OrionModule } from 'app/shared/orion/orion.module';
import { ArtemisProgrammingExerciseManagementModule } from 'app/exercises/programming/manage/programming-exercise-management.module';
import { ArtemisQuizManagementModule } from 'app/exercises/quiz/manage/quiz-management.module';
import { ArtemisExerciseModule } from 'app/exercises/shared/exercise/exercise.module';
import { ArtemisLectureModule } from 'app/lecture/lecture.module';
import { ArtemisTextExerciseManagementModule } from 'app/exercises/text/manage/text-exercise-management.module';
import { ArtemisDashboardsModule } from 'app/shared/dashboards/dashboards.module';
import { ArtemisParticipationModule } from 'app/exercises/shared/participation/participation.module';
import { ArtemisExerciseHintManagementModule } from 'app/exercises/shared/exercise-hint/manage/exercise-hint-management.module';
import { ArtemisModelingExerciseManagementModule } from 'app/exercises/modeling/manage/modeling-exercise-management.module';
import { ArtemisCourseScoresModule } from 'app/course/course-scores/course-scores.module';
import { ArtemisExerciseScoresModule } from 'app/exercises/shared/exercise-scores/exercise-scores.module';
import { ArtemisComplaintsForTutorModule } from 'app/complaints/complaints-for-tutor/complaints-for-tutor.module';
import { ArtemisFileUploadAssessmentModule } from 'app/exercises/file-upload/assess/file-upload-assessment.module';
import { ArtemisModelingAssessmentEditorModule } from 'app/exercises/modeling/assess/modeling-assessment-editor/modeling-assessment-editor.module';
import { NgxDatatableModule } from '@flaviosantoro92/ngx-datatable';
import { ArtemisDataTableModule } from 'app/shared/data-table/data-table.module';
import { ArtemisModelingExerciseModule } from 'app/exercises/modeling/manage/modeling-exercise.module';
import { ArtemisTextExerciseModule } from 'app/exercises/text/manage/text-exercise/text-exercise.module';
import { ArtemisProgrammingExerciseModule } from 'app/exercises/programming/shared/programming-exercise.module';
import { ArtemisListOfComplaintsModule } from 'app/complaints/list-of-complaints/list-of-complaints.module';
import { ArtemisAssessmentSharedModule } from 'app/assessment/assessment-shared.module';
import { ArtemisSharedPipesModule } from 'app/shared/pipes/shared-pipes.module';
import { ArtemisCompetenciesModule } from 'app/course/competencies/competency.module';
import { CourseManagementCardComponent } from 'app/course/manage/overview/course-management-card.component';
import { CourseManagementExerciseRowComponent } from './overview/course-management-exercise-row.component';
import { CourseManagementOverviewStatisticsComponent } from './overview/course-management-overview-statistics.component';
import { ArtemisTutorParticipationGraphModule } from 'app/shared/dashboards/tutor-participation-graph/tutor-participation-graph.module';
import { ArtemisMarkdownModule } from 'app/shared/markdown.module';
import { ArtemisSharedComponentModule } from 'app/shared/components/shared-component.module';
import { CourseManagementStatisticsComponent } from 'app/course/manage/course-management-statistics.component';
import { CourseDetailDoughnutChartComponent } from 'app/course/manage/detail/course-detail-doughnut-chart.component';
import { OrionCourseManagementExercisesComponent } from 'app/orion/management/orion-course-management-exercises.component';
import { CourseDetailLineChartComponent } from 'app/course/manage/detail/course-detail-line-chart.component';
import { UserImportModule } from 'app/shared/user-import/user-import.module';
import { CourseManagementExercisesSearchComponent } from 'app/course/manage/course-management-exercises-search.component';
import { LineChartModule, PieChartModule } from '@swimlane/ngx-charts';
import { ArtemisPlagiarismModule } from 'app/exercises/shared/plagiarism/plagiarism.module';
import { ArtemisChartsModule } from 'app/shared/chart/artemis-charts.module';
import { ImageCropperModule } from 'app/shared/image-cropper/image-cropper.module';
import { ArtemisFullscreenModule } from 'app/shared/fullscreen/fullscreen.module';
import { ArtemisCoursesModule } from 'app/overview/courses.module';
import { ArtemisCourseGroupModule } from 'app/shared/course-group/course-group.module';
import { CourseGroupMembershipComponent } from './course-group-membership/course-group-membership.component';
import { FeatureToggleModule } from 'app/shared/feature-toggle/feature-toggle.module';
import { CourseLtiConfigurationComponent } from 'app/course/manage/course-lti-configuration/course-lti-configuration.component';
import { EditCourseLtiConfigurationComponent } from 'app/course/manage/course-lti-configuration/edit-course-lti-configuration.component';
import { ExerciseCategoriesModule } from 'app/shared/exercise-categories/exercise-categories.module';
import { CourseManagementTabBarComponent } from 'app/course/manage/course-management-tab-bar/course-management-tab-bar.component';
<<<<<<< HEAD
=======
import { ArtemisExerciseCreateButtonsModule } from 'app/exercises/shared/manage/exercise-create-buttons.module';
>>>>>>> da0c461d
import { ProfileToggleModule } from 'app/shared/profile-toggle/profile-toggle.module';

@NgModule({
    imports: [
        ArtemisSharedModule,
        RouterModule.forChild(courseManagementState),
        FormDateTimePickerModule,
        ReactiveFormsModule,
        ImageCropperModule,
        OrionModule,
        MatChipsModule,
        ArtemisExerciseModule,
        ArtemisLectureModule,
        ArtemisFullscreenModule,
        ArtemisCourseScoresModule,
        ArtemisCompetenciesModule,
        ArtemisExerciseScoresModule,
        ArtemisProgrammingExerciseManagementModule,
        ArtemisFileUploadExerciseManagementModule,
        ArtemisQuizManagementModule,
        ArtemisTextExerciseManagementModule,
        ArtemisModelingExerciseManagementModule,
        ArtemisProgrammingExerciseModule,
        ArtemisTextExerciseModule,
        ArtemisModelingExerciseModule,
        ArtemisColorSelectorModule,
        ArtemisDashboardsModule,
        ArtemisExerciseHintManagementModule,
        ArtemisParticipationModule,
        ArtemisComplaintsForTutorModule,
        ArtemisListOfComplaintsModule,
        ArtemisFileUploadAssessmentModule,
        ArtemisModelingAssessmentEditorModule,
        NgxDatatableModule,
        ArtemisDataTableModule,
        ArtemisAssessmentSharedModule,
        ArtemisSharedPipesModule,
        ArtemisTutorParticipationGraphModule,
        ArtemisMarkdownModule,
        ArtemisSharedComponentModule,
        UserImportModule,
        LineChartModule,
        PieChartModule,
        ArtemisPlagiarismModule,
        ArtemisChartsModule,
        ArtemisCoursesModule,
        ArtemisCourseGroupModule,
        FeatureToggleModule,
        ExerciseCategoriesModule,
<<<<<<< HEAD
=======
        NgbNavModule,
        ArtemisExerciseCreateButtonsModule,
        NgbNavModule,
>>>>>>> da0c461d
        ProfileToggleModule,
    ],
    declarations: [
        CourseManagementComponent,
        CourseDetailComponent,
        CourseUpdateComponent,
        CourseExerciseCardComponent,
        CourseManagementExercisesComponent,
        OrionCourseManagementExercisesComponent,
        CourseManagementStatisticsComponent,
        CourseManagementCardComponent,
        CourseManagementExerciseRowComponent,
        CourseManagementOverviewStatisticsComponent,
        CourseDetailDoughnutChartComponent,
        CourseDetailLineChartComponent,
        CourseManagementExercisesSearchComponent,
        CourseGroupMembershipComponent,
        CourseLtiConfigurationComponent,
        EditCourseLtiConfigurationComponent,
        CourseManagementTabBarComponent,
    ],
})
export class ArtemisCourseManagementModule {}<|MERGE_RESOLUTION|>--- conflicted
+++ resolved
@@ -59,12 +59,10 @@
 import { FeatureToggleModule } from 'app/shared/feature-toggle/feature-toggle.module';
 import { CourseLtiConfigurationComponent } from 'app/course/manage/course-lti-configuration/course-lti-configuration.component';
 import { EditCourseLtiConfigurationComponent } from 'app/course/manage/course-lti-configuration/edit-course-lti-configuration.component';
+import { NgbNavModule } from '@ng-bootstrap/ng-bootstrap';
 import { ExerciseCategoriesModule } from 'app/shared/exercise-categories/exercise-categories.module';
 import { CourseManagementTabBarComponent } from 'app/course/manage/course-management-tab-bar/course-management-tab-bar.component';
-<<<<<<< HEAD
-=======
 import { ArtemisExerciseCreateButtonsModule } from 'app/exercises/shared/manage/exercise-create-buttons.module';
->>>>>>> da0c461d
 import { ProfileToggleModule } from 'app/shared/profile-toggle/profile-toggle.module';
 
 @NgModule({
@@ -114,12 +112,9 @@
         ArtemisCourseGroupModule,
         FeatureToggleModule,
         ExerciseCategoriesModule,
-<<<<<<< HEAD
-=======
         NgbNavModule,
         ArtemisExerciseCreateButtonsModule,
         NgbNavModule,
->>>>>>> da0c461d
         ProfileToggleModule,
     ],
     declarations: [
