--- conflicted
+++ resolved
@@ -39,14 +39,11 @@
 import { ArtemisCourseQuestionsModule } from 'app/course/course-questions/course-questions.module';
 import { ArtemisSharedPipesModule } from 'app/shared/pipes/shared-pipes.module';
 import { ArtemisLearningGoalsModule } from 'app/course/learning-goals/learning-goal.module';
-<<<<<<< HEAD
 import { CourseManagementCardComponent } from 'app/course/manage/overview/course-management-card.component';
 import { CourseManagementExerciseRowComponent } from './overview/course-management-exercise-row.component';
 import { CourseManagementStatisticsComponent } from './overview/course-management-statistics.component';
 import { ArtemisTutorParticipationGraphModule } from 'app/shared/dashboards/tutor-participation-graph/tutor-participation-graph.module';
-=======
 import { ArtemisMarkdownModule } from 'app/shared/markdown.module';
->>>>>>> bdc5cc08
 
 @NgModule({
     imports: [
@@ -83,8 +80,8 @@
         ArtemisAssessmentSharedModule,
         ArtemisCourseQuestionsModule,
         ArtemisSharedPipesModule,
-<<<<<<< HEAD
         ArtemisTutorParticipationGraphModule,
+        ArtemisMarkdownModule,
     ],
     declarations: [
         CourseManagementComponent,
@@ -96,9 +93,6 @@
         CourseManagementCardComponent,
         CourseManagementExerciseRowComponent,
         CourseManagementStatisticsComponent,
-=======
-        ArtemisMarkdownModule,
->>>>>>> bdc5cc08
     ],
 })
 export class ArtemisCourseManagementModule {}