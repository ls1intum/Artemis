--- conflicted
+++ resolved
@@ -49,11 +49,8 @@
 import { CourseDetailDoughnutChartComponent } from 'app/course/manage/detail/course-detail-doughnut-chart.component';
 import { OrionCourseManagementExercisesComponent } from 'app/orion/management/orion-course-management-exercises.component';
 import { CourseDetailLineChartComponent } from 'app/course/manage/detail/course-detail-line-chart.component';
-<<<<<<< HEAD
+import { NgxChartsModule } from '@swimlane/ngx-charts';
 import { ArtemisPlagiarismModule } from 'app/exercises/shared/plagiarism/plagiarism.module';
-=======
-import { NgxChartsModule } from '@swimlane/ngx-charts';
->>>>>>> e0094325
 
 @NgModule({
     imports: [
@@ -93,11 +90,8 @@
         ArtemisMarkdownModule,
         ArtemisCourseParticipantScoresModule,
         ArtemisSharedComponentModule,
-<<<<<<< HEAD
+        NgxChartsModule,
         ArtemisPlagiarismModule,
-=======
-        NgxChartsModule,
->>>>>>> e0094325
     ],
     declarations: [
         CourseManagementComponent,
