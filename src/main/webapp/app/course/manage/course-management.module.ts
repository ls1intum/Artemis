import { NgModule } from '@angular/core';
import { ReactiveFormsModule } from '@angular/forms';
import { RouterModule } from '@angular/router';
import { ArtemisFileUploadExerciseManagementModule } from 'app/exercises/file-upload/manage/file-upload-exercise-management.module';
import { CourseExerciseCardComponent } from 'app/course/manage/course-exercise-card.component';
import { FormDateTimePickerModule } from 'app/shared/date-time-picker/date-time-picker.module';
import { ArtemisColorSelectorModule } from 'app/shared/color-selector/color-selector.module';
import { MatChipsModule } from '@angular/material/chips';
import { ArtemisSharedModule } from 'app/shared/shared.module';
import { CourseManagementExercisesComponent } from 'app/course/manage/course-management-exercises.component';
import { CourseDetailComponent } from 'app/course/manage/detail/course-detail.component';
import { CourseUpdateComponent } from 'app/course/manage/course-update.component';
import { courseManagementState } from 'app/course/manage/course-management.route';
import { CourseManagementComponent } from 'app/course/manage/course-management.component';
import { OrionModule } from 'app/shared/orion/orion.module';
import { ArtemisProgrammingExerciseManagementModule } from 'app/exercises/programming/manage/programming-exercise-management.module';
import { ArtemisQuizManagementModule } from 'app/exercises/quiz/manage/quiz-management.module';
import { ArtemisExerciseModule } from 'app/exercises/shared/exercise/exercise.module';
import { ArtemisLectureModule } from 'app/lecture/lecture.module';
import { ArtemisTextExerciseManagementModule } from 'app/exercises/text/manage/text-exercise-management.module';
import { ArtemisDashboardsModule } from 'app/shared/dashboards/dashboards.module';
import { ArtemisParticipationModule } from 'app/exercises/shared/participation/participation.module';
import { ArtemisExerciseHintManagementModule } from 'app/exercises/shared/exercise-hint/manage/exercise-hint-management.module';
import { ArtemisModelingExerciseManagementModule } from 'app/exercises/modeling/manage/modeling-exercise-management.module';
import { ArtemisCourseScoresModule } from 'app/course/course-scores/course-scores.module';
import { ArtemisExerciseScoresModule } from 'app/exercises/shared/exercise-scores/exercise-scores.module';
import { ArtemisComplaintsForTutorModule } from 'app/complaints/complaints-for-tutor/complaints-for-tutor.module';
import { ArtemisFileUploadAssessmentModule } from 'app/exercises/file-upload/assess/file-upload-assessment.module';
import { ArtemisModelingAssessmentEditorModule } from 'app/exercises/modeling/assess/modeling-assessment-editor/modeling-assessment-editor.module';
import { NgxDatatableModule } from '@flaviosantoro92/ngx-datatable';
import { ArtemisDataTableModule } from 'app/shared/data-table/data-table.module';
import { ArtemisModelingExerciseModule } from 'app/exercises/modeling/manage/modeling-exercise.module';
import { ArtemisTextExerciseModule } from 'app/exercises/text/manage/text-exercise/text-exercise.module';
import { ArtemisProgrammingExerciseModule } from 'app/exercises/programming/shared/programming-exercise.module';
import { ArtemisListOfComplaintsModule } from 'app/complaints/list-of-complaints/list-of-complaints.module';
import { ArtemisAssessmentSharedModule } from 'app/assessment/assessment-shared.module';
import { ArtemisSharedPipesModule } from 'app/shared/pipes/shared-pipes.module';
import { ArtemisLearningGoalsModule } from 'app/course/learning-goals/learning-goal.module';
import { CourseManagementCardComponent } from 'app/course/manage/overview/course-management-card.component';
import { CourseManagementExerciseRowComponent } from './overview/course-management-exercise-row.component';
import { CourseManagementOverviewStatisticsComponent } from './overview/course-management-overview-statistics.component';
import { ArtemisTutorParticipationGraphModule } from 'app/shared/dashboards/tutor-participation-graph/tutor-participation-graph.module';
import { ArtemisMarkdownModule } from 'app/shared/markdown.module';
import { ArtemisSharedComponentModule } from 'app/shared/components/shared-component.module';
import { CourseManagementStatisticsComponent } from 'app/course/manage/course-management-statistics.component';
import { CourseDetailDoughnutChartComponent } from 'app/course/manage/detail/course-detail-doughnut-chart.component';
import { OrionCourseManagementExercisesComponent } from 'app/orion/management/orion-course-management-exercises.component';
import { CourseDetailLineChartComponent } from 'app/course/manage/detail/course-detail-line-chart.component';
import { UserImportModule } from 'app/shared/user-import/user-import.module';
import { CourseManagementExercisesSearchComponent } from 'app/course/manage/course-management-exercises-search.component';
import { LineChartModule, PieChartModule } from '@swimlane/ngx-charts';
import { ArtemisPlagiarismModule } from 'app/exercises/shared/plagiarism/plagiarism.module';
import { ArtemisChartsModule } from 'app/shared/chart/artemis-charts.module';
import { ImageCropperModule } from 'app/shared/image-cropper/image-cropper.module';
import { ArtemisFullscreenModule } from 'app/shared/fullscreen/fullscreen.module';
import { ArtemisCoursesModule } from 'app/overview/courses.module';
import { ArtemisCourseGroupModule } from 'app/shared/course-group/course-group.module';
import { CourseGroupMembershipComponent } from './course-group-membership/course-group-membership.component';
import { FeatureToggleModule } from 'app/shared/feature-toggle/feature-toggle.module';
import { CourseLtiConfigurationComponent } from 'app/course/manage/course-lti-configuration/course-lti-configuration.component';
import { EditCourseLtiConfigurationComponent } from 'app/course/manage/course-lti-configuration/edit-course-lti-configuration.component';
import { NgbNavModule } from '@ng-bootstrap/ng-bootstrap';
import { ExerciseCategoriesModule } from 'app/shared/exercise-categories/exercise-categories.module';
import { ProfileToggleModule } from 'app/shared/profile-toggle/profile-toggle.module';

@NgModule({
    imports: [
        ArtemisSharedModule,
        RouterModule.forChild(courseManagementState),
        FormDateTimePickerModule,
        ReactiveFormsModule,
        ImageCropperModule,
        OrionModule,
        MatChipsModule,
        ArtemisExerciseModule,
        ArtemisLectureModule,
        ArtemisFullscreenModule,
        ArtemisCourseScoresModule,
        ArtemisLearningGoalsModule,
        ArtemisExerciseScoresModule,
        ArtemisProgrammingExerciseManagementModule,
        ArtemisFileUploadExerciseManagementModule,
        ArtemisQuizManagementModule,
        ArtemisTextExerciseManagementModule,
        ArtemisModelingExerciseManagementModule,
        ArtemisProgrammingExerciseModule,
        ArtemisTextExerciseModule,
        ArtemisModelingExerciseModule,
        ArtemisColorSelectorModule,
        ArtemisDashboardsModule,
        ArtemisExerciseHintManagementModule,
        ArtemisParticipationModule,
        ArtemisComplaintsForTutorModule,
        ArtemisListOfComplaintsModule,
        ArtemisFileUploadAssessmentModule,
        ArtemisModelingAssessmentEditorModule,
        NgxDatatableModule,
        ArtemisDataTableModule,
        ArtemisAssessmentSharedModule,
        ArtemisSharedPipesModule,
        ArtemisTutorParticipationGraphModule,
        ArtemisMarkdownModule,
        ArtemisSharedComponentModule,
        UserImportModule,
        LineChartModule,
        PieChartModule,
        ArtemisPlagiarismModule,
        ArtemisChartsModule,
        ArtemisCoursesModule,
        ArtemisCourseGroupModule,
        FeatureToggleModule,
        ExerciseCategoriesModule,
<<<<<<< HEAD
        ProfileToggleModule,
=======
        NgbNavModule,
>>>>>>> 4d3ae15e
    ],
    declarations: [
        CourseManagementComponent,
        CourseDetailComponent,
        CourseUpdateComponent,
        CourseExerciseCardComponent,
        CourseManagementExercisesComponent,
        OrionCourseManagementExercisesComponent,
        CourseManagementStatisticsComponent,
        CourseManagementCardComponent,
        CourseManagementExerciseRowComponent,
        CourseManagementOverviewStatisticsComponent,
        CourseDetailDoughnutChartComponent,
        CourseDetailLineChartComponent,
        CourseManagementExercisesSearchComponent,
        CourseGroupMembershipComponent,
        CourseLtiConfigurationComponent,
        EditCourseLtiConfigurationComponent,
    ],
})
export class ArtemisCourseManagementModule {}<|MERGE_RESOLUTION|>--- conflicted
+++ resolved
@@ -110,11 +110,7 @@
         ArtemisCourseGroupModule,
         FeatureToggleModule,
         ExerciseCategoriesModule,
-<<<<<<< HEAD
         ProfileToggleModule,
-=======
-        NgbNavModule,
->>>>>>> 4d3ae15e
     ],
     declarations: [
         CourseManagementComponent,
