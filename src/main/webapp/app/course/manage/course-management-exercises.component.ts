--- conflicted
+++ resolved
@@ -17,16 +17,13 @@
     programmingExercisesCount = 0;
     modelingExercisesCount = 0;
     fileUploadExercisesCount = 0;
-<<<<<<< HEAD
-    transformationExerciseCount = 0;
-=======
     filteredQuizExercisesCount = 0;
     filteredTextExercisesCount = 0;
     filteredProgrammingExercisesCount = 0;
     filteredModelingExercisesCount = 0;
     filteredFileUploadExercisesCount = 0;
+    transformationExerciseCount = 0;
     exerciseFilter: ExerciseFilter;
->>>>>>> 9621da63
 
     // extension points, see shared/extension-point
     @ContentChild('overrideProgrammingExerciseCard') overrideProgrammingExerciseCard: TemplateRef<any>;
