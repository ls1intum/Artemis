<div>
<<<<<<< HEAD
    <h2>
        <span>{{ course?.title }} - </span>
        <span *ngIf="filteredUsersSize < allCourseGroupUsers.length"> {{ filteredUsersSize }} <span jhiTranslate="artemisApp.course.courseGroup.outOf">out of</span> </span>
        {{ allCourseGroupUsers.length }} <span [jhiTranslate]="'artemisApp.course.' + courseGroupEntityName">{{ capitalize(courseGroupEntityName) }}</span>
        <span class="text-muted">({{ courseGroupName }})</span>
        <jhi-user-import-button *ngIf="course?.isAtLeastInstructor" class="ms-4" [courseId]="course.id!" [courseGroup]="courseGroup!" (finish)="loadAll()"></jhi-user-import-button>
        <button *ngIf="course?.isAtLeastInstructor && allCourseGroupUsers.length > 0" class="btn btn-primary btn-sm float-end" (click)="exportUserInformation()">
            <fa-icon [icon]="faDownload" [fixedWidth]="true"></fa-icon>
            <span jhiTranslate="artemisApp.instructorDashboard.exportCSV">&nbsp;Export Users</span>
        </button>
    </h2>
=======
    <div class="d-flex flex-wrap justify-content-between align-items-center mb-1">
        <h2 class="mb-1">
            <span>{{ course?.title }} - </span>
            <span *ngIf="filteredUsersSize < allCourseGroupUsers.length"> {{ filteredUsersSize }} <span jhiTranslate="artemisApp.course.courseGroup.outOf">out of</span> </span>
            {{ allCourseGroupUsers.length }} <span [jhiTranslate]="'artemisApp.course.' + courseGroupEntityName">{{ capitalize(courseGroupEntityName) }}</span>
            <span class="text-muted">({{ courseGroupName }})</span>
        </h2>
        <div class="d-flex mt-1 mb-1 gap-1">
            <jhi-user-import-button *ngIf="course?.isAtLeastInstructor" [courseId]="course.id!" [courseGroup]="courseGroup!" (finish)="loadAll()"></jhi-user-import-button>
            <button *ngIf="course?.isAtLeastInstructor && allCourseGroupUsers.length > 0" class="btn btn-primary btn-sm" (click)="exportUserInformation()">
                <fa-icon [icon]="faDownload" [fixedWidth]="true"></fa-icon>
                <span jhiTranslate="instructorDashboard.exportCSV">&nbsp;Export Users</span>
            </button>
        </div>
    </div>
>>>>>>> a0e74102
    <jhi-data-table
        id="registered-students"
        [isLoading]="isLoading"
        [isSearching]="isSearching"
        [searchFailed]="searchFailed"
        [searchNoResults]="searchNoResults"
        [isTransitioning]="isTransitioning"
        entityType="user"
        [allEntities]="allCourseGroupUsers"
        entitiesPerPageTranslation="artemisApp.course.courseGroup.usersPerPage"
        showAllEntitiesTranslation="artemisApp.course.courseGroup.showAllUsers"
        searchNoResultsTranslation="artemisApp.course.courseGroup.searchNoResults"
        searchPlaceholderTranslation="artemisApp.course.courseGroup.searchForUsers"
        [searchFields]="['login', 'name']"
        [searchTextFromEntity]="searchTextFromUser"
        [searchResultFormatter]="searchResultFormatter"
        [onSearchWrapper]="searchAllUsers"
        [onAutocompleteSelectWrapper]="onAutocompleteSelect"
        (entitiesSizeChange)="handleUsersSizeChange($event)"
    >
        <ng-template let-settings="settings" let-controls="controls">
            <ngx-datatable
                class="bootstrap"
                [limit]="settings.limit"
                [sortType]="settings.sortType"
                [columnMode]="settings.columnMode"
                [headerHeight]="settings.headerHeight"
                [footerHeight]="settings.footerHeight"
                [rowHeight]="settings.rowHeight"
                [rows]="settings.rows"
                [rowClass]="dataTableRowClass"
                [scrollbarH]="settings.scrollbarH"
            >
                <ngx-datatable-column prop="" [minWidth]="60" [width]="80" [maxWidth]="100">
                    <ng-template ngx-datatable-header-template>
                        <span class="datatable-header-cell-wrapper" (click)="controls.onSort('id')">
                            <span class="datatable-header-cell-label bold sortable" jhiTranslate="global.field.id"> ID </span>
                            <fa-icon [icon]="controls.iconForSortPropField('id')"></fa-icon>
                        </span>
                    </ng-template>
                    <ng-template ngx-datatable-cell-template let-value="value">
                        <a *ngIf="isAdmin; else showId" routerLink="/admin/user-management/{{ value?.login }}"> {{ value.id }} </a>
                        <ng-template #showId>
                            {{ value?.id }}
                        </ng-template>
                    </ng-template>
                </ngx-datatable-column>

                <ngx-datatable-column prop="login" [minWidth]="150" [width]="200" [maxWidth]="200">
                    <ng-template ngx-datatable-header-template>
                        <span class="datatable-header-cell-wrapper" (click)="controls.onSort('login')">
                            <span class="datatable-header-cell-label bold sortable" jhiTranslate="artemisApp.course.courseGroup.login"> Login </span>
                            <fa-icon [icon]="controls.iconForSortPropField('login')"></fa-icon>
                        </span>
                    </ng-template>
                    <ng-template ngx-datatable-cell-template let-value="value">
                        <span>{{ value }}</span>
                    </ng-template>
                </ngx-datatable-column>

                <ngx-datatable-column prop="visibleRegistrationNumber" [minWidth]="150" [width]="200" [maxWidth]="200">
                    <ng-template ngx-datatable-header-template>
                        <span class="datatable-header-cell-wrapper" (click)="controls.onSort('visibleRegistrationNumber')">
                            <span class="datatable-header-cell-label bold sortable" jhiTranslate="artemisApp.course.courseGroup.registrationNumber"> Registration Number </span>
                            <fa-icon [icon]="controls.iconForSortPropField('visibleRegistrationNumber')"></fa-icon>
                        </span>
                    </ng-template>
                    <ng-template ngx-datatable-cell-template let-value="value">
                        <span>{{ value }}</span>
                    </ng-template>
                </ngx-datatable-column>

                <ngx-datatable-column prop="name" [minWidth]="150" [width]="250" [maxWidth]="250">
                    <ng-template ngx-datatable-header-template>
                        <span class="datatable-header-cell-wrapper" (click)="controls.onSort('name')">
                            <span class="datatable-header-cell-label bold sortable" jhiTranslate="artemisApp.course.courseGroup.name"> Name </span>
                            <fa-icon [icon]="controls.iconForSortPropField('name')"></fa-icon>
                        </span>
                    </ng-template>
                    <ng-template ngx-datatable-cell-template let-value="value">
                        <span>{{ value }}</span>
                    </ng-template>
                </ngx-datatable-column>

                <ngx-datatable-column prop="email" [minWidth]="150" [width]="250">
                    <ng-template ngx-datatable-header-template>
                        <span class="datatable-header-cell-wrapper" (click)="controls.onSort('email')">
                            <span class="datatable-header-cell-label bold sortable" jhiTranslate="artemisApp.course.courseGroup.email"> Email </span>
                            <fa-icon [icon]="controls.iconForSortPropField('email')"></fa-icon>
                        </span>
                    </ng-template>
                    <ng-template ngx-datatable-cell-template let-value="value">
                        <span>{{ value }}</span>
                    </ng-template>
                </ngx-datatable-column>

                <ngx-datatable-column prop="" [minWidth]="150" [width]="200">
                    <ng-template ngx-datatable-header-template> </ng-template>
                    <ng-template ngx-datatable-cell-template let-value="value">
                        <div class="w-100 text-end">
                            <button
                                jhiDeleteButton
                                [actionType]="ActionType.Remove"
                                [entityTitle]="value.login"
                                deleteQuestion="artemisApp.course.courseGroup.removeFromGroup.modalQuestion"
                                (delete)="removeFromGroup(value)"
                                [dialogError]="dialogError$"
                            >
                                <fa-icon [icon]="faUserSlash" class="me-1"></fa-icon>
                            </button>
                        </div>
                    </ng-template>
                </ngx-datatable-column>
            </ngx-datatable>
        </ng-template>
    </jhi-data-table>
</div><|MERGE_RESOLUTION|>--- conflicted
+++ resolved
@@ -1,17 +1,4 @@
 <div>
-<<<<<<< HEAD
-    <h2>
-        <span>{{ course?.title }} - </span>
-        <span *ngIf="filteredUsersSize < allCourseGroupUsers.length"> {{ filteredUsersSize }} <span jhiTranslate="artemisApp.course.courseGroup.outOf">out of</span> </span>
-        {{ allCourseGroupUsers.length }} <span [jhiTranslate]="'artemisApp.course.' + courseGroupEntityName">{{ capitalize(courseGroupEntityName) }}</span>
-        <span class="text-muted">({{ courseGroupName }})</span>
-        <jhi-user-import-button *ngIf="course?.isAtLeastInstructor" class="ms-4" [courseId]="course.id!" [courseGroup]="courseGroup!" (finish)="loadAll()"></jhi-user-import-button>
-        <button *ngIf="course?.isAtLeastInstructor && allCourseGroupUsers.length > 0" class="btn btn-primary btn-sm float-end" (click)="exportUserInformation()">
-            <fa-icon [icon]="faDownload" [fixedWidth]="true"></fa-icon>
-            <span jhiTranslate="artemisApp.instructorDashboard.exportCSV">&nbsp;Export Users</span>
-        </button>
-    </h2>
-=======
     <div class="d-flex flex-wrap justify-content-between align-items-center mb-1">
         <h2 class="mb-1">
             <span>{{ course?.title }} - </span>
@@ -23,11 +10,10 @@
             <jhi-user-import-button *ngIf="course?.isAtLeastInstructor" [courseId]="course.id!" [courseGroup]="courseGroup!" (finish)="loadAll()"></jhi-user-import-button>
             <button *ngIf="course?.isAtLeastInstructor && allCourseGroupUsers.length > 0" class="btn btn-primary btn-sm" (click)="exportUserInformation()">
                 <fa-icon [icon]="faDownload" [fixedWidth]="true"></fa-icon>
-                <span jhiTranslate="instructorDashboard.exportCSV">&nbsp;Export Users</span>
+                <span jhiTranslate="artemisApp.instructorDashboard.exportCSV">&nbsp;Export Users</span>
             </button>
         </div>
     </div>
->>>>>>> a0e74102
     <jhi-data-table
         id="registered-students"
         [isLoading]="isLoading"
