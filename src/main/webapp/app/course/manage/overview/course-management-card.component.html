<div class="card mb-4 hover-effect" id="course-{{ course.id }}">
    <div id="course-card-header" class="text-white card-heading" [ngStyle]="{ '--background-color-for-hover': courseColor }">
        <a class="stretched-link" [routerLink]="['/course-management', course.id]"></a>
        <div class="card-header-left">
            @if (course.courseIcon) {
                <jhi-secured-image class="header-item" [cachingStrategy]="CachingStrategy.LOCAL_STORAGE" [src]="course.courseIcon" />
            }
            <div class="card-date">
                @if (course.startDate && course.endDate) {
                    <div>{{ course.startDate | artemisDate: 'long-date' }} - {{ course.endDate | artemisDate: 'long-date' }}</div>
                }
                @if (course.startDate && !course.endDate) {
                    <div><span jhiTranslate="artemisApp.course.startDate"></span>: {{ course.startDate | artemisDate: 'long-date' }}</div>
                }
                @if (!course.startDate && course.endDate) {
                    <div><span jhiTranslate="artemisApp.course.endDate"></span>: {{ course.endDate | artemisDate: 'long-date' }}</div>
                }
            </div>
        </div>
        <div class="container container-padding title-container" [routerLink]="['/course-management', course.id]">
            <h3 class="card-title text-center fw-medium course-title">{{ course.title }} ({{ course.shortName }})</h3>
            @if (course.description && course.description !== '') {
                <div class="text-center course-description">
                    {{ course.description }}
                </div>
            }
        </div>
        @if (courseWithUsers && course.isAtLeastInstructor) {
            <div class="float-end card-groups">
                <div>
                    <div id="open-student-management-{{ course.id }}">
                        @if (courseWithUsers.numberOfStudents !== undefined && courseWithUsers.numberOfStudents === 1) {
                            <a [routerLink]="['/course-management', course.id, 'groups', 'students']">
                                {{ courseWithUsers.numberOfStudents }} {{ 'artemisApp.course.student' | artemisTranslate }}
                            </a>
                        }
                        @if (courseWithUsers.numberOfStudents !== undefined && courseWithUsers.numberOfStudents !== 1) {
                            <a [routerLink]="['/course-management', course.id, 'groups', 'students']">
                                {{ courseWithUsers.numberOfStudents }} {{ 'artemisApp.course.students' | artemisTranslate }}
                            </a>
                        }
                        @if (courseWithUsers.numberOfStudents === undefined) {
                            <a [routerLink]="['/course-management', course.id, 'groups', 'students']" jhiTranslate="artemisApp.course.students"></a>
                        }
                    </div>
                    <div>
                        @if (courseWithUsers.numberOfTeachingAssistants !== undefined && courseWithUsers.numberOfTeachingAssistants === 1) {
                            <a [routerLink]="['/course-management', course.id, 'groups', 'tutors']">
                                {{ courseWithUsers.numberOfTeachingAssistants }} {{ 'artemisApp.course.tutor' | artemisTranslate }}
                            </a>
                        }
                        @if (courseWithUsers.numberOfTeachingAssistants !== undefined && courseWithUsers.numberOfTeachingAssistants !== 1) {
                            <a [routerLink]="['/course-management', course.id, 'groups', 'tutors']">
                                {{ courseWithUsers.numberOfTeachingAssistants }} {{ 'artemisApp.course.tutors' | artemisTranslate }}
                            </a>
                        }
                        @if (courseWithUsers.numberOfTeachingAssistants === undefined) {
                            <a [routerLink]="['/course-management', course.id, 'groups', 'tutors']" jhiTranslate="artemisApp.course.tutors"></a>
                        }
                    </div>
                </div>
                <div>
                    <div>
                        @if (courseWithUsers.numberOfEditors !== undefined && courseWithUsers.numberOfEditors === 1) {
                            <a [routerLink]="['/course-management', course.id, 'groups', 'editors']">
                                {{ courseWithUsers.numberOfEditors }} {{ 'artemisApp.course.editor' | artemisTranslate }}
                            </a>
                        }
                        @if (courseWithUsers.numberOfEditors !== undefined && courseWithUsers.numberOfEditors !== 1) {
                            <a [routerLink]="['/course-management', course.id, 'groups', 'editors']">
                                {{ courseWithUsers.numberOfEditors }} {{ 'artemisApp.course.editors' | artemisTranslate }}
                            </a>
                        }
                        @if (courseWithUsers.numberOfEditors === undefined) {
                            <a [routerLink]="['/course-management', course.id, 'groups', 'editors']" jhiTranslate="artemisApp.course.editors"></a>
                        }
                    </div>
                    <div>
                        @if (courseWithUsers.numberOfInstructors !== undefined && courseWithUsers.numberOfInstructors === 1) {
                            <a [routerLink]="['/course-management', course.id, 'groups', 'instructors']">
                                {{ courseWithUsers.numberOfInstructors }} {{ 'artemisApp.course.instructor' | artemisTranslate }}
                            </a>
                        }
                        @if (courseWithUsers.numberOfInstructors !== undefined && courseWithUsers.numberOfInstructors !== 1) {
                            <a [routerLink]="['/course-management', course.id, 'groups', 'instructors']">
                                {{ courseWithUsers.numberOfInstructors }} {{ 'artemisApp.course.instructors' | artemisTranslate }}
                            </a>
                        }
                        @if (courseWithUsers.numberOfInstructors === undefined) {
                            <a [routerLink]="['/course-management', course.id, 'groups', 'instructors']" jhiTranslate="artemisApp.course.instructors"></a>
                        }
                    </div>
                </div>
            </div>
        }
    </div>
    <div class="container flex-container">
        <div class="row">
            <div class="col-md-8 section-card p-0">
                @if (!courseWithExercises) {
                    <div class="loading-spinner">
                        <fa-icon [icon]="faSpinner" animation="spin" />
                    </div>
                }
                @if (courseWithExercises) {
                    <div class="section-content px-3 py-1">
                        @if (futureExercises && futureExercises.length > 0) {
                            <div>
                                <div class="control-label" (click)="showFutureExercises = !showFutureExercises">
                                    <fa-icon class="control-icon" [icon]="showFutureExercises ? faAngleDown : faAngleUp" />
                                    <strong jhiTranslate="artemisApp.course.releasedSoon"></strong>
                                </div>
                                @if (showFutureExercises) {
                                    <div>
                                        @for (exercise of futureExercises; track exercise) {
                                            <jhi-course-management-exercise-row
                                                [course]="course"
                                                [rowType]="exerciseRowType.FUTURE"
                                                [details]="exercise"
                                                [statistic]="statisticsPerExercise[exercise.id!]"
                                            />
                                        }
                                    </div>
                                }
                                @if (!showFutureExercises) {
                                    <div class="collapsed"></div>
                                }
                            </div>
                        }
                        @if (currentExercises && currentExercises.length > 0) {
                            <div>
                                <div class="control-label" (click)="showCurrentExercises = !showCurrentExercises">
                                    <fa-icon class="control-icon" [icon]="showCurrentExercises ? faAngleDown : faAngleUp" />
                                    <strong jhiTranslate="artemisApp.course.currentWorking"></strong>
                                </div>
                                @if (showCurrentExercises) {
                                    <div>
                                        @for (exercise of currentExercises; track exercise) {
                                            <jhi-course-management-exercise-row
                                                [course]="course"
                                                [rowType]="exerciseRowType.CURRENT"
                                                [details]="exercise"
                                                [statistic]="statisticsPerExercise[exercise.id!]"
                                            />
                                        }
                                    </div>
                                }
                                @if (!showCurrentExercises) {
                                    <div class="collapsed"></div>
                                }
                            </div>
                        }
                        @if (exercisesInAssessment && exercisesInAssessment.length > 0) {
                            <div>
                                <div class="control-label" (click)="showExercisesInAssessment = !showExercisesInAssessment">
                                    <fa-icon class="control-icon" [icon]="showExercisesInAssessment ? faAngleDown : faAngleUp" />
                                    <strong jhiTranslate="artemisApp.course.inAssessment"></strong>
                                </div>
                                @if (showExercisesInAssessment) {
                                    <div>
                                        @for (exercise of exercisesInAssessment; track exercise) {
                                            <jhi-course-management-exercise-row
                                                [course]="course"
                                                [rowType]="exerciseRowType.ASSESSING"
                                                [details]="exercise"
                                                [statistic]="statisticsPerExercise[exercise.id!]"
                                            />
                                        }
                                    </div>
                                }
                                @if (!showExercisesInAssessment) {
                                    <div class="collapsed"></div>
                                }
                            </div>
                        }
                        @if (pastExercises && pastExercises.length > 0) {
                            <div>
                                <div class="control-label" (click)="showPastExercises = !showPastExercises">
                                    <fa-icon class="control-icon" [icon]="showPastExercises ? faAngleDown : faAngleUp" />
                                    <strong jhiTranslate="artemisApp.course.pastExercises" [translateValues]="{ amount: pastExercises.length, total: pastExerciseCount }"></strong>
                                </div>
                                @if (showPastExercises) {
                                    <div>
                                        @for (exercise of pastExercises; track exercise) {
                                            <jhi-course-management-exercise-row
                                                [course]="course"
                                                [rowType]="exerciseRowType.PAST"
                                                [details]="exercise"
                                                [statistic]="statisticsPerExercise[exercise.id!]"
                                            />
                                        }
                                    </div>
                                }
                                @if (!showPastExercises) {
                                    <div class="collapsed"></div>
                                }
                            </div>
                        }
                        @if ((futureExercises?.length || 0) + (currentExercises?.length || 0) + (exercisesInAssessment?.length || 0) + (pastExercises?.length || 0) === 0) {
                            <div>
                                <h4 class="text-center no-exercises mt-3 fw-medium" jhiTranslate="artemisApp.course.noExercises"></h4>
                            </div>
                        }
                    </div>
                }
            </div>
            <div class="col-4 statistics-card align-center">
                <div class="align-center w-100 h-100">
                    @if (courseStatistics) {
                        <jhi-course-management-overview-statistics
                            class="statistics-chart"
                            [initialStats]="courseStatistics?.activeStudents"
                            [amountOfStudentsInCourse]="!!courseWithUsers && courseWithUsers.numberOfStudents ? courseWithUsers.numberOfStudents : 0"
                            [course]="course"
                        />
                    }
                    @if (!courseStatistics) {
                        <div class="loading-spinner">
                            <fa-icon [icon]="faSpinner" animation="spin" />
                        </div>
                    }
                </div>
            </div>
        </div>
    </div>
    <div class="card-footer">
        @if (course.isAtLeastTutor) {
            <a
                [routerLink]="['/course-management', course.id, 'exams']"
                class="btn btn-primary me-1 mb-1"
                [ngbTooltip]="'entity.action.exams' | artemisTranslate"
                id="course-card-open-exams"
            >
                <fa-icon [icon]="faGraduationCap" />
                <span class="d-none d-xl-inline" jhiTranslate="entity.action.exams"></span>
            </a>
        }
        @if (course.isAtLeastTutor) {
            <a
                [routerLink]="['/course-management', course.id, 'exercises']"
                [class.guided-tour]="isGuidedTour"
                class="btn btn-primary me-1 mb-1"
                [ngbTooltip]="'entity.action.exercise' | artemisTranslate"
                id="course-card-open-exercises"
            >
                <fa-icon [icon]="faListAlt" />
                <span class="d-none d-xl-inline" jhiTranslate="entity.action.exercise"></span>
            </a>
        }
        @if (course.isAtLeastEditor) {
            <a
                [routerLink]="['/course-management', course.id, 'lectures']"
                class="btn btn-primary me-1 mb-1"
                [ngbTooltip]="'entity.action.lecture' | artemisTranslate"
                id="course-card-open-lectures"
            >
                <fa-icon [icon]="faFilePdf" />
                <span class="d-none d-xl-inline" jhiTranslate="entity.action.lecture"></span>
            </a>
        }
        @if (course.isAtLeastTutor) {
            <a
                [routerLink]="['/course-management', course.id, 'course-statistics']"
                class="btn btn-info me-1 mb-1 hidden-if-mobile"
                [ngbTooltip]="'artemisApp.courseStatistics.statistics' | artemisTranslate"
                id="course-card-open-open-statistics"
            >
                <fa-icon [icon]="faChartBar" />
                <span class="d-none d-xl-inline" jhiTranslate="artemisApp.courseStatistics.statistics"></span>
            </a>
        }
        @if (isCommunicationEnabled(course) && course.isAtLeastTutor) {
            <a
                [routerLink]="['/courses', course.id, 'communication']"
                class="btn btn-primary me-1 mb-1"
                [ngbTooltip]="'artemisApp.courseOverview.menu.communication' | artemisTranslate"
            >
<<<<<<< HEAD
                <fa-icon [icon]="faComment" />
                <span class="d-none d-xl-inline" jhiTranslate="artemisApp.metis.communication.label"></span>
            </a>
        }
        @if (isMessagingEnabled(course) && course.isAtLeastTutor) {
            <a [routerLink]="['/courses', course.id, 'messages']" class="btn btn-primary me-1 mb-1" [ngbTooltip]="'artemisApp.courseOverview.menu.messages' | artemisTranslate">
                <fa-icon [icon]="faComments" />
                <span class="d-none d-xl-inline" jhiTranslate="artemisApp.courseOverview.menu.messages"></span>
=======
                <fa-icon [icon]="faComments" />
                <span class="d-none d-xl-inline">{{ 'artemisApp.metis.communication.label' | artemisTranslate }}</span>
>>>>>>> a75e8cfa
            </a>
        }
        @if (course.timeZone || course.isAtLeastInstructor) {
            <a
                [routerLink]="['/course-management', course.id, 'tutorial-groups']"
                [jhiFeatureToggleLink]="FeatureToggle.TutorialGroups"
                class="btn btn-primary me-1 mb-1 hidden-if-mobile"
                [ngbTooltip]="'artemisApp.entities.tutorialGroup.plural' | artemisTranslate"
                id="course-card-open-tutorial-groups"
            >
                <fa-icon [icon]="faPersonChalkboard" />
                <span [innerHTML]="'artemisApp.entities.tutorialGroup.plural' | artemisTranslate" class="d-none d-xl-inline"></span>
            </a>
        }
        @if (course.isAtLeastInstructor) {
            <a
                [routerLink]="['/course-management', course.id, 'competency-management']"
                class="btn btn-primary me-1 mb-1 hidden-if-mobile"
                [ngbTooltip]="'artemisApp.competency.competencyButton' | artemisTranslate"
                id="course-card-open-competencies"
            >
                <fa-icon [icon]="faFlag" />
                <span [innerHTML]="'artemisApp.competency.competencyButton' | artemisTranslate" class="d-none d-xl-inline"></span>
            </a>
        }
        @if (course.isAtLeastInstructor) {
            <a
                [jhiFeatureToggleHide]="FeatureToggle.LearningPaths"
                [routerLink]="['/course-management', course.id, 'learning-path-management']"
                class="btn btn-primary me-1 mb-1 hidden-if-mobile"
                [ngbTooltip]="'artemisApp.learningPath.learningPathButton' | artemisTranslate"
                id="course-card-open-learning-paths"
            >
                <fa-icon [icon]="faNetworkWired" />
                <span [innerHTML]="'artemisApp.learningPath.learningPathButton' | artemisTranslate" class="d-none d-xl-inline"></span>
            </a>
        }
        @if (course.isAtLeastTutor) {
            <a
                [routerLink]="['/course-management', course.id, 'assessment-dashboard']"
                class="btn btn-info me-1 mb-1"
                [class]="isGuidedTour ? 'guided-tour-assessment-dashboard-btn' : ''"
                [ngbTooltip]="'entity.action.assessmentDashboard' | artemisTranslate"
                [class.guided-tour]="isGuidedTour"
                id="course-card-open-assessment-dashboard"
            >
                <fa-icon [icon]="faUserCheck" />
                <span class="d-none d-xl-inline" jhiTranslate="entity.action.assessmentDashboard"></span>
            </a>
        }
        @if (course.isAtLeastInstructor) {
            <a
                [routerLink]="['/course-management', course.id, 'scores']"
                class="btn btn-info me-1 mb-1"
                [ngbTooltip]="'entity.action.scores' | artemisTranslate"
                id="course-card-open-scores"
            >
                <fa-icon [icon]="faTable" />
                <span class="d-none d-xl-inline" jhiTranslate="entity.action.scores"></span>
            </a>
        }
    </div>
</div><|MERGE_RESOLUTION|>--- conflicted
+++ resolved
@@ -40,7 +40,9 @@
                             </a>
                         }
                         @if (courseWithUsers.numberOfStudents === undefined) {
-                            <a [routerLink]="['/course-management', course.id, 'groups', 'students']" jhiTranslate="artemisApp.course.students"></a>
+                            <a [routerLink]="['/course-management', course.id, 'groups', 'students']">
+                                {{ 'artemisApp.course.students' | artemisTranslate }}
+                            </a>
                         }
                     </div>
                     <div>
@@ -55,7 +57,9 @@
                             </a>
                         }
                         @if (courseWithUsers.numberOfTeachingAssistants === undefined) {
-                            <a [routerLink]="['/course-management', course.id, 'groups', 'tutors']" jhiTranslate="artemisApp.course.tutors"></a>
+                            <a [routerLink]="['/course-management', course.id, 'groups', 'tutors']">
+                                {{ 'artemisApp.course.tutors' | artemisTranslate }}
+                            </a>
                         }
                     </div>
                 </div>
@@ -72,7 +76,9 @@
                             </a>
                         }
                         @if (courseWithUsers.numberOfEditors === undefined) {
-                            <a [routerLink]="['/course-management', course.id, 'groups', 'editors']" jhiTranslate="artemisApp.course.editors"></a>
+                            <a [routerLink]="['/course-management', course.id, 'groups', 'editors']">
+                                {{ 'artemisApp.course.editors' | artemisTranslate }}
+                            </a>
                         }
                     </div>
                     <div>
@@ -87,7 +93,9 @@
                             </a>
                         }
                         @if (courseWithUsers.numberOfInstructors === undefined) {
-                            <a [routerLink]="['/course-management', course.id, 'groups', 'instructors']" jhiTranslate="artemisApp.course.instructors"></a>
+                            <a [routerLink]="['/course-management', course.id, 'groups', 'instructors']">
+                                {{ 'artemisApp.course.instructors' | artemisTranslate }}
+                            </a>
                         }
                     </div>
                 </div>
@@ -108,7 +116,7 @@
                             <div>
                                 <div class="control-label" (click)="showFutureExercises = !showFutureExercises">
                                     <fa-icon class="control-icon" [icon]="showFutureExercises ? faAngleDown : faAngleUp" />
-                                    <strong jhiTranslate="artemisApp.course.releasedSoon"></strong>
+                                    <strong>{{ 'artemisApp.course.releasedSoon' | artemisTranslate }}</strong>
                                 </div>
                                 @if (showFutureExercises) {
                                     <div>
@@ -131,7 +139,7 @@
                             <div>
                                 <div class="control-label" (click)="showCurrentExercises = !showCurrentExercises">
                                     <fa-icon class="control-icon" [icon]="showCurrentExercises ? faAngleDown : faAngleUp" />
-                                    <strong jhiTranslate="artemisApp.course.currentWorking"></strong>
+                                    <strong>{{ 'artemisApp.course.currentWorking' | artemisTranslate }}</strong>
                                 </div>
                                 @if (showCurrentExercises) {
                                     <div>
@@ -154,7 +162,7 @@
                             <div>
                                 <div class="control-label" (click)="showExercisesInAssessment = !showExercisesInAssessment">
                                     <fa-icon class="control-icon" [icon]="showExercisesInAssessment ? faAngleDown : faAngleUp" />
-                                    <strong jhiTranslate="artemisApp.course.inAssessment"></strong>
+                                    <strong>{{ 'artemisApp.course.inAssessment' | artemisTranslate }}</strong>
                                 </div>
                                 @if (showExercisesInAssessment) {
                                     <div>
@@ -177,7 +185,7 @@
                             <div>
                                 <div class="control-label" (click)="showPastExercises = !showPastExercises">
                                     <fa-icon class="control-icon" [icon]="showPastExercises ? faAngleDown : faAngleUp" />
-                                    <strong jhiTranslate="artemisApp.course.pastExercises" [translateValues]="{ amount: pastExercises.length, total: pastExerciseCount }"></strong>
+                                    <strong>{{ 'artemisApp.course.pastExercises' | artemisTranslate: { amount: pastExercises.length, total: pastExerciseCount } }}</strong>
                                 </div>
                                 @if (showPastExercises) {
                                     <div>
@@ -198,7 +206,7 @@
                         }
                         @if ((futureExercises?.length || 0) + (currentExercises?.length || 0) + (exercisesInAssessment?.length || 0) + (pastExercises?.length || 0) === 0) {
                             <div>
-                                <h4 class="text-center no-exercises mt-3 fw-medium" jhiTranslate="artemisApp.course.noExercises"></h4>
+                                <h4 class="text-center no-exercises mt-3 fw-medium">{{ 'artemisApp.course.noExercises' | artemisTranslate }}</h4>
                             </div>
                         }
                     </div>
@@ -232,7 +240,7 @@
                 id="course-card-open-exams"
             >
                 <fa-icon [icon]="faGraduationCap" />
-                <span class="d-none d-xl-inline" jhiTranslate="entity.action.exams"></span>
+                <span class="d-none d-xl-inline">{{ 'entity.action.exams' | artemisTranslate }}</span>
             </a>
         }
         @if (course.isAtLeastTutor) {
@@ -244,7 +252,7 @@
                 id="course-card-open-exercises"
             >
                 <fa-icon [icon]="faListAlt" />
-                <span class="d-none d-xl-inline" jhiTranslate="entity.action.exercise"></span>
+                <span class="d-none d-xl-inline">{{ 'entity.action.exercise' | artemisTranslate }}</span>
             </a>
         }
         @if (course.isAtLeastEditor) {
@@ -255,7 +263,7 @@
                 id="course-card-open-lectures"
             >
                 <fa-icon [icon]="faFilePdf" />
-                <span class="d-none d-xl-inline" jhiTranslate="entity.action.lecture"></span>
+                <span class="d-none d-xl-inline">{{ 'entity.action.lecture' | artemisTranslate }}</span>
             </a>
         }
         @if (course.isAtLeastTutor) {
@@ -266,7 +274,7 @@
                 id="course-card-open-open-statistics"
             >
                 <fa-icon [icon]="faChartBar" />
-                <span class="d-none d-xl-inline" jhiTranslate="artemisApp.courseStatistics.statistics"></span>
+                <span class="d-none d-xl-inline">{{ 'artemisApp.courseStatistics.statistics' | artemisTranslate }}</span>
             </a>
         }
         @if (isCommunicationEnabled(course) && course.isAtLeastTutor) {
@@ -275,19 +283,8 @@
                 class="btn btn-primary me-1 mb-1"
                 [ngbTooltip]="'artemisApp.courseOverview.menu.communication' | artemisTranslate"
             >
-<<<<<<< HEAD
-                <fa-icon [icon]="faComment" />
-                <span class="d-none d-xl-inline" jhiTranslate="artemisApp.metis.communication.label"></span>
-            </a>
-        }
-        @if (isMessagingEnabled(course) && course.isAtLeastTutor) {
-            <a [routerLink]="['/courses', course.id, 'messages']" class="btn btn-primary me-1 mb-1" [ngbTooltip]="'artemisApp.courseOverview.menu.messages' | artemisTranslate">
-                <fa-icon [icon]="faComments" />
-                <span class="d-none d-xl-inline" jhiTranslate="artemisApp.courseOverview.menu.messages"></span>
-=======
                 <fa-icon [icon]="faComments" />
                 <span class="d-none d-xl-inline">{{ 'artemisApp.metis.communication.label' | artemisTranslate }}</span>
->>>>>>> a75e8cfa
             </a>
         }
         @if (course.timeZone || course.isAtLeastInstructor) {
@@ -335,7 +332,7 @@
                 id="course-card-open-assessment-dashboard"
             >
                 <fa-icon [icon]="faUserCheck" />
-                <span class="d-none d-xl-inline" jhiTranslate="entity.action.assessmentDashboard"></span>
+                <span class="d-none d-xl-inline">{{ 'entity.action.assessmentDashboard' | artemisTranslate }}</span>
             </a>
         }
         @if (course.isAtLeastInstructor) {
@@ -346,7 +343,7 @@
                 id="course-card-open-scores"
             >
                 <fa-icon [icon]="faTable" />
-                <span class="d-none d-xl-inline" jhiTranslate="entity.action.scores"></span>
+                <span class="d-none d-xl-inline">{{ 'entity.action.scores' | artemisTranslate }}</span>
             </a>
         }
     </div>
