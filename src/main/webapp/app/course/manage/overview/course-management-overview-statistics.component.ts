--- conflicted
+++ resolved
@@ -5,23 +5,16 @@
 import { faSpinner } from '@fortawesome/free-solid-svg-icons';
 import { Course } from 'app/entities/course.model';
 import * as shape from 'd3-shape';
-<<<<<<< HEAD
+import { ActiveStudentsChart } from 'app/shared/chart/active-students-chart';
 import { ThemeService } from 'app/core/theme/theme.service';
 import { map, Subscription } from 'rxjs';
-=======
-import { ActiveStudentsChart } from 'app/shared/chart/active-students-chart';
->>>>>>> 3ed15c88
 
 @Component({
     selector: 'jhi-course-management-overview-statistics',
     templateUrl: './course-management-overview-statistics.component.html',
     styleUrls: ['./course-management-overview-statistics.component.scss', '../detail/course-detail-line-chart.component.scss'],
 })
-<<<<<<< HEAD
-export class CourseManagementOverviewStatisticsComponent implements OnInit, OnChanges, OnDestroy {
-=======
-export class CourseManagementOverviewStatisticsComponent extends ActiveStudentsChart implements OnInit, OnChanges {
->>>>>>> 3ed15c88
+export class CourseManagementOverviewStatisticsComponent extends ActiveStudentsChart implements OnInit, OnChanges, OnDestroy {
     @Input()
     amountOfStudentsInCourse: number;
 
@@ -51,8 +44,9 @@
     // Icons
     faSpinner = faSpinner;
 
-<<<<<<< HEAD
-    constructor(private translateService: TranslateService, private themeService: ThemeService) {}
+    constructor(private translateService: TranslateService, private themeService: ThemeService) {
+        super();
+    }
 
     ngOnInit() {
         this.themeSubscription = this.themeService
@@ -60,22 +54,12 @@
             .pipe(map((theme) => getGraphColorForTheme(theme, GraphColors.BLACK)))
             .subscribe((color) => (this.chartColor = { ...this.chartColor, domain: [color] }));
 
-        for (let i = 0; i < 4; i++) {
-            this.lineChartLabels[i] = this.translateService.instant(`overview.${3 - i}_weeks_ago`);
-        }
-=======
-    constructor(private translateService: TranslateService) {
-        super();
-    }
-
-    ngOnInit() {
         this.translateService.onLangChange.subscribe(() => {
             this.updateTranslation();
         });
         this.determineDisplayedPeriod(this.course, 4);
         this.createChartLabels(this.currentOffsetToEndDate);
         this.createChartData();
->>>>>>> 3ed15c88
     }
 
     ngOnChanges() {
