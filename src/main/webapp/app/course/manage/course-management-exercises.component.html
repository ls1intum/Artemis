--- conflicted
+++ resolved
@@ -108,7 +108,6 @@
             (exerciseCount)="textExercisesCount = $event"
             (filteredExerciseCount)="filteredTextExercisesCount = $event"
         />
-<<<<<<< HEAD
     </jhi-course-exercise-card>
     <jhi-course-exercise-card
         *jhiExtensionPoint="overrideNonProgrammingExerciseCard"
@@ -127,8 +126,6 @@
             (exerciseCount)="mathExercisesCount = $event"
             (filteredExerciseCount)="filteredMathExercisesCount = $event"
         />
-=======
->>>>>>> e5b5c69e
     </jhi-course-exercise-card>
     <jhi-course-exercise-card
         *jhiExtensionPoint="overrideNonProgrammingExerciseCard"
