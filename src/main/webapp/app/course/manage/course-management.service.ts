import { Injectable } from '@angular/core';
import { HttpClient, HttpParams, HttpResponse } from '@angular/common/http';
import { BehaviorSubject, Observable } from 'rxjs';
import dayjs from 'dayjs/esm';
import { filter, map, tap } from 'rxjs/operators';
import { Course, CourseGroup } from 'app/entities/course.model';
import { ExerciseService } from 'app/exercises/shared/exercise/exercise.service';
import { User } from 'app/core/user/user.model';
import { LectureService } from 'app/lecture/lecture.service';
import { StatsForDashboard } from 'app/course/dashboards/stats-for-dashboard.model';
import { StudentParticipation } from 'app/entities/participation/student-participation.model';
import { AccountService } from 'app/core/auth/account.service';
import { createRequestOption } from 'app/shared/util/request.util';
import { reconnectSubmissions, Submission } from 'app/entities/submission.model';
import { SubjectObservablePair } from 'app/utils/rxjs.utils';
import { participationStatus } from 'app/exercises/shared/exercise/exercise.utils';
import { CourseManagementOverviewStatisticsDto } from 'app/course/manage/overview/course-management-overview-statistics-dto.model';
import { CourseManagementDetailViewDto } from 'app/course/manage/course-management-detail-view-dto.model';
import { StudentDTO } from 'app/entities/student-dto.model';
import { EntityTitleService, EntityType } from 'app/shared/layouts/navbar/entity-title.service';
import { convertDateFromClient } from 'app/utils/date.utils';

export type EntityResponseType = HttpResponse<Course>;
export type EntityArrayResponseType = HttpResponse<Course[]>;

@Injectable({ providedIn: 'root' })
export class CourseManagementService {
    private resourceUrl = SERVER_API_URL + 'api/courses';

    private readonly courses: Map<number, SubjectObservablePair<Course>> = new Map();

    private coursesForNotifications: BehaviorSubject<Course[] | undefined> = new BehaviorSubject<Course[] | undefined>(undefined);
    private fetchingCoursesForNotifications = false;

    constructor(private http: HttpClient, private lectureService: LectureService, private accountService: AccountService, private entityTitleService: EntityTitleService) {}

    /**
     * creates a course using a POST request
     * @param course - the course to be created on the server
     */
    create(course: Course): Observable<EntityResponseType> {
        const copy = CourseManagementService.convertCourseDatesFromClient(course);
        return this.http.post<Course>(this.resourceUrl, copy, { observe: 'response' }).pipe(map((res: EntityResponseType) => this.processCourseEntityResponseType(res)));
    }

    /**
     * updates a course using a PUT request
     * @param course - the course to be updated
     */
    update(course: Course): Observable<EntityResponseType> {
        const copy = CourseManagementService.convertCourseDatesFromClient(course);
        return this.http.put<Course>(this.resourceUrl, copy, { observe: 'response' }).pipe(map((res: EntityResponseType) => this.processCourseEntityResponseType(res)));
    }

    /**
     * finds the course with the provided unique identifier
     * @param courseId - the id of the course to be found
     */
    find(courseId: number): Observable<EntityResponseType> {
        return this.http.get<Course>(`${this.resourceUrl}/${courseId}`, { observe: 'response' }).pipe(map((res: EntityResponseType) => this.processCourseEntityResponseType(res)));
    }

    /**
     * gets course information required for the course management detail page
     * @param courseId the id of the course of which the detailed data should be fetched
     */
    getCourseStatisticsForDetailView(courseId: number): Observable<HttpResponse<CourseManagementDetailViewDto>> {
        return this.http
            .get<CourseManagementDetailViewDto>(`${this.resourceUrl}/${courseId}/management-detail`, { observe: 'response' })
            .pipe(filter((res: HttpResponse<CourseManagementDetailViewDto>) => !!res.body));
    }

    /**
     * gets the active users for the line chart in the detail view
     * @param courseId the id of the course of which the statistics should be fetched
     * @param periodIndex the period of the statistics we want to have
     */
    getStatisticsData(courseId: number, periodIndex: number): Observable<number[]> {
        const params = new HttpParams().set('periodIndex', '' + periodIndex);
        return this.http.get<number[]>(`${this.resourceUrl}/${courseId}/statistics`, { params });
    }

    /**
     * get the active users for the lifetime overview of the line chart in the detail view
     * @param courseId the id of the course of which the statistics should be fetched
     */
    getStatisticsForLifetimeOverview(courseId: number): Observable<number[]> {
        return this.http.get<number[]>(`${this.resourceUrl}/${courseId}/statistics-lifetime-overview`);
    }

    /**
     * finds the course with the provided unique identifier together with its exercises
     * @param courseId - the id of the course to be found
     */
    findWithExercises(courseId: number): Observable<EntityResponseType> {
        return this.http
            .get<Course>(`${this.resourceUrl}/${courseId}/with-exercises`, { observe: 'response' })
            .pipe(map((res: EntityResponseType) => this.processCourseEntityResponseType(res)));
    }

    /**
     * finds a course with the given id and eagerly loaded organizations
     * @param courseId the id of the course to be found
     */
    findWithOrganizations(courseId: number): Observable<EntityResponseType> {
        return this.http
            .get<Course>(`${this.resourceUrl}/${courseId}/with-organizations`, { observe: 'response' })
            .pipe(map((res: EntityResponseType) => this.processCourseEntityResponseType(res)));
    }

    // TODO: separate course overview and course management REST API calls in a better way
    /**
     * finds all courses using a GET request
     */
    findAllForDashboard(): Observable<EntityArrayResponseType> {
        this.fetchingCoursesForNotifications = true;
        return this.http.get<Course[]>(`${this.resourceUrl}/for-dashboard`, { observe: 'response' }).pipe(
            map((res: EntityArrayResponseType) => this.processCourseEntityArrayResponseType(res)),
            map((res: EntityArrayResponseType) => this.setParticipationStatusForExercisesInCourses(res)),
            map((res: EntityArrayResponseType) => this.setCoursesForNotifications(res)),
        );
    }

    findOneForDashboard(courseId: number): Observable<EntityResponseType> {
        return this.http.get<Course>(`${this.resourceUrl}/${courseId}/for-dashboard`, { observe: 'response' }).pipe(
            map((res: EntityResponseType) => this.processCourseEntityResponseType(res)),
            map((res: EntityResponseType) => this.setParticipationStatusForExercisesInCourse(res)),
            tap((res: EntityResponseType) => this.courseWasUpdated(res.body)),
        );
    }

    courseWasUpdated(course: Course | null): void {
        if (course) {
            return this.courses.get(course.id!)?.subject.next(course);
        }
    }

    getCourseUpdates(courseId: number): Observable<Course> {
        if (!this.courses.has(courseId)) {
            this.courses.set(courseId, new SubjectObservablePair());
        }
        return this.courses.get(courseId)!.observable;
    }

    /**
     * finds all participants of the course corresponding to the given unique identifier
     * @param courseId - the id of the course
     */
    findAllParticipationsWithResults(courseId: number): Observable<StudentParticipation[]> {
        return this.http.get<StudentParticipation[]>(`${this.resourceUrl}/${courseId}/participations`);
    }

    /**
     * finds all results of exercises of the course corresponding to the given unique identifier for the current user
     * @param courseId - the id of the course
     */
    findAllResultsOfCourseForExerciseAndCurrentUser(courseId: number): Observable<Course> {
        return this.http.get<Course>(`${this.resourceUrl}/${courseId}/results`).pipe(
            map((res: Course) => {
                this.accountService.setAccessRightsForCourseAndReferencedExercises(res);
                return res;
            }),
        );
    }

    /**
     * finds all courses that can be registered to
     */
    findAllToRegister(): Observable<EntityArrayResponseType> {
        return this.http
            .get<Course[]>(`${this.resourceUrl}/for-registration`, { observe: 'response' })
            .pipe(map((res: EntityArrayResponseType) => this.processCourseEntityArrayResponseType(res)));
    }

    /**
     * returns the course with the provided unique identifier for the assessment dashboard
     * @param courseId - the id of the course
     */
    getCourseWithInterestingExercisesForTutors(courseId: number): Observable<EntityResponseType> {
        const url = `${this.resourceUrl}/${courseId}/for-assessment-dashboard`;
        return this.http.get<Course>(url, { observe: 'response' }).pipe(map((res: EntityResponseType) => this.processCourseEntityResponseType(res)));
    }

    /**
     * returns the stats of the course with the provided unique identifier for the assessment dashboard
     * @param courseId - the id of the course
     */
    getStatsForTutors(courseId: number): Observable<HttpResponse<StatsForDashboard>> {
        return this.http.get<StatsForDashboard>(`${this.resourceUrl}/${courseId}/stats-for-assessment-dashboard`, { observe: 'response' });
    }

    /**
     * register to the course with the provided unique identifier using a POST request
     * NB: the body is null, because the server can identify the user anyway
     * @param courseId - the id of the course
     */
    registerForCourse(courseId: number): Observable<HttpResponse<User>> {
        return this.http.post<User>(`${this.resourceUrl}/${courseId}/register`, null, { observe: 'response' }).pipe(
            map((res: HttpResponse<User>) => {
                if (res.body != undefined) {
                    this.accountService.syncGroups(res.body);
                }
                return res;
            }),
        );
    }

    /**
     * finds all courses using a GET request
     * @param req
     */
    getAll(req?: any): Observable<EntityArrayResponseType> {
        const options = createRequestOption(req);
        this.fetchingCoursesForNotifications = true;
        return this.http.get<Course[]>(this.resourceUrl, { params: options, observe: 'response' }).pipe(
            map((res: EntityArrayResponseType) => this.processCourseEntityArrayResponseType(res)),
            map((res: EntityArrayResponseType) => this.setCoursesForNotifications(res)),
        );
    }

    /**
     * finds all courses with quiz exercises using a GET request
     */
    getAllCoursesWithQuizExercises(): Observable<EntityArrayResponseType> {
        this.fetchingCoursesForNotifications = true;
        return this.http.get<Course[]>(this.resourceUrl + '/courses-with-quiz', { observe: 'response' }).pipe(
            map((res: EntityArrayResponseType) => this.processCourseEntityArrayResponseType(res)),
            map((res: EntityArrayResponseType) => this.setCoursesForNotifications(res)),
        );
    }

    /**
     * finds all courses together with user stats using a GET request
     * @param req
     */
    getWithUserStats(req?: any): Observable<EntityArrayResponseType> {
        const options = createRequestOption(req);
        this.fetchingCoursesForNotifications = true;
        return this.http.get<Course[]>(`${this.resourceUrl}/with-user-stats`, { params: options, observe: 'response' }).pipe(
            map((res: EntityArrayResponseType) => this.processCourseEntityArrayResponseType(res)),
            map((res: EntityArrayResponseType) => this.setCoursesForNotifications(res)),
        );
    }

    /**
     * finds all courses for the overview using a GET request
     * @param req a dictionary which is sent as request option along the REST call
     */
    getCourseOverview(req?: any): Observable<HttpResponse<Course[]>> {
        const options = createRequestOption(req);
        this.fetchingCoursesForNotifications = true;
        return this.http.get<Course[]>(`${this.resourceUrl}/course-management-overview`, { params: options, observe: 'response' }).pipe(
            tap((res: HttpResponse<Course[]>) => {
                if (res.body) {
                    res.body.forEach((course) => this.accountService.setAccessRightsForCourse(course));
                }
            }),
        );
    }

    /**
     * deletes the course corresponding to the given unique identifier using a DELETE request
     * @param courseId - the id of the course to be deleted
     */
    delete(courseId: number): Observable<HttpResponse<void>> {
        return this.http.delete<void>(`${this.resourceUrl}/${courseId}`, { observe: 'response' });
    }

    /**
     * returns the exercise details of the courses for the courses' management dashboard
     * @param onlyActive - if true, only active courses will be considered in the result
     */
    getExercisesForManagementOverview(onlyActive: boolean): Observable<HttpResponse<Course[]>> {
        let httpParams = new HttpParams();
        httpParams = httpParams.append('onlyActive', onlyActive.toString());
        return this.http
            .get<Course[]>(`${this.resourceUrl}/exercises-for-management-overview`, { params: httpParams, observe: 'response' })
            .pipe(map((res: HttpResponse<Course[]>) => this.processCourseEntityArrayResponseType(res)));
    }

    /**
     * returns the stats of the courses for the courses' management dashboard
     * @param onlyActive - if true, only active courses will be considered in the result
     */
    getStatsForManagementOverview(onlyActive: boolean): Observable<HttpResponse<CourseManagementOverviewStatisticsDto[]>> {
        let httpParams = new HttpParams();
        httpParams = httpParams.append('onlyActive', onlyActive.toString());
        return this.http.get<CourseManagementOverviewStatisticsDto[]>(`${this.resourceUrl}/stats-for-management-overview`, { params: httpParams, observe: 'response' });
    }

    /**
     * returns all the categories of the course corresponding to the given unique identifier
     * @param courseId - the id of the course
     */
    findAllCategoriesOfCourse(courseId: number): Observable<HttpResponse<string[]>> {
        return this.http.get<string[]>(`${this.resourceUrl}/${courseId}/categories`, { observe: 'response' });
    }

    /**
     * returns all the users in the given group of the course corresponding to the given unique identifier
     * @param courseId - the id of the course
     * @param courseGroup - the course group we want to get users from
     */
    getAllUsersInCourseGroup(courseId: number, courseGroup: CourseGroup): Observable<HttpResponse<User[]>> {
        return this.http.get<User[]>(`${this.resourceUrl}/${courseId}/${courseGroup}`, { observe: 'response' });
    }

    /**
<<<<<<< HEAD
     * finds users of the course corresponding to the name
     * @param courseId  the id of the course
     * @param name      the term to search users
     */
    searchOtherUsersInCourse(courseId: number, name: string): Observable<HttpResponse<User[]>> {
        let httpParams = new HttpParams();
        httpParams = httpParams.append('nameOfUser', name);
        return this.http.get<User[]>(`${this.resourceUrl}/${courseId}/search-other-users`, { params: httpParams, observe: 'response' });
    }

=======
     * Search for a student on the server by login or name in the specified course.
     * @param loginOrName The login or name to search for.
     * @param courseId The id of the course to search in.
     * @return Observable<HttpResponse<User[]>> with the list of found users as body.
     */
    searchStudents(courseId: number, loginOrName: string): Observable<HttpResponse<User[]>> {
        // create loginOrName HTTP Param
        let httpParams = new HttpParams();
        httpParams = httpParams.append('loginOrName', loginOrName);
        return this.http.get<User[]>(`${this.resourceUrl}/${courseId}/students/search`, { observe: 'response', params: httpParams });
    }
>>>>>>> be91820c
    /**
     * Downloads the course archive of the specified courseId. Returns an error
     * if the archive does not exist.
     * @param courseId The id of the course
     */
    downloadCourseArchive(courseId: number): Observable<HttpResponse<Blob>> {
        return this.http.get(`${this.resourceUrl}/${courseId}/download-archive`, {
            observe: 'response',
            responseType: 'blob',
        });
    }

    /**
     * Archives the course of the specified courseId.
     * @param courseId The id of the course to archive
     */
    archiveCourse(courseId: number): Observable<HttpResponse<any>> {
        return this.http.put(`${this.resourceUrl}/${courseId}/archive`, {}, { observe: 'response' });
    }

    cleanupCourse(courseId: number): Observable<HttpResponse<void>> {
        return this.http.delete<void>(`${this.resourceUrl}/${courseId}/cleanup`, { observe: 'response' });
    }

    /**
     * Find all locked submissions of a given course for user
     * @param {number} courseId - The id of the course to be searched for
     */
    findAllLockedSubmissionsOfCourse(courseId: number): Observable<HttpResponse<Submission[]>> {
        return this.http.get<Submission[]>(`${this.resourceUrl}/${courseId}/lockedSubmissions`, { observe: 'response' }).pipe(
            filter((res) => !!res.body),
            tap((res) => reconnectSubmissions(res.body!)),
        );
    }

    /**
     * adds a user to the given courseGroup of the course corresponding to the given unique identifier using a POST request
     * @param courseId - the id of the course
     * @param courseGroup - the course group we want to add a user to
     * @param login - login of the user to be added
     */
    addUserToCourseGroup(courseId: number, courseGroup: CourseGroup, login: string): Observable<HttpResponse<void>> {
        return this.http.post<void>(`${this.resourceUrl}/${courseId}/${courseGroup}/${login}`, {}, { observe: 'response' });
    }

    /**
     * Add users to the registered users for a course.
     * @param courseId to which the users shall be added.
     * @param studentDtos Student DTOs of users to add to the course.
     * @param courseGroup the course group into which the user should be added
     * @return studentDtos of users that were not found in the system.
     */
    addUsersToGroupInCourse(courseId: number, studentDtos: StudentDTO[], courseGroup: String): Observable<HttpResponse<StudentDTO[]>> {
        return this.http.post<StudentDTO[]>(`${this.resourceUrl}/${courseId}/${courseGroup}`, studentDtos, { observe: 'response' });
    }

    /**
     * removes a user from the given group of the course corresponding to the given unique identifier using a DELETE request
     * @param courseId - the id of the course
     * @param courseGroup - the course group
     * @param login - login of the user to be removed
     */
    removeUserFromCourseGroup(courseId: number, courseGroup: CourseGroup, login: string): Observable<HttpResponse<void>> {
        return this.http.delete<void>(`${this.resourceUrl}/${courseId}/${courseGroup}/${login}`, { observe: 'response' });
    }

    /**
     * Gets the cached courses. If there are none, the courses for the current user will be fetched.
     * @returns {BehaviorSubject<Course[] | undefined>}
     */
    getCoursesForNotifications(): BehaviorSubject<Course[] | undefined> {
        // The timeout is set to ensure that the request for retrieving courses
        // here is only made if there was no similar request made before.
        setTimeout(() => {
            // Retrieve courses if no courses were fetched before and are not queried at the moment.
            if (!this.fetchingCoursesForNotifications && !this.coursesForNotifications.getValue()) {
                this.findAllForNotifications().subscribe({
                    next: (res: HttpResponse<Course[]>) => {
                        this.coursesForNotifications.next(res.body || undefined);
                    },
                    error: () => (this.fetchingCoursesForNotifications = false),
                });
            }
        }, 500);
        return this.coursesForNotifications;
    }

    /**
     * This method bundles recurring conversion steps for Course EntityResponses.
     * @param courseRes
     * @private
     */
    private processCourseEntityResponseType(courseRes: EntityResponseType): EntityResponseType {
        this.convertCourseResponseDateFromServer(courseRes);
        this.setLearningGoalsIfNone(courseRes);
        this.setAccessRightsCourseEntityResponseType(courseRes);
        this.convertExerciseCategoriesFromServer(courseRes);
        this.sendCourseTitleAndExerciseTitlesToTitleService(courseRes?.body);
        return courseRes;
    }

    /**
     * This method bundles recurring conversion steps for Course processCourseEntityArrayResponseType.
     * @param courseRes
     * @private
     */
    private processCourseEntityArrayResponseType(courseRes: EntityArrayResponseType): EntityArrayResponseType {
        this.convertCourseArrayResponseDatesFromServer(courseRes);
        this.convertExerciseCategoryArrayFromServer(courseRes);
        this.setAccessRightsCourseEntityArrayResponseType(courseRes);
        courseRes?.body?.forEach(this.sendCourseTitleAndExerciseTitlesToTitleService.bind(this));
        return courseRes;
    }

    private setCoursesForNotifications(res: EntityArrayResponseType): EntityArrayResponseType {
        if (res.body) {
            this.coursesForNotifications.next(res.body);
            this.fetchingCoursesForNotifications = false;
        }
        return res;
    }

    private static convertCourseDatesFromClient(course: Course): Course {
        // copy of the object
        return Object.assign({}, course, {
            startDate: convertDateFromClient(course.startDate),
            endDate: convertDateFromClient(course.endDate),
        });
    }

    private convertCourseResponseDateFromServer(res: EntityResponseType): EntityResponseType {
        if (res.body) {
            this.setCourseDates(res.body);
        }
        return res;
    }

    private convertCourseArrayResponseDatesFromServer(res: EntityArrayResponseType): EntityArrayResponseType {
        if (res.body) {
            res.body.forEach((course: Course) => this.setCourseDates(course));
        }
        return res;
    }

    /**
     * Converts the exercise category json string into ExerciseCategory objects (if it exists).
     * @param res the response
     * @private
     */
    private convertExerciseCategoriesFromServer(res: EntityResponseType): EntityResponseType {
        if (res.body && res.body.exercises) {
            res.body.exercises.forEach((exercise) => ExerciseService.parseExerciseCategories(exercise));
        }
        return res;
    }

    /**
     * Converts an array of exercise category json strings into ExerciseCategory objects (if it exists).
     * @param res the response
     * @private
     */
    private convertExerciseCategoryArrayFromServer(res: EntityArrayResponseType): EntityArrayResponseType {
        if (res.body) {
            res.body.forEach((course: Course) => {
                if (course.exercises) {
                    course.exercises.forEach((exercise) => ExerciseService.parseExerciseCategories(exercise));
                }
            });
        }
        return res;
    }

    private setCourseDates(course: Course) {
        course.startDate = course.startDate ? dayjs(course.startDate) : undefined;
        course.endDate = course.endDate ? dayjs(course.endDate) : undefined;
        course.exercises = ExerciseService.convertExercisesDateFromServer(course.exercises);
        course.lectures = this.lectureService.convertLectureArrayDatesFromServer(course.lectures);
    }

    /**
     * Set the learning goals and prerequisites to an empty array if undefined
     * We late distinguish between undefined (not yet fetched) and an empty array (fetched but course has none)
     * @param res The server response containing a course object
     */
    private setLearningGoalsIfNone(res: EntityResponseType): EntityResponseType {
        if (res.body) {
            res.body.learningGoals = res.body.learningGoals || [];
            res.body.prerequisites = res.body.prerequisites || [];
        }
        return res;
    }

    private setAccessRightsCourseEntityArrayResponseType(res: EntityArrayResponseType): EntityArrayResponseType {
        if (res.body) {
            res.body.forEach((course: Course) => {
                this.accountService.setAccessRightsForCourseAndReferencedExercises(course);
            });
        }
        return res;
    }

    private setAccessRightsCourseEntityResponseType(res: EntityResponseType): EntityResponseType {
        if (res.body) {
            this.accountService.setAccessRightsForCourseAndReferencedExercises(res.body);
        }
        return res;
    }

    private setParticipationStatusForExercisesInCourse(res: EntityResponseType): EntityResponseType {
        if (res.body?.exercises) {
            res.body.exercises.forEach((exercise) => (exercise.participationStatus = participationStatus(exercise)));
        }
        return res;
    }

    private setParticipationStatusForExercisesInCourses(res: EntityArrayResponseType): EntityArrayResponseType {
        if (res.body) {
            res.body.forEach((course: Course) => {
                if (course.exercises) {
                    course.exercises.forEach((exercise) => (exercise.participationStatus = participationStatus(exercise)));
                }
            });
        }
        return res;
    }

    private findAllForNotifications(): Observable<EntityArrayResponseType> {
        this.fetchingCoursesForNotifications = true;
        return this.http.get<Course[]>(`${this.resourceUrl}/for-notifications`, { observe: 'response' }).pipe(
            map((res: EntityArrayResponseType) => this.processCourseEntityArrayResponseType(res)),
            map((res: EntityArrayResponseType) => this.setCoursesForNotifications(res)),
        );
    }

    private sendCourseTitleAndExerciseTitlesToTitleService(course: Course | null | undefined) {
        this.entityTitleService.setTitle(EntityType.COURSE, [course?.id], course?.title);

        course?.exercises?.forEach((exercise) => {
            this.entityTitleService.setTitle(EntityType.EXERCISE, [exercise.id], exercise.title);
        });
        course?.lectures?.forEach((lecture) => this.entityTitleService.setTitle(EntityType.LECTURE, [lecture.id], lecture.title));
        course?.exams?.forEach((exam) => this.entityTitleService.setTitle(EntityType.EXAM, [exam.id], exam.title));
        course?.organizations?.forEach((org) => this.entityTitleService.setTitle(EntityType.ORGANIZATION, [org.id], org.name));
    }
}<|MERGE_RESOLUTION|>--- conflicted
+++ resolved
@@ -306,7 +306,6 @@
     }
 
     /**
-<<<<<<< HEAD
      * finds users of the course corresponding to the name
      * @param courseId  the id of the course
      * @param name      the term to search users
@@ -317,7 +316,7 @@
         return this.http.get<User[]>(`${this.resourceUrl}/${courseId}/search-other-users`, { params: httpParams, observe: 'response' });
     }
 
-=======
+    /**
      * Search for a student on the server by login or name in the specified course.
      * @param loginOrName The login or name to search for.
      * @param courseId The id of the course to search in.
@@ -329,7 +328,7 @@
         httpParams = httpParams.append('loginOrName', loginOrName);
         return this.http.get<User[]>(`${this.resourceUrl}/${courseId}/students/search`, { observe: 'response', params: httpParams });
     }
->>>>>>> be91820c
+
     /**
      * Downloads the course archive of the specified courseId. Returns an error
      * if the archive does not exist.
