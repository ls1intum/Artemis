--- conflicted
+++ resolved
@@ -264,7 +264,6 @@
      */
     registerForCourse(courseId: number): Observable<HttpResponse<User>> {
         return this.http.post<User>(`${this.resourceUrl}/${courseId}/enroll`, null, { observe: 'response' }).pipe(
-<<<<<<< HEAD
             map((res: HttpResponse<User>) => {
                 if (res.body != undefined) {
                     this.accountService.syncGroups(res.body);
@@ -281,8 +280,6 @@
      */
     unenrollFromCourse(courseId: number): Observable<HttpResponse<User>> {
         return this.http.post<User>(`${this.resourceUrl}/${courseId}/unenroll`, null, { observe: 'response' }).pipe(
-=======
->>>>>>> 0532ade3
             map((res: HttpResponse<User>) => {
                 if (res.body != undefined) {
                     this.accountService.syncGroups(res.body);
