import { Injectable } from '@angular/core';
import { HttpClient, HttpParams, HttpResponse } from '@angular/common/http';
import { CoursesForDashboardDTO } from 'app/course/manage/courses-for-dashboard-dto';
import { BehaviorSubject, Observable } from 'rxjs';
import dayjs from 'dayjs/esm';
import { filter, map, tap } from 'rxjs/operators';
import { Course, CourseGroup } from 'app/entities/course.model';
import { ExerciseService } from 'app/exercises/shared/exercise/exercise.service';
import { User, UserNameAndLoginDTO, UserPublicInfoDTO } from 'app/core/user/user.model';
import { LectureService } from 'app/lecture/lecture.service';
import { StatsForDashboard } from 'app/course/dashboards/stats-for-dashboard.model';
import { StudentParticipation } from 'app/entities/participation/student-participation.model';
import { AccountService } from 'app/core/auth/account.service';
import { createRequestOption } from 'app/shared/util/request.util';
import { Submission, reconnectSubmissions } from 'app/entities/submission.model';
import { CourseManagementOverviewStatisticsDto } from 'app/course/manage/overview/course-management-overview-statistics-dto.model';
import { CourseManagementDetailViewDto } from 'app/course/manage/course-management-detail-view-dto.model';
import { StudentDTO } from 'app/entities/student-dto.model';
import { EntityTitleService, EntityType } from 'app/shared/layouts/navbar/entity-title.service';
import { convertDateFromClient } from 'app/utils/date.utils';
import { objectToJsonBlob } from 'app/utils/blob-util';
import { TutorialGroupsConfigurationService } from 'app/course/tutorial-groups/services/tutorial-groups-configuration.service';
import { TutorialGroupsService } from 'app/course/tutorial-groups/services/tutorial-groups.service';
import { OnlineCourseConfiguration } from 'app/entities/online-course-configuration.model';
import { CourseForDashboardDTO } from 'app/course/manage/course-for-dashboard-dto';
import { ScoresStorageService } from 'app/course/course-scores/scores-storage.service';
import { CourseStorageService } from 'app/course/manage/course-storage.service';
import { ExerciseType, ScoresPerExerciseType } from 'app/entities/exercise.model';
import { OnlineCourseDtoModel } from 'app/lti/online-course-dto.model';

export type EntityResponseType = HttpResponse<Course>;
export type EntityArrayResponseType = HttpResponse<Course[]>;

export type RoleGroup = 'tutors' | 'students' | 'instructors' | 'editors';

@Injectable({ providedIn: 'root' })
export class CourseManagementService {
    private resourceUrl = 'api/courses';

    private coursesForNotifications: BehaviorSubject<Course[] | undefined> = new BehaviorSubject<Course[] | undefined>(undefined);

    private fetchingCoursesForNotifications = false;

    private courseOverviewSubject = new BehaviorSubject<boolean>(false);
    isCourseOverview$ = this.courseOverviewSubject.asObservable();

    constructor(
        private http: HttpClient,
        private courseStorageService: CourseStorageService,
        private lectureService: LectureService,
        private accountService: AccountService,
        private entityTitleService: EntityTitleService,
        private tutorialGroupsConfigurationService: TutorialGroupsConfigurationService,
        private tutorialGroupsService: TutorialGroupsService,
        private scoresStorageService: ScoresStorageService,
    ) {}

    /**
     * updates a course using a PUT request
     * @param courseId - the id of the course to be updated
     * @param courseUpdate - the updates to the course
     * @param courseImage - the course icon file
     */
    update(courseId: number, courseUpdate: Course, courseImage?: Blob): Observable<EntityResponseType> {
        const copy = CourseManagementService.convertCourseDatesFromClient(courseUpdate);
        const formData = new FormData();
        formData.append('course', objectToJsonBlob(copy));
        if (courseImage) {
            // The image was cropped by us and is a blob, so we need to set a placeholder name for the server check
            formData.append('file', courseImage, 'placeholderName.png');
        }
        return this.http
            .put<Course>(`${this.resourceUrl}/${courseId}`, formData, { observe: 'response' })
            .pipe(map((res: EntityResponseType) => this.processCourseEntityResponseType(res)));
    }

    /**
     * updates the online course configuration of a course using a PUT request
     * @param courseId - the id of the course to be updated
     * @param onlineCourseConfiguration - the updates to the online course configuration
     */
    updateOnlineCourseConfiguration(courseId: number, onlineCourseConfiguration: OnlineCourseConfiguration): Observable<EntityResponseType> {
        return this.http.put<OnlineCourseConfiguration>(`${this.resourceUrl}/${courseId}/onlineCourseConfiguration`, onlineCourseConfiguration, { observe: 'response' });
    }

    findAllOnlineCoursesWithRegistrationId(clientId: string): Observable<OnlineCourseDtoModel[]> {
        const params = new HttpParams().set('clientId', '' + clientId);
        return this.http.get<OnlineCourseDtoModel[]>(`${this.resourceUrl}/for-lti-dashboard`, { params });
    }

    /**
     * finds the course with the provided unique identifier
     * @param courseId - the id of the course to be found
     */
    find(courseId: number): Observable<EntityResponseType> {
        return this.http.get<Course>(`${this.resourceUrl}/${courseId}`, { observe: 'response' }).pipe(map((res: EntityResponseType) => this.processCourseEntityResponseType(res)));
    }

    /**
     * gets course information required for the course management detail page
     * @param courseId the id of the course of which the detailed data should be fetched
     */
    getCourseStatisticsForDetailView(courseId: number): Observable<HttpResponse<CourseManagementDetailViewDto>> {
        return this.http
            .get<CourseManagementDetailViewDto>(`${this.resourceUrl}/${courseId}/management-detail`, { observe: 'response' })
            .pipe(filter((res: HttpResponse<CourseManagementDetailViewDto>) => !!res.body));
    }

    /**
     * gets the active users for the line chart in the detail view
     * @param courseId the id of the course of which the statistics should be fetched
     * @param periodIndex the period of the statistics we want to have
     * @param periodSize the size of the statistics-period to be fetched
     */
    getStatisticsData(courseId: number, periodIndex: number, periodSize?: number): Observable<number[]> {
        const params: Record<string, number> = { periodIndex };
        if (periodSize) {
            params.periodSize = periodSize;
        }
        return this.http.get<number[]>(`${this.resourceUrl}/${courseId}/statistics`, { params });
    }

    /**
     * get the active users for the lifetime overview of the line chart in the detail view
     * @param courseId the id of the course of which the statistics should be fetched
     */
    getStatisticsForLifetimeOverview(courseId: number): Observable<number[]> {
        return this.http.get<number[]>(`${this.resourceUrl}/${courseId}/statistics-lifetime-overview`);
    }

    /**
     * finds the course with the provided unique identifier together with its exercises
     * @param courseId - the id of the course to be found
     */
    findWithExercises(courseId: number): Observable<EntityResponseType> {
        return this.http
            .get<Course>(`${this.resourceUrl}/${courseId}/with-exercises`, { observe: 'response' })
            .pipe(map((res: EntityResponseType) => this.processCourseEntityResponseType(res)));
    }

    /**
     * finds a course with the given id and eagerly loaded organizations
     * @param courseId the id of the course to be found
     */
    findWithOrganizations(courseId: number): Observable<EntityResponseType> {
        return this.http
            .get<Course>(`${this.resourceUrl}/${courseId}/with-organizations`, { observe: 'response' })
            .pipe(map((res: EntityResponseType) => this.processCourseEntityResponseType(res)));
    }

    findAllForDropdown(): Observable<HttpResponse<Course[]>> {
        return this.http.get<Course[]>(`${this.resourceUrl}/for-dropdown`, { observe: 'response' });
    }

    /**
     * finds all courses using a GET request
     */
    findAllForDashboard(): Observable<HttpResponse<CoursesForDashboardDTO>> {
        this.fetchingCoursesForNotifications = true;
        return this.http.get<CoursesForDashboardDTO>(`${this.resourceUrl}/for-dashboard`, { observe: 'response' }).pipe(
            map((res: HttpResponse<CoursesForDashboardDTO>) => {
                if (res.body) {
                    const courses: Course[] = [];
                    res.body.courses?.forEach((courseForDashboardDTO) => {
                        courses.push(courseForDashboardDTO.course);
                        this.saveScoresInStorage(courseForDashboardDTO);
                    });
                    // Replace the CourseForDashboardDTOs in the response body with the normal courses to enable further processing.
                    const courseResponse = res.clone({ body: courses });
                    this.processCourseEntityArrayResponseType(courseResponse);
                    this.setCoursesForNotifications(courseResponse);
                    this.courseStorageService.setCourses(courseResponse.body !== null ? courseResponse.body : undefined);
                }
                return res;
            }),
        );
    }

    /**
     * Finds one course using a GET request.
     * If the course was already loaded it should be retrieved using {@link CourseStorageService#getCourse} or {@link CourseStorageService#subscribeToCourseUpdates}
     * @param courseId the course to fetch
     */
    findOneForDashboard(courseId: number): Observable<EntityResponseType> {
        const params = new HttpParams();
        return this.http.get<CourseForDashboardDTO>(`${this.resourceUrl}/${courseId}/for-dashboard`, { params, observe: 'response' }).pipe(
            map((res: HttpResponse<CourseForDashboardDTO>) => {
                if (res.body) {
                    const courseForDashboardDTO: CourseForDashboardDTO = res.body;
                    this.saveScoresInStorage(courseForDashboardDTO);

                    // Replace the CourseForDashboardDTO in the response body with the normal course to enable further processing.
                    return res.clone({ body: courseForDashboardDTO.course });
                }
                return res;
            }),
            map((res: EntityResponseType) => this.processCourseEntityResponseType(res)),
            tap((res: EntityResponseType) => this.courseStorageService.updateCourse(res.body !== null ? res.body : undefined)),
        );
    }

    saveScoresInStorage(courseForDashboardDTO: CourseForDashboardDTO) {
        // Save the total scores in the scores-storage.service.
        this.scoresStorageService.setStoredTotalScores(courseForDashboardDTO.course.id!, courseForDashboardDTO.totalScores);

        const scoresPerExerciseType: ScoresPerExerciseType = new Map();
        scoresPerExerciseType.set(ExerciseType.PROGRAMMING, courseForDashboardDTO.programmingScores);
        scoresPerExerciseType.set(ExerciseType.MODELING, courseForDashboardDTO.modelingScores);
        scoresPerExerciseType.set(ExerciseType.QUIZ, courseForDashboardDTO.quizScores);
        scoresPerExerciseType.set(ExerciseType.TEXT, courseForDashboardDTO.textScores);
        scoresPerExerciseType.set(ExerciseType.FILE_UPLOAD, courseForDashboardDTO.fileUploadScores);
        this.scoresStorageService.setStoredScoresPerExerciseType(courseForDashboardDTO.course.id!, scoresPerExerciseType);

        // Save the participation results in the scores-storage.service.
        this.scoresStorageService.setStoredParticipationResults(courseForDashboardDTO.participationResults);
    }

    /**
     * finds all participants of the course corresponding to the given unique identifier
     * @param courseId - the id of the course
     */
    findAllParticipationsWithResults(courseId: number): Observable<StudentParticipation[]> {
        return this.http.get<StudentParticipation[]>(`${this.resourceUrl}/${courseId}/participations`);
    }

    /**
     * finds all results of exercises of the course corresponding to the given unique identifier for the current user
     * @param courseId - the id of the course
     */
    findAllResultsOfCourseForExerciseAndCurrentUser(courseId: number): Observable<Course> {
        return this.http.get<Course>(`${this.resourceUrl}/${courseId}/results`).pipe(
            map((res: Course) => {
                this.accountService.setAccessRightsForCourseAndReferencedExercises(res);
                return res;
            }),
        );
    }

    /**
     * returns the course with the provided unique identifier for the assessment dashboard
     * @param courseId - the id of the course
     */
    getCourseWithInterestingExercisesForTutors(courseId: number): Observable<EntityResponseType> {
        const url = `${this.resourceUrl}/${courseId}/for-assessment-dashboard`;
        return this.http.get<Course>(url, { observe: 'response' }).pipe(map((res: EntityResponseType) => this.processCourseEntityResponseType(res)));
    }

    /**
     * returns the stats of the course with the provided unique identifier for the assessment dashboard
     * @param courseId - the id of the course
     */
    getStatsForTutors(courseId: number): Observable<HttpResponse<StatsForDashboard>> {
        return this.http.get<StatsForDashboard>(`${this.resourceUrl}/${courseId}/stats-for-assessment-dashboard`, { observe: 'response' });
    }

    /**
     * finds all courses that can be registered to
     */
    findAllForRegistration(): Observable<EntityArrayResponseType> {
        return this.http
            .get<Course[]>(`${this.resourceUrl}/for-enrollment`, { observe: 'response' })
            .pipe(map((res: EntityArrayResponseType) => this.processCourseEntityArrayResponseType(res)));
    }

    /**
     * finds a single course that can be registered to (with limited information)
     */
    findOneForRegistration(courseId: number): Observable<EntityResponseType> {
        return this.http
            .get<Course>(`${this.resourceUrl}/${courseId}/for-enrollment`, { observe: 'response' })
            .pipe(map((res: EntityResponseType) => this.processCourseEntityResponseType(res)));
    }

    /**
     * register to the course with the provided unique identifier using a POST request
     * NB: the body is null, because the server can identify the user anyway
     * @param courseId - the id of the course
     */
    registerForCourse(courseId: number): Observable<HttpResponse<string[]>> {
        return this.http.post<string[]>(`${this.resourceUrl}/${courseId}/enroll`, null, { observe: 'response' }).pipe(
            map((res: HttpResponse<string[]>) => {
                if (res.body != undefined) {
                    this.accountService.syncGroups(res.body);
                }
                return res;
            }),
        );
    }

    /**
     * unenroll from course with the provided unique identifier using a POST request
     * NB: the body is null, because the server can identify the user anyway
     * @param courseId - the id of the course
     */
    unenrollFromCourse(courseId: number): Observable<HttpResponse<string[]>> {
        return this.http.post<string[]>(`${this.resourceUrl}/${courseId}/unenroll`, null, { observe: 'response' }).pipe(
            map((res: HttpResponse<string[]>) => {
                if (res.body != undefined) {
                    this.accountService.syncGroups(res.body);
                }
                return res;
            }),
        );
    }

    /**
     * finds all courses with quiz exercises using a GET request
     */
    getAllCoursesWithQuizExercises(): Observable<EntityArrayResponseType> {
        this.fetchingCoursesForNotifications = true;
        return this.http.get<Course[]>(this.resourceUrl + '/courses-with-quiz', { observe: 'response' }).pipe(
            map((res: EntityArrayResponseType) => this.processCourseEntityArrayResponseType(res)),
            map((res: EntityArrayResponseType) => this.setCoursesForNotifications(res)),
        );
    }

    /**
     * finds all courses together with user stats using a GET request
     * @param req
     */
    getWithUserStats(req?: any): Observable<EntityArrayResponseType> {
        const options = createRequestOption(req);
        this.fetchingCoursesForNotifications = true;
        return this.http.get<Course[]>(`${this.resourceUrl}/with-user-stats`, { params: options, observe: 'response' }).pipe(
            map((res: EntityArrayResponseType) => this.processCourseEntityArrayResponseType(res)),
            map((res: EntityArrayResponseType) => this.setCoursesForNotifications(res)),
        );
    }

    /**
     * finds all courses for the overview using a GET request
     * @param req a dictionary which is sent as request option along the REST call
     */
    getCourseOverview(req?: any): Observable<HttpResponse<Course[]>> {
        const options = createRequestOption(req);
        this.fetchingCoursesForNotifications = true;
        return this.http.get<Course[]>(`${this.resourceUrl}/course-management-overview`, { params: options, observe: 'response' }).pipe(
            tap((res: HttpResponse<Course[]>) => {
                if (res.body) {
                    res.body.forEach((course) => this.accountService.setAccessRightsForCourse(course));
                }
            }),
        );
    }

    getCoursesForArchive(req?: any): Observable<HttpResponse<Course[]>> {
        const options = createRequestOption(req); // This will handle query params if needed
        return this.http.get<Course[]>(`${this.resourceUrl}/archive`, { params: options, observe: 'response' }).pipe(
            tap((res: HttpResponse<Course[]>) => {
                if (res.body) {
                    res.body.forEach((course) => {
                        // If you need to perform any action on each course
                        console.log(course);
                    });
                }
            }),
        );
    }

    /**
     * returns the exercise details of the courses for the courses' management dashboard
     * @param onlyActive - if true, only active courses will be considered in the result
     */
    getExercisesForManagementOverview(onlyActive: boolean): Observable<HttpResponse<Course[]>> {
        let httpParams = new HttpParams();
        httpParams = httpParams.append('onlyActive', onlyActive.toString());
        return this.http
            .get<Course[]>(`${this.resourceUrl}/exercises-for-management-overview`, { params: httpParams, observe: 'response' })
            .pipe(map((res: HttpResponse<Course[]>) => this.processCourseEntityArrayResponseType(res)));
    }

    /**
     * returns the stats of the courses for the courses' management dashboard
     * @param onlyActive - if true, only active courses will be considered in the result
     */
    getStatsForManagementOverview(onlyActive: boolean): Observable<HttpResponse<CourseManagementOverviewStatisticsDto[]>> {
        let httpParams = new HttpParams();
        httpParams = httpParams.append('onlyActive', onlyActive.toString());
        return this.http.get<CourseManagementOverviewStatisticsDto[]>(`${this.resourceUrl}/stats-for-management-overview`, { params: httpParams, observe: 'response' });
    }

    /**
     * returns all the categories of the course corresponding to the given unique identifier
     * @param courseId - the id of the course
     */
    findAllCategoriesOfCourse(courseId: number): Observable<HttpResponse<string[]>> {
        return this.http.get<string[]>(`${this.resourceUrl}/${courseId}/categories`, { observe: 'response' });
    }

    /**
     * returns all the users in the given group of the course corresponding to the given unique identifier
     * @param courseId - the id of the course
     * @param courseGroup - the course group we want to get users from
     */
    getAllUsersInCourseGroup(courseId: number, courseGroup: CourseGroup): Observable<HttpResponse<User[]>> {
        return this.http.get<User[]>(`${this.resourceUrl}/${courseId}/${courseGroup}`, { observe: 'response' });
    }

    /**
     * finds users of the course corresponding to the name
     * @param courseId  the id of the course
     * @param name      the term to search users
     */
    searchOtherUsersInCourse(courseId: number, name: string): Observable<HttpResponse<User[]>> {
        let httpParams = new HttpParams();
        httpParams = httpParams.append('nameOfUser', name);
        return this.http.get<User[]>(`${this.resourceUrl}/${courseId}/search-other-users`, { params: httpParams, observe: 'response' });
    }

    searchUsers(courseId: number, loginOrName: string, roles: RoleGroup[]): Observable<HttpResponse<UserPublicInfoDTO[]>> {
        let httpParams = new HttpParams();
        httpParams = httpParams.append('loginOrName', loginOrName);
        httpParams = httpParams.append('roles', roles.join(','));
        return this.http.get<User[]>(`${this.resourceUrl}/${courseId}/users/search`, { observe: 'response', params: httpParams });
    }

    searchMembersForUserMentions(courseId: number, loginOrName: string): Observable<HttpResponse<UserNameAndLoginDTO[]>> {
        let httpParams = new HttpParams();
        httpParams = httpParams.append('loginOrName', loginOrName);
        return this.http.get<User[]>(`${this.resourceUrl}/${courseId}/members/search`, { observe: 'response', params: httpParams });
    }

    /**
     * Search for a student on the server by login or name in the specified course.
     * @param loginOrName The login or name to search for.
     * @param courseId The id of the course to search in.
     * @return Observable<HttpResponse<User[]>> with the list of found users as body.
     */
    searchStudents(courseId: number, loginOrName: string): Observable<HttpResponse<User[]>> {
        // create loginOrName HTTP Param
        let httpParams = new HttpParams();
        httpParams = httpParams.append('loginOrName', loginOrName);
        return this.http.get<User[]>(`${this.resourceUrl}/${courseId}/students/search`, { observe: 'response', params: httpParams });
    }
    /**
     * Downloads the course archive of the specified courseId. Returns an error
     * if the archive does not exist.
     * @param courseId The id of the course
     */
    downloadCourseArchive(courseId: number): void {
        const url = `${this.resourceUrl}/${courseId}/download-archive`;
        window.open(url, '_blank');
    }

    /**
     * Archives the course of the specified courseId.
     * @param courseId The id of the course to archive
     */
    archiveCourse(courseId: number): Observable<HttpResponse<any>> {
        return this.http.put(`${this.resourceUrl}/${courseId}/archive`, {}, { observe: 'response' });
    }

    cleanupCourse(courseId: number): Observable<HttpResponse<void>> {
        return this.http.delete<void>(`${this.resourceUrl}/${courseId}/cleanup`, { observe: 'response' });
    }

    /**
     * Find all locked submissions of a given course for user
     * @param {number} courseId - The id of the course to be searched for
     */
    findAllLockedSubmissionsOfCourse(courseId: number): Observable<HttpResponse<Submission[]>> {
        return this.http.get<Submission[]>(`${this.resourceUrl}/${courseId}/lockedSubmissions`, { observe: 'response' }).pipe(
            filter((res) => !!res.body),
            tap((res) => reconnectSubmissions(res.body!)),
        );
    }

    /**
     * adds a user to the given courseGroup of the course corresponding to the given unique identifier using a POST request
     * @param courseId - the id of the course
     * @param courseGroup - the course group we want to add a user to
     * @param login - login of the user to be added
     */
    addUserToCourseGroup(courseId: number, courseGroup: CourseGroup, login: string): Observable<HttpResponse<void>> {
        return this.http.post<void>(`${this.resourceUrl}/${courseId}/${courseGroup}/${login}`, {}, { observe: 'response' });
    }

    /**
     * Add users to the registered users for a course.
     * @param courseId to which the users shall be added.
     * @param studentDtos Student DTOs of users to add to the course.
     * @param courseGroup the course group into which the user should be added
     * @return studentDtos of users that were not found in the system.
     */
    addUsersToGroupInCourse(courseId: number, studentDtos: StudentDTO[], courseGroup: string): Observable<HttpResponse<StudentDTO[]>> {
        return this.http.post<StudentDTO[]>(`${this.resourceUrl}/${courseId}/${courseGroup}`, studentDtos, { observe: 'response' });
    }

    /**
     * removes a user from the given group of the course corresponding to the given unique identifier using a DELETE request
     * @param courseId - the id of the course
     * @param courseGroup - the course group
     * @param login - login of the user to be removed
     */
    removeUserFromCourseGroup(courseId: number, courseGroup: CourseGroup, login: string): Observable<HttpResponse<void>> {
        return this.http.delete<void>(`${this.resourceUrl}/${courseId}/${courseGroup}/${login}`, { observe: 'response' });
    }

    /**
     * Gets the cached courses. If there are none, the courses for the current user will be fetched.
     * @returns {BehaviorSubject<Course[] | undefined>}
     */
    getCoursesForNotifications(): BehaviorSubject<Course[] | undefined> {
        // The timeout is set to ensure that the request for retrieving courses
        // here is only made if there was no similar request made before.
        setTimeout(() => {
            // Retrieve courses if no courses were fetched before and are not queried at the moment.
            if (!this.fetchingCoursesForNotifications && !this.coursesForNotifications.getValue()) {
                this.findAllForNotifications().subscribe({
                    next: (res: HttpResponse<Course[]>) => {
                        this.coursesForNotifications.next(res.body || undefined);
                    },
                    error: () => (this.fetchingCoursesForNotifications = false),
                });
            }
        }, 500);
        return this.coursesForNotifications;
    }

    /**
     * This method bundles recurring conversion steps for Course EntityResponses.
     * @param courseRes
     */
    processCourseEntityResponseType(courseRes: EntityResponseType): EntityResponseType {
        this.convertTutorialGroupDatesFromServer(courseRes);
        this.convertTutorialGroupConfigurationDateFromServer(courseRes);
        this.convertCourseResponseDateFromServer(courseRes);
        this.setCompetenciesIfNone(courseRes);
        this.setAccessRightsCourseEntityResponseType(courseRes);
        this.convertExerciseCategoriesFromServer(courseRes);
        this.sendCourseTitleAndExerciseTitlesToTitleService(courseRes?.body);
        return courseRes;
    }

    /**
     * This method bundles recurring conversion steps for Course processCourseEntityArrayResponseType.
     * @param courseRes
     */
    private processCourseEntityArrayResponseType(courseRes: EntityArrayResponseType): EntityArrayResponseType {
        this.convertTutorialGroupsDatesFromServer(courseRes);
        this.convertTutorialGroupConfigurationsDateFromServer(courseRes);
        this.convertCourseArrayResponseDatesFromServer(courseRes);
        this.convertExerciseCategoryArrayFromServer(courseRes);
        this.setAccessRightsCourseEntityArrayResponseType(courseRes);
        courseRes?.body?.forEach(this.sendCourseTitleAndExerciseTitlesToTitleService.bind(this));
        return courseRes;
    }

    private setCoursesForNotifications(res: EntityArrayResponseType): EntityArrayResponseType {
        if (res.body) {
            this.coursesForNotifications.next(res.body);
            this.fetchingCoursesForNotifications = false;
        }
        return res;
    }

    static convertCourseDatesFromClient(course: Course): Course {
        // copy of the object
        return Object.assign({}, course, {
            startDate: convertDateFromClient(course.startDate),
            endDate: convertDateFromClient(course.endDate),
            enrollmentStartDate: convertDateFromClient(course.enrollmentStartDate),
            enrollmentEndDate: convertDateFromClient(course.enrollmentEndDate),
            unenrollmentEndDate: convertDateFromClient(course.unenrollmentEndDate),
        });
    }

    private convertTutorialGroupDatesFromServer(courseRes: EntityResponseType): EntityResponseType {
        if (courseRes.body?.tutorialGroups) {
            courseRes.body.tutorialGroups = this.tutorialGroupsService.convertTutorialGroupArrayDatesFromServer(courseRes.body.tutorialGroups);
        }
        return courseRes;
    }

    private convertTutorialGroupsDatesFromServer(res: EntityArrayResponseType): EntityArrayResponseType {
        if (res.body) {
            res.body.forEach((course: Course) => {
                if (course.tutorialGroups) {
                    course.tutorialGroups = this.tutorialGroupsService.convertTutorialGroupArrayDatesFromServer(course.tutorialGroups);
                }
            });
        }
        return res;
    }

    private convertTutorialGroupConfigurationDateFromServer(courseRes: EntityResponseType): EntityResponseType {
        if (courseRes.body?.tutorialGroupsConfiguration) {
            courseRes.body.tutorialGroupsConfiguration = this.tutorialGroupsConfigurationService.convertTutorialGroupsConfigurationDatesFromServer(
                courseRes.body.tutorialGroupsConfiguration,
            );
        }
        return courseRes;
    }

    private convertTutorialGroupConfigurationsDateFromServer(res: EntityArrayResponseType): EntityArrayResponseType {
        if (res.body) {
            res.body.forEach((course: Course) => {
                if (course.tutorialGroupsConfiguration) {
                    course.tutorialGroupsConfiguration = this.tutorialGroupsConfigurationService.convertTutorialGroupsConfigurationDatesFromServer(
                        course.tutorialGroupsConfiguration,
                    );
                }
            });
        }
        return res;
    }

    private convertCourseResponseDateFromServer(res: EntityResponseType): EntityResponseType {
        if (res.body) {
            this.setCourseDates(res.body);
        }
        return res;
    }

    private convertCourseArrayResponseDatesFromServer(res: EntityArrayResponseType): EntityArrayResponseType {
        if (res.body) {
            res.body.forEach((course: Course) => this.setCourseDates(course));
        }
        return res;
    }

    /**
     * Converts the exercise category json string into ExerciseCategory objects (if it exists).
     * @param res the response
     */
    private convertExerciseCategoriesFromServer(res: EntityResponseType): EntityResponseType {
        if (res.body && res.body.exercises) {
            res.body.exercises.forEach((exercise) => ExerciseService.parseExerciseCategories(exercise));
        }
        return res;
    }

    /**
     * Converts an array of exercise category json strings into ExerciseCategory objects (if it exists).
     * @param res the response
     */
    private convertExerciseCategoryArrayFromServer(res: EntityArrayResponseType): EntityArrayResponseType {
        if (res.body) {
            res.body.forEach((course: Course) => {
                if (course.exercises) {
                    course.exercises.forEach((exercise) => ExerciseService.parseExerciseCategories(exercise));
                }
            });
        }
        return res;
    }

    private setCourseDates(course: Course) {
        course.startDate = course.startDate ? dayjs(course.startDate) : undefined;
        course.endDate = course.endDate ? dayjs(course.endDate) : undefined;
        course.exercises = ExerciseService.convertExercisesDateFromServer(course.exercises);
        course.lectures = this.lectureService.convertLectureArrayDatesFromServer(course.lectures);
    }

    /**
     * Set the competencies and prerequisites to an empty array if undefined
     * We late distinguish between undefined (not yet fetched) and an empty array (fetched but course has none)
     * @param res The server response containing a course object
     */
    private setCompetenciesIfNone(res: EntityResponseType): EntityResponseType {
        if (res.body) {
            res.body.competencies = res.body.competencies || [];
            res.body.prerequisites = res.body.prerequisites || [];
        }
        return res;
    }

    private setAccessRightsCourseEntityArrayResponseType(res: EntityArrayResponseType): EntityArrayResponseType {
        if (res.body) {
            res.body.forEach((course: Course) => {
                this.accountService.setAccessRightsForCourseAndReferencedExercises(course);
            });
        }
        return res;
    }

    private setAccessRightsCourseEntityResponseType(res: EntityResponseType): EntityResponseType {
        if (res.body) {
            this.accountService.setAccessRightsForCourseAndReferencedExercises(res.body);
        }
        return res;
    }

    private findAllForNotifications(): Observable<EntityArrayResponseType> {
        this.fetchingCoursesForNotifications = true;
        return this.http.get<Course[]>(`${this.resourceUrl}/for-notifications`, { observe: 'response' }).pipe(
            map((res: EntityArrayResponseType) => this.processCourseEntityArrayResponseType(res)),
            map((res: EntityArrayResponseType) => this.setCoursesForNotifications(res)),
        );
    }

    sendCourseTitleAndExerciseTitlesToTitleService(course: Course | null | undefined) {
        this.entityTitleService.setTitle(EntityType.COURSE, [course?.id], course?.title);

        course?.exercises?.forEach((exercise) => {
            this.entityTitleService.setTitle(EntityType.EXERCISE, [exercise.id], exercise.title);
        });
        course?.lectures?.forEach((lecture) => this.entityTitleService.setTitle(EntityType.LECTURE, [lecture.id], lecture.title));
        course?.exams?.forEach((exam) => this.entityTitleService.setTitle(EntityType.EXAM, [exam.id], exam.title));
        course?.organizations?.forEach((org) => this.entityTitleService.setTitle(EntityType.ORGANIZATION, [org.id], org.name));
    }

    /**
     * Get number of allowed complaints in this course.
     * @param courseId
     * @param teamMode If true, the number of allowed complaints for the user's team is returned
     */
    getNumberOfAllowedComplaintsInCourse(courseId: number, teamMode = false): Observable<number> {
        // Note: 0 is the default value in case the server returns something that does not make sense
        return this.http.get<number>(`${this.resourceUrl}/${courseId}/allowed-complaints?teamMode=${teamMode}`) ?? 0;
    }

<<<<<<< HEAD
    setCourseOverviewBackground() {
        this.courseOverviewSubject.next(true);
    }

    resetCourseOverviewBackground() {
        this.courseOverviewSubject.next(false);
    }

    /**
     * Sorts and returns the semesters by year descending
     * WS is sorted above SS
     *
     * @param coursesWithSemesters the courses to sort the semesters of
     * @return An array of sorted semester names
     */
    getUniqueSemesterNamesSorted(coursesWithSemesters: Course[]): string[] {
        return (
            coursesWithSemesters
                // Test courses get their own section later
                .filter((course) => !course.testCourse)
                .map((course) => course.semester ?? '')
                // Filter down to unique values
                .filter((course, index, courses) => courses.indexOf(course) === index)
                .sort((semesterA, semesterB) => {
                    // Sort last if the semester is unset
                    if (semesterA === '') {
                        return 1;
                    }
                    if (semesterB === '') {
                        return -1;
                    }

                    // Parse years in base 10 by extracting the two digits after the WS or SS prefix
                    const yearsCompared = parseInt(semesterB.slice(2, 4), 10) - parseInt(semesterA.slice(2, 4), 10);
                    if (yearsCompared !== 0) {
                        return yearsCompared;
                    }

                    // If years are the same, sort WS over SS
                    return semesterA.slice(0, 2) === 'WS' ? -1 : 1;
                })
        );
    }
=======
    enableCourseOverviewBackground() {
        this.courseOverviewSubject.next(true);
    }

    disableCourseOverviewBackground() {
        this.courseOverviewSubject.next(false);
    }
>>>>>>> 937d675b
}<|MERGE_RESOLUTION|>--- conflicted
+++ resolved
@@ -710,12 +710,11 @@
         return this.http.get<number>(`${this.resourceUrl}/${courseId}/allowed-complaints?teamMode=${teamMode}`) ?? 0;
     }
 
-<<<<<<< HEAD
-    setCourseOverviewBackground() {
+    enableCourseOverviewBackground() {
         this.courseOverviewSubject.next(true);
     }
 
-    resetCourseOverviewBackground() {
+    disableCourseOverviewBackground() {
         this.courseOverviewSubject.next(false);
     }
 
@@ -754,13 +753,4 @@
                 })
         );
     }
-=======
-    enableCourseOverviewBackground() {
-        this.courseOverviewSubject.next(true);
-    }
-
-    disableCourseOverviewBackground() {
-        this.courseOverviewSubject.next(false);
-    }
->>>>>>> 937d675b
 }