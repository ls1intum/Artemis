--- conflicted
+++ resolved
@@ -710,7 +710,6 @@
     disableCourseOverviewBackground() {
         this.courseOverviewSubject.next(false);
     }
-<<<<<<< HEAD
 
     /**
      * Sorts and returns the semesters by year descending
@@ -763,6 +762,4 @@
     setSemesterCollapseState(storageId: string, isCollapsed: boolean) {
         localStorage.setItem('semester.collapseState.' + storageId, JSON.stringify(isCollapsed));
     }
-=======
->>>>>>> 21753bc0
 }