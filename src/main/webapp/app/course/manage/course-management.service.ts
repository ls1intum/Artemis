import { Injectable } from '@angular/core';
import { HttpClient, HttpParams, HttpResponse } from '@angular/common/http';
import { BehaviorSubject, Observable } from 'rxjs';
import dayjs from 'dayjs';
import { filter, map, tap } from 'rxjs/operators';
import { Course, CourseGroup } from 'app/entities/course.model';
import { Exercise } from 'app/entities/exercise.model';
import { ExerciseService } from 'app/exercises/shared/exercise/exercise.service';
import { User } from 'app/core/user/user.model';
import { LectureService } from 'app/lecture/lecture.service';
import { StatsForDashboard } from 'app/course/dashboards/stats-for-dashboard.model';
import { StudentParticipation } from 'app/entities/participation/student-participation.model';
import { AccountService } from 'app/core/auth/account.service';
import { createRequestOption } from 'app/shared/util/request.util';
import { reconnectSubmissions, Submission } from 'app/entities/submission.model';
import { SubjectObservablePair } from 'app/utils/rxjs.utils';
import { participationStatus } from 'app/exercises/shared/exercise/exercise.utils';
import { CourseManagementOverviewStatisticsDto } from 'app/course/manage/overview/course-management-overview-statistics-dto.model';
import { CourseManagementDetailViewDto } from 'app/course/manage/course-management-detail-view-dto.model';
import { StudentDTO } from 'app/entities/student-dto.model';

export type EntityResponseType = HttpResponse<Course>;
export type EntityArrayResponseType = HttpResponse<Course[]>;

@Injectable({ providedIn: 'root' })
export class CourseManagementService {
    private resourceUrl = SERVER_API_URL + 'api/courses';

    private readonly courses: Map<number, SubjectObservablePair<Course>> = new Map();

    private coursesForNotifications: BehaviorSubject<Course[] | undefined> = new BehaviorSubject<Course[] | undefined>(undefined);
    private fetchingCoursesForNotifications = false;

    constructor(private http: HttpClient, private exerciseService: ExerciseService, private lectureService: LectureService, private accountService: AccountService) {}

    /**
     * creates a course using a POST request
     * @param course - the course to be created on the server
     */
    create(course: Course): Observable<EntityResponseType> {
        const copy = CourseManagementService.convertDateFromClient(course);
        return this.http.post<Course>(this.resourceUrl, copy, { observe: 'response' }).pipe(map((res: EntityResponseType) => this.processCourseEntityResponseType(res)));
    }

    /**
     * updates a course using a PUT request
     * @param course - the course to be updated
     */
    update(course: Course): Observable<EntityResponseType> {
        const copy = CourseManagementService.convertDateFromClient(course);
        return this.http.put<Course>(this.resourceUrl, copy, { observe: 'response' }).pipe(map((res: EntityResponseType) => this.processCourseEntityResponseType(res)));
    }

    /**
     * finds the course with the provided unique identifier
     * @param courseId - the id of the course to be found
     */
    find(courseId: number): Observable<EntityResponseType> {
        return this.http.get<Course>(`${this.resourceUrl}/${courseId}`, { observe: 'response' }).pipe(map((res: EntityResponseType) => this.processCourseEntityResponseType(res)));
    }

    /**
     * gets course information required for the course management detail page
     * @param courseId the id of the course of which the detailed data should be fetched
     */
    getCourseStatisticsForDetailView(courseId: number): Observable<HttpResponse<CourseManagementDetailViewDto>> {
        return this.http
            .get<CourseManagementDetailViewDto>(`${this.resourceUrl}/${courseId}/management-detail`, { observe: 'response' })
            .pipe(filter((res: HttpResponse<CourseManagementDetailViewDto>) => !!res.body));
    }

    /**
     * gets the active users for the line chart in the detail view
     * @param courseId the id of the course of which the statistics should be fetched
     * @param periodIndex the period of the statistics we want to have
     */
    getStatisticsData(courseId: number, periodIndex: number): Observable<number[]> {
        const params = new HttpParams().set('periodIndex', '' + periodIndex);
        return this.http.get<number[]>(`${this.resourceUrl}/${courseId}/statistics`, { params });
    }

    /**
     * Fetches the title of the course with the given id
     *
     * @param courseId the id of the course
     * @return the title of the course in an HttpResponse, or an HttpErrorResponse on error
     */
    getTitle(courseId: number): Observable<HttpResponse<string>> {
        return this.http.get(`${this.resourceUrl}/${courseId}/title`, { observe: 'response', responseType: 'text' });
    }

    /**
     * finds the course with the provided unique identifier together with its exercises
     * @param courseId - the id of the course to be found
     */
    findWithExercises(courseId: number): Observable<EntityResponseType> {
        return this.http
            .get<Course>(`${this.resourceUrl}/${courseId}/with-exercises`, { observe: 'response' })
            .pipe(map((res: EntityResponseType) => this.processCourseEntityResponseType(res)));
    }

    /**
     * finds the course with the provided unique identifier together with its exercises and participants
     * @param courseId - the id of the course to be found
     */
    findWithExercisesAndParticipations(courseId: number): Observable<EntityResponseType> {
        return this.http
            .get<Course>(`${this.resourceUrl}/${courseId}/with-exercises-and-relevant-participations`, { observe: 'response' })
            .pipe(map((res: EntityResponseType) => this.processCourseEntityResponseType(res)));
    }

    /**
     * finds a course with the given id and eagerly loaded organizations
     * @param courseId the id of the course to be found
     */
    findWithOrganizations(courseId: number): Observable<EntityResponseType> {
        return this.http
            .get<Course>(`${this.resourceUrl}/${courseId}/with-organizations`, { observe: 'response' })
            .pipe(map((res: EntityResponseType) => this.processCourseEntityResponseType(res)));
    }

    // TODO: separate course overview and course management REST API calls in a better way
    /**
     * finds all courses using a GET request
     */
    findAllForDashboard(): Observable<EntityArrayResponseType> {
        this.fetchingCoursesForNotifications = true;
        return this.http.get<Course[]>(`${this.resourceUrl}/for-dashboard`, { observe: 'response' }).pipe(
            map((res: EntityArrayResponseType) => this.processCourseEntityArrayResponseType(res)),
            map((res: EntityArrayResponseType) => this.setParticipationStatusForExercisesInCourses(res)),
            map((res: EntityArrayResponseType) => this.setCoursesForNotifications(res)),
        );
    }

    findOneForDashboard(courseId: number): Observable<EntityResponseType> {
        return this.http.get<Course>(`${this.resourceUrl}/${courseId}/for-dashboard`, { observe: 'response' }).pipe(
            map((res: EntityResponseType) => this.processCourseEntityResponseType(res)),
            map((res: EntityResponseType) => this.setParticipationStatusForExercisesInCourse(res)),
            tap((res: EntityResponseType) => this.courseWasUpdated(res.body)),
        );
    }

    courseWasUpdated(course: Course | null): void {
        if (course) {
            return this.courses.get(course.id!)?.subject.next(course);
        }
    }

    getCourseUpdates(courseId: number): Observable<Course> {
        if (!this.courses.has(courseId)) {
            this.courses.set(courseId, new SubjectObservablePair());
        }
        return this.courses.get(courseId)!.observable;
    }

    /**
     * finds all participants of the course corresponding to the given unique identifier
     * @param courseId - the id of the course
     */
    findAllParticipationsWithResults(courseId: number): Observable<StudentParticipation[]> {
        return this.http.get<StudentParticipation[]>(`${this.resourceUrl}/${courseId}/participations`);
    }

    /**
     * finds all results of exercises of the course corresponding to the given unique identifier for the current user
     * @param courseId - the id of the course
     */
    findAllResultsOfCourseForExerciseAndCurrentUser(courseId: number): Observable<Course> {
        return this.http.get<Course>(`${this.resourceUrl}/${courseId}/results`).pipe(
            map((res: Course) => {
                this.accountService.setAccessRightsForCourseAndReferencedExercises(res);
                return res;
            }),
        );
    }

    /**
     * finds all courses that can be registered to
     */
    findAllToRegister(): Observable<EntityArrayResponseType> {
        return this.http
            .get<Course[]>(`${this.resourceUrl}/to-register`, { observe: 'response' })
            .pipe(map((res: EntityArrayResponseType) => this.processCourseEntityArrayResponseType(res)));
    }

    /**
     * returns the course with the provided unique identifier for the assessment dashboard
     * @param courseId - the id of the course
     */
    getCourseWithInterestingExercisesForTutors(courseId: number): Observable<EntityResponseType> {
        const url = `${this.resourceUrl}/${courseId}/for-assessment-dashboard`;
        return this.http.get<Course>(url, { observe: 'response' }).pipe(map((res: EntityResponseType) => this.processCourseEntityResponseType(res)));
    }

    /**
     * returns the stats of the course with the provided unique identifier for the assessment dashboard
     * @param courseId - the id of the course
     */
    getStatsForTutors(courseId: number): Observable<HttpResponse<StatsForDashboard>> {
        return this.http.get<StatsForDashboard>(`${this.resourceUrl}/${courseId}/stats-for-assessment-dashboard`, { observe: 'response' });
    }

    /**
     * register to the course with the provided unique identifier using a POST request
     * NB: the body is null, because the server can identify the user anyway
     * @param courseId - the id of the course
     */
    registerForCourse(courseId: number): Observable<HttpResponse<User>> {
        return this.http.post<User>(`${this.resourceUrl}/${courseId}/register`, null, { observe: 'response' }).pipe(
            map((res: HttpResponse<User>) => {
                if (res.body != undefined) {
                    this.accountService.syncGroups(res.body);
                }
                return res;
            }),
        );
    }

    /**
     * finds all courses using a GET request
     * @param req
     */
    getAll(req?: any): Observable<EntityArrayResponseType> {
        const options = createRequestOption(req);
        this.fetchingCoursesForNotifications = true;
        return this.http.get<Course[]>(this.resourceUrl, { params: options, observe: 'response' }).pipe(
            map((res: EntityArrayResponseType) => this.processCourseEntityArrayResponseType(res)),
            map((res: EntityArrayResponseType) => this.setCoursesForNotifications(res)),
        );
    }

    /**
     * finds all courses with quiz exercises using a GET request
     */
    getAllCoursesWithQuizExercises(): Observable<EntityArrayResponseType> {
        this.fetchingCoursesForNotifications = true;
        return this.http.get<Course[]>(this.resourceUrl + '/courses-with-quiz', { observe: 'response' }).pipe(
            map((res: EntityArrayResponseType) => this.processCourseEntityArrayResponseType(res)),
            map((res: EntityArrayResponseType) => this.setCoursesForNotifications(res)),
        );
    }

    /**
     * finds all courses together with user stats using a GET request
     * @param req
     */
    getWithUserStats(req?: any): Observable<EntityArrayResponseType> {
        const options = createRequestOption(req);
        this.fetchingCoursesForNotifications = true;
        return this.http.get<Course[]>(`${this.resourceUrl}/with-user-stats`, { params: options, observe: 'response' }).pipe(
            map((res: EntityArrayResponseType) => this.processCourseEntityArrayResponseType(res)),
            map((res: EntityArrayResponseType) => this.setCoursesForNotifications(res)),
        );
    }

    /**
     * finds all courses for the overview using a GET request
     * @param req a dictionary which is sent as request option along the REST call
     */
    getCourseOverview(req?: any): Observable<HttpResponse<Course[]>> {
        const options = createRequestOption(req);
        this.fetchingCoursesForNotifications = true;
        return this.http.get<Course[]>(`${this.resourceUrl}/course-management-overview`, { params: options, observe: 'response' }).pipe(
            tap((res: HttpResponse<Course[]>) => {
                if (res.body) {
                    res.body.forEach((course) => this.accountService.setAccessRightsForCourse(course));
                }
            }),
        );
    }

    /**
     * deletes the course corresponding to the given unique identifier using a DELETE request
     * @param courseId - the id of the course to be deleted
     */
    delete(courseId: number): Observable<HttpResponse<void>> {
        return this.http.delete<void>(`${this.resourceUrl}/${courseId}`, { observe: 'response' });
    }

    /**
     * returns the exercise details of the courses for the courses' management dashboard
     * @param onlyActive - if true, only active courses will be considered in the result
     */
    getExercisesForManagementOverview(onlyActive: boolean): Observable<HttpResponse<Course[]>> {
        let httpParams = new HttpParams();
        httpParams = httpParams.append('onlyActive', onlyActive.toString());
        return this.http
            .get<Course[]>(`${this.resourceUrl}/exercises-for-management-overview`, { params: httpParams, observe: 'response' })
            .pipe(map((res: HttpResponse<Course[]>) => this.processCourseEntityArrayResponseType(res)));
    }

    /**
     * returns the stats of the courses for the courses' management dashboard
     * @param onlyActive - if true, only active courses will be considered in the result
     */
    getStatsForManagementOverview(onlyActive: boolean): Observable<HttpResponse<CourseManagementOverviewStatisticsDto[]>> {
        let httpParams = new HttpParams();
        httpParams = httpParams.append('onlyActive', onlyActive.toString());
        return this.http.get<CourseManagementOverviewStatisticsDto[]>(`${this.resourceUrl}/stats-for-management-overview`, { params: httpParams, observe: 'response' });
    }

    /**
     * returns all the categories of the course corresponding to the given unique identifier
     * @param courseId - the id of the course
     */
    findAllCategoriesOfCourse(courseId: number): Observable<HttpResponse<string[]>> {
        return this.http.get<string[]>(`${this.resourceUrl}/${courseId}/categories`, { observe: 'response' });
    }

    /**
     * returns all the users in the given group of the course corresponding to the given unique identifier
     * @param courseId - the id of the course
     * @param courseGroup - the course group we want to get users from
     */
    getAllUsersInCourseGroup(courseId: number, courseGroup: CourseGroup): Observable<HttpResponse<User[]>> {
        return this.http.get<User[]>(`${this.resourceUrl}/${courseId}/${courseGroup}`, { observe: 'response' });
    }

    /**
     * Downloads the course archive of the specified courseId. Returns an error
     * if the archive does not exist.
     * @param courseId The id of the course
     */
    downloadCourseArchive(courseId: number): Observable<HttpResponse<Blob>> {
        return this.http.get(`${this.resourceUrl}/${courseId}/download-archive`, {
            observe: 'response',
            responseType: 'blob',
        });
    }

    /**
     * Archives the course of the specified courseId.
     * @param courseId The id of the course to archive
     */
    archiveCourse(courseId: number): Observable<HttpResponse<any>> {
        return this.http.put(`${this.resourceUrl}/${courseId}/archive`, {}, { observe: 'response' });
    }

    cleanupCourse(courseId: number): Observable<HttpResponse<void>> {
        return this.http.delete<void>(`${this.resourceUrl}/${courseId}/cleanup`, { observe: 'response' });
    }

    /**
     * Find all locked submissions of a given course for user
     * @param {number} courseId - The id of the course to be searched for
     */
    findAllLockedSubmissionsOfCourse(courseId: number): Observable<HttpResponse<Submission[]>> {
        return this.http.get<Submission[]>(`${this.resourceUrl}/${courseId}/lockedSubmissions`, { observe: 'response' }).pipe(
            filter((res) => !!res.body),
            tap((res) => reconnectSubmissions(res.body!)),
        );
    }

    /**
     * adds a user to the given courseGroup of the course corresponding to the given unique identifier using a POST request
     * @param courseId - the id of the course
     * @param courseGroup - the course group we want to add a user to
     * @param login - login of the user to be added
     */
    addUserToCourseGroup(courseId: number, courseGroup: CourseGroup, login: string): Observable<HttpResponse<void>> {
        return this.http.post<void>(`${this.resourceUrl}/${courseId}/${courseGroup}/${login}`, {}, { observe: 'response' });
    }

    /**
<<<<<<< HEAD
     * Add users to the registered users for an course.
     * @param courseId to which the users shall be added.
     * @param studentDtos of users to add to the course.
     * @param courseGroup of users to add to the course.
=======
     * Add users to the registered users for a course.
     * @param courseId The course id.
     * @param studentDtos Student DTOs of users to add to the course.
     * @param courseGroup the course group into which the user should be added
>>>>>>> 1d75391d
     * @return studentDtos of users that were not found in the system.
     */
    addUsersToGroupInCourse(courseId: number, studentDtos: StudentDTO[], courseGroup: String): Observable<HttpResponse<StudentDTO[]>> {
        return this.http.post<StudentDTO[]>(`${this.resourceUrl}/${courseId}/${courseGroup}`, studentDtos, { observe: 'response' });
    }

    /**
     * removes a user from the given group of the course corresponding to the given unique identifier using a DELETE request
     * @param courseId - the id of the course
     * @param courseGroup - the course group
     * @param login - login of the user to be removed
     */
    removeUserFromCourseGroup(courseId: number, courseGroup: CourseGroup, login: string): Observable<HttpResponse<void>> {
        return this.http.delete<void>(`${this.resourceUrl}/${courseId}/${courseGroup}/${login}`, { observe: 'response' });
    }

    /**
     * Gets the cached courses. If there are none, the courses for the current user will be fetched.
     * @returns {BehaviorSubject<Course[] | undefined>}
     */
    getCoursesForNotifications(): BehaviorSubject<Course[] | undefined> {
        // The timeout is set to ensure that the request for retrieving courses
        // here is only made if there was no similar request made before.
        setTimeout(() => {
            // Retrieve courses if no courses were fetched before and are not queried at the moment.
            if (!this.fetchingCoursesForNotifications && !this.coursesForNotifications.getValue()) {
                this.findAllForNotifications().subscribe(
                    (res: HttpResponse<Course[]>) => {
                        this.coursesForNotifications.next(res.body || undefined);
                    },
                    () => (this.fetchingCoursesForNotifications = false),
                );
            }
        }, 500);
        return this.coursesForNotifications;
    }

    /**
     * This method bundles recurring conversion steps for Course EntityResponses.
     * @param courseRes
     * @private
     */
    private processCourseEntityResponseType(courseRes: EntityResponseType): EntityResponseType {
        this.convertDateFromServer(courseRes);
        this.setAccessRightsCourseEntityResponseType(courseRes);
        this.convertExerciseCategoriesFromServer(courseRes);
        return courseRes;
    }

    /**
     * This method bundles recurring conversion steps for Course processCourseEntityArrayResponseType.
     * @param courseRes
     * @private
     */
    private processCourseEntityArrayResponseType(courseRes: EntityArrayResponseType): EntityArrayResponseType {
        this.convertDateArrayFromServer(courseRes);
        this.convertExerciseCategoryArrayFromServer(courseRes);
        this.setAccessRightsCourseEntityArrayResponseType(courseRes);
        return courseRes;
    }

    private setCoursesForNotifications(res: EntityArrayResponseType): EntityArrayResponseType {
        if (res.body) {
            this.coursesForNotifications.next(res.body);
            this.fetchingCoursesForNotifications = false;
        }
        return res;
    }

    private static convertDateFromClient(course: Course): Course {
        // copy of the object
        return Object.assign({}, course, {
            startDate: course.startDate && dayjs(course.startDate).isValid() ? course.startDate.toJSON() : undefined,
            endDate: course.endDate && dayjs(course.endDate).isValid() ? course.endDate.toJSON() : undefined,
        });
    }

    private convertDateFromServer(res: EntityResponseType): EntityResponseType {
        if (res.body) {
            this.setCourseDates(res.body);
        }
        return res;
    }

    private convertDateArrayFromServer(res: EntityArrayResponseType): EntityArrayResponseType {
        if (res.body) {
            res.body.forEach((course: Course) => this.setCourseDates(course));
        }
        return res;
    }

    /**
     * Converts the exercise category json string into ExerciseCategory objects (if it exists).
     * @param res the response
     * @private
     */
    private convertExerciseCategoriesFromServer(res: EntityResponseType): EntityResponseType {
        if (res.body && res.body.exercises) {
            res.body.exercises.forEach((exercise) => this.exerciseService.parseExerciseCategories(exercise));
        }
        return res;
    }

    /**
     * Converts an array of exercise category json strings into ExerciseCategory objects (if it exists).
     * @param res the response
     * @private
     */
    private convertExerciseCategoryArrayFromServer(res: EntityArrayResponseType): EntityArrayResponseType {
        if (res.body) {
            res.body.forEach((course: Course) => {
                if (course.exercises) {
                    course.exercises.forEach((exercise) => this.exerciseService.parseExerciseCategories(exercise));
                }
            });
        }
        return res;
    }

    private setCourseDates(course: Course) {
        course.startDate = course.startDate ? dayjs(course.startDate) : undefined;
        course.endDate = course.endDate ? dayjs(course.endDate) : undefined;
        course.exercises = this.exerciseService.convertExercisesDateFromServer(course.exercises);
        course.lectures = this.lectureService.convertDatesForLecturesFromServer(course.lectures);
    }

    private setAccessRightsCourseEntityArrayResponseType(res: EntityArrayResponseType): EntityArrayResponseType {
        if (res.body) {
            res.body.forEach((course: Course) => {
                this.accountService.setAccessRightsForCourseAndReferencedExercises(course);
            });
        }
        return res;
    }

    private setAccessRightsCourseEntityResponseType(res: EntityResponseType): EntityResponseType {
        if (res.body) {
            this.accountService.setAccessRightsForCourseAndReferencedExercises(res.body);
        }
        return res;
    }

    private setParticipationStatusForExercisesInCourse(res: EntityResponseType): EntityResponseType {
        if (res.body?.exercises) {
            res.body.exercises.forEach((exercise) => (exercise.participationStatus = participationStatus(exercise)));
        }
        return res;
    }

    private setParticipationStatusForExercisesInCourses(res: EntityArrayResponseType): EntityArrayResponseType {
        if (res.body) {
            res.body.forEach((course: Course) => {
                if (course.exercises) {
                    course.exercises.forEach((exercise) => (exercise.participationStatus = participationStatus(exercise)));
                }
            });
        }
        return res;
    }

    private findAllForNotifications(): Observable<EntityArrayResponseType> {
        this.fetchingCoursesForNotifications = true;
        return this.http.get<Course[]>(`${this.resourceUrl}/for-notifications`, { observe: 'response' }).pipe(
            map((res: EntityArrayResponseType) => this.processCourseEntityArrayResponseType(res)),
            map((res: EntityArrayResponseType) => this.setCoursesForNotifications(res)),
        );
    }
}<|MERGE_RESOLUTION|>--- conflicted
+++ resolved
@@ -362,17 +362,10 @@
     }
 
     /**
-<<<<<<< HEAD
-     * Add users to the registered users for an course.
+     * Add users to the registered users for a course.
      * @param courseId to which the users shall be added.
-     * @param studentDtos of users to add to the course.
-     * @param courseGroup of users to add to the course.
-=======
-     * Add users to the registered users for a course.
-     * @param courseId The course id.
      * @param studentDtos Student DTOs of users to add to the course.
      * @param courseGroup the course group into which the user should be added
->>>>>>> 1d75391d
      * @return studentDtos of users that were not found in the system.
      */
     addUsersToGroupInCourse(courseId: number, studentDtos: StudentDTO[], courseGroup: String): Observable<HttpResponse<StudentDTO[]>> {
