--- conflicted
+++ resolved
@@ -36,12 +36,10 @@
     private dialogErrorSource = new Subject<string>();
     dialogError$ = this.dialogErrorSource.asObservable();
 
-<<<<<<< HEAD
     documentationType = DocumentationType.LearningGoals;
-=======
+
     getIcon = getIcon;
     getIconTooltip = getIconTooltip;
->>>>>>> 0fcbcd8c
 
     // Icons
     faPlus = faPlus;
