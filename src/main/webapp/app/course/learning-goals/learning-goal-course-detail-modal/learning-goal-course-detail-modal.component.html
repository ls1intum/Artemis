<div class="modal-header">
    <h4 class="modal-title">{{ learningGoal?.title }}</h4>
    <button type="button" class="close" (click)="activeModal.close()">
        <span>&times;</span>
    </button>
</div>
<div class="modal-body">
    <p *ngIf="learningGoal?.description">{{ learningGoal?.description }}</p>
    <!-- Table for connected lecture units -->
    <ng-template #elseBlock>{{ 'artemisApp.learningGoal.learningGoalCard.noUnitsConnected' | artemisTranslate }}</ng-template>
    <div *ngIf="learningGoal?.lectureUnits && learningGoal!.lectureUnits!.length > 0; else elseBlock">
        <h5>{{ 'artemisApp.learningGoal.learningGoalCard.connectedLectureUnits' | artemisTranslate }}</h5>
        <p>
            {{ 'artemisApp.learningGoal.learningGoalCard.connectedLectureUnitsExplanation' | artemisTranslate }}
        </p>
        <div class="table-responsive">
            <table class="table table-bordered">
                <thead class="thead-dark">
                    <tr jhiSort [(predicate)]="connectedLectureUnitsPredicate" [(ascending)]="connectedLectureUnitsReverse" [callback]="sortConnectedLectureUnits.bind(this)">
                        <th id="connectedLectureUnitLectureUnitNameHeader" class="bg-primary">
                            {{ 'artemisApp.learningGoal.createLearningGoal.lectureUnitTable.name' | artemisTranslate }}
                        </th>
                        <th jhiSortBy="type" id="connectedLectureUnitTypeHeader">
                            {{ 'artemisApp.learningGoal.createLearningGoal.lectureUnitTable.type' | artemisTranslate }}
                            <fa-icon [icon]="'sort'"></fa-icon>
                        </th>
                        <th jhiSortBy="lecture.title" id="connectedLectureUnitLectureTitleHeader">
                            {{ 'artemisApp.learningGoal.createLearningGoal.lectureUnitTable.lecture' | artemisTranslate }}
                            <fa-icon [icon]="'sort'"></fa-icon>
                        </th>
                        <th id="connectedLectureUnitAverageScoreAchievedHeader">
                            {{ 'artemisApp.learningGoal.createLearningGoal.lectureUnitTable.averageScoreAchievedByStudent' | artemisTranslate }}
                        </th>
                        <th id="connectedLectureUnitPointsAchievableHeader">
                            {{ 'artemisApp.learningGoal.createLearningGoal.lectureUnitTable.totalPointsAchievable' | artemisTranslate }}
                        </th>
                        <th id="connectedLectureUnitNoOfParticipants">
                            {{ 'artemisApp.learningGoal.createLearningGoal.lectureUnitTable.noOfParticipants' | artemisTranslate }}
                        </th>
                        <th id="connectedLectureUnitParticipationRate">
                            {{ 'artemisApp.learningGoal.createLearningGoal.lectureUnitTable.participationRate' | artemisTranslate }}
                        </th>
                    </tr>
                </thead>
                <tbody>
                    <tr *ngFor="let lectureUnit of learningGoal.lectureUnits">
                        <td>
                            <a [routerLink]="['/courses', learningGoal?.course?.id, 'lectures', lectureUnit.lecture?.id]">
                                {{ lectureUnitService.getLectureUnitName(lectureUnit) ? lectureUnitService.getLectureUnitName(lectureUnit) : '' }}
                            </a>
                        </td>
                        <td>{{ lectureUnit.type ? lectureUnit.type : '' }}</td>
                        <td>
                            <a [routerLink]="['/courses', learningGoal?.course?.id, 'lectures', lectureUnit.lecture?.id]"
                                >{{ lectureUnit.lecture?.title ? lectureUnit.lecture?.title : '' }}
                            </a>
                        </td>
                        <td>
                            {{
                                getLectureUnitCourseProgress(lectureUnit.id!) === undefined
                                    ? '-'
<<<<<<< HEAD
                                    : round(getLectureUnitCourseProgress(lectureUnit.id).averageScoreAchievedByStudentInLectureUnit) + ' %'
=======
                                    : getLectureUnitCourseProgress(lectureUnit.id!).averageScoreAchievedByStudentInLectureUnit + ' %'
>>>>>>> a5ef79a6
                            }}
                        </td>
                        <td>
                            {{
                                getLectureUnitCourseProgress(lectureUnit.id!) === undefined
                                    ? '-'
                                    : getLectureUnitCourseProgress(lectureUnit.id!).totalPointsAchievableByStudentsInLectureUnit
                            }}
                        </td>
                        <td>
                            {{ getLectureUnitCourseProgress(lectureUnit.id!) === undefined ? '-' : getLectureUnitCourseProgress(lectureUnit.id!).noOfParticipants }}
                        </td>
                        <td>
<<<<<<< HEAD
                            {{ getLectureUnitCourseProgress(lectureUnit.id) === undefined ? '-' : round(getLectureUnitCourseProgress(lectureUnit.id).participationRate) + ' %' }}
=======
                            {{ getLectureUnitCourseProgress(lectureUnit.id!) === undefined ? '-' : getLectureUnitCourseProgress(lectureUnit.id!).participationRate + ' %' }}
>>>>>>> a5ef79a6
                        </td>
                    </tr>
                </tbody>
            </table>
        </div>
    </div>
    <div *ngIf="isProgressAvailable">
        <p class="text-muted">
            <span class="badge badge-info">Info</span>
            {{ 'artemisApp.learningGoal.learningGoalCard.exerciseNote' | artemisTranslate }}
        </p>
        <div>
            <h5
                [jhiTranslate]="'artemisApp.learningGoal.learningGoalCard.progressCourseExplanation'"
                class="text-primary"
                [translateValues]="{
                    points: learningGoalCourseProgress.totalPointsAchievableByStudentsInLearningGoal,
                    progress: progressInPercent
                }"
            ></h5>
        </div>
    </div>
</div><|MERGE_RESOLUTION|>--- conflicted
+++ resolved
@@ -59,11 +59,7 @@
                             {{
                                 getLectureUnitCourseProgress(lectureUnit.id!) === undefined
                                     ? '-'
-<<<<<<< HEAD
                                     : round(getLectureUnitCourseProgress(lectureUnit.id).averageScoreAchievedByStudentInLectureUnit) + ' %'
-=======
-                                    : getLectureUnitCourseProgress(lectureUnit.id!).averageScoreAchievedByStudentInLectureUnit + ' %'
->>>>>>> a5ef79a6
                             }}
                         </td>
                         <td>
@@ -77,11 +73,7 @@
                             {{ getLectureUnitCourseProgress(lectureUnit.id!) === undefined ? '-' : getLectureUnitCourseProgress(lectureUnit.id!).noOfParticipants }}
                         </td>
                         <td>
-<<<<<<< HEAD
                             {{ getLectureUnitCourseProgress(lectureUnit.id) === undefined ? '-' : round(getLectureUnitCourseProgress(lectureUnit.id).participationRate) + ' %' }}
-=======
-                            {{ getLectureUnitCourseProgress(lectureUnit.id!) === undefined ? '-' : getLectureUnitCourseProgress(lectureUnit.id!).participationRate + ' %' }}
->>>>>>> a5ef79a6
                         </td>
                     </tr>
                 </tbody>
