--- conflicted
+++ resolved
@@ -47,12 +47,9 @@
             this.plagiarismCasesService.getPlagiarismCaseDetailForStudent(this.courseId, this.plagiarismCaseId).subscribe({
                 next: (res: HttpResponse<PlagiarismCase>) => {
                     this.plagiarismCase = res.body!;
-<<<<<<< HEAD
                     this.metisService.setCourse(getCourseFromExercise(this.plagiarismCase.exercise!)!);
-=======
 
                     this.metisService.setCourse(this.plagiarismCase.exercise!.course!);
->>>>>>> 14a6c456
                     this.metisService.setPageType(this.pageType);
                     this.metisService.getFilteredPosts({
                         plagiarismCaseId: this.plagiarismCase!.id,
