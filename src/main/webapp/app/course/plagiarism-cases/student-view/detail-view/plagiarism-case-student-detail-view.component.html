@if (plagiarismCase) {
    <div class="plagiarism-case">
        <div class="case-header">
            <div class="row">
                <div class="col-12 col-lg-6 col-xl-3 d-flex align-items-center">
                    <h1 class="h2">{{ 'artemisApp.plagiarism.plagiarismCases.plagiarismCase' | artemisTranslate }}</h1>
                </div>
                <div class="col-12 col-lg-6 col-xl-3 d-flex align-items-center">
                    <jhi-plagiarism-case-verdict [plagiarismCase]="plagiarismCase" class="my-2" />
                </div>
                <div class="col-12 col-lg-6 col-xl-3 d-flex flex-column">
                    <p class="mb-1 text-truncate">
                        <fa-icon [icon]="faUser" />
                        {{ plagiarismCase.student!.name }} ({{ plagiarismCase.student!.login }})
                    </p>
                    @if (plagiarismCase?.exercise) {
                        <p class="mb-0 text-truncate">
                            @if (plagiarismCase.exercise!.type!) {
                                <fa-icon [icon]="getIcon(plagiarismCase.exercise!.type!)" />
                            }
                            {{ plagiarismCase.exercise!.title! }}
                        </p>
                    }
                </div>
                <div class="col-12 col-lg-6 col-xl-3 d-flex align-items-center justify-content-xl-end">
                    <a class="btn btn-secondary" [routerLink]="affectedExerciseRouterLink">
                        <span jhiTranslate="artemisApp.plagiarism.plagiarismCases.exercise">Affected exercise</span>
                    </a>
                </div>
            </div>
        </div>
        <div class="case-body">
            @if (plagiarismCase.verdict) {
                <section>
                    @if (plagiarismCase.verdict === plagiarismVerdict.POINT_DEDUCTION) {
                        <div class="alert alert-danger">
                            <h5>{{ 'artemisApp.plagiarism.plagiarismCases.verdict.pointDeduction' | artemisTranslate }}</h5>
                            <p class="mb-0">{{ plagiarismCase.verdictPointDeduction }}&nbsp;&percnt;</p>
                        </div>
                    }
                    @if (plagiarismCase.verdict === plagiarismVerdict.WARNING) {
                        <div class="alert alert-danger">
                            <h5>{{ 'artemisApp.plagiarism.plagiarismCases.verdict.warning' | artemisTranslate }}</h5>
                            <p class="mb-0">{{ plagiarismCase.verdictMessage }}</p>
                        </div>
                    }
                </section>
            }
            <section>
                <h3>{{ 'artemisApp.plagiarism.plagiarismCases.conversation' | artemisTranslate }}</h3>
                <div class="row">
                    @if (posts && posts.length > 0) {
                        <div class="row mb-2 col-12">
                            <div class="col-12">
                                <jhi-post
                                    #post
                                    [readOnlyMode]="false"
                                    [posting]="posts[0]"
                                    [showAnswers]="true"
                                    [isCourseMessagesPage]="false"
                                    [hasChannelModerationRights]="false"
                                />
                            </div>
                            @if (
                                !this.posts[0].answers?.length &&
                                (!this.plagiarismCase.createdByContinuousPlagiarismControl || (this.plagiarismCase.createdByContinuousPlagiarismControl && this.isAfterDueDate))
                            ) {
                                <div class="alert alert-warning my-2">
                                    @if (posts[0].creationDate) {
                                        <h5
                                            [innerHTML]="
                                                'artemisApp.plagiarism.replyToAccusationDueDateNotification'
                                                    | artemisTranslate
                                                        : {
                                                              dueDate: (plagiarismCase.createdByContinuousPlagiarismControl
                                                                  ? dayjs(plagiarismCase.exercise!.dueDate!).add(
                                                                        plagiarismCase.exercise!.plagiarismDetectionConfig!
                                                                            .continuousPlagiarismControlPlagiarismCaseStudentResponsePeriod!,
                                                                        'day'
                                                                    )
                                                                  : posts[0].creationDate.add(7, 'day')
                                                              ).format('DD.MM.YYYY')
                                                          }
                                            "
                                        ></h5>
                                    }
                                    <jhi-button
                                        [btnType]="ButtonType.WARNING"
                                        (click)="postComponent.openCreateAnswerPostModal()"
                                        title="artemisApp.plagiarism.replyToAccusation"
                                    />
                                </div>
                            }
                            <div class="mt-3"></div>
                        </div>
                    }
                </div>
            </section>
            <section>
                <h3 class="mt-5">{{ 'artemisApp.plagiarism.plagiarismCases.comparisons' | artemisTranslate }}</h3>
                <div class="container-fluid">
<<<<<<< HEAD
                    <jhi-plagiarism-case-review [plagiarismCase]="plagiarismCase" [forStudent]="false" />
=======
                    <jhi-plagiarism-case-review [plagiarismCase]="plagiarismCase" [forStudent]="true"></jhi-plagiarism-case-review>
>>>>>>> 00ab52a8
                </div>
            </section>
        </div>
    </div>
}<|MERGE_RESOLUTION|>--- conflicted
+++ resolved
@@ -99,11 +99,7 @@
             <section>
                 <h3 class="mt-5">{{ 'artemisApp.plagiarism.plagiarismCases.comparisons' | artemisTranslate }}</h3>
                 <div class="container-fluid">
-<<<<<<< HEAD
-                    <jhi-plagiarism-case-review [plagiarismCase]="plagiarismCase" [forStudent]="false" />
-=======
-                    <jhi-plagiarism-case-review [plagiarismCase]="plagiarismCase" [forStudent]="true"></jhi-plagiarism-case-review>
->>>>>>> 00ab52a8
+                    <jhi-plagiarism-case-review [plagiarismCase]="plagiarismCase" [forStudent]="true" />
                 </div>
             </section>
         </div>
