--- conflicted
+++ resolved
@@ -12,12 +12,8 @@
                     [exercise]="plagiarismCase.exercise!"
                     [sortByStudentLogin]="forStudent ? 'Your submission' : plagiarismCase.student!.login!"
                     [splitControlSubject]="splitControlSubject"
-<<<<<<< HEAD
+                    [forStudent]="forStudent"
                 />
-=======
-                    [forStudent]="forStudent"
-                ></jhi-plagiarism-split-view>
->>>>>>> 00ab52a8
             </ng-template>
         </li>
     }
