--- conflicted
+++ resolved
@@ -3,52 +3,32 @@
         @if (!plagiarismCase.verdict) {
             <div class="badge bg-secondary py-2">
                 <h6 class="mb-0">
-<<<<<<< HEAD
-                    {{ 'artemisApp.plagiarism.plagiarismCases.verdict.verdict' | artemisTranslate }}: {{ 'artemisApp.plagiarism.plagiarismCases.verdict.none' | artemisTranslate }}
-=======
                     {{ 'artemisApp.plagiarism.plagiarismCases.verdict.verdict' | artemisTranslate }}
                     : {{ 'artemisApp.plagiarism.plagiarismCases.verdict.none' | artemisTranslate }}
->>>>>>> dd1769c7
                 </h6>
             </div>
         } @else {
             <div
                 class="badge py-2"
-<<<<<<< HEAD
-                [class]="plagiarismCase.verdict == plagiarismVerdict.NO_PLAGIARISM ? 'bg-success' : 'bg-danger'"
-=======
                 [class]="plagiarismCase.verdict === plagiarismVerdict.NO_PLAGIARISM ? 'bg-success' : 'bg-danger'"
->>>>>>> dd1769c7
                 ngbTooltip="{{
                     'artemisApp.plagiarism.plagiarismCases.verdict.description'
                         | artemisTranslate: { date: plagiarismCase.verdictDate | artemisDate, user: plagiarismCase.verdictBy?.name }
                 }}"
             >
-<<<<<<< HEAD
-                <h6 class="mb-0">{{ 'artemisApp.plagiarism.plagiarismCases.verdict.verdict' | artemisTranslate }}: {{ verdictTranslationString | artemisTranslate }}</h6>
-=======
                 <h6 class="mb-0">{{ 'artemisApp.plagiarism.plagiarismCases.verdict.verdict' | artemisTranslate }} : {{ verdictTranslationString | artemisTranslate }}</h6>
->>>>>>> dd1769c7
             </div>
         }
         <ng-template #verdict>
             <div
                 class="badge py-2"
-<<<<<<< HEAD
-                [class]="plagiarismCase.verdict == plagiarismVerdict.NO_PLAGIARISM ? 'bg-success' : 'bg-danger'"
-=======
                 [class]="plagiarismCase.verdict === plagiarismVerdict.NO_PLAGIARISM ? 'bg-success' : 'bg-danger'"
->>>>>>> dd1769c7
                 ngbTooltip="{{
                     'artemisApp.plagiarism.plagiarismCases.verdict.description'
                         | artemisTranslate: { date: plagiarismCase.verdictDate | artemisDate, user: plagiarismCase.verdictBy?.name }
                 }}"
             >
-<<<<<<< HEAD
-                <h6 class="mb-0">{{ 'artemisApp.plagiarism.plagiarismCases.verdict.verdict' | artemisTranslate }}: {{ verdictTranslationString | artemisTranslate }}</h6>
-=======
                 <h6 class="mb-0">{{ 'artemisApp.plagiarism.plagiarismCases.verdict.verdict' | artemisTranslate }} : {{ verdictTranslationString | artemisTranslate }}</h6>
->>>>>>> dd1769c7
             </div>
         </ng-template>
     </ng-container>
