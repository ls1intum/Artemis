--- conflicted
+++ resolved
@@ -4,41 +4,27 @@
             <div class="d-flex justify-content-between">
                 <h4>{{ 'artemisApp.pages.tutorialGroupsManagement.title' | artemisTranslate }}</h4>
                 <div *ngIf="isAtLeastInstructor">
-<<<<<<< HEAD
                     <a
                         class="btn btn-primary"
                         *ngIf="course?.tutorialGroupsConfiguration"
-                        [routerLink]="[
-                            '/course-management',
-                            courseId,
-                            'tutorial-groups-management',
-                            'configuration',
-                            course!.tutorialGroupsConfiguration!.id,
-                            'tutorial-free-days'
-                        ]"
+                        [routerLink]="['/course-management', courseId, 'tutorial-groups', 'configuration', course!.tutorialGroupsConfiguration!.id, 'tutorial-free-days']"
                     >
                         <fa-icon [icon]="faUmbrellaBeach"></fa-icon>
                         <span>{{ 'artemisApp.pages.tutorialGroupsManagement.freePeriodsButtons' | artemisTranslate }}</span>
                     </a>
-                    <a class="btn btn-primary" [routerLink]="['/course-management', courseId, 'tutorial-groups-management', 'create']">
+                    <a class="btn btn-primary" [routerLink]="['/course-management', courseId, 'tutorial-groups', 'create']">
                         <fa-icon [icon]="faPlus"></fa-icon>
                         <span>{{ 'artemisApp.pages.tutorialGroupsManagement.creatTutorialGroupButton' | artemisTranslate }}</span>
                     </a>
                     <a
                         *ngIf="course?.tutorialGroupsConfiguration"
                         class="btn btn-secondary"
-                        [routerLink]="['/course-management', courseId, 'tutorial-groups-management', 'configuration', course!.tutorialGroupsConfiguration!.id, 'edit']"
+                        [routerLink]="['/course-management', courseId, 'tutorial-groups', 'configuration', course!.tutorialGroupsConfiguration!.id, 'edit']"
                     >
                         <fa-icon [icon]="faPencil"></fa-icon>
                         <span>{{ 'artemisApp.pages.tutorialGroupsManagement.editConfigurationButton' | artemisTranslate }}</span>
                     </a>
-=======
-                    <a class="btn btn-primary" [routerLink]="['/course-management', courseId, 'tutorial-groups', 'create']">
-                        <fa-icon [icon]="faPlus"></fa-icon>
-                        <span>{{ 'artemisApp.pages.tutorialGroupsManagement.creatTutorialGroupButton' | artemisTranslate }}</span>
-                    </a>
                     <jhi-tutorial-groups-import-button [courseId]="courseId" (importFinished)="loadTutorialGroups()"></jhi-tutorial-groups-import-button>
->>>>>>> c642dc09
                 </div>
             </div>
             <ng-container *ngIf="tutorialGroups?.length">
