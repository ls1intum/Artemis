--- conflicted
+++ resolved
@@ -43,13 +43,9 @@
     templateUrl: './tutorial-groups-registration-import-dialog.component.html',
     styleUrls: ['./tutorial-groups-registration-import-dialog.component.scss'],
 })
-<<<<<<< HEAD
 export class TutorialGroupsRegistrationImportDialogComponent implements OnInit, OnDestroy {
-=======
-export class TutorialGroupsRegistrationImportDialog implements OnInit, OnDestroy {
     ngUnsubscribe = new Subject<void>();
 
->>>>>>> ab49f5f7
     @ViewChild('fileInput') fileInput: ElementRef<HTMLInputElement>;
     selectedFile?: File;
 
