import { Component, OnInit } from '@angular/core';
import { AlertService } from 'app/core/util/alert.service';
import { ActivatedRoute, Router } from '@angular/router';
import { TutorialGroupsService } from 'app/course/tutorial-groups/services/tutorial-groups.service';
import { TutorialGroup } from 'app/entities/tutorial-group/tutorial-group.model';
import { onError } from 'app/shared/util/global.utils';
import { TutorialGroupFormData } from 'app/course/tutorial-groups/tutorial-groups-management/tutorial-groups/crud/tutorial-group-form/tutorial-group-form.component';
import { finalize } from 'rxjs/operators';
import { HttpErrorResponse } from '@angular/common/http';
import { TutorialGroupSchedule } from 'app/entities/tutorial-group/tutorial-group-schedule.model';
import dayjs from 'dayjs/esm';
import { Course } from 'app/entities/course.model';

@Component({
    selector: 'jhi-create-tutorial-group',
    templateUrl: './create-tutorial-group.component.html',
})
export class CreateTutorialGroupComponent implements OnInit {
    tutorialGroupToCreate: TutorialGroup = new TutorialGroup();
    isLoading: boolean;
    course: Course;

    constructor(private activatedRoute: ActivatedRoute, private router: Router, private tutorialGroupService: TutorialGroupsService, private alertService: AlertService) {}

    ngOnInit(): void {
        this.activatedRoute.data.subscribe(({ course }) => {
            if (course) {
                this.course = course;
            }
        });
        this.tutorialGroupToCreate = new TutorialGroup();
    }

    createTutorialGroup(formData: TutorialGroupFormData) {
        const { title, teachingAssistant, additionalInformation, capacity, isOnline, language, campus, schedule } = formData;

        this.tutorialGroupToCreate.title = title;
        this.tutorialGroupToCreate.teachingAssistant = teachingAssistant;
        this.tutorialGroupToCreate.additionalInformation = additionalInformation;
        this.tutorialGroupToCreate.capacity = capacity;
        this.tutorialGroupToCreate.isOnline = isOnline;
        this.tutorialGroupToCreate.language = language;
        this.tutorialGroupToCreate.campus = campus;

        if (schedule) {
            this.tutorialGroupToCreate.tutorialGroupSchedule = new TutorialGroupSchedule();
            if (schedule.period && schedule.period.length === 2) {
                this.tutorialGroupToCreate.tutorialGroupSchedule.validFromInclusive = dayjs(schedule.period[0]);
                this.tutorialGroupToCreate.tutorialGroupSchedule.validToInclusive = dayjs(schedule.period[1]);
            }
            this.tutorialGroupToCreate.tutorialGroupSchedule.dayOfWeek = schedule.dayOfWeek;
            this.tutorialGroupToCreate.tutorialGroupSchedule.startTime = schedule.startTime;
            this.tutorialGroupToCreate.tutorialGroupSchedule.endTime = schedule.endTime;
            this.tutorialGroupToCreate.tutorialGroupSchedule.repetitionFrequency = schedule.repetitionFrequency;
            this.tutorialGroupToCreate.tutorialGroupSchedule.location = schedule.location;
        }

        this.isLoading = true;

        this.tutorialGroupService
            .create(this.tutorialGroupToCreate, this.course.id!)
            .pipe(
                finalize(() => {
                    this.isLoading = false;
                }),
            )
            .subscribe({
                next: () => {
<<<<<<< HEAD
                    this.router.navigate(['/course-management', this.course.id!, 'tutorial-groups-management']);
=======
                    this.router.navigate(['/course-management', this.courseId, 'tutorial-groups']);
>>>>>>> c642dc09
                },
                error: (res: HttpErrorResponse) => onError(this.alertService, res),
            });
    }
}<|MERGE_RESOLUTION|>--- conflicted
+++ resolved
@@ -66,11 +66,7 @@
             )
             .subscribe({
                 next: () => {
-<<<<<<< HEAD
-                    this.router.navigate(['/course-management', this.course.id!, 'tutorial-groups-management']);
-=======
-                    this.router.navigate(['/course-management', this.courseId, 'tutorial-groups']);
->>>>>>> c642dc09
+                    this.router.navigate(['/course-management', this.course.id!, 'tutorial-groups']);
                 },
                 error: (res: HttpErrorResponse) => onError(this.alertService, res),
             });
