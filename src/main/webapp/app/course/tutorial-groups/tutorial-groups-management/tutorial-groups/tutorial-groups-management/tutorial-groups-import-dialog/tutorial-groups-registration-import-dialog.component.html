<div class="tutorial-group-import-dialog">
    <div class="modal-header">
        <h4 class="modal-title">
            <span jhiTranslate="artemisApp.tutorialGroupImportDialog.dialogTitle"></span>
        </h4>
        <button type="button" class="btn-close" (click)="clear()"></button>
    </div>
    <div class="modal-body">
        <!-- Intro-->
        <div class="form-group">
            <p jhiTranslate="artemisApp.tutorialGroupImportDialog.explanations.description"></p>
            <p jhiTranslate="artemisApp.tutorialGroupImportDialog.explanations.requirements"></p>
            <p jhiTranslate="artemisApp.tutorialGroupImportDialog.supportedHeaderNames.label"></p>
            <ul>
                <li jhiTranslate="artemisApp.tutorialGroupImportDialog.supportedHeaderNames.alwaysRequired"></li>
                <ul>
                    <li>{{ 'artemisApp.tutorialGroupImportDialog.supportedHeaderNames.tutorialGroupTitle' | artemisTranslate: { headers: supportedTitleHeader } }}</li>
                </ul>
                <li jhiTranslate="artemisApp.tutorialGroupImportDialog.supportedHeaderNames.requiredIfStudentRegistration"></li>
                <ul>
                    <li>
                        {{ 'artemisApp.tutorialGroupImportDialog.supportedHeaderNames.registrationNumber' | artemisTranslate: { headers: supportedRegistrationNumberHeaders } }}
                    </li>
                    <li>{{ 'artemisApp.tutorialGroupImportDialog.supportedHeaderNames.login' | artemisTranslate: { headers: supportedLoginHeaders } }}</li>
                </ul>
                <li jhiTranslate="artemisApp.tutorialGroupImportDialog.supportedHeaderNames.alwaysOptional"></li>
                <ul>
                    <li>{{ 'artemisApp.tutorialGroupImportDialog.supportedHeaderNames.firstName' | artemisTranslate: { headers: supportedFirstNameHeaders } }}</li>
                    <li>{{ 'artemisApp.tutorialGroupImportDialog.supportedHeaderNames.lastName' | artemisTranslate: { headers: supportedLastNameHeaders } }}</li>
                </ul>
            </ul>
        </div>
        <!-- Example Tables -->
        <div class="form-group">
            <div class="d-flex align-items-center">
                <label class="font-weight-bold">
                    <span jhiTranslate="artemisApp.tutorialGroupImportDialog.table.example1"></span>
                </label>
                <button type="button" class="btn btn-outline-secondary ms-2" (click)="generateCSV(1)" jhiTranslate="artemisApp.tutorialGroupImportDialog.table.template"></button>
            </div>
            <table class="table table-striped table-bordered table-sm mt-2">
                <thead>
                    <tr>
                        <th jhiTranslate="artemisApp.tutorialGroupImportDialog.table.columns.title"></th>
                    </tr>
                </thead>
                <tbody>
                    <tr>
                        <th jhiTranslate="artemisApp.tutorialGroupImportDialog.table.groupA"></th>
                    </tr>
                    <tr>
                        <th jhiTranslate="artemisApp.tutorialGroupImportDialog.table.groupB"></th>
                    </tr>
                </tbody>
            </table>
        </div>
        <div class="form-group">
            <div class="d-flex align-items-center">
                <label class="font-weight-bold">
                    <span jhiTranslate="artemisApp.tutorialGroupImportDialog.table.example2"></span>
                </label>
                <button type="button" class="btn btn-outline-secondary ms-2" (click)="generateCSV(2)" jhiTranslate="artemisApp.tutorialGroupImportDialog.table.template"></button>
            </div>
            <table class="table table-striped table-bordered table-sm mt-2">
                <thead>
                    <tr>
                        <th jhiTranslate="artemisApp.tutorialGroupImportDialog.table.columns.title"></th>
                        <th jhiTranslate="artemisApp.tutorialGroupImportDialog.table.columns.registrationNumber"></th>
                        <th jhiTranslate="artemisApp.tutorialGroupImportDialog.table.columns.firstName"></th>
                        <th jhiTranslate="artemisApp.tutorialGroupImportDialog.table.columns.lastName"></th>
                    </tr>
                </thead>
                <tbody>
                    <tr>
                        <th jhiTranslate="artemisApp.tutorialGroupImportDialog.table.groupA"></th>
                        <td>123456</td>
                        <td>John</td>
                        <td>Doe</td>
                    </tr>
                    <tr>
                        <th jhiTranslate="artemisApp.tutorialGroupImportDialog.table.groupA"></th>
                        <td>555555</td>
                        <td>Jonas</td>
                        <td>Krapfen</td>
                    </tr>
                    <tr>
                        <th jhiTranslate="artemisApp.tutorialGroupImportDialog.table.groupB"></th>
                        <td>789012</td>
                        <td>Anna</td>
                        <td>Smith</td>
                    </tr>
                </tbody>
            </table>
        </div>
        <div class="form-group">
            <div class="d-flex align-items-center">
                <label class="font-weight-bold">
                    <span jhiTranslate="artemisApp.tutorialGroupImportDialog.table.example3"></span>
                </label>
                <button type="button" class="btn btn-outline-secondary ms-2" (click)="generateCSV(3)" jhiTranslate="artemisApp.tutorialGroupImportDialog.table.template"></button>
            </div>
            <table class="table table-striped table-bordered table-sm mt-2">
                <thead>
                    <tr>
                        <th jhiTranslate="artemisApp.tutorialGroupImportDialog.table.columns.title"></th>
                        <th jhiTranslate="artemisApp.tutorialGroupImportDialog.table.columns.login"></th>
                        <th jhiTranslate="artemisApp.tutorialGroupImportDialog.table.columns.firstName"></th>
                        <th jhiTranslate="artemisApp.tutorialGroupImportDialog.table.columns.lastName"></th>
                    </tr>
                </thead>
                <tbody>
                    <tr>
                        <th jhiTranslate="artemisApp.tutorialGroupImportDialog.table.groupA"></th>
                        <td>ge12abc</td>
                        <td>John</td>
                        <td>Doe</td>
                    </tr>
                    <tr>
                        <th jhiTranslate="artemisApp.tutorialGroupImportDialog.table.groupA"></th>
                        <td>ge14abc</td>
                        <td>Jonas</td>
                        <td>Krapfen</td>
                    </tr>
                    <tr>
                        <th jhiTranslate="artemisApp.tutorialGroupImportDialog.table.groupB"></th>
                        <td>ge13abc</td>
                        <td>Anna</td>
                        <td>Smith</td>
                    </tr>
                </tbody>
            </table>
        </div>
        <!-- File Upload -->
        <div class="form-group">
            <div class="d-flex align-items-end">
                <div>
                    <label class="font-weight-bold" jhiTranslate="artemisApp.tutorialGroupImportDialog.csvFile.label"></label>
                </div>
                @if (isCSVParsing) {
                    <fa-icon class="position-relative ms-1" [icon]="faSpinner" animation="spin" />
                }
            </div>
            <div class="mt-2">
                <input #fileInput type="file" accept=".csv" (change)="onCSVFileSelected($event)" />
                @if (validationErrors && validationErrors.length > 0) {
                    <div class="mt-4 mb-2 text-danger">
                        <div jhiTranslate="artemisApp.tutorialGroupImportDialog.csvFile.validationFailed"></div>
                        <ul class="mt-1">
                            @for (validationError of validationErrors; track validationError) {
                                <li>
                                    <b>{{ validationError }}</b>
                                </li>
                            }
                        </ul>
                    </div>
                }
            </div>
        </div>
        <!-- Fixed Place Filter Form -->
        <form [formGroup]="fixedPlaceForm">
            <!-- Specify Fixed Place -->
            <div class="form-check">
                <input class="form-check-input" type="checkbox" value="" id="checkbox" formControlName="specifyFixedPlace" />
                <label class="form-check-label" for="checkbox" jhiTranslate="artemisApp.tutorialGroupImportDialog.fixedPlaceForm.checkbox.label"></label>
            </div>
            <div [hidden]="specifyFixedPlaceControl?.value === false">
                <div>
                    <small jhiTranslate="artemisApp.tutorialGroupImportDialog.fixedPlaceForm.checkbox.explanation"></small>
                </div>
                <!-- Status Header -->
                <div class="form-group">
                    <label for="status-header" jhiTranslate="artemisApp.tutorialGroupImportDialog.fixedPlaceForm.statusHeaderInput.label"></label>
                    <input
                        type="text"
                        class="form-control"
                        id="status-header"
                        formControlName="statusHeader"
                        [placeholder]="'artemisApp.tutorialGroupImportDialog.fixedPlaceForm.statusHeaderInput.placeholder' | artemisTranslate"
                    />
                    @if (statusHeaderControl?.invalid && (statusHeaderControl?.dirty || statusHeaderControl?.touched)) {
                        <div class="alert alert-danger">
                            @if (statusHeaderControl?.errors?.maxlength) {
                                <div>
                                    {{ 'artemisApp.tutorialGroupImportDialog.fixedPlaceForm.statusHeaderInput.maxLengthValidationError' | artemisTranslate: { max: '255' } }}
                                </div>
                            }
                        </div>
                    }
                </div>
                <!-- Fixed Place Value -->
                <div class="form-group">
                    <label for="fixed-place" jhiTranslate="artemisApp.tutorialGroupImportDialog.fixedPlaceForm.fixedPlaceValueInput.label"></label>
                    <input
                        type="text"
                        class="form-control"
                        id="fixed-place"
                        formControlName="fixedPlaceValue"
                        [placeholder]="'artemisApp.tutorialGroupImportDialog.fixedPlaceForm.fixedPlaceValueInput.placeholder' | artemisTranslate"
                    />
                    @if (fixedPlaceValueControl?.invalid && (fixedPlaceValueControl?.dirty || fixedPlaceValueControl?.touched)) {
                        <div class="alert alert-danger">
                            @if (fixedPlaceValueControl?.errors?.maxlength) {
                                <div>
                                    {{ 'artemisApp.tutorialGroupImportDialog.fixedPlaceForm.fixedPlaceValueInput.maxLengthValidationError' | artemisTranslate: { max: '255' } }}
                                </div>
                            }
                        </div>
                    }
                </div>
            </div>
        </form>
        <div>
            <button
                type="button"
                class="btn btn-secondary"
                [disabled]="isParseDisabled"
                (click)="onParseClicked()"
                jhiTranslate="artemisApp.tutorialGroupImportDialog.csvFile.parseCSVButton"
            ></button>
        </div>
        @if (isImportDone) {
            <hr />
        }
        <!-- Not Imported Filter -->
        @if (isImportDone) {
            <div>
                <div class="btn-group" role="group">
                    <input
                        type="radio"
                        class="btn-check"
                        name="btnradio"
                        id="only-imported"
                        autocomplete="off"
                        [value]="'onlyImported'"
                        [ngModel]="selectedFilter"
                        (ngModelChange)="onFilterChange($event)"
                    />
                    <label class="btn btn-outline-success" for="only-imported" jhiTranslate="artemisApp.tutorialGroupImportDialog.table.showImportedButton"></label>
                    <input
                        type="radio"
                        class="btn-check"
                        name="btnradio"
                        id="only-not-imported"
                        autocomplete="off"
                        [value]="'onlyNotImported'"
                        [ngModel]="selectedFilter"
                        (ngModelChange)="onFilterChange($event)"
                    />
                    <label class="btn btn-outline-danger" for="only-not-imported" jhiTranslate="artemisApp.tutorialGroupImportDialog.table.showNotImportedButton"></label>
                    <input
                        type="radio"
                        class="btn-check"
                        name="btnradio"
                        id="all"
                        autocomplete="off"
                        [value]="'all'"
                        [ngModel]="selectedFilter"
                        (ngModelChange)="onFilterChange($event)"
                    />
                    <label class="btn btn-outline-secondary" for="all" jhiTranslate="artemisApp.tutorialGroupImportDialog.table.showAllButton"></label>
                </div>
            </div>
        }
        <!-- Overview Table -->
        @if (registrationsDisplayedInTable && registrationsDisplayedInTable.length > 0) {
            <div class="form-group mt-4">
                <div class="table-wrapper-scroll-y scrollbar">
                    <table class="table table-striped table-bordered table-sm table-responsive mt-2">
                        <thead>
                            <tr>
                                <th scope="col">#</th>
                                <th scope="col" jhiTranslate="artemisApp.tutorialGroupImportDialog.table.columns.title"></th>
                                <th scope="col" jhiTranslate="artemisApp.tutorialGroupImportDialog.table.columns.registrationNumber"></th>
                                <th scope="col" jhiTranslate="artemisApp.tutorialGroupImportDialog.table.columns.login"></th>
                                <th scope="col" jhiTranslate="artemisApp.tutorialGroupImportDialog.table.columns.firstName"></th>
                                <th scope="col" jhiTranslate="artemisApp.tutorialGroupImportDialog.table.columns.lastName"></th>
                                @if (isImportDone && numberOfNotImportedRegistration > 0) {
                                    <th scope="col" jhiTranslate="artemisApp.tutorialGroupImportDialog.table.columns.error"></th>
                                }
                            </tr>
                        </thead>
                        <tbody class="table-body">
                            @for (registration of registrationsDisplayedInTable; track registration; let i = $index) {
                                <tr [class.table-success]="wasImported(registration)" [class.table-danger]="wasNotImported(registration)">
                                    <td>
                                        <span class="d-inline-block text-truncate" style="max-width: 200px">{{ i + 1 }} </span>
                                    </td>
                                    <td>
                                        <span class="d-inline-block text-truncate" style="max-width: 200px"> {{ registration?.title ?? '' }} </span>
                                    </td>
                                    <td>
                                        <span> {{ registration?.student?.registrationNumber ?? '' }} </span>
                                    </td>
                                    <td>
                                        <span class="d-inline-block text-truncate" style="max-width: 200px">{{ registration?.student?.login ?? '' }} </span>
                                    </td>
                                    <td>
                                        <span class="d-inline-block text-truncate" style="max-width: 100px">{{ registration?.student?.firstName ?? '' }}</span>
                                    </td>
                                    <td>
                                        <span class="d-inline-block text-truncate" style="max-width: 100px">{{ registration?.student?.lastName ?? '' }} </span>
                                    </td>
                                    @if (isImportDone && numberOfNotImportedRegistration > 0) {
                                        <td>
                                            <span class="d-inline-block text-truncate" style="max-width: 400px">
                                                {{
                                                    registration?.error
                                                        ? ('artemisApp.tutorialGroupImportDialog.serverErrors.' + registration.error!.replaceAll('_', '').trim().toLocaleLowerCase()
                                                          | artemisTranslate)
                                                        : ''
                                                }}
                                            </span>
                                        </td>
                                    }
                                </tr>
                            }
                        </tbody>
                    </table>
                </div>
            </div>
        }
    </div>
    <div class="modal-footer justify-content-between">
        @if (allRegistrations && allRegistrations.length > 0) {
            <div class="flex-shrink-0 me-2 d-flex">
                @if (!isImportDone) {
                    <div>
                        <strong>{{ 'artemisApp.tutorialGroupImportDialog.table.footer.total' | artemisTranslate: { count: allRegistrations.length } }}</strong>
                    </div>
                } @else {
                    <div>
                        <strong>{{ 'artemisApp.tutorialGroupImportDialog.table.footer.imported' | artemisTranslate: { count: numberOfImportedRegistrations } }}</strong>
                    </div>
                    <div class="ms-2">
                        <strong>{{ 'artemisApp.tutorialGroupImportDialog.table.footer.notImported' | artemisTranslate: { count: numberOfNotImportedRegistration } }}</strong>
                    </div>
                }
            </div>
        }
        <div class="flex-grow-1 d-flex justify-content-end gap-2">
            @if (!isImportDone) {
                <button type="button" class="btn btn-default cancel" data-dismiss="modal" (click)="clear()">
                    <fa-icon [icon]="faBan" />&nbsp;<span jhiTranslate="entity.action.cancel"></span>
                </button>
            }
            @if (!isImportDone) {
                <button type="submit" id="import" name="importButton" class="btn btn-primary" [disabled]="isSubmitDisabled" (click)="import()">
                    <fa-icon [icon]="faFileImport" class="me-2" />
<<<<<<< HEAD
                    <span jhiTranslate="entity.action.to-import"></span>
                    <fa-icon class="ms-1" [hidden]="!isImporting" [spin]="true" [icon]="faCircleNotch" />
=======
                    <span>{{ 'entity.action.to-import' | artemisTranslate }}</span>
                    <fa-icon class="ms-1" [hidden]="!isImporting" animation="spin" [icon]="faCircleNotch" />
>>>>>>> c63f448f
                </button>
            } @else {
                <button class="btn btn-success" id="finish-button" (click)="onFinish()">
                    <fa-icon [icon]="faCheck" class="me-2" />
                    <span jhiTranslate="entity.action.finish"></span>
                </button>
            }
        </div>
    </div>
</div><|MERGE_RESOLUTION|>--- conflicted
+++ resolved
@@ -346,13 +346,8 @@
             @if (!isImportDone) {
                 <button type="submit" id="import" name="importButton" class="btn btn-primary" [disabled]="isSubmitDisabled" (click)="import()">
                     <fa-icon [icon]="faFileImport" class="me-2" />
-<<<<<<< HEAD
-                    <span jhiTranslate="entity.action.to-import"></span>
-                    <fa-icon class="ms-1" [hidden]="!isImporting" [spin]="true" [icon]="faCircleNotch" />
-=======
                     <span>{{ 'entity.action.to-import' | artemisTranslate }}</span>
                     <fa-icon class="ms-1" [hidden]="!isImporting" animation="spin" [icon]="faCircleNotch" />
->>>>>>> c63f448f
                 </button>
             } @else {
                 <button class="btn btn-success" id="finish-button" (click)="onFinish()">
