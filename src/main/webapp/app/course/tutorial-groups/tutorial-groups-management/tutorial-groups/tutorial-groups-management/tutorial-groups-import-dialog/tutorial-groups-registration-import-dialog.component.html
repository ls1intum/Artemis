--- conflicted
+++ resolved
@@ -14,20 +14,19 @@
             <ul>
                 <li jhiTranslate="artemisApp.tutorialGroupImportDialog.supportedHeaderNames.alwaysRequired"></li>
                 <ul>
-                    <li jhiTranslate="artemisApp.tutorialGroupImportDialog.supportedHeaderNames.tutorialGroupTitle" [translateValues]="{ headers: supportedTitleHeader }"></li>
+                    <li>{{ 'artemisApp.tutorialGroupImportDialog.supportedHeaderNames.tutorialGroupTitle' | artemisTranslate: { headers: supportedTitleHeader } }}</li>
                 </ul>
                 <li jhiTranslate="artemisApp.tutorialGroupImportDialog.supportedHeaderNames.requiredIfStudentRegistration"></li>
                 <ul>
-                    <li
-                        jhiTranslate="artemisApp.tutorialGroupImportDialog.supportedHeaderNames.registrationNumber"
-                        [translateValues]="{ headers: supportedRegistrationNumberHeaders }"
-                    ></li>
-                    <li jhiTranslate="artemisApp.tutorialGroupImportDialog.supportedHeaderNames.login" [translateValues]="{ headers: supportedLoginHeaders }"></li>
+                    <li>
+                        {{ 'artemisApp.tutorialGroupImportDialog.supportedHeaderNames.registrationNumber' | artemisTranslate: { headers: supportedRegistrationNumberHeaders } }}
+                    </li>
+                    <li>{{ 'artemisApp.tutorialGroupImportDialog.supportedHeaderNames.login' | artemisTranslate: { headers: supportedLoginHeaders } }}</li>
                 </ul>
                 <li jhiTranslate="artemisApp.tutorialGroupImportDialog.supportedHeaderNames.alwaysOptional"></li>
                 <ul>
-                    <li jhiTranslate="artemisApp.tutorialGroupImportDialog.supportedHeaderNames.firstName" [translateValues]="{ headers: supportedFirstNameHeaders }"></li>
-                    <li jhiTranslate="artemisApp.tutorialGroupImportDialog.supportedHeaderNames.lastName" [translateValues]="{ headers: supportedLastNameHeaders }"></li>
+                    <li>{{ 'artemisApp.tutorialGroupImportDialog.supportedHeaderNames.firstName' | artemisTranslate: { headers: supportedFirstNameHeaders } }}</li>
+                    <li>{{ 'artemisApp.tutorialGroupImportDialog.supportedHeaderNames.lastName' | artemisTranslate: { headers: supportedLastNameHeaders } }}</li>
                 </ul>
             </ul>
         </div>
@@ -163,12 +162,6 @@
             <div class="form-check">
                 <input class="form-check-input" type="checkbox" value="" id="checkbox" formControlName="specifyFixedPlace" />
                 <label class="form-check-label" for="checkbox" jhiTranslate="artemisApp.tutorialGroupImportDialog.fixedPlaceForm.checkbox.label"></label>
-<<<<<<< HEAD
-            </div>
-            <div>
-                <small jhiTranslate="artemisApp.tutorialGroupImportDialog.fixedPlaceForm.checkbox.explanation"></small>
-=======
->>>>>>> a75e8cfa
             </div>
             <div [hidden]="specifyFixedPlaceControl?.value === false">
                 <div>
@@ -187,10 +180,9 @@
                     @if (statusHeaderControl?.invalid && (statusHeaderControl?.dirty || statusHeaderControl?.touched)) {
                         <div class="alert alert-danger">
                             @if (statusHeaderControl?.errors?.maxlength) {
-                                <div
-                                    jhiTranslate="artemisApp.tutorialGroupImportDialog.fixedPlaceForm.statusHeaderInput.maxLengthValidationError"
-                                    [translateValues]="{ max: '255' }"
-                                ></div>
+                                <div>
+                                    {{ 'artemisApp.tutorialGroupImportDialog.fixedPlaceForm.statusHeaderInput.maxLengthValidationError' | artemisTranslate: { max: '255' } }}
+                                </div>
                             }
                         </div>
                     }
@@ -208,10 +200,9 @@
                     @if (fixedPlaceValueControl?.invalid && (fixedPlaceValueControl?.dirty || fixedPlaceValueControl?.touched)) {
                         <div class="alert alert-danger">
                             @if (fixedPlaceValueControl?.errors?.maxlength) {
-                                <div
-                                    jhiTranslate="artemisApp.tutorialGroupImportDialog.fixedPlaceForm.fixedPlaceValueInput.maxLengthValidationError"
-                                    [translateValues]="{ max: '255' }"
-                                ></div>
+                                <div>
+                                    {{ 'artemisApp.tutorialGroupImportDialog.fixedPlaceForm.fixedPlaceValueInput.maxLengthValidationError' | artemisTranslate: { max: '255' } }}
+                                </div>
                             }
                         </div>
                     }
@@ -289,7 +280,6 @@
                             </tr>
                         </thead>
                         <tbody class="table-body">
-                            <
                             @for (registration of registrationsDisplayedInTable; track registration; let i = $index) {
                                 <tr [class.table-success]="wasImported(registration)" [class.table-danger]="wasNotImported(registration)">
                                     <td>
@@ -335,17 +325,14 @@
             <div class="flex-shrink-0 me-2 d-flex">
                 @if (!isImportDone) {
                     <div>
-                        <strong jhiTranslate="artemisApp.tutorialGroupImportDialog.table.footer.total" [translateValues]="{ count: allRegistrations.length }"></strong>
+                        <strong>{{ 'artemisApp.tutorialGroupImportDialog.table.footer.total' | artemisTranslate: { count: allRegistrations.length } }}</strong>
                     </div>
                 } @else {
                     <div>
-                        <strong jhiTranslate="artemisApp.tutorialGroupImportDialog.table.footer.imported" [translateValues]="{ count: numberOfImportedRegistrations }"></strong>
+                        <strong>{{ 'artemisApp.tutorialGroupImportDialog.table.footer.imported' | artemisTranslate: { count: numberOfImportedRegistrations } }}</strong>
                     </div>
                     <div class="ms-2">
-                        <strong
-                            jhiTranslate="artemisApp.tutorialGroupImportDialog.table.footer.notImported"
-                            [translateValues]="{ count: numberOfNotImportedRegistration }"
-                        ></strong>
+                        <strong>{{ 'artemisApp.tutorialGroupImportDialog.table.footer.notImported' | artemisTranslate: { count: numberOfNotImportedRegistration } }}</strong>
                     </div>
                 }
             </div>
@@ -359,7 +346,7 @@
             @if (!isImportDone) {
                 <button type="submit" id="import" name="importButton" class="btn btn-primary" [disabled]="isSubmitDisabled" (click)="import()">
                     <fa-icon [icon]="faFileImport" class="me-2" />
-                    <span jhiTranslate="entity.action.to-import"></span>
+                    <span>{{ 'entity.action.to-import' | artemisTranslate }}</span>
                     <fa-icon class="ms-1" [hidden]="!isImporting" animation="spin" [icon]="faCircleNotch" />
                 </button>
             } @else {
