<div class="row">
    <div class="col-12 mb-2">
        <div class="alert alert-info">
            {{ 'artemisApp.generic.timeZone' | artemisTranslate: { timeZone } }}
        </div>
    </div>
    <div class="col-12">
        @if (form) {
            <form class="row" [formGroup]="form" (ngSubmit)="submitForm()">
                <div class="btn-group" role="group">
                    <input type="radio" class="btn-check" name="timeFrame" id="FreePeriod" autocomplete="off" [checked]="isFreePeriod" (click)="setTimeFrame(TimeFrame.Period)" />
                    <label class="btn btn-outline-primary" for="FreePeriod">{{ 'artemisApp.forms.tutorialFreePeriodForm.timeFrame.period' | artemisTranslate }}</label>

                    <input type="radio" class="btn-check" name="timeFrame" id="FreeDay" autocomplete="off" [checked]="isFreeDay" (click)="setTimeFrame(TimeFrame.Day)" />
                    <label class="btn btn-outline-primary" for="FreeDay">{{ 'artemisApp.forms.tutorialFreePeriodForm.timeFrame.day' | artemisTranslate }}</label>

                    <input
                        type="radio"
                        class="btn-check"
                        name="timeFrame"
                        id="FreePeriodWithinDay"
                        autocomplete="off"
                        [checked]="isFreePeriodWithinDay"
                        (click)="setTimeFrame(TimeFrame.PeriodWithinDay)"
                    />
                    <label class="btn btn-outline-primary" for="FreePeriodWithinDay">{{
                        'artemisApp.forms.tutorialFreePeriodForm.timeFrame.periodWithinDay' | artemisTranslate
                    }}</label>
                </div>

                <!-- Date -->
                <div>
                    <label class="form-label" for="startDate">
                        {{
                            timeFrameControl !== TimeFrame.Period
                                ? ('artemisApp.forms.tutorialFreePeriodForm.dateInput.label' | artemisTranslate)
                                : ('artemisApp.forms.tutorialFreePeriodForm.dateInput.labelStart' | artemisTranslate)
                        }}</label
                    >
                    <div class="input-group">
                        <input formControlName="startDate" required [owlDateTime]="startDate" class="d-none" />
                        <input
                            name="startDate"
                            id="startDate"
                            required
                            [class.is-invalid]="isStartDateInvalid"
                            (focus)="markStartDateAsTouched()"
                            [value]="startDateControl?.value | artemisDate: 'long-date' : false : undefined : true"
                            [owlDateTimeTrigger]="startDate"
                            readonly
                            class="form-control"
                        />
<<<<<<< HEAD
                        <button type="button" class="btn btn-secondary" [owlDateTimeTrigger]="startDate"><fa-icon [icon]="faCalendarAlt"></fa-icon></button>
                        <owl-date-time [firstDayOfWeek]="1" [pickerType]="'calendar'" #startDate [pickerMode]="'dialog'"></owl-date-time>
=======
                        <button type="button" class="btn btn-secondary" [owlDateTimeTrigger]="date"><fa-icon [icon]="faCalendarAlt" /></button>
                        <owl-date-time [firstDayOfWeek]="1" [pickerType]="'calendar'" #date [pickerMode]="'dialog'" />
>>>>>>> 29421772
                    </div>
                    @if (startDateControl?.invalid && (startDateControl?.dirty || startDateControl?.touched) && startDateControl?.errors?.required) {
                        <div class="alert alert-danger">
                            {{ 'artemisApp.forms.tutorialFreePeriodForm.dateInput.requiredDateError' | artemisTranslate }}
                        </div>
                    }
                </div>

                @if (isFreePeriod) {
                    <label class="form-label" for="endDate">{{ 'artemisApp.forms.tutorialFreePeriodForm.dateInput.labelEnd' | artemisTranslate }}</label>
                    <div class="input-group">
                        <input formControlName="endDate" [(ngModel)]="formData.endDate" required [owlDateTime]="endDate" class="d-none" />
                        <input
                            name="endDate"
                            id="endDate"
                            required
                            [class.is-invalid]="isEndDateInvalid"
                            (focus)="markEndDateAsTouched()"
                            [value]="endDateControl?.value | artemisDate: 'long-date' : false : undefined : true"
                            [owlDateTimeTrigger]="endDate"
                            readonly
                            class="form-control"
                        />
                        <button type="button" class="btn btn-secondary" [owlDateTimeTrigger]="endDate">
                            <fa-icon [icon]="faCalendarAlt"></fa-icon>
                        </button>
                        <owl-date-time [firstDayOfWeek]="1" [pickerType]="'calendar'" #endDate [pickerMode]="'dialog'"></owl-date-time>
                    </div>
                    @if (endDateControl?.invalid && (endDateControl?.dirty || endDateControl?.touched) && endDateControl?.errors?.required) {
                        <div class="alert alert-danger">
                            {{ 'artemisApp.forms.tutorialFreePeriodForm.dateInput.requiredEndDateError' | artemisTranslate }}
                        </div>
                    } @else if ((endDateControl?.dirty || startDateControl?.dirty) && !isStartBeforeEnd) {
                        <div class="alert alert-danger">
                            {{ 'artemisApp.forms.tutorialFreePeriodForm.dateInput.invalidEndDateError' | artemisTranslate }}
                        </div>
                    }
                } @else if (isFreePeriodWithinDay) {
                    <label class="form-label" for="startTime">{{ 'artemisApp.forms.tutorialFreePeriodForm.dateInput.labelStartTime' | artemisTranslate }}</label>
                    <div class="input-group">
                        <input formControlName="startTime" [(ngModel)]="formData.startTime" required [owlDateTime]="startTime" class="d-none" />
                        <input
                            name="startTime"
                            id="startTime"
                            required
                            (focus)="markStartTimeAsTouched()"
                            [defaultValue]="startTimeControl?.value | artemisDate: 'time' : false : undefined : false"
                            [owlDateTimeTrigger]="startTime"
                            [owlDateTime]="startTime"
                            readonly
                            class="form-control"
                        />
                        <owl-date-time [pickerType]="'timer'" #startTime [pickerMode]="'dialog'"></owl-date-time>
                    </div>

                    <label class="form-label" for="endTime">{{ 'artemisApp.forms.tutorialFreePeriodForm.dateInput.labelEndTime' | artemisTranslate }}</label>
                    <div class="input-group">
                        <input formControlName="endTime" [(ngModel)]="formData.endTime" required [owlDateTime]="endTime" class="d-none" />
                        <input
                            name="endTime"
                            id="endTime"
                            required
                            (focus)="markEndTimeAsTouched()"
                            [defaultValue]="endTimeControl?.value | artemisDate: 'time' : false : undefined : false"
                            [owlDateTimeTrigger]="endTime"
                            [owlDateTime]="endTime"
                            readonly
                            class="form-control"
                        />
                        <owl-date-time [pickerType]="'timer'" #endTime [pickerMode]="'dialog'"></owl-date-time>
                    </div>
                    @if ((endTimeControl?.dirty || startTimeControl?.dirty) && startTimeControl && !isStartBeforeEnd) {
                        <div class="alert alert-danger">
                            {{ 'artemisApp.forms.tutorialFreePeriodForm.dateInput.invalidEndDateError' | artemisTranslate }}
                        </div>
                    }
                }
                <!-- Reason -->
                <div class="form-group">
                    <label for="reason">{{ 'artemisApp.forms.tutorialFreePeriodForm.reasonInput.label' | artemisTranslate }}</label>
                    <textarea
                        class="form-control"
                        id="reason"
                        rows="6"
                        formControlName="reason"
                        [placeholder]="'artemisApp.forms.tutorialFreePeriodForm.reasonInput.placeholder' | artemisTranslate"
                    ></textarea>
                    @if (reasonControl?.invalid && (reasonControl?.dirty || (reasonControl?.touched && reasonControl?.errors?.maxlength))) {
                        <div class="alert alert-danger">
                            {{ 'artemisApp.forms.tutorialFreePeriodForm.reasonInput.maxLengthValidationError' | artemisTranslate: { max: '256' } }}
                        </div>
                    }
                </div>
                <div class="row mt-2">
                    <div class="col-12">
                        <button id="submitButton" class="btn btn-primary" type="submit" [disabled]="!isSubmitPossible">
                            <span>{{ (isEditMode ? 'global.generic.edit' : 'global.generic.create') | artemisTranslate }}</span>
                        </button>
                    </div>
                </div>
            </form>
        }
    </div>
</div><|MERGE_RESOLUTION|>--- conflicted
+++ resolved
@@ -50,13 +50,8 @@
                             readonly
                             class="form-control"
                         />
-<<<<<<< HEAD
-                        <button type="button" class="btn btn-secondary" [owlDateTimeTrigger]="startDate"><fa-icon [icon]="faCalendarAlt"></fa-icon></button>
-                        <owl-date-time [firstDayOfWeek]="1" [pickerType]="'calendar'" #startDate [pickerMode]="'dialog'"></owl-date-time>
-=======
-                        <button type="button" class="btn btn-secondary" [owlDateTimeTrigger]="date"><fa-icon [icon]="faCalendarAlt" /></button>
-                        <owl-date-time [firstDayOfWeek]="1" [pickerType]="'calendar'" #date [pickerMode]="'dialog'" />
->>>>>>> 29421772
+                        <button type="button" class="btn btn-secondary" [owlDateTimeTrigger]="startDate"><fa-icon [icon]="faCalendarAlt" /></button>
+                        <owl-date-time [firstDayOfWeek]="1" [pickerType]="'calendar'" #startDate [pickerMode]="'dialog'" />
                     </div>
                     @if (startDateControl?.invalid && (startDateControl?.dirty || startDateControl?.touched) && startDateControl?.errors?.required) {
                         <div class="alert alert-danger">
