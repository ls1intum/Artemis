--- conflicted
+++ resolved
@@ -32,13 +32,8 @@
     <td *ngIf="mixOfOfflineAndOfflineTutorialGroups">
         {{ (tutorialGroup.isOnline ? 'artemisApp.generic.online' : 'artemisApp.generic.offline') | artemisTranslate }}
     </td>
-<<<<<<< HEAD
-    <td>
+    <td *ngIf="mifOfDifferentLanguages">
         {{ tutorialGroup.language ? tutorialGroup.language : '' }}
-=======
-    <td *ngIf="mifOfDifferentLanguages">
-        {{ (tutorialGroup.language === GERMAN ? 'artemisApp.generic.german' : 'artemisApp.generic.english') | artemisTranslate }}
->>>>>>> ea256428
     </td>
     <td *ngIf="tutorialGroupsSplitAcrossMultipleCampuses">
         <span class="d-inline-block text-truncate long-text"> {{ tutorialGroup.campus }} </span>
