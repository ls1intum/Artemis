--- conflicted
+++ resolved
@@ -1,11 +1,6 @@
 import { ChangeDetectionStrategy, Component, HostBinding, Input, TemplateRef, ViewEncapsulation } from '@angular/core';
 import { TutorialGroup } from 'app/entities/tutorial-group/tutorial-group.model';
-<<<<<<< HEAD
-import { getDayTranslationKey } from '../../weekdays';
 import { Course } from 'app/entities/course.model';
-=======
-import { Course, Language } from 'app/entities/course.model';
->>>>>>> ea256428
 
 @Component({
     // eslint-disable-next-line @angular-eslint/component-selector
@@ -52,11 +47,4 @@
 
     @Input()
     tutorialGroupClickHandler: (tutorialGroup: TutorialGroup) => void;
-
-<<<<<<< HEAD
-    getDayTranslationKey = getDayTranslationKey;
-=======
-    GERMAN = Language.GERMAN;
-    ENGLISH = Language.ENGLISH;
->>>>>>> ea256428
 }