--- conflicted
+++ resolved
@@ -1,69 +1,63 @@
 <div class="table-responsive tutorial-groups-table">
     <div class="col-12 mb-2">
-        <div
-            class="alert alert-info"
-            jhiTranslate="artemisApp.pages.tutorialGroupSessionManagement.timeZoneExplanation"
-            [translateValues]="{ timeZone: timeZoneUsedForDisplay }"
-        ></div>
+        <div class="alert alert-info">
+            {{ 'artemisApp.pages.tutorialGroupSessionManagement.timeZoneExplanation' | artemisTranslate: { timeZone: timeZoneUsedForDisplay } }}
+        </div>
     </div>
     <table class="table table-sm table-hover">
         <thead>
             <tr jhiSort [(predicate)]="sortingPredicate" [(ascending)]="ascending" (sortChange)="sortRows()">
                 @if (showIdColumn) {
                     <th jhiSortBy="id">
-                        <a class="th-link" jhiTranslate="global.field.id"></a>
+                        <a class="th-link">{{ 'global.field.id' | artemisTranslate }}</a>
                         <fa-icon [icon]="faSort" />
                     </th>
                 }
                 <th jhiSortBy="title">
-                    <a class="th-link" jhiTranslate="artemisApp.entities.tutorialGroup.title"></a>
+                    <a class="th-link">{{ 'artemisApp.entities.tutorialGroup.title' | artemisTranslate }}</a>
                     <fa-icon [icon]="faSort" />
                 </th>
                 <th>
-                    <span jhiTranslate="artemisApp.entities.tutorialGroup.utilization"></span>
+                    <span>{{ 'artemisApp.entities.tutorialGroup.utilization' | artemisTranslate }}</span>
                     <fa-icon [icon]="faQuestionCircle" class="text-secondary" ngbTooltip="{{ 'artemisApp.entities.tutorialGroup.utilizationHelp' | artemisTranslate }}" />
                 </th>
                 <th jhiSortBy="capacityAndRegistrations">
-                    <a class="th-link" jhiTranslate="artemisApp.entities.tutorialGroup.registrationsWithCapacity"></a>
+                    <a class="th-link">{{ 'artemisApp.entities.tutorialGroup.registrationsWithCapacity' | artemisTranslate }}</a>
                     <fa-icon [icon]="faSort" />
                 </th>
                 <th jhiSortBy="teachingAssistantName">
-                    <a class="th-link" jhiTranslate="artemisApp.entities.tutorialGroup.teachingAssistant"></a>
+                    <a class="th-link">{{ 'artemisApp.entities.tutorialGroup.teachingAssistant' | artemisTranslate }}</a>
                     <fa-icon [icon]="faSort" />
                 </th>
                 <th jhiSortBy="dayAndTime">
-                    <a class="th-link" jhiTranslate="artemisApp.entities.tutorialGroup.locationTime"></a>
+                    <a class="th-link">{{ 'artemisApp.entities.tutorialGroup.locationTime' | artemisTranslate }}</a>
                     <fa-icon [icon]="faSort" />
                 </th>
                 @if (mixOfOfflineAndOfflineTutorialGroups) {
                     <th jhiSortBy="isOnline" id="online-column">
-                        <a class="th-link" jhiTranslate="artemisApp.entities.tutorialGroup.isOnline"></a>
+                        <a class="th-link">{{ 'artemisApp.entities.tutorialGroup.isOnline' | artemisTranslate }}</a>
                         <fa-icon [icon]="faSort" />
                     </th>
                 }
                 @if (mifOfDifferentLanguages) {
                     <th jhiSortBy="language" id="language-column">
-                        <a class="th-link" jhiTranslate="artemisApp.entities.tutorialGroup.language"></a>
+                        <a class="th-link">{{ 'artemisApp.entities.tutorialGroup.language' | artemisTranslate }}</a>
                         <fa-icon [icon]="faSort" />
                     </th>
                 }
                 @if (tutorialGroupsSplitAcrossMultipleCampuses) {
                     <th jhiSortBy="campus" id="campus-column">
-                        <a class="th-link" jhiTranslate="artemisApp.entities.tutorialGroup.campus"></a>
+                        <a class="th-link">{{ 'artemisApp.entities.tutorialGroup.campus' | artemisTranslate }}</a>
                         <fa-icon [icon]="faSort" />
                     </th>
                 }
                 <th jhiSortBy="nextSession">
-                    <a class="th-link" jhiTranslate="artemisApp.entities.tutorialGroup.nextSession"></a>
+                    <a class="th-link">{{ 'artemisApp.entities.tutorialGroup.nextSession' | artemisTranslate }}</a>
                     <fa-icon [icon]="faSort" />
                 </th>
                 @if (showChannelColumn) {
                     <th>
-<<<<<<< HEAD
-                        <a class="th-link" [routerLink]="['/courses', course.id!, 'messages']" jhiTranslate="artemisApp.entities.tutorialGroup.channel"></a>
-=======
                         <a class="th-link" [routerLink]="['/courses', course.id!, 'communication']">{{ 'artemisApp.entities.tutorialGroup.channel' | artemisTranslate }}</a>
->>>>>>> a75e8cfa
                     </th>
                 }
                 @if (extraColumn) {
