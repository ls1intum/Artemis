<div class="course-info-bar">
    <div class="row justify-content-between">
        <div class="col-8">
            <h2>
                <fa-icon [icon]="'arrow-left'" (click)="back()" class="back-button mr-2"></fa-icon>
                {{ 'artemisApp.tutorCourseDashboard.pageHeader' | translate }} {{ course?.title }}

                <a class="text-primary card-link" *ngIf="course?.isAtLeastInstructor" routerLink="/course-management/{{ course?.id }}/scores" routerLinkActive="active">
                    <fa-icon [icon]="'info-circle'" [fixedWidth]="true" style="color: white;"></fa-icon>
                </a>
            </h2>
        </div>
    </div>
</div>

<jhi-alert></jhi-alert>

<div *ngIf="course">
    <div id="assessment-statistics" class="guided-tour-assessment-stats">
        <div class="row mt-3 justify-content-around">
            <div class="col-4 text-center">
                <p class="font-weight-bold">{{ 'artemisApp.tutorCourseDashboard.yourAssessments' | translate }}:</p>
                <p class="h3">{{ numberOfTutorAssessments }}</p>
            </div>
            <div class="col-4 text-center">
                <p class="font-weight-bold">{{ 'artemisApp.tutorCourseDashboard.totalAssessments' | translate }}:</p>
                <p class="h3">{{ numberOfAssessments }} / {{ numberOfSubmissions }} ({{ totalAssessmentPercentage }}%)</p>
            </div>
        </div>

        <div class="row justify-content-around">
            <div class="col-4 text-center">
                <a [routerLink]="['/course-management', course.id, 'complaints']" [queryParams]="{ tutorId: tutor.id }">
                    <p class="font-weight-bold">{{ 'artemisApp.tutorCourseDashboard.complaintsAboutYourAssessments' | translate }}:</p>
                    <p class="h3">{{ numberOfTutorComplaints }}</p>
                </a>
            </div>
            <div class="col-4 text-center">
                <p class="font-weight-bold">{{ 'artemisApp.tutorCourseDashboard.totalComplaints' | translate }}:</p>
                <p class="h3">{{ numberOfComplaints }}</p>
            </div>
        </div>

        <div class="row justify-content-around">
            <div class="col-4 text-center">
                <a [routerLink]="['/course-management', course.id, 'more-feedback-requests']" [queryParams]="{ tutorId: tutor.id }">
                    <p class="font-weight-bold">{{ 'artemisApp.tutorCourseDashboard.moreFeedbackRequestsForYourAssessments' | translate }}:</p>
                    <p class="h3">{{ numberOfTutorMoreFeedbackRequests }}</p>
                </a>
            </div>
            <div class="col-4 text-center">
                <p class="font-weight-bold">{{ 'artemisApp.tutorCourseDashboard.totalMoreFeedbackRequests' | translate }}:</p>
                <p class="h3">{{ numberOfMoreFeedbackRequests }}</p>
            </div>
        </div>
        <div class="row justify-content-around">
            <div class="col-4 text-center">
                <a [routerLink]="['/course-management', course.id, 'assessment-locks']" [queryParams]="{ tutorId: tutor.id }">
                    <p class="font-weight-bold">{{ 'artemisApp.tutorCourseDashboard.yourAssessmentLocks' | translate }}:</p>
                    <p class="h3">{{ numberOfAssessmentLocks }}</p>
                </a>
            </div>
            <div class="col-4 text-center"></div>
        </div>
    </div>

    <div class="table-responsive">
        <div class="guided-tour-form-check form-check col-6 align-baseline">
            <input type="checkbox" name="showFinishedExercise" id="field_showFinishedExercise" [ngModel]="showFinishedExercises" (ngModelChange)="triggerFinishedExercises()" />
            <label class="form-check-label" for="field_showFinishedExercise">
                {{ 'artemisApp.tutorCourseDashboard.showFinishedExercises' | translate }}
            </label>
        </div>
        <table class="table exercise-table guided-tour-exercise-table" [hidden]="exercises.length === 0">
            <thead>
                <tr jhiSort [(predicate)]="exercisesSortingPredicate" [(ascending)]="exercisesReverseOrder" [callback]="callback">
                    <th jhiSortBy="type">
                        <a class="th-link">{{ 'artemisApp.tutorCourseDashboard.exerciseType' | translate }}</a> <fa-icon [icon]="'sort'"></fa-icon>
                    </th>
                    <th jhiSortBy="title">
                        <a class="th-link">{{ 'artemisApp.tutorCourseDashboard.exercise' | translate }}</a> <fa-icon [icon]="'sort'"></fa-icon>
                    </th>
                    <th>{{ 'artemisApp.tutorCourseDashboard.yourStatus' | translate }}</th>
                    <th jhiSortBy="dueDate">
                        <a class="th-link">{{ 'artemisApp.tutorCourseDashboard.exerciseDueDate' | translate }}</a> <fa-icon [icon]="'sort'"></fa-icon>
                    </th>
                    <th jhiSortBy="assessmentDueDate">
                        <a class="th-link">{{ 'artemisApp.tutorCourseDashboard.assessmentsDueDate' | translate }}</a> <fa-icon [icon]="'sort'"></fa-icon>
                    </th>
                    <th>{{ 'artemisApp.tutorCourseDashboard.actions' | translate }}</th>
                </tr>
            </thead>
            <tbody>
                <tr *ngFor="let exercise of exercises | sortBy: exercisesSortingPredicate:exercisesReverseOrder">
                    <td>
                        <fa-icon [icon]="getIcon(exercise.type)" placement="right" [ngbTooltip]="getIconTooltip(exercise.type) | translate" container="body"></fa-icon>
                    </td>
                    <td>
                        <span>{{ exercise.title }}</span>
                        <span
                            class="badge badge-warning"
                            *ngIf="!exercise.visibleToStudents"
                            placement="right"
                            ngbTooltip="Only visible to teaching assistants and instructors. Release date: {{ exercise.releaseDate | date: 'MMM d, y H:mm' }}"
                        >
                            {{ 'artemisApp.tutorCourseDashboard.notReleased' | translate }}</span
                        >
                        <span class="badge badge-success" [hidden]="!exercise.isActiveQuiz">Live</span>
                    </td>
                    <td>
                        <jhi-tutor-participation-graph
                            [exercise]="exercise"
                            [class.guided-tour]="exercise === exerciseForGuidedTour"
                            [tutorParticipation]="exercise.tutorParticipations[0]"
                            [numberOfParticipations]="exercise.numberOfParticipations"
                            [numberOfAssessments]="exercise.numberOfAssessments"
                            [numberOfComplaints]="exercise.numberOfComplaints"
                            [numberOfOpenComplaints]="exercise.numberOfOpenComplaints"
                            [numberOfMoreFeedbackRequests]="exercise.numberOfMoreFeedbackRequests"
                            [numberOfOpenMoreFeedbackRequests]="exercise.numberOfOpenMoreFeedbackRequests"
                        >
                        </jhi-tutor-participation-graph>
                    </td>
                    <td>
                        <span placement="right" [hidden]="!exercise.dueDate" ngbTooltip="{{ exercise.dueDate | date: 'MMM d, y H:mm' }}">
                            {{ exercise.dueDate | amTimeAgo }}
                        </span>
                    </td>
                    <td>
                        <span placement="right" [hidden]="!exercise.assessmentDueDate" ngbTooltip="{{ exercise.assessmentDueDate | date: 'MMM d, y H:mm' }}">
                            {{ exercise.assessmentDueDate | amTimeAgo }}
                        </span>
                    </td>

                    <td>
                        <button
                            *ngIf="!exercise.teamMode; else teamsLink"
                            [routerLink]="['/course-management', course.id, 'exercises', exercise.id, 'tutor-dashboard']"
                            class="btn btn-info btn-sm mr-1"
                            [class.guided-tour]="exercise === exerciseForGuidedTour"
                        >
                            <span class="d-none d-md-inline" jhiTranslate="entity.action.exerciseDashboard">Exercise dashboard</span>
                        </button>
<<<<<<< HEAD
                        <button class="btn btn-primary btn-sm mr-1" [routerLink]="['/course-management', course.id, exercise.type + '-exercises', exercise.id, 'assessment']">
                            <span class="d-none d-md-inline" jhiTranslate="artemisApp.exercise.submissions">Submissions</span>
                        </button>
=======
                        <ng-template #teamsLink>
                            <button
                                [routerLink]="['/course-management', course.id, 'exercises', exercise.id, 'teams']"
                                [queryParams]="{ filter: TeamFilterProp.OWN }"
                                class="btn btn-info btn-sm mr-1"
                                [class.guided-tour]="exercise === exerciseForGuidedTour"
                            >
                                <span class="d-none d-md-inline" jhiTranslate="artemisApp.tutorCourseDashboard.exerciseTeams">Exercise Teams</span>
                            </button>
                        </ng-template>
>>>>>>> 1f049d41
                    </td>
                </tr>
            </tbody>
        </table>
    </div>

    <h2>{{ 'artemisApp.instructorCourseDashboard.tutorLeaderboard.courseTitle' | translate }}</h2>

    <jhi-tutor-leaderboard [tutorsData]="stats.tutorLeaderboardEntries" [course]="course"></jhi-tutor-leaderboard>
</div><|MERGE_RESOLUTION|>--- conflicted
+++ resolved
@@ -141,11 +141,6 @@
                         >
                             <span class="d-none d-md-inline" jhiTranslate="entity.action.exerciseDashboard">Exercise dashboard</span>
                         </button>
-<<<<<<< HEAD
-                        <button class="btn btn-primary btn-sm mr-1" [routerLink]="['/course-management', course.id, exercise.type + '-exercises', exercise.id, 'assessment']">
-                            <span class="d-none d-md-inline" jhiTranslate="artemisApp.exercise.submissions">Submissions</span>
-                        </button>
-=======
                         <ng-template #teamsLink>
                             <button
                                 [routerLink]="['/course-management', course.id, 'exercises', exercise.id, 'teams']"
@@ -156,7 +151,6 @@
                                 <span class="d-none d-md-inline" jhiTranslate="artemisApp.tutorCourseDashboard.exerciseTeams">Exercise Teams</span>
                             </button>
                         </ng-template>
->>>>>>> 1f049d41
                     </td>
                 </tr>
             </tbody>
