--- conflicted
+++ resolved
@@ -44,54 +44,6 @@
 </div>
 
 <div *ngIf="course">
-<<<<<<< HEAD
-    <!-- TODO: also support this for the exam mode -->
-    <div *ngIf="!isExamMode" id="assessment-statistics" class="guided-tour-assessment-stats">
-        <div class="row mt-3 justify-content-around">
-            <div class="col-4 text-center">
-                <p class="font-weight-bold">{{ 'artemisApp.assessmentDashboard.yourAssessments' | artemisTranslate }}:</p>
-                <p class="h3">{{ numberOfTutorAssessments }}</p>
-            </div>
-            <div class="col-4 text-center">
-                <p class="font-weight-bold">{{ 'artemisApp.assessmentDashboard.totalAssessments' | artemisTranslate }}:</p>
-                <p class="h3">{{ totalNumberOfAssessments.total }} / {{ numberOfSubmissions.total }} ({{ totalAssessmentPercentage }}%)</p>
-            </div>
-        </div>
-
-        <div class="row justify-content-around">
-            <div class="col-4 text-center">
-                <a [routerLink]="['/course-management', courseId, 'complaints']" [queryParams]="{ tutorId: tutor.id }">
-                    <p class="font-weight-bold">{{ 'artemisApp.assessmentDashboard.complaintsAboutYourAssessments' | artemisTranslate }}:</p>
-                    <p class="h3">{{ numberOfTutorComplaints }}</p>
-                </a>
-            </div>
-            <div class="col-4 text-center">
-                <p class="font-weight-bold">{{ 'artemisApp.assessmentDashboard.totalComplaints' | artemisTranslate }}:</p>
-                <p class="h3">{{ numberOfComplaints }}</p>
-            </div>
-        </div>
-
-        <div class="row justify-content-around">
-            <div class="col-4 text-center">
-                <a [routerLink]="['/course-management', courseId, 'more-feedback-requests']" [queryParams]="{ tutorId: tutor.id }">
-                    <p class="font-weight-bold">{{ 'artemisApp.assessmentDashboard.moreFeedbackRequestsForYourAssessments' | artemisTranslate }}:</p>
-                    <p class="h3">{{ numberOfTutorMoreFeedbackRequests }}</p>
-                </a>
-            </div>
-            <div class="col-4 text-center">
-                <p class="font-weight-bold">{{ 'artemisApp.assessmentDashboard.totalMoreFeedbackRequests' | artemisTranslate }}:</p>
-                <p class="h3">{{ numberOfMoreFeedbackRequests }}</p>
-            </div>
-        </div>
-        <div class="row justify-content-around">
-            <div class="col-4 text-center">
-                <a [routerLink]="['/course-management', courseId, 'assessment-locks']" [queryParams]="{ tutorId: tutor.id }">
-                    <p class="font-weight-bold">{{ 'artemisApp.assessmentDashboard.yourAssessmentLocks' | artemisTranslate }}:</p>
-                    <p class="h3">{{ numberOfAssessmentLocks }}</p>
-                </a>
-            </div>
-            <div class="col-4 text-center"></div>
-=======
     <div id="assessment-statistics" class="guided-tour-assessment-stats">
         <div class="container-fluid">
             <jhi-assessment-dashboard-information
@@ -114,7 +66,6 @@
                 [totalNumberOfAssessmentLocks]="totalNumberOfAssessmentLocks"
             >
             </jhi-assessment-dashboard-information>
->>>>>>> ce0cdcfb
         </div>
     </div>
 
