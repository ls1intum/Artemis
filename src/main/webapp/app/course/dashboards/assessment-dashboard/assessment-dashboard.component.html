<div class="course-info-bar">
    <div class="row justify-content-between">
        <div class="col-md-8">
            <h2>
                <h2 *ngIf="!isExamMode">{{ 'artemisApp.assessmentDashboard.pageHeader' | artemisTranslate }} {{ course?.title }}</h2>
                <h2 *ngIf="isExamMode">
                    {{
                        !isTestRun
                            ? ('artemisApp.assessmentDashboard.pageHeaderExam' | artemisTranslate)
                            : ('artemisApp.assessmentDashboard.pageHeaderExamTestRun' | artemisTranslate)
                    }}
                    {{ exam?.title }}
                </h2>
            </h2>
        </div>
    </div>
    <div *ngIf="isExamMode && !isTestRun" class="row justify-content-between">
        <div class="col-md-8">
            <h4>
                <span class="me-2"> {{ 'artemisApp.exam.endDate' | artemisTranslate }} : {{ exam?.endDate | artemisDate }} </span>
            </h4>
            <h4>
                <span class="me-2"> {{ 'artemisApp.exam.publishResultsDate' | artemisTranslate }} : {{ exam?.publishResultsDate | artemisDate }} </span>
            </h4>
        </div>
        <jhi-exam-assessment-buttons *ngIf="course?.isAtLeastInstructor" class="assessment-button-row"></jhi-exam-assessment-buttons>
    </div>
</div>

<div
    *ngIf="isTestRun && exam?.numberOfCorrectionRoundsInExam && exam!.numberOfCorrectionRoundsInExam! > 1"
    style="margin-top: 1em"
    class="alert alert-warning"
    jhiTranslate="artemisApp.examManagement.testRun.secondCorrectionHint"
>
    Hint: The second correction is not applicable to test runs.
</div>

<div *ngIf="course">
    <div id="assessment-statistics" class="guided-tour-assessment-stats">
        <div class="container-fluid">
            <jhi-assessment-dashboard-information
                [isExamMode]="isExamMode"
                [feedbackRequestEnabled]="course.requestMoreFeedbackEnabled!"
                [complaintsEnabled]="course.complaintsEnabled!"
                [numberOfTutorAssessments]="numberOfTutorAssessments"
                [courseId]="courseId"
                [tutorId]="tutor.id!"
                [examId]="examId"
                [totalNumberOfAssessments]="totalNumberOfAssessments"
                [numberOfSubmissions]="numberOfSubmissions"
                [numberOfCorrectionRounds]="numberOfCorrectionRounds"
                [totalAssessmentPercentage]="totalAssessmentPercentage"
                [numberOfAssessmentsOfCorrectionRounds]="numberOfAssessmentsOfCorrectionRounds"
                [complaints]="complaints"
                [moreFeedbackRequests]="moreFeedbackRequests"
                [assessmentLocks]="assessmentLocks"
                [ratings]="ratings"
                [isAtLeastInstructor]="course.isAtLeastInstructor!"
            >
            </jhi-assessment-dashboard-information>
        </div>
    </div>
    <div class="container-fluid mt-4">
        <h4 jhiTranslate="artemisApp.assessmentDashboard.exerciseTable.title"></h4>
        <div *ngIf="!isTestRun" class="guided-tour-form-check col-6 align-baseline">
            <div class="form-check form-check-inline">
                <input
                    class="form-check-input"
                    type="checkbox"
                    name="hideFinishedExercise"
                    id="field_hideFinishedExercise"
                    [ngModel]="hideFinishedExercises"
                    (ngModelChange)="triggerFinishedExercises()"
                />
                <label class="form-check-label" for="field_hideFinishedExercise">
                    {{ 'artemisApp.assessmentDashboard.hideFinishedExercises' | artemisTranslate }}
                </label>
            </div>
            <div class="form-check form-check-inline">
                <input class="form-check-input" type="checkbox" name="hideOptional" id="field_hideOptional" [ngModel]="hideOptional" (ngModelChange)="triggerOptionalExercises()" />
                <label class="form-check-label" for="field_hideOptional">
                    {{ 'artemisApp.assessmentDashboard.hideOptional' | artemisTranslate }}
                </label>
            </div>
        </div>
        <div class="row table-responsive">
            <table class="table exercise-table guided-tour-exercise-table">
                <thead>
                    <tr jhiSort [(predicate)]="exercisesSortingPredicate" [(ascending)]="exercisesReverseOrder" (sortChange)="sortRows()">
                        <th jhiSortBy="type">
                            <a class="th-link">{{ 'artemisApp.assessmentDashboard.exerciseType' | artemisTranslate }}</a>
                            <fa-icon [icon]="faSort"></fa-icon>
                        </th>
                        <th jhiSortBy="title">
                            <a class="th-link">{{ 'artemisApp.assessmentDashboard.exercise' | artemisTranslate }}</a>
                            <fa-icon [icon]="faSort"></fa-icon>
                        </th>
                        <th *ngIf="!isTestRun">{{ 'artemisApp.assessmentDashboard.yourStatus' | artemisTranslate }}</th>
                        <th jhiSortBy="averageRating">
                            <a class="th-link">{{ 'artemisApp.assessmentDashboard.exerciseAverageRating' | artemisTranslate }}</a>
                            <fa-icon [icon]="faSort"></fa-icon>
                        </th>
                        <th jhiSortBy="dueDate" *ngIf="!isExamMode">
                            <a class="th-link">{{ 'artemisApp.assessmentDashboard.exerciseDueDate' | artemisTranslate }}</a>
                            <fa-icon [icon]="faSort"></fa-icon>
                        </th>
                        <th jhiSortBy="assessmentDueDate" *ngIf="!isExamMode">
                            <a class="th-link">{{ 'artemisApp.assessmentDashboard.assessmentsDueDate' | artemisTranslate }}</a>
                            <fa-icon [icon]="faSort"></fa-icon>
                        </th>
                        <th>{{ 'artemisApp.assessmentDashboard.actions' | artemisTranslate }}</th>
                    </tr>
                </thead>
                <tbody>
                    <tr *ngFor="let exercise of currentlyShownExercises">
                        <td>
                            <fa-icon [icon]="getIcon(exercise.type)" placement="right" [ngbTooltip]="getIconTooltip(exercise.type) | artemisTranslate" container="body"></fa-icon>
                        </td>
                        <td>
                            <span>{{ exercise.title }}</span>
                            <jhi-not-released-tag [exercise]="exercise"></jhi-not-released-tag>
                            <span class="badge bg-success" [hidden]="!asQuizExercise(exercise).isActiveQuiz">Live</span>
                        </td>
                        <td *ngIf="!isTestRun && exercise.tutorParticipations && exercise.tutorParticipations![0]">
                            <jhi-tutor-participation-graph
                                [exercise]="exercise"
                                [class.guided-tour]="exercise === exerciseForGuidedTour"
                                [tutorParticipation]="exercise.tutorParticipations![0]"
                                [numberOfSubmissions]="exercise.numberOfSubmissions"
                                [totalNumberOfAssessments]="exercise.totalNumberOfAssessments"
                                [numberOfComplaints]="exercise.numberOfComplaints || 0"
                                [numberOfOpenComplaints]="exercise.numberOfOpenComplaints || 0"
                                [numberOfMoreFeedbackRequests]="exercise.numberOfMoreFeedbackRequests || 0"
                                [numberOfOpenMoreFeedbackRequests]="exercise.numberOfOpenMoreFeedbackRequests || 0"
                                [numberOfAssessmentsOfCorrectionRounds]="exercise.numberOfAssessmentsOfCorrectionRounds"
                            >
                            </jhi-tutor-participation-graph>
                        </td>
                        <td>
                            <span *ngIf="exercise.averageRating !== undefined"> {{ exercise.averageRating.toFixed(1) }} ⭐️ ({{ exercise.numberOfRatings }}) </span>
                            <span *ngIf="exercise.averageRating === undefined"> n.a. </span>
                        </td>
                        <td *ngIf="!isExamMode">
                            <span placement="right" [hidden]="!exercise.dueDate" ngbTooltip="{{ exercise.dueDate | artemisDate }}">
                                {{ exercise.dueDate | artemisTimeAgo }}
                            </span>
                        </td>
                        <td *ngIf="!isExamMode">
                            <span placement="right" [hidden]="!exercise.assessmentDueDate" ngbTooltip="{{ exercise.assessmentDueDate | artemisDate }}">
                                {{ exercise.assessmentDueDate | artemisTimeAgo }}
                            </span>
                        </td>

                        <td>
                            <ng-container *ngIf="!exercise.teamMode; else teamsLink">
                                <ng-container>
                                    <a
                                        id="open-exercise-dashboard"
                                        [routerLink]="getAssessmentDashboardLinkForExercise(exercise)"
                                        class="btn btn-info btn-sm me-1"
                                        [class.guided-tour]="exercise === exerciseForGuidedTour"
                                    >
                                        <span class="d-md-inline" jhiTranslate="entity.action.exerciseDashboard">Exercise dashboard</span>
                                    </a>
                                </ng-container>
                            </ng-container>

                            <ng-template #teamsLink>
                                <a
<<<<<<< HEAD
                                    [routerLink]="['/course-management', courseId, 'exercises', exercise.id, 'teams']"
                                    [queryParams]="{ filter: TeamFilterProp.OWN }"
                                    class="btn btn-info btn-sm me-1"
=======
                                    id="open-exercise-dashboard"
                                    [routerLink]="getAssessmentDashboardLinkForExercise(exercise)"
                                    class="btn btn-info btn-sm me-1 mb-1"
>>>>>>> 5d972b61
                                    [class.guided-tour]="exercise === exerciseForGuidedTour"
                                >
                                    <span class="d-none d-md-inline" jhiTranslate="artemisApp.assessmentDashboard.exerciseTeams">Exercise Teams</span>
                                </a>
<<<<<<< HEAD
                            </ng-template>

                            <ng-container *jhiHasAnyAuthority="['ROLE_ADMIN', 'ROLE_INSTRUCTOR']">
                                <ng-container
                                    class="col-lg-3 col-md-6 col-sm-6"
                                    *ngIf="
                                        course?.isAtLeastInstructor && isExamMode && !isTestRun && exam?.numberOfCorrectionRoundsInExam && exam!.numberOfCorrectionRoundsInExam! > 1
                                    "
                                >
                                    <jhi-second-correction-enable-button
                                        class="me-1"
                                        (ngModelChange)="toggleSecondCorrection(exercise.id!)"
                                        [secondCorrectionEnabled]="exercise.secondCorrectionEnabled"
                                        [togglingSecondCorrectionButton]="isTogglingSecondCorrection.get(exercise.id!)!"
                                    ></jhi-second-correction-enable-button>
                                </ng-container>
                                <a class="btn btn-primary btn-sm" *ngIf="course?.isAtLeastInstructor" [routerLink]="getSubmissionsLinkForExercise(exercise)">
                                    <span jhiTranslate="artemisApp.assessmentDashboard.submissions">Submissions</span>
                                </a>
                            </ng-container>
                        </td>
                    </tr>
                </tbody>
            </table>
        </div>
=======
                            </ng-container>
                        </ng-container>

                        <ng-template #teamsLink>
                            <a
                                [routerLink]="['/course-management', courseId, 'exercises', exercise.id, 'teams']"
                                [queryParams]="{ filter: TeamFilterProp.OWN }"
                                class="btn btn-info btn-sm me-1 mb-1"
                                [class.guided-tour]="exercise === exerciseForGuidedTour"
                            >
                                <span class="d-none d-md-inline" jhiTranslate="artemisApp.assessmentDashboard.exerciseTeams">Exercise Teams</span>
                            </a>
                        </ng-template>

                        <ng-container *jhiHasAnyAuthority="['ROLE_ADMIN', 'ROLE_INSTRUCTOR']">
                            <ng-container
                                class="col-lg-3 col-md-6 col-sm-6"
                                *ngIf="course?.isAtLeastInstructor && isExamMode && !isTestRun && exam?.numberOfCorrectionRoundsInExam && exam!.numberOfCorrectionRoundsInExam! > 1"
                            >
                                <jhi-second-correction-enable-button
                                    class="me-1 mb-1"
                                    (ngModelChange)="toggleSecondCorrection(exercise.id!)"
                                    [secondCorrectionEnabled]="exercise.secondCorrectionEnabled"
                                    [togglingSecondCorrectionButton]="isTogglingSecondCorrection.get(exercise.id!)!"
                                ></jhi-second-correction-enable-button>
                            </ng-container>
                            <a class="btn btn-primary btn-sm mb-1" *ngIf="course?.isAtLeastInstructor" [routerLink]="getSubmissionsLinkForExercise(exercise)">
                                <span jhiTranslate="artemisApp.assessmentDashboard.submissions">Submissions</span>
                            </a>
                        </ng-container>
                    </td>
                </tr>
            </tbody>
        </table>
>>>>>>> 5d972b61
    </div>

    <div *ngIf="course.isAtLeastInstructor && tutorIssues.length > 0" class="container-fluid mt-4">
        <h4>{{ 'artemisApp.assessmentDashboard.tutorPerformanceIssues.title' | artemisTranslate }}</h4>
        <ul *ngFor="let issue of tutorIssues">
            <li *ngIf="issue.averageTutorValue < issue.allowedRange.lowerBound">
                {{
                    issue.translationKey + '.below'
                        | artemisTranslate
                            : {
                                  tutorName: issue.tutorName,
                                  numberOfTutorItems: issue.numberOfTutorItems,
                                  averageTutorValue: issue.averageTutorValue.toFixed(1),
                                  threshold: issue.allowedRange.lowerBound.toFixed(1)
                              }
                }}
            </li>
            <li *ngIf="issue.averageTutorValue > issue.allowedRange.upperBound">
                {{
                    issue.translationKey + '.above'
                        | artemisTranslate
                            : {
                                  tutorName: issue.tutorName,
                                  numberOfTutorItems: issue.numberOfTutorItems,
                                  averageTutorValue: issue.averageTutorValue.toFixed(1),
                                  threshold: issue.allowedRange.upperBound.toFixed(1)
                              }
                }}
            </li>
        </ul>
    </div>

    <div class="container-fluid pt-4">
        <h4 *ngIf="!isExamMode">{{ 'artemisApp.assessmentDashboard.tutorLeaderboard.courseTitle' | artemisTranslate }}</h4>
        <h4 *ngIf="isExamMode">{{ 'artemisApp.assessmentDashboard.tutorLeaderboard.examTitle' | artemisTranslate }}</h4>

        <jhi-tutor-leaderboard [exam]="exam" [tutorsData]="stats.tutorLeaderboardEntries" [course]="course"></jhi-tutor-leaderboard>
    </div>
</div><|MERGE_RESOLUTION|>--- conflicted
+++ resolved
@@ -158,7 +158,7 @@
                                     <a
                                         id="open-exercise-dashboard"
                                         [routerLink]="getAssessmentDashboardLinkForExercise(exercise)"
-                                        class="btn btn-info btn-sm me-1"
+                                        class="btn btn-info btn-sm me-1 mb-1"
                                         [class.guided-tour]="exercise === exerciseForGuidedTour"
                                     >
                                         <span class="d-md-inline" jhiTranslate="entity.action.exerciseDashboard">Exercise dashboard</span>
@@ -168,20 +168,13 @@
 
                             <ng-template #teamsLink>
                                 <a
-<<<<<<< HEAD
                                     [routerLink]="['/course-management', courseId, 'exercises', exercise.id, 'teams']"
                                     [queryParams]="{ filter: TeamFilterProp.OWN }"
-                                    class="btn btn-info btn-sm me-1"
-=======
-                                    id="open-exercise-dashboard"
-                                    [routerLink]="getAssessmentDashboardLinkForExercise(exercise)"
                                     class="btn btn-info btn-sm me-1 mb-1"
->>>>>>> 5d972b61
                                     [class.guided-tour]="exercise === exerciseForGuidedTour"
                                 >
                                     <span class="d-none d-md-inline" jhiTranslate="artemisApp.assessmentDashboard.exerciseTeams">Exercise Teams</span>
                                 </a>
-<<<<<<< HEAD
                             </ng-template>
 
                             <ng-container *jhiHasAnyAuthority="['ROLE_ADMIN', 'ROLE_INSTRUCTOR']">
@@ -192,13 +185,13 @@
                                     "
                                 >
                                     <jhi-second-correction-enable-button
-                                        class="me-1"
+                                        class="me-1 mb-1"
                                         (ngModelChange)="toggleSecondCorrection(exercise.id!)"
                                         [secondCorrectionEnabled]="exercise.secondCorrectionEnabled"
                                         [togglingSecondCorrectionButton]="isTogglingSecondCorrection.get(exercise.id!)!"
                                     ></jhi-second-correction-enable-button>
                                 </ng-container>
-                                <a class="btn btn-primary btn-sm" *ngIf="course?.isAtLeastInstructor" [routerLink]="getSubmissionsLinkForExercise(exercise)">
+                                <a class="btn btn-primary btn-sm mb-1" *ngIf="course?.isAtLeastInstructor" [routerLink]="getSubmissionsLinkForExercise(exercise)">
                                     <span jhiTranslate="artemisApp.assessmentDashboard.submissions">Submissions</span>
                                 </a>
                             </ng-container>
@@ -207,42 +200,6 @@
                 </tbody>
             </table>
         </div>
-=======
-                            </ng-container>
-                        </ng-container>
-
-                        <ng-template #teamsLink>
-                            <a
-                                [routerLink]="['/course-management', courseId, 'exercises', exercise.id, 'teams']"
-                                [queryParams]="{ filter: TeamFilterProp.OWN }"
-                                class="btn btn-info btn-sm me-1 mb-1"
-                                [class.guided-tour]="exercise === exerciseForGuidedTour"
-                            >
-                                <span class="d-none d-md-inline" jhiTranslate="artemisApp.assessmentDashboard.exerciseTeams">Exercise Teams</span>
-                            </a>
-                        </ng-template>
-
-                        <ng-container *jhiHasAnyAuthority="['ROLE_ADMIN', 'ROLE_INSTRUCTOR']">
-                            <ng-container
-                                class="col-lg-3 col-md-6 col-sm-6"
-                                *ngIf="course?.isAtLeastInstructor && isExamMode && !isTestRun && exam?.numberOfCorrectionRoundsInExam && exam!.numberOfCorrectionRoundsInExam! > 1"
-                            >
-                                <jhi-second-correction-enable-button
-                                    class="me-1 mb-1"
-                                    (ngModelChange)="toggleSecondCorrection(exercise.id!)"
-                                    [secondCorrectionEnabled]="exercise.secondCorrectionEnabled"
-                                    [togglingSecondCorrectionButton]="isTogglingSecondCorrection.get(exercise.id!)!"
-                                ></jhi-second-correction-enable-button>
-                            </ng-container>
-                            <a class="btn btn-primary btn-sm mb-1" *ngIf="course?.isAtLeastInstructor" [routerLink]="getSubmissionsLinkForExercise(exercise)">
-                                <span jhiTranslate="artemisApp.assessmentDashboard.submissions">Submissions</span>
-                            </a>
-                        </ng-container>
-                    </td>
-                </tr>
-            </tbody>
-        </table>
->>>>>>> 5d972b61
     </div>
 
     <div *ngIf="course.isAtLeastInstructor && tutorIssues.length > 0" class="container-fluid mt-4">
