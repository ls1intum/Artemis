import { Routes } from '@angular/router';
import { UserRouteAccessService } from 'app/core/auth/user-route-access-service';
import { AssessmentDashboardComponent } from './assessment-dashboard.component';
import { Authority } from 'app/shared/constants/authority.constants';
import { CourseResolve } from 'app/course/manage/course-management.route';

export const assessmentDashboardRoute: Routes = [
    {
        path: ':courseId/assessment-dashboard',
        component: AssessmentDashboardComponent,
        resolve: {
            course: CourseResolve,
        },
        data: {
            authorities: [Authority.ADMIN, Authority.INSTRUCTOR, Authority.TA],
<<<<<<< HEAD
            // HACK: The path is a composite, so we need to define both parts
            breadcrumbs: [
                { variable: 'course.title', path: 'course.id' },
                { label: 'artemisApp.assessmentDashboard.home.title', path: 'assessment-dashboard' },
            ],
=======
>>>>>>> 0015ce8c
            pageTitle: 'artemisApp.assessmentDashboard.home.title',
        },
        canActivate: [UserRouteAccessService],
    },
];<|MERGE_RESOLUTION|>--- conflicted
+++ resolved
@@ -13,14 +13,6 @@
         },
         data: {
             authorities: [Authority.ADMIN, Authority.INSTRUCTOR, Authority.TA],
-<<<<<<< HEAD
-            // HACK: The path is a composite, so we need to define both parts
-            breadcrumbs: [
-                { variable: 'course.title', path: 'course.id' },
-                { label: 'artemisApp.assessmentDashboard.home.title', path: 'assessment-dashboard' },
-            ],
-=======
->>>>>>> 0015ce8c
             pageTitle: 'artemisApp.assessmentDashboard.home.title',
         },
         canActivate: [UserRouteAccessService],
