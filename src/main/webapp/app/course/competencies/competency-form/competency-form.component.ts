import { Component, EventEmitter, Input, OnChanges, OnInit, Output } from '@angular/core';
import { FormBuilder, FormControl, FormGroup, Validators } from '@angular/forms';
import { CompetencyService } from 'app/course/competencies/competency.service';
import { merge, of } from 'rxjs';
import { catchError, delay, map, switchMap } from 'rxjs/operators';
import { Lecture } from 'app/entities/lecture.model';
import { LectureUnit } from 'app/entities/lecture-unit/lectureUnit.model';
import { TranslateService } from '@ngx-translate/core';
import { LectureUnitService } from 'app/lecture/lecture-unit/lecture-unit-management/lectureUnit.service';
import { intersection } from 'lodash-es';
import { CompetencyTaxonomy } from 'app/entities/competency.model';
import { faQuestionCircle, faTimes } from '@fortawesome/free-solid-svg-icons';
<<<<<<< HEAD
import dayjs from 'dayjs/esm';
=======
>>>>>>> ba8b9227

/**
 * Async Validator to make sure that a competency title is unique within a course
 */
export const titleUniqueValidator = (competencyService: CompetencyService, courseId: number, initialTitle?: string) => {
    return (competencyTitleControl: FormControl<string | undefined>) => {
        return of(competencyTitleControl.value).pipe(
            delay(250),
            switchMap((title) => {
                if (initialTitle && title === initialTitle) {
                    return of(null);
                }
                return competencyService.getAllForCourse(courseId).pipe(
                    map((res) => {
                        let competencyTitles: string[] = [];
                        if (res.body) {
                            competencyTitles = res.body.map((competency) => competency.title!);
                        }
                        if (title && competencyTitles.includes(title)) {
                            return {
                                titleUnique: { valid: false },
                            };
                        } else {
                            return null;
                        }
                    }),
                    catchError(() => of(null)),
                );
            }),
        );
    };
};

export interface CompetencyFormData {
    id?: number;
    title?: string;
    description?: string;
    softDueDate?: dayjs.Dayjs;
    taxonomy?: CompetencyTaxonomy;
    optional?: boolean;
    masteryThreshold?: number;
    connectedLectureUnits?: LectureUnit[];
}

@Component({
    selector: 'jhi-competency-form',
    templateUrl: './competency-form.component.html',
    styleUrls: ['./competency-form.component.scss'],
})
export class CompetencyFormComponent implements OnInit, OnChanges {
    @Input()
    formData: CompetencyFormData = {
        id: undefined,
        title: undefined,
        description: undefined,
        softDueDate: undefined,
        taxonomy: undefined,
        masteryThreshold: undefined,
        optional: false,
        connectedLectureUnits: undefined,
    };

    @Input()
    isEditMode = false;
    @Input()
    isInConnectMode = false;
    @Input()
    isInSingleLectureMode = false;
    @Input()
    courseId: number;
    @Input()
    lecturesOfCourseWithLectureUnits: Lecture[] = [];
    @Input()
    averageStudentScore?: number;
    @Input()
    hasCancelButton: boolean;
    @Output()
    onCancel: EventEmitter<any> = new EventEmitter<any>();

    titleUniqueValidator = titleUniqueValidator;
    competencyTaxonomy = CompetencyTaxonomy;

    @Output()
    formSubmitted: EventEmitter<CompetencyFormData> = new EventEmitter<CompetencyFormData>();

    form: FormGroup;
    selectedLectureInDropdown: Lecture;
    selectedLectureUnitsInTable: LectureUnit[] = [];
    suggestedTaxonomies: string[] = [];

    faTimes = faTimes;
    faQuestionCircle = faQuestionCircle;

    constructor(private fb: FormBuilder, private competencyService: CompetencyService, private translateService: TranslateService, public lectureUnitService: LectureUnitService) {}

    get titleControl() {
        return this.form.get('title');
    }

    get descriptionControl() {
        return this.form.get('description');
    }

    get softDueDateControl() {
        return this.form.get('softDueDate');
    }

    get masteryThresholdControl() {
        return this.form.get('masteryThreshold');
    }

    get optionalControl() {
        return this.form.get('optional');
    }

    ngOnChanges(): void {
        this.initializeForm();
        if (this.isEditMode && this.formData) {
            this.setFormValues(this.formData);
        }
    }

    ngOnInit(): void {
        this.initializeForm();
    }

    private initializeForm() {
        if (this.form) {
            return;
        }
        let initialTitle: string | undefined = undefined;
        if (this.isEditMode && this.formData && this.formData.title) {
            initialTitle = this.formData.title;
        }
        this.form = this.fb.group({
            title: [
                undefined as string | undefined,
                [Validators.required, Validators.maxLength(255)],
                [this.titleUniqueValidator(this.competencyService, this.courseId, initialTitle)],
            ],
            description: [undefined as string | undefined, [Validators.maxLength(10000)]],
            softDueDate: [undefined],
            taxonomy: [undefined, [Validators.pattern('^(' + Object.keys(this.competencyTaxonomy).join('|') + ')$')]],
            masteryThreshold: [undefined, [Validators.min(0), Validators.max(100)]],
            optional: [false],
        });
        this.selectedLectureUnitsInTable = [];

        merge(this.titleControl!.valueChanges, this.descriptionControl!.valueChanges).subscribe(() => this.suggestTaxonomies());

        if (this.isInSingleLectureMode) {
            this.selectLectureInDropdown(this.lecturesOfCourseWithLectureUnits.first()!);
        }
    }

    private setFormValues(formData: CompetencyFormData) {
        this.form.patchValue(formData);
        if (formData.connectedLectureUnits) {
            this.selectedLectureUnitsInTable = formData.connectedLectureUnits;
        }
    }

    cancelForm() {
        this.onCancel.emit();
    }

    submitForm() {
        const competencyFormData: CompetencyFormData = { ...this.form.value };
        competencyFormData.connectedLectureUnits = this.selectedLectureUnitsInTable;
        this.formSubmitted.emit(competencyFormData);
    }

    get isSubmitPossible() {
        return !this.form.invalid;
    }

    selectLectureInDropdown(lecture: Lecture) {
        this.selectedLectureInDropdown = lecture;
    }

    /**
     * Needed to keep the order in keyvalue pipe
     */
    keepOrder = () => {
        return 0;
    };

    /**
     * Suggest some taxonomies based on keywords used in the title or description.
     * Triggered after the user changes the title or description input field.
     */
    suggestTaxonomies() {
        this.suggestedTaxonomies = [];
        const title = this.titleControl?.value?.toLowerCase() ?? '';
        const description = this.descriptionControl?.value?.toLowerCase() ?? '';
        for (const taxonomy in this.competencyTaxonomy) {
            const keywords = this.translateService.instant('artemisApp.competency.keywords.' + taxonomy.toLowerCase()).split(', ');
            const taxonomyName = this.translateService.instant('artemisApp.competency.taxonomies.' + taxonomy.toLowerCase());
            keywords.push(taxonomyName);
            if (keywords.map((keyword: string) => keyword.toLowerCase()).some((keyword: string) => title.includes(keyword) || description.includes(keyword))) {
                this.suggestedTaxonomies.push(taxonomyName);
            }
        }
    }

    selectLectureUnitInTable(lectureUnit: LectureUnit) {
        if (this.isLectureUnitAlreadySelectedInTable(lectureUnit)) {
            this.selectedLectureUnitsInTable.forEach((selectedLectureUnit, index) => {
                if (selectedLectureUnit.id === lectureUnit.id) {
                    this.selectedLectureUnitsInTable.splice(index, 1);
                }
            });
        } else {
            this.selectedLectureUnitsInTable.push(lectureUnit);
        }
    }

    isLectureUnitAlreadySelectedInTable(lectureUnit: LectureUnit) {
        return this.selectedLectureUnitsInTable.map((selectedLectureUnit) => selectedLectureUnit.id).includes(lectureUnit.id);
    }

    getLectureTitleForDropdown(lecture: Lecture) {
        const noOfSelectedUnitsInLecture = intersection(
            this.selectedLectureUnitsInTable.map((unit) => unit.id),
            lecture.lectureUnits?.map((unit) => unit.id),
        ).length;
        return this.translateService.instant('artemisApp.competency.createCompetency.dropdown', {
            lectureTitle: lecture.title,
            noOfConnectedUnits: noOfSelectedUnitsInLecture,
        });
    }
}<|MERGE_RESOLUTION|>--- conflicted
+++ resolved
@@ -10,10 +10,7 @@
 import { intersection } from 'lodash-es';
 import { CompetencyTaxonomy } from 'app/entities/competency.model';
 import { faQuestionCircle, faTimes } from '@fortawesome/free-solid-svg-icons';
-<<<<<<< HEAD
 import dayjs from 'dayjs/esm';
-=======
->>>>>>> ba8b9227
 
 /**
  * Async Validator to make sure that a competency title is unique within a course
