--- conflicted
+++ resolved
@@ -4,14 +4,7 @@
 import { OwlDateTimeModule, OwlNativeDateTimeModule } from '@danielmoncada/angular-datetime-picker';
 import { FontAwesomeModule } from '@fortawesome/angular-fontawesome';
 import { faCalendarAlt, faCircleXmark, faQuestionCircle } from '@fortawesome/free-solid-svg-icons';
-<<<<<<< HEAD
-import { NgbTooltipModule } from '@ng-bootstrap/ng-bootstrap';
-import { FormDateTimePickerModule } from 'app/shared/date-time-picker/date-time-picker.module';
-import { ArtemisTranslatePipe } from 'app/shared/pipes/artemis-translate.pipe';
-import { TranslateDirective } from 'app/shared/language/translate.directive';
-=======
 import { ArtemisSharedModule } from 'app/shared/shared.module';
->>>>>>> b5691f2f
 
 export class CourseCompetencyImportSettings {
     importRelations = false;
@@ -23,21 +16,7 @@
 
 @Component({
     selector: 'jhi-import-course-competencies-settings',
-<<<<<<< HEAD
-    imports: [
-        FormDateTimePickerModule,
-        FormsModule,
-        CommonModule,
-        FontAwesomeModule,
-        OwlDateTimeModule,
-        OwlNativeDateTimeModule,
-        ArtemisTranslatePipe,
-        NgbTooltipModule,
-        TranslateDirective,
-    ],
-=======
     imports: [FormsModule, CommonModule, FontAwesomeModule, OwlDateTimeModule, OwlNativeDateTimeModule, ArtemisSharedModule],
->>>>>>> b5691f2f
     templateUrl: './import-course-competencies-settings.component.html',
     styleUrl: './import-course-competencies-settings.component.scss',
 })
