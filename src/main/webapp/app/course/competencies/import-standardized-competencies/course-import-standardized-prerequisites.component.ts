--- conflicted
+++ resolved
@@ -4,35 +4,27 @@
 
 import { StandardizedCompetencyFilterComponent } from 'app/shared/standardized-competencies/standardized-competency-filter.component';
 import { StandardizedCompetencyDetailComponent } from 'app/shared/standardized-competencies/standardized-competency-detail.component';
-<<<<<<< HEAD
 
-=======
 import { ArtemisSharedCommonModule } from 'app/shared/shared-common.module';
->>>>>>> de5c9e3a
 import { KnowledgeAreaTreeComponent } from 'app/shared/standardized-competencies/knowledge-area-tree.component';
 import { FaIconComponent } from '@fortawesome/angular-fontawesome';
 import { NgbTooltipModule } from '@ng-bootstrap/ng-bootstrap';
 import { FormsModule } from '@angular/forms';
 import { HtmlForMarkdownPipe } from 'app/shared/pipes/html-for-markdown.pipe';
-<<<<<<< HEAD
 import { ButtonComponent } from 'app/shared/components/button.component';
 import { DocumentationButtonComponent } from 'app/shared/components/documentation-button/documentation-button.component';
 import { TranslateDirective } from 'app/shared/language/translate.directive';
 import { SortByDirective } from 'app/shared/sort/sort-by.directive';
 import { SortDirective } from 'app/shared/sort/sort.directive';
 import { ArtemisTranslatePipe } from 'app/shared/pipes/artemis-translate.pipe';
-=======
->>>>>>> de5c9e3a
+import { HtmlForMarkdownPipe } from 'app/shared/pipes/html-for-markdown.pipe';
 
 @Component({
     selector: 'jhi-course-import-standardized-prerequisites',
     templateUrl: './course-import-standardized-prerequisites.component.html',
     imports: [
-<<<<<<< HEAD
-=======
         ArtemisSharedCommonModule,
         ArtemisSharedComponentModule,
->>>>>>> de5c9e3a
         StandardizedCompetencyFilterComponent,
         StandardizedCompetencyDetailComponent,
         KnowledgeAreaTreeComponent,
@@ -40,15 +32,12 @@
         FormsModule,
         NgbTooltipModule,
         HtmlForMarkdownPipe,
-<<<<<<< HEAD
         ButtonComponent,
         DocumentationButtonComponent,
         TranslateDirective,
         SortByDirective,
         SortDirective,
         ArtemisTranslatePipe,
-=======
->>>>>>> de5c9e3a
     ],
 })
 export class CourseImportStandardizedPrerequisitesComponent extends CourseImportStandardizedCourseCompetenciesComponent {
