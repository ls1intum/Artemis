import { Component, inject } from '@angular/core';
import { CompetencyService } from 'app/course/competencies/competency.service';
import { CourseImportStandardizedCourseCompetenciesComponent } from 'app/course/competencies/import-standardized-competencies/course-import-standardized-course-competencies.component';

import { StandardizedCompetencyFilterComponent } from 'app/shared/standardized-competencies/standardized-competency-filter.component';
import { StandardizedCompetencyDetailComponent } from 'app/shared/standardized-competencies/standardized-competency-detail.component';
<<<<<<< HEAD

import { KnowledgeAreaTreeComponent } from 'app/shared/standardized-competencies/knowledge-area-tree.component';
import { HtmlForMarkdownPipe } from 'app/shared/pipes/html-for-markdown.pipe';
import { DocumentationButtonComponent } from 'app/shared/components/documentation-button/documentation-button.component';
import { ButtonComponent } from 'app/shared/components/button.component';
import { TranslateDirective } from 'app/shared/language/translate.directive';
import { SortByDirective } from 'app/shared/sort/sort-by.directive';
import { SortDirective } from 'app/shared/sort/sort.directive';
import { CommonModule } from '@angular/common';
import { ArtemisTranslatePipe } from 'app/shared/pipes/artemis-translate.pipe';
import { FontAwesomeModule } from '@fortawesome/angular-fontawesome';
import { FormsModule } from '@angular/forms';
import { NgbTooltipModule } from '@ng-bootstrap/ng-bootstrap';
=======
import { ArtemisSharedCommonModule } from 'app/shared/shared-common.module';
import { KnowledgeAreaTreeComponent } from 'app/shared/standardized-competencies/knowledge-area-tree.component';
import { HtmlForMarkdownPipe } from 'app/shared/pipes/html-for-markdown.pipe';
>>>>>>> de5c9e3a

@Component({
    selector: 'jhi-course-import-standardized-competencies',
    templateUrl: './course-import-standardized-competencies.component.html',
    imports: [
<<<<<<< HEAD
=======
        ArtemisSharedCommonModule,
        ArtemisSharedComponentModule,
>>>>>>> de5c9e3a
        StandardizedCompetencyFilterComponent,
        StandardizedCompetencyDetailComponent,
        KnowledgeAreaTreeComponent,
        HtmlForMarkdownPipe,
<<<<<<< HEAD
        DocumentationButtonComponent,
        ButtonComponent,
        TranslateDirective,
        SortByDirective,
        SortDirective,
        CommonModule,
        ArtemisTranslatePipe,
        FontAwesomeModule,
        FormsModule,
        NgbTooltipModule,
=======
>>>>>>> de5c9e3a
    ],
})
export class CourseImportStandardizedCompetenciesComponent extends CourseImportStandardizedCourseCompetenciesComponent {
    private competencyService = inject(CompetencyService);

    protected importCompetencies() {
        super.importCompetencies(this.competencyService);
    }
}<|MERGE_RESOLUTION|>--- conflicted
+++ resolved
@@ -4,9 +4,10 @@
 
 import { StandardizedCompetencyFilterComponent } from 'app/shared/standardized-competencies/standardized-competency-filter.component';
 import { StandardizedCompetencyDetailComponent } from 'app/shared/standardized-competencies/standardized-competency-detail.component';
-<<<<<<< HEAD
 
+import { ArtemisSharedCommonModule } from 'app/shared/shared-common.module';
 import { KnowledgeAreaTreeComponent } from 'app/shared/standardized-competencies/knowledge-area-tree.component';
+import { HtmlForMarkdownPipe } from 'app/shared/pipes/html-for-markdown.pipe';
 import { HtmlForMarkdownPipe } from 'app/shared/pipes/html-for-markdown.pipe';
 import { DocumentationButtonComponent } from 'app/shared/components/documentation-button/documentation-button.component';
 import { ButtonComponent } from 'app/shared/components/button.component';
@@ -18,26 +19,15 @@
 import { FontAwesomeModule } from '@fortawesome/angular-fontawesome';
 import { FormsModule } from '@angular/forms';
 import { NgbTooltipModule } from '@ng-bootstrap/ng-bootstrap';
-=======
-import { ArtemisSharedCommonModule } from 'app/shared/shared-common.module';
-import { KnowledgeAreaTreeComponent } from 'app/shared/standardized-competencies/knowledge-area-tree.component';
-import { HtmlForMarkdownPipe } from 'app/shared/pipes/html-for-markdown.pipe';
->>>>>>> de5c9e3a
 
 @Component({
     selector: 'jhi-course-import-standardized-competencies',
     templateUrl: './course-import-standardized-competencies.component.html',
     imports: [
-<<<<<<< HEAD
-=======
-        ArtemisSharedCommonModule,
-        ArtemisSharedComponentModule,
->>>>>>> de5c9e3a
         StandardizedCompetencyFilterComponent,
         StandardizedCompetencyDetailComponent,
         KnowledgeAreaTreeComponent,
         HtmlForMarkdownPipe,
-<<<<<<< HEAD
         DocumentationButtonComponent,
         ButtonComponent,
         TranslateDirective,
@@ -48,8 +38,6 @@
         FontAwesomeModule,
         FormsModule,
         NgbTooltipModule,
-=======
->>>>>>> de5c9e3a
     ],
 })
 export class CourseImportStandardizedCompetenciesComponent extends CourseImportStandardizedCourseCompetenciesComponent {
