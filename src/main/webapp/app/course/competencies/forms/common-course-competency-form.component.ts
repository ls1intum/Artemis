--- conflicted
+++ resolved
@@ -5,55 +5,30 @@
 import { CompetencyTaxonomy, CourseCompetency, CourseCompetencyValidators, DEFAULT_MASTERY_THRESHOLD } from 'app/entities/competency.model';
 import { faQuestionCircle, faTimes } from '@fortawesome/free-solid-svg-icons';
 import { CourseCompetencyFormData } from 'app/course/competencies/forms/course-competency-form.component';
-<<<<<<< HEAD
-
-import { FormDateTimePickerModule } from 'app/shared/date-time-picker/date-time-picker.module';
-=======
 import { ArtemisSharedModule } from 'app/shared/shared.module';
 import { ArtemisMarkdownModule } from 'app/shared/markdown.module';
->>>>>>> b5691f2f
 import { NgbDropdownModule } from '@ng-bootstrap/ng-bootstrap';
 import { ArtemisCompetenciesModule } from 'app/course/competencies/competency.module';
-
+import { ArtemisSharedComponentModule } from 'app/shared/components/shared-component.module';
 import { merge } from 'rxjs';
-<<<<<<< HEAD
-import { DateTimePickerType } from 'app/shared/date-time-picker/date-time-picker.component';
-=======
 import { ArtemisMarkdownEditorModule } from 'app/shared/markdown-editor/markdown-editor.module';
 import { DateTimePickerType, FormDateTimePickerComponent } from 'app/shared/date-time-picker/date-time-picker.component';
->>>>>>> b5691f2f
 import { ArtemisFormsModule } from 'app/forms/artemis-forms.module';
-import { MarkdownEditorMonacoComponent } from 'app/shared/markdown-editor/monaco/markdown-editor-monaco.component';
-import { ArtemisTranslatePipe } from 'app/shared/pipes/artemis-translate.pipe';
-import { TranslateDirective } from 'app/shared/language/translate.directive';
-import { HelpIconComponent } from 'app/shared/components/help-icon.component';
 
 @Component({
     selector: 'jhi-common-course-competency-form',
     templateUrl: './common-course-competency-form.component.html',
     styleUrls: ['./common-course-competency-form.component.scss'],
     imports: [
-<<<<<<< HEAD
-        FormDateTimePickerModule,
-=======
         ArtemisSharedModule,
         ArtemisMarkdownModule,
->>>>>>> b5691f2f
         NgbDropdownModule,
         ArtemisFormsModule,
         ReactiveFormsModule,
         ArtemisCompetenciesModule,
-<<<<<<< HEAD
-
-        MarkdownEditorMonacoComponent,
-        ArtemisTranslatePipe,
-        TranslateDirective,
-        HelpIconComponent,
-=======
         ArtemisSharedComponentModule,
         ArtemisMarkdownEditorModule,
         FormDateTimePickerComponent,
->>>>>>> b5691f2f
     ],
 })
 export class CommonCourseCompetencyFormComponent implements OnInit, OnChanges {
