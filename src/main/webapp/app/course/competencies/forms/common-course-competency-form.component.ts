--- conflicted
+++ resolved
@@ -5,24 +5,19 @@
 import { CompetencyTaxonomy, CourseCompetency, CourseCompetencyValidators, DEFAULT_MASTERY_THRESHOLD } from 'app/entities/competency.model';
 import { faQuestionCircle, faTimes } from '@fortawesome/free-solid-svg-icons';
 import { CourseCompetencyFormData } from 'app/course/competencies/forms/course-competency-form.component';
-<<<<<<< HEAD
 
+import { ArtemisSharedModule } from 'app/shared/shared.module';
 import { NgbDropdownModule } from '@ng-bootstrap/ng-bootstrap';
 import { ArtemisCompetenciesModule } from 'app/course/competencies/competency.module';
+import { ArtemisSharedComponentModule } from 'app/shared/components/shared-component.module';
 import { merge } from 'rxjs';
 import { DateTimePickerType, FormDateTimePickerComponent } from 'app/shared/date-time-picker/date-time-picker.component';
 import { ArtemisFormsModule } from 'app/forms/artemis-forms.module';
 import { HelpIconComponent } from 'app/shared/components/help-icon.component';
 import { TranslateDirective } from 'app/shared/language/translate.directive';
 import { ArtemisTranslatePipe } from 'app/shared/pipes/artemis-translate.pipe';
-=======
-import { ArtemisSharedModule } from 'app/shared/shared.module';
-import { NgbDropdownModule } from '@ng-bootstrap/ng-bootstrap';
-import { ArtemisSharedComponentModule } from 'app/shared/components/shared-component.module';
-import { merge } from 'rxjs';
-import { DateTimePickerType, FormDateTimePickerComponent } from 'app/shared/date-time-picker/date-time-picker.component';
+import { MarkdownEditorMonacoComponent } from 'app/shared/markdown-editor/monaco/markdown-editor-monaco.component';
 import { TaxonomySelectComponent } from 'app/course/competencies/taxonomy-select/taxonomy-select.component';
->>>>>>> de5c9e3a
 import { MarkdownEditorMonacoComponent } from 'app/shared/markdown-editor/monaco/markdown-editor-monaco.component';
 
 @Component({
@@ -30,23 +25,16 @@
     templateUrl: './common-course-competency-form.component.html',
     styleUrls: ['./common-course-competency-form.component.scss'],
     imports: [
-<<<<<<< HEAD
-=======
-        ArtemisSharedModule,
->>>>>>> de5c9e3a
         NgbDropdownModule,
         ReactiveFormsModule,
-<<<<<<< HEAD
+        ArtemisSharedComponentModule,
         ArtemisCompetenciesModule,
         FormDateTimePickerComponent,
+        TaxonomySelectComponent,
+        MarkdownEditorMonacoComponent,
         HelpIconComponent,
         TranslateDirective,
         ArtemisTranslatePipe,
-=======
-        ArtemisSharedComponentModule,
-        FormDateTimePickerComponent,
-        TaxonomySelectComponent,
->>>>>>> de5c9e3a
         MarkdownEditorMonacoComponent,
     ],
 })
