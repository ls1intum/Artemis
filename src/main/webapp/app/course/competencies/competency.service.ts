--- conflicted
+++ resolved
@@ -73,106 +73,9 @@
         });
     }
 
-<<<<<<< HEAD
-    // triggers the generation of competencies from the given course description
-    // the generated competencies are returned asynchronously over the websocket on the topic /topic/iris/competencies/{courseId}
-    generateCompetenciesFromCourseDescription(courseId: number, courseDescription: string): Observable<HttpResponse<void>> {
-        return this.httpClient.post<void>(`${this.resourceURL}/courses/${courseId}/competencies/generate-from-description`, courseDescription, { observe: 'response' });
-    }
-
-    //relations
-    createCompetencyRelation(relation: CompetencyRelation, courseId: number) {
-        const relationDTO: CompetencyRelationDTO = { tailCompetencyId: relation.tailCompetency?.id, headCompetencyId: relation.headCompetency?.id, relationType: relation.type };
-        return this.httpClient.post<CompetencyRelationDTO>(`${this.resourceURL}/courses/${courseId}/competencies/relations`, relationDTO, {
-            observe: 'response',
-        });
-    }
-
-    getCompetencyRelations(courseId: number) {
-        return this.httpClient.get<CompetencyRelationDTO[]>(`${this.resourceURL}/courses/${courseId}/competencies/relations`, {
-            observe: 'response',
-        });
-    }
-
-    removeCompetencyRelation(competencyRelationId: number, courseId: number) {
-        return this.httpClient.delete(`${this.resourceURL}/courses/${courseId}/competencies/relations/${competencyRelationId}`, {
-            observe: 'response',
-        });
-    }
-
-    getCourseCompetencyTitles(courseId: number) {
-        return this.httpClient.get<string[]>(`${this.resourceURL}/courses/${courseId}/competencies/titles`, {
-            observe: 'response',
-        });
-    }
-
-    //helper methods
-
-    /**
-     * Creates HttpParams for each field of the given pageable element.
-     *
-     * @param pageable the CompetencyPageableSearch to create HttpParams for
-     * @return the HttpParams
-     */
-    createCompetencySearchHttpParams(pageable: CompetencyPageableSearch) {
-        return new HttpParams()
-            .set('pageSize', String(pageable.pageSize))
-            .set('page', String(pageable.page))
-            .set('sortingOrder', pageable.sortingOrder)
-            .set('sortedColumn', pageable.sortedColumn)
-            .set('title', pageable.title)
-            .set('description', pageable.description)
-            .set('courseTitle', pageable.courseTitle)
-            .set('semester', pageable.semester);
-    }
-
-    convertCompetencyResponseFromServer(res: EntityResponseType): EntityResponseType {
-        if (res.body?.softDueDate) {
-            res.body.softDueDate = convertDateFromServer(res.body.softDueDate);
-        }
-        if (res.body?.lectureUnits) {
-            res.body.lectureUnits = this.lectureUnitService.convertLectureUnitArrayDatesFromServer(res.body.lectureUnits);
-        }
-        if (res.body?.course) {
-            this.accountService.setAccessRightsForCourse(res.body.course);
-        }
-        if (res.body?.exercises) {
-            res.body.exercises = ExerciseService.convertExercisesDateFromServer(res.body.exercises);
-            res.body.exercises.forEach((exercise) => {
-                ExerciseService.parseExerciseCategories(exercise);
-                this.accountService.setAccessRightsForExercise(exercise);
-            });
-        }
-
-        return res;
-    }
-
-    convertCompetencyFromClient(competency: Competency): Competency {
-        const copy = Object.assign({}, competency, {
-            softDueDate: convertDateFromClient(competency.softDueDate),
-        });
-        if (copy.lectureUnits) {
-            copy.lectureUnits = this.lectureUnitService.convertLectureUnitArrayDatesFromClient(copy.lectureUnits);
-        }
-        if (copy.exercises) {
-            copy.exercises = copy.exercises.map((exercise) => ExerciseService.convertExerciseFromClient(exercise));
-        }
-        return copy;
-    }
-
-    /**
-     * Helper methods for date conversion from server and client
-     */
-    private static convertArrayResponseDatesFromServer(res: EntityArrayResponseType): EntityArrayResponseType {
-        if (res.body) {
-            res.body.map((competency: Competency) => (competency.softDueDate = convertDateFromServer(competency.softDueDate)));
-        }
-        return res;
-=======
     update(competency: Competency, courseId: number): Observable<EntityResponseType> {
         const copy = this.convertCompetencyFromClient(competency);
         return this.httpClient.put(`${this.resourceURL}/courses/${courseId}/competencies`, copy, { observe: 'response' });
->>>>>>> 24f225df
     }
 
     delete(competencyId: number, courseId: number) {
