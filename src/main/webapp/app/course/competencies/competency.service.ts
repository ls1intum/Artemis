--- conflicted
+++ resolved
@@ -49,8 +49,6 @@
     }
 
     /**
-<<<<<<< HEAD
-=======
      * Sets the judgment of learning for a competency.
      *
      * @param courseId The ID of the course.
@@ -63,7 +61,6 @@
     }
 
     /**
->>>>>>> f48e6bd0
      * Retrieves the judgement of learning (JoL) values for all competencies of a specified course.
      *
      * @param courseId the id of the course for which the JoL values should be fetched
