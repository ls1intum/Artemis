import { Component, OnInit } from '@angular/core';
import { onError } from 'app/shared/util/global.utils';
import { Competency } from 'app/entities/competency.model';
import { ActivatedRoute, Router } from '@angular/router';
import { AlertService } from 'app/core/util/alert.service';
import { CompetencyService } from 'app/course/competencies/competency.service';
import { CompetencyFormData } from 'app/course/competencies/competency-form/competency-form.component';
import { finalize, switchMap, take } from 'rxjs/operators';
import { HttpErrorResponse } from '@angular/common/http';
import { LectureService } from 'app/lecture/lecture.service';
import { Lecture } from 'app/entities/lecture.model';
import { DocumentationType } from 'app/shared/components/documentation-button/documentation-button.component';

@Component({
    selector: 'jhi-create-competency',
    templateUrl: './create-competency.component.html',
    styles: [],
})
export class CreateCompetencyComponent implements OnInit {
    documentationType = DocumentationType.Competencies;
    competencyToCreate: Competency = new Competency();
    isLoading: boolean;
    courseId: number;
    lecturesWithLectureUnits: Lecture[] = [];

    constructor(
        private activatedRoute: ActivatedRoute,
        private router: Router,
        private competencyService: CompetencyService,
        private alertService: AlertService,
        private lectureService: LectureService,
    ) {}

    ngOnInit(): void {
        this.competencyToCreate = new Competency();
        this.isLoading = true;
        this.activatedRoute
            .parent!.parent!.paramMap.pipe(
                take(1),
                switchMap((params) => {
                    this.courseId = Number(params.get('courseId'));
                    return this.lectureService.findAllByCourseId(this.courseId, true);
                }),
                finalize(() => {
                    this.isLoading = false;
                }),
            )
            .subscribe({
                next: (lectureResult) => {
                    if (lectureResult.body) {
                        this.lecturesWithLectureUnits = lectureResult.body;
                        for (const lecture of this.lecturesWithLectureUnits) {
                            // server will send undefined instead of empty array, therefore we set it here as it is easier to handle
                            if (!lecture.lectureUnits) {
                                lecture.lectureUnits = [];
                            }
                        }
                    }
                },
                error: (res: HttpErrorResponse) => onError(this.alertService, res),
            });
    }

    createCompetency(formData: CompetencyFormData) {
        if (!formData?.title) {
            return;
        }

<<<<<<< HEAD
        const { title, description, softDueDate, taxonomy, masteryThreshold, connectedLectureUnits } = formData;
=======
        const { title, description, taxonomy, masteryThreshold, optional, connectedLectureUnits } = formData;
>>>>>>> ba8b9227

        this.competencyToCreate.title = title;
        this.competencyToCreate.description = description;
        this.competencyToCreate.softDueDate = softDueDate;
        this.competencyToCreate.taxonomy = taxonomy;
        this.competencyToCreate.masteryThreshold = masteryThreshold;
        this.competencyToCreate.optional = optional;
        this.competencyToCreate.lectureUnits = connectedLectureUnits;

        this.isLoading = true;

        this.competencyService
            .create(this.competencyToCreate!, this.courseId)
            .pipe(
                finalize(() => {
                    this.isLoading = false;
                }),
            )
            .subscribe({
                next: () => {
                    // currently at /course-management/{courseId}/competency-management/create, going back to /course-management/{courseId}/competency-management/
                    this.router.navigate(['../'], { relativeTo: this.activatedRoute });
                },
                error: (res: HttpErrorResponse) => onError(this.alertService, res),
            });
    }
}<|MERGE_RESOLUTION|>--- conflicted
+++ resolved
@@ -66,11 +66,7 @@
             return;
         }
 
-<<<<<<< HEAD
-        const { title, description, softDueDate, taxonomy, masteryThreshold, connectedLectureUnits } = formData;
-=======
-        const { title, description, taxonomy, masteryThreshold, optional, connectedLectureUnits } = formData;
->>>>>>> ba8b9227
+        const { title, description, softDueDate, taxonomy, masteryThreshold, optional, connectedLectureUnits } = formData;
 
         this.competencyToCreate.title = title;
         this.competencyToCreate.description = description;
