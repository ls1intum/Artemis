--- conflicted
+++ resolved
@@ -20,13 +20,10 @@
 import { ArtemisMarkdownModule } from 'app/shared/markdown.module';
 import { IrisModule } from 'app/iris/iris.module';
 import { CompetencyImportCourseComponent } from 'app/course/competencies/competency-management/competency-import-course.component';
-<<<<<<< HEAD
 import { ImportCompetenciesComponent } from 'app/course/competencies/import-competencies/import-competencies.component';
 import { CompetencySearchComponent } from 'app/course/competencies/import-competencies/competency-search.component';
 import { CompetencyTableComponent } from 'app/course/competencies/import-competencies/competency-table.component';
-=======
 import { TaxonomySelectComponent } from 'app/course/competencies/taxonomy-select/taxonomy-select.component';
->>>>>>> 29421772
 
 @NgModule({
     imports: [
@@ -46,24 +43,18 @@
         CompetencyRingsComponent,
         CreateCompetencyComponent,
         EditCompetencyComponent,
-<<<<<<< HEAD
         ImportCompetenciesComponent,
         CompetencySearchComponent,
-=======
         GenerateCompetenciesComponent,
         CompetencyRecommendationDetailComponent,
         CourseDescriptionFormComponent,
->>>>>>> 29421772
         CompetencyManagementComponent,
         CompetencyCardComponent,
         CompetenciesPopoverComponent,
         PrerequisiteImportComponent,
         CompetencyImportCourseComponent,
-<<<<<<< HEAD
         CompetencyTableComponent,
-=======
         TaxonomySelectComponent,
->>>>>>> 29421772
     ],
     exports: [CompetencyCardComponent, CompetenciesPopoverComponent, CompetencyFormComponent, CompetencyRingsComponent],
 })
