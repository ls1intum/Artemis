--- conflicted
+++ resolved
@@ -10,7 +10,6 @@
 import { NgbDropdown, NgbDropdownMenu, NgbDropdownToggle, NgbModal, NgbProgressbar } from '@ng-bootstrap/ng-bootstrap';
 import { ImportAllCompetenciesComponent, ImportAllFromCourseResult } from 'app/course/competencies/competency-management/import-all-competencies.component';
 import { PrerequisiteService } from 'app/course/competencies/prerequisite.service';
-<<<<<<< HEAD
 
 import { HtmlForMarkdownPipe } from 'app/shared/pipes/html-for-markdown.pipe';
 import { TranslateDirective } from 'app/shared/language/translate.directive';
@@ -19,15 +18,12 @@
 import { ArtemisTranslatePipe } from 'app/shared/pipes/artemis-translate.pipe';
 import { RouterModule } from '@angular/router';
 import { ArtemisDatePipe } from 'app/shared/pipes/artemis-date.pipe';
-=======
 import { ArtemisSharedModule } from 'app/shared/shared.module';
 import { HtmlForMarkdownPipe } from 'app/shared/pipes/html-for-markdown.pipe';
->>>>>>> de5c9e3a
 
 @Component({
     selector: 'jhi-competency-management-table',
     templateUrl: './competency-management-table.component.html',
-<<<<<<< HEAD
     imports: [
         NgbProgressbar,
         NgbDropdown,
@@ -41,9 +37,6 @@
         RouterModule,
         ArtemisDatePipe,
     ],
-=======
-    imports: [ArtemisSharedModule, NgbProgressbar, NgbDropdown, NgbDropdownMenu, NgbDropdownToggle, HtmlForMarkdownPipe],
->>>>>>> de5c9e3a
 })
 export class CompetencyManagementTableComponent implements OnInit, OnDestroy {
     @Input() courseId: number;
