--- conflicted
+++ resolved
@@ -22,11 +22,7 @@
 export class CompetencyManagementTableComponent implements OnInit, OnDestroy {
     @Input() courseId: number;
     @Input() courseCompetencies: CourseCompetency[] = [];
-<<<<<<< HEAD
-    @Input() allCompetencies: CourseCompetency[] = [];
-=======
     allCompetencies = model.required<CourseCompetency[]>();
->>>>>>> 10648b0e
     @Input() competencyType: CourseCompetencyType;
     @Input() standardizedCompetenciesEnabled: boolean;
 
@@ -100,11 +96,7 @@
     updateDataAfterImportAll(res: Array<CompetencyWithTailRelationDTO>) {
         const importedCompetencies = res.map((dto) => dto.competency).filter((element): element is CourseCompetency => !!element);
         this.courseCompetencies.push(...importedCompetencies);
-<<<<<<< HEAD
-        this.allCompetencies.push(...importedCompetencies);
-=======
         this.allCompetencies.update((allCourseCompetencies) => allCourseCompetencies.concat(importedCompetencies));
->>>>>>> 10648b0e
     }
 
     /**
