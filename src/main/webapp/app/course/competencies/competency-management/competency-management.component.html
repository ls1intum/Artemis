@if (isLoading) {
    <div class="d-flex justify-content-center">
        <div class="spinner-border" role="status">
            <span class="sr-only">{{ 'loading' | artemisTranslate }}</span>
        </div>
    </div>
}
@if (!isLoading) {
    <div>
        <div class="d-flex flex-wrap">
            <div class="my-auto d-flex align-items-center">
                <h2 jhiTranslate="artemisApp.competency.manageCompetencies.title">Competency Management</h2>
                <jhi-documentation-button [type]="documentationType"></jhi-documentation-button>
            </div>
            <div class="ms-auto text-truncate justify-content-end">
                <button class="btn btn-primary" id="competencyImportAllButton" (click)="openImportAllModal()">
<<<<<<< HEAD
                    <fa-icon [icon]="faPlus"></fa-icon>
                    <span>{{ 'artemisApp.competency.manageCompetencies.importAll' | artemisTranslate }}</span>
                </button>
                <button class="btn btn-primary" id="competencyImportButton" (click)="openImportModal()">
=======
>>>>>>> 3afd5b02
                    <fa-icon [icon]="faPlus"></fa-icon>
                    <span>{{ 'artemisApp.competency.manageCompetencies.importAll' | artemisTranslate }}</span>
                </button>
                <button class="btn btn-primary" id="competencyImportButton" (click)="openImportModal()">
                    <fa-icon [icon]="faFileImport"></fa-icon>
                    <span>{{ 'artemisApp.competency.manageCompetencies.import' | artemisTranslate }}</span>
                </button>
                <a class="btn btn-primary" [routerLink]="['/course-management', courseId, 'competency-management', 'create']">
                    <fa-icon [icon]="faPlus"></fa-icon>
                    <span>{{ 'artemisApp.competency.manageCompetencies.create' | artemisTranslate }}</span>
                </a>
            </div>
        </div>
        <div class="container mx-0 mt-3 mb-3 mw-100">
            <div ngbAccordion [closeOthers]="true">
                <div ngbAccordionItem>
                    <div ngbAccordionHeader>
                        <button ngbAccordionButton>
                            {{ 'artemisApp.competency.relation.competencyRelations' | artemisTranslate }}<span class="badge rounded-pill text-bg-warning ms-1">BETA</span>
                        </button>
                    </div>
                    <div ngbAccordionCollapse>
                        <div ngbAccordionBody>
                            <ng-template>
                                <form class="row p-3 g-3 align-items-center">
                                    <div class="col">
                                        <div class="form-group">
                                            <label for="tail">{{ 'artemisApp.competency.relation.tailCompetency' | artemisTranslate }}</label>
                                            <select
                                                [ngClass]="{ 'border-danger': relationError !== competencyRelationError.NONE }"
                                                class="form-select"
                                                id="tail"
                                                name="tail"
                                                [(ngModel)]="tailCompetency"
                                                (change)="validate()"
                                            >
                                                @for (competency of competencies; track competency) {
                                                    <option [value]="competency.id">{{ competency.title }}</option>
                                                }
                                            </select>
                                        </div>
                                    </div>
                                    <div class="col">
                                        <div class="form-group">
                                            <label for="type">{{ 'artemisApp.competency.relation.relationType' | artemisTranslate }}</label>
                                            <select
                                                [ngClass]="{ 'border-danger': relationError !== competencyRelationError.NONE }"
                                                class="form-select"
                                                id="type"
                                                name="type"
                                                [(ngModel)]="relationType"
                                                (change)="validate()"
                                            >
                                                >
                                                <option value="RELATES" selected>{{ 'artemisApp.competency.relation.relates' | artemisTranslate }}</option>
                                                <option value="ASSUMES">{{ 'artemisApp.competency.relation.assumes' | artemisTranslate }}</option>
                                                <option value="EXTENDS">{{ 'artemisApp.competency.relation.extends' | artemisTranslate }}</option>
                                                <option value="MATCHES">{{ 'artemisApp.competency.relation.matches' | artemisTranslate }}</option>
                                            </select>
                                        </div>
                                    </div>
                                    <div class="col">
                                        <div class="form-group">
                                            <label for="head">{{ 'artemisApp.competency.relation.headCompetency' | artemisTranslate }}</label>
                                            <select
                                                [ngClass]="{ 'border-danger': relationError !== competencyRelationError.NONE }"
                                                class="form-select"
                                                id="head"
                                                name="head"
                                                [(ngModel)]="headCompetency"
                                                (ngModelChange)="validate()"
                                            >
                                                @for (competency of competencies; track competency) {
                                                    <option [value]="competency.id">{{ competency.title }}</option>
                                                }
                                            </select>
                                        </div>
                                    </div>
                                    <div class="col-auto">
                                        <input
                                            type="button"
                                            class="btn btn-primary"
                                            value="{{ 'artemisApp.competency.relation.createRelation' | artemisTranslate }}"
                                            (click)="createRelation()"
                                            [disabled]="!headCompetency || !tailCompetency || !relationType || relationError !== competencyRelationError.NONE"
                                        />
                                        @if (relationError !== competencyRelationError.NONE) {
                                            <span jhiTranslate="{{ getErrorMessage(relationError) }}" id="relation-not-valid-text" class="invalid-feedback">
                                                You can not create this relation.
                                            </span>
                                        }
                                    </div>
                                </form>
                                <ngx-graph
                                    class="m-1 chart-container"
                                    layout="dagreCluster"
                                    [enableZoom]="false"
                                    [draggingEnabled]="false"
                                    [nodes]="nodes"
                                    [links]="edges"
                                    [update$]="update$"
                                >
                                    <ng-template #defsTemplate>
                                        <svg:marker id="arrow" viewBox="0 -5 10 10" refX="8" refY="0" markerWidth="4" markerHeight="4" orient="auto">
                                            <svg:path d="M0,-5L10,0L0,5" class="arrow-head" />
                                        </svg:marker>
                                    </ng-template>
                                    <ng-template #nodeTemplate let-node>
                                        <svg:g class="node">
                                            <svg:rect [attr.width]="node.dimension.width" [attr.height]="node.dimension.height" />
                                            <svg:text alignment-baseline="central" [attr.x]="10" [attr.y]="node.dimension.height / 2">
                                                {{ node.label }}
                                            </svg:text>
                                        </svg:g>
                                    </ng-template>
                                    <ng-template #linkTemplate let-link>
                                        <svg:g class="edge" (click)="removeRelation(link)">
                                            <svg:path class="line" stroke-width="2" marker-end="url(#arrow)"></svg:path>
                                            <svg:text class="edge-label" text-anchor="middle">
                                                <textPath class="text-path" [attr.href]="'#' + link.id" [style.dominant-baseline]="link.dominantBaseline" startOffset="50%">
                                                    {{ ('artemisApp.competency.relation.' + link.label.toLowerCase() | artemisTranslate).toUpperCase() }}
                                                </textPath>
                                            </svg:text>
                                        </svg:g>
                                    </ng-template>
                                </ngx-graph>
                            </ng-template>
                        </div>
                    </div>
                </div>
            </div>
        </div>
        <div class="container-fluid" style="min-height: 100px">
            @if (competencies.length) {
                <table class="table table-striped">
                    <thead>
                        <tr>
                            <th><span jhiTranslate="global.field.id">ID</span></th>
                            <th><span jhiTranslate="artemisApp.competency.title">Title</span></th>
                            <th width="300"><span jhiTranslate="artemisApp.competency.description">Description</span></th>
                            <th><span jhiTranslate="artemisApp.competency.taxonomy">Taxonomy</span></th>
                            <th><span jhiTranslate="artemisApp.competency.softDueDate">Due Date</span></th>
                            <th class="d-none d-lg-table-cell"><span jhiTranslate="artemisApp.competency.masteredStudents">Mastered Students</span></th>
                            <th><span jhiTranslate="artemisApp.competency.optional">Optional</span></th>
                            <th></th>
                        </tr>
                    </thead>
                    <tbody>
                        @for (competency of competencies; track identify(i, competency); let i = $index) {
                            <tr id="competency-row-{{ i }}">
                                <td>
                                    <a [routerLink]="['/courses', courseId, 'competencies', competency.id]">{{ competency.id }}</a>
                                </td>
                                <td>
                                    <a [routerLink]="['/courses', courseId, 'competencies', competency.id]">{{ competency.title }}</a>
                                </td>
                                <td class="markdown-preview" [innerHTML]="competency.description | htmlForMarkdown"></td>
                                <td>
                                    @if (competency.taxonomy) {
                                        <div>
                                            <fa-icon [icon]="getIcon(competency.taxonomy)" [fixedWidth]="true" container="body"></fa-icon>
                                            {{ getIconTooltip(competency.taxonomy) | artemisTranslate }}
                                        </div>
                                    }
                                </td>
                                <td>
                                    {{ competency.softDueDate | artemisDate }}
                                </td>
                                <td class="d-none d-lg-table-cell">
                                    <ngb-progressbar
                                        type="primary"
                                        [showValue]="true"
                                        [value]="competency.courseProgress?.numberOfMasteredStudents ?? 0"
                                        [max]="competency.courseProgress?.numberOfStudents ?? 0"
                                    ></ngb-progressbar>
                                </td>
                                <td>
                                    <span>{{ 'global.generic.' + (competency.optional ? 'yes' : 'no') | artemisTranslate }}</span>
                                </td>
                                <td class="text-end">
                                    <a class="btn btn-sm btn-primary" [routerLink]="['/course-management', courseId, 'competency-management', competency.id, 'edit']">
                                        <fa-icon [icon]="faPencilAlt"></fa-icon>
                                        <span class="d-none d-md-inline">{{ 'entity.action.edit' | artemisTranslate }}</span>
                                    </a>
                                    <button
                                        jhiDeleteButton
                                        [entityTitle]="competency.title || ''"
                                        [deleteQuestion]="'artemisApp.competency.competencyCard.delete.question'"
                                        [deleteConfirmationText]="'artemisApp.competency.competencyCard.delete.typeNameToConfirm'"
                                        (delete)="deleteCompetency(competency.id!)"
                                        [dialogError]="dialogError$"
                                    >
                                        <fa-icon [icon]="faTrash"></fa-icon>
                                    </button>
                                </td>
                            </tr>
                        }
                    </tbody>
                </table>
            }
        </div>
        <div class="d-flex flex-wrap">
            <h2 jhiTranslate="artemisApp.competency.prerequisite.managePrerequisites.title">Prerequisite Management</h2>
            <div class="ms-auto text-truncate justify-content-end">
                <button class="btn btn-primary" (click)="openPrerequisiteSelectionModal()">
                    <fa-icon [icon]="faPlus"></fa-icon>
                    <span>{{ 'artemisApp.competency.prerequisite.managePrerequisites.select' | artemisTranslate }}</span>
                </button>
            </div>
        </div>
        <div class="container-fluid" style="min-height: 100px">
            @if (prerequisites.length) {
                <table class="table table-striped">
                    <thead>
                        <tr>
                            <th><span jhiTranslate="global.field.id">ID</span></th>
                            <th><span jhiTranslate="artemisApp.competency.title">Title</span></th>
                            <th width="300"><span jhiTranslate="artemisApp.competency.description">Description</span></th>
                            <th><span jhiTranslate="artemisApp.competency.taxonomy">Taxonomy</span></th>
                            <th><span jhiTranslate="artemisApp.competency.course">Course</span></th>
                            <th></th>
                        </tr>
                    </thead>
                    <tbody>
                        @for (prerequisite of prerequisites; track identify(i, prerequisite); let i = $index) {
                            <tr id="competency-row-{{ i }}">
                                <td>
                                    {{ prerequisite.id }}
                                </td>
                                <td>
                                    {{ prerequisite.title }}
                                </td>
                                <td class="markdown-preview" [innerHTML]="prerequisite.description | htmlForMarkdown"></td>
                                <td>
                                    @if (prerequisite.taxonomy) {
                                        <div>
                                            <fa-icon [icon]="getIcon(prerequisite.taxonomy)" [fixedWidth]="true" container="body"></fa-icon>
                                            {{ getIconTooltip(prerequisite.taxonomy) | artemisTranslate }}
                                        </div>
                                    }
                                </td>
                                <td>
                                    @if (prerequisite.course) {
                                        <div>
                                            <a [routerLink]="['/course-management', prerequisite.course!.id, 'competency-management']">{{ prerequisite.course!.title }}</a>
                                        </div>
                                    }
                                </td>
                                <td class="text-end">
                                    <button id="removeButton" class="btn btn-secondary btn-sm" (click)="removePrerequisite(prerequisite.id!)">
                                        <fa-icon [icon]="faTrash"></fa-icon> {{ 'artemisApp.competency.competencyCard.remove' | artemisTranslate }}
                                    </button>
                                </td>
                            </tr>
                        }
                    </tbody>
                </table>
            }
        </div>
    </div>
}<|MERGE_RESOLUTION|>--- conflicted
+++ resolved
@@ -14,13 +14,6 @@
             </div>
             <div class="ms-auto text-truncate justify-content-end">
                 <button class="btn btn-primary" id="competencyImportAllButton" (click)="openImportAllModal()">
-<<<<<<< HEAD
-                    <fa-icon [icon]="faPlus"></fa-icon>
-                    <span>{{ 'artemisApp.competency.manageCompetencies.importAll' | artemisTranslate }}</span>
-                </button>
-                <button class="btn btn-primary" id="competencyImportButton" (click)="openImportModal()">
-=======
->>>>>>> 3afd5b02
                     <fa-icon [icon]="faPlus"></fa-icon>
                     <span>{{ 'artemisApp.competency.manageCompetencies.importAll' | artemisTranslate }}</span>
                 </button>
