--- conflicted
+++ resolved
@@ -8,7 +8,7 @@
             @if (irisCompetencyGenerationEnabled) {
                 <a class="btn btn-primary" id="generateButton" [routerLink]="['/course-management', courseId, 'competency-management', 'generate']">
                     <fa-icon [icon]="faRobot" />
-                    <span jhiTranslate="artemisApp.competency.manageCompetencies.generateButton"></span>
+                    <span>{{ 'artemisApp.competency.manageCompetencies.generateButton' | artemisTranslate }}</span>
                 </a>
             }
             <div ngbDropdown class="d-inline">
@@ -19,23 +19,23 @@
                 <div ngbDropdownMenu aria-labelledby="importCompetenciesDropdown">
                     <button class="btn" id="competencyImportAllButton" (click)="openImportAllModal()" ngbDropdownItem>
                         <fa-icon [icon]="faFileImport" />
-                        <span jhiTranslate="artemisApp.competency.manageCompetencies.importAllButton"></span>
+                        <span>{{ 'artemisApp.competency.manageCompetencies.importAllButton' | artemisTranslate }}</span>
                     </button>
                     <a class="btn" [routerLink]="['/course-management', courseId, 'competency-management', 'import']" ngbDropdownItem>
                         <fa-icon [icon]="faFileImport" />
-                        <span jhiTranslate="artemisApp.competency.manageCompetencies.importFromCoursesButton"></span>
+                        <span>{{ 'artemisApp.competency.manageCompetencies.importFromCoursesButton' | artemisTranslate }}</span>
                     </a>
                     @if (standardizedCompetenciesEnabled) {
                         <a class="btn" [routerLink]="['/course-management', courseId, 'competency-management', 'import-standardized']" ngbDropdownItem>
                             <fa-icon [icon]="faFileImport" />
-                            <span jhiTranslate="artemisApp.competency.manageCompetencies.importStandardizedButton"></span>
+                            <span>{{ 'artemisApp.competency.manageCompetencies.importStandardizedButton' | artemisTranslate }}</span>
                         </a>
                     }
                 </div>
             </div>
             <a class="btn btn-primary" [routerLink]="['/course-management', courseId, 'competency-management', 'create']">
                 <fa-icon [icon]="faPlus" />
-                <span jhiTranslate="artemisApp.competency.manageCompetencies.createButton"></span>
+                <span>{{ 'artemisApp.competency.manageCompetencies.createButton' | artemisTranslate }}</span>
             </a>
         </div>
     </div>
@@ -52,7 +52,7 @@
         (onCreateRelation)="createRelation($event)"
         (onRemoveRelation)="onRemoveRelation($event)"
     />
-    <h2 jhiTranslate="artemisApp.competency.competencies"></h2>
+    <h2>{{ 'artemisApp.competency.competencies' | artemisTranslate }}</h2>
     <div class="container-fluid overflow-auto">
         @if (competencies.length) {
             <table class="table table-striped">
@@ -209,11 +209,7 @@
                 </tbody>
             </table>
         } @else {
-<<<<<<< HEAD
-            <span jhiTranslate="artemisApp.competency.prerequisite.empty"></span>
-=======
             <span jhiTranslate="artemisApp.prerequisite.empty"></span>
->>>>>>> 13b0d502
         }
     </div>
 </div>