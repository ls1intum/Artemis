<div>
    <div class="d-flex flex-wrap mt-4">
        <h2 jhiTranslate="artemisApp.competency.manage.title"></h2>
        <jhi-documentation-button [type]="documentationType" />
        <div class="ms-auto justify-content-end">
            @if (irisCompetencyGenerationEnabled) {
                <a class="btn btn-primary" id="generateButton" [routerLink]="['/course-management', courseId, 'competency-management', 'generate']">
                    <fa-icon [icon]="faRobot" />
<<<<<<< HEAD
                    <span jhiTranslate="artemisApp.competency.manageCompetencies.generateButton"></span>
                </a>
            }
            <div ngbDropdown class="d-inline">
                <button id="importCompetenciesDropdown" class="btn btn-primary" ngbDropdownToggle>
                    <fa-icon [icon]="faFileImport" />
                    {{ 'artemisApp.competency.manageCompetencies.importButton' | artemisTranslate }}
                </button>
                <div ngbDropdownMenu aria-labelledby="importCompetenciesDropdown">
                    <button class="btn" id="competencyImportAllButton" (click)="openImportAllModal()" ngbDropdownItem>
                        <fa-icon [icon]="faFileImport" />
                        <span jhiTranslate="artemisApp.competency.manageCompetencies.importAllButton"></span>
                    </button>
                    <a class="btn" [routerLink]="['/course-management', courseId, 'competency-management', 'import']" ngbDropdownItem>
                        <fa-icon [icon]="faFileImport" />
                        <span jhiTranslate="artemisApp.competency.manageCompetencies.importFromCoursesButton"></span>
                    </a>
                    @if (standardizedCompetenciesEnabled) {
                        <a class="btn" [routerLink]="['/course-management', courseId, 'competency-management', 'import-standardized']" ngbDropdownItem>
                            <fa-icon [icon]="faFileImport" />
                            <span jhiTranslate="artemisApp.competency.manageCompetencies.importStandardizedButton"></span>
                        </a>
                    }
                </div>
            </div>
            <a class="btn btn-primary" [routerLink]="['/course-management', courseId, 'competency-management', 'create']">
                <fa-icon [icon]="faPlus" />
                <span jhiTranslate="artemisApp.competency.manageCompetencies.createButton"></span>
            </a>
=======
                    <span jhiTranslate="artemisApp.competency.manage.generateButton"></span>
                </a>
            }
            <button class="btn btn-primary" id="courseCompetencyImportAllButton" (click)="openImportAllModal()">
                <fa-icon [icon]="faFileImport" />
                <span jhiTranslate="artemisApp.courseCompetency.manage.importAllButton"></span>
            </button>
>>>>>>> 5c58835b
        </div>
    </div>
    @if (isLoading) {
        <div class="d-flex justify-content-center">
            <div class="spinner-border" role="status">
                <span class="sr-only" jhiTranslate="loading"></span>
            </div>
        </div>
    }
    <jhi-competency-relation-graph
        [competencies]="courseCompetencies"
        [relations]="relations"
        (onCreateRelation)="createRelation($event)"
        (onRemoveRelation)="onRemoveRelation($event)"
    />
<<<<<<< HEAD
    <h2 jhiTranslate="artemisApp.competency.competencies"></h2>
    <div class="container-fluid overflow-auto">
        @if (competencies.length) {
            <table class="table table-striped">
                <thead>
                    <tr>
                        <th class="col">
                            <span jhiTranslate="global.field.id"></span>
                        </th>
                        <th class="col">
                            <span jhiTranslate="artemisApp.competency.title"></span>
                        </th>
                        <th class="col">
                            <span jhiTranslate="artemisApp.competency.description"></span>
                        </th>
                        <th class="col">
                            <span jhiTranslate="artemisApp.competency.taxonomy"></span>
                        </th>
                        <th class="d-none col-lg d-lg-table-cell">
                            <span jhiTranslate="artemisApp.competency.softDueDate"></span>
                        </th>
                        <th class="d-none col-lg d-lg-table-cell">
                            <span jhiTranslate="artemisApp.competency.masteredStudents"></span>
                        </th>
                        <th class="col">
                            <span jhiTranslate="artemisApp.competency.optional"></span>
                        </th>
                        <th class="col"></th>
                    </tr>
                </thead>
                <tbody>
                    @for (competency of competencies; track competency.id; let i = $index) {
                        <tr>
                            <td class="col">
                                <a [routerLink]="['/courses', courseId, 'competencies', competency.id]">{{ competency.id }}</a>
                            </td>
                            <td class="col">
                                <a [routerLink]="['/courses', courseId, 'competencies', competency.id]">{{ competency.title }}</a>
                            </td>
                            <td class="col markdown-preview" [innerHTML]="competency.description | htmlForMarkdown"></td>
                            <td class="col">
                                <div>
                                    <fa-icon [icon]="getIcon(competency.taxonomy)" [fixedWidth]="true" container="body" />
                                    {{ 'artemisApp.competency.taxonomies.' + (competency.taxonomy ?? 'none') | artemisTranslate }}
                                </div>
                            </td>
                            <td class="d-none col-lg d-lg-table-cell">
                                {{ competency.softDueDate | artemisDate }}
                            </td>
                            <td class="d-none col-lg d-lg-table-cell">
                                <ngb-progressbar
                                    type="primary"
                                    [showValue]="true"
                                    [value]="competency.courseProgress?.numberOfMasteredStudents ?? 0"
                                    [max]="competency.courseProgress?.numberOfStudents ?? 0"
                                />
                            </td>
                            <td class="col">
                                <span>{{ 'global.generic.' + (competency.optional ? 'yes' : 'no') | artemisTranslate }}</span>
                            </td>
                            <td class="col">
                                <div class="d-flex justify-content-end">
                                    <a class="btn btn-sm btn-primary me-1" [routerLink]="['/course-management', courseId, 'competency-management', competency.id, 'edit']">
                                        <fa-icon [icon]="faPencilAlt" />
                                        <span class="d-none d-md-inline" jhiTranslate="entity.action.edit"></span>
                                    </a>
                                    <button
                                        jhiDeleteButton
                                        [entityTitle]="competency.title ?? ''"
                                        [deleteQuestion]="'artemisApp.competency.competencyCard.delete.question'"
                                        [deleteConfirmationText]="'artemisApp.competency.competencyCard.delete.typeNameToConfirm'"
                                        (delete)="deleteCompetency(competency.id!)"
                                        [dialogError]="dialogError"
                                    >
                                        <fa-icon [icon]="faTrash" />
                                    </button>
                                </div>
                            </td>
                        </tr>
                    }
                </tbody>
            </table>
        } @else {
            <span jhiTranslate="artemisApp.competency.manageCompetencies.empty"></span>
        }
    </div>
    <div class="d-flex flex-wrap mt-4">
        <h2 jhiTranslate="artemisApp.prerequisite.title"></h2>
        <div class="ms-auto text-truncate justify-content-end">
            <a class="btn btn-primary" [routerLink]="['/course-management', courseId, 'competency-management', 'import-prerequisites']">
                <fa-icon [icon]="faFileImport" />
                <span jhiTranslate="artemisApp.prerequisite.manage.importButton"></span>
            </a>
            <a class="btn btn-primary" [routerLink]="['/course-management', courseId, 'competency-management', 'prerequisites', 'create']">
                <fa-icon [icon]="faPlus" />
                <span jhiTranslate="artemisApp.prerequisite.manage.createButton"></span>
            </a>
        </div>
    </div>
    <!-- TODO: new table will be added when create/edit will be added -->
    <div class="container-fluid overflow-auto">
        @if (prerequisites.length) {
            <table class="table table-striped">
                <thead>
                    <tr>
                        <th class="col">
                            <span jhiTranslate="global.field.id"></span>
                        </th>
                        <th class="col">
                            <span jhiTranslate="artemisApp.courseCompetency.title"></span>
                        </th>
                        <th class="col">
                            <span jhiTranslate="artemisApp.courseCompetency.description"></span>
                        </th>
                        <th class="col">
                            <span jhiTranslate="artemisApp.courseCompetency.taxonomy"></span>
                        </th>
                        <th class="col">
                            <span jhiTranslate="artemisApp.courseCompetency.softDueDate"></span>
                        </th>
                        <th class="col">
                            <span jhiTranslate="artemisApp.courseCompetency.course"></span>
                        </th>
                        <th class="col"></th>
                    </tr>
                </thead>
                <tbody>
                    @for (prerequisite of prerequisites; track prerequisite.id; let i = $index) {
                        <tr>
                            <td class="col">{{ prerequisite.id }}</td>
                            <td class="col">{{ prerequisite.title }}</td>
                            <td class="col markdown-preview" [innerHTML]="prerequisite.description | htmlForMarkdown"></td>
                            <td class="col">
                                <div>
                                    <fa-icon [icon]="getIcon(prerequisite.taxonomy)" [fixedWidth]="true" container="body" />
                                    {{ 'artemisApp.competency.taxonomies.' + (prerequisite.taxonomy ?? 'none') | artemisTranslate }}
                                </div>
                            </td>
                            <td class="d-none col-lg d-lg-table-cell">
                                {{ prerequisite.softDueDate | artemisDate }}
                            </td>
                            <td class="col">
                                @if (prerequisite.linkedCourseCompetency?.course?.id) {
                                    <div>
                                        <a [routerLink]="['/course-management', prerequisite.linkedCourseCompetency!.course!.id!, 'competency-management']">{{
                                            prerequisite.linkedCourseCompetency!.course!.title ?? ('artemisApp.competency.course' | artemisTranslate)
                                        }}</a>
                                    </div>
                                }
                            </td>
                            <td class="col">
                                <div class="d-flex justify-content-end">
                                    <a
                                        class="btn btn-sm btn-primary me-1"
                                        [routerLink]="['/course-management', courseId, 'competency-management', 'prerequisites', prerequisite.id, 'edit']"
                                    >
                                        <fa-icon [icon]="faPencilAlt" />
                                        <span class="d-none d-md-inline" jhiTranslate="entity.action.edit"></span>
                                    </a>
                                    <button
                                        jhiDeleteButton
                                        [entityTitle]="prerequisite.title ?? ''"
                                        [deleteQuestion]="'artemisApp.prerequisite.manage.delete.question'"
                                        [deleteConfirmationText]="'artemisApp.prerequisite.manage.delete.typeNameToConfirm'"
                                        (delete)="deletePrerequisite(prerequisite.id!)"
                                        [dialogError]="dialogError"
                                    >
                                        <fa-icon [icon]="faTrash" />
                                    </button>
                                </div>
                            </td>
                        </tr>
                    }
                </tbody>
            </table>
        } @else {
            <span jhiTranslate="artemisApp.prerequisite.empty"></span>
        }
    </div>
=======
    <jhi-competency-management-table
        [courseId]="courseId"
        [courseCompetencies]="competencies"
        [relations]="relations"
        [competencyType]="CourseCompetencyType.COMPETENCY"
        [standardizedCompetenciesEnabled]="standardizedCompetenciesEnabled"
        (competencyDeleted)="onRemoveCompetency($event)"
    />
    <jhi-competency-management-table
        [courseId]="courseId"
        [courseCompetencies]="prerequisites"
        [relations]="relations"
        [competencyType]="CourseCompetencyType.PREREQUISITE"
        [standardizedCompetenciesEnabled]="standardizedCompetenciesEnabled"
        (competencyDeleted)="onRemoveCompetency($event)"
    />
>>>>>>> 5c58835b
</div><|MERGE_RESOLUTION|>--- conflicted
+++ resolved
@@ -6,37 +6,6 @@
             @if (irisCompetencyGenerationEnabled) {
                 <a class="btn btn-primary" id="generateButton" [routerLink]="['/course-management', courseId, 'competency-management', 'generate']">
                     <fa-icon [icon]="faRobot" />
-<<<<<<< HEAD
-                    <span jhiTranslate="artemisApp.competency.manageCompetencies.generateButton"></span>
-                </a>
-            }
-            <div ngbDropdown class="d-inline">
-                <button id="importCompetenciesDropdown" class="btn btn-primary" ngbDropdownToggle>
-                    <fa-icon [icon]="faFileImport" />
-                    {{ 'artemisApp.competency.manageCompetencies.importButton' | artemisTranslate }}
-                </button>
-                <div ngbDropdownMenu aria-labelledby="importCompetenciesDropdown">
-                    <button class="btn" id="competencyImportAllButton" (click)="openImportAllModal()" ngbDropdownItem>
-                        <fa-icon [icon]="faFileImport" />
-                        <span jhiTranslate="artemisApp.competency.manageCompetencies.importAllButton"></span>
-                    </button>
-                    <a class="btn" [routerLink]="['/course-management', courseId, 'competency-management', 'import']" ngbDropdownItem>
-                        <fa-icon [icon]="faFileImport" />
-                        <span jhiTranslate="artemisApp.competency.manageCompetencies.importFromCoursesButton"></span>
-                    </a>
-                    @if (standardizedCompetenciesEnabled) {
-                        <a class="btn" [routerLink]="['/course-management', courseId, 'competency-management', 'import-standardized']" ngbDropdownItem>
-                            <fa-icon [icon]="faFileImport" />
-                            <span jhiTranslate="artemisApp.competency.manageCompetencies.importStandardizedButton"></span>
-                        </a>
-                    }
-                </div>
-            </div>
-            <a class="btn btn-primary" [routerLink]="['/course-management', courseId, 'competency-management', 'create']">
-                <fa-icon [icon]="faPlus" />
-                <span jhiTranslate="artemisApp.competency.manageCompetencies.createButton"></span>
-            </a>
-=======
                     <span jhiTranslate="artemisApp.competency.manage.generateButton"></span>
                 </a>
             }
@@ -44,7 +13,6 @@
                 <fa-icon [icon]="faFileImport" />
                 <span jhiTranslate="artemisApp.courseCompetency.manage.importAllButton"></span>
             </button>
->>>>>>> 5c58835b
         </div>
     </div>
     @if (isLoading) {
@@ -60,187 +28,6 @@
         (onCreateRelation)="createRelation($event)"
         (onRemoveRelation)="onRemoveRelation($event)"
     />
-<<<<<<< HEAD
-    <h2 jhiTranslate="artemisApp.competency.competencies"></h2>
-    <div class="container-fluid overflow-auto">
-        @if (competencies.length) {
-            <table class="table table-striped">
-                <thead>
-                    <tr>
-                        <th class="col">
-                            <span jhiTranslate="global.field.id"></span>
-                        </th>
-                        <th class="col">
-                            <span jhiTranslate="artemisApp.competency.title"></span>
-                        </th>
-                        <th class="col">
-                            <span jhiTranslate="artemisApp.competency.description"></span>
-                        </th>
-                        <th class="col">
-                            <span jhiTranslate="artemisApp.competency.taxonomy"></span>
-                        </th>
-                        <th class="d-none col-lg d-lg-table-cell">
-                            <span jhiTranslate="artemisApp.competency.softDueDate"></span>
-                        </th>
-                        <th class="d-none col-lg d-lg-table-cell">
-                            <span jhiTranslate="artemisApp.competency.masteredStudents"></span>
-                        </th>
-                        <th class="col">
-                            <span jhiTranslate="artemisApp.competency.optional"></span>
-                        </th>
-                        <th class="col"></th>
-                    </tr>
-                </thead>
-                <tbody>
-                    @for (competency of competencies; track competency.id; let i = $index) {
-                        <tr>
-                            <td class="col">
-                                <a [routerLink]="['/courses', courseId, 'competencies', competency.id]">{{ competency.id }}</a>
-                            </td>
-                            <td class="col">
-                                <a [routerLink]="['/courses', courseId, 'competencies', competency.id]">{{ competency.title }}</a>
-                            </td>
-                            <td class="col markdown-preview" [innerHTML]="competency.description | htmlForMarkdown"></td>
-                            <td class="col">
-                                <div>
-                                    <fa-icon [icon]="getIcon(competency.taxonomy)" [fixedWidth]="true" container="body" />
-                                    {{ 'artemisApp.competency.taxonomies.' + (competency.taxonomy ?? 'none') | artemisTranslate }}
-                                </div>
-                            </td>
-                            <td class="d-none col-lg d-lg-table-cell">
-                                {{ competency.softDueDate | artemisDate }}
-                            </td>
-                            <td class="d-none col-lg d-lg-table-cell">
-                                <ngb-progressbar
-                                    type="primary"
-                                    [showValue]="true"
-                                    [value]="competency.courseProgress?.numberOfMasteredStudents ?? 0"
-                                    [max]="competency.courseProgress?.numberOfStudents ?? 0"
-                                />
-                            </td>
-                            <td class="col">
-                                <span>{{ 'global.generic.' + (competency.optional ? 'yes' : 'no') | artemisTranslate }}</span>
-                            </td>
-                            <td class="col">
-                                <div class="d-flex justify-content-end">
-                                    <a class="btn btn-sm btn-primary me-1" [routerLink]="['/course-management', courseId, 'competency-management', competency.id, 'edit']">
-                                        <fa-icon [icon]="faPencilAlt" />
-                                        <span class="d-none d-md-inline" jhiTranslate="entity.action.edit"></span>
-                                    </a>
-                                    <button
-                                        jhiDeleteButton
-                                        [entityTitle]="competency.title ?? ''"
-                                        [deleteQuestion]="'artemisApp.competency.competencyCard.delete.question'"
-                                        [deleteConfirmationText]="'artemisApp.competency.competencyCard.delete.typeNameToConfirm'"
-                                        (delete)="deleteCompetency(competency.id!)"
-                                        [dialogError]="dialogError"
-                                    >
-                                        <fa-icon [icon]="faTrash" />
-                                    </button>
-                                </div>
-                            </td>
-                        </tr>
-                    }
-                </tbody>
-            </table>
-        } @else {
-            <span jhiTranslate="artemisApp.competency.manageCompetencies.empty"></span>
-        }
-    </div>
-    <div class="d-flex flex-wrap mt-4">
-        <h2 jhiTranslate="artemisApp.prerequisite.title"></h2>
-        <div class="ms-auto text-truncate justify-content-end">
-            <a class="btn btn-primary" [routerLink]="['/course-management', courseId, 'competency-management', 'import-prerequisites']">
-                <fa-icon [icon]="faFileImport" />
-                <span jhiTranslate="artemisApp.prerequisite.manage.importButton"></span>
-            </a>
-            <a class="btn btn-primary" [routerLink]="['/course-management', courseId, 'competency-management', 'prerequisites', 'create']">
-                <fa-icon [icon]="faPlus" />
-                <span jhiTranslate="artemisApp.prerequisite.manage.createButton"></span>
-            </a>
-        </div>
-    </div>
-    <!-- TODO: new table will be added when create/edit will be added -->
-    <div class="container-fluid overflow-auto">
-        @if (prerequisites.length) {
-            <table class="table table-striped">
-                <thead>
-                    <tr>
-                        <th class="col">
-                            <span jhiTranslate="global.field.id"></span>
-                        </th>
-                        <th class="col">
-                            <span jhiTranslate="artemisApp.courseCompetency.title"></span>
-                        </th>
-                        <th class="col">
-                            <span jhiTranslate="artemisApp.courseCompetency.description"></span>
-                        </th>
-                        <th class="col">
-                            <span jhiTranslate="artemisApp.courseCompetency.taxonomy"></span>
-                        </th>
-                        <th class="col">
-                            <span jhiTranslate="artemisApp.courseCompetency.softDueDate"></span>
-                        </th>
-                        <th class="col">
-                            <span jhiTranslate="artemisApp.courseCompetency.course"></span>
-                        </th>
-                        <th class="col"></th>
-                    </tr>
-                </thead>
-                <tbody>
-                    @for (prerequisite of prerequisites; track prerequisite.id; let i = $index) {
-                        <tr>
-                            <td class="col">{{ prerequisite.id }}</td>
-                            <td class="col">{{ prerequisite.title }}</td>
-                            <td class="col markdown-preview" [innerHTML]="prerequisite.description | htmlForMarkdown"></td>
-                            <td class="col">
-                                <div>
-                                    <fa-icon [icon]="getIcon(prerequisite.taxonomy)" [fixedWidth]="true" container="body" />
-                                    {{ 'artemisApp.competency.taxonomies.' + (prerequisite.taxonomy ?? 'none') | artemisTranslate }}
-                                </div>
-                            </td>
-                            <td class="d-none col-lg d-lg-table-cell">
-                                {{ prerequisite.softDueDate | artemisDate }}
-                            </td>
-                            <td class="col">
-                                @if (prerequisite.linkedCourseCompetency?.course?.id) {
-                                    <div>
-                                        <a [routerLink]="['/course-management', prerequisite.linkedCourseCompetency!.course!.id!, 'competency-management']">{{
-                                            prerequisite.linkedCourseCompetency!.course!.title ?? ('artemisApp.competency.course' | artemisTranslate)
-                                        }}</a>
-                                    </div>
-                                }
-                            </td>
-                            <td class="col">
-                                <div class="d-flex justify-content-end">
-                                    <a
-                                        class="btn btn-sm btn-primary me-1"
-                                        [routerLink]="['/course-management', courseId, 'competency-management', 'prerequisites', prerequisite.id, 'edit']"
-                                    >
-                                        <fa-icon [icon]="faPencilAlt" />
-                                        <span class="d-none d-md-inline" jhiTranslate="entity.action.edit"></span>
-                                    </a>
-                                    <button
-                                        jhiDeleteButton
-                                        [entityTitle]="prerequisite.title ?? ''"
-                                        [deleteQuestion]="'artemisApp.prerequisite.manage.delete.question'"
-                                        [deleteConfirmationText]="'artemisApp.prerequisite.manage.delete.typeNameToConfirm'"
-                                        (delete)="deletePrerequisite(prerequisite.id!)"
-                                        [dialogError]="dialogError"
-                                    >
-                                        <fa-icon [icon]="faTrash" />
-                                    </button>
-                                </div>
-                            </td>
-                        </tr>
-                    }
-                </tbody>
-            </table>
-        } @else {
-            <span jhiTranslate="artemisApp.prerequisite.empty"></span>
-        }
-    </div>
-=======
     <jhi-competency-management-table
         [courseId]="courseId"
         [courseCompetencies]="competencies"
@@ -257,5 +44,4 @@
         [standardizedCompetenciesEnabled]="standardizedCompetenciesEnabled"
         (competencyDeleted)="onRemoveCompetency($event)"
     />
->>>>>>> 5c58835b
 </div>