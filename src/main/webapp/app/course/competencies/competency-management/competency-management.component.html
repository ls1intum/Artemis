@if (isLoading) {
    <div class="d-flex justify-content-center">
        <div class="spinner-border" role="status">
            <span class="sr-only">{{ 'loading' | artemisTranslate }}</span>
        </div>
    </div>
}
@if (!isLoading) {
    <div>
        <div class="d-flex flex-wrap">
            <div class="my-auto d-flex align-items-center">
                <h2 jhiTranslate="artemisApp.competency.manageCompetencies.title">Competency Management</h2>
                <jhi-documentation-button [type]="documentationType" />
            </div>
            <div class="ms-auto text-truncate justify-content-end">
                @if (irisCompetencyGenerationEnabled) {
                    <a class="btn btn-primary" id="generateButton" [routerLink]="['/course-management', courseId, 'competency-management', 'generate']">
                        <fa-icon [icon]="faRobot" />
                        <span>{{ 'artemisApp.competency.manageCompetencies.generate' | artemisTranslate }}</span>
                    </a>
                }
                <button class="btn btn-primary" id="competencyImportAllButton" (click)="openImportAllModal()">
                    <fa-icon [icon]="faFileImport" />
                    <span>{{ 'artemisApp.competency.manageCompetencies.importAll' | artemisTranslate }}</span>
                </button>
<<<<<<< HEAD
                <a class="btn btn-primary" [routerLink]="['/course-management', courseId, 'competency-management', 'import']">
                    <fa-icon [icon]="faFileImport"></fa-icon>
=======
                <button class="btn btn-primary" id="competencyImportButton" (click)="openImportModal()">
                    <fa-icon [icon]="faFileImport" />
>>>>>>> 29421772
                    <span>{{ 'artemisApp.competency.manageCompetencies.import' | artemisTranslate }}</span>
                </a>
                <a class="btn btn-primary" [routerLink]="['/course-management', courseId, 'competency-management', 'create']">
                    <fa-icon [icon]="faPlus" />
                    <span>{{ 'artemisApp.competency.manageCompetencies.create' | artemisTranslate }}</span>
                </a>
            </div>
        </div>
        <div class="container mx-0 mt-3 mb-3 mw-100">
            <div ngbAccordion [closeOthers]="true">
                <div ngbAccordionItem>
                    <div ngbAccordionHeader>
                        <button ngbAccordionButton>
                            {{ 'artemisApp.competency.relation.competencyRelations' | artemisTranslate }}<span class="badge rounded-pill text-bg-warning ms-1">BETA</span>
                        </button>
                    </div>
                    <div ngbAccordionCollapse>
                        <div ngbAccordionBody>
                            <ng-template>
                                <form class="row p-3 g-3 align-items-center">
                                    <div class="col">
                                        <div class="form-group">
                                            <label for="tail">{{ 'artemisApp.competency.relation.tailCompetency' | artemisTranslate }}</label>
                                            <select
                                                [ngClass]="{ 'border-danger': relationError !== competencyRelationError.NONE }"
                                                class="form-select"
                                                id="tail"
                                                name="tail"
                                                [(ngModel)]="tailCompetency"
                                                (change)="validate()"
                                            >
                                                @for (competency of competencies; track competency) {
                                                    <option [value]="competency.id">{{ competency.title }}</option>
                                                }
                                            </select>
                                        </div>
                                    </div>
                                    <div class="col">
                                        <div class="form-group">
                                            <label for="type">{{ 'artemisApp.competency.relation.relationType' | artemisTranslate }}</label>
                                            <select
                                                [ngClass]="{ 'border-danger': relationError !== competencyRelationError.NONE }"
                                                class="form-select"
                                                id="type"
                                                name="type"
                                                [(ngModel)]="relationType"
                                                (change)="validate()"
                                            >
                                                >
                                                <option value="RELATES" selected>{{ 'artemisApp.competency.relation.relates' | artemisTranslate }}</option>
                                                <option value="ASSUMES">{{ 'artemisApp.competency.relation.assumes' | artemisTranslate }}</option>
                                                <option value="EXTENDS">{{ 'artemisApp.competency.relation.extends' | artemisTranslate }}</option>
                                                <option value="MATCHES">{{ 'artemisApp.competency.relation.matches' | artemisTranslate }}</option>
                                            </select>
                                        </div>
                                    </div>
                                    <div class="col">
                                        <div class="form-group">
                                            <label for="head">{{ 'artemisApp.competency.relation.headCompetency' | artemisTranslate }}</label>
                                            <select
                                                [ngClass]="{ 'border-danger': relationError !== competencyRelationError.NONE }"
                                                class="form-select"
                                                id="head"
                                                name="head"
                                                [(ngModel)]="headCompetency"
                                                (ngModelChange)="validate()"
                                            >
                                                @for (competency of competencies; track competency) {
                                                    <option [value]="competency.id">{{ competency.title }}</option>
                                                }
                                            </select>
                                        </div>
                                    </div>
                                    <div class="col-auto">
                                        <input
                                            type="button"
                                            class="btn btn-primary"
                                            value="{{ 'artemisApp.competency.relation.createRelation' | artemisTranslate }}"
                                            (click)="createRelation()"
                                            [disabled]="!headCompetency || !tailCompetency || !relationType || relationError !== competencyRelationError.NONE"
                                        />
                                        @if (relationError !== competencyRelationError.NONE) {
                                            <span jhiTranslate="{{ getErrorMessage(relationError) }}" id="relation-not-valid-text" class="invalid-feedback">
                                                You can not create this relation.
                                            </span>
                                        }
                                    </div>
                                </form>
                                <ngx-graph
                                    class="m-1 chart-container"
                                    layout="dagreCluster"
                                    [enableZoom]="false"
                                    [draggingEnabled]="false"
                                    [nodes]="nodes"
                                    [links]="edges"
                                    [update$]="update$"
                                >
                                    <ng-template #defsTemplate>
                                        <svg:marker id="arrow" viewBox="0 -5 10 10" refX="8" refY="0" markerWidth="4" markerHeight="4" orient="auto">
                                            <svg:path d="M0,-5L10,0L0,5" class="arrow-head" />
                                        </svg:marker>
                                    </ng-template>
                                    <ng-template #nodeTemplate let-node>
                                        <svg:g class="node">
                                            <svg:rect [attr.width]="node.dimension.width" [attr.height]="node.dimension.height" />
                                            <svg:text alignment-baseline="central" [attr.x]="10" [attr.y]="node.dimension.height / 2">
                                                {{ node.label }}
                                            </svg:text>
                                        </svg:g>
                                    </ng-template>
                                    <ng-template #linkTemplate let-link>
                                        <svg:g class="edge" (click)="removeRelation(link)">
                                            <svg:path class="line" stroke-width="2" marker-end="url(#arrow)" />
                                            <svg:text class="edge-label" text-anchor="middle">
                                                <textPath class="text-path" [attr.href]="'#' + link.id" [style.dominant-baseline]="link.dominantBaseline" startOffset="50%">
                                                    {{ ('artemisApp.competency.relation.' + link.label.toLowerCase() | artemisTranslate).toUpperCase() }}
                                                </textPath>
                                            </svg:text>
                                        </svg:g>
                                    </ng-template>
                                </ngx-graph>
                            </ng-template>
                        </div>
                    </div>
                </div>
            </div>
        </div>
        <div class="container-fluid" style="min-height: 100px">
            @if (competencies.length) {
                <table class="table table-striped">
                    <thead>
                        <tr>
                            <th><span jhiTranslate="global.field.id">ID</span></th>
                            <th><span jhiTranslate="artemisApp.competency.title">Title</span></th>
                            <th width="300"><span jhiTranslate="artemisApp.competency.description">Description</span></th>
                            <th><span jhiTranslate="artemisApp.competency.taxonomy">Taxonomy</span></th>
                            <th><span jhiTranslate="artemisApp.competency.softDueDate">Due Date</span></th>
                            <th class="d-none d-lg-table-cell"><span jhiTranslate="artemisApp.competency.masteredStudents">Mastered Students</span></th>
                            <th><span jhiTranslate="artemisApp.competency.optional">Optional</span></th>
                            <th></th>
                        </tr>
                    </thead>
                    <tbody>
                        @for (competency of competencies; track identify(i, competency); let i = $index) {
                            <tr id="competency-row-{{ i }}">
                                <td>
                                    <a [routerLink]="['/courses', courseId, 'competencies', competency.id]">{{ competency.id }}</a>
                                </td>
                                <td>
                                    <a [routerLink]="['/courses', courseId, 'competencies', competency.id]">{{ competency.title }}</a>
                                </td>
                                <td class="markdown-preview" [innerHTML]="competency.description | htmlForMarkdown"></td>
                                <td>
                                    <div>
                                        <fa-icon [icon]="getIcon(competency.taxonomy)" [fixedWidth]="true" container="body" />
                                        {{ 'artemisApp.competency.taxonomies.' + (competency.taxonomy ?? 'none') | artemisTranslate }}
                                    </div>
                                </td>
                                <td>
                                    {{ competency.softDueDate | artemisDate }}
                                </td>
                                <td class="d-none d-lg-table-cell">
                                    <ngb-progressbar
                                        type="primary"
                                        [showValue]="true"
                                        [value]="competency.courseProgress?.numberOfMasteredStudents ?? 0"
                                        [max]="competency.courseProgress?.numberOfStudents ?? 0"
                                    />
                                </td>
                                <td>
                                    <span>{{ 'global.generic.' + (competency.optional ? 'yes' : 'no') | artemisTranslate }}</span>
                                </td>
                                <td class="text-end">
                                    <a class="btn btn-sm btn-primary" [routerLink]="['/course-management', courseId, 'competency-management', competency.id, 'edit']">
                                        <fa-icon [icon]="faPencilAlt" />
                                        <span class="d-none d-md-inline">{{ 'entity.action.edit' | artemisTranslate }}</span>
                                    </a>
                                    <button
                                        jhiDeleteButton
                                        [entityTitle]="competency.title || ''"
                                        [deleteQuestion]="'artemisApp.competency.competencyCard.delete.question'"
                                        [deleteConfirmationText]="'artemisApp.competency.competencyCard.delete.typeNameToConfirm'"
                                        (delete)="deleteCompetency(competency.id!)"
                                        [dialogError]="dialogError$"
                                    >
                                        <fa-icon [icon]="faTrash" />
                                    </button>
                                </td>
                            </tr>
                        }
                    </tbody>
                </table>
            }
        </div>
        <div class="d-flex flex-wrap">
            <h2 jhiTranslate="artemisApp.competency.prerequisite.managePrerequisites.title">Prerequisite Management</h2>
            <div class="ms-auto text-truncate justify-content-end">
                <button class="btn btn-primary" (click)="openPrerequisiteSelectionModal()">
                    <fa-icon [icon]="faPlus" />
                    <span>{{ 'artemisApp.competency.prerequisite.managePrerequisites.select' | artemisTranslate }}</span>
                </button>
            </div>
        </div>
        <div class="container-fluid" style="min-height: 100px">
            @if (prerequisites.length) {
                <table class="table table-striped">
                    <thead>
                        <tr>
                            <th><span jhiTranslate="global.field.id">ID</span></th>
                            <th><span jhiTranslate="artemisApp.competency.title">Title</span></th>
                            <th width="300"><span jhiTranslate="artemisApp.competency.description">Description</span></th>
                            <th><span jhiTranslate="artemisApp.competency.taxonomy">Taxonomy</span></th>
                            <th><span jhiTranslate="artemisApp.competency.course">Course</span></th>
                            <th></th>
                        </tr>
                    </thead>
                    <tbody>
                        @for (prerequisite of prerequisites; track identify(i, prerequisite); let i = $index) {
                            <tr id="competency-row-{{ i }}">
                                <td>
                                    {{ prerequisite.id }}
                                </td>
                                <td>
                                    {{ prerequisite.title }}
                                </td>
                                <td class="markdown-preview" [innerHTML]="prerequisite.description | htmlForMarkdown"></td>
                                <td>
                                    <div>
                                        <fa-icon [icon]="getIcon(prerequisite.taxonomy)" [fixedWidth]="true" container="body" />
                                        {{ 'artemisApp.competency.taxonomies.' + (prerequisite.taxonomy ?? 'none') | artemisTranslate }}
                                    </div>
                                </td>
                                <td>
                                    @if (prerequisite.course) {
                                        <div>
                                            <a [routerLink]="['/course-management', prerequisite.course!.id, 'competency-management']">{{ prerequisite.course!.title }}</a>
                                        </div>
                                    }
                                </td>
                                <td class="text-end">
                                    <button id="removeButton" class="btn btn-secondary btn-sm" (click)="removePrerequisite(prerequisite.id!)">
                                        <fa-icon [icon]="faTrash" /> {{ 'artemisApp.competency.competencyCard.remove' | artemisTranslate }}
                                    </button>
                                </td>
                            </tr>
                        }
                    </tbody>
                </table>
            }
        </div>
    </div>
}<|MERGE_RESOLUTION|>--- conflicted
+++ resolved
@@ -23,13 +23,8 @@
                     <fa-icon [icon]="faFileImport" />
                     <span>{{ 'artemisApp.competency.manageCompetencies.importAll' | artemisTranslate }}</span>
                 </button>
-<<<<<<< HEAD
                 <a class="btn btn-primary" [routerLink]="['/course-management', courseId, 'competency-management', 'import']">
-                    <fa-icon [icon]="faFileImport"></fa-icon>
-=======
-                <button class="btn btn-primary" id="competencyImportButton" (click)="openImportModal()">
                     <fa-icon [icon]="faFileImport" />
->>>>>>> 29421772
                     <span>{{ 'artemisApp.competency.manageCompetencies.import' | artemisTranslate }}</span>
                 </a>
                 <a class="btn btn-primary" [routerLink]="['/course-management', courseId, 'competency-management', 'create']">
