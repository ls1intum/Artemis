<div>
    <div class="d-flex flex-wrap">
        <div class="d-flex align-items-center">
            <h2 jhiTranslate="artemisApp.competency.manageCompetencies.title"></h2>
            <jhi-documentation-button [type]="documentationType" />
        </div>
        <div class="ms-auto justify-content-end">
            @if (irisCompetencyGenerationEnabled) {
                <a class="btn btn-primary" id="generateButton" [routerLink]="['/course-management', courseId, 'competency-management', 'generate']">
                    <fa-icon [icon]="faRobot" />
                    <span>{{ 'artemisApp.competency.manageCompetencies.generateButton' | artemisTranslate }}</span>
                </a>
            }
            <div ngbDropdown class="d-inline">
                <button id="importCompetenciesDropdown" class="btn btn-primary" ngbDropdownToggle>
                    <fa-icon [icon]="faFileImport" />
                    {{ 'artemisApp.competency.manageCompetencies.importButton' | artemisTranslate }}
                </button>
                <div ngbDropdownMenu aria-labelledby="importCompetenciesDropdown">
                    <button class="btn" id="competencyImportAllButton" (click)="openImportAllModal()" ngbDropdownItem>
                        <fa-icon [icon]="faFileImport" />
                        <span>{{ 'artemisApp.competency.manageCompetencies.importAllButton' | artemisTranslate }}</span>
                    </button>
                    <a class="btn" [routerLink]="['/course-management', courseId, 'competency-management', 'import']" ngbDropdownItem>
                        <fa-icon [icon]="faFileImport" />
                        <span>{{ 'artemisApp.competency.manageCompetencies.importFromCoursesButton' | artemisTranslate }}</span>
                    </a>
                    @if (standardizedCompetenciesEnabled) {
                        <a class="btn" [routerLink]="['/course-management', courseId, 'competency-management', 'import-standardized']" ngbDropdownItem>
                            <fa-icon [icon]="faFileImport" />
                            <span>{{ 'artemisApp.competency.manageCompetencies.importStandardizedButton' | artemisTranslate }}</span>
                        </a>
                    }
                </div>
            </div>
            <a class="btn btn-primary" [routerLink]="['/course-management', courseId, 'competency-management', 'create']">
                <fa-icon [icon]="faPlus" />
                <span>{{ 'artemisApp.competency.manageCompetencies.createButton' | artemisTranslate }}</span>
            </a>
        </div>
    </div>
    @if (isLoading) {
        <div class="d-flex justify-content-center">
            <div class="spinner-border" role="status">
                <span class="sr-only">{{ 'loading' | artemisTranslate }}</span>
            </div>
        </div>
    }
    <jhi-competency-relation-graph
        [competencies]="competencies"
        [relations]="relations"
        (onCreateRelation)="createRelation($event)"
        (onRemoveRelation)="onRemoveRelation($event)"
    />
    <h2>{{ 'artemisApp.competency.competencies' | artemisTranslate }}</h2>
    <div class="container-fluid overflow-auto">
        @if (competencies.length) {
            <table class="table table-striped">
                <thead>
                    <tr>
                        <th class="col">
                            <span jhiTranslate="global.field.id"></span>
                        </th>
                        <th class="col">
                            <span jhiTranslate="artemisApp.competency.title"></span>
                        </th>
                        <th class="col">
                            <span jhiTranslate="artemisApp.competency.description"></span>
                        </th>
                        <th class="col">
                            <span jhiTranslate="artemisApp.competency.taxonomy"></span>
                        </th>
                        <th class="d-none col-lg d-lg-table-cell">
                            <span jhiTranslate="artemisApp.competency.softDueDate"></span>
                        </th>
                        <th class="d-none col-lg d-lg-table-cell">
                            <span jhiTranslate="artemisApp.competency.masteredStudents"></span>
                        </th>
                        <th class="col">
                            <span jhiTranslate="artemisApp.competency.optional"></span>
                        </th>
                        <th class="col"></th>
                    </tr>
                </thead>
                <tbody>
                    @for (competency of competencies; track competency.id; let i = $index) {
                        <tr>
                            <td class="col">
                                <a [routerLink]="['/courses', courseId, 'competencies', competency.id]">{{ competency.id }}</a>
                            </td>
                            <td class="col">
                                <a [routerLink]="['/courses', courseId, 'competencies', competency.id]">{{ competency.title }}</a>
                            </td>
                            <td class="col markdown-preview" [innerHTML]="competency.description | htmlForMarkdown"></td>
                            <td class="col">
                                <div>
                                    <fa-icon [icon]="getIcon(competency.taxonomy)" [fixedWidth]="true" container="body" />
                                    {{ 'artemisApp.competency.taxonomies.' + (competency.taxonomy ?? 'none') | artemisTranslate }}
                                </div>
                            </td>
                            <td class="d-none col-lg d-lg-table-cell">
                                {{ competency.softDueDate | artemisDate }}
                            </td>
                            <td class="d-none col-lg d-lg-table-cell">
                                <ngb-progressbar
                                    type="primary"
                                    [showValue]="true"
                                    [value]="competency.courseProgress?.numberOfMasteredStudents ?? 0"
                                    [max]="competency.courseProgress?.numberOfStudents ?? 0"
                                />
                            </td>
                            <td class="col">
                                <span>{{ 'global.generic.' + (competency.optional ? 'yes' : 'no') | artemisTranslate }}</span>
                            </td>
                            <td class="col">
                                <div class="d-flex justify-content-end">
                                    <a class="btn btn-sm btn-primary me-1" [routerLink]="['/course-management', courseId, 'competency-management', competency.id, 'edit']">
                                        <fa-icon [icon]="faPencilAlt" />
                                        <span class="d-none d-md-inline">{{ 'entity.action.edit' | artemisTranslate }}</span>
                                    </a>
                                    <button
                                        jhiDeleteButton
                                        [entityTitle]="competency.title ?? ''"
                                        [deleteQuestion]="'artemisApp.competency.competencyCard.delete.question'"
                                        [deleteConfirmationText]="'artemisApp.competency.competencyCard.delete.typeNameToConfirm'"
                                        (delete)="deleteCompetency(competency.id!)"
                                        [dialogError]="dialogError"
                                    >
                                        <fa-icon [icon]="faTrash" />
                                    </button>
                                </div>
                            </td>
                        </tr>
                    }
                </tbody>
            </table>
        } @else {
            <span jhiTranslate="artemisApp.competency.manageCompetencies.empty"></span>
        }
    </div>
    <div class="d-flex flex-wrap mt-4">
        <h2 jhiTranslate="artemisApp.prerequisite.title"></h2>
        <div class="ms-auto text-truncate justify-content-end">
            <a class="btn btn-primary" [routerLink]="['/course-management', courseId, 'competency-management', 'import-prerequisites']">
                <fa-icon [icon]="faFileImport" />
                <span jhiTranslate="artemisApp.prerequisite.manage.importButton"></span>
            </a>
<<<<<<< HEAD
            <a class="btn btn-primary" [routerLink]="['/course-management', courseId, 'competency-management', 'prerequisites', 'create']">
                <fa-icon [icon]="faPlus" />
                <span jhiTranslate="artemisApp.prerequisite.manage.createButton"></span>
            </a>
=======
>>>>>>> a8d23ed4
        </div>
    </div>
    <!-- TODO: new table will be added when create/edit will be added -->
    <div class="container-fluid overflow-auto">
        @if (prerequisites.length) {
            <table class="table table-striped">
                <thead>
                    <tr>
                        <th class="col">
                            <span jhiTranslate="global.field.id"></span>
                        </th>
                        <th class="col">
                            <span jhiTranslate="artemisApp.courseCompetency.title"></span>
                        </th>
                        <th class="col">
                            <span jhiTranslate="artemisApp.courseCompetency.description"></span>
                        </th>
                        <th class="col">
                            <span jhiTranslate="artemisApp.courseCompetency.taxonomy"></span>
                        </th>
                        <th class="col">
                            <span jhiTranslate="artemisApp.courseCompetency.softDueDate"></span>
                        </th>
                        <th class="col">
                            <span jhiTranslate="artemisApp.courseCompetency.course"></span>
                        </th>
                        <th class="col"></th>
                    </tr>
                </thead>
                <tbody>
                    @for (prerequisite of prerequisites; track prerequisite.id; let i = $index) {
                        <tr>
                            <td class="col">{{ prerequisite.id }}</td>
                            <td class="col">{{ prerequisite.title }}</td>
                            <td class="col markdown-preview" [innerHTML]="prerequisite.description | htmlForMarkdown"></td>
                            <td class="col">
                                <div>
                                    <fa-icon [icon]="getIcon(prerequisite.taxonomy)" [fixedWidth]="true" container="body" />
                                    {{ 'artemisApp.competency.taxonomies.' + (prerequisite.taxonomy ?? 'none') | artemisTranslate }}
                                </div>
                            </td>
                            <td class="d-none col-lg d-lg-table-cell">
                                {{ prerequisite.softDueDate | artemisDate }}
                            </td>
                            <td class="col">
                                @if (prerequisite.linkedCourseCompetency?.course?.id) {
                                    <div>
                                        <a [routerLink]="['/course-management', prerequisite.linkedCourseCompetency!.course!.id!, 'competency-management']">{{
                                            prerequisite.linkedCourseCompetency!.course!.title ?? ('artemisApp.competency.course' | artemisTranslate)
                                        }}</a>
                                    </div>
                                }
                            </td>
<<<<<<< HEAD
                            <td class="col">
                                <div class="d-flex justify-content-end">
                                    <a
                                        class="btn btn-sm btn-primary me-1"
                                        [routerLink]="['/course-management', courseId, 'competency-management', 'prerequisites', prerequisite.id, 'edit']"
                                    >
                                        <fa-icon [icon]="faPencilAlt" />
                                        <span class="d-none d-md-inline" jhiTranslate="entity.action.edit"></span>
                                    </a>
                                    <button
                                        jhiDeleteButton
                                        [entityTitle]="prerequisite.title ?? ''"
                                        [deleteQuestion]="'artemisApp.prerequisite.manage.delete.question'"
                                        [deleteConfirmationText]="'artemisApp.prerequisite.manage.delete.typeNameToConfirm'"
                                        (delete)="deletePrerequisite(prerequisite.id!)"
                                        [dialogError]="dialogError"
                                    >
                                        <fa-icon [icon]="faTrash" />
                                    </button>
                                </div>
=======
                            <td class="col text-end">
                                <button
                                    jhiDeleteButton
                                    [entityTitle]="prerequisite.title ?? ''"
                                    [deleteQuestion]="'artemisApp.prerequisite.manage.delete.question'"
                                    [deleteConfirmationText]="'artemisApp.prerequisite.manage.delete.typeNameToConfirm'"
                                    (delete)="deletePrerequisite(prerequisite.id!)"
                                    [dialogError]="dialogError"
                                >
                                    <fa-icon [icon]="faTrash" />
                                </button>
>>>>>>> a8d23ed4
                            </td>
                        </tr>
                    }
                </tbody>
            </table>
        } @else {
            <span jhiTranslate="artemisApp.prerequisite.empty"></span>
        }
    </div>
</div><|MERGE_RESOLUTION|>--- conflicted
+++ resolved
@@ -145,13 +145,10 @@
                 <fa-icon [icon]="faFileImport" />
                 <span jhiTranslate="artemisApp.prerequisite.manage.importButton"></span>
             </a>
-<<<<<<< HEAD
             <a class="btn btn-primary" [routerLink]="['/course-management', courseId, 'competency-management', 'prerequisites', 'create']">
                 <fa-icon [icon]="faPlus" />
                 <span jhiTranslate="artemisApp.prerequisite.manage.createButton"></span>
             </a>
-=======
->>>>>>> a8d23ed4
         </div>
     </div>
     <!-- TODO: new table will be added when create/edit will be added -->
@@ -205,7 +202,6 @@
                                     </div>
                                 }
                             </td>
-<<<<<<< HEAD
                             <td class="col">
                                 <div class="d-flex justify-content-end">
                                     <a
@@ -226,19 +222,6 @@
                                         <fa-icon [icon]="faTrash" />
                                     </button>
                                 </div>
-=======
-                            <td class="col text-end">
-                                <button
-                                    jhiDeleteButton
-                                    [entityTitle]="prerequisite.title ?? ''"
-                                    [deleteQuestion]="'artemisApp.prerequisite.manage.delete.question'"
-                                    [deleteConfirmationText]="'artemisApp.prerequisite.manage.delete.typeNameToConfirm'"
-                                    (delete)="deletePrerequisite(prerequisite.id!)"
-                                    [dialogError]="dialogError"
-                                >
-                                    <fa-icon [icon]="faTrash" />
-                                </button>
->>>>>>> a8d23ed4
                             </td>
                         </tr>
                     }
