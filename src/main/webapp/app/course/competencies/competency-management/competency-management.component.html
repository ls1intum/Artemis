--- conflicted
+++ resolved
@@ -13,15 +13,11 @@
                 <jhi-documentation-button [type]="documentationType"></jhi-documentation-button>
             </div>
             <div class="ms-auto text-truncate justify-content-end">
-<<<<<<< HEAD
                 <a class="btn btn-primary" [routerLink]="['/course-management', courseId, 'competency-management', 'parse-description']">
                     <fa-icon [icon]="faPlus"></fa-icon>
                     <span>{{ 'artemisApp.competency.manageCompetencies.parseDescription' | artemisTranslate }}</span>
                 </a>
-                <button class="btn btn-primary" id="competencyImportButton" (click)="openImportModal()">
-=======
                 <button class="btn btn-primary" id="competencyImportAllButton" (click)="openImportAllModal()">
->>>>>>> 3afd5b02
                     <fa-icon [icon]="faPlus"></fa-icon>
                     <span>{{ 'artemisApp.competency.manageCompetencies.importAll' | artemisTranslate }}</span>
                 </button>
