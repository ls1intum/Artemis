--- conflicted
+++ resolved
@@ -1,74 +1,27 @@
-<<<<<<< HEAD
 import { CourseScoresRowBuilder } from 'app/course/course-scores/course-scores-row-builder';
-
-/**
- * A function that converts a number into the localized representation for the user.
- */
-type Localizer = (value: number) => string;
-=======
-import { ExerciseType } from 'app/entities/exercise.model';
-import { EMAIL_KEY, NAME_KEY, POINTS_KEY, REGISTRATION_NUMBER_KEY, SCORE_KEY, USERNAME_KEY } from 'app/course/course-scores/course-scores.component';
-import { CourseScoresStudentStatistics } from 'app/course/course-scores/course-scores-student-statistics';
 import { CsvDecimalSeparator } from 'app/shared/export/csv-export-modal.component';
 import { round } from 'app/shared/util/utils';
->>>>>>> bef1b8df
 
 /**
  * Builds CSV rows for the course scores export.
  */
-<<<<<<< HEAD
 export class CourseScoresCsvRowBuilder extends CourseScoresRowBuilder {
-    private readonly localizer: Localizer;
-    private readonly percentLocalizer: Localizer;
-=======
-export class CourseScoresCsvRowBuilder {
     private readonly decimalSeparator: CsvDecimalSeparator;
     private readonly accuracyOfScores: number;
->>>>>>> bef1b8df
 
     /**
      * Creates a new empty CSV row.
-<<<<<<< HEAD
      * @param localizer The function that should be used to convert numbers into their localized representations.
-     * @param percentLocalizer The function that should be used to convert percentage values into their localized representations.
-     * @param accuracyOfScores The accuracy of fraction digits that should be used for numbers.
-     */
-    constructor(localizer: Localizer, percentLocalizer: Localizer, accuracyOfScores = 1) {
-        super(accuracyOfScores);
-        this.localizer = localizer;
-        this.percentLocalizer = percentLocalizer;
-    }
-
-    /**
-     * Stores the given value under the key in the row after converting it to the localized format.
-=======
      * @param decimalSeparator The separator that should be used for numbers.
      * @param accuracyOfScores The accuracy of fraction digits that should be used for numbers.
      */
     constructor(decimalSeparator: CsvDecimalSeparator, accuracyOfScores = 1) {
+        super(accuracyOfScores);
         this.decimalSeparator = decimalSeparator;
-        this.accuracyOfScores = accuracyOfScores;
-    }
-
-    /**
-     * Constructs and returns the actual CSV row data.
-     */
-    build(): CourseScoresCsvRow {
-        return this.csvRow;
-    }
-
-    /**
-     * Stores the given value under the key in the row.
-     * @param key Which should be associated with the given value.
-     * @param value That should be placed in the row. Replaced by the empty string if undefined.
-     */
-    set<T>(key: string, value: T) {
-        this.csvRow[key] = value ?? '';
     }
 
     /**
      * Stores the given value under the key in the row after converting it to the format using the specified decimal separator.
->>>>>>> bef1b8df
      * @param key Which should be associated with the given value.
      * @param value That should be placed in the row.
      */
