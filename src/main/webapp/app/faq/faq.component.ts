import { Component, OnDestroy, OnInit, inject } from '@angular/core';
import { Faq, FaqState } from 'app/entities/faq.model';
import { faCancel, faCheck, faEdit, faFilter, faPencilAlt, faPlus, faSort, faTrash } from '@fortawesome/free-solid-svg-icons';
<<<<<<< HEAD
import { Subject } from 'rxjs';
import { map } from 'rxjs/operators';
=======
import { BehaviorSubject, Subject } from 'rxjs';
import { debounceTime, map } from 'rxjs/operators';
>>>>>>> 47e51ccb
import { AlertService } from 'app/core/util/alert.service';
import { ActivatedRoute } from '@angular/router';
import { FaqService } from 'app/faq/faq.service';
import { HttpErrorResponse, HttpResponse } from '@angular/common/http';
import { onError } from 'app/shared/util/global.utils';
import { FaqCategory } from 'app/entities/faq-category.model';
import { loadCourseFaqCategories } from 'app/faq/faq.utils';
import { SortService } from 'app/shared/service/sort.service';
import { CustomExerciseCategoryBadgeComponent } from 'app/shared/exercise-categories/custom-exercise-category-badge/custom-exercise-category-badge.component';
import { ArtemisSharedComponentModule } from 'app/shared/components/shared-component.module';
import { ArtemisSharedModule } from 'app/shared/shared.module';
import { ArtemisMarkdownModule } from 'app/shared/markdown.module';
import { SearchFilterComponent } from 'app/shared/search-filter/search-filter.component';
import { AccountService } from 'app/core/auth/account.service';
import { Course } from 'app/entities/course.model';
import { TranslateService } from '@ngx-translate/core';

@Component({
    selector: 'jhi-faq',
    templateUrl: './faq.component.html',
    styleUrls: [],
    standalone: true,
    imports: [ArtemisSharedModule, CustomExerciseCategoryBadgeComponent, ArtemisSharedComponentModule, ArtemisMarkdownModule],
})
export class FaqComponent implements OnInit, OnDestroy {
    protected readonly FaqState = FaqState;
    faqs: Faq[];
    course: Course;
    filteredFaqs: Faq[];
    existingCategories: FaqCategory[];
    courseId: number;
    hasCategories: boolean = false;
    isAtleastInstrucor: boolean = false;

    private dialogErrorSource = new Subject<string>();
    dialogError$ = this.dialogErrorSource.asObservable();

    activeFilters = new Set<string>();
    searchInput = new BehaviorSubject<string>('');
    predicate: string;
    ascending: boolean;

    // Icons
    faEdit = faEdit;
    faPlus = faPlus;
    faTrash = faTrash;
    faPencilAlt = faPencilAlt;
    faFilter = faFilter;
    faSort = faSort;
    faCancel = faCancel;
    faCheck = faCheck;

    private faqService = inject(FaqService);
    private route = inject(ActivatedRoute);
    private alertService = inject(AlertService);
    private sortService = inject(SortService);
    private accountService = inject(AccountService);
    private translateService = inject(TranslateService);

    constructor() {
        this.predicate = 'id';
        this.ascending = true;
    }

    ngOnInit() {
        this.courseId = Number(this.route.snapshot.paramMap.get('courseId'));
        this.loadAll();
        this.loadCourseFaqCategories(this.courseId);
        this.searchInput.pipe(debounceTime(300)).subscribe((searchTerm: string) => {
            this.refreshFaqList(searchTerm);
        });
        this.route.data.subscribe((data) => {
            const course = data['course'];
            if (course) {
                this.course = course;
                this.isAtleastInstrucor = this.accountService.isAtLeastInstructorInCourse(course);
            }
        });
    }

    ngOnDestroy(): void {
        this.dialogErrorSource.complete();
        this.searchInput.complete();
    }

    deleteFaq(courseId: number, faqId: number) {
        this.faqService.delete(courseId, faqId).subscribe({
            next: () => this.handleDeleteSuccess(faqId),
            error: (error: HttpErrorResponse) => this.dialogErrorSource.next(error.message),
        });
    }

    private handleDeleteSuccess(faqId: number) {
        this.faqs = this.faqs.filter((faq) => faq.id !== faqId);
        this.dialogErrorSource.next('');
        this.loadCourseFaqCategories(this.courseId);
    }

    toggleFilters(category: string) {
        this.activeFilters = this.faqService.toggleFilter(category, this.activeFilters);
        this.applyFilters();
    }

    private applyFilters(): void {
        this.filteredFaqs = this.faqService.applyFilters(this.activeFilters, this.faqs);
    }

    sortRows() {
        this.sortService.sortByProperty(this.filteredFaqs, this.predicate, this.ascending);
    }

    private loadAll() {
        this.faqService
            .findAllByCourseId(this.courseId)
            .pipe(map((res: HttpResponse<Faq[]>) => res.body))
            .subscribe({
                next: (res: Faq[]) => {
                    this.faqs = res;
                    this.applyFilters();
                    this.sortRows();
                },
                error: (res: HttpErrorResponse) => onError(this.alertService, res),
            });
    }

    private loadCourseFaqCategories(courseId: number) {
        loadCourseFaqCategories(courseId, this.alertService, this.faqService).subscribe((existingCategories) => {
            this.existingCategories = existingCategories;
            this.hasCategories = existingCategories.length > 0;
            this.checkAppliedFilter(this.activeFilters, this.existingCategories);
        });
    }

    private checkAppliedFilter(activeFilters: Set<string>, existingCategories: FaqCategory[]) {
        activeFilters.forEach((activeFilter) => {
            if (!existingCategories.some((category) => category.category === activeFilter)) {
                activeFilters.delete(activeFilter);
            }
        });
        this.applyFilters();
    }

    private applySearch(searchTerm: string) {
        this.filteredFaqs = this.filteredFaqs.filter((faq) => {
            return this.faqService.hasSearchTokens(faq, searchTerm);
        });
    }

    setSearchValue(searchValue: string) {
        this.searchInput.next(searchValue);
    }

    refreshFaqList(searchTerm: string) {
        this.applyFilters();
        this.applySearch(searchTerm);
    }

    rejectFaq(courseId: number, faq: Faq) {
        const previousState = faq.faqState;
        faq.faqState = FaqState.REJECTED;
        faq.course = this.course;
        this.faqService.update(courseId, faq).subscribe({
            next: () => this.alertService.success(this.translateService.instant('artemisApp.faq.rejected', { id: faq.id })),
            error: (error: HttpErrorResponse) => {
                this.dialogErrorSource.next(error.message);
                faq.faqState = previousState;
            },
        });
    }

    acceptProposedFaq(courseId: number, faq: Faq) {
        const previousState = faq.faqState;
        faq.faqState = FaqState.ACCEPTED;
        faq.course = this.course;
        this.faqService.update(courseId, faq).subscribe({
            next: () => this.alertService.success(this.translateService.instant('artemisApp.faq.accepted', { id: faq.id })),
            error: (error: HttpErrorResponse) => {
                this.dialogErrorSource.next(error.message);
                faq.faqState = previousState;
            },
        });
    }
}<|MERGE_RESOLUTION|>--- conflicted
+++ resolved
@@ -1,13 +1,8 @@
 import { Component, OnDestroy, OnInit, inject } from '@angular/core';
 import { Faq, FaqState } from 'app/entities/faq.model';
 import { faCancel, faCheck, faEdit, faFilter, faPencilAlt, faPlus, faSort, faTrash } from '@fortawesome/free-solid-svg-icons';
-<<<<<<< HEAD
-import { Subject } from 'rxjs';
-import { map } from 'rxjs/operators';
-=======
 import { BehaviorSubject, Subject } from 'rxjs';
 import { debounceTime, map } from 'rxjs/operators';
->>>>>>> 47e51ccb
 import { AlertService } from 'app/core/util/alert.service';
 import { ActivatedRoute } from '@angular/router';
 import { FaqService } from 'app/faq/faq.service';
@@ -30,7 +25,7 @@
     templateUrl: './faq.component.html',
     styleUrls: [],
     standalone: true,
-    imports: [ArtemisSharedModule, CustomExerciseCategoryBadgeComponent, ArtemisSharedComponentModule, ArtemisMarkdownModule],
+    imports: [ArtemisSharedModule, CustomExerciseCategoryBadgeComponent, ArtemisSharedComponentModule, ArtemisMarkdownModule, SearchFilterComponent],
 })
 export class FaqComponent implements OnInit, OnDestroy {
     protected readonly FaqState = FaqState;
@@ -108,7 +103,7 @@
 
     toggleFilters(category: string) {
         this.activeFilters = this.faqService.toggleFilter(category, this.activeFilters);
-        this.applyFilters();
+        this.refreshFaqList(this.searchInput.getValue());
     }
 
     private applyFilters(): void {
