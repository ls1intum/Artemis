--- conflicted
+++ resolved
@@ -27,12 +27,8 @@
         aceEditorContainer.getEditor().selection.setRange(range);
     }
 
-<<<<<<< HEAD
     constructor(private sanitizer: DomSanitizer) {
     }
-=======
-    constructor(private sanitizer: DomSanitizer) {}
->>>>>>> f607450e
 
     /**
      * Parse the markdown text and apply the result to the target object's data
