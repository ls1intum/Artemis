--- conflicted
+++ resolved
@@ -26,10 +26,7 @@
         range.setStart(range.start.row, offsetRange);
         aceEditorContainer.getEditor().selection.setRange(range);
     }
-<<<<<<< HEAD
-=======
 
->>>>>>> 346c662c
     constructor(private sanitizer: DomSanitizer) {}
 
     /**
