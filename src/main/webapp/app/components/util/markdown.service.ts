import { Injectable } from '@angular/core';
import { DomSanitizer, SafeHtml } from '@angular/platform-browser';
import * as showdown from 'showdown';
import * as showdownKatex from 'showdown-katex';
import * as ace from 'brace';
import * as DOMPurify from 'dompurify';
import { MarkDownElement } from 'app/entities/quiz-question';
import { ExplanationCommand, HintCommand } from 'app/markdown-editor/domainCommands';
import { AceEditorComponent } from 'ng2-ace-editor';
import { ApollonExtension } from 'app/markdown-editor/extensions/apollon.extension';

const Range = ace.acequire('ace/range').Range;

@Injectable({ providedIn: 'root' })
export class ArtemisMarkdown {
    /**
     * adds the passed text into the editor of the passed ace editor component at the current curser by focusing, clearing a selection,
     * moving the cursor to the end of the line, and finally inserting the given text.
     * After that the new test will be selected
     *
     * @param text the text that will be added into the editor of the passed ace editor component
     * @param aceEditorContainer holds the editor in which the text will be added at the current curser position
     */
    static addTextAtCursor(text: String, aceEditorContainer: AceEditorComponent) {
        aceEditorContainer.getEditor().focus();
        aceEditorContainer.getEditor().clearSelection();
        aceEditorContainer.getEditor().moveCursorTo(aceEditorContainer.getEditor().getCursorPosition().row, Number.POSITIVE_INFINITY);
        aceEditorContainer.getEditor().insert(text);
        const range = aceEditorContainer.getEditor().selection.getRange();
        const commandIdentifier = text.split(']');
        const offsetRange = commandIdentifier[0].length + 1;
        range.setStart(range.start.row, offsetRange);
        aceEditorContainer.getEditor().selection.setRange(range);
    }

    /**
     * Remove the text at the specified range.
     * @param from = col & row from which to start
     * @param to = col & row at which to end
     * @param aceEditorContainer
     */
    static removeTextRange(from: { col: number; row: number }, to: { col: number; row: number }, aceEditorContainer: AceEditorComponent) {
        aceEditorContainer.getEditor().focus();
        aceEditorContainer
            .getEditor()
            .getSession()
            .remove(new Range(from.row, from.col, to.row, to.col));
    }

    constructor(private sanitizer: DomSanitizer) {}

    /**
     * Parse the markdown text and apply the result to the target object's data
     *
     * The markdown text is split at HintCommand.identifier and ExplanationCommand.identifier tags.
     *  => First part is text. Everything after HintCommand.identifier is Hint, anything after ExplanationCommand.identifier is explanation
     *
     * @param markdownText {string} the markdown text to parse
     * @param targetObject {object} the object that the result will be saved in. Fields modified are 'text', 'hint' and 'explanation'.
     */
    parseTextHintExplanation(markdownText: string, targetObject: MarkDownElement) {
        // split markdownText into main text, hint and explanation
        const markdownTextParts = markdownText.split(`/\\${ExplanationCommand.identifier}|\\${HintCommand.identifier}/g`);
        targetObject.text = markdownTextParts[0].trim();
        if (markdownText.indexOf(HintCommand.identifier) !== -1 && markdownText.indexOf(ExplanationCommand.identifier) !== -1) {
            if (markdownText.indexOf(HintCommand.identifier) < markdownText.indexOf(ExplanationCommand.identifier)) {
                targetObject.hint = markdownTextParts[1].trim();
                targetObject.explanation = markdownTextParts[2].trim();
            } else {
                targetObject.hint = markdownTextParts[2].trim();
                targetObject.explanation = markdownTextParts[1].trim();
            }
        } else if (markdownText.indexOf(HintCommand.identifier) !== -1) {
            targetObject.hint = markdownTextParts[1].trim();
            targetObject.explanation = null;
        } else if (markdownText.indexOf(ExplanationCommand.identifier) !== -1) {
            targetObject.hint = null;
            targetObject.explanation = markdownTextParts[1].trim();
        } else {
            targetObject.hint = null;
            targetObject.explanation = null;
        }
    }

    /**
     * generate the markdown text for the given source object
     *
     * The markdown is generated according to these rules:
     *
     * 1. First the value of sourceObject.text is inserted
     * 2. If hint and/or explanation exist, they are added after the text with a linebreak and tab in front of them
     * 3. Hint starts with [-h], explanation starts with [-e]
     *
     * @param sourceObject
     * @return {string}
     */
    generateTextHintExplanation(sourceObject: MarkDownElement) {
        return !sourceObject.text
            ? ''
            : sourceObject.text +
                  (sourceObject.hint ? '\n\t' + HintCommand.identifier + ' ' + sourceObject.hint : '') +
                  (sourceObject.explanation ? '\n\t' + ExplanationCommand.identifier + ' ' + sourceObject.explanation : '');
    }

    /**
     * add the markdown for a hint at the current cursor location in the given editor
     * @deprecated NOTE: this method is DEPRECATED: please use the new markdown editor and appropriate domain commands
     * @param aceEditorContainer {object} the editor container into which the hint markdown will be inserted
     */
    addHintAtCursor(aceEditorContainer: AceEditorComponent) {
        const text = '\n\t' + HintCommand.identifier + HintCommand.text;
        ArtemisMarkdown.addTextAtCursor(text, aceEditorContainer);
    }

    /**
     * add the markdown for an explanation at the current cursor location in the given editor
     * @deprecated NOTE: this method is DEPRECATED: please use the new markdown editor and appropriate domain commands
     * @param aceEditorContainer {object} the editor container into which the explanation markdown will be inserted
     */
    // NOTE: this method is DEPRECATED: please use the new markdown editor and appropriate domain commands
    addExplanationAtCursor(aceEditorContainer: AceEditorComponent) {
        const text = '\n\t' + ExplanationCommand.identifier + ExplanationCommand.text;
        ArtemisMarkdown.addTextAtCursor(text, aceEditorContainer);
    }

    /**
     * Converts markdown into html, sanitizes it and then declares it as safe to bypass further security.
     *
     * @param {string} markdownText the original markdown text
     * @param {showdown.ShowdownExtension[]} extensions extensions to be used for parsing/rendering the markdown.
     * @returns {string} the resulting html as a string
     */
    htmlForMarkdown(markdownText: string | null, extensions: showdown.ShowdownExtension[] = []) {
        if (markdownText == null || markdownText === '') {
            return '';
        }
        const converter = new showdown.Converter({
            parseImgDimensions: true,
            headerLevelStart: 3,
            simplifiedAutoLink: true,
            excludeTrailingPunctuationFromURLs: true,
            strikethrough: true,
            tables: true,
            openLinksInNewWindow: true,
            backslashEscapesHTMLTags: true,
            // TODO: Katex should be set by the callee if needed.
            extensions: [...extensions, showdownKatex()],
        });
        const html = converter.makeHtml(markdownText);
        const sanitized = DOMPurify.sanitize(html);
        return this.sanitizer.bypassSecurityTrustHtml(sanitized);
    }

    /**
     * This method is used to return sanitized html for markdown, that is not trusted by angular.
     * Angular might strip away styles or html tags!
     *
     * @deprecated
     * @param markdownText
     */
    htmlForMarkdownUntrusted(markdownText: string | null) {
        if (markdownText == null || markdownText === '') {
            return '';
        }
        const converter = new showdown.Converter({
            parseImgDimensions: true,
            headerLevelStart: 3,
            simplifiedAutoLink: true,
            excludeTrailingPunctuationFromURLs: true,
            strikethrough: true,
            tables: true,
            openLinksInNewWindow: true,
            backslashEscapesHTMLTags: true,
            extensions: [showdownKatex()],
        });
<<<<<<< HEAD
        const html = converter.makeHtml(markdownText);
        return DOMPurify.sanitize(html);
=======
        return converter.makeHtml(markdownText);
        // TODO: This strips away the apollon extension html for some reason?
        // return this.sanitizer.sanitize(SecurityContext.HTML, html);
>>>>>>> fae02a85
    }

    markdownForHtml(htmlText: string): string {
        const converter = new showdown.Converter({
            parseImgDimensions: true,
            headerLevelStart: 3,
            simplifiedAutoLink: true,
            excludeTrailingPunctuationFromURLs: true,
            strikethrough: true,
            tables: true,
            openLinksInNewWindow: true,
            backslashEscapesHTMLTags: true,
        });
        const markdown = converter.makeMarkdown(htmlText);
        return markdown;
    }
}<|MERGE_RESOLUTION|>--- conflicted
+++ resolved
@@ -173,14 +173,8 @@
             backslashEscapesHTMLTags: true,
             extensions: [showdownKatex()],
         });
-<<<<<<< HEAD
         const html = converter.makeHtml(markdownText);
         return DOMPurify.sanitize(html);
-=======
-        return converter.makeHtml(markdownText);
-        // TODO: This strips away the apollon extension html for some reason?
-        // return this.sanitizer.sanitize(SecurityContext.HTML, html);
->>>>>>> fae02a85
     }
 
     markdownForHtml(htmlText: string): string {
