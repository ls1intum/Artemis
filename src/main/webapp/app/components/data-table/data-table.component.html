<div>
<<<<<<< HEAD
    <div ngbDropdown class="d-inline-block mr-2">
        <button class="btn btn-outline-primary" id="dropdownBasic1" [innerHTML]="perPageTranslation(pagingValue) | translate: { number: pagingValue }" ngbDropdownToggle>
            {{ perPageText(pagingValue) }}
        </button>
        <div ngbDropdownMenu aria-labelledby="dropdownBasic1">
            <button
                *ngFor="let pagingOption of PAGING_VALUES"
                (click)="setEntitiesPerPage(pagingOption)"
                [innerHTML]="perPageTranslation(pagingOption) | translate: { number: pagingOption }"
                [style.background-color]="pagingOption === pagingValue ? '#3e8acc' : 'transparent'"
                ngbDropdownItem
            >
                <span>{{ perPageText(pagingOption) }}</span>
            </button>
=======
    <div class="d-flex mb-2">
        <div ngbDropdown class="d-inline-block mr-2">
            <button
                class="btn btn-outline-primary"
                id="dropdownBasic1"
                [innerHTML]="entitiesPerPageTranslation | translate: { number: entitiesPerPage }"
                ngbDropdownToggle
            ></button>
            <div ngbDropdownMenu aria-labelledby="dropdownBasic1">
                <button
                    *ngFor="let pagingValue of PAGING_VALUES"
                    (click)="setEntitiesPerPage(pagingValue)"
                    [innerHTML]="entitiesPerPageTranslation | translate: { number: pagingValue }"
                    [class.selected]="pagingValue === entitiesPerPage"
                    ngbDropdownItem
                ></button>
            </div>
>>>>>>> 855d0bbc
        </div>
        <input
            id="typeahead-basic"
            type="text"
            class="form-control"
            (selectItem)="onAutocompleteSelect($event.item)"
            [placeholder]="searchPlaceholderTranslation | translate"
            [ngbTypeahead]="onSearch"
            [resultFormatter]="searchResultFormatter"
            [inputFormatter]="searchInputFormatter"
        />
    </div>
    <div *ngIf="entities && !isPreparing; else loadingContainer" class="table-responsive">
        <ng-container *ngTemplateOutlet="templateRef; context: context"></ng-container>
    </div>
    <ng-template #loadingContainer>
        <div class="loading-container d-flex justify-content-center align-items-center">
            <fa-icon size="lg" icon="circle-notch" [spin]="true"></fa-icon>
        </div>
    </ng-template>
</div><|MERGE_RESOLUTION|>--- conflicted
+++ resolved
@@ -1,38 +1,21 @@
 <div>
-<<<<<<< HEAD
-    <div ngbDropdown class="d-inline-block mr-2">
-        <button class="btn btn-outline-primary" id="dropdownBasic1" [innerHTML]="perPageTranslation(pagingValue) | translate: { number: pagingValue }" ngbDropdownToggle>
-            {{ perPageText(pagingValue) }}
-        </button>
-        <div ngbDropdownMenu aria-labelledby="dropdownBasic1">
-            <button
-                *ngFor="let pagingOption of PAGING_VALUES"
-                (click)="setEntitiesPerPage(pagingOption)"
-                [innerHTML]="perPageTranslation(pagingOption) | translate: { number: pagingOption }"
-                [style.background-color]="pagingOption === pagingValue ? '#3e8acc' : 'transparent'"
-                ngbDropdownItem
-            >
-                <span>{{ perPageText(pagingOption) }}</span>
-            </button>
-=======
     <div class="d-flex mb-2">
         <div ngbDropdown class="d-inline-block mr-2">
             <button
                 class="btn btn-outline-primary"
                 id="dropdownBasic1"
-                [innerHTML]="entitiesPerPageTranslation | translate: { number: entitiesPerPage }"
+                [innerHTML]="perPageTranslation(pagingValue) | translate: { number: pagingValue }"
                 ngbDropdownToggle
             ></button>
             <div ngbDropdownMenu aria-labelledby="dropdownBasic1">
                 <button
-                    *ngFor="let pagingValue of PAGING_VALUES"
-                    (click)="setEntitiesPerPage(pagingValue)"
-                    [innerHTML]="entitiesPerPageTranslation | translate: { number: pagingValue }"
-                    [class.selected]="pagingValue === entitiesPerPage"
+                    *ngFor="let pagingOption of PAGING_VALUES"
+                    (click)="setEntitiesPerPage(pagingOption)"
+                    [innerHTML]="perPageTranslation(pagingOption) | translate: { number: pagingOption }"
+                    [class.selected]="pagingOption === pagingValue"
                     ngbDropdownItem
                 ></button>
             </div>
->>>>>>> 855d0bbc
         </div>
         <input
             id="typeahead-basic"
