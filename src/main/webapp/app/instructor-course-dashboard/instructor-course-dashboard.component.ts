import { JhiAlertService } from 'ng-jhipster';
import { Component, OnInit } from '@angular/core';
import { Course, CourseService, StatsForInstructorDashboard } from 'app/entities/course';
import { ActivatedRoute } from '@angular/router';
import { HttpErrorResponse, HttpResponse } from '@angular/common/http';
import { getIcon, getIconTooltip } from 'app/entities/exercise';
import { ResultService } from 'app/entities/result';

@Component({
    selector: 'jhi-instructor-course-dashboard',
    templateUrl: './instructor-course-dashboard.component.html',
    providers: [JhiAlertService],
})
export class InstructorCourseDashboardComponent implements OnInit {
    course: Course;

    getIcon = getIcon;
    getIconTooltip = getIconTooltip;

    loading = true;
    exercisesSortingPredicate = 'assessmentDueDate';
    exercisesReverseOrder = false;

    stats: StatsForInstructorDashboard = {
        numberOfStudents: 0,
        numberOfSubmissions: 0,
        numberOfTutors: 0,
        numberOfAssessments: 0,
        numberOfComplaints: 0,
        numberOfOpenComplaints: 0,

        tutorLeaderboard: [],
    };
    dataForAssessmentPieChart: number[];

    readonly MIN_POINTS_GREEN = 100;
    readonly MIN_POINTS_ORANGE = 50;

    constructor(private courseService: CourseService, private resultService: ResultService, private route: ActivatedRoute, private jhiAlertService: JhiAlertService) {}

    ngOnInit(): void {
        this.loading = true;
        this.loadCourse(Number(this.route.snapshot.paramMap.get('courseId')));
    }

    private loadCourse(courseId: number) {
<<<<<<< HEAD
        this.courseService.findWithExercisesAndParticipations(courseId).subscribe(
            (res: HttpResponse<Course>) => {
                this.course = res.body!;

                let numberOfSubmissions = 0;
                let numberOfAssessments = 0;

                for (const exercise of this.course.exercises) {
                    const validParticipations: Participation[] = exercise.participations.filter(
                        participation => participation.initializationState === InitializationState.FINISHED,
                    );

                    let numberOfComplaints = 0;

                    for (const participation of validParticipations) {
                        for (const result of participation.results) {
                            if (result.rated && result.assessor) {
                                const tutorId = result.assessor.id!;
                                if (!this.tutorLeaderboardData[tutorId]) {
                                    this.tutorLeaderboardData[tutorId] = {
                                        tutor: result.assessor,
                                        numberOfAssessments: 0,
                                        numberOfComplaints: 0,
                                    };
                                }

                                if (result.hasComplaint) {
                                    this.tutorLeaderboardData[tutorId].numberOfComplaints++;
                                }

                                this.tutorLeaderboardData[tutorId].numberOfAssessments++;
                            }

                            if (result.hasComplaint) {
                                numberOfComplaints++;
                            }
                        }
                    }

                    exercise.participations = exercise.participations.filter(participation => participation.initializationState === InitializationState.FINISHED);
                    exercise.numberOfAssessments = exercise.participations.filter(participation => participation.results.filter(result => result.rated).length > 0).length;
                    exercise.numberOfComplaints = numberOfComplaints;

                    numberOfAssessments += exercise.numberOfAssessments;
                    numberOfSubmissions += exercise.participations.length;
                }

                this.stats.numberOfAssessments = numberOfAssessments;
                this.stats.numberOfSubmissions = numberOfSubmissions;

                this.dataForAssessmentPieChart = [numberOfSubmissions - numberOfAssessments, numberOfAssessments];
            },
            (response: HttpErrorResponse) => this.onError(response.message),
        );
=======
        this.courseService
            .findWithExercisesAndParticipations(courseId)
            .subscribe((res: HttpResponse<Course>) => (this.course = res.body), (response: HttpErrorResponse) => this.onError(response.message));
>>>>>>> 51fcce74

        this.courseService.getStatsForInstructors(courseId).subscribe(
            (res: HttpResponse<StatsForInstructorDashboard>) => {
                this.stats = Object.assign({}, this.stats, res.body);

                this.dataForAssessmentPieChart = [this.stats.numberOfSubmissions - this.stats.numberOfAssessments, this.stats.numberOfAssessments];
            },
            (response: string) => this.onError(response),
            () => (this.loading = false),
        );
    }

    calculatePercentage(numerator: number, denominator: number): number {
        if (denominator === 0) {
            return 0;
        }

        return Math.round((numerator / denominator) * 100);
    }

    calculateClass(numberOfAssessments: number, length: number): string {
        const percentage = this.calculatePercentage(numberOfAssessments, length);

        if (percentage < this.MIN_POINTS_ORANGE) {
            return 'bg-danger';
        } else if (percentage < this.MIN_POINTS_GREEN) {
            return 'bg-warning';
        }

        return 'bg-success';
    }

    callback() {}

    private onError(error: string) {
        this.jhiAlertService.error(error, null, undefined);
    }
}<|MERGE_RESOLUTION|>--- conflicted
+++ resolved
@@ -44,66 +44,9 @@
     }
 
     private loadCourse(courseId: number) {
-<<<<<<< HEAD
-        this.courseService.findWithExercisesAndParticipations(courseId).subscribe(
-            (res: HttpResponse<Course>) => {
-                this.course = res.body!;
-
-                let numberOfSubmissions = 0;
-                let numberOfAssessments = 0;
-
-                for (const exercise of this.course.exercises) {
-                    const validParticipations: Participation[] = exercise.participations.filter(
-                        participation => participation.initializationState === InitializationState.FINISHED,
-                    );
-
-                    let numberOfComplaints = 0;
-
-                    for (const participation of validParticipations) {
-                        for (const result of participation.results) {
-                            if (result.rated && result.assessor) {
-                                const tutorId = result.assessor.id!;
-                                if (!this.tutorLeaderboardData[tutorId]) {
-                                    this.tutorLeaderboardData[tutorId] = {
-                                        tutor: result.assessor,
-                                        numberOfAssessments: 0,
-                                        numberOfComplaints: 0,
-                                    };
-                                }
-
-                                if (result.hasComplaint) {
-                                    this.tutorLeaderboardData[tutorId].numberOfComplaints++;
-                                }
-
-                                this.tutorLeaderboardData[tutorId].numberOfAssessments++;
-                            }
-
-                            if (result.hasComplaint) {
-                                numberOfComplaints++;
-                            }
-                        }
-                    }
-
-                    exercise.participations = exercise.participations.filter(participation => participation.initializationState === InitializationState.FINISHED);
-                    exercise.numberOfAssessments = exercise.participations.filter(participation => participation.results.filter(result => result.rated).length > 0).length;
-                    exercise.numberOfComplaints = numberOfComplaints;
-
-                    numberOfAssessments += exercise.numberOfAssessments;
-                    numberOfSubmissions += exercise.participations.length;
-                }
-
-                this.stats.numberOfAssessments = numberOfAssessments;
-                this.stats.numberOfSubmissions = numberOfSubmissions;
-
-                this.dataForAssessmentPieChart = [numberOfSubmissions - numberOfAssessments, numberOfAssessments];
-            },
-            (response: HttpErrorResponse) => this.onError(response.message),
-        );
-=======
         this.courseService
             .findWithExercisesAndParticipations(courseId)
-            .subscribe((res: HttpResponse<Course>) => (this.course = res.body), (response: HttpErrorResponse) => this.onError(response.message));
->>>>>>> 51fcce74
+            .subscribe((res: HttpResponse<Course>) => (this.course = res.body!), (response: HttpErrorResponse) => this.onError(response.message));
 
         this.courseService.getStatsForInstructors(courseId).subscribe(
             (res: HttpResponse<StatsForInstructorDashboard>) => {
