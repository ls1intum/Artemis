/* after changing this file run 'yarn run webpack:build' */
/* tslint:disable */
import '../content/scss/vendor.scss';
import 'rxjs/add/operator/map';
import 'rxjs/add/operator/catch';
import 'rxjs/add/observable/of';
import 'rxjs/add/observable/throw';
import { library } from '@fortawesome/fontawesome-svg-core';
import {
    faAngleDown,
    faAngleRight,
    faArchive,
    faArrowLeft,
    faArrowsAltV,
    faAsterisk,
    faBan,
    faBars,
    faBell,
    faBook,
    faCalendarAlt,
    faChalkboardTeacher,
    faChartPie,
    faCheck,
    faCheckCircle,
    faChevronDown,
    faChevronLeft,
    faChevronRight,
    faChevronUp,
    faCircle,
    faCircleNotch,
    faClock,
    faCloud,
    faCodeBranch,
    faDownload,
    faCheckDouble,
    faKeyboard,
    faProjectDiagram,
    faFileUpload,
    faThLarge,
    faAngleUp,
    faSortAmountUp,
    faSortAmountDown,
    faUndo,
    faEraser,
    faExclamationCircle,
    faExclamationTriangle,
    faExternalLinkAlt,
    faEye,
    faFile,
    faFileExport,
    faFlag,
    faFolder,
    faFolderOpen,
    faFont,
    faGraduationCap,
    faHdd,
    faHeart,
    faHome,
    faInfoCircle,
    faList,
    faListAlt,
    faPencilAlt,
    faPlayCircle,
    faPlus,
    faQuestionCircle,
    faRedo,
    faRoad,
    faSave,
    faSearch,
    faSignal,
    faSignInAlt,
    faSignOutAlt,
    faSort,
    faSortDown,
    faSortUp,
    faSpinner,
    faSync,
    faTachometerAlt,
    faTasks,
    faTerminal,
    faThList,
    faTimes,
    faTimesCircle,
    faTrash,
    faTrashAlt,
    faUnlink,
    faUpload,
    faUser,
    faUserPlus,
    faWrench,
<<<<<<< HEAD
    faGripLinesVertical
=======
    faBold,
    faItalic,
    faUnderline,
    faLink,
    faHeading,
    faQuoteLeft,
    faCode,
    faCopy,
    faListOl,
    faListUl,
    faImage,
>>>>>>> 5e8f470a
} from '@fortawesome/free-solid-svg-icons';

import {
    faCheckCircle as farCheckCircle,
    faCheckSquare as farCheckSquare,
    faCircle as farCircle,
    faFileAlt as farFileAlt,
    faFileCode as farFileCode,
    faFileImage as farFileImage,
    faListAlt as farListAlt,
    faPlayCircle as farPlayCircle,
    faQuestionCircle as farQuestionCircle,
    faSquare as farSquare,
    faTimesCircle as farTimeCircle
} from '@fortawesome/free-regular-svg-icons';

// Imports all fontawesome core and solid icons

// Adds the SVG icon to the library so you can use it in your page
library.add(faUser);
library.add(faSort);
library.add(faSortUp);
library.add(faSortDown);
library.add(faSync);
library.add(faEye);
library.add(faBan);
library.add(faTimes);
library.add(faArrowLeft);
library.add(faSave);
library.add(faPlus);
library.add(faPencilAlt);
library.add(faBars);
library.add(faHome);
library.add(faThList);
library.add(faUserPlus);
library.add(faRoad);
library.add(faTachometerAlt);
library.add(faHeart);
library.add(faList);
library.add(faListAlt);
library.add(faBell);
library.add(faTasks);
library.add(faBook);
library.add(faHdd);
library.add(faFlag);
library.add(faWrench);
library.add(faClock);
library.add(faCloud);
library.add(faSignOutAlt);
library.add(faSignInAlt);
library.add(faCalendarAlt);
library.add(faSearch);
library.add(faTrashAlt);
library.add(faTrash);
library.add(faAsterisk);
library.add(faArchive);
library.add(faEraser);
library.add(faDownload);
library.add(faCheckDouble);
library.add(faKeyboard);
library.add(faProjectDiagram);
library.add(faFileUpload);
library.add(faFont);
library.add(faThLarge);
library.add(faAngleUp);
library.add(faAngleDown);
library.add(faSortAmountUp);
library.add(faSortAmountDown);
library.add(faChalkboardTeacher);
library.add(faCheckCircle);
library.add(faFileExport);
library.add(faCircleNotch);
library.add(faUndo);
library.add(faExclamationTriangle);
library.add(faUnlink);
library.add(faFolder);
library.add(faFolderOpen);
library.add(faPlayCircle);
library.add(faInfoCircle);
library.add(faGraduationCap);
library.add(faChartPie);
library.add(faExternalLinkAlt);
library.add(faSignal);
library.add(faChevronUp);
library.add(faChevronDown);
library.add(faChevronLeft);
library.add(faChevronRight);
library.add(faRedo);
library.add(faExclamationCircle);
library.add(faTerminal);
library.add(faSpinner);
library.add(faQuestionCircle);
library.add(faTimesCircle);
library.add(faAngleRight);
library.add(faCheck);
library.add(faUpload);
library.add(faArrowsAltV);
library.add(faFile);
library.add(faCodeBranch);
library.add(faCircle);
<<<<<<< HEAD
=======
library.add(faBold);
library.add(faUnderline);
library.add(faItalic);
library.add(faQuoteLeft);
library.add(faLink);
library.add(faHeading);
library.add(faCode);
library.add(faCopy);
library.add(faListUl);
library.add(faListOl);
library.add(faImage);

>>>>>>> 5e8f470a
library.add(farQuestionCircle);
library.add(farCheckCircle);
library.add(farTimeCircle);
library.add(farListAlt);
library.add(farFileImage);
library.add(farCheckSquare);
library.add(farSquare);
library.add(farFileAlt);
library.add(farPlayCircle);
library.add(farFileCode);
library.add(farCircle);
library.add(faGripLinesVertical);

// jhipster-needle-add-element-to-vendor - JHipster will add new menu items here<|MERGE_RESOLUTION|>--- conflicted
+++ resolved
@@ -88,9 +88,6 @@
     faUser,
     faUserPlus,
     faWrench,
-<<<<<<< HEAD
-    faGripLinesVertical
-=======
     faBold,
     faItalic,
     faUnderline,
@@ -102,7 +99,7 @@
     faListOl,
     faListUl,
     faImage,
->>>>>>> 5e8f470a
+    faGripLinesVertical,
 } from '@fortawesome/free-solid-svg-icons';
 
 import {
@@ -116,7 +113,7 @@
     faPlayCircle as farPlayCircle,
     faQuestionCircle as farQuestionCircle,
     faSquare as farSquare,
-    faTimesCircle as farTimeCircle
+    faTimesCircle as farTimeCircle,
 } from '@fortawesome/free-regular-svg-icons';
 
 // Imports all fontawesome core and solid icons
@@ -203,8 +200,6 @@
 library.add(faFile);
 library.add(faCodeBranch);
 library.add(faCircle);
-<<<<<<< HEAD
-=======
 library.add(faBold);
 library.add(faUnderline);
 library.add(faItalic);
@@ -217,7 +212,6 @@
 library.add(faListOl);
 library.add(faImage);
 
->>>>>>> 5e8f470a
 library.add(farQuestionCircle);
 library.add(farCheckCircle);
 library.add(farTimeCircle);
