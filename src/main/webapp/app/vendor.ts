--- conflicted
+++ resolved
@@ -48,20 +48,14 @@
     faArchive,
     faEraser,
     faDownload,
-<<<<<<< HEAD
     faCheckDouble,
     faKeyboard,
     faProjectDiagram,
     faFileUpload,
     faThLarge,
-    faFont,
     faAngleUp,
-    faAngleDown,
     faSortAmountUp,
     faSortAmountDown,
-    faFileExport,
-    faCheck,
-=======
     faFileExport,
     faCircleNotch,
     faCheckCircle,
@@ -96,7 +90,6 @@
     faFile,
     faCodeBranch,
     faCircle
->>>>>>> 2f81ee31
 } from '@fortawesome/free-solid-svg-icons';
 
 import {
@@ -164,15 +157,11 @@
 library.add(faSortAmountUp);
 library.add(faSortAmountDown);
 library.add(faFileExport);
-<<<<<<< HEAD
-library.add(faCheck);
-=======
 library.add(faCircleNotch);
 library.add(faCheckCircle);
 library.add(faUndo);
 library.add(faExclamationTriangle);
 library.add(faUnlink);
-library.add(faFont);
 library.add(faFolder);
 library.add(faFolderOpen);
 library.add(faPlayCircle);
@@ -192,7 +181,6 @@
 library.add(faQuestionCircle);
 library.add(faTimesCircle);
 library.add(faAngleRight);
-library.add(faAngleDown);
 library.add(faCheck);
 library.add(faUpload);
 library.add(faArrowsAltV);
@@ -211,6 +199,5 @@
 library.add(farPlayCircle);
 library.add(farFileCode);
 library.add(farCircle);
->>>>>>> 2f81ee31
 
 // jhipster-needle-add-element-to-vendor - JHipster will add new menu items here