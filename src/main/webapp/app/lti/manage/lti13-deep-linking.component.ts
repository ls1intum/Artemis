--- conflicted
+++ resolved
@@ -58,7 +58,6 @@
     reverse = false;
     isLinking = true;
 
-<<<<<<< HEAD
     //grouping
     isExerciseGroupingActive = false;
 
@@ -66,8 +65,6 @@
     isExerciseDropdownOpen = false;
     isLectureDropdownOpen = false;
 
-=======
->>>>>>> f3fa20bc
     // Icons
     faSort = faSort;
     faExclamationTriangle = faExclamationTriangle;
