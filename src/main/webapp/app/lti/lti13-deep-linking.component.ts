import { Component, OnInit, inject } from '@angular/core';
import { ActivatedRoute, Router } from '@angular/router';
import { CourseManagementService } from 'app/course/manage/course-management.service';
import { Exercise } from 'app/entities/exercise.model';
import { faExclamationTriangle, faSort, faWrench } from '@fortawesome/free-solid-svg-icons';
import { SortService } from 'app/shared/service/sort.service';
import { HttpClient, HttpParams } from '@angular/common/http';
import { AccountService } from 'app/core/auth/account.service';
import { Course } from 'app/entities/course.model';
import { AlertService } from 'app/core/util/alert.service';
import { onError } from 'app/shared/util/global.utils';
import { SessionStorageService } from 'ngx-webstorage';
import { TranslateDirective } from '../shared/language/translate.directive';
import { FaIconComponent } from '@fortawesome/angular-fontawesome';
import { FormsModule } from '@angular/forms';
import { HelpIconComponent } from 'app/shared/components/help-icon.component';
import { ArtemisTranslatePipe } from 'app/shared/pipes/artemis-translate.pipe';
import { SortByDirective } from 'app/shared/sort/sort-by.directive';
import { SortDirective } from 'app/shared/sort/sort.directive';
import { ArtemisDatePipe } from 'app/shared/pipes/artemis-date.pipe';
import { HasAnyAuthorityDirective } from 'app/shared/auth/has-any-authority.directive';
import { Lecture } from 'app/entities/lecture.model';

@Component({
    selector: 'jhi-deep-linking',
    templateUrl: './lti13-deep-linking.component.html',
    imports: [
        TranslateDirective,
        FaIconComponent,
        FormsModule,
        HelpIconComponent,
        ArtemisTranslatePipe,
        SortByDirective,
        SortDirective,
        ArtemisDatePipe,
        // NOTE: this is actually used in the html template, otherwise *jhiHasAnyAuthority would not work
        HasAnyAuthorityDirective,
    ],
})
export class Lti13DeepLinkingComponent implements OnInit {
    route = inject(ActivatedRoute);
    private sortService = inject(SortService);
    private courseManagementService = inject(CourseManagementService);
    private http = inject(HttpClient);
    private accountService = inject(AccountService);
    private router = inject(Router);
    private alertService = inject(AlertService);
    private sessionStorageService = inject(SessionStorageService);

    courseId: number;
    exercises: Exercise[];
    lectures: Lecture[];
    selectedExercises?: Set<number> = new Set();
    selectedLectures?: Set<number> = new Set();
    isCompetencySelected = false;
    isLearningPathSelected = false;
    isIrisSelected = false;
    course: Course;

    predicate = 'type';
    reverse = false;
    isLinking = true;

    //dropdowns
    isExerciseDropdownOpen = false;
    isLectureDropdownOpen = false;

    // Icons
    faSort = faSort;
    faExclamationTriangle = faExclamationTriangle;
    faWrench = faWrench;

    /**
     * Initializes the component.
     * - Retrieves the course ID from the route parameters.
     * - Fetches the user's identity.
     * - Retrieves the course details and exercises.
     * - Redirects unauthenticated users to the login page.
     */
    ngOnInit() {
        this.route.params.subscribe((params) => {
            this.courseId = Number(params['courseId']);

            if (!this.courseId) {
                this.isLinking = false;
                return;
            }
            if (!this.isLinking) {
                return;
            }

            this.accountService.identity().then((user) => {
                if (user) {
                    this.courseManagementService.findWithExercisesAndLecturesAndCompetencies(this.courseId).subscribe((findWithExercisesResult) => {
                        if (findWithExercisesResult?.body) {
                            this.course = findWithExercisesResult.body;
                            if (findWithExercisesResult?.body?.exercises) {
                                this.exercises = findWithExercisesResult.body.exercises;
                            }
                            if (findWithExercisesResult?.body?.lectures) {
                                this.lectures = findWithExercisesResult.body.lectures;
                            }
                        }
                    });
                } else {
                    this.redirectUserToLoginThenTargetLink(window.location.href);
                }
            });
        });
    }

    /**
     * Redirects the user to the login page and sets up a listener for user login.
     * After login, redirects the user back to the original link.
     *
     * @param currentLink The current URL to return to after login.
     */
    redirectUserToLoginThenTargetLink(currentLink: string): void {
        this.router.navigate(['/']).then(() => {
            this.accountService.getAuthenticationState().subscribe((user) => {
                if (user) {
                    window.location.replace(currentLink);
                }
            });
        });
    }

    /**
     * Sorts the list of exercises based on the selected predicate and order.
     */
    sortRows() {
        this.sortService.sortByProperty(this.exercises, this.predicate, this.reverse);
    }

    /**
     * Toggles an exercise's selection based on its ID.
     *
     * Adds the ID to selectedExercises if not present, removes it otherwise.
     * Does nothing if the ID is undefined.
     *
     * @param exerciseId The exercise ID to toggle.
     */
    selectExercise(exerciseId: number | undefined) {
        if (exerciseId !== undefined) {
            if (this.selectedExercises?.has(exerciseId)) {
                this.selectedExercises?.delete(exerciseId);
            } else {
                this.selectedExercises?.add(exerciseId);
            }
        }
    }

    /**
     * Checks if the given exercise is currently selected.
     *
     * @returns True if the exercise is selected, false otherwise.
     * @param exerciseId
     */
    isExerciseSelected(exerciseId: number | undefined) {
        return exerciseId !== undefined && this.selectedExercises?.has(exerciseId);
    }

    selectLecture(lectureId: number | undefined) {
        if (lectureId !== undefined) {
            if (this.selectedLectures?.has(lectureId)) {
                this.selectedLectures?.delete(lectureId);
            } else {
                this.selectedLectures?.add(lectureId);
            }
        }
    }

    isLectureSelected(lectureId: number | undefined) {
        return lectureId !== undefined && this.selectedLectures?.has(lectureId);
    }

    enableCompetency() {
        if (!this.isCompetencySelected) {
            this.isCompetencySelected = true;
            this.isIrisSelected = false;
            this.isLearningPathSelected = false;
        }
    }

    enableLearningPath() {
        if (!this.isLearningPathSelected) {
            this.isLearningPathSelected = true;
            this.isIrisSelected = false;
            this.isCompetencySelected = false;
        }
    }

    enableIris() {
        if (!this.isIrisSelected) {
            this.isIrisSelected = true;
            this.isLearningPathSelected = false;
            this.isCompetencySelected = false;
        }
    }

    /**
     * Sends a deep link request for the selected exercise.
     * If an exercise, lecture, competency, learning path or Iris is selected, it sends a POST request to initiate deep linking.
     */
    sendDeepLinkRequest() {
        if (this.selectedExercises?.size || this.selectedLectures?.size || this.isCompetencySelected || this.isLearningPathSelected || this.isIrisSelected) {
            const ltiIdToken = this.sessionStorageService.retrieve('ltiIdToken') ?? '';
            const clientRegistrationId = this.sessionStorageService.retrieve('clientRegistrationId') ?? '';

            type DeepLinkingResponse = {
                targetLinkUri: string;
            };
<<<<<<< HEAD

            let httpParams;

            if (this.selectedExercises?.size) {
                const exerciseIds = Array.from(this.selectedExercises).join(',');
                httpParams = new HttpParams().set('exerciseIds', exerciseIds).set('ltiIdToken', ltiIdToken).set('clientRegistrationId', clientRegistrationId);
            } else if (this.selectedLectures?.size) {
                const lectureIds = Array.from(this.selectedLectures).join(',');
                httpParams = new HttpParams().set('lectureIds', lectureIds).set('ltiIdToken', ltiIdToken).set('clientRegistrationId', clientRegistrationId);
            } else if (this.isCompetencySelected) {
                httpParams = new HttpParams().set('competency', 'true').set('ltiIdToken', ltiIdToken).set('clientRegistrationId', clientRegistrationId);
            } else if (this.isLearningPathSelected) {
                httpParams = new HttpParams().set('learningPath', 'true').set('ltiIdToken', ltiIdToken).set('clientRegistrationId', clientRegistrationId);
            } else if (this.isIrisSelected) {
                httpParams = new HttpParams().set('iris', 'true').set('ltiIdToken', ltiIdToken).set('clientRegistrationId', clientRegistrationId);
            }

            if (httpParams) {
                this.http
                    .post<DeepLinkingResponse>(`api/lti13/deep-linking/${this.courseId}`, null, {
                        observe: 'response',
                        params: httpParams,
                    })
                    .subscribe({
                        next: (response) => {
                            if (response.status === 200 && response.body) {
                                window.location.replace(response.body.targetLinkUri);
                            } else {
                                this.isLinking = false;
                                this.alertService.error('artemisApp.lti13.deepLinking.unknownError');
                            }
                        },
                        error: (error) => {
                            this.isLinking = false;
                            onError(this.alertService, error);
                        },
                    });
            } else {
                this.alertService.error('artemisApp.lti13.deepLinking.parameterError');
            }
=======
            this.http.post<DeepLinkingResponse>(`api/lti/lti13/deep-linking/${this.courseId}`, null, { observe: 'response', params: httpParams }).subscribe({
                next: (response) => {
                    if (response.status === 200) {
                        if (response.body) {
                            const targetLink = response.body.targetLinkUri;
                            window.location.replace(targetLink);
                        }
                    } else {
                        this.isLinking = false;
                        this.alertService.error('artemisApp.lti13.deepLinking.unknownError');
                    }
                },
                error: (error) => {
                    this.isLinking = false;
                    onError(this.alertService, error);
                },
            });
>>>>>>> 93eba08f
        } else {
            this.alertService.error('artemisApp.lti13.deepLinking.selectToLink');
        }
    }
}<|MERGE_RESOLUTION|>--- conflicted
+++ resolved
@@ -210,7 +210,6 @@
             type DeepLinkingResponse = {
                 targetLinkUri: string;
             };
-<<<<<<< HEAD
 
             let httpParams;
 
@@ -230,7 +229,7 @@
 
             if (httpParams) {
                 this.http
-                    .post<DeepLinkingResponse>(`api/lti13/deep-linking/${this.courseId}`, null, {
+                    .post<DeepLinkingResponse>(`api/lti/lti13/deep-linking/${this.courseId}`, null, {
                         observe: 'response',
                         params: httpParams,
                     })
@@ -251,25 +250,6 @@
             } else {
                 this.alertService.error('artemisApp.lti13.deepLinking.parameterError');
             }
-=======
-            this.http.post<DeepLinkingResponse>(`api/lti/lti13/deep-linking/${this.courseId}`, null, { observe: 'response', params: httpParams }).subscribe({
-                next: (response) => {
-                    if (response.status === 200) {
-                        if (response.body) {
-                            const targetLink = response.body.targetLinkUri;
-                            window.location.replace(targetLink);
-                        }
-                    } else {
-                        this.isLinking = false;
-                        this.alertService.error('artemisApp.lti13.deepLinking.unknownError');
-                    }
-                },
-                error: (error) => {
-                    this.isLinking = false;
-                    onError(this.alertService, error);
-                },
-            });
->>>>>>> 93eba08f
         } else {
             this.alertService.error('artemisApp.lti13.deepLinking.selectToLink');
         }
