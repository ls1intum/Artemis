--- conflicted
+++ resolved
@@ -3,18 +3,13 @@
 <jhi-alert></jhi-alert>
 <div>
     <div class="button-toolbar pull-right">
-<<<<<<< HEAD
-        <button class="btn btn-primary btn-sm" ui-sref="instructor-dashboard.buildplans-delete">
-            <i class="fa fa-eraser"></i>&nbsp;<span data-translate="artemisApp.instructorDashboard.buildPlans.delete.title">CLEANUP_BUILD_PLANS</span>
-=======
         <button class="btn btn-danger btn-sm" ui-sref="instructor-dashboard.archive"
                 data-translate="artemisApp.instructorDashboard.archive.title">
             <i class="fa fa-eraser" aria-hidden="true"></i>&nbsp;Archive
         </button>
         <button class="btn btn-danger btn-sm" ui-sref="instructor-dashboard.cleanup"
                 data-translate="artemisApp.instructorDashboard.cleanup.title">
-            <i class="fa fa-eraser" aria-hidden="true"></i>&nbsp;Cleanup
->>>>>>> 8ddf481a
+            <i class="fa fa-eraser" aria-hidden="true"></i>&nbsp;<span data-translate="artemisApp.instructorDashboard.buildPlans.delete.title">CLEANUP_BUILD_PLANS</span>
         </button>
         <button type="submit"
                 ui-sref="participation-for-exercise({exerciseId:$ctrl.exerciseId})"
