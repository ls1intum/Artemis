import { Injectable } from '@angular/core';

import { Result } from '../entities/result/result.model';
import { Course } from '../entities/course/course.model';
import { Exercise } from '../entities/exercise/exercise.model';
import { Participation } from '../entities/participation';

import * as moment from 'moment';
import { Moment } from 'moment';

export const ABSOLUTE_SCORE = 'absoluteScore';
export const RELATIVE_SCORE = 'relativeScore';
export const MAX_SCORE = 'maxScore';
export const PRESENTATION_SCORE = 'presentationScore';

@Injectable({ providedIn: 'root' })
export class CourseScoreCalculationService {
    private SCORE_NORMALIZATION_VALUE = 0.01;
    private courses: Course[] = [];

    constructor() {}

    calculateTotalScores(courseExercises: Exercise[]): Map<string, number> {
        const scores = new Map<string, number>();
        let absoluteScore = 0.0;
        let maxScore = 0;
        let presentationScore = 0;
        for (const exercise of courseExercises) {
            if (exercise.maxScore != null) {
                maxScore = maxScore + exercise.maxScore;
                const participation = this.getParticipationForExercise(exercise);
                if (participation !== null) {
                    const result = this.getResultForParticipation(participation, exercise.dueDate!);
                    if (result !== null) {
                        let score = result.score;
                        if (score === null) {
                            score = 0;
                        }
                        absoluteScore = absoluteScore + score * this.SCORE_NORMALIZATION_VALUE * exercise.maxScore;
                    }
                    presentationScore += participation.presentationScore !== undefined ? participation.presentationScore : 0;
                }
            }
        }
        scores.set(ABSOLUTE_SCORE, this.round(absoluteScore, 1));
        if (maxScore > 0) {
            scores.set(RELATIVE_SCORE, this.round((absoluteScore / maxScore) * 100, 1));
        } else {
            scores.set(RELATIVE_SCORE, 0);
        }
        scores.set(MAX_SCORE, maxScore);
        scores.set(PRESENTATION_SCORE, presentationScore);
        return scores;
    }

    private round(value: any, exp: number) {
        // helper function to make actually rounding possible
        if (typeof exp === 'undefined' || +exp === 0) {
            return Math.round(value);
        }

        value = +value;
        exp = +exp;

        if (isNaN(value) || !(typeof exp === 'number' && exp % 1 === 0)) {
            return NaN;
        }

        // Shift
        value = value.toString().split('e');
        value = Math.round(+(value[0] + 'e' + (value[1] ? +value[1] + exp : exp)));

        // Shift back
        value = value.toString().split('e');
        return +(value[0] + 'e' + (value[1] ? +value[1] - exp : -exp));
    }

    setCourses(courses: Course[]) {
        this.courses = courses;
    }

    getCourse(courseId: number): Course | null {
        return this.courses.find(course => course.id === courseId) || null;
    }

    getParticipationForExercise(exercise: Exercise): Participation | null {
        if (exercise.participations != null && exercise.participations.length > 0) {
            const exerciseParticipation: Participation = exercise.participations[0];
            return this.convertDateForParticipationFromServer(exerciseParticipation);
        } else {
            return null;
        }
    }

    getResultForParticipation(participation: Participation, dueDate: Moment): Result | null {
        if (participation === null) {
            return null;
        }
        const results: Result[] = participation.results;
        const resultsArray: Result[] = [];
        let chosenResult: Result;

        if (results !== undefined) {
            for (let i = 0; i < results.length; i++) {
                resultsArray.push(this.convertDateForResultFromServer(results[i]));
            }

            if (resultsArray.length <= 0) {
                chosenResult = new Result();
                chosenResult.score = 0;
                return chosenResult;
            }

            const ratedResults = resultsArray.filter(el => el.rated);

            if (ratedResults.length === 1) {
                return ratedResults[0];
            }

            // sorting in descending order to have the last result at the beginning
<<<<<<< HEAD
            resultsArray.sort(
                (result1, result2): number => {
                    if (result1.completionDate > result2.completionDate) {
                        return -1;
                    }
                    if (result1.completionDate < result2.completionDate) {
                        return 1;
                    }
                    return 0;
                },
            );
=======
            resultsArray.sort((result1, result2): number => {
                if (result1.completionDate! > result2.completionDate!) {
                    return -1;
                }
                if (result1.completionDate! < result2.completionDate!) {
                    return 1;
                }
                return 0;
            });
>>>>>>> 707c8fba

            const gracePeriodInSeconds = 10;
            if (dueDate === null || dueDate.add(gracePeriodInSeconds, 'seconds') >= resultsArray[0].completionDate!) {
                // find the first result that is before the due date
                chosenResult = resultsArray[0];
            } else if (dueDate.add(gracePeriodInSeconds, 'seconds') < resultsArray[0].completionDate!) {
                chosenResult = new Result();
                chosenResult.score = 0;
            } else {
                chosenResult = resultsArray[resultsArray.length - 1];
            }
        } else {
            chosenResult = new Result();
            chosenResult.score = 0;
        }

        return chosenResult;
    }

    private convertDateForResultFromServer(result: Result): Result {
        result.completionDate = result.completionDate != null ? moment(result.completionDate) : null;
        return result;
    }

    private convertDateForParticipationFromServer(participation: Participation): Participation {
        participation.initializationDate = participation.initializationDate != null ? moment(participation.initializationDate) : null;
        return participation;
    }
}<|MERGE_RESOLUTION|>--- conflicted
+++ resolved
@@ -118,19 +118,6 @@
             }
 
             // sorting in descending order to have the last result at the beginning
-<<<<<<< HEAD
-            resultsArray.sort(
-                (result1, result2): number => {
-                    if (result1.completionDate > result2.completionDate) {
-                        return -1;
-                    }
-                    if (result1.completionDate < result2.completionDate) {
-                        return 1;
-                    }
-                    return 0;
-                },
-            );
-=======
             resultsArray.sort((result1, result2): number => {
                 if (result1.completionDate! > result2.completionDate!) {
                     return -1;
@@ -140,7 +127,6 @@
                 }
                 return 0;
             });
->>>>>>> 707c8fba
 
             const gracePeriodInSeconds = 10;
             if (dueDate === null || dueDate.add(gracePeriodInSeconds, 'seconds') >= resultsArray[0].completionDate!) {
