import { HttpClient, HttpResponse } from '@angular/common/http';
import { Injectable } from '@angular/core';
<<<<<<< HEAD
import { lastValueFrom } from 'rxjs';
import { v4 as uuid } from 'uuid';
=======
import { Observable } from 'rxjs';
>>>>>>> f2593646

import { ProgrammingLanguage, ProjectType } from 'app/entities/programming-exercise.model';

@Injectable({ providedIn: 'root' })
export class FileService {
    private resourceUrl = 'api/files';

    constructor(private http: HttpClient) {}

    /**
     * Fetches the template file for the given programming language
     * @param {ProgrammingLanguage} language
     * @param {ProjectType} projectType (if available)
     * @returns json test file
     */
    getTemplateFile(language: ProgrammingLanguage, projectType?: ProjectType): Observable<string> {
        const urlParts: string[] = [language];
        if (projectType) {
            urlParts.push(projectType);
        }
        return this.http.get<string>(`${this.resourceUrl}/templates/` + urlParts.join('/'), { responseType: 'text' as 'json' });
    }

    /**
<<<<<<< HEAD
     * Fetches the file from the given path and returns it as a File object with a unique file name.
     * @param filePath path of the file
     * @param mapOfFiles optional map to check if the generated file name already exists
     */
    async getFile(filePath: string, mapOfFiles?: Map<string, { path?: string; file: File }>): Promise<File> {
        const blob = await lastValueFrom(this.http.get(filePath, { responseType: 'blob' }));
        const file = new File([blob], this.getUniqueFileName(this.getExtension(filePath), mapOfFiles));
        return Promise.resolve(file);
=======
     * Fetches the template code of conduct
     * @returns markdown file
     */
    getTemplateCodeOfCondcut(): Observable<HttpResponse<string>> {
        return this.http.get<string>(`api/files/templates/code-of-conduct`, { observe: 'response', responseType: 'text' as 'json' });
>>>>>>> f2593646
    }

    /**
     * Downloads the file from the provided downloadUrl.
     *
     * @param downloadUrl url that is stored in the attachment model
     */
    downloadFile(downloadUrl: string) {
        const downloadUrlComponents = downloadUrl.split('/');
        // take the last element
        const fileName = downloadUrlComponents.pop()!;
        const restOfUrl = downloadUrlComponents.join('/');
        const normalizedDownloadUrl = restOfUrl + '/' + encodeURIComponent(fileName);
        const newWindow = window.open('about:blank');
        newWindow!.location.href = normalizedDownloadUrl;
        return newWindow;
    }

    /**
     * Downloads the merged PDF file.
     *
     * @param courseId: the id of the course
     * @param lectureId: the id of the lecture
     */
    downloadMergedFile(courseId: number, lectureId: number) {
        const newWindow = window.open('about:blank');
        newWindow!.location.href = `api/files/attachments/lecture/${lectureId}/merge-pdf`;
        return newWindow;
    }

    /**
     * Returns the file extension of the given filename.
     *
     * @param filename the filename
     */
    getExtension(filename: string): string {
        return filename.split('.').pop()!;
    }

    /**
     * Returns a unique file name with the given extension.
     *
     * @param extension the file extension to add
     * @param mapOfFiles optional map to check if the generated file name already exists
     */
    getUniqueFileName(extension: string, mapOfFiles?: Map<string, { path?: string; file: File }>): string {
        let name;
        do {
            name = uuid() + '.' + extension;
        } while (mapOfFiles && mapOfFiles.has(name));
        return name;
    }
}<|MERGE_RESOLUTION|>--- conflicted
+++ resolved
@@ -1,11 +1,8 @@
 import { HttpClient, HttpResponse } from '@angular/common/http';
 import { Injectable } from '@angular/core';
-<<<<<<< HEAD
 import { lastValueFrom } from 'rxjs';
 import { v4 as uuid } from 'uuid';
-=======
 import { Observable } from 'rxjs';
->>>>>>> f2593646
 
 import { ProgrammingLanguage, ProjectType } from 'app/entities/programming-exercise.model';
 
@@ -30,7 +27,6 @@
     }
 
     /**
-<<<<<<< HEAD
      * Fetches the file from the given path and returns it as a File object with a unique file name.
      * @param filePath path of the file
      * @param mapOfFiles optional map to check if the generated file name already exists
@@ -39,13 +35,14 @@
         const blob = await lastValueFrom(this.http.get(filePath, { responseType: 'blob' }));
         const file = new File([blob], this.getUniqueFileName(this.getExtension(filePath), mapOfFiles));
         return Promise.resolve(file);
-=======
+    }
+
+    /**
      * Fetches the template code of conduct
      * @returns markdown file
      */
     getTemplateCodeOfCondcut(): Observable<HttpResponse<string>> {
         return this.http.get<string>(`api/files/templates/code-of-conduct`, { observe: 'response', responseType: 'text' as 'json' });
->>>>>>> f2593646
     }
 
     /**
@@ -67,8 +64,8 @@
     /**
      * Downloads the merged PDF file.
      *
-     * @param courseId: the id of the course
-     * @param lectureId: the id of the lecture
+     * @param courseId the id of the course
+     * @param lectureId the id of the lecture
      */
     downloadMergedFile(courseId: number, lectureId: number) {
         const newWindow = window.open('about:blank');
