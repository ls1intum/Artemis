<jhi-alert-overlay />
<<<<<<< HEAD
<div id="page-wrapper" class="page-wrapper">
=======
<div class="page-wrapper" cdkScrollable>
>>>>>>> 57f3b5b0
    <jhi-page-ribbon />
    @if (showSkeleton) {
        <div class="sticky-top">
            <router-outlet name="navbar" />
        </div>
    }
    @if (showSkeleton) {
        <div class="card" style="border-style: none">
            <div class="card-body">
                <router-outlet />
            </div>
        </div>
    }
    @if (!showSkeleton) {
        <router-outlet />
    }
    <jhi-notification-popup />
    @if (showSkeleton) {
        <div>
            <jhi-footer />
        </div>
    }
</div><|MERGE_RESOLUTION|>--- conflicted
+++ resolved
@@ -1,9 +1,5 @@
 <jhi-alert-overlay />
-<<<<<<< HEAD
-<div id="page-wrapper" class="page-wrapper">
-=======
-<div class="page-wrapper" cdkScrollable>
->>>>>>> 57f3b5b0
+<div id="page-wrapper" class="page-wrapper" cdkScrollable>
     <jhi-page-ribbon />
     @if (showSkeleton) {
         <div class="sticky-top">
