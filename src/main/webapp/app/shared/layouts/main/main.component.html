<jhi-alert-overlay />
<div
    id="page-wrapper"
    class="page-wrapper"
    [ngClass]="{ 'footer-height-dev': !isProduction || isTestServer }"
    [ngStyle]="{ 'overflow-y': !isTestRunExam && isExamStarted ? 'hidden' : 'auto' }"
    cdkScrollable
>
    <jhi-page-ribbon />
    @if (showSkeleton) {
        <div class="sticky-top">
            <router-outlet name="navbar" />
        </div>
    }
    @if (showSkeleton) {
        <div class="card" style="border-style: none">
<<<<<<< HEAD
            <div class="card-body" [ngClass]="{ 'course-overview': isCourseOverview }">
=======
            <div class="card-body" [ngClass]="{ 'course-overview pt-0': isCourseOverview }">
>>>>>>> 937d675b
                <router-outlet />
            </div>
        </div>
    }
    @if (!showSkeleton) {
        <router-outlet />
    }
    <jhi-notification-popup />
    @if (showSkeleton) {
        <div>
            @if (isTestRunExam || !isExamStarted) {
                <jhi-footer [ngClass]="{ 'footer-height-dev': !isProduction || isTestServer }" />
            }
        </div>
    }
</div><|MERGE_RESOLUTION|>--- conflicted
+++ resolved
@@ -14,11 +14,7 @@
     }
     @if (showSkeleton) {
         <div class="card" style="border-style: none">
-<<<<<<< HEAD
-            <div class="card-body" [ngClass]="{ 'course-overview': isCourseOverview }">
-=======
             <div class="card-body" [ngClass]="{ 'course-overview pt-0': isCourseOverview }">
->>>>>>> 937d675b
                 <router-outlet />
             </div>
         </div>
