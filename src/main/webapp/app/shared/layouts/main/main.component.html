--- conflicted
+++ resolved
@@ -1,9 +1,5 @@
 <jhi-alert-overlay />
-<<<<<<< HEAD
-<div id="page-wrapper" class="page-wrapper" cdkScrollable>
-=======
-<div class="page-wrapper" [ngClass]="{ 'footer-height-dev': !isProduction || isTestServer }" cdkScrollable>
->>>>>>> fd4125d1
+<div id="page-wrapper" class="page-wrapper" [ngClass]="{ 'footer-height-dev': !isProduction || isTestServer }" cdkScrollable>
     <jhi-page-ribbon />
     @if (showSkeleton) {
         <div class="sticky-top">
