--- conflicted
+++ resolved
@@ -57,11 +57,8 @@
                         profileInfo.accountName = data.accountName;
                         profileInfo.versionControlUrl = data.versionControlUrl;
                         profileInfo.programmingLanguageFeatures = data.programmingLanguageFeatures;
-<<<<<<< HEAD
                         profileInfo.saml2 = data.saml2;
-=======
                         profileInfo.enabledMultipleOrganizations = data.enabledMultipleOrganizations;
->>>>>>> 4c001952
 
                         return profileInfo;
                     }),
