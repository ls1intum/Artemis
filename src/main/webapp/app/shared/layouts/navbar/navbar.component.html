<ng-template #iconMenu>
    <div id="navbar-icon-menu" [ngClass]="{ evenly: isNavbarNavVertical, 'in-menu': iconsMovedToMenu }">
        @if (currAccount && !isExamActive) {
            <jhi-notification-sidebar></jhi-notification-sidebar>
        }
        <jhi-theme-switch [popoverPlacement]="iconsMovedToMenu ? 'bottom' : 'bottom-right'"></jhi-theme-switch>
        @if (isAuthenticated()) {
            <div
                ngbDropdown
                class="dropdown pointer"
                display="dynamic"
                [placement]="'bottom-right'"
                routerLinkActive="active"
                [routerLinkActiveOptions]="{ exact: true }"
                [autoClose]="true"
            >
                <a class="guided-tour-account nav-link dropdown-toggle" ngbDropdownToggle id="account-menu">
                    @if (!getImageUrl()) {
                        <span>
                            <fa-icon [icon]="faUser"></fa-icon>
                            @if (!currAccount) {
                                <span jhiTranslate="global.menu.account.main">Account</span>
                            }
                            @if (currAccount) {
                                <span>{{ currAccount.login }}</span>
                            }
                        </span>
                    }
                    @if (getImageUrl()) {
                        <span>
                            <img [src]="getImageUrl()" class="profile-image img-circle" alt="Avatar" />
                        </span>
                    }
                </a>
                <ul class="dropdown-menu dropdown-menu-index" ngbDropdownMenu>
                    <li>
                        <a class="dropdown-item" [routerLink]="['/user-settings']" (click)="collapseNavbar()">
                            <fa-icon [icon]="faCog" [fixedWidth]="true"></fa-icon>
                            <span>{{ 'global.menu.settings' | artemisTranslate }}</span>
                        </a>
                    </li>
                    <div class="dropdown-divider"></div>
                    <li>
                        <h6 class="dropdown-header fw-medium" jhiTranslate="global.menu.language">Language</h6>
                    </li>
                    @if (languages && languages.length > 1) {
                        <div>
                            @for (language of languages; track language) {
                                <li>
                                    <a class="dropdown-item" [jhiActiveMenu]="language" (click)="changeLanguage(language); collapseNavbar()">{{
                                        language | findLanguageFromKey
                                    }}</a>
                                </li>
                            }
                        </div>
                    }
                    @if (isTourAvailable) {
                        <div class="dropdown-divider"></div>
                        <li>
                            <h6 class="dropdown-header fw-medium" jhiTranslate="global.menu.guidedTutorial">Guided Tutorial</h6>
                        </li>
                        <li>
                            <a class="dropdown-item guided-tour" [jhiTranslate]="this.guidedTourInitLabel()" (click)="this.guidedTourService.initGuidedTour()">Start tutorial</a>
                        </li>
                    }
                    <div class="dropdown-divider"></div>
                    @if (isRegistrationEnabled) {
                        <li>
                            <a class="dropdown-item" routerLink="/account/settings" routerLinkActive="active" (click)="collapseNavbar()">
                                <fa-icon [icon]="faWrench" [fixedWidth]="true"></fa-icon>
                                <span jhiTranslate="global.menu.account.settings">Settings</span>
                            </a>
                        </li>
                    }
                    @if (passwordResetEnabled) {
                        <li>
                            <a class="dropdown-item" routerLink="/account/password" routerLinkActive="active" (click)="collapseNavbar()">
                                <fa-icon [icon]="faLock" [fixedWidth]="true"></fa-icon>
                                <span jhiTranslate="global.menu.account.password">Password</span>
                            </a>
                        </li>
                    }
                    <li>
                        @if (currAccount) {
                            <a class="dropdown-item" (click)="logout()" id="logout">
                                <fa-icon [icon]="faSignOutAlt" [fixedWidth]="true"></fa-icon>
                                <span jhiTranslate="global.menu.account.logout">Sign out</span>
                            </a>
                        }
                    </li>
                </ul>
            </div>
        }
    </div>
</ng-template>
<nav class="navbar jh-navbar" [class.expanded]="!isCollapsed">
    <div class="jh-logo-container">
        <a class="navbar-brand" routerLink="/" (click)="collapseNavbar()">
            <img [src]="'public/images/logo.png'" height="30" alt="" />
            <div jhiTranslate="global.title" class="navbar-title">Artemis</div>
            <ng-template #gitInfo>
                <div>
                    {{ 'artemisApp.git.branch' | artemisTranslate }}: {{ gitBranchName }} <br />
                    {{ 'artemisApp.git.commit' | artemisTranslate }}: {{ gitCommitId }} <br />
                    {{ 'artemisApp.git.timestamp' | artemisTranslate }}: {{ gitTimestamp }} <br />
                    {{ 'artemisApp.git.username' | artemisTranslate }}: {{ gitUsername }}
                </div>
            </ng-template>
            <div class="navbar-version" placement="bottom" [ngbTooltip]="gitInfo" tooltipClass="git-info" [disableTooltip]="inProduction && !testServer">
                {{ version }}
            </div>
        </a>
        <div class="indicators">
            <jhi-connection-warning class="align-self-center"></jhi-connection-warning>
            <jhi-loading-notification class="align-self-center"></jhi-loading-notification>
        </div>
        @if (!iconsMovedToMenu && isCollapsed) {
            <ng-container *ngTemplateOutlet="iconMenu"></ng-container>
        }
        <div class="toggler-wrapper">
            <a
                class="toggler"
                data-toggle="collapse"
                data-target="#navbarResponsive"
                aria-controls="navbarResponsive"
                aria-expanded="false"
                aria-label="Toggle navigation"
                (click)="toggleNavbar()"
            >
                <fa-icon [icon]="faBars"></fa-icon>
            </a>
        </div>
    </div>
    <div class="navbar-collapse collapse" id="navbarResponsive" [ngbCollapse]="isNavbarCollapsed">
        <ul class="navbar-nav ms-auto" [class.vertical]="isNavbarNavVertical">
            @if (currAccount && !isExamActive) {
                <li class="nav-item" routerLinkActive="active" [routerLinkActiveOptions]="{ exact: true }">
                    <a class="guided-tour-overview nav-link" routerLink="/courses" (click)="collapseNavbar()" id="overview-menu">
                        <span>
                            <fa-icon [icon]="faThLarge"></fa-icon>
                            <span jhiTranslate="global.menu.overview">Course Overview</span>
                        </span>
                    </a>
                </li>
            }
            <li
                *jhiHasAnyAuthority="['ROLE_TA', 'ROLE_EDITOR', 'ROLE_INSTRUCTOR', 'ROLE_ADMIN']"
                ngbDropdown
                class="nav-item dropdown pointer"
                routerLinkActive="active"
                [routerLinkActiveOptions]="{ exact: true }"
            >
                @if (!isExamActive) {
                    <a class="guided-tour-course-admin nav-link" routerLink="/course-management" (click)="collapseNavbar()" id="course-admin-menu">
                        <span>
                            <fa-icon [icon]="faThList"></fa-icon>
                            <span jhiTranslate="global.menu.course">Course Management</span>
                        </span>
                    </a>
                }
            </li>
            <li
                *jhiHasAnyAuthority="'ROLE_ADMIN'"
                ngbDropdown
                class="nav-item dropdown pointer"
                display="dynamic"
                routerLinkActive="active"
                [routerLinkActiveOptions]="{ exact: true }"
            >
                @if (!isExamActive) {
                    <a class="guided-tour-admin nav-link dropdown-toggle" ngbDropdownToggle id="admin-menu">
                        <span>
                            <fa-icon [icon]="faUserPlus"></fa-icon>
                            <span jhiTranslate="global.menu.admin.main">Server Administration</span>
                        </span>
                    </a>
                }
                <ul class="dropdown-menu dropdown-menu-index" ngbDropdownMenu>
                    <li>
                        <a class="dropdown-item" routerLink="/admin/upcoming-exams-and-exercises" routerLinkActive="active" (click)="collapseNavbar()">
                            <fa-icon [icon]="faBookOpen" [fixedWidth]="true"></fa-icon>
                            <span jhiTranslate="global.menu.admin.upcomingExamsAndExercises">Upcoming Exams & Exercises</span>
                        </a>
                    </li>
                    <li>
                        <a class="dropdown-item" routerLink="/admin/user-management" routerLinkActive="active" (click)="collapseNavbar()">
                            <fa-icon [icon]="faUser" [fixedWidth]="true"></fa-icon>
                            <span jhiTranslate="global.menu.admin.userManagement">User management</span>
                        </a>
                    </li>
                    <li>
                        <a class="dropdown-item" routerLink="/admin/organization-management" routerLinkActive="active" (click)="collapseNavbar()">
                            <fa-icon [icon]="faUniversity" [fixedWidth]="true"></fa-icon>
                            <span jhiTranslate="global.menu.admin.organizationManagement">Organization management</span>
                        </a>
                    </li>
                    <li>
                        <a class="dropdown-item" routerLink="/admin/system-notification-management" routerLinkActive="active" (click)="collapseNavbar()">
                            <fa-icon [icon]="faBell" [fixedWidth]="true"></fa-icon>
                            <span jhiTranslate="global.menu.admin.systemNotifications">System notifications</span>
                        </a>
                    </li>
                    <li>
                        <a class="dropdown-item" routerLink="/admin/feature-toggles" routerLinkActive="active" (click)="collapseNavbar()">
                            <fa-icon [icon]="faToggleOn" [fixedWidth]="true"></fa-icon>
                            <span jhiTranslate="global.menu.admin.featureToggles">Feature Toggles</span>
                        </a>
                    </li>
                    <li>
                        <a class="dropdown-item" routerLink="/admin/user-statistics" routerLinkActive="active" (click)="collapseNavbar()">
                            <fa-icon [icon]="faEye" [fixedWidth]="true"></fa-icon>
                            <span jhiTranslate="global.menu.admin.statistics">User statistics</span>
                        </a>
                    </li>
                    <li>
                        <a class="dropdown-item" routerLink="/admin/metrics" routerLinkActive="active" (click)="collapseNavbar()">
                            <fa-icon [icon]="faTachometerAlt" [fixedWidth]="true"></fa-icon>
                            <span jhiTranslate="global.menu.admin.metrics">Metrics</span>
                        </a>
                    </li>
                    <li>
                        <a class="dropdown-item" routerLink="/admin/privacy-statement" routerLinkActive="active" (click)="collapseNavbar()">
                            <fa-icon [icon]="faLock" [fixedWidth]="true"></fa-icon>
                            <span jhiTranslate="global.menu.admin.privacyStatement">Privacy statement</span>
                        </a>
                    </li>
                    <li>
                        <a class="dropdown-item" routerLink="/admin/imprint" routerLinkActive="active" (click)="collapseNavbar()">
                            <fa-icon [icon]="faStamp" [fixedWidth]="true"></fa-icon>
                            <span jhiTranslate="global.menu.admin.imprint">Imprint</span>
                        </a>
                    </li>
                    <li>
                        <a class="dropdown-item" routerLink="/admin/health" routerLinkActive="active" (click)="collapseNavbar()">
                            <fa-icon [icon]="faHeart" [fixedWidth]="true"></fa-icon>
                            <span jhiTranslate="global.menu.admin.health">Health</span>
                        </a>
                    </li>
                    <li>
                        <a class="dropdown-item" routerLink="/admin/configuration" routerLinkActive="active" (click)="collapseNavbar()">
                            <fa-icon [icon]="faList" [fixedWidth]="true"></fa-icon>
                            <span jhiTranslate="global.menu.admin.configuration">Configuration</span>
                        </a>
                    </li>
                    <li>
                        <a class="dropdown-item" routerLink="/admin/audits" routerLinkActive="active" (click)="collapseNavbar()">
                            <fa-icon [icon]="faBell" [fixedWidth]="true"></fa-icon>
                            <span jhiTranslate="global.menu.admin.audits">Audits</span>
                        </a>
                    </li>
                    <li>
                        <a class="dropdown-item" routerLink="/admin/logs" routerLinkActive="active" (click)="collapseNavbar()">
                            <fa-icon [icon]="faTasks" [fixedWidth]="true"></fa-icon>
                            <span jhiTranslate="global.menu.admin.logs">Logs</span>
                        </a>
                    </li>
<<<<<<< HEAD
                    <li *ngIf="openApiEnabled">
                        <a class="dropdown-item" href="api.html" target="_blank" rel="noreferrer noopener" (click)="collapseNavbar()">
                            <fa-icon [icon]="faBook" [fixedWidth]="true"></fa-icon>
                            <span jhiTranslate="global.menu.admin.apidocs">API</span>
                        </a>
                    </li>
                    <li *ngIf="irisEnabled">
                        <a class="dropdown-item" routerLink="/admin/iris" routerLinkActive="active" (click)="collapseNavbar()">
                            <fa-icon [icon]="faRobot" [fixedWidth]="true"></fa-icon>
                            <span jhiTranslate="global.menu.admin.iris">Iris Settings</span>
                        </a>
                    </li>
                    <li *ngIf="ltiEnabled">
                        <a class="dropdown-item" routerLink="/admin/lti-configuration" routerLinkActive="active" (click)="collapseNavbar()">
                            <fa-icon [icon]="faPuzzlePiece" [fixedWidth]="true"></fa-icon>
                            <span jhiTranslate="global.menu.admin.lti">LTI Configuration</span>
                        </a>
                    </li>
=======
                    @if (openApiEnabled) {
                        <li>
                            <a class="dropdown-item" href="api.html" target="_blank" rel="noreferrer noopener" (click)="collapseNavbar()">
                                <fa-icon [icon]="faBook" [fixedWidth]="true"></fa-icon>
                                <span jhiTranslate="global.menu.admin.apidocs">API</span>
                            </a>
                        </li>
                    }
                    @if (irisEnabled) {
                        <li>
                            <a class="dropdown-item" routerLink="/admin/iris" routerLinkActive="active" (click)="collapseNavbar()">
                                <fa-icon [icon]="faRobot" [fixedWidth]="true"></fa-icon>
                                <span jhiTranslate="global.menu.admin.iris">Iris Settings</span>
                            </a>
                        </li>
                    }
>>>>>>> d49d4375
                    <!-- jhipster-needle-add-element-to-admin-menu - JHipster will add entities to the admin menu here -->
                </ul>
            </li>
            @if (!currAccount && languages && languages.length > 1) {
                <li ngbDropdown class="nav-item dropdown pointer" display="dynamic">
                    <a class="nav-link dropdown-toggle" ngbDropdownToggle id="languagesnavBarDropdown">
                        <span>
                            <fa-icon [icon]="faFlag"></fa-icon>
                            <span jhiTranslate="global.menu.language">Language</span>
                        </span>
                    </a>
                    <ul class="dropdown-menu" ngbDropdownMenu>
                        @for (language of languages; track language) {
                            <li>
                                <a class="dropdown-item" [jhiActiveMenu]="language" (click)="changeLanguage(language); collapseNavbar()">{{ language | findLanguageFromKey }}</a>
                            </li>
                        }
                    </ul>
                </li>
            }
        </ul>
        @if (!isCollapsed || iconsMovedToMenu) {
            <ng-container *ngTemplateOutlet="iconMenu"></ng-container>
        }
    </div>
</nav>
<jhi-system-notification></jhi-system-notification>
<div class="breadcrumb-container">
    @if (!isExamActive && breadcrumbs && breadcrumbs.length > 0) {
        <div>
            <ol class="breadcrumb">
                @for (breadcrumb of breadcrumbs; track breadcrumb; let i = $index) {
                    <li class="breadcrumb-item">
                        @if (breadcrumb && breadcrumb.translate) {
                            <a
                                class="breadcrumb-link"
                                id="bread-crumb-{{ i }}"
                                [routerLink]="breadcrumb.uri"
                                routerLinkActive="active"
                                [routerLinkActiveOptions]="{ exact: true }"
                                >{{ breadcrumb.label | artemisTranslate }}</a
                            >
                        }
                        @if (breadcrumb && !breadcrumb.translate) {
                            <a
                                class="breadcrumb-link"
                                id="bread-crumb-plain-{{ i }}"
                                [routerLink]="breadcrumb.uri"
                                routerLinkActive="active"
                                [routerLinkActiveOptions]="{ exact: true }"
                                >{{ breadcrumb.label }}</a
                            >
                        }
                    </li>
                }
            </ol>
        </div>
    }
</div>
<jhi-guided-tour></jhi-guided-tour><|MERGE_RESOLUTION|>--- conflicted
+++ resolved
@@ -254,43 +254,28 @@
                             <span jhiTranslate="global.menu.admin.logs">Logs</span>
                         </a>
                     </li>
-<<<<<<< HEAD
-                    <li *ngIf="openApiEnabled">
-                        <a class="dropdown-item" href="api.html" target="_blank" rel="noreferrer noopener" (click)="collapseNavbar()">
-                            <fa-icon [icon]="faBook" [fixedWidth]="true"></fa-icon>
-                            <span jhiTranslate="global.menu.admin.apidocs">API</span>
-                        </a>
-                    </li>
-                    <li *ngIf="irisEnabled">
-                        <a class="dropdown-item" routerLink="/admin/iris" routerLinkActive="active" (click)="collapseNavbar()">
-                            <fa-icon [icon]="faRobot" [fixedWidth]="true"></fa-icon>
-                            <span jhiTranslate="global.menu.admin.iris">Iris Settings</span>
-                        </a>
-                    </li>
-                    <li *ngIf="ltiEnabled">
+                    @if (openApiEnabled) {
+                        <li>
+                            <a class="dropdown-item" href="api.html" target="_blank" rel="noreferrer noopener" (click)="collapseNavbar()">
+                                <fa-icon [icon]="faBook" [fixedWidth]="true"></fa-icon>
+                                <span jhiTranslate="global.menu.admin.apidocs">API</span>
+                            </a>
+                        </li>
+                    }
+                    @if (irisEnabled) {
+                        <li>
+                            <a class="dropdown-item" routerLink="/admin/iris" routerLinkActive="active" (click)="collapseNavbar()">
+                                <fa-icon [icon]="faRobot" [fixedWidth]="true"></fa-icon>
+                                <span jhiTranslate="global.menu.admin.iris">Iris Settings</span>
+                            </a>
+                        </li>
+                    }
+                    @if (ltiEnabled) {
                         <a class="dropdown-item" routerLink="/admin/lti-configuration" routerLinkActive="active" (click)="collapseNavbar()">
                             <fa-icon [icon]="faPuzzlePiece" [fixedWidth]="true"></fa-icon>
                             <span jhiTranslate="global.menu.admin.lti">LTI Configuration</span>
                         </a>
-                    </li>
-=======
-                    @if (openApiEnabled) {
-                        <li>
-                            <a class="dropdown-item" href="api.html" target="_blank" rel="noreferrer noopener" (click)="collapseNavbar()">
-                                <fa-icon [icon]="faBook" [fixedWidth]="true"></fa-icon>
-                                <span jhiTranslate="global.menu.admin.apidocs">API</span>
-                            </a>
-                        </li>
-                    }
-                    @if (irisEnabled) {
-                        <li>
-                            <a class="dropdown-item" routerLink="/admin/iris" routerLinkActive="active" (click)="collapseNavbar()">
-                                <fa-icon [icon]="faRobot" [fixedWidth]="true"></fa-icon>
-                                <span jhiTranslate="global.menu.admin.iris">Iris Settings</span>
-                            </a>
-                        </li>
-                    }
->>>>>>> d49d4375
+                    }
                     <!-- jhipster-needle-add-element-to-admin-menu - JHipster will add entities to the admin menu here -->
                 </ul>
             </li>
