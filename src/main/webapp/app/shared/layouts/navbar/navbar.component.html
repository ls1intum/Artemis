<ng-template #iconMenu>
    <div id="navbar-icon-menu" [ngClass]="{ evenly: isNavbarNavVertical, 'in-menu': iconsMovedToMenu }">
        <jhi-notification-sidebar *ngIf="currAccount && !isExamActive"></jhi-notification-sidebar>
        <jhi-theme-switch [popoverPlacement]="iconsMovedToMenu ? 'bottom' : 'bottom-right'"></jhi-theme-switch>
        <div
            *ngIf="isAuthenticated()"
            ngbDropdown
            class="dropdown pointer"
            display="dynamic"
            [placement]="'bottom-right'"
            routerLinkActive="active"
            [routerLinkActiveOptions]="{ exact: true }"
            [autoClose]="true"
        >
            <a class="guided-tour-account nav-link dropdown-toggle" ngbDropdownToggle id="account-menu">
                <span *ngIf="!getImageUrl()">
                    <fa-icon [icon]="faUser"></fa-icon>
                    <span jhiTranslate="global.menu.account.main" *ngIf="!currAccount">Account</span>
                    <span *ngIf="currAccount">{{ currAccount.login }}</span>
                </span>
                <span *ngIf="getImageUrl()">
                    <img [src]="getImageUrl()" class="profile-image img-circle" alt="Avatar" />
                </span>
            </a>
            <ul class="dropdown-menu dropdown-menu-index" ngbDropdownMenu>
                <li>
                    <a class="dropdown-item" [routerLink]="['/user-settings']" (click)="collapseNavbar()">
                        <fa-icon [icon]="faCog" [fixedWidth]="true"></fa-icon>
                        <span>{{ 'global.menu.settings' | artemisTranslate }}</span>
                    </a>
                </li>
                <div class="dropdown-divider"></div>
                <li>
                    <h6 class="dropdown-header fw-medium" jhiTranslate="global.menu.language">Language</h6>
                </li>
                <div *ngIf="languages && languages.length > 1">
                    <li *ngFor="let language of languages">
                        <a class="dropdown-item" [jhiActiveMenu]="language" (click)="changeLanguage(language); collapseNavbar()">{{ language | findLanguageFromKey }}</a>
                    </li>
                </div>
                <ng-template [ngIf]="isTourAvailable">
                    <div class="dropdown-divider"></div>
                    <li>
                        <h6 class="dropdown-header fw-medium" jhiTranslate="global.menu.guidedTutorial">Guided Tutorial</h6>
                    </li>
                    <li>
                        <a class="dropdown-item guided-tour" [jhiTranslate]="this.guidedTourInitLabel()" (click)="this.guidedTourService.initGuidedTour()">Start tutorial</a>
                    </li>
                </ng-template>
                <div class="dropdown-divider"></div>
                <li *ngIf="isRegistrationEnabled">
                    <a class="dropdown-item" routerLink="/account/settings" routerLinkActive="active" (click)="collapseNavbar()">
                        <fa-icon [icon]="faWrench" [fixedWidth]="true"></fa-icon>
                        <span jhiTranslate="global.menu.account.settings">Settings</span>
                    </a>
                </li>
                <li *ngIf="passwordResetEnabled">
                    <a class="dropdown-item" routerLink="/account/password" routerLinkActive="active" (click)="collapseNavbar()">
                        <fa-icon [icon]="faLock" [fixedWidth]="true"></fa-icon>
                        <span jhiTranslate="global.menu.account.password">Password</span>
                    </a>
                </li>
                <li>
                    <a class="dropdown-item" *ngIf="currAccount" (click)="logout()" id="logout">
                        <fa-icon [icon]="faSignOutAlt" [fixedWidth]="true"></fa-icon>
                        <span jhiTranslate="global.menu.account.logout">Sign out</span>
                    </a>
                </li>
            </ul>
        </div>
    </div>
</ng-template>

<nav class="navbar navbar-dark jh-navbar" [class.expanded]="!isCollapsed">
    <div class="jh-logo-container">
        <a class="navbar-brand" routerLink="/" (click)="collapseNavbar()">
            <img [src]="'public/images/logo.png'" height="30" alt="" />
            <div jhiTranslate="global.title" class="navbar-title">Artemis</div>
            <ng-template #gitInfo>
                <div>
                    {{ 'artemisApp.git.branch' | artemisTranslate }}: {{ gitBranchName }} <br />
                    {{ 'artemisApp.git.commit' | artemisTranslate }}: {{ gitCommitId }} <br />
                    {{ 'artemisApp.git.timestamp' | artemisTranslate }}: {{ gitTimestamp }} <br />
                    {{ 'artemisApp.git.username' | artemisTranslate }}: {{ gitUsername }}
                </div>
            </ng-template>
            <div class="navbar-version" placement="bottom" [ngbTooltip]="gitInfo" tooltipClass="git-info" [disableTooltip]="inProduction && !testServer">
                {{ version }}
            </div>
        </a>
        <div class="indicators">
            <jhi-connection-warning class="align-self-center"></jhi-connection-warning>
            <jhi-loading-notification class="align-self-center"></jhi-loading-notification>
        </div>
        <ng-container *ngIf="!iconsMovedToMenu && isCollapsed">
            <ng-container *ngTemplateOutlet="iconMenu"></ng-container>
        </ng-container>
        <div class="toggler-wrapper">
            <a
                class="toggler"
                data-toggle="collapse"
                data-target="#navbarResponsive"
                aria-controls="navbarResponsive"
                aria-expanded="false"
                aria-label="Toggle navigation"
                (click)="toggleNavbar()"
            >
                <fa-icon [icon]="faBars"></fa-icon>
            </a>
        </div>
    </div>
    <div class="navbar-collapse collapse" id="navbarResponsive" [ngbCollapse]="isNavbarCollapsed">
        <ul class="navbar-nav ms-auto" [class.vertical]="isNavbarNavVertical">
            <li *ngIf="currAccount && !isExamActive" class="nav-item" routerLinkActive="active" [routerLinkActiveOptions]="{ exact: true }">
                <a class="guided-tour-overview nav-link" routerLink="/courses" (click)="collapseNavbar()" id="overview-menu">
                    <span>
                        <fa-icon [icon]="faThLarge"></fa-icon>
                        <span jhiTranslate="global.menu.overview">Course Overview</span>
                    </span>
                </a>
            </li>

            <li
                *jhiHasAnyAuthority="['ROLE_TA', 'ROLE_EDITOR', 'ROLE_INSTRUCTOR', 'ROLE_ADMIN']"
                ngbDropdown
                class="nav-item dropdown pointer"
                routerLinkActive="active"
                [routerLinkActiveOptions]="{ exact: true }"
            >
                <a *ngIf="!isExamActive" class="guided-tour-course-admin nav-link" routerLink="/course-management" (click)="collapseNavbar()" id="course-admin-menu">
                    <span>
                        <fa-icon [icon]="faThList"></fa-icon>
                        <span jhiTranslate="global.menu.course">Course Management</span>
                    </span>
                </a>
            </li>

            <li
                *jhiHasAnyAuthority="'ROLE_ADMIN'"
                ngbDropdown
                class="nav-item dropdown pointer"
                display="dynamic"
                routerLinkActive="active"
                [routerLinkActiveOptions]="{ exact: true }"
            >
                <a *ngIf="!isExamActive" class="guided-tour-admin nav-link dropdown-toggle" ngbDropdownToggle id="admin-menu">
                    <span>
                        <fa-icon [icon]="faUserPlus"></fa-icon>
                        <span jhiTranslate="global.menu.admin.main">Server Administration</span>
                    </span>
                </a>
                <ul class="dropdown-menu dropdown-menu-index" ngbDropdownMenu>
                    <li>
                        <a class="dropdown-item" routerLink="/admin/upcoming-exams-and-exercises" routerLinkActive="active" (click)="collapseNavbar()">
                            <fa-icon [icon]="faBookOpen" [fixedWidth]="true"></fa-icon>
                            <span jhiTranslate="global.menu.admin.upcomingExamsAndExercises">Upcoming Exams & Exercises</span>
                        </a>
                    </li>
                    <li>
                        <a class="dropdown-item" routerLink="/admin/user-management" routerLinkActive="active" (click)="collapseNavbar()">
                            <fa-icon [icon]="faUser" [fixedWidth]="true"></fa-icon>
                            <span jhiTranslate="global.menu.admin.userManagement">User management</span>
                        </a>
                    </li>
                    <li>
                        <a class="dropdown-item" routerLink="/admin/organization-management" routerLinkActive="active" (click)="collapseNavbar()">
                            <fa-icon [icon]="faUniversity" [fixedWidth]="true"></fa-icon>
                            <span jhiTranslate="global.menu.admin.organizationManagement">Organization management</span>
                        </a>
                    </li>
                    <li>
                        <a class="dropdown-item" routerLink="/admin/system-notification-management" routerLinkActive="active" (click)="collapseNavbar()">
                            <fa-icon [icon]="faBell" [fixedWidth]="true"></fa-icon>
                            <span jhiTranslate="global.menu.admin.systemNotifications">System notifications</span>
                        </a>
                    </li>
                    <li>
                        <a class="dropdown-item" routerLink="/admin/feature-toggles" routerLinkActive="active" (click)="collapseNavbar()">
                            <fa-icon [icon]="faToggleOn" [fixedWidth]="true"></fa-icon>
                            <span jhiTranslate="global.menu.admin.featureToggles">Feature Toggles</span>
                        </a>
                    </li>
                    <li>
                        <a class="dropdown-item" routerLink="/admin/user-statistics" routerLinkActive="active" (click)="collapseNavbar()">
                            <fa-icon [icon]="faEye" [fixedWidth]="true"></fa-icon>
                            <span jhiTranslate="global.menu.admin.statistics">User statistics</span>
                        </a>
                    </li>
                    <li>
                        <a class="dropdown-item" routerLink="/admin/metrics" routerLinkActive="active" (click)="collapseNavbar()">
                            <fa-icon [icon]="faTachometerAlt" [fixedWidth]="true"></fa-icon>
                            <span jhiTranslate="global.menu.admin.metrics">Metrics</span>
                        </a>
                    </li>
                    <li>
<<<<<<< HEAD
                        <a class="dropdown-item" routerLink="/admin/health" routerLinkActive="active" (click)="collapseNavbar()">
=======
                        <a class="dropdown-item" routerLink="admin/privacy-statement" routerLinkActive="active" (click)="collapseNavbar()">
                            <fa-icon [icon]="faLock" [fixedWidth]="true"></fa-icon>
                            <span jhiTranslate="global.menu.admin.privacyStatement">Privacy statement</span>
                        </a>
                    </li>
                    <li>
                        <a class="dropdown-item" routerLink="admin/health" routerLinkActive="active" (click)="collapseNavbar()">
>>>>>>> c8ba3cf8
                            <fa-icon [icon]="faHeart" [fixedWidth]="true"></fa-icon>
                            <span jhiTranslate="global.menu.admin.health">Health</span>
                        </a>
                    </li>
                    <li>
                        <a class="dropdown-item" routerLink="/admin/configuration" routerLinkActive="active" (click)="collapseNavbar()">
                            <fa-icon [icon]="faList" [fixedWidth]="true"></fa-icon>
                            <span jhiTranslate="global.menu.admin.configuration">Configuration</span>
                        </a>
                    </li>
                    <li>
                        <a class="dropdown-item" routerLink="/admin/audits" routerLinkActive="active" (click)="collapseNavbar()">
                            <fa-icon [icon]="faBell" [fixedWidth]="true"></fa-icon>
                            <span jhiTranslate="global.menu.admin.audits">Audits</span>
                        </a>
                    </li>
                    <li>
                        <a class="dropdown-item" routerLink="/admin/logs" routerLinkActive="active" (click)="collapseNavbar()">
                            <fa-icon [icon]="faTasks" [fixedWidth]="true"></fa-icon>
                            <span jhiTranslate="global.menu.admin.logs">Logs</span>
                        </a>
                    </li>
                    <li *ngIf="openApiEnabled">
                        <a class="dropdown-item" href="api.html" target="_blank" rel="noreferrer noopener" (click)="collapseNavbar()">
                            <fa-icon [icon]="faBook" [fixedWidth]="true"></fa-icon>
                            <span jhiTranslate="global.menu.admin.apidocs">API</span>
                        </a>
                    </li>
                    <!-- jhipster-needle-add-element-to-admin-menu - JHipster will add entities to the admin menu here -->
                </ul>
            </li>

            <li ngbDropdown class="nav-item dropdown pointer" display="dynamic" *ngIf="!currAccount && languages && languages.length > 1">
                <a class="nav-link dropdown-toggle" ngbDropdownToggle id="languagesnavBarDropdown">
                    <span>
                        <fa-icon [icon]="faFlag"></fa-icon>
                        <span jhiTranslate="global.menu.language">Language</span>
                    </span>
                </a>
                <ul class="dropdown-menu" ngbDropdownMenu>
                    <li *ngFor="let language of languages">
                        <a class="dropdown-item" [jhiActiveMenu]="language" (click)="changeLanguage(language); collapseNavbar()">{{ language | findLanguageFromKey }}</a>
                    </li>
                </ul>
            </li>
        </ul>
        <ng-container *ngIf="!isCollapsed || iconsMovedToMenu">
            <ng-container *ngTemplateOutlet="iconMenu"></ng-container>
        </ng-container>
    </div>
</nav>
<jhi-system-notification></jhi-system-notification>
<div class="breadcrumb-container">
    <div *ngIf="!isExamActive && breadcrumbs && breadcrumbs.length > 0">
        <ol class="breadcrumb">
            <li *ngFor="let breadcrumb of breadcrumbs; let i = index" class="breadcrumb-item">
                <a
                    class="breadcrumb-link"
                    id="bread-crumb-{{ i }}"
                    [routerLink]="breadcrumb.uri"
                    routerLinkActive="active"
                    [routerLinkActiveOptions]="{ exact: true }"
                    *ngIf="breadcrumb && breadcrumb.translate"
                    >{{ breadcrumb.label | artemisTranslate }}</a
                >
                <a
                    class="breadcrumb-link"
                    id="bread-crumb-plain-{{ i }}"
                    [routerLink]="breadcrumb.uri"
                    routerLinkActive="active"
                    [routerLinkActiveOptions]="{ exact: true }"
                    *ngIf="breadcrumb && !breadcrumb.translate"
                    >{{ breadcrumb.label }}</a
                >
            </li>
        </ol>
    </div>
</div>
<jhi-guided-tour></jhi-guided-tour><|MERGE_RESOLUTION|>--- conflicted
+++ resolved
@@ -193,17 +193,13 @@
                         </a>
                     </li>
                     <li>
-<<<<<<< HEAD
-                        <a class="dropdown-item" routerLink="/admin/health" routerLinkActive="active" (click)="collapseNavbar()">
-=======
-                        <a class="dropdown-item" routerLink="admin/privacy-statement" routerLinkActive="active" (click)="collapseNavbar()">
+                        <a class="dropdown-item" routerLink="/admin/privacy-statement" routerLinkActive="active" (click)="collapseNavbar()">
                             <fa-icon [icon]="faLock" [fixedWidth]="true"></fa-icon>
                             <span jhiTranslate="global.menu.admin.privacyStatement">Privacy statement</span>
                         </a>
                     </li>
                     <li>
-                        <a class="dropdown-item" routerLink="admin/health" routerLinkActive="active" (click)="collapseNavbar()">
->>>>>>> c8ba3cf8
+                        <a class="dropdown-item" routerLink="/admin/health" routerLinkActive="active" (click)="collapseNavbar()">
                             <fa-icon [icon]="faHeart" [fixedWidth]="true"></fa-icon>
                             <span jhiTranslate="global.menu.admin.health">Health</span>
                         </a>
