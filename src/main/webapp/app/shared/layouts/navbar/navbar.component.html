--- conflicted
+++ resolved
@@ -271,19 +271,10 @@
                         </li>
                     }
                     @if (ltiEnabled) {
-<<<<<<< HEAD
-                        <li>
-                            <a class="dropdown-item" routerLink="/admin/lti-configuration" routerLinkActive="active" (click)="collapseNavbar()">
-                                <fa-icon [icon]="faPuzzlePiece" [fixedWidth]="true"></fa-icon>
-                                <span jhiTranslate="global.menu.admin.lti">LTI Configuration</span>
-                            </a>
-                        </li>
-=======
                         <a class="dropdown-item" routerLink="/admin/lti-configuration" routerLinkActive="active" (click)="collapseNavbar()">
                             <fa-icon [icon]="faPuzzlePiece" [fixedWidth]="true"></fa-icon>
                             <span jhiTranslate="global.menu.admin.lti">LTI Configuration</span>
                         </a>
->>>>>>> dd1769c7
                     }
                     <!-- jhipster-needle-add-element-to-admin-menu - JHipster will add entities to the admin menu here -->
                 </ul>
