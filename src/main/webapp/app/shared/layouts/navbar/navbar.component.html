--- conflicted
+++ resolved
@@ -199,17 +199,13 @@
                         </a>
                     </li>
                     <li>
-<<<<<<< HEAD
                         <a class="dropdown-item" routerLink="/admin/imprint" routerLinkActive="active" (click)="collapseNavbar()">
                             <fa-icon [icon]="faStamp" [fixedWidth]="true"></fa-icon>
                             <span jhiTranslate="global.menu.admin.imprint">Imprint</span>
                         </a>
                     </li>
                     <li>
-                        <a class="dropdown-item" routerLink="admin/health" routerLinkActive="active" (click)="collapseNavbar()">
-=======
                         <a class="dropdown-item" routerLink="/admin/health" routerLinkActive="active" (click)="collapseNavbar()">
->>>>>>> ffd4885f
                             <fa-icon [icon]="faHeart" [fixedWidth]="true"></fa-icon>
                             <span jhiTranslate="global.menu.admin.health">Health</span>
                         </a>
