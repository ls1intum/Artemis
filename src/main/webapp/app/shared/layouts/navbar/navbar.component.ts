--- conflicted
+++ resolved
@@ -327,12 +327,9 @@
         privacy_statement: 'artemisApp.legal.privacyStatement.title',
         imprint: 'artemisApp.legal.imprint.title',
         edit_build_plan: 'artemisApp.programmingExercise.buildPlanEditor',
-<<<<<<< HEAD
-        exam_timeline: 'artemisApp.examTimeline.breadcrumb',
-=======
         suspicious_behavior: 'artemisApp.examManagement.suspiciousBehavior.title',
         suspicious_sessions: 'artemisApp.examManagement.suspiciousBehavior.suspiciousSessions.title',
->>>>>>> f6e9a37c
+        exam_timeline: 'artemisApp.examTimeline.breadcrumb',
     };
 
     studentPathBreadcrumbTranslations = {
