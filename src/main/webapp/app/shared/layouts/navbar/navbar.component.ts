import { Component, HostListener, OnDestroy, OnInit } from '@angular/core';
import { Subscription } from 'rxjs';
import { filter, map, tap } from 'rxjs/operators';
import { NgbModalRef } from '@ng-bootstrap/ng-bootstrap';
import { SessionStorageService } from 'ngx-webstorage';
import { User } from 'app/core/user/user.model';
import { JhiLanguageHelper } from 'app/core/language/language.helper';
import { GuidedTourService } from 'app/guided-tour/guided-tour.service';
import { PROFILE_LOCALCI, VERSION } from 'app/app.constants';
import { ParticipationWebsocketService } from 'app/overview/participation-websocket.service';
import { AccountService } from 'app/core/auth/account.service';
import { ProfileService } from 'app/shared/layouts/profiles/profile.service';
import { LoginService } from 'app/core/login/login.service';
import { ActivatedRoute, Event, NavigationEnd, Router } from '@angular/router';
import { ExamParticipationService } from 'app/exam/participate/exam-participation.service';
import { ArtemisServerDateService } from 'app/shared/server-date.service';
import { LocaleConversionService } from 'app/shared/service/locale-conversion.service';
import { CourseManagementService } from 'app/course/manage/course-management.service';
import { HttpErrorResponse, HttpResponse } from '@angular/common/http';
import { ExerciseService } from 'app/exercises/shared/exercise/exercise.service';
import { ApollonDiagramService } from 'app/exercises/quiz/manage/apollon-diagrams/apollon-diagram.service';
import { LectureService } from 'app/lecture/lecture.service';
import { ExamManagementService } from 'app/exam/manage/exam-management.service';
import { Authority } from 'app/shared/constants/authority.constants';
import { TranslateService } from '@ngx-translate/core';
import { AlertService } from 'app/core/util/alert.service';
import { LANGUAGES } from 'app/core/language/language.constants';
import { OrganizationManagementService } from 'app/admin/organization-management/organization-management.service';
import {
    faBars,
    faBell,
    faBook,
    faBookOpen,
    faCog,
    faEye,
    faFlag,
    faGears,
    faHeart,
    faList,
    faLock,
    faRobot,
    faSignOutAlt,
    faStamp,
    faTachometerAlt,
    faTasks,
    faThLarge,
    faThList,
    faToggleOn,
    faUniversity,
    faUser,
    faUserPlus,
    faWrench,
} from '@fortawesome/free-solid-svg-icons';
import { ExerciseHintService } from 'app/exercises/shared/exercise-hint/shared/exercise-hint.service';
import { Exercise } from 'app/entities/exercise.model';
import { ThemeService } from 'app/core/theme/theme.service';
import { EntityTitleService, EntityType } from 'app/shared/layouts/navbar/entity-title.service';
import { onError } from 'app/shared/util/global.utils';
import { StudentExam } from 'app/entities/student-exam.model';

@Component({
    selector: 'jhi-navbar',
    templateUrl: './navbar.component.html',
    styleUrls: ['navbar.scss'],
})
export class NavbarComponent implements OnInit, OnDestroy {
    inProduction: boolean;
    testServer: boolean;
    isNavbarCollapsed: boolean;
    isTourAvailable: boolean;
    gitCommitId: string;
    gitBranchName: string;
    gitTimestamp: string;
    gitUsername: string;
    languages = LANGUAGES;
    openApiEnabled?: boolean;
    modalRef: NgbModalRef;
    version: string;
    currAccount?: User;
    isRegistrationEnabled = false;
    passwordResetEnabled = false;
    breadcrumbs: Breadcrumb[];
    breadcrumbSubscriptions: Subscription[];
    isCollapsed: boolean;
    iconsMovedToMenu: boolean;
    isNavbarNavVertical: boolean;
    isExamActive = false;
    examActiveCheckFuture?: ReturnType<typeof setTimeout>;
    irisEnabled: boolean;
    localCIActive: boolean = false;

    // Icons
    faBars = faBars;
    faThLarge = faThLarge;
    faThList = faThList;
    faUser = faUser;
    faBell = faBell;
    faUniversity = faUniversity;
    faEye = faEye;
    faCog = faCog;
    faWrench = faWrench;
    faLock = faLock;
    faStamp = faStamp;
    faFlag = faFlag;
    faBook = faBook;
    faTasks = faTasks;
    faList = faList;
    faRobot = faRobot;
    faHeart = faHeart;
    faTachometerAlt = faTachometerAlt;
    faToggleOn = faToggleOn;
    faBookOpen = faBookOpen;
    faUserPlus = faUserPlus;
    faSignOutAlt = faSignOutAlt;
    faGears = faGears;

    private authStateSubscription: Subscription;
    private routerEventSubscription: Subscription;
    private studentExam?: StudentExam;
    private examId?: number;
    private routeExamId = 0;
    private lastRouteUrlSegment?: string;

    constructor(
        private loginService: LoginService,
        private translateService: TranslateService,
        private languageHelper: JhiLanguageHelper,
        private localeConversionService: LocaleConversionService,
        private sessionStorage: SessionStorageService,
        private accountService: AccountService,
        private profileService: ProfileService,
        private participationWebsocketService: ParticipationWebsocketService,
        public guidedTourService: GuidedTourService,
        private router: Router,
        private route: ActivatedRoute,
        private examParticipationService: ExamParticipationService,
        private serverDateService: ArtemisServerDateService,
        private alertService: AlertService,
        private courseManagementService: CourseManagementService,
        private exerciseService: ExerciseService,
        private exerciseHintService: ExerciseHintService,
        private apollonDiagramService: ApollonDiagramService,
        private lectureService: LectureService,
        private examService: ExamManagementService,
        private organisationService: OrganizationManagementService,
        public themeService: ThemeService,
        private entityTitleService: EntityTitleService,
    ) {
        this.version = VERSION ? VERSION : '';
        this.isNavbarCollapsed = true;
        this.subscribeToNavigationEventsForExamId();
        this.onResize();
    }

    @HostListener('window:resize')
    onResize() {
        // Figure out breakpoints depending on available menu options and length of login
        let neededWidthToNotRequireCollapse: number;
        let neededWidthToDisplayCollapsedOptionsHorizontally = 150;
        let neededWidthForIconOptionsToBeInMainNavBar: number;
        if (this.currAccount) {
            const nameLength = (this.currAccount.login?.length ?? 0) * 8;
            neededWidthForIconOptionsToBeInMainNavBar = 580 + nameLength;
            neededWidthToNotRequireCollapse = 700 + nameLength;

            const hasServerAdminOption = this.accountService.hasAnyAuthorityDirect([Authority.ADMIN]);
            const hasCourseManageOption = this.accountService.hasAnyAuthorityDirect([Authority.TA, Authority.INSTRUCTOR, Authority.EDITOR, Authority.ADMIN]);
            if (hasCourseManageOption) {
                neededWidthToNotRequireCollapse += 200;
                neededWidthToDisplayCollapsedOptionsHorizontally += 200;
            }
            if (hasServerAdminOption) {
                neededWidthToNotRequireCollapse += 225;
                neededWidthToDisplayCollapsedOptionsHorizontally += 225;
            }
        } else {
            // For login screen, we only see language and theme selectors which are smaller
            neededWidthToNotRequireCollapse = 510;
            neededWidthForIconOptionsToBeInMainNavBar = 430;
        }

        this.isCollapsed = window.innerWidth < neededWidthToNotRequireCollapse;
        this.isNavbarNavVertical = window.innerWidth < Math.max(neededWidthToDisplayCollapsedOptionsHorizontally, 480);
        this.iconsMovedToMenu = window.innerWidth < neededWidthForIconOptionsToBeInMainNavBar;
    }

    ngOnInit() {
        this.profileService.getProfileInfo().subscribe((profileInfo) => {
            if (profileInfo) {
                this.inProduction = profileInfo.inProduction;
                this.testServer = profileInfo.testServer ?? false;
                this.openApiEnabled = profileInfo.openApiEnabled;
                this.gitCommitId = profileInfo.git.commit.id.abbrev;
                this.gitBranchName = profileInfo.git.branch;
                this.gitTimestamp = new Date(profileInfo.git.commit.time).toUTCString();
                this.gitUsername = profileInfo.git.commit.user.name;
                this.irisEnabled = profileInfo.activeProfiles.includes('iris');
                this.localCIActive = profileInfo?.activeProfiles.includes(PROFILE_LOCALCI);
            }
        });

        this.subscribeForGuidedTourAvailability();

        // The current user is needed to hide menu items for not logged-in users.
        this.authStateSubscription = this.accountService
            .getAuthenticationState()
            .pipe(
                tap((user: User) => {
                    this.currAccount = user;
                    this.passwordResetEnabled = user?.internal || false;
                    this.onResize();
                }),
            )
            .subscribe();

        this.examParticipationService.currentlyLoadedStudentExam.subscribe((studentExam) => {
            this.studentExam = studentExam;
            this.checkExamActive();
        });

        this.buildBreadcrumbs(this.router.url);
        this.router.events.pipe(filter((event) => event instanceof NavigationEnd)).subscribe((event: NavigationEnd) => this.buildBreadcrumbs(event.url));
    }

    ngOnDestroy(): void {
        if (this.authStateSubscription) {
            this.authStateSubscription.unsubscribe();
        }
        if (this.routerEventSubscription) {
            this.routerEventSubscription.unsubscribe();
        }
        if (this.examActiveCheckFuture) {
            clearTimeout(this.examActiveCheckFuture);
        }
    }

    breadcrumbTranslation = {
        new: 'global.generic.create',
        process: 'artemisApp.attachmentUnit.createAttachmentUnits.pageTitle',
        verify_attendance: 'artemisApp.examManagement.examStudents.verifyChecks',
        create: 'global.generic.create',
        start: 'global.generic.start',
        edit: 'global.generic.edit',
        audits: 'audits.title',
        configuration: 'configuration.title',
        feature_toggles: 'featureToggles.title',
        health: 'health.title',
        logs: 'logs.title',
        docs: 'global.menu.admin.apidocs',
        metrics: 'metrics.title',
        user_statistics: 'statistics.title',
        user_management: 'artemisApp.userManagement.home.title',
        system_notification_management: 'artemisApp.systemNotification.systemNotifications',
        upcoming_exams_and_exercises: 'artemisApp.upcomingExamsAndExercises.upcomingExamsAndExercises',
        account: 'global.menu.account.main',
        activate: 'activate.title',
        password: 'global.menu.account.password',
        reset: 'global.menu.account.password',
        register: 'register.title',
        settings: 'global.menu.account.settings',
        course_management: 'global.menu.course',
        exercises: 'artemisApp.course.exercises',
        text_exercises: 'artemisApp.course.exercises',
        programming_exercises: 'artemisApp.course.exercises',
        modeling_exercises: 'artemisApp.course.exercises',
        file_upload_exercises: 'artemisApp.course.exercises',
        quiz_exercises: 'artemisApp.course.exercises',
        participations: 'artemisApp.participation.home.title',
        submissions: 'artemisApp.exercise.submissions',
        complaints: 'artemisApp.complaint.listOfComplaints.title',
        more_feedback_requests: 'artemisApp.moreFeedback.list.title',
        instructor_dashboard: 'entity.action.instructorDashboard',
        assessment_dashboard: 'artemisApp.assessmentDashboard.home.title',
        test_run_exercise_assessment_dashboard: 'artemisApp.exerciseAssessmentDashboard.home.title',
        lti_configuration: 'artemisApp.lti.home.title',
        teams: 'artemisApp.team.home.title',
        exercise_hints: 'artemisApp.exerciseHint.home.title',
        ratings: 'artemisApp.ratingList.pageTitle',
        competency_management: 'artemisApp.competency.manageCompetencies.title',
        learning_path_management: 'artemisApp.learningPath.manageLearningPaths.title',
        assessment_locks: 'artemisApp.assessment.locks.home.title',
        apollon_diagrams: 'artemisApp.apollonDiagram.home.title',
        communication: 'artemisApp.metis.communication.label',
        scores: 'entity.action.scores',
        assessment: 'artemisApp.assessment.assessment',
        export: 'artemisApp.quizExercise.export.export',
        re_evaluate: 'entity.action.re-evaluate',
        solution: 'artemisApp.quizExercise.solution',
        preview: 'artemisApp.quizExercise.previewMode',
        quiz_statistic: 'artemisApp.quizExercise.statistics',
        quiz_point_statistic: 'artemisApp.quizExercise.statistics',
        import: 'artemisApp.exercise.import.table.doImport',
        import_from_file: 'artemisApp.programmingExercise.importFromFile.title',
        plagiarism: 'artemisApp.plagiarism.plagiarismDetection',
        example_solution: 'artemisApp.modelingExercise.exampleSolution',
        example_submissions: 'artemisApp.exampleSubmission.home.title',
        example_submission_editor: 'artemisApp.exampleSubmission.home.editor',
        grading: 'artemisApp.programmingExercise.configureGrading.shortTitle',
        test: 'artemisApp.editor.home.title',
        ide: 'artemisApp.editor.home.title',
        lectures: 'artemisApp.lecture.home.title',
        attachments: 'artemisApp.lecture.attachments.title',
        unit_management: 'artemisApp.lectureUnit.home.title',
        exams: 'artemisApp.examManagement.title',
        exercise_groups: 'artemisApp.examManagement.exerciseGroups',
        quiz_pool: 'artemisApp.examManagement.quizPool',
        students: 'artemisApp.course.students',
        tutors: 'artemisApp.course.tutors',
        instructors: 'artemisApp.course.instructors',
        test_runs: 'artemisApp.examManagement.testRun.testRun',
        assess: 'artemisApp.examManagement.assessmentDashboard',
        summary: 'artemisApp.exam.summary',
        conduction: 'artemisApp.exam.title',
        student_exams: 'artemisApp.studentExams.title',
        test_assessment_dashboard: 'artemisApp.examManagement.assessmentDashboard',
        tutor_exam_dashboard: 'artemisApp.examManagement.assessmentDashboard',
        organization_management: 'artemisApp.organizationManagement.title',
        participant_scores: 'artemisApp.participantScores.pageTitle',
        course_statistics: 'statistics.course_statistics_title',
        grading_system: 'artemisApp.gradingSystem.title',
        grading_key: 'artemisApp.gradingSystem.title',
        exercise_statistics: 'exercise-statistics.title',
        tutor_effort_statistics: 'artemisApp.textExercise.tutorEffortStatistics.title',
        user_settings: 'artemisApp.userSettings.title',
        detailed: 'artemisApp.gradingSystem.detailedTab.title',
        interval: 'artemisApp.gradingSystem.intervalTab.title',
        plagiarism_cases: 'artemisApp.plagiarism.cases.pageTitle',
        code_hint_management: 'artemisApp.codeHint.management.title',
        tutorial_groups_management: 'artemisApp.pages.tutorialGroupsManagement.title',
        tutorial_groups: 'artemisApp.breadcrumb.title',
        registered_students: 'artemisApp.pages.registeredStudents.title',
        sessions: 'artemisApp.pages.tutorialGroupSessionManagement.title',
        tutorial_free_days: 'artemisApp.pages.tutorialFreePeriodsManagement.title',
        tutorial_groups_checklist: 'artemisApp.pages.checklist.title',
        create_tutorial_groups_configuration: 'artemisApp.pages.createTutorialGroupsConfiguration.title',
        privacy_statement: 'artemisApp.legal.privacyStatement.title',
        imprint: 'artemisApp.legal.imprint.title',
        edit_build_plan: 'artemisApp.programmingExercise.buildPlanEditor',
        suspicious_behavior: 'artemisApp.examManagement.suspiciousBehavior.title',
        suspicious_sessions: 'artemisApp.examManagement.suspiciousBehavior.suspiciousSessions.title',
        exam_timeline: 'artemisApp.examTimeline.breadcrumb',
        iris_settings: 'artemisApp.iris.settings.title.breadcrumb',
<<<<<<< HEAD
        parse_description: 'artemisApp.competency.parseDescription.title',
=======
        build_queue: 'artemisApp.buildQueue.title',
>>>>>>> baf87eb5
    };

    studentPathBreadcrumbTranslations = {
        exams: 'artemisApp.courseOverview.menu.exams',
        test_exam: 'artemisApp.courseOverview.menu.testExam',
        exercises: 'artemisApp.courseOverview.menu.exercises',
        lectures: 'artemisApp.courseOverview.menu.lectures',
        competencies: 'artemisApp.courseOverview.menu.competencies',
        learning_path: 'artemisApp.courseOverview.menu.learningPath',
        lecture_unit: 'artemisApp.learningPath.breadcrumbs.lectureUnit',
        exercise: 'artemisApp.learningPath.breadcrumbs.exercise',
        statistics: 'artemisApp.courseOverview.menu.statistics',
        discussion: 'artemisApp.metis.communication.label',
        messages: 'artemisApp.conversationsLayout.breadCrumbLabel',
        code_editor: 'artemisApp.editor.breadCrumbTitle',
        participate: 'artemisApp.submission.detail.title',
        live: 'artemisApp.submission.detail.title',
        courses: 'artemisApp.course.home.title',
        enroll: 'artemisApp.studentDashboard.enroll.title',
    };

    /**
     * Fills the breadcrumbs array with entries for admin and course-management routes
     */
    private buildBreadcrumbs(fullURI: string): void {
        this.breadcrumbs = [];
        this.breadcrumbSubscriptions?.forEach((subscription) => subscription.unsubscribe());
        this.breadcrumbSubscriptions = [];

        if (!fullURI) {
            return;
        }

        // Temporarily restrict routes
        if (!fullURI.startsWith('/admin') && !fullURI.startsWith('/course-management') && !fullURI.startsWith('/courses')) {
            return;
        }

        // try catch for extra safety measures
        try {
            let currentPath = '/';

            // Remove the leading slash
            let uri = fullURI.substring(1);

            // Remove any query parameters
            const questionMark = uri.indexOf('?');
            if (questionMark >= 0) {
                uri = uri.substring(0, questionMark);
            }

            // Go through all segments of the route starting from the root
            for (const segment of uri.split('/')) {
                currentPath += segment + '/';

                // If we parse an entity ID we need to check the previous segment which entity the ID refers to
                if (!isNaN(Number(segment))) {
                    this.addBreadcrumbForNumberSegment(currentPath, segment);
                } else {
                    this.addBreadcrumbForUrlSegment(currentPath, segment);
                    this.lastRouteUrlSegment = segment;
                }
            }
        } catch (e) {
            /* empty */
        }
    }

    /**
     * Adds a breadcrumb depending on the given entityID as string
     *
     * @param currentPath the complete path up until the breadcrumb to add
     * @param segment the current url segment (string representation of an entityID) to add a crumb for
     */
    private addBreadcrumbForNumberSegment(currentPath: string, segment: string): void {
        const isStudentPath = currentPath.startsWith('/courses');
        if (isStudentPath) {
            switch (this.lastRouteUrlSegment) {
                case 'code-editor':
                case 'test-exam':
                case 'participate':
                    this.addTranslationAsCrumb(currentPath, this.lastRouteUrlSegment);
                    return;
                case 'exercises':
                    this.addResolvedTitleAsCrumb(EntityType.EXERCISE, [Number(segment)], currentPath, segment);
                    return;
                default:
                    const exercisesMatcher = this.lastRouteUrlSegment?.match(/.+-exercises/);
                    if (exercisesMatcher) {
                        this.addResolvedTitleAsCrumb(EntityType.EXERCISE, [Number(segment)], currentPath.replace(exercisesMatcher[0], 'exercises'), 'exercises');
                        return;
                    }
                    break;
            }
        }

        switch (this.lastRouteUrlSegment) {
            // Displays the path segment as breadcrumb (no other title exists)
            case 'system-notification-management':
            case 'teams':
            case 'code-editor':
                this.addBreadcrumb(currentPath, segment, false);
                break;
            case 'course-management':
            case 'courses':
                this.addResolvedTitleAsCrumb(EntityType.COURSE, [Number(segment)], currentPath, segment);
                break;
            case 'exercises':
                // Special case: A raw /course-management/XXX/exercises/XXX doesn't work, we need to add the exercise type
                // For example /course-management/XXX/programming-exercises/XXX
                this.addExerciseCrumb(Number(segment), currentPath);
                break;
            case 'text-exercises':
            case 'modeling-exercises':
            case 'file-upload-exercises':
            case 'programming-exercises':
            case 'quiz-exercises':
            case 'assessment-dashboard':
                this.addResolvedTitleAsCrumb(EntityType.EXERCISE, [Number(segment)], currentPath, segment);
                break;
            case 'exercise-hints':
                // obtain the exerciseId of the current path
                // current path of form '/course-management/:courseId/exercises/:exerciseId/...

                const exerciseId = currentPath.split('/')[4];
                this.addResolvedTitleAsCrumb(EntityType.HINT, [Number(segment), Number(exerciseId)], currentPath, segment);
                break;
            case 'apollon-diagrams':
                this.addResolvedTitleAsCrumb(EntityType.DIAGRAM, [Number(segment)], currentPath, segment);
                break;
            case 'lectures':
                this.addResolvedTitleAsCrumb(EntityType.LECTURE, [Number(segment)], currentPath, segment);
                break;
            case 'competencies':
                this.addResolvedTitleAsCrumb(EntityType.COMPETENCY, [Number(segment)], currentPath, segment);
                break;
            case 'exams':
                this.routeExamId = Number(segment);
                this.addResolvedTitleAsCrumb(EntityType.EXAM, [this.routeExamId], currentPath, segment);
                break;
            case 'organization-management':
                this.addResolvedTitleAsCrumb(EntityType.ORGANIZATION, [Number(segment)], currentPath, segment);
                break;
            case 'tutorial-groups':
                this.addResolvedTitleAsCrumb(EntityType.TUTORIAL_GROUP, [Number(segment)], currentPath, segment);
                break;
            case 'import':
                // Special case: Don't display the ID here but the name directly (clicking the ID wouldn't work)
                // This has to go in the future
                this.addTranslationAsCrumb(currentPath, 'import');
                break;
            case 'import-from-file':
                this.addTranslationAsCrumb(currentPath, 'import-from-file');
                break;
            case 'suspicious-behavior':
                this.addTranslationAsCrumb(currentPath, 'suspicious-behavior');
                break;
            case 'suspicious-sessions':
                this.addTranslationAsCrumb(currentPath, 'suspicious-sessions');
                break;
            case 'example-submissions':
                // Special case: Don't display the ID here but the name directly (clicking the ID wouldn't work)
                this.addTranslationAsCrumb(currentPath, 'example-submission-editor');
                break;
            // No breadcrumbs for those segments
            case 'competency-management':
            case 'unit-management':
            case 'exercise-groups':
            case 'student-exams':
            case 'test-runs':
            case 'mc-question-statistic':
            case 'dnd-question-statistic':
            case 'sa-question-statistic':
            default:
                break;
        }
    }

    /**
     * Adds a breadcrumb for the given url segment
     *
     * @param currentPath the complete path up until the breadcrumb to add
     * @param segment the current url segment to add a (translated) crumb for
     */
    private addBreadcrumbForUrlSegment(currentPath: string, segment: string): void {
        const isStudentPath = currentPath.startsWith('/courses');

        if (isStudentPath) {
            const exercisesMatcher = segment?.match(/.+-exercises/);
            if (exercisesMatcher) {
                this.addTranslationAsCrumb(currentPath.replace(exercisesMatcher[0], 'exercises'), 'exercises');
                return;
            }
        }

        // When we're not dealing with an ID we need to translate the current part
        // The translation might still depend on the previous parts
        switch (segment) {
            // No breadcrumbs for those segments
            case 'reset':
            case 'groups':
            case 'code-editor':
            case 'admin':
            case 'ide':
            case 'text-units':
            case 'exercise-units':
            case 'attachment-units':
            case 'video-units':
            case 'grading':
            case 'mc-question-statistic':
            case 'dnd-question-statistic':
            case 'sa-question-statistic':
            case 'test-exam':
            case 'participate':
            case 'overview':
                break;
            case 'example-submissions':
                // Hide example submission dashboard for non instructor users
                if (this.accountService.hasAnyAuthorityDirect([Authority.ADMIN, Authority.INSTRUCTOR, Authority.EDITOR])) {
                    this.addTranslationAsCrumb(currentPath, segment);
                }
                break;
            case 'submissions':
                // only a scores list exists, no special one for submissions
                const updatedLink = currentPath.replace('/submissions/', '/scores/');
                this.addTranslationAsCrumb(updatedLink, 'submissions');
                break;
            default:
                // Special cases:
                if (this.lastRouteUrlSegment === 'user-management') {
                    // - Users display their login name directly as crumb
                    this.addBreadcrumb(currentPath, segment, false);
                    break;
                } else if (this.lastRouteUrlSegment === 'example-submissions') {
                    // - Creating a new example submission should display the text for example submissions
                    this.addTranslationAsCrumb(currentPath, 'example-submission-editor');
                    break;
                } else if (this.lastRouteUrlSegment === 'grading') {
                    // - Opening a grading tab should only display the text for grading
                    this.addTranslationAsCrumb(currentPath, 'grading');
                    break;
                } else if (this.lastRouteUrlSegment === 'code-editor' && segment === 'new') {
                    // - This route is bogus and needs to be replaced in the future, display no crumb
                    break;
                } else if (this.lastRouteUrlSegment?.endsWith('-exercises') && segment === 'import') {
                    // - This route is bogus and needs to be replaced in the future, display no crumb
                    break;
                } else if (this.lastRouteUrlSegment === 'exercise-groups') {
                    // - Don't display '<type>-exercises' because it has no associated route
                    break;
                } else if (this.lastRouteUrlSegment === 'exams' && segment === 'import') {
                    // This route is only used internally when opening the exam import modal and therefore shouldn't be displayed.
                    // When opening the exam-update.component, the id of the to be imported exam is appended (-> case `import`).
                    break;
                }

                this.addTranslationAsCrumb(currentPath, segment);
                break;
        }
    }

    /**
     * Appends a breadcrumb to the list of breadcrumbs
     *
     * @param uri the uri/path for the breadcrumb
     * @param label the displayed label for the breadcrumb
     * @param translate if the label should be translated
     * @return the created breadcrumb object
     */
    private addBreadcrumb(uri: string, label: string, translate: boolean): Breadcrumb {
        return this.setBreadcrumb(uri, label, translate, this.breadcrumbs.length);
    }

    /**
     * Sets a breadcrumb in the list of breadcrumbs at the given index
     *
     * @param uri the uri/path for the breadcrumb
     * @param label the displayed label for the breadcrumb
     * @param translate if the label should be translated
     * @param index the index of the breadcrumbs array to set the breadcrumb at
     * @return the created breadcrumb object
     */
    private setBreadcrumb(uri: string, label: string, translate: boolean, index: number): Breadcrumb {
        const crumb = new Breadcrumb();
        crumb.label = label;
        crumb.translate = translate;
        crumb.uri = uri;
        this.breadcrumbs[index] = crumb;
        return crumb;
    }

    /**
     * Uses the server response to add a title for a breadcrumb
     * While waiting for the response or in case of an error the segment is displayed directly as fallback
     *
     * @param type the type of the entity
     * @param ids the ids of the entity
     * @param uri the uri/path for the breadcrumb
     * @param segment the current url segment to add a breadcrumb for
     */
    private addResolvedTitleAsCrumb(type: EntityType, ids: number[], uri: string, segment: string): void {
        // Insert the segment until we fetched a title from the server to insert at the correct index
        let crumb = this.addBreadcrumb(uri, segment, false);

        this.breadcrumbSubscriptions.push(
            this.entityTitleService.getTitle(type, ids).subscribe({
                next: (title: string) => {
                    crumb = this.setBreadcrumb(uri, title, false, this.breadcrumbs.indexOf(crumb));
                },
            }),
        );
    }

    /**
     * Adds a link to an exercise to the breadcrumbs array. The link depends on the type of the exercise, so we need to fetch it first
     * @param exerciseId the id of the exercise
     * @param currentPath the initial path for the breadcrumb
     */
    private addExerciseCrumb(exerciseId: number, currentPath: string): void {
        // Add dummy breadcrumb
        const crumb = this.addBreadcrumb('', '', false);

        this.exerciseService.find(exerciseId).subscribe({
            next: (response: HttpResponse<Exercise>) => {
                // If the response doesn't contain the needed data, remove the breadcrumb as we can not successfully link to it
                if (!response?.body?.title || !response?.body?.type) {
                    this.breadcrumbs.splice(this.breadcrumbs.indexOf(crumb), 1);
                } else {
                    // If all data is there, overwrite the breadcrumb with the correct link
                    this.setBreadcrumb(currentPath.replace('/exercises/', `/${response.body.type}-exercises/`), response.body.title, false, this.breadcrumbs.indexOf(crumb));
                }
            },
            // Same as if data isn't available
            error: () => this.breadcrumbs.splice(this.breadcrumbs.indexOf(crumb), 1),
        });
    }

    /**
     * Adds a breadcrumb with a translated label
     * If no translation can be found the key is displayed
     *
     * @param uri the uri/path for the breadcrumb
     * @param translationKey the string to index the breadcrumbTranslation table with
     */
    private addTranslationAsCrumb(uri: string, translationKey: string): void {
        const key = translationKey.split('-').join('_');
        if (uri.startsWith('/courses') && this.studentPathBreadcrumbTranslations[key]) {
            this.addBreadcrumb(uri, this.studentPathBreadcrumbTranslations[key], true);
        } else if (this.breadcrumbTranslation[key]) {
            this.addBreadcrumb(uri, this.breadcrumbTranslation[key], true);
        } else {
            // If there is no valid entry in the mapping display the raw key instead of a "not found"
            this.addBreadcrumb(uri, translationKey, false);
        }
    }

    /**
     * Check if a guided tour is available for the current route to display the start tour button in the account menu
     */
    subscribeForGuidedTourAvailability(): void {
        // Check availability after first subscribe call since the router event been triggered already
        this.guidedTourService.getGuidedTourAvailabilityStream().subscribe((isAvailable) => {
            this.isTourAvailable = isAvailable;
        });
    }

    changeLanguage(languageKey: string) {
        if (this.currAccount) {
            this.accountService.updateLanguage(languageKey).subscribe({
                next: () => {
                    this.translateService.use(languageKey);
                },
                error: (error: HttpErrorResponse) => onError(this.alertService, error),
            });
        } else {
            this.translateService.use(languageKey);
        }
    }

    collapseNavbar() {
        this.isNavbarCollapsed = true;
    }

    isAuthenticated() {
        return this.accountService.isAuthenticated();
    }

    logout() {
        this.collapseNavbar();
        this.router.navigate(['/']).then((res) => {
            if (res) {
                this.participationWebsocketService.resetLocalCache();
                this.loginService.logout(true);
            }
        });
    }

    toggleNavbar() {
        this.isNavbarCollapsed = !this.isNavbarCollapsed;
    }

    getImageUrl() {
        return this.accountService.getImageUrl();
    }

    /**
     * Determine the label for initiating the guided tour based on the last seen tour step
     */
    guidedTourInitLabel(): string {
        switch (this.guidedTourService.getLastSeenTourStepForInit()) {
            case -1: {
                return 'global.menu.restartTutorial';
            }
            case 0: {
                return 'global.menu.startTutorial';
            }
            default: {
                return 'global.menu.continueTutorial';
            }
        }
    }

    /**
     * Subscribes to navigation end events to look for an exam id in the URL which indicates that we're in the student view of an exam.
     */
    subscribeToNavigationEventsForExamId() {
        this.routerEventSubscription = this.router.events.pipe(filter((event: Event) => event instanceof NavigationEnd)).subscribe((event: NavigationEnd) => {
            if (event.url.includes('management')) {
                this.examId = undefined;
                return;
            }

            this.route.root.firstChild?.paramMap.pipe(map((params) => params.get('examId'))).subscribe((examId) => {
                this.examId = examId ? Number(examId) : undefined;
                this.checkExamActive();
            });
        });
    }

    /**
     * Check if the student is currently working on an active exam.
     * If yes, hide some elements like notifications and breadcrumbs.
     * Schedules a check for this at the next relevant timestamp (exam start or exam end, whichever comes next)
     */
    checkExamActive() {
        if (this.examActiveCheckFuture) {
            clearTimeout(this.examActiveCheckFuture);
            this.examActiveCheckFuture = undefined;
        }

        if (
            this.studentExam?.exam &&
            this.studentExam.exam.id === this.examId &&
            !this.studentExam.exam.testExam &&
            !this.studentExam.testRun &&
            this.studentExam.exam.startDate &&
            this.studentExam.exam.endDate &&
            !this.studentExam.submitted
        ) {
            const serverTime = this.serverDateService.now();
            // As end date, we use the working time of this student plus the grace period
            const workingTime = this.studentExam.workingTime ?? this.studentExam.exam.workingTime;
            const examEndWithGracePeriod = (workingTime ? this.studentExam.exam.startDate.add(workingTime, 'seconds') : this.studentExam.exam.endDate).add(
                this.studentExam.exam.gracePeriod ?? 0,
                'seconds',
            );
            this.isExamActive = serverTime.isBetween(this.studentExam.exam.startDate, examEndWithGracePeriod);

            const timeUntilStart = this.studentExam.exam.startDate.diff(serverTime);
            const timeUntilEnd = examEndWithGracePeriod.diff(serverTime);
            const timeUntilNextChange = timeUntilStart >= 0 ? timeUntilStart : timeUntilEnd;
            if (timeUntilNextChange > 0) {
                this.examActiveCheckFuture = setTimeout(this.checkExamActive.bind(this), timeUntilNextChange + 100);
            }
        } else {
            this.isExamActive = false;
        }
    }
}

class Breadcrumb {
    label: string;
    uri: string;
    translate: boolean;
}<|MERGE_RESOLUTION|>--- conflicted
+++ resolved
@@ -340,11 +340,8 @@
         suspicious_sessions: 'artemisApp.examManagement.suspiciousBehavior.suspiciousSessions.title',
         exam_timeline: 'artemisApp.examTimeline.breadcrumb',
         iris_settings: 'artemisApp.iris.settings.title.breadcrumb',
-<<<<<<< HEAD
         parse_description: 'artemisApp.competency.parseDescription.title',
-=======
         build_queue: 'artemisApp.buildQueue.title',
->>>>>>> baf87eb5
     };
 
     studentPathBreadcrumbTranslations = {
