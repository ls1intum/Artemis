import { Component, HostListener, OnDestroy, OnInit } from '@angular/core';
import { Subscription } from 'rxjs';
import { filter, map, tap } from 'rxjs/operators';
import { NgbModalRef } from '@ng-bootstrap/ng-bootstrap';
import { SessionStorageService } from 'ngx-webstorage';
import { User } from 'app/core/user/user.model';
import { JhiLanguageHelper } from 'app/core/language/language.helper';
import { GuidedTourService } from 'app/guided-tour/guided-tour.service';
import { VERSION } from 'app/app.constants';
import { ParticipationWebsocketService } from 'app/overview/participation-websocket.service';
import { AccountService } from 'app/core/auth/account.service';
import { ProfileService } from 'app/shared/layouts/profiles/profile.service';
import { LoginService } from 'app/core/login/login.service';
import { ActivatedRoute, Event, NavigationEnd, Router } from '@angular/router';
import { ExamParticipationService } from 'app/exam/participate/exam-participation.service';
import { ArtemisServerDateService } from 'app/shared/server-date.service';
import { LocaleConversionService } from 'app/shared/service/locale-conversion.service';
import { CourseManagementService } from 'app/course/manage/course-management.service';
import { HttpErrorResponse, HttpResponse } from '@angular/common/http';
import { ExerciseService } from 'app/exercises/shared/exercise/exercise.service';
import { ApollonDiagramService } from 'app/exercises/quiz/manage/apollon-diagrams/apollon-diagram.service';
import { LectureService } from 'app/lecture/lecture.service';
import { ExamManagementService } from 'app/exam/manage/exam-management.service';
import { Authority } from 'app/shared/constants/authority.constants';
import { TranslateService } from '@ngx-translate/core';
import { AlertService } from 'app/core/util/alert.service';
import { LANGUAGES } from 'app/core/language/language.constants';
import { OrganizationManagementService } from 'app/admin/organization-management/organization-management.service';
import {
    faBars,
    faBell,
    faBook,
    faBookOpen,
    faCog,
    faEye,
    faFlag,
    faHeart,
    faList,
    faLock,
    faSignOutAlt,
    faStamp,
    faTachometerAlt,
    faTasks,
    faThLarge,
    faThList,
    faToggleOn,
    faUniversity,
    faUser,
    faUserPlus,
    faWrench,
} from '@fortawesome/free-solid-svg-icons';
import { ExerciseHintService } from 'app/exercises/shared/exercise-hint/shared/exercise-hint.service';
import { Exercise } from 'app/entities/exercise.model';
import { ThemeService } from 'app/core/theme/theme.service';
import { EntityTitleService, EntityType } from 'app/shared/layouts/navbar/entity-title.service';
import { onError } from 'app/shared/util/global.utils';
import { StudentExam } from 'app/entities/student-exam.model';

@Component({
    selector: 'jhi-navbar',
    templateUrl: './navbar.component.html',
    styleUrls: ['navbar.scss'],
})
export class NavbarComponent implements OnInit, OnDestroy {
    inProduction: boolean;
    testServer: boolean;
    isNavbarCollapsed: boolean;
    isTourAvailable: boolean;
    gitCommitId: string;
    gitBranchName: string;
    gitTimestamp: string;
    gitUsername: string;
    languages = LANGUAGES;
    openApiEnabled?: boolean;
    modalRef: NgbModalRef;
    version: string;
    currAccount?: User;
    isRegistrationEnabled = false;
    passwordResetEnabled = false;
    breadcrumbs: Breadcrumb[];
    breadcrumbSubscriptions: Subscription[];
    isCollapsed: boolean;
    iconsMovedToMenu: boolean;
    isNavbarNavVertical: boolean;
    isExamActive = false;
    examActiveCheckFuture?: ReturnType<typeof setTimeout>;

    // Icons
    faBars = faBars;
    faThLarge = faThLarge;
    faThList = faThList;
    faUser = faUser;
    faBell = faBell;
    faUniversity = faUniversity;
    faEye = faEye;
    faCog = faCog;
    faWrench = faWrench;
    faLock = faLock;
    faStamp = faStamp;
    faFlag = faFlag;
    faBook = faBook;
    faTasks = faTasks;
    faList = faList;
    faHeart = faHeart;
    faTachometerAlt = faTachometerAlt;
    faToggleOn = faToggleOn;
    faBookOpen = faBookOpen;
    faUserPlus = faUserPlus;
    faSignOutAlt = faSignOutAlt;

    private authStateSubscription: Subscription;
    private routerEventSubscription: Subscription;
    private studentExam?: StudentExam;
    private examId?: number;
    private routeExamId = 0;
    private lastRouteUrlSegment?: string;

    constructor(
        private loginService: LoginService,
        private translateService: TranslateService,
        private languageHelper: JhiLanguageHelper,
        private localeConversionService: LocaleConversionService,
        private sessionStorage: SessionStorageService,
        private accountService: AccountService,
        private profileService: ProfileService,
        private participationWebsocketService: ParticipationWebsocketService,
        public guidedTourService: GuidedTourService,
        private router: Router,
        private route: ActivatedRoute,
        private examParticipationService: ExamParticipationService,
        private serverDateService: ArtemisServerDateService,
        private alertService: AlertService,
        private courseManagementService: CourseManagementService,
        private exerciseService: ExerciseService,
        private exerciseHintService: ExerciseHintService,
        private apollonDiagramService: ApollonDiagramService,
        private lectureService: LectureService,
        private examService: ExamManagementService,
        private organisationService: OrganizationManagementService,
        public themeService: ThemeService,
        private entityTitleService: EntityTitleService,
    ) {
        this.version = VERSION ? VERSION : '';
        this.isNavbarCollapsed = true;
        this.subscribeToNavigationEventsForExamId();
        this.onResize();
    }

    @HostListener('window:resize')
    onResize() {
        // Figure out breakpoints depending on available menu options and length of login
        let neededWidthToNotRequireCollapse: number;
        let neededWidthToDisplayCollapsedOptionsHorizontally = 150;
        let neededWidthForIconOptionsToBeInMainNavBar: number;
        if (this.currAccount) {
            const nameLength = (this.currAccount.login?.length ?? 0) * 8;
            neededWidthForIconOptionsToBeInMainNavBar = 580 + nameLength;
            neededWidthToNotRequireCollapse = 700 + nameLength;

            const hasServerAdminOption = this.accountService.hasAnyAuthorityDirect([Authority.ADMIN]);
            const hasCourseManageOption = this.accountService.hasAnyAuthorityDirect([Authority.TA, Authority.INSTRUCTOR, Authority.EDITOR, Authority.ADMIN]);
            if (hasCourseManageOption) {
                neededWidthToNotRequireCollapse += 200;
                neededWidthToDisplayCollapsedOptionsHorizontally += 200;
            }
            if (hasServerAdminOption) {
                neededWidthToNotRequireCollapse += 225;
                neededWidthToDisplayCollapsedOptionsHorizontally += 225;
            }
        } else {
            // For login screen, we only see language and theme selectors which are smaller
            neededWidthToNotRequireCollapse = 510;
            neededWidthForIconOptionsToBeInMainNavBar = 430;
        }

        this.isCollapsed = window.innerWidth < neededWidthToNotRequireCollapse;
        this.isNavbarNavVertical = window.innerWidth < Math.max(neededWidthToDisplayCollapsedOptionsHorizontally, 480);
        this.iconsMovedToMenu = window.innerWidth < neededWidthForIconOptionsToBeInMainNavBar;
    }

    ngOnInit() {
        this.profileService.getProfileInfo().subscribe((profileInfo) => {
            if (profileInfo) {
                this.inProduction = profileInfo.inProduction;
                this.testServer = profileInfo.testServer ?? false;
                this.openApiEnabled = profileInfo.openApiEnabled;
                this.gitCommitId = profileInfo.git.commit.id.abbrev;
                this.gitBranchName = profileInfo.git.branch;
                this.gitTimestamp = new Date(profileInfo.git.commit.time).toUTCString();
                this.gitUsername = profileInfo.git.commit.user.name;
            }
        });

        this.subscribeForGuidedTourAvailability();

        // The current user is needed to hide menu items for not logged-in users.
        this.authStateSubscription = this.accountService
            .getAuthenticationState()
            .pipe(
                tap((user: User) => {
                    this.currAccount = user;
                    this.passwordResetEnabled = user?.internal || false;
                    this.onResize();
                }),
            )
            .subscribe();

        this.examParticipationService.currentlyLoadedStudentExam.subscribe((studentExam) => {
            this.studentExam = studentExam;
            this.checkExamActive();
        });

        this.buildBreadcrumbs(this.router.url);
        this.router.events.pipe(filter((event) => event instanceof NavigationEnd)).subscribe((event: NavigationEnd) => this.buildBreadcrumbs(event.url));
    }

    ngOnDestroy(): void {
        if (this.authStateSubscription) {
            this.authStateSubscription.unsubscribe();
        }
        if (this.routerEventSubscription) {
            this.routerEventSubscription.unsubscribe();
        }
        if (this.examActiveCheckFuture) {
            clearTimeout(this.examActiveCheckFuture);
        }
    }

    breadcrumbTranslation = {
        new: 'global.generic.create',
        process: 'artemisApp.attachmentUnit.createAttachmentUnits.pageTitle',
        verify_attendance: 'artemisApp.examManagement.examStudents.verifyChecks',
        create: 'global.generic.create',
        start: 'global.generic.start',
        edit: 'global.generic.edit',
        audits: 'audits.title',
        configuration: 'configuration.title',
        feature_toggles: 'featureToggles.title',
        health: 'health.title',
        logs: 'logs.title',
        docs: 'global.menu.admin.apidocs',
        metrics: 'metrics.title',
        user_statistics: 'statistics.title',
        user_management: 'artemisApp.userManagement.home.title',
        system_notification_management: 'artemisApp.systemNotification.systemNotifications',
        upcoming_exams_and_exercises: 'artemisApp.upcomingExamsAndExercises.upcomingExamsAndExercises',
        account: 'global.menu.account.main',
        activate: 'activate.title',
        password: 'global.menu.account.password',
        reset: 'global.menu.account.password',
        register: 'register.title',
        settings: 'global.menu.account.settings',
        course_management: 'global.menu.course',
        exercises: 'artemisApp.course.exercises',
        text_exercises: 'artemisApp.course.exercises',
        programming_exercises: 'artemisApp.course.exercises',
        modeling_exercises: 'artemisApp.course.exercises',
        file_upload_exercises: 'artemisApp.course.exercises',
        quiz_exercises: 'artemisApp.course.exercises',
        participations: 'artemisApp.participation.home.title',
        submissions: 'artemisApp.exercise.submissions',
        complaints: 'artemisApp.complaint.listOfComplaints.title',
        more_feedback_requests: 'artemisApp.moreFeedback.list.title',
        instructor_dashboard: 'entity.action.instructorDashboard',
        assessment_dashboard: 'artemisApp.assessmentDashboard.home.title',
        test_run_exercise_assessment_dashboard: 'artemisApp.exerciseAssessmentDashboard.home.title',
        lti_configuration: 'artemisApp.lti.home.title',
        teams: 'artemisApp.team.home.title',
        exercise_hints: 'artemisApp.exerciseHint.home.title',
        ratings: 'artemisApp.ratingList.pageTitle',
        competency_management: 'artemisApp.learningGoal.manageLearningGoals.title',
        assessment_locks: 'artemisApp.assessment.locks.home.title',
        apollon_diagrams: 'artemisApp.apollonDiagram.home.title',
        communication: 'artemisApp.metis.communication.label',
        scores: 'entity.action.scores',
        assessment: 'artemisApp.assessment.assessment',
        export: 'artemisApp.quizExercise.export.export',
        re_evaluate: 'entity.action.re-evaluate',
        solution: 'artemisApp.quizExercise.solution',
        preview: 'artemisApp.quizExercise.previewMode',
        quiz_statistic: 'artemisApp.quizExercise.statistics',
        quiz_point_statistic: 'artemisApp.quizExercise.statistics',
        import: 'artemisApp.exercise.import.table.doImport',
        plagiarism: 'artemisApp.plagiarism.plagiarismDetection',
        example_solution: 'artemisApp.modelingExercise.exampleSolution',
        example_submissions: 'artemisApp.exampleSubmission.home.title',
        example_submission_editor: 'artemisApp.exampleSubmission.home.editor',
        text_feedback_conflict: 'artemisApp.textAssessment.title',
        grading: 'artemisApp.programmingExercise.configureGrading.shortTitle',
        test: 'artemisApp.editor.home.title',
        ide: 'artemisApp.editor.home.title',
        lectures: 'artemisApp.lecture.home.title',
        attachments: 'artemisApp.lecture.attachments.title',
        unit_management: 'artemisApp.lectureUnit.home.title',
        exams: 'artemisApp.examManagement.title',
        exercise_groups: 'artemisApp.examManagement.exerciseGroups',
        students: 'artemisApp.course.students',
        tutors: 'artemisApp.course.tutors',
        instructors: 'artemisApp.course.instructors',
        test_runs: 'artemisApp.examManagement.testRun.testRun',
        monitoring: 'artemisApp.examMonitoring.title',
        overview: 'artemisApp.examMonitoring.menu.overview.title',
        activity_log: 'artemisApp.examMonitoring.menu.activity-log.title',
        assess: 'artemisApp.examManagement.assessmentDashboard',
        summary: 'artemisApp.exam.summary',
        conduction: 'artemisApp.exam.title',
        student_exams: 'artemisApp.studentExams.title',
        test_assessment_dashboard: 'artemisApp.examManagement.assessmentDashboard',
        tutor_exam_dashboard: 'artemisApp.examManagement.assessmentDashboard',
        organization_management: 'artemisApp.organizationManagement.title',
        participant_scores: 'artemisApp.participantScores.pageTitle',
        course_statistics: 'statistics.course_statistics_title',
        grading_system: 'artemisApp.gradingSystem.title',
        grading_key: 'artemisApp.gradingSystem.title',
        exercise_statistics: 'exercise-statistics.title',
        tutor_effort_statistics: 'artemisApp.textExercise.tutorEffortStatistics.title',
        text_cluster_statistics: 'artemisApp.textExercise.clusterStatistics.title',
        user_settings: 'artemisApp.userSettings.title',
        detailed: 'artemisApp.gradingSystem.detailedTab.title',
        interval: 'artemisApp.gradingSystem.intervalTab.title',
        plagiarism_cases: 'artemisApp.plagiarism.cases.pageTitle',
        code_hint_management: 'artemisApp.codeHint.management.title',
        tutorial_groups_management: 'artemisApp.pages.tutorialGroupsManagement.title',
        tutorial_groups: 'artemisApp.breadcrumb.title',
        registered_students: 'artemisApp.pages.registeredStudents.title',
        sessions: 'artemisApp.pages.tutorialGroupSessionManagement.title',
        tutorial_free_days: 'artemisApp.pages.tutorialFreePeriodsManagement.title',
        tutorial_groups_checklist: 'artemisApp.pages.checklist.title',
        create_tutorial_groups_configuration: 'artemisApp.pages.createTutorialGroupsConfiguration.title',
<<<<<<< HEAD
        privacy_statement: 'artemisApp.legal.privacyStatement.title',
        imprint: 'artemisApp.legal.imprint.title',
=======
        edit_build_plan: 'artemisApp.programmingExercise.buildPlanEditor',
        privacy_statement: 'artemisApp.privacyStatement.title',
>>>>>>> 45d43a1e
    };

    studentPathBreadcrumbTranslations = {
        exams: 'artemisApp.courseOverview.menu.exams',
        test_exam: 'artemisApp.courseOverview.menu.testExam',
        exercises: 'artemisApp.courseOverview.menu.exercises',
        lectures: 'artemisApp.courseOverview.menu.lectures',
        competencies: 'artemisApp.courseOverview.menu.learningGoals',
        statistics: 'artemisApp.courseOverview.menu.statistics',
        discussion: 'artemisApp.metis.communication.label',
        messages: 'artemisApp.conversationsLayout.breadCrumbLabel',
        code_editor: 'artemisApp.editor.breadCrumbTitle',
        participate: 'artemisApp.submission.detail.title',
        live: 'artemisApp.submission.detail.title',
        courses: 'artemisApp.course.home.title',
    };

    /**
     * Fills the breadcrumbs array with entries for admin and course-management routes
     */
    private buildBreadcrumbs(fullURI: string): void {
        this.breadcrumbs = [];
        this.breadcrumbSubscriptions?.forEach((subscription) => subscription.unsubscribe());
        this.breadcrumbSubscriptions = [];

        if (!fullURI) {
            return;
        }

        // Temporarily restrict routes
        if (!fullURI.startsWith('/admin') && !fullURI.startsWith('/course-management') && !fullURI.startsWith('/courses')) {
            return;
        }

        // try catch for extra safety measures
        try {
            let currentPath = '/';

            // Remove the leading slash
            let uri = fullURI.substring(1);

            // Remove any query parameters
            const questionMark = uri.indexOf('?');
            if (questionMark >= 0) {
                uri = uri.substring(0, questionMark);
            }

            // Go through all segments of the route starting from the root
            for (const segment of uri.split('/')) {
                currentPath += segment + '/';

                // If we parse an entity ID we need to check the previous segment which entity the ID refers to
                if (!isNaN(Number(segment))) {
                    this.addBreadcrumbForNumberSegment(currentPath, segment);
                } else {
                    this.addBreadcrumbForUrlSegment(currentPath, segment);
                    this.lastRouteUrlSegment = segment;
                }
            }
        } catch (e) {
            /* empty */
        }
    }

    /**
     * Adds a breadcrumb depending on the given entityID as string
     *
     * @param currentPath the complete path up until the breadcrumb to add
     * @param segment the current url segment (string representation of an entityID) to add a crumb for
     */
    private addBreadcrumbForNumberSegment(currentPath: string, segment: string): void {
        const isStudentPath = currentPath.startsWith('/courses');
        if (isStudentPath) {
            switch (this.lastRouteUrlSegment) {
                case 'code-editor':
                case 'test-exam':
                case 'participate':
                    this.addTranslationAsCrumb(currentPath, this.lastRouteUrlSegment);
                    return;
                case 'exercises':
                    this.addResolvedTitleAsCrumb(EntityType.EXERCISE, [Number(segment)], currentPath, segment);
                    return;
                default:
                    const exercisesMatcher = this.lastRouteUrlSegment?.match(/.+-exercises/);
                    if (exercisesMatcher) {
                        this.addResolvedTitleAsCrumb(EntityType.EXERCISE, [Number(segment)], currentPath.replace(exercisesMatcher[0], 'exercises'), 'exercises');
                        return;
                    }
                    break;
            }
        }

        switch (this.lastRouteUrlSegment) {
            // Displays the path segment as breadcrumb (no other title exists)
            case 'system-notification-management':
            case 'teams':
            case 'code-editor':
                this.addBreadcrumb(currentPath, segment, false);
                break;
            case 'course-management':
            case 'courses':
                this.addResolvedTitleAsCrumb(EntityType.COURSE, [Number(segment)], currentPath, segment);
                break;
            case 'exercises':
                // Special case: A raw /course-management/XXX/exercises/XXX doesn't work, we need to add the exercise type
                // For example /course-management/XXX/programming-exercises/XXX
                this.addExerciseCrumb(Number(segment), currentPath);
                break;
            case 'text-exercises':
            case 'modeling-exercises':
            case 'file-upload-exercises':
            case 'programming-exercises':
            case 'quiz-exercises':
            case 'assessment-dashboard':
                this.addResolvedTitleAsCrumb(EntityType.EXERCISE, [Number(segment)], currentPath, segment);
                break;
            case 'exercise-hints':
                // obtain the exerciseId of the current path
                // current path of form '/course-management/:courseId/exercises/:exerciseId/...

                const exerciseId = currentPath.split('/')[4];
                this.addResolvedTitleAsCrumb(EntityType.HINT, [Number(segment), Number(exerciseId)], currentPath, segment);
                break;
            case 'apollon-diagrams':
                this.addResolvedTitleAsCrumb(EntityType.DIAGRAM, [Number(segment)], currentPath, segment);
                break;
            case 'lectures':
                this.addResolvedTitleAsCrumb(EntityType.LECTURE, [Number(segment)], currentPath, segment);
                break;
            case 'competencies':
                this.addResolvedTitleAsCrumb(EntityType.LEARNING_GOAL, [Number(segment)], currentPath, segment);
                break;
            case 'exams':
                this.routeExamId = Number(segment);
                this.addResolvedTitleAsCrumb(EntityType.EXAM, [this.routeExamId], currentPath, segment);
                break;
            case 'organization-management':
                this.addResolvedTitleAsCrumb(EntityType.ORGANIZATION, [Number(segment)], currentPath, segment);
                break;
            case 'tutorial-groups':
                this.addResolvedTitleAsCrumb(EntityType.TUTORIAL_GROUP, [Number(segment)], currentPath, segment);
                break;
            case 'import':
                // Special case: Don't display the ID here but the name directly (clicking the ID wouldn't work)
                // This has to go in the future
                this.addTranslationAsCrumb(currentPath, 'import');
                break;
            case 'import-from-file':
                this.addTranslationAsCrumb(currentPath, 'import-from-file');
                break;
            case 'example-submissions':
                // Special case: Don't display the ID here but the name directly (clicking the ID wouldn't work)
                this.addTranslationAsCrumb(currentPath, 'example-submission-editor');
                break;
            case 'text-feedback-conflict':
                // Special case: Don't display the ID here but the name directly (clicking the ID wouldn't work)
                this.addTranslationAsCrumb(currentPath, 'text-feedback-conflict');
                break;
            // No breadcrumbs for those segments
            case 'competency-management':
            case 'unit-management':
            case 'exercise-groups':
            case 'student-exams':
            case 'test-runs':
            case 'mc-question-statistic':
            case 'dnd-question-statistic':
            case 'sa-question-statistic':
            default:
                break;
        }
    }

    /**
     * Adds a breadcrumb for the given url segment
     *
     * @param currentPath the complete path up until the breadcrumb to add
     * @param segment the current url segment to add a (translated) crumb for
     */
    private addBreadcrumbForUrlSegment(currentPath: string, segment: string): void {
        const isStudentPath = currentPath.startsWith('/courses');

        if (isStudentPath) {
            const exercisesMatcher = segment?.match(/.+-exercises/);
            if (exercisesMatcher) {
                this.addTranslationAsCrumb(currentPath.replace(exercisesMatcher[0], 'exercises'), 'exercises');
                return;
            }
        }

        // When we're not dealing with an ID we need to translate the current part
        // The translation might still depend on the previous parts
        switch (segment) {
            // No breadcrumbs for those segments
            case 'reset':
            case 'groups':
            case 'code-editor':
            case 'admin':
            case 'ide':
            case 'text-units':
            case 'exercise-units':
            case 'attachment-units':
            case 'video-units':
            case 'text-feedback-conflict':
            case 'grading':
            case 'mc-question-statistic':
            case 'dnd-question-statistic':
            case 'sa-question-statistic':
            case 'test-exam':
            case 'participate':
            case 'overview':
                break;
            case 'example-submissions':
                // Hide example submission dashboard for non instructor users
                if (this.accountService.hasAnyAuthorityDirect([Authority.ADMIN, Authority.INSTRUCTOR, Authority.EDITOR])) {
                    this.addTranslationAsCrumb(currentPath, segment);
                }
                break;
            case 'submissions':
                // only a scores list exists, no special one for submissions
                const updatedLink = currentPath.replace('/submissions/', '/scores/');
                this.addTranslationAsCrumb(updatedLink, 'submissions');
                break;
            default:
                // Special cases:
                if (this.lastRouteUrlSegment === 'user-management') {
                    // - Users display their login name directly as crumb
                    this.addBreadcrumb(currentPath, segment, false);
                    break;
                } else if (this.lastRouteUrlSegment === 'example-submissions') {
                    // - Creating a new example submission should display the text for example submissions
                    this.addTranslationAsCrumb(currentPath, 'example-submission-editor');
                    break;
                } else if (this.lastRouteUrlSegment === 'grading') {
                    // - Opening a grading tab should only display the text for grading
                    this.addTranslationAsCrumb(currentPath, 'grading');
                    break;
                } else if (this.lastRouteUrlSegment === 'code-editor' && segment === 'new') {
                    // - This route is bogus and needs to be replaced in the future, display no crumb
                    break;
                } else if (this.lastRouteUrlSegment?.endsWith('-exercises') && segment === 'import') {
                    // - This route is bogus and needs to be replaced in the future, display no crumb
                    break;
                } else if (this.lastRouteUrlSegment === 'exercise-groups') {
                    // - Don't display '<type>-exercises' because it has no associated route
                    break;
                } else if (this.lastRouteUrlSegment === 'exams' && segment === 'import') {
                    // This route is only used internally when opening the exam import modal and therefore shouldn't be displayed.
                    // When opening the exam-update.component, the id of the to be imported exam is appended (-> case `import`).
                    break;
                }

                this.addTranslationAsCrumb(currentPath, segment);
                break;
        }
    }

    /**
     * Appends a breadcrumb to the list of breadcrumbs
     *
     * @param uri the uri/path for the breadcrumb
     * @param label the displayed label for the breadcrumb
     * @param translate if the label should be translated
     * @return the created breadcrumb object
     */
    private addBreadcrumb(uri: string, label: string, translate: boolean): Breadcrumb {
        return this.setBreadcrumb(uri, label, translate, this.breadcrumbs.length);
    }

    /**
     * Sets a breadcrumb in the list of breadcrumbs at the given index
     *
     * @param uri the uri/path for the breadcrumb
     * @param label the displayed label for the breadcrumb
     * @param translate if the label should be translated
     * @param index the index of the breadcrumbs array to set the breadcrumb at
     * @return the created breadcrumb object
     */
    private setBreadcrumb(uri: string, label: string, translate: boolean, index: number): Breadcrumb {
        const crumb = new Breadcrumb();
        crumb.label = label;
        crumb.translate = translate;
        crumb.uri = uri;
        this.breadcrumbs[index] = crumb;
        return crumb;
    }

    /**
     * Uses the server response to add a title for a breadcrumb
     * While waiting for the response or in case of an error the segment is displayed directly as fallback
     *
     * @param type the type of the entity
     * @param ids the ids of the entity
     * @param uri the uri/path for the breadcrumb
     * @param segment the current url segment to add a breadcrumb for
     */
    private addResolvedTitleAsCrumb(type: EntityType, ids: number[], uri: string, segment: string): void {
        // Insert the segment until we fetched a title from the server to insert at the correct index
        let crumb = this.addBreadcrumb(uri, segment, false);

        this.breadcrumbSubscriptions.push(
            this.entityTitleService.getTitle(type, ids).subscribe({
                next: (title: string) => {
                    crumb = this.setBreadcrumb(uri, title, false, this.breadcrumbs.indexOf(crumb));
                },
            }),
        );
    }

    /**
     * Adds a link to an exercise to the breadcrumbs array. The link depends on the type of the exercise, so we need to fetch it first
     * @param exerciseId the id of the exercise
     * @param currentPath the initial path for the breadcrumb
     * @private
     */
    private addExerciseCrumb(exerciseId: number, currentPath: string): void {
        // Add dummy breadcrumb
        const crumb = this.addBreadcrumb('', '', false);

        this.exerciseService.find(exerciseId).subscribe({
            next: (response: HttpResponse<Exercise>) => {
                // If the response doesn't contain the needed data, remove the breadcrumb as we can not successfully link to it
                if (!response?.body?.title || !response?.body?.type) {
                    this.breadcrumbs.splice(this.breadcrumbs.indexOf(crumb), 1);
                } else {
                    // If all data is there, overwrite the breadcrumb with the correct link
                    this.setBreadcrumb(currentPath.replace('/exercises/', `/${response.body.type}-exercises/`), response.body.title, false, this.breadcrumbs.indexOf(crumb));
                }
            },
            // Same as if data isn't available
            error: () => this.breadcrumbs.splice(this.breadcrumbs.indexOf(crumb), 1),
        });
    }

    /**
     * Adds a breadcrumb with a translated label
     * If no translation can be found the key is displayed
     *
     * @param uri the uri/path for the breadcrumb
     * @param translationKey the string to index the breadcrumbTranslation table with
     */
    private addTranslationAsCrumb(uri: string, translationKey: string): void {
        const key = translationKey.split('-').join('_');
        if (uri.startsWith('/courses') && this.studentPathBreadcrumbTranslations[key]) {
            this.addBreadcrumb(uri, this.studentPathBreadcrumbTranslations[key], true);
        } else if (this.breadcrumbTranslation[key]) {
            this.addBreadcrumb(uri, this.breadcrumbTranslation[key], true);
        } else {
            // If there is no valid entry in the mapping display the raw key instead of a "not found"
            this.addBreadcrumb(uri, translationKey, false);
        }
    }

    /**
     * Check if a guided tour is available for the current route to display the start tour button in the account menu
     */
    subscribeForGuidedTourAvailability(): void {
        // Check availability after first subscribe call since the router event been triggered already
        this.guidedTourService.getGuidedTourAvailabilityStream().subscribe((isAvailable) => {
            this.isTourAvailable = isAvailable;
        });
    }

    changeLanguage(languageKey: string) {
        if (this.currAccount) {
            this.accountService.updateLanguage(languageKey).subscribe({
                next: () => {
                    this.translateService.use(languageKey);
                },
                error: (error: HttpErrorResponse) => onError(this.alertService, error),
            });
        } else {
            this.translateService.use(languageKey);
        }
    }

    collapseNavbar() {
        this.isNavbarCollapsed = true;
    }

    isAuthenticated() {
        return this.accountService.isAuthenticated();
    }

    logout() {
        this.collapseNavbar();
        this.router.navigate(['/']).then((res) => {
            if (res) {
                this.participationWebsocketService.resetLocalCache();
                this.loginService.logout(true);
            }
        });
    }

    toggleNavbar() {
        this.isNavbarCollapsed = !this.isNavbarCollapsed;
    }

    getImageUrl() {
        return this.accountService.getImageUrl();
    }

    /**
     * Determine the label for initiating the guided tour based on the last seen tour step
     */
    guidedTourInitLabel(): string {
        switch (this.guidedTourService.getLastSeenTourStepForInit()) {
            case -1: {
                return 'global.menu.restartTutorial';
            }
            case 0: {
                return 'global.menu.startTutorial';
            }
            default: {
                return 'global.menu.continueTutorial';
            }
        }
    }

    /**
     * Subscribes to navigation end events to look for an exam id in the URL which indicates that we're in the student view of an exam.
     */
    subscribeToNavigationEventsForExamId() {
        this.routerEventSubscription = this.router.events.pipe(filter((event: Event) => event instanceof NavigationEnd)).subscribe((event: NavigationEnd) => {
            if (event.url.includes('management')) {
                this.examId = undefined;
                return;
            }

            this.route.root.firstChild?.paramMap.pipe(map((params) => params.get('examId'))).subscribe((examId) => {
                this.examId = examId ? Number(examId) : undefined;
                this.checkExamActive();
            });
        });
    }

    /**
     * Check if the student is currently working on an active exam.
     * If yes, hide some elements like notifications and breadcrumbs.
     * Schedules a check for this at the next relevant timestamp (exam start or exam end, whichever comes next)
     */
    checkExamActive() {
        if (this.examActiveCheckFuture) {
            clearTimeout(this.examActiveCheckFuture);
            this.examActiveCheckFuture = undefined;
        }

        if (
            this.studentExam?.exam &&
            this.studentExam.exam.id === this.examId &&
            !this.studentExam.exam.testExam &&
            !this.studentExam.testRun &&
            this.studentExam.exam.startDate &&
            this.studentExam.exam.endDate &&
            !this.studentExam.submitted
        ) {
            const serverTime = this.serverDateService.now();
            // As end date, we use the working time of this student plus the grace period
            const workingTime = this.studentExam.workingTime ?? this.studentExam.exam.workingTime;
            const examEndWithGracePeriod = (workingTime ? this.studentExam.exam.startDate.add(workingTime, 'seconds') : this.studentExam.exam.endDate).add(
                this.studentExam.exam.gracePeriod ?? 0,
                'seconds',
            );
            this.isExamActive = serverTime.isBetween(this.studentExam.exam.startDate, examEndWithGracePeriod);

            const timeUntilStart = this.studentExam.exam.startDate.diff(serverTime);
            const timeUntilEnd = examEndWithGracePeriod.diff(serverTime);
            const timeUntilNextChange = timeUntilStart >= 0 ? timeUntilStart : timeUntilEnd;
            if (timeUntilNextChange > 0) {
                this.examActiveCheckFuture = setTimeout(this.checkExamActive.bind(this), timeUntilNextChange + 100);
            }
        } else {
            this.isExamActive = false;
        }
    }
}

class Breadcrumb {
    label: string;
    uri: string;
    translate: boolean;
}<|MERGE_RESOLUTION|>--- conflicted
+++ resolved
@@ -281,6 +281,7 @@
         quiz_statistic: 'artemisApp.quizExercise.statistics',
         quiz_point_statistic: 'artemisApp.quizExercise.statistics',
         import: 'artemisApp.exercise.import.table.doImport',
+        import_from_file: 'artemisApp.programmingExercise.importFromFile.title',
         plagiarism: 'artemisApp.plagiarism.plagiarismDetection',
         example_solution: 'artemisApp.modelingExercise.exampleSolution',
         example_submissions: 'artemisApp.exampleSubmission.home.title',
@@ -327,13 +328,9 @@
         tutorial_free_days: 'artemisApp.pages.tutorialFreePeriodsManagement.title',
         tutorial_groups_checklist: 'artemisApp.pages.checklist.title',
         create_tutorial_groups_configuration: 'artemisApp.pages.createTutorialGroupsConfiguration.title',
-<<<<<<< HEAD
         privacy_statement: 'artemisApp.legal.privacyStatement.title',
         imprint: 'artemisApp.legal.imprint.title',
-=======
         edit_build_plan: 'artemisApp.programmingExercise.buildPlanEditor',
-        privacy_statement: 'artemisApp.privacyStatement.title',
->>>>>>> 45d43a1e
     };
 
     studentPathBreadcrumbTranslations = {
