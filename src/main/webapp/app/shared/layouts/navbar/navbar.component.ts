import { Component, OnDestroy, OnInit } from '@angular/core';
import { Subscription, of, Observable } from 'rxjs';
import { tap, map, switchMap, filter } from 'rxjs/operators';
import { NgbModalRef } from '@ng-bootstrap/ng-bootstrap';
import { JhiAlertService, JhiLanguageService } from 'ng-jhipster';
import { SessionStorageService } from 'ngx-webstorage';
import { User } from 'app/core/user/user.model';
import { JhiLanguageHelper } from 'app/core/language/language.helper';
import { GuidedTourService } from 'app/guided-tour/guided-tour.service';
import { SERVER_API_URL, VERSION } from 'app/app.constants';
import * as moment from 'moment';
import { ParticipationWebsocketService } from 'app/overview/participation-websocket.service';
import { AccountService } from 'app/core/auth/account.service';
import { ProfileService } from 'app/shared/layouts/profiles/profile.service';
import { LoginService } from 'app/core/login/login.service';
import { Router, NavigationEnd, ActivatedRoute, RouterEvent } from '@angular/router';
import { ExamParticipationService } from 'app/exam/participate/exam-participation.service';
import { Exam } from 'app/entities/exam.model';
import { ArtemisServerDateService } from 'app/shared/server-date.service';
import { LocaleConversionService } from 'app/shared/service/locale-conversion.service';
import { CourseManagementService } from 'app/course/manage/course-management.service';
import { HttpErrorResponse, HttpResponse } from '@angular/common/http';
import { onError } from 'app/shared/util/global.utils';
import { ExerciseService } from 'app/exercises/shared/exercise/exercise.service';
import { ExerciseHintService } from 'app/exercises/shared/exercise-hint/manage/exercise-hint.service';
import { ApollonDiagramService } from 'app/exercises/quiz/manage/apollon-diagrams/apollon-diagram.service';
import { LectureService } from 'app/lecture/lecture.service';
import { ExamManagementService } from 'app/exam/manage/exam-management.service';

@Component({
    selector: 'jhi-navbar',
    templateUrl: './navbar.component.html',
    styleUrls: ['navbar.scss'],
})
export class NavbarComponent implements OnInit, OnDestroy {
    readonly SERVER_API_URL = SERVER_API_URL;

    inProduction: boolean;
    isNavbarCollapsed: boolean;
    isTourAvailable: boolean;
    languages: string[];
    openApiEnabled?: boolean;
    modalRef: NgbModalRef;
    version: string;
    currAccount?: User;
    isRegistrationEnabled = false;
    passwordResetEnabled = false;
    breadcrumbs: Breadcrumb[];

    private authStateSubscription: Subscription;
    private routerEventSubscription: Subscription;
    private exam?: Exam;
    private examId?: number;
    private routeExamId = 0;
    private routeCourseId = 0;
    private lastRouteUrlSegment: string;

    constructor(
        private loginService: LoginService,
        private languageService: JhiLanguageService,
        private languageHelper: JhiLanguageHelper,
        private localeConversionService: LocaleConversionService,
        private sessionStorage: SessionStorageService,
        private accountService: AccountService,
        private profileService: ProfileService,
        private participationWebsocketService: ParticipationWebsocketService,
        public guidedTourService: GuidedTourService,
        private router: Router,
        private route: ActivatedRoute,
        private examParticipationService: ExamParticipationService,
        private serverDateService: ArtemisServerDateService,
        private jhiAlertService: JhiAlertService,
        private courseManagementService: CourseManagementService,
        private exerciseService: ExerciseService,
        private hintService: ExerciseHintService,
        private apollonDiagramService: ApollonDiagramService,
        private lectureService: LectureService,
        private examService: ExamManagementService,
    ) {
        this.version = VERSION ? VERSION : '';
        this.isNavbarCollapsed = true;
        this.getExamId();
    }

    ngOnInit() {
        this.languages = this.languageHelper.getAll();

        this.profileService.getProfileInfo().subscribe((profileInfo) => {
            if (profileInfo) {
                this.inProduction = profileInfo.inProduction;
                this.openApiEnabled = profileInfo.openApiEnabled;
                this.isRegistrationEnabled = profileInfo.registrationEnabled || false;
                this.passwordResetEnabled = this.isRegistrationEnabled || profileInfo.saml2?.enablePassword || false;
            }
        });

        this.subscribeForGuidedTourAvailability();

        // The current user is needed to hide menu items for not logged in users.
        this.authStateSubscription = this.accountService
            .getAuthenticationState()
            .pipe(tap((user: User) => (this.currAccount = user)))
            .subscribe();

        this.examParticipationService.currentlyLoadedStudentExam.subscribe((studentExam) => {
            this.exam = studentExam.exam;
        });

        this.buildBreadcrumbs(this.router.url);
        this.router.events.pipe(filter((event) => event instanceof NavigationEnd)).subscribe((event: NavigationEnd) => this.buildBreadcrumbs(event.url));
    }

    ngOnDestroy(): void {
        if (this.authStateSubscription) {
            this.authStateSubscription.unsubscribe();
        }
        if (this.routerEventSubscription) {
            this.routerEventSubscription.unsubscribe();
        }
    }

    breadcrumbTranslation = {
        new: 'global.generic.create',
        create: 'global.generic.create',
        edit: 'global.generic.edit',
        audits: 'audits.title',
        configuration: 'configuration.title',
        feature_toggles: 'featureToggles.title',
        health: 'health.title',
        logs: 'logs.title',
        docs: 'global.menu.admin.apidocs',
        metrics: 'metrics.title',
        user_statistics: 'statistics.title',
        user_management: 'userManagement.home.title',
        system_notification_management: 'artemisApp.systemNotification.systemNotifications',
        upcoming_exams_and_exercises: 'artemisApp.upcomingExamsAndExercises.upcomingExamsAndExercises',
        account: 'global.menu.account.main',
        activate: 'activate.title',
        password: 'global.menu.account.password',
        reset: 'global.menu.account.password',
        register: 'register.title',
        settings: 'global.menu.account.settings',
        course_management: 'global.menu.course',
        exercises: 'artemisApp.course.exercises',
        text_exercises: 'artemisApp.course.exercises',
        programming_exercises: 'artemisApp.course.exercises',
        modeling_exercises: 'artemisApp.course.exercises',
        file_upload_exercises: 'artemisApp.course.exercises',
        quiz_exercises: 'artemisApp.course.exercises',
        participations: 'artemisApp.participation.home.title',
        submissions: 'artemisApp.exercise.submissions',
        complaints: 'artemisApp.complaint.listOfComplaints.title',
        more_feedback_requests: 'artemisApp.moreFeedback.list.title',
        instructor_dashboard: 'entity.action.instructorDashboard',
        assessment_dashboard: 'artemisApp.assessmentDashboard.home.title',
        test_run_exercise_assessment_dashboard: 'artemisApp.exerciseAssessmentDashboard.home.title',
        lti_configuration: 'artemisApp.programmingExercise.home.title',
        teams: 'artemisApp.team.home.title',
        hints: 'artemisApp.exerciseHint.home.title',
        ratings: 'artemisApp.ratingList.pageTitle',
        goal_management: 'artemisApp.learningGoal.manageLearningGoals.title',
        assessment_locks: 'artemisApp.assessment.locks.home.title',
        apollon_diagrams: 'artemisApp.apollonDiagram.home.title',
        questions: 'artemisApp.studentQuestion.overview.title',
        scores: 'entity.action.scores',
        assessment: 'artemisApp.assessment.assessment',
        export: 'artemisApp.quizExercise.export.title',
        re_evaluate: 'entity.action.re-evaluate',
        solution: 'artemisApp.quizExercise.solution',
        preview: 'artemisApp.quizExercise.previewMode',
        quiz_statistic: 'artemisApp.quizExercise.statistics',
        quiz_point_statistic: 'artemisApp.quizExercise.statistics',
        import: 'artemisApp.exercise.import.table.doImport',
        plagiarism: 'artemisApp.plagiarism.plagiarism-detection',
        example_solution: 'artemisApp.modelingExercise.exampleSolution',
        example_submissions: 'artemisApp.exampleSubmission.home.title',
        text_feedback_conflict: 'artemisApp.textAssessment.title',
        grading: 'artemisApp.programmingExercise.configureGrading.shortTitle',
        test: 'artemisApp.editor.home.title',
        ide: 'artemisApp.editor.home.title',
        lectures: 'artemisApp.lecture.home.title',
        attachments: 'artemisApp.lecture.attachments.title',
        unit_management: 'artemisApp.lectureUnit.home.title',
        exams: 'artemisApp.examManagement.title',
        exercise_groups: 'artemisApp.examManagement.exerciseGroups',
        students: 'artemisApp.course.students',
        tutors: 'artemisApp.course.tutors',
        instructors: 'artemisApp.course.instructors',
        test_runs: 'artemisApp.examManagement.testRun.testRun',
        assess: 'artemisApp.examManagement.assessmentDashboard',
        summary: 'artemisApp.exam.summary',
        conduction: 'artemisApp.exam.title',
        student_exams: 'artemisApp.studentExams.title',
        test_assessment_dashboard: 'artemisApp.examManagement.assessmentDashboard',
        tutor_exam_dashboard: 'artemisApp.examManagement.assessmentDashboard',
        organization_management: 'organizationManagement.title',
        participant_scores: 'artemisApp.participantScores.pageTitle',
        course_statistics: 'statistics.course_statistics_title',
<<<<<<< HEAD
        exercise_statistics: 'exercise-statistics.title',
=======
        grading_system: 'artemisApp.gradingSystem.title',
>>>>>>> cc1b60a3
    };

    /**
     * Fills the breadcrumbs array with entries for admin and course-management routes
     */
    private buildBreadcrumbs(fullURI: string): void {
        this.breadcrumbs = [];

        if (!fullURI) {
            return;
        }

        // Temporarily restrict routes
        if (!fullURI.startsWith('/admin') && !fullURI.startsWith('/course-management')) {
            return;
        }

        // try catch for extra safety measures
        try {
            let currentPath = '/';

            // Remove the leading slash
            let uri = fullURI.substring(1);

            // Remove any query parameters
            const questionMark = uri.indexOf('?');
            if (questionMark >= 0) {
                uri = uri.substring(0, questionMark);
            }

            // Go through all segments of the route starting from the root
            for (const segment of uri.split('/')) {
                currentPath += segment + '/';

                // If we parse an entity ID we need to check the previous segment which entity the ID refers to
                if (!isNaN(Number(segment))) {
                    this.addBreadcrumbForNumberSegment(currentPath, segment);
                } else {
                    this.addBreadcrumbForUrlSegment(currentPath, segment);
                    this.lastRouteUrlSegment = segment;
                }
            }
        } catch (e) {}
    }

    /**
     * Adds a breadcrumb depending on the given entityID as string
     *
     * @param currentPath the complete path up until the breadcrumb to add
     * @param segment the current url segment (string representation of an entityID) to add a crumb for
     */
    private addBreadcrumbForNumberSegment(currentPath: string, segment: string): void {
        switch (this.lastRouteUrlSegment) {
            // Displays the path segment as breadcrumb (no other title exists)
            case 'system-notification-management':
            case 'teams':
            case 'code-editor':
                this.addBreadcrumb(currentPath, segment, false);
                break;
            case 'course-management':
                this.addResolvedTitleAsCrumb(this.courseManagementService.getTitle(Number(segment)), currentPath, segment);
                break;
            case 'exercises':
            case 'text-exercises':
            case 'modeling-exercises':
            case 'file-upload-exercises':
            case 'programming-exercises':
            case 'quiz-exercises':
                this.addResolvedTitleAsCrumb(this.exerciseService.getTitle(Number(segment)), currentPath, segment);
                break;
            case 'hints':
                this.addResolvedTitleAsCrumb(this.hintService.getTitle(Number(segment)), currentPath, segment);
                break;
            case 'apollon-diagrams':
                this.addResolvedTitleAsCrumb(this.apollonDiagramService.getTitle(Number(segment)), currentPath, segment);
                break;
            case 'lectures':
                this.addResolvedTitleAsCrumb(this.lectureService.getTitle(Number(segment)), currentPath, segment);
                break;
            case 'exams':
                this.routeExamId = Number(segment);
                this.addResolvedTitleAsCrumb(this.examService.getTitle(this.routeExamId), currentPath, segment);
                break;
            case 'import':
                // Special case: Don't display the ID here but the name directly (clicking the ID wouldn't work)
                // This has to go in the future
                this.addTranslationAsCrumb(currentPath, 'import');
                break;
            case 'example-submissions':
                // Special case: Don't display the ID here but the name directly (clicking the ID wouldn't work)
                this.addTranslationAsCrumb(currentPath, 'example-submissions');
                break;
            case 'text-feedback-conflict':
                // Special case: Don't display the ID here but the name directly (clicking the ID wouldn't work)
                this.addTranslationAsCrumb(currentPath, 'text-feedback-conflict');
                break;
            // No breadcrumbs for those segments
            case 'goal-management':
            case 'unit-management':
            case 'exercise-groups':
            case 'student-exams':
            case 'test-runs':
            case 'mc-question-statistic':
            case 'dnd-question-statistic':
            case 'sa-question-statistic':
            default:
                break;
        }
    }

    /**
     * Adds a breadcrumb for the given url segment
     *
     * @param currentPath the complete path up until the breadcrumb to add
     * @param segment the current url segment to add a (translated) crumb for
     */
    private addBreadcrumbForUrlSegment(currentPath: string, segment: string): void {
        // When we're not dealing with an ID we need to translate the current part
        // The translation might still depend on the previous parts
        switch (segment) {
            // No breadcrumbs for those segments
            case 'reset':
            case 'groups':
            case 'code-editor':
            case 'admin':
            case 'ide':
            case 'example-submissions':
            case 'text-units':
            case 'exercise-units':
            case 'attachment-units':
            case 'video-units':
            case 'text-feedback-conflict':
            case 'grading':
            case 'mc-question-statistic':
            case 'dnd-question-statistic':
            case 'sa-question-statistic':
                break;
            default:
                // Special cases:
                if (this.lastRouteUrlSegment === 'user-management') {
                    // - Users display their login name directly as crumb
                    this.addBreadcrumb(currentPath, segment, false);
                    break;
                } else if (this.lastRouteUrlSegment === 'example-submissions') {
                    // - Creating a new example submission should display the text for example submissions
                    this.addTranslationAsCrumb(currentPath, 'example-submissions');
                    break;
                } else if (this.lastRouteUrlSegment === 'grading') {
                    // - Opening a grading tab should only display the text for grading
                    this.addTranslationAsCrumb(currentPath, 'grading');
                    break;
                } else if (this.lastRouteUrlSegment === 'code-editor' && segment === 'new') {
                    // - This route is bogus an needs to be replaced in the future, display no crumb
                    break;
                } else if (this.lastRouteUrlSegment === 'programming-exercises' && segment === 'import') {
                    // - This route is bogus an needs to be replaced in the future, display no crumb
                    break;
                } else if (this.lastRouteUrlSegment === 'exercise-groups') {
                    // - Don't display '<type>-exercises' because it has no associated route
                    break;
                }

                this.addTranslationAsCrumb(currentPath, segment);
                break;
        }
    }

    /**
     * Appends a breadcrumb to the list of breadcrumbs
     *
     * @param uri the uri/path for the breadcrumb
     * @param label the displayed label for the breadcrumb
     * @param translate if the label should be translated
     */
    private addBreadcrumb(uri: string, label: string, translate: boolean): void {
        this.setBreadcrumb(uri, label, translate, this.breadcrumbs.length);
    }

    /**
     * Sets a breadcrumb in the list of breadcrumbs at the given index
     *
     * @param uri the uri/path for the breadcrumb
     * @param label the displayed label for the breadcrumb
     * @param translate if the label should be translated
     * @param index the index of the breadcrumbs array to set the breadcrumb at
     */
    private setBreadcrumb(uri: string, label: string, translate: boolean, index: number): void {
        const crumb = new Breadcrumb();
        crumb.label = label;
        crumb.translate = translate;
        crumb.uri = uri;
        this.breadcrumbs[index] = crumb;
    }

    /**
     * Uses the server response to add a title for a breadcrumb
     * While waiting for the response or in case of an error the segment is displayed directly as fallback
     *
     * @param observable the observable returning an entity to display the title of
     * @param uri the uri/path for the breadcrumb
     * @param segment the current url segment to add a breadcrumb for
     */
    private addResolvedTitleAsCrumb(observable: Observable<HttpResponse<string>>, uri: string, segment: string): void {
        // Insert the segment until we fetched a title from the server to insert at the correct index
        const index = this.breadcrumbs.length;
        this.addBreadcrumb(uri, segment, false);

        observable.subscribe(
            (response: HttpResponse<string>) => {
                // Fall back to the segment in case there is no body returned
                const title = response.body ?? segment;
                this.setBreadcrumb(uri, title, false, index);
            },
            (error: HttpErrorResponse) => onError(this.jhiAlertService, error, false),
        );
    }

    /**
     * Adds a breadcrumb with a translated label
     * If no translation can be found the key is displayed
     *
     * @param uri the uri/path for the breadcrumb
     * @param translationKey the string to index the breadcrumbTranslation table with
     */
    private addTranslationAsCrumb(uri: string, translationKey: string): void {
        const key = translationKey.split('-').join('_');
        if (this.breadcrumbTranslation[key]) {
            this.addBreadcrumb(uri, this.breadcrumbTranslation[key], true);
        } else {
            // If there is no valid entry in the mapping display the raw key instead of a "not found"
            this.addBreadcrumb(uri, translationKey, false);
        }
    }

    /**
     * Check if a guided tour is available for the current route to display the start tour button in the account menu
     */
    subscribeForGuidedTourAvailability(): void {
        // Check availability after first subscribe call since the router event been triggered already
        this.guidedTourService.getGuidedTourAvailabilityStream().subscribe((isAvailable) => {
            this.isTourAvailable = isAvailable;
        });
    }

    changeLanguage(languageKey: string) {
        this.sessionStorage.store('locale', languageKey);
        this.languageService.changeLanguage(languageKey);
        moment.locale(languageKey);
        this.localeConversionService.locale = languageKey;
    }

    collapseNavbar() {
        this.isNavbarCollapsed = true;
    }

    isAuthenticated() {
        return this.accountService.isAuthenticated();
    }

    logout() {
        this.participationWebsocketService.resetLocalCache();
        this.collapseNavbar();
        this.loginService.logout(true);
    }

    toggleNavbar() {
        this.isNavbarCollapsed = !this.isNavbarCollapsed;
    }

    getImageUrl() {
        return this.accountService.getImageUrl();
    }

    /**
     * Determine the label for initiating the guided tour based on the last seen tour step
     */
    guidedTourInitLabel(): string {
        switch (this.guidedTourService.getLastSeenTourStepForInit()) {
            case -1: {
                return 'global.menu.restartTutorial';
            }
            case 0: {
                return 'global.menu.startTutorial';
            }
            default: {
                return 'global.menu.continueTutorial';
            }
        }
    }

    /**
     * get exam id from current route
     */
    getExamId() {
        this.routerEventSubscription = this.router.events.pipe(filter((event: RouterEvent) => event instanceof NavigationEnd)).subscribe((event) => {
            const examId = of(event).pipe(
                map(() => this.route.root),
                map((root) => root.firstChild),
                switchMap((firstChild) => {
                    if (firstChild) {
                        return firstChild?.paramMap.pipe(map((paramMap) => paramMap.get('examId')));
                    } else {
                        return of(null);
                    }
                }),
            );
            examId.subscribe((id) => {
                if (id !== null && !event.url.includes('management')) {
                    this.examId = +id;
                } else {
                    this.examId = undefined;
                }
            });
        });
    }

    /**
     * check if exam mode is active
     */
    examModeActive(): boolean {
        if (this.exam && this.exam.id === this.examId && this.exam.startDate && this.exam.endDate) {
            return this.serverDateService.now().isBetween(this.exam.startDate, this.exam.endDate);
        }
        return false;
    }
}

class Breadcrumb {
    label: string;
    uri: string;
    translate: boolean;
}<|MERGE_RESOLUTION|>--- conflicted
+++ resolved
@@ -196,11 +196,8 @@
         organization_management: 'organizationManagement.title',
         participant_scores: 'artemisApp.participantScores.pageTitle',
         course_statistics: 'statistics.course_statistics_title',
-<<<<<<< HEAD
+        grading_system: 'artemisApp.gradingSystem.title',
         exercise_statistics: 'exercise-statistics.title',
-=======
-        grading_system: 'artemisApp.gradingSystem.title',
->>>>>>> cc1b60a3
     };
 
     /**
