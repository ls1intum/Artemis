import { Component, HostListener, OnDestroy, OnInit } from '@angular/core';
import { Subscription } from 'rxjs';
import { filter, map, tap } from 'rxjs/operators';
import { NgbModalRef } from '@ng-bootstrap/ng-bootstrap';
import { SessionStorageService } from 'ngx-webstorage';
import { User } from 'app/core/user/user.model';
import { JhiLanguageHelper } from 'app/core/language/language.helper';
import { GuidedTourService } from 'app/guided-tour/guided-tour.service';
<<<<<<< HEAD
import { PROFILE_LTI, VERSION } from 'app/app.constants';
=======
import { PROFILE_LOCALCI, VERSION } from 'app/app.constants';
>>>>>>> 6a666eb3
import { ParticipationWebsocketService } from 'app/overview/participation-websocket.service';
import { AccountService } from 'app/core/auth/account.service';
import { ProfileService } from 'app/shared/layouts/profiles/profile.service';
import { LoginService } from 'app/core/login/login.service';
import { ActivatedRoute, Event, NavigationEnd, Router } from '@angular/router';
import { ExamParticipationService } from 'app/exam/participate/exam-participation.service';
import { ArtemisServerDateService } from 'app/shared/server-date.service';
import { LocaleConversionService } from 'app/shared/service/locale-conversion.service';
import { CourseManagementService } from 'app/course/manage/course-management.service';
import { HttpErrorResponse, HttpResponse } from '@angular/common/http';
import { ExerciseService } from 'app/exercises/shared/exercise/exercise.service';
import { ApollonDiagramService } from 'app/exercises/quiz/manage/apollon-diagrams/apollon-diagram.service';
import { LectureService } from 'app/lecture/lecture.service';
import { ExamManagementService } from 'app/exam/manage/exam-management.service';
import { Authority } from 'app/shared/constants/authority.constants';
import { TranslateService } from '@ngx-translate/core';
import { AlertService } from 'app/core/util/alert.service';
import { LANGUAGES } from 'app/core/language/language.constants';
import { OrganizationManagementService } from 'app/admin/organization-management/organization-management.service';
import {
    faBars,
    faBell,
    faBook,
    faBookOpen,
    faCog,
    faEye,
    faFlag,
    faGears,
    faHeart,
    faList,
    faLock,
    faPuzzlePiece,
    faRobot,
    faSignOutAlt,
    faStamp,
    faTachometerAlt,
    faTasks,
    faThLarge,
    faThList,
    faToggleOn,
    faUniversity,
    faUser,
    faUserPlus,
    faWrench,
} from '@fortawesome/free-solid-svg-icons';
import { ExerciseHintService } from 'app/exercises/shared/exercise-hint/shared/exercise-hint.service';
import { Exercise } from 'app/entities/exercise.model';
import { ThemeService } from 'app/core/theme/theme.service';
import { EntityTitleService, EntityType } from 'app/shared/layouts/navbar/entity-title.service';
import { onError } from 'app/shared/util/global.utils';
import { StudentExam } from 'app/entities/student-exam.model';

@Component({
    selector: 'jhi-navbar',
    templateUrl: './navbar.component.html',
    styleUrls: ['navbar.scss'],
})
export class NavbarComponent implements OnInit, OnDestroy {
    inProduction: boolean;
    testServer: boolean;
    isNavbarCollapsed: boolean;
    isTourAvailable: boolean;
    gitCommitId: string;
    gitBranchName: string;
    gitTimestamp: string;
    gitUsername: string;
    languages = LANGUAGES;
    openApiEnabled?: boolean;
    modalRef: NgbModalRef;
    version: string;
    currAccount?: User;
    isRegistrationEnabled = false;
    passwordResetEnabled = false;
    breadcrumbs: Breadcrumb[];
    breadcrumbSubscriptions: Subscription[];
    isCollapsed: boolean;
    iconsMovedToMenu: boolean;
    isNavbarNavVertical: boolean;
    isExamActive = false;
    examActiveCheckFuture?: ReturnType<typeof setTimeout>;
    irisEnabled: boolean;
<<<<<<< HEAD
    ltiEnabled: boolean;
=======
    localCIActive: boolean = false;
>>>>>>> 6a666eb3

    // Icons
    faBars = faBars;
    faThLarge = faThLarge;
    faThList = faThList;
    faUser = faUser;
    faBell = faBell;
    faUniversity = faUniversity;
    faEye = faEye;
    faCog = faCog;
    faWrench = faWrench;
    faLock = faLock;
    faStamp = faStamp;
    faFlag = faFlag;
    faBook = faBook;
    faTasks = faTasks;
    faList = faList;
    faRobot = faRobot;
    faHeart = faHeart;
    faTachometerAlt = faTachometerAlt;
    faToggleOn = faToggleOn;
    faBookOpen = faBookOpen;
    faUserPlus = faUserPlus;
    faSignOutAlt = faSignOutAlt;
<<<<<<< HEAD
    faPuzzlePiece = faPuzzlePiece;
=======
    faGears = faGears;
>>>>>>> 6a666eb3

    private authStateSubscription: Subscription;
    private routerEventSubscription: Subscription;
    private studentExam?: StudentExam;
    private examId?: number;
    private routeExamId = 0;
    private lastRouteUrlSegment?: string;

    constructor(
        private loginService: LoginService,
        private translateService: TranslateService,
        private languageHelper: JhiLanguageHelper,
        private localeConversionService: LocaleConversionService,
        private sessionStorage: SessionStorageService,
        private accountService: AccountService,
        private profileService: ProfileService,
        private participationWebsocketService: ParticipationWebsocketService,
        public guidedTourService: GuidedTourService,
        private router: Router,
        private route: ActivatedRoute,
        private examParticipationService: ExamParticipationService,
        private serverDateService: ArtemisServerDateService,
        private alertService: AlertService,
        private courseManagementService: CourseManagementService,
        private exerciseService: ExerciseService,
        private exerciseHintService: ExerciseHintService,
        private apollonDiagramService: ApollonDiagramService,
        private lectureService: LectureService,
        private examService: ExamManagementService,
        private organisationService: OrganizationManagementService,
        public themeService: ThemeService,
        private entityTitleService: EntityTitleService,
    ) {
        this.version = VERSION ? VERSION : '';
        this.isNavbarCollapsed = true;
        this.subscribeToNavigationEventsForExamId();
        this.onResize();
    }

    @HostListener('window:resize')
    onResize() {
        // Figure out breakpoints depending on available menu options and length of login
        let neededWidthToNotRequireCollapse: number;
        let neededWidthToDisplayCollapsedOptionsHorizontally = 150;
        let neededWidthForIconOptionsToBeInMainNavBar: number;
        if (this.currAccount) {
            const nameLength = (this.currAccount.login?.length ?? 0) * 8;
            neededWidthForIconOptionsToBeInMainNavBar = 580 + nameLength;
            neededWidthToNotRequireCollapse = 700 + nameLength;

            const hasServerAdminOption = this.accountService.hasAnyAuthorityDirect([Authority.ADMIN]);
            const hasCourseManageOption = this.accountService.hasAnyAuthorityDirect([Authority.TA, Authority.INSTRUCTOR, Authority.EDITOR, Authority.ADMIN]);
            if (hasCourseManageOption) {
                neededWidthToNotRequireCollapse += 200;
                neededWidthToDisplayCollapsedOptionsHorizontally += 200;
            }
            if (hasServerAdminOption) {
                neededWidthToNotRequireCollapse += 225;
                neededWidthToDisplayCollapsedOptionsHorizontally += 225;
            }
        } else {
            // For login screen, we only see language and theme selectors which are smaller
            neededWidthToNotRequireCollapse = 510;
            neededWidthForIconOptionsToBeInMainNavBar = 430;
        }

        this.isCollapsed = window.innerWidth < neededWidthToNotRequireCollapse;
        this.isNavbarNavVertical = window.innerWidth < Math.max(neededWidthToDisplayCollapsedOptionsHorizontally, 480);
        this.iconsMovedToMenu = window.innerWidth < neededWidthForIconOptionsToBeInMainNavBar;
    }

    ngOnInit() {
        this.profileService.getProfileInfo().subscribe((profileInfo) => {
            if (profileInfo) {
                this.inProduction = profileInfo.inProduction;
                this.testServer = profileInfo.testServer ?? false;
                this.openApiEnabled = profileInfo.openApiEnabled;
                this.gitCommitId = profileInfo.git.commit.id.abbrev;
                this.gitBranchName = profileInfo.git.branch;
                this.gitTimestamp = new Date(profileInfo.git.commit.time).toUTCString();
                this.gitUsername = profileInfo.git.commit.user.name;
                this.irisEnabled = profileInfo.activeProfiles.includes('iris');
<<<<<<< HEAD
                this.ltiEnabled = profileInfo.activeProfiles.includes(PROFILE_LTI);
=======
                this.localCIActive = profileInfo?.activeProfiles.includes(PROFILE_LOCALCI);
>>>>>>> 6a666eb3
            }
        });

        this.subscribeForGuidedTourAvailability();

        // The current user is needed to hide menu items for not logged-in users.
        this.authStateSubscription = this.accountService
            .getAuthenticationState()
            .pipe(
                tap((user: User) => {
                    this.currAccount = user;
                    this.passwordResetEnabled = user?.internal || false;
                    this.onResize();
                }),
            )
            .subscribe();

        this.examParticipationService.currentlyLoadedStudentExam.subscribe((studentExam) => {
            this.studentExam = studentExam;
            this.checkExamActive();
        });

        this.buildBreadcrumbs(this.router.url);
        this.router.events.pipe(filter((event) => event instanceof NavigationEnd)).subscribe((event: NavigationEnd) => this.buildBreadcrumbs(event.url));
    }

    ngOnDestroy(): void {
        if (this.authStateSubscription) {
            this.authStateSubscription.unsubscribe();
        }
        if (this.routerEventSubscription) {
            this.routerEventSubscription.unsubscribe();
        }
        if (this.examActiveCheckFuture) {
            clearTimeout(this.examActiveCheckFuture);
        }
    }

    breadcrumbTranslation = {
        new: 'global.generic.create',
        process: 'artemisApp.attachmentUnit.createAttachmentUnits.pageTitle',
        verify_attendance: 'artemisApp.examManagement.examStudents.verifyChecks',
        create: 'global.generic.create',
        start: 'global.generic.start',
        edit: 'global.generic.edit',
        audits: 'audits.title',
        configuration: 'configuration.title',
        feature_toggles: 'featureToggles.title',
        health: 'health.title',
        logs: 'logs.title',
        docs: 'global.menu.admin.apidocs',
        metrics: 'metrics.title',
        user_statistics: 'statistics.title',
        user_management: 'artemisApp.userManagement.home.title',
        system_notification_management: 'artemisApp.systemNotification.systemNotifications',
        upcoming_exams_and_exercises: 'artemisApp.upcomingExamsAndExercises.upcomingExamsAndExercises',
        account: 'global.menu.account.main',
        activate: 'activate.title',
        password: 'global.menu.account.password',
        reset: 'global.menu.account.password',
        register: 'register.title',
        settings: 'global.menu.account.settings',
        course_management: 'global.menu.course',
        exercises: 'artemisApp.course.exercises',
        text_exercises: 'artemisApp.course.exercises',
        programming_exercises: 'artemisApp.course.exercises',
        modeling_exercises: 'artemisApp.course.exercises',
        file_upload_exercises: 'artemisApp.course.exercises',
        quiz_exercises: 'artemisApp.course.exercises',
        participations: 'artemisApp.participation.home.title',
        submissions: 'artemisApp.exercise.submissions',
        complaints: 'artemisApp.complaint.listOfComplaints.title',
        more_feedback_requests: 'artemisApp.moreFeedback.list.title',
        instructor_dashboard: 'entity.action.instructorDashboard',
        assessment_dashboard: 'artemisApp.assessmentDashboard.home.title',
        test_run_exercise_assessment_dashboard: 'artemisApp.exerciseAssessmentDashboard.home.title',
        lti_configuration: 'artemisApp.lti.home.title',
        teams: 'artemisApp.team.home.title',
        exercise_hints: 'artemisApp.exerciseHint.home.title',
        ratings: 'artemisApp.ratingList.pageTitle',
        competency_management: 'artemisApp.competency.manageCompetencies.title',
        learning_path_management: 'artemisApp.learningPath.manageLearningPaths.title',
        assessment_locks: 'artemisApp.assessment.locks.home.title',
        apollon_diagrams: 'artemisApp.apollonDiagram.home.title',
        communication: 'artemisApp.metis.communication.label',
        scores: 'entity.action.scores',
        assessment: 'artemisApp.assessment.assessment',
        export: 'artemisApp.quizExercise.export.export',
        re_evaluate: 'entity.action.re-evaluate',
        solution: 'artemisApp.quizExercise.solution',
        preview: 'artemisApp.quizExercise.previewMode',
        quiz_statistic: 'artemisApp.quizExercise.statistics',
        quiz_point_statistic: 'artemisApp.quizExercise.statistics',
        import: 'artemisApp.exercise.import.table.doImport',
        import_from_file: 'artemisApp.programmingExercise.importFromFile.title',
        plagiarism: 'artemisApp.plagiarism.plagiarismDetection',
        example_solution: 'artemisApp.modelingExercise.exampleSolution',
        example_submissions: 'artemisApp.exampleSubmission.home.title',
        example_submission_editor: 'artemisApp.exampleSubmission.home.editor',
        grading: 'artemisApp.programmingExercise.configureGrading.shortTitle',
        test: 'artemisApp.editor.home.title',
        ide: 'artemisApp.editor.home.title',
        lectures: 'artemisApp.lecture.home.title',
        attachments: 'artemisApp.lecture.attachments.title',
        unit_management: 'artemisApp.lectureUnit.home.title',
        exams: 'artemisApp.examManagement.title',
        exercise_groups: 'artemisApp.examManagement.exerciseGroups',
        quiz_pool: 'artemisApp.examManagement.quizPool',
        students: 'artemisApp.course.students',
        tutors: 'artemisApp.course.tutors',
        instructors: 'artemisApp.course.instructors',
        test_runs: 'artemisApp.examManagement.testRun.testRun',
        assess: 'artemisApp.examManagement.assessmentDashboard',
        summary: 'artemisApp.exam.summary',
        conduction: 'artemisApp.exam.title',
        student_exams: 'artemisApp.studentExams.title',
        test_assessment_dashboard: 'artemisApp.examManagement.assessmentDashboard',
        tutor_exam_dashboard: 'artemisApp.examManagement.assessmentDashboard',
        organization_management: 'artemisApp.organizationManagement.title',
        participant_scores: 'artemisApp.participantScores.pageTitle',
        course_statistics: 'statistics.course_statistics_title',
        grading_system: 'artemisApp.gradingSystem.title',
        grading_key: 'artemisApp.gradingSystem.title',
        exercise_statistics: 'exercise-statistics.title',
        tutor_effort_statistics: 'artemisApp.textExercise.tutorEffortStatistics.title',
        user_settings: 'artemisApp.userSettings.title',
        detailed: 'artemisApp.gradingSystem.detailedTab.title',
        interval: 'artemisApp.gradingSystem.intervalTab.title',
        plagiarism_cases: 'artemisApp.plagiarism.cases.pageTitle',
        code_hint_management: 'artemisApp.codeHint.management.title',
        tutorial_groups_management: 'artemisApp.pages.tutorialGroupsManagement.title',
        tutorial_groups: 'artemisApp.breadcrumb.title',
        registered_students: 'artemisApp.pages.registeredStudents.title',
        sessions: 'artemisApp.pages.tutorialGroupSessionManagement.title',
        tutorial_free_days: 'artemisApp.pages.tutorialFreePeriodsManagement.title',
        tutorial_groups_checklist: 'artemisApp.pages.checklist.title',
        create_tutorial_groups_configuration: 'artemisApp.pages.createTutorialGroupsConfiguration.title',
        privacy_statement: 'artemisApp.legal.privacyStatement.title',
        imprint: 'artemisApp.legal.imprint.title',
        edit_build_plan: 'artemisApp.programmingExercise.buildPlanEditor',
        suspicious_behavior: 'artemisApp.examManagement.suspiciousBehavior.title',
        suspicious_sessions: 'artemisApp.examManagement.suspiciousBehavior.suspiciousSessions.title',
        exam_timeline: 'artemisApp.examTimeline.breadcrumb',
        iris_settings: 'artemisApp.iris.settings.title.breadcrumb',
        build_queue: 'artemisApp.buildQueue.title',
    };

    studentPathBreadcrumbTranslations = {
        exams: 'artemisApp.courseOverview.menu.exams',
        test_exam: 'artemisApp.courseOverview.menu.testExam',
        exercises: 'artemisApp.courseOverview.menu.exercises',
        lectures: 'artemisApp.courseOverview.menu.lectures',
        competencies: 'artemisApp.courseOverview.menu.competencies',
        learning_path: 'artemisApp.courseOverview.menu.learningPath',
        lecture_unit: 'artemisApp.learningPath.breadcrumbs.lectureUnit',
        exercise: 'artemisApp.learningPath.breadcrumbs.exercise',
        statistics: 'artemisApp.courseOverview.menu.statistics',
        discussion: 'artemisApp.metis.communication.label',
        messages: 'artemisApp.conversationsLayout.breadCrumbLabel',
        code_editor: 'artemisApp.editor.breadCrumbTitle',
        participate: 'artemisApp.submission.detail.title',
        live: 'artemisApp.submission.detail.title',
        courses: 'artemisApp.course.home.title',
        enroll: 'artemisApp.studentDashboard.enroll.title',
    };

    /**
     * Fills the breadcrumbs array with entries for admin and course-management routes
     */
    private buildBreadcrumbs(fullURI: string): void {
        this.breadcrumbs = [];
        this.breadcrumbSubscriptions?.forEach((subscription) => subscription.unsubscribe());
        this.breadcrumbSubscriptions = [];

        if (!fullURI) {
            return;
        }

        // Temporarily restrict routes
        if (!fullURI.startsWith('/admin') && !fullURI.startsWith('/course-management') && !fullURI.startsWith('/courses')) {
            return;
        }

        // try catch for extra safety measures
        try {
            let currentPath = '/';

            // Remove the leading slash
            let uri = fullURI.substring(1);

            // Remove any query parameters
            const questionMark = uri.indexOf('?');
            if (questionMark >= 0) {
                uri = uri.substring(0, questionMark);
            }

            // Go through all segments of the route starting from the root
            for (const segment of uri.split('/')) {
                currentPath += segment + '/';

                // If we parse an entity ID we need to check the previous segment which entity the ID refers to
                if (!isNaN(Number(segment))) {
                    this.addBreadcrumbForNumberSegment(currentPath, segment);
                } else {
                    this.addBreadcrumbForUrlSegment(currentPath, segment);
                    this.lastRouteUrlSegment = segment;
                }
            }
        } catch (e) {
            /* empty */
        }
    }

    /**
     * Adds a breadcrumb depending on the given entityID as string
     *
     * @param currentPath the complete path up until the breadcrumb to add
     * @param segment the current url segment (string representation of an entityID) to add a crumb for
     */
    private addBreadcrumbForNumberSegment(currentPath: string, segment: string): void {
        const isStudentPath = currentPath.startsWith('/courses');
        if (isStudentPath) {
            switch (this.lastRouteUrlSegment) {
                case 'code-editor':
                case 'test-exam':
                case 'participate':
                    this.addTranslationAsCrumb(currentPath, this.lastRouteUrlSegment);
                    return;
                case 'exercises':
                    this.addResolvedTitleAsCrumb(EntityType.EXERCISE, [Number(segment)], currentPath, segment);
                    return;
                default:
                    const exercisesMatcher = this.lastRouteUrlSegment?.match(/.+-exercises/);
                    if (exercisesMatcher) {
                        this.addResolvedTitleAsCrumb(EntityType.EXERCISE, [Number(segment)], currentPath.replace(exercisesMatcher[0], 'exercises'), 'exercises');
                        return;
                    }
                    break;
            }
        }

        switch (this.lastRouteUrlSegment) {
            // Displays the path segment as breadcrumb (no other title exists)
            case 'system-notification-management':
            case 'teams':
            case 'code-editor':
                this.addBreadcrumb(currentPath, segment, false);
                break;
            case 'course-management':
            case 'courses':
                this.addResolvedTitleAsCrumb(EntityType.COURSE, [Number(segment)], currentPath, segment);
                break;
            case 'exercises':
                // Special case: A raw /course-management/XXX/exercises/XXX doesn't work, we need to add the exercise type
                // For example /course-management/XXX/programming-exercises/XXX
                this.addExerciseCrumb(Number(segment), currentPath);
                break;
            case 'text-exercises':
            case 'modeling-exercises':
            case 'file-upload-exercises':
            case 'programming-exercises':
            case 'quiz-exercises':
            case 'assessment-dashboard':
                this.addResolvedTitleAsCrumb(EntityType.EXERCISE, [Number(segment)], currentPath, segment);
                break;
            case 'exercise-hints':
                // obtain the exerciseId of the current path
                // current path of form '/course-management/:courseId/exercises/:exerciseId/...

                const exerciseId = currentPath.split('/')[4];
                this.addResolvedTitleAsCrumb(EntityType.HINT, [Number(segment), Number(exerciseId)], currentPath, segment);
                break;
            case 'apollon-diagrams':
                this.addResolvedTitleAsCrumb(EntityType.DIAGRAM, [Number(segment)], currentPath, segment);
                break;
            case 'lectures':
                this.addResolvedTitleAsCrumb(EntityType.LECTURE, [Number(segment)], currentPath, segment);
                break;
            case 'competencies':
                this.addResolvedTitleAsCrumb(EntityType.COMPETENCY, [Number(segment)], currentPath, segment);
                break;
            case 'exams':
                this.routeExamId = Number(segment);
                this.addResolvedTitleAsCrumb(EntityType.EXAM, [this.routeExamId], currentPath, segment);
                break;
            case 'organization-management':
                this.addResolvedTitleAsCrumb(EntityType.ORGANIZATION, [Number(segment)], currentPath, segment);
                break;
            case 'tutorial-groups':
                this.addResolvedTitleAsCrumb(EntityType.TUTORIAL_GROUP, [Number(segment)], currentPath, segment);
                break;
            case 'import':
                // Special case: Don't display the ID here but the name directly (clicking the ID wouldn't work)
                // This has to go in the future
                this.addTranslationAsCrumb(currentPath, 'import');
                break;
            case 'import-from-file':
                this.addTranslationAsCrumb(currentPath, 'import-from-file');
                break;
            case 'suspicious-behavior':
                this.addTranslationAsCrumb(currentPath, 'suspicious-behavior');
                break;
            case 'suspicious-sessions':
                this.addTranslationAsCrumb(currentPath, 'suspicious-sessions');
                break;
            case 'example-submissions':
                // Special case: Don't display the ID here but the name directly (clicking the ID wouldn't work)
                this.addTranslationAsCrumb(currentPath, 'example-submission-editor');
                break;
            // No breadcrumbs for those segments
            case 'competency-management':
            case 'unit-management':
            case 'exercise-groups':
            case 'student-exams':
            case 'test-runs':
            case 'mc-question-statistic':
            case 'dnd-question-statistic':
            case 'sa-question-statistic':
            default:
                break;
        }
    }

    /**
     * Adds a breadcrumb for the given url segment
     *
     * @param currentPath the complete path up until the breadcrumb to add
     * @param segment the current url segment to add a (translated) crumb for
     */
    private addBreadcrumbForUrlSegment(currentPath: string, segment: string): void {
        const isStudentPath = currentPath.startsWith('/courses');

        if (isStudentPath) {
            const exercisesMatcher = segment?.match(/.+-exercises/);
            if (exercisesMatcher) {
                this.addTranslationAsCrumb(currentPath.replace(exercisesMatcher[0], 'exercises'), 'exercises');
                return;
            }
        }

        // When we're not dealing with an ID we need to translate the current part
        // The translation might still depend on the previous parts
        switch (segment) {
            // No breadcrumbs for those segments
            case 'reset':
            case 'groups':
            case 'code-editor':
            case 'admin':
            case 'ide':
            case 'text-units':
            case 'exercise-units':
            case 'attachment-units':
            case 'video-units':
            case 'grading':
            case 'mc-question-statistic':
            case 'dnd-question-statistic':
            case 'sa-question-statistic':
            case 'test-exam':
            case 'participate':
            case 'overview':
                break;
            case 'example-submissions':
                // Hide example submission dashboard for non instructor users
                if (this.accountService.hasAnyAuthorityDirect([Authority.ADMIN, Authority.INSTRUCTOR, Authority.EDITOR])) {
                    this.addTranslationAsCrumb(currentPath, segment);
                }
                break;
            case 'submissions':
                // only a scores list exists, no special one for submissions
                const updatedLink = currentPath.replace('/submissions/', '/scores/');
                this.addTranslationAsCrumb(updatedLink, 'submissions');
                break;
            default:
                // Special cases:
                if (this.lastRouteUrlSegment === 'user-management') {
                    // - Users display their login name directly as crumb
                    this.addBreadcrumb(currentPath, segment, false);
                    break;
                } else if (this.lastRouteUrlSegment === 'example-submissions') {
                    // - Creating a new example submission should display the text for example submissions
                    this.addTranslationAsCrumb(currentPath, 'example-submission-editor');
                    break;
                } else if (this.lastRouteUrlSegment === 'grading') {
                    // - Opening a grading tab should only display the text for grading
                    this.addTranslationAsCrumb(currentPath, 'grading');
                    break;
                } else if (this.lastRouteUrlSegment === 'code-editor' && segment === 'new') {
                    // - This route is bogus and needs to be replaced in the future, display no crumb
                    break;
                } else if (this.lastRouteUrlSegment?.endsWith('-exercises') && segment === 'import') {
                    // - This route is bogus and needs to be replaced in the future, display no crumb
                    break;
                } else if (this.lastRouteUrlSegment === 'exercise-groups') {
                    // - Don't display '<type>-exercises' because it has no associated route
                    break;
                } else if (this.lastRouteUrlSegment === 'exams' && segment === 'import') {
                    // This route is only used internally when opening the exam import modal and therefore shouldn't be displayed.
                    // When opening the exam-update.component, the id of the to be imported exam is appended (-> case `import`).
                    break;
                }

                this.addTranslationAsCrumb(currentPath, segment);
                break;
        }
    }

    /**
     * Appends a breadcrumb to the list of breadcrumbs
     *
     * @param uri the uri/path for the breadcrumb
     * @param label the displayed label for the breadcrumb
     * @param translate if the label should be translated
     * @return the created breadcrumb object
     */
    private addBreadcrumb(uri: string, label: string, translate: boolean): Breadcrumb {
        return this.setBreadcrumb(uri, label, translate, this.breadcrumbs.length);
    }

    /**
     * Sets a breadcrumb in the list of breadcrumbs at the given index
     *
     * @param uri the uri/path for the breadcrumb
     * @param label the displayed label for the breadcrumb
     * @param translate if the label should be translated
     * @param index the index of the breadcrumbs array to set the breadcrumb at
     * @return the created breadcrumb object
     */
    private setBreadcrumb(uri: string, label: string, translate: boolean, index: number): Breadcrumb {
        const crumb = new Breadcrumb();
        crumb.label = label;
        crumb.translate = translate;
        crumb.uri = uri;
        this.breadcrumbs[index] = crumb;
        return crumb;
    }

    /**
     * Uses the server response to add a title for a breadcrumb
     * While waiting for the response or in case of an error the segment is displayed directly as fallback
     *
     * @param type the type of the entity
     * @param ids the ids of the entity
     * @param uri the uri/path for the breadcrumb
     * @param segment the current url segment to add a breadcrumb for
     */
    private addResolvedTitleAsCrumb(type: EntityType, ids: number[], uri: string, segment: string): void {
        // Insert the segment until we fetched a title from the server to insert at the correct index
        let crumb = this.addBreadcrumb(uri, segment, false);

        this.breadcrumbSubscriptions.push(
            this.entityTitleService.getTitle(type, ids).subscribe({
                next: (title: string) => {
                    crumb = this.setBreadcrumb(uri, title, false, this.breadcrumbs.indexOf(crumb));
                },
            }),
        );
    }

    /**
     * Adds a link to an exercise to the breadcrumbs array. The link depends on the type of the exercise, so we need to fetch it first
     * @param exerciseId the id of the exercise
     * @param currentPath the initial path for the breadcrumb
     */
    private addExerciseCrumb(exerciseId: number, currentPath: string): void {
        // Add dummy breadcrumb
        const crumb = this.addBreadcrumb('', '', false);

        this.exerciseService.find(exerciseId).subscribe({
            next: (response: HttpResponse<Exercise>) => {
                // If the response doesn't contain the needed data, remove the breadcrumb as we can not successfully link to it
                if (!response?.body?.title || !response?.body?.type) {
                    this.breadcrumbs.splice(this.breadcrumbs.indexOf(crumb), 1);
                } else {
                    // If all data is there, overwrite the breadcrumb with the correct link
                    this.setBreadcrumb(currentPath.replace('/exercises/', `/${response.body.type}-exercises/`), response.body.title, false, this.breadcrumbs.indexOf(crumb));
                }
            },
            // Same as if data isn't available
            error: () => this.breadcrumbs.splice(this.breadcrumbs.indexOf(crumb), 1),
        });
    }

    /**
     * Adds a breadcrumb with a translated label
     * If no translation can be found the key is displayed
     *
     * @param uri the uri/path for the breadcrumb
     * @param translationKey the string to index the breadcrumbTranslation table with
     */
    private addTranslationAsCrumb(uri: string, translationKey: string): void {
        const key = translationKey.split('-').join('_');
        if (uri.startsWith('/courses') && this.studentPathBreadcrumbTranslations[key]) {
            this.addBreadcrumb(uri, this.studentPathBreadcrumbTranslations[key], true);
        } else if (this.breadcrumbTranslation[key]) {
            this.addBreadcrumb(uri, this.breadcrumbTranslation[key], true);
        } else {
            // If there is no valid entry in the mapping display the raw key instead of a "not found"
            this.addBreadcrumb(uri, translationKey, false);
        }
    }

    /**
     * Check if a guided tour is available for the current route to display the start tour button in the account menu
     */
    subscribeForGuidedTourAvailability(): void {
        // Check availability after first subscribe call since the router event been triggered already
        this.guidedTourService.getGuidedTourAvailabilityStream().subscribe((isAvailable) => {
            this.isTourAvailable = isAvailable;
        });
    }

    changeLanguage(languageKey: string) {
        if (this.currAccount) {
            this.accountService.updateLanguage(languageKey).subscribe({
                next: () => {
                    this.translateService.use(languageKey);
                },
                error: (error: HttpErrorResponse) => onError(this.alertService, error),
            });
        } else {
            this.translateService.use(languageKey);
        }
    }

    collapseNavbar() {
        this.isNavbarCollapsed = true;
    }

    isAuthenticated() {
        return this.accountService.isAuthenticated();
    }

    logout() {
        this.collapseNavbar();
        this.router.navigate(['/']).then((res) => {
            if (res) {
                this.participationWebsocketService.resetLocalCache();
                this.loginService.logout(true);
            }
        });
    }

    toggleNavbar() {
        this.isNavbarCollapsed = !this.isNavbarCollapsed;
    }

    getImageUrl() {
        return this.accountService.getImageUrl();
    }

    /**
     * Determine the label for initiating the guided tour based on the last seen tour step
     */
    guidedTourInitLabel(): string {
        switch (this.guidedTourService.getLastSeenTourStepForInit()) {
            case -1: {
                return 'global.menu.restartTutorial';
            }
            case 0: {
                return 'global.menu.startTutorial';
            }
            default: {
                return 'global.menu.continueTutorial';
            }
        }
    }

    /**
     * Subscribes to navigation end events to look for an exam id in the URL which indicates that we're in the student view of an exam.
     */
    subscribeToNavigationEventsForExamId() {
        this.routerEventSubscription = this.router.events.pipe(filter((event: Event) => event instanceof NavigationEnd)).subscribe((event: NavigationEnd) => {
            if (event.url.includes('management')) {
                this.examId = undefined;
                return;
            }

            this.route.root.firstChild?.paramMap.pipe(map((params) => params.get('examId'))).subscribe((examId) => {
                this.examId = examId ? Number(examId) : undefined;
                this.checkExamActive();
            });
        });
    }

    /**
     * Check if the student is currently working on an active exam.
     * If yes, hide some elements like notifications and breadcrumbs.
     * Schedules a check for this at the next relevant timestamp (exam start or exam end, whichever comes next)
     */
    checkExamActive() {
        if (this.examActiveCheckFuture) {
            clearTimeout(this.examActiveCheckFuture);
            this.examActiveCheckFuture = undefined;
        }

        if (
            this.studentExam?.exam &&
            this.studentExam.exam.id === this.examId &&
            !this.studentExam.exam.testExam &&
            !this.studentExam.testRun &&
            this.studentExam.exam.startDate &&
            this.studentExam.exam.endDate &&
            !this.studentExam.submitted
        ) {
            const serverTime = this.serverDateService.now();
            // As end date, we use the working time of this student plus the grace period
            const workingTime = this.studentExam.workingTime ?? this.studentExam.exam.workingTime;
            const examEndWithGracePeriod = (workingTime ? this.studentExam.exam.startDate.add(workingTime, 'seconds') : this.studentExam.exam.endDate).add(
                this.studentExam.exam.gracePeriod ?? 0,
                'seconds',
            );
            this.isExamActive = serverTime.isBetween(this.studentExam.exam.startDate, examEndWithGracePeriod);

            const timeUntilStart = this.studentExam.exam.startDate.diff(serverTime);
            const timeUntilEnd = examEndWithGracePeriod.diff(serverTime);
            const timeUntilNextChange = timeUntilStart >= 0 ? timeUntilStart : timeUntilEnd;
            if (timeUntilNextChange > 0) {
                this.examActiveCheckFuture = setTimeout(this.checkExamActive.bind(this), timeUntilNextChange + 100);
            }
        } else {
            this.isExamActive = false;
        }
    }
}

class Breadcrumb {
    label: string;
    uri: string;
    translate: boolean;
}<|MERGE_RESOLUTION|>--- conflicted
+++ resolved
@@ -6,11 +6,7 @@
 import { User } from 'app/core/user/user.model';
 import { JhiLanguageHelper } from 'app/core/language/language.helper';
 import { GuidedTourService } from 'app/guided-tour/guided-tour.service';
-<<<<<<< HEAD
-import { PROFILE_LTI, VERSION } from 'app/app.constants';
-=======
-import { PROFILE_LOCALCI, VERSION } from 'app/app.constants';
->>>>>>> 6a666eb3
+import { PROFILE_LOCALCI, PROFILE_LTI, VERSION } from 'app/app.constants';
 import { ParticipationWebsocketService } from 'app/overview/participation-websocket.service';
 import { AccountService } from 'app/core/auth/account.service';
 import { ProfileService } from 'app/shared/layouts/profiles/profile.service';
@@ -92,11 +88,8 @@
     isExamActive = false;
     examActiveCheckFuture?: ReturnType<typeof setTimeout>;
     irisEnabled: boolean;
-<<<<<<< HEAD
+    localCIActive: boolean = false;
     ltiEnabled: boolean;
-=======
-    localCIActive: boolean = false;
->>>>>>> 6a666eb3
 
     // Icons
     faBars = faBars;
@@ -121,11 +114,8 @@
     faBookOpen = faBookOpen;
     faUserPlus = faUserPlus;
     faSignOutAlt = faSignOutAlt;
-<<<<<<< HEAD
+    faGears = faGears;
     faPuzzlePiece = faPuzzlePiece;
-=======
-    faGears = faGears;
->>>>>>> 6a666eb3
 
     private authStateSubscription: Subscription;
     private routerEventSubscription: Subscription;
@@ -208,11 +198,8 @@
                 this.gitTimestamp = new Date(profileInfo.git.commit.time).toUTCString();
                 this.gitUsername = profileInfo.git.commit.user.name;
                 this.irisEnabled = profileInfo.activeProfiles.includes('iris');
-<<<<<<< HEAD
+                this.localCIActive = profileInfo?.activeProfiles.includes(PROFILE_LOCALCI);
                 this.ltiEnabled = profileInfo.activeProfiles.includes(PROFILE_LTI);
-=======
-                this.localCIActive = profileInfo?.activeProfiles.includes(PROFILE_LOCALCI);
->>>>>>> 6a666eb3
             }
         });
 
@@ -357,7 +344,6 @@
         suspicious_sessions: 'artemisApp.examManagement.suspiciousBehavior.suspiciousSessions.title',
         exam_timeline: 'artemisApp.examTimeline.breadcrumb',
         iris_settings: 'artemisApp.iris.settings.title.breadcrumb',
-        build_queue: 'artemisApp.buildQueue.title',
     };
 
     studentPathBreadcrumbTranslations = {
