import { Component, OnDestroy, OnInit } from '@angular/core';
import { Subscription, of } from 'rxjs';
import { tap, map, switchMap, filter } from 'rxjs/operators';
import { NgbModalRef } from '@ng-bootstrap/ng-bootstrap';
import { JhiLanguageService } from 'ng-jhipster';
import { SessionStorageService } from 'ngx-webstorage';

import { User } from 'app/core/user/user.model';
import { JhiLanguageHelper } from 'app/core/language/language.helper';
import { GuidedTourService } from 'app/guided-tour/guided-tour.service';

import { SERVER_API_URL, VERSION } from 'app/app.constants';
import * as moment from 'moment';
import { ParticipationWebsocketService } from 'app/overview/participation-websocket.service';
import { AccountService } from 'app/core/auth/account.service';
import { ProfileService } from 'app/shared/layouts/profiles/profile.service';
import { LoginService } from 'app/core/login/login.service';
import { Router, NavigationEnd, ActivatedRoute, RouterEvent } from '@angular/router';
import { ExamParticipationService } from 'app/exam/participate/exam-participation.service';
import { Exam } from 'app/entities/exam.model';
import { ArtemisServerDateService } from 'app/shared/server-date.service';
import { LocaleConversionService } from 'app/shared/service/locale-conversion.service';

@Component({
    selector: 'jhi-navbar',
    templateUrl: './navbar.component.html',
    styleUrls: ['navbar.scss'],
})
export class NavbarComponent implements OnInit, OnDestroy {
    readonly SERVER_API_URL = SERVER_API_URL;

    inProduction: boolean;
    isNavbarCollapsed: boolean;
    isTourAvailable: boolean;
    languages: string[];
    modalRef: NgbModalRef;
    version: string;
<<<<<<< HEAD
    currAccount: User | null;
    isRegistrationEnabled = false;
=======
    currAccount?: User;
>>>>>>> ef1fe176

    private authStateSubscription: Subscription;
    private routerEventSubscription: Subscription;
    private exam?: Exam;
    private examId?: number;

    constructor(
        private loginService: LoginService,
        private languageService: JhiLanguageService,
        private languageHelper: JhiLanguageHelper,
        private localeConversionService: LocaleConversionService,
        private sessionStorage: SessionStorageService,
        private accountService: AccountService,
        private profileService: ProfileService,
        private participationWebsocketService: ParticipationWebsocketService,
        public guidedTourService: GuidedTourService,
        private router: Router,
        private route: ActivatedRoute,
        private examParticipationService: ExamParticipationService,
        private serverDateService: ArtemisServerDateService,
    ) {
        this.version = VERSION ? VERSION : '';
        this.isNavbarCollapsed = true;
        this.getExamId();
    }

    ngOnInit() {
        this.languages = this.languageHelper.getAll();

        this.profileService.getProfileInfo().subscribe((profileInfo) => {
            if (profileInfo) {
                this.inProduction = profileInfo.inProduction;
                this.isRegistrationEnabled = profileInfo.registrationEnabled;
            }
        });

        this.subscribeForGuidedTourAvailability();

        // The current user is needed to hide menu items for not logged in users.
        this.authStateSubscription = this.accountService
            .getAuthenticationState()
            .pipe(tap((user: User) => (this.currAccount = user)))
            .subscribe();

        this.examParticipationService.currentlyLoadedStudentExam.subscribe((studentExam) => {
            this.exam = studentExam.exam;
        });
    }

    ngOnDestroy(): void {
        if (this.authStateSubscription) {
            this.authStateSubscription.unsubscribe();
        }
        if (this.routerEventSubscription) {
            this.routerEventSubscription.unsubscribe();
        }
    }

    /**
     * Check if a guided tour is available for the current route to display the start tour button in the account menu
     */
    subscribeForGuidedTourAvailability(): void {
        // Check availability after first subscribe call since the router event been triggered already
        this.guidedTourService.getGuidedTourAvailabilityStream().subscribe((isAvailable) => {
            this.isTourAvailable = isAvailable;
        });
    }

    changeLanguage(languageKey: string) {
        this.sessionStorage.store('locale', languageKey);
        this.languageService.changeLanguage(languageKey);
        moment.locale(languageKey);
        this.localeConversionService.locale = languageKey;
    }

    collapseNavbar() {
        this.isNavbarCollapsed = true;
    }

    isAuthenticated() {
        return this.accountService.isAuthenticated();
    }

    logout() {
        this.participationWebsocketService.resetLocalCache();
        this.collapseNavbar();
        this.loginService.logout();
    }

    toggleNavbar() {
        this.isNavbarCollapsed = !this.isNavbarCollapsed;
    }

    getImageUrl() {
        return this.accountService.getImageUrl();
    }

    /**
     * Determine the label for initiating the guided tour based on the last seen tour step
     */
    guidedTourInitLabel(): string {
        switch (this.guidedTourService.getLastSeenTourStepForInit()) {
            case -1: {
                return 'global.menu.restartTutorial';
            }
            case 0: {
                return 'global.menu.startTutorial';
            }
            default: {
                return 'global.menu.continueTutorial';
            }
        }
    }

    /**
     * get exam id from current route
     */
    getExamId() {
        this.routerEventSubscription = this.router.events.pipe(filter((event: RouterEvent) => event instanceof NavigationEnd)).subscribe((event) => {
            const examId = of(event).pipe(
                map(() => this.route.root),
                map((root) => root.firstChild),
                switchMap((firstChild) => {
                    if (firstChild) {
                        return firstChild?.paramMap.pipe(map((paramMap) => paramMap.get('examId')));
                    } else {
                        return of(null);
                    }
                }),
            );
            examId.subscribe((id) => {
                if (id !== null && !event.url.includes('management')) {
                    this.examId = +id;
                } else {
                    this.examId = undefined;
                }
            });
        });
    }

    /**
     * check if exam mode is active
     */
    examModeActive(): boolean {
        if (this.exam && this.exam.id === this.examId && this.exam.startDate && this.exam.endDate) {
            return this.serverDateService.now().isBetween(this.exam.startDate, this.exam.endDate);
        }
        return false;
    }
}<|MERGE_RESOLUTION|>--- conflicted
+++ resolved
@@ -35,12 +35,8 @@
     languages: string[];
     modalRef: NgbModalRef;
     version: string;
-<<<<<<< HEAD
-    currAccount: User | null;
+    currAccount?: User;
     isRegistrationEnabled = false;
-=======
-    currAccount?: User;
->>>>>>> ef1fe176
 
     private authStateSubscription: Subscription;
     private routerEventSubscription: Subscription;
