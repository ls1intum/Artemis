--- conflicted
+++ resolved
@@ -200,11 +200,8 @@
         course_statistics: 'statistics.course_statistics_title',
         grading_system: 'artemisApp.gradingSystem.title',
         exercise_statistics: 'exercise-statistics.title',
-<<<<<<< HEAD
         text_cluster_statistics: 'artemisApp.textExercise.clusterStatistics.title',
-=======
         user_settings: 'artemisApp.userSettings.title',
->>>>>>> 49a11100
     };
 
     /**
