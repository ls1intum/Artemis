import { Component, OnDestroy, OnInit } from '@angular/core';
import { Subscription, of, Observable } from 'rxjs';
import { tap, map, switchMap, filter } from 'rxjs/operators';
import { NgbModalRef } from '@ng-bootstrap/ng-bootstrap';
import { JhiAlertService, JhiLanguageService } from 'ng-jhipster';
import { SessionStorageService } from 'ngx-webstorage';
import { User } from 'app/core/user/user.model';
import { JhiLanguageHelper } from 'app/core/language/language.helper';
import { GuidedTourService } from 'app/guided-tour/guided-tour.service';
import { SERVER_API_URL, VERSION } from 'app/app.constants';
import * as moment from 'moment';
import { ParticipationWebsocketService } from 'app/overview/participation-websocket.service';
import { AccountService } from 'app/core/auth/account.service';
import { ProfileService } from 'app/shared/layouts/profiles/profile.service';
import { LoginService } from 'app/core/login/login.service';
import { Router, NavigationEnd, ActivatedRoute, RouterEvent } from '@angular/router';
import { ExamParticipationService } from 'app/exam/participate/exam-participation.service';
import { Exam } from 'app/entities/exam.model';
import { ArtemisServerDateService } from 'app/shared/server-date.service';
import { LocaleConversionService } from 'app/shared/service/locale-conversion.service';
import { CourseManagementService } from 'app/course/manage/course-management.service';
import { HttpErrorResponse, HttpResponse } from '@angular/common/http';
import { onError } from 'app/shared/util/global.utils';
import { ExerciseService } from 'app/exercises/shared/exercise/exercise.service';
import { ExerciseHintService } from 'app/exercises/shared/exercise-hint/manage/exercise-hint.service';
import { ApollonDiagramService } from 'app/exercises/quiz/manage/apollon-diagrams/apollon-diagram.service';
import { LectureService } from 'app/lecture/lecture.service';
import { ExamManagementService } from 'app/exam/manage/exam-management.service';

@Component({
    selector: 'jhi-navbar',
    templateUrl: './navbar.component.html',
    styleUrls: ['navbar.scss'],
})
export class NavbarComponent implements OnInit, OnDestroy {
    readonly SERVER_API_URL = SERVER_API_URL;

    inProduction: boolean;
    isNavbarCollapsed: boolean;
    isTourAvailable: boolean;
    languages: string[];
    openApiEnabled?: boolean;
    modalRef: NgbModalRef;
    version: string;
    currAccount?: User;
    isRegistrationEnabled = false;
    passwordResetEnabled = false;
    breadcrumbs: Breadcrumb[];

    private authStateSubscription: Subscription;
    private routerEventSubscription: Subscription;
    private exam?: Exam;
    private examId?: number;
    private routeExamId = 0;
    private routeCourseId = 0;
    private lastRouteUrlSegment: string;

    constructor(
        private loginService: LoginService,
        private languageService: JhiLanguageService,
        private languageHelper: JhiLanguageHelper,
        private localeConversionService: LocaleConversionService,
        private sessionStorage: SessionStorageService,
        private accountService: AccountService,
        private profileService: ProfileService,
        private participationWebsocketService: ParticipationWebsocketService,
        public guidedTourService: GuidedTourService,
        private router: Router,
        private route: ActivatedRoute,
        private examParticipationService: ExamParticipationService,
        private serverDateService: ArtemisServerDateService,
        private jhiAlertService: JhiAlertService,
        private courseManagementService: CourseManagementService,
        private exerciseService: ExerciseService,
        private hintService: ExerciseHintService,
        private apollonDiagramService: ApollonDiagramService,
        private lectureService: LectureService,
        private examService: ExamManagementService,
    ) {
        this.version = VERSION ? VERSION : '';
        this.isNavbarCollapsed = true;
        this.getExamId();
    }

    ngOnInit() {
        this.languages = this.languageHelper.getAll();

        this.profileService.getProfileInfo().subscribe((profileInfo) => {
            if (profileInfo) {
                this.inProduction = profileInfo.inProduction;
                this.openApiEnabled = profileInfo.openApiEnabled;
                this.isRegistrationEnabled = profileInfo.registrationEnabled || false;
                this.passwordResetEnabled = this.isRegistrationEnabled || profileInfo.saml2?.enablePassword || false;
            }
        });

        this.subscribeForGuidedTourAvailability();

        // The current user is needed to hide menu items for not logged in users.
        this.authStateSubscription = this.accountService
            .getAuthenticationState()
            .pipe(tap((user: User) => (this.currAccount = user)))
            .subscribe();

        this.examParticipationService.currentlyLoadedStudentExam.subscribe((studentExam) => {
            this.exam = studentExam.exam;
        });

        this.buildBreadcrumbs(this.router.url);
        this.router.events.pipe(filter((event) => event instanceof NavigationEnd)).subscribe((event: NavigationEnd) => this.buildBreadcrumbs(event.url));
    }

    ngOnDestroy(): void {
        if (this.authStateSubscription) {
            this.authStateSubscription.unsubscribe();
        }
        if (this.routerEventSubscription) {
            this.routerEventSubscription.unsubscribe();
        }
    }

    breadcrumbTranslation = {
        new: 'global.generic.create',
        create: 'global.generic.create',
        edit: 'global.generic.edit',
        audits: 'audits.title',
        configuration: 'configuration.title',
        feature_toggles: 'featureToggles.title',
        health: 'health.title',
        logs: 'logs.title',
        docs: 'global.menu.admin.apidocs',
        metrics: 'metrics.title',
        user_statistics: 'statistics.title',
        user_management: 'userManagement.home.title',
        system_notification_management: 'artemisApp.systemNotification.systemNotifications',
        upcoming_exams_and_exercises: 'artemisApp.upcomingExamsAndExercises.upcomingExamsAndExercises',
        account: 'global.menu.account.main',
        activate: 'activate.title',
        password: 'global.menu.account.password',
        reset: 'global.menu.account.password',
        register: 'register.title',
        settings: 'global.menu.account.settings',
        course_management: 'global.menu.course',
        exercises: 'artemisApp.course.exercises',
        text_exercises: 'artemisApp.course.exercises',
        programming_exercises: 'artemisApp.course.exercises',
        modeling_exercises: 'artemisApp.course.exercises',
        file_upload_exercises: 'artemisApp.course.exercises',
        quiz_exercises: 'artemisApp.course.exercises',
        participations: 'artemisApp.participation.home.title',
        submissions: 'artemisApp.exercise.submissions',
        complaints: 'artemisApp.complaint.listOfComplaints.title',
        more_feedback_requests: 'artemisApp.moreFeedback.list.title',
        instructor_dashboard: 'entity.action.instructorDashboard',
        assessment_dashboard: 'artemisApp.assessmentDashboard.home.title',
        test_run_exercise_assessment_dashboard: 'artemisApp.exerciseAssessmentDashboard.home.title',
        lti_configuration: 'artemisApp.programmingExercise.home.title',
        teams: 'artemisApp.team.home.title',
        hints: 'artemisApp.exerciseHint.home.title',
        ratings: 'artemisApp.ratingList.pageTitle',
        goal_management: 'artemisApp.learningGoal.manageLearningGoals.title',
        assessment_locks: 'artemisApp.assessment.locks.home.title',
        apollon_diagrams: 'artemisApp.apollonDiagram.home.title',
        questions: 'artemisApp.studentQuestion.overview.title',
        scores: 'entity.action.scores',
        assessment: 'artemisApp.assessment.assessment',
        export: 'artemisApp.quizExercise.export.title',
        re_evaluate: 'entity.action.re-evaluate',
        solution: 'artemisApp.quizExercise.solution',
        preview: 'artemisApp.quizExercise.previewMode',
        quiz_statistic: 'artemisApp.quizExercise.statistics',
        quiz_point_statistic: 'artemisApp.quizExercise.statistics',
        import: 'artemisApp.exercise.import.table.doImport',
        plagiarism: 'artemisApp.plagiarism.plagiarism-detection',
        example_solution: 'artemisApp.modelingExercise.exampleSolution',
        example_submissions: 'artemisApp.exampleSubmission.home.title',
        text_feedback_conflict: 'artemisApp.textAssessment.title',
        grading: 'artemisApp.programmingExercise.configureGrading.shortTitle',
        test: 'artemisApp.editor.home.title',
        ide: 'artemisApp.editor.home.title',
        lectures: 'artemisApp.lecture.home.title',
        attachments: 'artemisApp.lecture.attachments.title',
        unit_management: 'artemisApp.lectureUnit.home.title',
        exams: 'artemisApp.examManagement.title',
        exercise_groups: 'artemisApp.examManagement.exerciseGroups',
        students: 'artemisApp.course.students',
        tutors: 'artemisApp.course.tutors',
        instructors: 'artemisApp.course.instructors',
        test_runs: 'artemisApp.examManagement.testRun.testRun',
        assess: 'artemisApp.examManagement.assessmentDashboard',
        summary: 'artemisApp.exam.summary',
        conduction: 'artemisApp.exam.title',
        student_exams: 'artemisApp.studentExams.title',
        test_assessment_dashboard: 'artemisApp.examManagement.assessmentDashboard',
        tutor_exam_dashboard: 'artemisApp.examManagement.assessmentDashboard',
        organization_management: 'organizationManagement.title',
<<<<<<< HEAD
        participant_scores: 'artemisApp.participantScores.pageTitle',
=======
        course_statistics: 'statistics.course_statistics_title',
>>>>>>> cb392baf
    };

    /**
     * Fills the breadcrumbs array with entries for admin and course-management routes
     */
    private buildBreadcrumbs(fullURI: string): void {
        this.breadcrumbs = [];

        if (!fullURI) {
            return;
        }

        // Temporarily restrict routes
        if (!fullURI.startsWith('/admin') && !fullURI.startsWith('/course-management')) {
            return;
        }

        // try catch for extra safety measures
        try {
            let currentPath = '/';

            // Remove the leading slash
            let uri = fullURI.substring(1);

            // Remove any query parameters
            const questionMark = uri.indexOf('?');
            if (questionMark >= 0) {
                uri = uri.substring(0, questionMark);
            }

            // Go through all segments of the route starting from the root
            for (const segment of uri.split('/')) {
                currentPath += segment + '/';

                // If we parse an entity ID we need to check the previous segment which entity the ID refers to
                if (!isNaN(Number(segment))) {
                    this.addBreadcrumbForNumberSegment(currentPath, segment);
                } else {
                    this.addBreadcrumbForUrlSegment(currentPath, segment);
                    this.lastRouteUrlSegment = segment;
                }
            }
        } catch (e) {}
    }

    /**
     * Adds a breadcrumb depending on the given entityID as string
     *
     * @param currentPath the complete path up until the breadcrumb to add
     * @param segment the current url segment (string representation of an entityID) to add a crumb for
     */
    private addBreadcrumbForNumberSegment(currentPath: string, segment: string): void {
        switch (this.lastRouteUrlSegment) {
            // Displays the path segment as breadcrumb (no other title exists)
            case 'system-notification-management':
            case 'teams':
            case 'code-editor':
                this.addBreadcrumb(currentPath, segment, false);
                break;
            case 'course-management':
                this.addResolvedTitleAsCrumb(this.courseManagementService.getTitle(Number(segment)), currentPath, segment);
                break;
            case 'exercises':
            case 'text-exercises':
            case 'modeling-exercises':
            case 'file-upload-exercises':
            case 'programming-exercises':
            case 'quiz-exercises':
                this.addResolvedTitleAsCrumb(this.exerciseService.getTitle(Number(segment)), currentPath, segment);
                break;
            case 'hints':
                this.addResolvedTitleAsCrumb(this.hintService.getTitle(Number(segment)), currentPath, segment);
                break;
            case 'apollon-diagrams':
                this.addResolvedTitleAsCrumb(this.apollonDiagramService.getTitle(Number(segment)), currentPath, segment);
                break;
            case 'lectures':
                this.addResolvedTitleAsCrumb(this.lectureService.getTitle(Number(segment)), currentPath, segment);
                break;
            case 'exams':
                this.routeExamId = Number(segment);
                this.addResolvedTitleAsCrumb(this.examService.getTitle(this.routeExamId), currentPath, segment);
                break;
            case 'import':
                // Special case: Don't display the ID here but the name directly (clicking the ID wouldn't work)
                // This has to go in the future
                this.addTranslationAsCrumb(currentPath, 'import');
                break;
            case 'example-submissions':
                // Special case: Don't display the ID here but the name directly (clicking the ID wouldn't work)
                this.addTranslationAsCrumb(currentPath, 'example-submissions');
                break;
            case 'text-feedback-conflict':
                // Special case: Don't display the ID here but the name directly (clicking the ID wouldn't work)
                this.addTranslationAsCrumb(currentPath, 'text-feedback-conflict');
                break;
            // No breadcrumbs for those segments
            case 'goal-management':
            case 'unit-management':
            case 'exercise-groups':
            case 'student-exams':
            case 'test-runs':
            case 'mc-question-statistic':
            case 'dnd-question-statistic':
            case 'sa-question-statistic':
            default:
                break;
        }
    }

    /**
     * Adds a breadcrumb for the given url segment
     *
     * @param currentPath the complete path up until the breadcrumb to add
     * @param segment the current url segment to add a (translated) crumb for
     */
    private addBreadcrumbForUrlSegment(currentPath: string, segment: string): void {
        // When we're not dealing with an ID we need to translate the current part
        // The translation might still depend on the previous parts
        switch (segment) {
            // No breadcrumbs for those segments
            case 'reset':
            case 'groups':
            case 'code-editor':
            case 'admin':
            case 'ide':
            case 'example-submissions':
            case 'text-units':
            case 'exercise-units':
            case 'attachment-units':
            case 'video-units':
            case 'text-feedback-conflict':
            case 'grading':
            case 'mc-question-statistic':
            case 'dnd-question-statistic':
            case 'sa-question-statistic':
                break;
            default:
                // Special cases:
                if (this.lastRouteUrlSegment === 'user-management') {
                    // - Users display their login name directly as crumb
                    this.addBreadcrumb(currentPath, segment, false);
                    break;
                } else if (this.lastRouteUrlSegment === 'example-submissions') {
                    // - Creating a new example submission should display the text for example submissions
                    this.addTranslationAsCrumb(currentPath, 'example-submissions');
                    break;
                } else if (this.lastRouteUrlSegment === 'grading') {
                    // - Opening a grading tab should only display the text for grading
                    this.addTranslationAsCrumb(currentPath, 'grading');
                    break;
                } else if (this.lastRouteUrlSegment === 'code-editor' && segment === 'new') {
                    // - This route is bogus an needs to be replaced in the future, display no crumb
                    break;
                } else if (this.lastRouteUrlSegment === 'programming-exercises' && segment === 'import') {
                    // - This route is bogus an needs to be replaced in the future, display no crumb
                    break;
                } else if (this.lastRouteUrlSegment === 'exercise-groups') {
                    // - Don't display '<type>-exercises' because it has no associated route
                    break;
                }

                this.addTranslationAsCrumb(currentPath, segment);
                break;
        }
    }

    /**
     * Appends a breadcrumb to the list of breadcrumbs
     *
     * @param uri the uri/path for the breadcrumb
     * @param label the displayed label for the breadcrumb
     * @param translate if the label should be translated
     */
    private addBreadcrumb(uri: string, label: string, translate: boolean): void {
        this.setBreadcrumb(uri, label, translate, this.breadcrumbs.length);
    }

    /**
     * Sets a breadcrumb in the list of breadcrumbs at the given index
     *
     * @param uri the uri/path for the breadcrumb
     * @param label the displayed label for the breadcrumb
     * @param translate if the label should be translated
     * @param index the index of the breadcrumbs array to set the breadcrumb at
     */
    private setBreadcrumb(uri: string, label: string, translate: boolean, index: number): void {
        const crumb = new Breadcrumb();
        crumb.label = label;
        crumb.translate = translate;
        crumb.uri = uri;
        this.breadcrumbs[index] = crumb;
    }

    /**
     * Uses the server response to add a title for a breadcrumb
     * While waiting for the response or in case of an error the segment is displayed directly as fallback
     *
     * @param observable the observable returning an entity to display the title of
     * @param uri the uri/path for the breadcrumb
     * @param segment the current url segment to add a breadcrumb for
     */
    private addResolvedTitleAsCrumb(observable: Observable<HttpResponse<string>>, uri: string, segment: string): void {
        // Insert the segment until we fetched a title from the server to insert at the correct index
        const index = this.breadcrumbs.length;
        this.addBreadcrumb(uri, segment, false);

        observable.subscribe(
            (response: HttpResponse<string>) => {
                // Fall back to the segment in case there is no body returned
                const title = response.body ?? segment;
                this.setBreadcrumb(uri, title, false, index);
            },
            (error: HttpErrorResponse) => onError(this.jhiAlertService, error, false),
        );
    }

    /**
     * Adds a breadcrumb with a translated label
     * If no translation can be found the key is displayed
     *
     * @param uri the uri/path for the breadcrumb
     * @param translationKey the string to index the breadcrumbTranslation table with
     */
    private addTranslationAsCrumb(uri: string, translationKey: string): void {
        const key = translationKey.split('-').join('_');
        if (this.breadcrumbTranslation[key]) {
            this.addBreadcrumb(uri, this.breadcrumbTranslation[key], true);
        } else {
            // If there is no valid entry in the mapping display the raw key instead of a "not found"
            this.addBreadcrumb(uri, translationKey, false);
        }
    }

    /**
     * Check if a guided tour is available for the current route to display the start tour button in the account menu
     */
    subscribeForGuidedTourAvailability(): void {
        // Check availability after first subscribe call since the router event been triggered already
        this.guidedTourService.getGuidedTourAvailabilityStream().subscribe((isAvailable) => {
            this.isTourAvailable = isAvailable;
        });
    }

    changeLanguage(languageKey: string) {
        this.sessionStorage.store('locale', languageKey);
        this.languageService.changeLanguage(languageKey);
        moment.locale(languageKey);
        this.localeConversionService.locale = languageKey;
    }

    collapseNavbar() {
        this.isNavbarCollapsed = true;
    }

    isAuthenticated() {
        return this.accountService.isAuthenticated();
    }

    logout() {
        this.participationWebsocketService.resetLocalCache();
        this.collapseNavbar();
        this.loginService.logout(true);
    }

    toggleNavbar() {
        this.isNavbarCollapsed = !this.isNavbarCollapsed;
    }

    getImageUrl() {
        return this.accountService.getImageUrl();
    }

    /**
     * Determine the label for initiating the guided tour based on the last seen tour step
     */
    guidedTourInitLabel(): string {
        switch (this.guidedTourService.getLastSeenTourStepForInit()) {
            case -1: {
                return 'global.menu.restartTutorial';
            }
            case 0: {
                return 'global.menu.startTutorial';
            }
            default: {
                return 'global.menu.continueTutorial';
            }
        }
    }

    /**
     * get exam id from current route
     */
    getExamId() {
        this.routerEventSubscription = this.router.events.pipe(filter((event: RouterEvent) => event instanceof NavigationEnd)).subscribe((event) => {
            const examId = of(event).pipe(
                map(() => this.route.root),
                map((root) => root.firstChild),
                switchMap((firstChild) => {
                    if (firstChild) {
                        return firstChild?.paramMap.pipe(map((paramMap) => paramMap.get('examId')));
                    } else {
                        return of(null);
                    }
                }),
            );
            examId.subscribe((id) => {
                if (id !== null && !event.url.includes('management')) {
                    this.examId = +id;
                } else {
                    this.examId = undefined;
                }
            });
        });
    }

    /**
     * check if exam mode is active
     */
    examModeActive(): boolean {
        if (this.exam && this.exam.id === this.examId && this.exam.startDate && this.exam.endDate) {
            return this.serverDateService.now().isBetween(this.exam.startDate, this.exam.endDate);
        }
        return false;
    }
}

class Breadcrumb {
    label: string;
    uri: string;
    translate: boolean;
}<|MERGE_RESOLUTION|>--- conflicted
+++ resolved
@@ -194,11 +194,8 @@
         test_assessment_dashboard: 'artemisApp.examManagement.assessmentDashboard',
         tutor_exam_dashboard: 'artemisApp.examManagement.assessmentDashboard',
         organization_management: 'organizationManagement.title',
-<<<<<<< HEAD
         participant_scores: 'artemisApp.participantScores.pageTitle',
-=======
         course_statistics: 'statistics.course_statistics_title',
->>>>>>> cb392baf
     };
 
     /**
