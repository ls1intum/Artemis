--- conflicted
+++ resolved
@@ -79,10 +79,7 @@
 import { facArtemisIntelligence } from 'app/shared/icons/icons';
 import { ConsistencyIssue } from 'app/openapi/model/consistencyIssue';
 import { addCommentBoxes } from 'app/shared/monaco-editor/model/actions/artemis-intelligence/consistency-check';
-<<<<<<< HEAD
-=======
 import { TranslateService } from '@ngx-translate/core';
->>>>>>> cb84d99a
 
 export enum MarkdownEditorHeight {
     INLINE = 125,
@@ -363,17 +360,8 @@
             return;
         }
 
-<<<<<<< HEAD
-        setTimeout(() => {
-            this.monacoEditor.disposeWidgets();
-
-            // Readd inconsistency issue comments, because all widgets got removed
-            addCommentBoxes(this.monacoEditor, issues, 'problem_statement.md', 'PROBLEM_STATEMENT');
-        }, 0);
-=======
         this.monacoEditor.disposeWidgets();
         addCommentBoxes(this.monacoEditor, issues, 'problem_statement.md', 'PROBLEM_STATEMENT', this.translateService);
->>>>>>> cb84d99a
     }
 
     ngAfterContentInit(): void {
