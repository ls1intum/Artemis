import {
    AfterContentInit,
    AfterViewInit,
    ChangeDetectionStrategy,
    Component,
    ElementRef,
    EventEmitter,
    Input,
    OnDestroy,
    Output,
    Signal,
    ViewChild,
    computed,
} from '@angular/core';
import { MonacoEditorComponent } from 'app/shared/monaco-editor/monaco-editor.component';
import { MarkdownEditorHeight } from 'app/shared/markdown-editor/markdown-editor.component';
import { NgbNavChangeEvent } from '@ng-bootstrap/ng-bootstrap';
import { MonacoEditorAction } from 'app/shared/monaco-editor/model/actions/monaco-editor-action.model';
import { MonacoBoldAction } from 'app/shared/monaco-editor/model/actions/monaco-bold.action';
import { MonacoItalicAction } from 'app/shared/monaco-editor/model/actions/monaco-italic.action';
import { MonacoUnderlineAction } from 'app/shared/monaco-editor/model/actions/monaco-underline.action';
import { MonacoQuoteAction } from 'app/shared/monaco-editor/model/actions/monaco-quote.action';
import { MonacoCodeAction } from 'app/shared/monaco-editor/model/actions/monaco-code.action';
import { MonacoCodeBlockAction } from 'app/shared/monaco-editor/model/actions/monaco-code-block.action';
import { MonacoUrlAction } from 'app/shared/monaco-editor/model/actions/monaco-url.action';
import { MonacoAttachmentAction } from 'app/shared/monaco-editor/model/actions/monaco-attachment.action';
import { MonacoUnorderedListAction } from 'app/shared/monaco-editor/model/actions/monaco-unordered-list.action';
import { MonacoOrderedListAction } from 'app/shared/monaco-editor/model/actions/monaco-ordered-list.action';
import { faAngleDown, faGripLines, faQuestionCircle } from '@fortawesome/free-solid-svg-icons';
import { v4 as uuid } from 'uuid';
import { FileUploaderService } from 'app/shared/http/file-uploader.service';
import { AlertService, AlertType } from 'app/core/util/alert.service';
import { MonacoEditorActionGroup } from 'app/shared/monaco-editor/model/actions/monaco-editor-action-group.model';
import { MonacoHeadingAction } from 'app/shared/monaco-editor/model/actions/monaco-heading.action';
import { MonacoFullscreenAction } from 'app/shared/monaco-editor/model/actions/monaco-fullscreen.action';
import { MonacoColorAction } from 'app/shared/monaco-editor/model/actions/monaco-color.action';
import { ColorSelectorComponent } from 'app/shared/color-selector/color-selector.component';
import { CdkDragMove, Point } from '@angular/cdk/drag-drop';
import { MonacoEditorDomainAction } from 'app/shared/monaco-editor/model/actions/monaco-editor-domain-action.model';
import { MonacoEditorDomainActionWithOptions } from 'app/shared/monaco-editor/model/actions/monaco-editor-domain-action-with-options.model';
<<<<<<< HEAD
import { MonacoEditorOptionPreset } from 'app/shared/monaco-editor/model/monaco-editor-option-preset.model';
=======
import { MonacoLectureAttachmentReferenceAction } from 'app/shared/monaco-editor/model/actions/communication/monaco-lecture-attachment-reference.action';
import { LectureUnitType } from 'app/entities/lecture-unit/lectureUnit.model';
import { ReferenceType } from 'app/shared/metis/metis.util';
>>>>>>> eb5b9bd4

interface MarkdownActionsByGroup {
    standard: MonacoEditorAction[];
    header: MonacoHeadingAction[];
    color?: MonacoColorAction;
    domain: {
        withoutOptions: MonacoEditorDomainAction[];
        withOptions: MonacoEditorDomainActionWithOptions[];
    };
    // Special case due to the complex structure of lectures, attachments, and their slides
    lecture?: MonacoLectureAttachmentReferenceAction;
    meta: MonacoEditorAction[];
}

const EXTERNAL_HEIGHT = 'external';

/**
 * The offset (in px) that is subtracted from the editor's width to prevent it from obscuring the border.
 * This consists of the width of the borders on each side (1px each) and one extra pixel to prevent the editor
 * from covering the border while shrinking.
 */
const BORDER_WIDTH_OFFSET = 3;

// TODO: Once the old markdown editor is gone, remove the style url.
@Component({
    selector: 'jhi-markdown-editor-monaco',
    templateUrl: './markdown-editor-monaco.component.html',
    styleUrls: ['./markdown-editor-monaco.component.scss', '../markdown-editor.component.scss'],
    changeDetection: ChangeDetectionStrategy.OnPush,
})
export class MarkdownEditorMonacoComponent implements AfterContentInit, AfterViewInit, OnDestroy {
    @ViewChild(MonacoEditorComponent, { static: false }) monacoEditor: MonacoEditorComponent;
    @ViewChild('fullElement', { static: true }) fullElement: ElementRef<HTMLDivElement>;
    @ViewChild('wrapper', { static: true }) wrapper: ElementRef<HTMLDivElement>;
    @ViewChild('fileUploadFooter', { static: false }) fileUploadFooter?: ElementRef<HTMLDivElement>;
    @ViewChild('resizePlaceholder', { static: false }) resizePlaceholder?: ElementRef<HTMLDivElement>;
    @ViewChild('actionPalette', { static: false }) actionPalette?: ElementRef<HTMLElement>;
    @ViewChild(ColorSelectorComponent, { static: false }) colorSelector: ColorSelectorComponent;

    @Input()
    set markdown(value: string | undefined) {
        this._markdown = value;
        this.monacoEditor?.setText(value ?? '');
    }

    _markdown?: string;

    @Input()
    enableFileUpload = true;

    @Input()
    enableResize = true;

    @Input()
<<<<<<< HEAD
    showPreviewButton = true;

    @Input()
    showEditButton = true;
=======
    linkEditorHeightToContentHeight = false;
>>>>>>> eb5b9bd4

    /**
     * The initial height the editor should have. If set to 'external', the editor will try to grow to the available space.
     */
    @Input({ required: true })
    initialEditorHeight: MarkdownEditorHeight | 'external';

    @Input()
    resizableMaxHeight = MarkdownEditorHeight.LARGE;

    @Input()
    resizableMinHeight = MarkdownEditorHeight.SMALL;

    @Input()
    defaultActions: MonacoEditorAction[] = [
        new MonacoBoldAction(),
        new MonacoItalicAction(),
        new MonacoUnderlineAction(),
        new MonacoQuoteAction(),
        new MonacoCodeAction(),
        new MonacoCodeBlockAction('java'),
        new MonacoUrlAction(),
        new MonacoAttachmentAction(),
        new MonacoOrderedListAction(),
        new MonacoUnorderedListAction(),
    ];

    @Input()
    headerActions?: MonacoEditorActionGroup<MonacoHeadingAction> = new MonacoEditorActionGroup<MonacoHeadingAction>(
        'artemisApp.multipleChoiceQuestion.editor.style',
        [1, 2, 3].map((level) => new MonacoHeadingAction(level)),
        undefined,
    );

    @Input()
    lectureReferenceAction?: MonacoLectureAttachmentReferenceAction = undefined;

    @Input()
    colorAction?: MonacoColorAction = new MonacoColorAction();

    @Input()
    domainActions: MonacoEditorDomainAction[] = [];

    @Input()
    metaActions: MonacoEditorAction[] = [new MonacoFullscreenAction()];

    @Output()
    markdownChange = new EventEmitter<string>();

    @Output()
    onPreviewSelect = new EventEmitter<void>();

    @Output()
    onEditSelect = new EventEmitter<void>();

    inPreviewMode = false;
    uniqueMarkdownEditorId: string;
    resizeObserver?: ResizeObserver;
    targetWrapperHeight?: number;
    constrainDragPositionFn?: (pointerPosition: Point) => Point;
    isResizing = false;
    displayedActions: MarkdownActionsByGroup = {
        standard: [],
        header: [],
        color: undefined,
        domain: { withoutOptions: [], withOptions: [] },
        lecture: undefined,
        meta: [],
    };

    readonly colorToClassMap = new Map<string, string>([
        ['#ca2024', 'red'],
        ['#3ea119', 'green'],
        ['#ffffff', 'white'],
        ['#000000', 'black'],
        ['#fffa5c', 'yellow'],
        ['#0d3cc2', 'blue'],
        ['#b05db8', 'lila'],
        ['#d86b1f', 'orange'],
    ]);

    colorSignal: Signal<string[]> = computed(() => [...this.colorToClassMap.keys()]);

    readonly colorPickerMarginTop = 35;
    readonly colorPickerHeight = 110;
    // Icons
    protected readonly faQuestionCircle = faQuestionCircle;
    protected readonly faGripLines = faGripLines;
    protected readonly faAngleDown = faAngleDown;
    // Types exposed to the template
    protected readonly LectureUnitType = LectureUnitType;
    protected readonly ReferenceType = ReferenceType;

    constructor(
        private alertService: AlertService,
        private fileUploaderService: FileUploaderService,
    ) {
        this.uniqueMarkdownEditorId = 'markdown-editor-' + uuid();
    }

    ngAfterContentInit(): void {
        // Affects the template - done in this method to avoid ExpressionChangedAfterItHasBeenCheckedErrors.
        this.targetWrapperHeight = this.initialEditorHeight !== EXTERNAL_HEIGHT ? this.initialEditorHeight.valueOf() : undefined;
        this.constrainDragPositionFn = this.constrainDragPosition.bind(this);
        this.displayedActions = {
            standard: this.defaultActions,
            header: this.headerActions?.actions ?? [],
            color: this.colorAction,
            domain: {
                withoutOptions: this.domainActions.filter((action) => !(action instanceof MonacoEditorDomainActionWithOptions)),
                withOptions: <MonacoEditorDomainActionWithOptions[]>this.domainActions.filter((action) => action instanceof MonacoEditorDomainActionWithOptions),
            },
            lecture: this.lectureReferenceAction,
            meta: this.metaActions,
        };
    }

    ngAfterViewInit(): void {
        this.adjustEditorDimensions();
        this.monacoEditor.setWordWrap(true);
        this.monacoEditor.changeModel('markdown-content.custom-md', this._markdown, 'custom-md');
        this.resizeObserver = new ResizeObserver(() => {
            this.adjustEditorDimensions();
        });
        this.resizeObserver.observe(this.wrapper.nativeElement);
        // Prevents the file upload footer from disappearing when switching between preview and editor.
        if (this.fileUploadFooter?.nativeElement) {
            this.resizeObserver.observe(this.fileUploadFooter.nativeElement);
        }
        [
            this.defaultActions,
            this.headerActions?.actions ?? [],
            this.domainActions,
            ...(this.colorAction ? [this.colorAction] : []),
            ...(this.lectureReferenceAction ? [this.lectureReferenceAction] : []),
            this.metaActions,
        ]
            .flat()
            .forEach((action) => {
                if (action instanceof MonacoFullscreenAction) {
                    // We include the full element if the initial height is set to 'external' so the editor is resized to fill the screen.
                    action.element = this.isInitialHeightExternal() ? this.fullElement.nativeElement : this.wrapper.nativeElement;
                }
                this.monacoEditor.registerAction(action);
            });
    }

    /**
     * Constrains the drag position of the resize handle.
     * @param pointerPosition The current mouse position while dragging.
     */
    constrainDragPosition(pointerPosition: Point): Point {
        // We do not want to drag past the minimum or maximum height.
        // x is not used, so we can ignore it.
        const minY = this.wrapper.nativeElement.getBoundingClientRect().top + this.resizableMinHeight;
        const maxY = this.wrapper.nativeElement.getBoundingClientRect().top + this.resizableMaxHeight;
        return {
            x: pointerPosition.x,
            y: Math.min(maxY, Math.max(minY, pointerPosition.y)),
        };
    }

    ngOnDestroy(): void {
        this.resizeObserver?.disconnect();
    }

    onTextChanged(text: string): void {
        this.markdown = text;
        this.markdownChange.emit(text);
    }

    /**
     * Called when the user moves the resize handle.
     * @param event The drag event caused by the user moving the resize handle.
     */
    onResizeMoved(event: CdkDragMove) {
        // This prevents the element from escaping its boundaries when being dragged. This is necessary because
        event.source.reset();
        // The editor's bottom edge becomes the top edge of the handle.
        this.targetWrapperHeight = event.pointerPosition.y - this.wrapper.nativeElement.getBoundingClientRect().top - this.getElementClientHeight(this.resizePlaceholder) / 2;
    }

    /**
     * Adjusts the height of the element when the content height changes.
     * @param newContentHeight The new height of the content in the editor.
     */
    onContentHeightChanged(newContentHeight: number): void {
        if (this.linkEditorHeightToContentHeight) {
            const totalHeight = newContentHeight + this.getElementClientHeight(this.fileUploadFooter) + this.getElementClientHeight(this.actionPalette);
            // Clamp the height so it is between the minimum and maximum height.
            this.targetWrapperHeight = Math.max(this.resizableMinHeight, Math.min(this.resizableMaxHeight, totalHeight));
        }
    }

    /**
     * Computes the height of the editor based on the other elements displayed. We compute this directly to avoid layout issues with the Monaco editor.
     * The height of the editor is the height of the wrapper (or the full element, if the height is external) minus the height of the file upload footer and the action palette.
     */
    getEditorHeight(): number {
        const elementHeight = this.getElementClientHeight(this.isInitialHeightExternal() ? this.fullElement : this.wrapper);
        const fileUploadFooterHeight = this.getElementClientHeight(this.fileUploadFooter);
        const actionPaletteHeight = this.getElementClientHeight(this.actionPalette);
        return elementHeight - fileUploadFooterHeight - actionPaletteHeight;
    }

    /**
     * Get the client height of the given element. If no element is provided, 0 is returned.
     * @param element The element to get the client height of.
     */
    getElementClientHeight(element?: ElementRef): number {
        return element?.nativeElement?.clientHeight ?? 0;
    }

    /**
     * Computes the width the editor can take up. To prevent the editor from obscuring the border, we subtract a fixed offset.
     */
    getEditorWidth(): number {
        return this.wrapper.nativeElement.clientWidth - BORDER_WIDTH_OFFSET;
    }

    /**
     * Adjust the dimensions of the editor to fit the available space.
     */
    adjustEditorDimensions(): void {
        this.monacoEditor.layoutWithFixedSize(this.getEditorWidth(), this.getEditorHeight());
    }

    /**
     * Called when the user changes the active tab. If the preview tab is selected, emits the onPreviewSelect event.
     * @param event The event that contains the new active tab.
     */
    onNavChanged(event: NgbNavChangeEvent) {
        this.inPreviewMode = event.nextId === 'editor_preview';
        if (!this.inPreviewMode) {
            this.adjustEditorDimensions();
            this.monacoEditor.focus();
        } else {
            this.onPreviewSelect.emit();
        }
    }

    /**
     * Called when the user selects a file to upload.
     * @param event The event that contains the files to upload (typed as any to avoid compilation errors).
     */
    onFileUpload(event: any): void {
        if (event.target.files.length >= 1) {
            this.embedFiles(Array.from(event.target.files));
        }
    }

    /**
     * Called when the user drops files into the editor.
     * @param event The drag event that contains the files.
     */
    onFileDrop(event: DragEvent): void {
        event.preventDefault();
        if (event.dataTransfer?.files.length) {
            this.embedFiles(Array.from(event.dataTransfer.files));
        }
    }

    /**
     * Embed the given files into the editor by uploading them and inserting the appropriate markdown.
     * For PDFs, a link to the file is inserted. For other files, the file is embedded as an image.
     * @param files
     */
    embedFiles(files: File[]): void {
        files.forEach((file) => {
            this.fileUploaderService.uploadMarkdownFile(file).then(
                (response) => {
                    const extension = file.name.split('.').last()?.toLocaleLowerCase();

                    const attachmentAction: MonacoAttachmentAction | undefined = this.defaultActions.find((action) => action instanceof MonacoAttachmentAction);
                    const urlAction: MonacoUrlAction | undefined = this.defaultActions.find((action) => action instanceof MonacoUrlAction);
                    if (!attachmentAction || !urlAction || !response.path) {
                        throw new Error('Cannot process file upload.');
                    }
                    const payload = { text: file.name, url: response.path };
                    if (extension !== 'pdf') {
                        // Embedded image
                        attachmentAction?.executeInCurrentEditor(payload);
                    } else {
                        // For PDFs, just link to the file
                        urlAction?.executeInCurrentEditor(payload);
                    }
                },
                (error) => {
                    this.alertService.addAlert({
                        type: AlertType.DANGER,
                        message: error.message,
                        disableTranslation: true,
                    });
                },
            );
        });
    }

    /**
     * Open the color selector at the current cursor position.
     * @param event The mouse event that triggered the color selector.
     */
    openColorSelector(event: MouseEvent): void {
        const marginTop = this.colorPickerMarginTop;
        const height = this.colorPickerHeight;
        this.colorSelector.openColorSelector(event, marginTop, height);
    }

    /**
     * Callback when a color is selected in the color picker.
     * @param color The hex code of the selected color.
     */
    onSelectColor(color: string): void {
        const colorName = this.colorToClassMap.get(color);
        if (colorName) {
            this.colorAction?.executeInCurrentEditor({ color: colorName });
        }
    }

    /**
     * Check if the initial height is set to 'external'. This is used to determine if the editor should grow to the available space, rather than managing its own height.
     * @private
     */
    private isInitialHeightExternal(): boolean {
        return this.initialEditorHeight === EXTERNAL_HEIGHT;
    }

    /**
<<<<<<< HEAD
     * Applies the given option preset to the Monaco editor.
     * @param preset The preset to apply.
     */
    applyOptionPreset(preset: MonacoEditorOptionPreset): void {
        this.monacoEditor.applyOptionPreset(preset);
=======
     * Enable the text field mode of the editor. This makes the editor look and behave like a normal text field.
     */
    enableTextFieldMode(): void {
        this.monacoEditor.enableTextFieldMode();
>>>>>>> eb5b9bd4
    }
}<|MERGE_RESOLUTION|>--- conflicted
+++ resolved
@@ -38,13 +38,10 @@
 import { CdkDragMove, Point } from '@angular/cdk/drag-drop';
 import { MonacoEditorDomainAction } from 'app/shared/monaco-editor/model/actions/monaco-editor-domain-action.model';
 import { MonacoEditorDomainActionWithOptions } from 'app/shared/monaco-editor/model/actions/monaco-editor-domain-action-with-options.model';
-<<<<<<< HEAD
-import { MonacoEditorOptionPreset } from 'app/shared/monaco-editor/model/monaco-editor-option-preset.model';
-=======
 import { MonacoLectureAttachmentReferenceAction } from 'app/shared/monaco-editor/model/actions/communication/monaco-lecture-attachment-reference.action';
 import { LectureUnitType } from 'app/entities/lecture-unit/lectureUnit.model';
 import { ReferenceType } from 'app/shared/metis/metis.util';
->>>>>>> eb5b9bd4
+import { MonacoEditorOptionPreset } from 'app/shared/monaco-editor/model/monaco-editor-option-preset.model';
 
 interface MarkdownActionsByGroup {
     standard: MonacoEditorAction[];
@@ -99,14 +96,13 @@
     enableResize = true;
 
     @Input()
-<<<<<<< HEAD
     showPreviewButton = true;
 
     @Input()
     showEditButton = true;
-=======
+
+    @Input()
     linkEditorHeightToContentHeight = false;
->>>>>>> eb5b9bd4
 
     /**
      * The initial height the editor should have. If set to 'external', the editor will try to grow to the available space.
@@ -435,17 +431,17 @@
     }
 
     /**
-<<<<<<< HEAD
+     * Enable the text field mode of the editor. This makes the editor look and behave like a normal text field.
+     */
+    enableTextFieldMode(): void {
+        this.monacoEditor.enableTextFieldMode();
+    }
+
+    /**
      * Applies the given option preset to the Monaco editor.
      * @param preset The preset to apply.
      */
     applyOptionPreset(preset: MonacoEditorOptionPreset): void {
         this.monacoEditor.applyOptionPreset(preset);
-=======
-     * Enable the text field mode of the editor. This makes the editor look and behave like a normal text field.
-     */
-    enableTextFieldMode(): void {
-        this.monacoEditor.enableTextFieldMode();
->>>>>>> eb5b9bd4
     }
 }