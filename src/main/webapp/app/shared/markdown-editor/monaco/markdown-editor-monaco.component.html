--- conflicted
+++ resolved
@@ -2,11 +2,7 @@
     <div
         #wrapper
         class="markdown-editor-wrapper"
-<<<<<<< HEAD
-        [style.overflow]="inPreviewMode ? 'auto' : 'visible'"
-=======
         [style.overflow]="inPreviewMode ? 'auto' : initialEditorHeight === 'external' ? 'hidden' : 'visible'"
->>>>>>> eb5b9bd4
         [style.height.px]="inPreviewMode ? undefined : targetWrapperHeight"
         [style.cursor]="isResizing ? 'ns-resize' : undefined"
     >
