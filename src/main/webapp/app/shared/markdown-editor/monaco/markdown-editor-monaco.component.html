<div #fullElement class="h-100">
    <div
        #wrapper
        class="markdown-editor-wrapper"
        [style.overflow]="inEditMode ? 'visible' : 'auto'"
        [style.height.px]="inEditMode ? targetWrapperHeight : undefined"
        [style.cursor]="isResizing ? 'ns-resize' : undefined"
        [style.min-height.px]="minWrapperHeight"
    >
        <nav ngbNav #actionPalette #nav="ngbNav" class="nav-tabs" [destroyOnHide]="false" (navChange)="onNavChanged($event)">
            <ng-container [ngbNavItem]="TAB_EDIT">
                @if (showEditButton) {
                    <a ngbNavLink class="btn-sm text-normal px-2 py-0 m-0"><span jhiTranslate="entity.action.edit"></span></a>
                }
                <ng-template ngbNavContent>
                    <div class="markdown-editor markdown-editor-wrapper flex-column" [ngClass]="{ 'd-flex': inEditMode, 'd-none': !inEditMode }">
                        <jhi-monaco-editor
                            class="h-100"
                            [shrinkToFit]="false"
                            [stickyScroll]="false"
                            (textChanged)="onTextChanged($event)"
                            (contentHeightChanged)="onContentHeightChanged($event)"
                            (drop)="onFileDrop($event)"
                            (onBlurEditor)="onBlurEditor.emit()"
                        />
                        @if (enableFileUpload) {
                            <div class="d-flex" #fileUploadFooter>
                                <input
                                    [id]="'file-upload ' + uniqueMarkdownEditorId"
                                    class="file-upload-footer-input"
                                    type="file"
                                    [accept]="allowedFileExtensions()"
                                    [multiple]="true"
                                    (change)="onFileUpload($event)"
                                />
                                <label
                                    [for]="'file-upload ' + uniqueMarkdownEditorId"
                                    class="file-upload-footer-label d-inline"
                                    [style.cursor]="isResizing ? 'ns-resize !important' : undefined"
                                >
                                    <div class="row mx-0 align-items-baseline">
                                        <span class="col upload-subtitle" jhiTranslate="artemisApp.markdownEditor.fileUpload"></span>
                                        <a class="col-auto" href="https://markdown-it.github.io/">
                                            <fa-icon [icon]="faQuestionCircle" [ngbTooltip]="'artemisApp.markdownEditor.guide' | artemisTranslate" />
                                        </a>
                                    </div>
                                </label>
                            </div>
                        }
                    </div>
                </ng-template>
            </ng-container>
            <ng-container [ngbNavItem]="TAB_VISUAL">
                @if (showVisualButton) {
                    <a ngbNavLink class="btn-sm text-normal px-2 py-0 m-0" jhiTranslate="entity.action.visual"></a>
                }
                <ng-template ngbNavContent>
                    <div class="mt-1 mb-2 mx-2 overflow-auto">
                        <ng-content select="[#visual]"></ng-content>
                    </div>
                </ng-template>
            </ng-container>
            <ng-container [ngbNavItem]="TAB_PREVIEW">
                @if (showPreviewButton) {
                    <a ngbNavLink class="btn-sm text-normal px-2 py-0 m-0"><span jhiTranslate="entity.action.preview"></span></a>
                }
                <ng-template ngbNavContent>
                    <div class="mt-1 mb-2 mx-2 overflow-auto">
                        <ng-content class="overflow-auto p-1" select="[#previewMonaco]">
                            @if (showDefaultPreview) {
                                <div class="p-0 m-0 background-editor-high markdown-preview" [innerHTML]="defaultPreviewHtml"></div>
                            }
                        </ng-content>
                    </div>
                </ng-template>
            </ng-container>
            @if (inEditMode) {
                <ng-container ngbNavItem>
                    <div class="d-flex align-items-center" [style.flex-flow]="'row wrap'">
                        <!-- Standard -->
                        @for (action of displayedActions.standard; track action.id) {
                            <ng-container [ngTemplateOutlet]="simpleActionButton" [ngTemplateOutletContext]="{ action }" />
                        }
                        <!-- Headers -->
                        @if (displayedActions.header.length > 0) {
                            <div class="btn-group" ngbDropdown role="group" aria-label="Button group with nested dropdown">
                                <button class="btn btn-sm px-2 py-0" type="button" id="dropdownBasic1" ngbDropdownToggle>
                                    <span [jhiTranslate]="headerActions!.translationKey"></span>
                                </button>
                                <div class="dropdown-menu" ngbDropdownMenu>
                                    @for (action of displayedActions.header; track action.id) {
                                        <button type="button" class="dropdown-item" (click)="action.executeInCurrentEditor()">
                                            <span [jhiTranslate]="action.translationKey"></span>
                                        </button>
                                    }
                                </div>
                            </div>
                        }
                        @if (displayedActions.color) {
                            <div class="btn-group col-xs-6">
                                <div class="color-preview btn btn-sm px-2 py-0" (click)="openColorSelector($event)" [jhiTranslate]="displayedActions.color.translationKey"></div>
                                <jhi-color-selector [tagColors]="colorSignal()" (selectedColor)="onSelectColor($event)" />
                            </div>
                        }
                        <!-- Domain (without options) -->
                        @for (action of displayedActions.domain.withoutOptions; track action.id) {
                            <ng-container [ngTemplateOutlet]="simpleActionButton" [ngTemplateOutletContext]="{ action }" />
                        }
                        <!-- Domain (with options) -->
                        @for (action of displayedActions.domain.withOptions; track action.id) {
                            <div class="btn-group" ngbDropdown role="group" aria-label="Button group with nested dropdown">
                                <button class="btn btn-sm px-2 py-0" type="button" ngbDropdownToggle>
                                    <span [jhiTranslate]="action.translationKey"></span>
                                </button>
                                <div class="dropdown-menu" ngbDropdownMenu>
                                    @if (action.values.length) {
                                        @for (value of action.values; track value.id) {
                                            <button type="button" class="dropdown-item" (click)="action.executeInCurrentEditor({ selectedItem: value })">
                                                <span>{{ value.value }}</span>
                                            </button>
                                        }
                                    } @else {
                                        <button type="button" class="dropdown-item" [disabled]="true" jhiTranslate="global.generic.emptyList"></button>
                                    }
                                </div>
                            </div>
                        }
                        <!-- Special case: Lecture attachment reference. -->
                        @if (displayedActions.lecture) {
                            <button [matMenuTriggerFor]="subMenuLecture" type="button" class="btn btn-sm py-0 m-0">
                                <span [jhiTranslate]="displayedActions.lecture.translationKey"></span>
                                <fa-icon [icon]="faAngleDown" class="ms-1" />
                            </button>
                            <mat-menu #subMenuLecture="matMenu" type="button">
                                @for (lecture of displayedActions.lecture.lecturesWithDetails; track lecture.id) {
                                    <button class="ps-1 me-1" mat-menu-item [matMenuTriggerFor]="lectureMenuUnits" type="button">
                                        {{ lecture.title }}
                                    </button>
                                    <mat-menu #lectureMenuUnits="matMenu" type="button">
                                        <button
                                            class="border-bottom ps-1 me-1"
                                            mat-menu-item
                                            (click)="displayedActions.lecture.executeInCurrentEditor({ reference: ReferenceType.LECTURE, lecture })"
                                            type="button"
                                        >
                                            {{ lecture.title }}
                                        </button>
                                        @for (unit of lecture.attachmentUnits; track unit.id) {
                                            <button class="ps-1 me-1" mat-menu-item [matMenuTriggerFor]="lectureMenuUnitsSlide" type="button">
                                                <span>{{ unit.name }}</span>
                                            </button>
                                            <mat-menu #lectureMenuUnitsSlide="matMenu" type="button">
                                                <button
                                                    class="border-bottom ps-1 me-1"
                                                    mat-menu-item
                                                    (click)="
                                                        displayedActions.lecture.executeInCurrentEditor({
                                                            reference: ReferenceType.ATTACHMENT_UNITS,
                                                            lecture,
                                                            attachmentUnit: unit,
                                                        })
                                                    "
                                                    type="button"
                                                >
                                                    {{ unit.name }}
                                                </button>
                                                @for (slide of unit.slides; track slide.id) {
                                                    <button
                                                        class="ps-1 me-1"
                                                        mat-menu-item
                                                        (click)="
                                                            displayedActions.lecture.executeInCurrentEditor({
                                                                reference: ReferenceType.SLIDE,
                                                                lecture,
                                                                slide,
                                                                attachmentUnit: unit,
                                                            })
                                                        "
                                                        type="button"
                                                    >
                                                        <span [jhiTranslate]="'artemisApp.markdownEditor.slideWithNumber'" [translateValues]="{ number: slide.slideNumber }"></span>
                                                    </button>
                                                } @empty {
                                                    <ng-container [ngTemplateOutlet]="noItemsAvailable" />
                                                }
                                            </mat-menu>
                                        }
                                        @for (attachment of lecture.attachments; track attachment.id) {
                                            <button
                                                class="ps-1 me-1"
                                                mat-menu-item
                                                type="button"
                                                (click)="displayedActions.lecture.executeInCurrentEditor({ reference: ReferenceType.ATTACHMENT, lecture, attachment })"
                                            >
                                                <span>{{ attachment.name }}</span>
                                            </button>
                                        }
                                    </mat-menu>
                                } @empty {
                                    <ng-container [ngTemplateOutlet]="noItemsAvailable" />
                                }
                            </mat-menu>
                        }
<<<<<<< HEAD

                        <!-- AI Assistance -->
                        @if (displayedActions.artemisIntelligence.length > 0) {
                            <div class="btn-group" ngbDropdown role="group" aria-label="Button group with nested dropdown">
                                <button class="btn btn-sm px-2 py-0" type="button" ngbDropdownToggle ngbTooltip="{{ 'artemisApp.markdownEditor.artemisIntelligence' | artemisTranslate }}">
                                    <fa-icon [icon]="facArtemisIntelligence" />
                                </button>
                                <div class="dropdown-menu" ngbDropdownMenu>
                                    @for (action of displayedActions.artemisIntelligence; track action.id) {
                                        <button type="button" class="dropdown-item" (click)="action.executeInCurrentEditor()">
                                            <span [jhiTranslate]="action.translationKey"></span>
                                        </button>
                                    }
                                </div>
                            </div>
                        }

=======
                        <!-- AI Assistance -->
                        @if (displayedActions.artemisIntelligence.length > 0) {
                            <div class="btn-group" ngbDropdown role="group" aria-label="Button group with nested dropdown">
                                @if (artemisIntelligenceService.isLoading()) {
                                    <fa-icon [icon]="faSpinner" animation="spin" />
                                } @else {
                                    <button
                                        class="btn btn-sm px-2 py-0"
                                        type="button"
                                        ngbDropdownToggle
                                        ngbTooltip="{{ 'artemisApp.markdownEditor.artemisIntelligence.tooltip' | artemisTranslate }}"
                                    >
                                        <fa-icon [icon]="facArtemisIntelligence" />
                                    </button>
                                    <div class="dropdown-menu" ngbDropdownMenu>
                                        @for (action of displayedActions.artemisIntelligence; track action.id) {
                                            <button type="button" class="dropdown-item" (click)="action.executeInCurrentEditor()">
                                                <span [jhiTranslate]="action.translationKey"></span>
                                            </button>
                                        }
                                    </div>
                                }
                            </div>
                        }
>>>>>>> f1c27a8a
                        <!-- Meta -->
                        @for (action of displayedActions.meta; track action.id) {
                            <ng-container [ngTemplateOutlet]="simpleActionButton" [ngTemplateOutletContext]="{ action }" />
                        }
                    </div>
                </ng-container>
            }
        </nav>
        <div [ngbNavOutlet]="nav"></div>
    </div>
    @if (enableResize && inEditMode) {
        <div #resizePlaceholder [style.cursor]="isResizing ? 'ns-resize' : undefined" class="d-flex justify-content-center resize-placeholder">
            <fa-icon
                cdkDrag
                cdkDragLockAxis="y"
                [cdkDragConstrainPosition]="constrainDragPositionFn"
                (cdkDragStarted)="isResizing = true"
                (cdkDragMoved)="onResizeMoved($event)"
                (cdkDragEnded)="isResizing = false"
                [icon]="faGripLines"
                [style.cursor]="'ns-resize'"
                class="rg-bottom md-resize-icon"
            />
        </div>
    }
</div>

<ng-template #simpleActionButton let-action="action">
    <button type="button" class="btn btn-sm py-0" [ngbTooltip]="action.icon ? (action.translationKey | artemisTranslate) : undefined" (click)="handleActionClick($event, action)">
        @if (action.icon) {
            <fa-icon [icon]="action.icon" />
        } @else {
            <span [jhiTranslate]="action.translationKey"></span>
        }
    </button>
</ng-template>

<ng-template #noItemsAvailable>
    <button class="ps-1 me-1" mat-button [disabled]="true" jhiTranslate="global.generic.emptyList" type="button"></button>
</ng-template><|MERGE_RESOLUTION|>--- conflicted
+++ resolved
@@ -201,25 +201,6 @@
                                 }
                             </mat-menu>
                         }
-<<<<<<< HEAD
-
-                        <!-- AI Assistance -->
-                        @if (displayedActions.artemisIntelligence.length > 0) {
-                            <div class="btn-group" ngbDropdown role="group" aria-label="Button group with nested dropdown">
-                                <button class="btn btn-sm px-2 py-0" type="button" ngbDropdownToggle ngbTooltip="{{ 'artemisApp.markdownEditor.artemisIntelligence' | artemisTranslate }}">
-                                    <fa-icon [icon]="facArtemisIntelligence" />
-                                </button>
-                                <div class="dropdown-menu" ngbDropdownMenu>
-                                    @for (action of displayedActions.artemisIntelligence; track action.id) {
-                                        <button type="button" class="dropdown-item" (click)="action.executeInCurrentEditor()">
-                                            <span [jhiTranslate]="action.translationKey"></span>
-                                        </button>
-                                    }
-                                </div>
-                            </div>
-                        }
-
-=======
                         <!-- AI Assistance -->
                         @if (displayedActions.artemisIntelligence.length > 0) {
                             <div class="btn-group" ngbDropdown role="group" aria-label="Button group with nested dropdown">
@@ -244,7 +225,6 @@
                                 }
                             </div>
                         }
->>>>>>> f1c27a8a
                         <!-- Meta -->
                         @for (action of displayedActions.meta; track action.id) {
                             <ng-container [ngTemplateOutlet]="simpleActionButton" [ngTemplateOutletContext]="{ action }" />
