<div #fullElement class="h-100">
    <div
        #wrapper
        class="markdown-editor-wrapper"
        [style.overflow]="inEditMode ? 'visible' : 'auto'"
        [style.height.px]="inEditMode ? targetWrapperHeight : undefined"
        [style.cursor]="isResizing ? 'ns-resize' : undefined"
        [style.min-height.px]="minWrapperHeight"
    >
        <nav ngbNav #actionPalette #nav="ngbNav" class="nav-tabs" [destroyOnHide]="false" (navChange)="onNavChanged($event)">
            <ng-container [ngbNavItem]="TAB_EDIT">
                @if (showEditButton) {
                    <a ngbNavLink class="btn-sm text-normal px-2 py-0 m-0"><span jhiTranslate="entity.action.edit"></span></a>
                }
                <ng-template ngbNavContent>
                    <div class="markdown-editor markdown-editor-wrapper flex-column" [ngClass]="{ 'd-flex': inEditMode, 'd-none': !inEditMode }">
                        <jhi-monaco-editor
                            class="h-100"
                            [shrinkToFit]="false"
                            [stickyScroll]="false"
                            (textChanged)="onTextChanged($event)"
                            (contentHeightChanged)="onContentHeightChanged($event)"
                            (drop)="onFileDrop($event)"
                            (onBlurEditor)="onBlurEditor.emit()"
                        />
                        @if (enableFileUpload) {
                            <div class="d-flex align-items-center border-top" #fileUploadFooter>
                                <input
                                    [id]="'file-upload ' + uniqueMarkdownEditorId"
                                    class="file-upload-footer-input"
                                    type="file"
                                    [accept]="allowedFileExtensions()"
                                    [multiple]="true"
                                    (change)="onFileUpload($event)"
                                />
                                <label
                                    [for]="'file-upload ' + uniqueMarkdownEditorId"
                                    class="file-upload-footer-label d-inline"
                                    [style.cursor]="isResizing ? 'ns-resize !important' : undefined"
                                >
                                    <div class="row mx-0 align-items-baseline">
                                        <span class="col upload-subtitle" jhiTranslate="artemisApp.markdownEditor.fileUpload"></span>
                                    </div>
                                </label>
                                <a class="col-auto mx-1" href="https://markdown-it.github.io/">
                                    <fa-icon [icon]="faQuestionCircle" [ngbTooltip]="'artemisApp.markdownEditor.guide' | artemisTranslate" />
                                </a>
<<<<<<< HEAD
                                @if (editType() !== EditType.UPDATE) {
                                    <ng-container [ngTemplateOutlet]="irisButton" [ngTemplateOutletContext]="{ extraClass: 'ms-1 col-auto' }" />
=======
                                @if (editType() !== EditType.UPDATE && isInCommunication()) {
>>>>>>> 06f2da43
                                    <ng-container [ngTemplateOutlet]="sendButton" [ngTemplateOutletContext]="{ extraClass: 'ms-1 col-auto', testId: 'save' }" />
                                }
                            </div>
                        }
                    </div>
                </ng-template>
            </ng-container>
            <ng-container [ngbNavItem]="TAB_VISUAL">
                @if (showVisualButton) {
                    <a ngbNavLink class="btn-sm text-normal px-2 py-0 m-0" jhiTranslate="entity.action.visual"></a>
                }
                <ng-template ngbNavContent>
                    <div class="mt-1 mb-2 mx-2 overflow-auto">
                        <ng-content select="[#visual]" />
                    </div>
                </ng-template>
            </ng-container>
            <ng-container [ngbNavItem]="TAB_PREVIEW">
                @if (showPreviewButton) {
                    <a ngbNavLink class="btn-sm text-normal px-2 py-0 m-0"><span jhiTranslate="entity.action.preview"></span></a>
                }
                <ng-template ngbNavContent>
                    <div class="mt-1 mb-2 mx-2 overflow-auto">
                        <ng-content class="overflow-auto p-1" select="[#previewMonaco]">
                            @if (showDefaultPreview) {
                                <div class="p-0 m-0 background-editor-high markdown-preview" [innerHTML]="defaultPreviewHtml"></div>
                            }
                        </ng-content>
                        @if (editType() !== EditType.UPDATE && isInCommunication()) {
                            <ng-container [ngTemplateOutlet]="sendButton" [ngTemplateOutletContext]="{ extraClass: 'float-end' }" />
                            <ng-container [ngTemplateOutlet]="irisButton" [ngTemplateOutletContext]="{ extraClass: 'float-end' }" />
                        }
                    </div>
                </ng-template>
            </ng-container>
            @if (inEditMode) {
                <ng-container ngbNavItem>
                    <div class="d-flex align-items-center" [style.flex-flow]="'row wrap'">
                        <!-- Standard -->
                        @for (action of displayedActions.standard; track action.id) {
                            <ng-container [ngTemplateOutlet]="simpleActionButton" [ngTemplateOutletContext]="{ action }" />
                        }
                        <!-- Headers -->
                        @if (displayedActions.header.length) {
                            <div class="btn-group" ngbDropdown role="group" aria-label="Button group with nested dropdown">
                                <button class="btn btn-sm px-2 py-0" type="button" id="dropdownBasic1" ngbDropdownToggle>
                                    <span [jhiTranslate]="headerActions!.translationKey"></span>
                                </button>
                                <div class="dropdown-menu" ngbDropdownMenu>
                                    @for (action of displayedActions.header; track action.id) {
                                        <button type="button" class="dropdown-item" (click)="action.executeInCurrentEditor()">
                                            <span [jhiTranslate]="action.translationKey"></span>
                                        </button>
                                    }
                                </div>
                            </div>
                        }
                        @if (displayedActions.color) {
                            <div class="btn-group col-xs-6">
                                <div class="color-preview btn btn-sm px-2 py-0" (click)="openColorSelector($event)" [jhiTranslate]="displayedActions.color.translationKey"></div>
                                <jhi-color-selector [tagColors]="colorSignal()" (selectedColor)="onSelectColor($event)" />
                            </div>
                        }
                        <!-- Domain (without options) -->
                        @for (action of displayedActions.domain.withoutOptions; track action.id) {
                            <ng-container [ngTemplateOutlet]="simpleActionButton" [ngTemplateOutletContext]="{ action }" />
                        }
                        <!-- Domain (with options) -->
                        @for (action of displayedActions.domain.withOptions; track action.id) {
                            <div class="btn-group" ngbDropdown role="group" aria-label="Button group with nested dropdown">
                                <button class="btn btn-sm px-2 py-0" type="button" ngbDropdownToggle>
                                    <span [jhiTranslate]="action.translationKey"></span>
                                </button>
                                <div class="dropdown-menu" ngbDropdownMenu>
                                    @if (action.values.length) {
                                        @for (value of action.values; track value.id) {
                                            <button type="button" class="dropdown-item" (click)="action.executeInCurrentEditor({ selectedItem: value })">
                                                <span>{{ value.value }}</span>
                                            </button>
                                        }
                                    } @else {
                                        <button type="button" class="dropdown-item" [disabled]="true" jhiTranslate="global.generic.emptyList"></button>
                                    }
                                </div>
                            </div>
                        }
                        <!-- Special case: Lecture attachment reference. -->
                        @if (displayedActions.lecture) {
                            <button [matMenuTriggerFor]="subMenuLecture" type="button" class="btn btn-sm py-0 m-0">
                                <span [jhiTranslate]="displayedActions.lecture.translationKey"></span>
                                <fa-icon [icon]="faAngleDown" class="ms-1" />
                            </button>
                            <mat-menu #subMenuLecture="matMenu" type="button">
                                @for (lecture of displayedActions.lecture.lecturesWithDetails; track lecture.id) {
                                    <button class="ps-1 me-1" mat-menu-item [matMenuTriggerFor]="lectureMenuUnits" type="button">
                                        {{ lecture.title }}
                                    </button>
                                    <mat-menu #lectureMenuUnits="matMenu" type="button">
                                        <button
                                            class="border-bottom ps-1 me-1"
                                            mat-menu-item
                                            (click)="displayedActions.lecture.executeInCurrentEditor({ reference: ReferenceType.LECTURE, lecture })"
                                            type="button"
                                        >
                                            {{ lecture.title }}
                                        </button>
                                        @for (unit of lecture.attachmentUnits; track unit.id) {
                                            <button class="ps-1 me-1" mat-menu-item [matMenuTriggerFor]="lectureMenuUnitsSlide" type="button">
                                                <span>{{ unit.name }}</span>
                                            </button>
                                            <mat-menu #lectureMenuUnitsSlide="matMenu" type="button">
                                                <button
                                                    class="border-bottom ps-1 me-1"
                                                    mat-menu-item
                                                    (click)="
                                                        displayedActions.lecture.executeInCurrentEditor({
                                                            reference: ReferenceType.ATTACHMENT_UNITS,
                                                            lecture,
                                                            attachmentUnit: unit,
                                                        })
                                                    "
                                                    type="button"
                                                >
                                                    {{ unit.name }}
                                                </button>
                                                @for (slide of unit.slides; track slide.id) {
                                                    <button
                                                        class="ps-1 me-1"
                                                        mat-menu-item
                                                        (click)="
                                                            displayedActions.lecture.executeInCurrentEditor({
                                                                reference: ReferenceType.SLIDE,
                                                                lecture,
                                                                slide,
                                                                attachmentUnit: unit,
                                                            })
                                                        "
                                                        type="button"
                                                    >
                                                        <span [jhiTranslate]="'artemisApp.markdownEditor.slideWithNumber'" [translateValues]="{ number: slide.slideNumber }"></span>
                                                    </button>
                                                } @empty {
                                                    <ng-container [ngTemplateOutlet]="noItemsAvailable" />
                                                }
                                            </mat-menu>
                                        }
                                        @for (attachment of lecture.attachments; track attachment.id) {
                                            <button
                                                class="ps-1 me-1"
                                                mat-menu-item
                                                type="button"
                                                (click)="displayedActions.lecture.executeInCurrentEditor({ reference: ReferenceType.ATTACHMENT, lecture, attachment })"
                                            >
                                                <span>{{ attachment.name }}</span>
                                            </button>
                                        }
                                    </mat-menu>
                                } @empty {
                                    <ng-container [ngTemplateOutlet]="noItemsAvailable" />
                                }
                            </mat-menu>
                        }
                        <!-- AI Assistance -->
                        @if (displayedActions.artemisIntelligence.length > 0) {
                            <div class="btn-group" ngbDropdown role="group" aria-label="Button group with nested dropdown">
                                @if (artemisIntelligenceService.isLoading()) {
                                    <fa-icon [icon]="faSpinner" animation="spin" />
                                } @else {
                                    <button
                                        class="btn btn-sm px-2 py-0"
                                        type="button"
                                        ngbDropdownToggle
                                        ngbTooltip="{{ 'artemisApp.markdownEditor.artemisIntelligence.tooltip' | artemisTranslate }}"
                                    >
                                        <fa-icon [icon]="facArtemisIntelligence" />
                                    </button>
                                    <div class="dropdown-menu" ngbDropdownMenu>
                                        @for (action of displayedActions.artemisIntelligence; track action.id) {
                                            <button type="button" class="dropdown-item" (click)="action.executeInCurrentEditor()">
                                                <span [jhiTranslate]="action.translationKey"></span>
                                            </button>
                                        }
                                    </div>
                                }
                            </div>
                        }
                        <!-- Meta -->
                        @for (action of displayedActions.meta; track action.id) {
                            <ng-container [ngTemplateOutlet]="simpleActionButton" [ngTemplateOutletContext]="{ action }" />
                        }
                    </div>
                </ng-container>
            }
        </nav>
        <div [ngbNavOutlet]="nav"></div>
    </div>
    @if (enableResize && inEditMode) {
        <div #resizePlaceholder [style.cursor]="isResizing ? 'ns-resize' : undefined" class="d-flex justify-content-center resize-placeholder">
            <fa-icon
                cdkDrag
                cdkDragLockAxis="y"
                [cdkDragConstrainPosition]="constrainDragPositionFn"
                (cdkDragStarted)="isResizing = true"
                (cdkDragMoved)="onResizeMoved($event)"
                (cdkDragEnded)="isResizing = false"
                [icon]="faGripLines"
                [style.cursor]="'ns-resize'"
                class="rg-bottom md-resize-icon"
            />
        </div>
    }
</div>

<ng-template #simpleActionButton let-action="action">
    <button type="button" class="btn btn-sm py-0" [ngbTooltip]="action.icon ? (action.translationKey | artemisTranslate) : undefined" (click)="handleActionClick($event, action)">
        @if (action.icon) {
            <fa-icon [icon]="action.icon" />
        } @else {
            <span [jhiTranslate]="action.translationKey"></span>
        }
    </button>
</ng-template>

<ng-template #noItemsAvailable>
    <button class="ps-1 me-1" mat-button [disabled]="true" jhiTranslate="global.generic.emptyList" type="button"></button>
</ng-template>

<ng-template #sendButton let-extraClass="extraClass" let-testId="testId">
    <button
        jhi-posting-button
        [buttonIcon]="faPaperPlane"
        [buttonLabel]="'artemisApp.conversationsLayout.sendMessage' | artemisTranslate"
        [buttonLoading]="isButtonLoading()"
        [disabled]="isButtonLoading() || !isFormGroupValid()"
        class="btn btn-sm btn-outline-secondary"
        [ngClass]="extraClass ?? ''"
        [id]="testId ?? ''"
        type="submit"
    ></button>
</ng-template>

<ng-template #irisButton let-extraClass="extraClass">
    <jhi-redirect-to-iris-button
        [question]="_markdown"
        [course]="course()"
        [buttonLoading]="isButtonLoading()"
        [disabled]="isButtonLoading() || !isFormGroupValid()"
        [extraClass]="extraClass ?? ''"
    />
</ng-template><|MERGE_RESOLUTION|>--- conflicted
+++ resolved
@@ -45,12 +45,8 @@
                                 <a class="col-auto mx-1" href="https://markdown-it.github.io/">
                                     <fa-icon [icon]="faQuestionCircle" [ngbTooltip]="'artemisApp.markdownEditor.guide' | artemisTranslate" />
                                 </a>
-<<<<<<< HEAD
-                                @if (editType() !== EditType.UPDATE) {
+                                @if (editType() !== EditType.UPDATE && isInCommunication()) {
                                     <ng-container [ngTemplateOutlet]="irisButton" [ngTemplateOutletContext]="{ extraClass: 'ms-1 col-auto' }" />
-=======
-                                @if (editType() !== EditType.UPDATE && isInCommunication()) {
->>>>>>> 06f2da43
                                     <ng-container [ngTemplateOutlet]="sendButton" [ngTemplateOutletContext]="{ extraClass: 'ms-1 col-auto', testId: 'save' }" />
                                 }
                             </div>
