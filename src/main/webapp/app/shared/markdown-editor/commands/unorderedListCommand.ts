--- conflicted
+++ resolved
@@ -45,26 +45,6 @@
      * @param line to manipulate
      * @return manipulated line
      */
-<<<<<<< HEAD
-    replaceText(element: string): void {
-        /** case 1: text is formed in as an unordered list and the list should be unformed by deleting (-) + whitespace */
-        if (element.includes('-')) {
-            const textToAdd = element.slice(2);
-            const text = `${textToAdd}\n`;
-            this.insertText(text);
-            /** case 2: start a new unordered list from scratch  */
-        } else if (element === '') {
-            const range = this.getRange();
-            element = `- ${element}`;
-            this.replace(range, element);
-            this.focus();
-        } else {
-            /** case 3: format existing text into an unformed list */
-            const range = this.getRange();
-            element = `- ${element}\n`;
-            this.replace(range, element);
-            this.focus();
-=======
     manipulateLine(line: string): string {
         const index = line.indexOf('-');
 
@@ -80,7 +60,6 @@
                 // Add whitespaces and remove first whitespace after the dot
                 return ' '.repeat(whitespaces) + elements[1].substring(1);
             }
->>>>>>> b25eed59
         }
 
         // Add the -
