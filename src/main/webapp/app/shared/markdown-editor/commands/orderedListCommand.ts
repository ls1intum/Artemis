import { IconProp } from '@fortawesome/fontawesome-svg-core';
import { faListOl } from '@fortawesome/free-solid-svg-icons';
import { Command } from './command';

export class OrderedListCommand extends Command {
    buttonIcon = faListOl as IconProp;
    buttonTranslationString = 'artemisApp.multipleChoiceQuestion.editor.orderedList';

    /**
     * @function execute
     * @desc Use the Markdown language for creating/removing an ordered list
     */
    execute(): void {
        const selectedText = this.getSelectedText();
        this.splitText(selectedText);
    }

    /**
     * Splits the text and performs the necessary manipulations.
     * @function splitText
     * @param selectedText the selected text by the cursor
     */
    splitText(selectedText: string): void {
        const parseArray = selectedText.split('\n');
        let manipulatedText = '';
        let position = 1;

        parseArray.forEach((line, index) => {
            // Special case: Single empty line
            if (line === '') {
                if (parseArray.length === 1) {
                    manipulatedText = '1. ';
                    return;
                }
            } else {
                // Manipulate the line, e.g. remove the number or add the number.
                manipulatedText += this.manipulateLine(line, position);
                position++;
            }

            if (index !== parseArray.length - 1) {
                manipulatedText += '\n';
            }
        });
        this.replace(this.getRange(), manipulatedText);
    }

    /**
     * Manipulates a given line and adds or removes the numbers at the beginning.
     * @param line to manipulate
     * @param position of the line in the ordered list
     * @return manipulated line
     */
<<<<<<< HEAD
    replaceText(element: string, position: number): void {
        /** case 1: text is formed in as an ordered list and the list should be unformed by deleting number + (.) + whitespace */
        if (element.includes('.')) {
            const textToAdd = element.slice(3);
            const text = `${textToAdd}\n`;
            this.insertText(text);
            /** case 2: start a new ordered list from scratch  */
        } else if (element === '') {
            const range = this.getRange();
            element = `1. ${element}`;
            this.replace(range, element);
            this.focus();
        } else {
            /** case 3: format existing text into an ordered list by inserting the position of the array before the text*/
            element = `${position}. ${element}\n`;
            this.insertText(element);
=======
    manipulateLine(line: string, position: number): string {
        const index = line.indexOf('.');

        // Calc leading whitespaces
        const whitespaces = line.search(/\S|$/);

        // There is a dot in this line
        if (index !== -1) {
            const elements = [line.slice(whitespaces, index), line.slice(index + 1)];

            // Check if this is really a number
            if (elements[0] !== '' && !isNaN(Number(elements[0]))) {
                // Add whitespaces and remove first whitespace after the dot
                return ' '.repeat(whitespaces) + elements[1].substring(1);
            }
>>>>>>> 3c85d7af
        }

        // Add the position of the list element
        return ' '.repeat(whitespaces) + `${position}. ${line.substring(whitespaces)}`;
    }
}<|MERGE_RESOLUTION|>--- conflicted
+++ resolved
@@ -51,24 +51,6 @@
      * @param position of the line in the ordered list
      * @return manipulated line
      */
-<<<<<<< HEAD
-    replaceText(element: string, position: number): void {
-        /** case 1: text is formed in as an ordered list and the list should be unformed by deleting number + (.) + whitespace */
-        if (element.includes('.')) {
-            const textToAdd = element.slice(3);
-            const text = `${textToAdd}\n`;
-            this.insertText(text);
-            /** case 2: start a new ordered list from scratch  */
-        } else if (element === '') {
-            const range = this.getRange();
-            element = `1. ${element}`;
-            this.replace(range, element);
-            this.focus();
-        } else {
-            /** case 3: format existing text into an ordered list by inserting the position of the array before the text*/
-            element = `${position}. ${element}\n`;
-            this.insertText(element);
-=======
     manipulateLine(line: string, position: number): string {
         const index = line.indexOf('.');
 
@@ -84,7 +66,6 @@
                 // Add whitespaces and remove first whitespace after the dot
                 return ' '.repeat(whitespaces) + elements[1].substring(1);
             }
->>>>>>> 3c85d7af
         }
 
         // Add the position of the list element
