import { AfterViewInit, Component, ContentChild, ElementRef, EventEmitter, Input, Output, ViewChild, ViewEncapsulation } from '@angular/core';
import { SafeHtml } from '@angular/platform-browser';
// Note: this import has to be before the 'brace' imports
import { AceEditorComponent } from 'app/shared/markdown-editor/ace-editor/ace-editor.component';
import 'brace/theme/chrome';
import 'brace/mode/markdown';
import 'brace/mode/latex';
import 'brace/ext/language_tools';
import { Interactable } from '@interactjs/core/Interactable';
import interact from 'interactjs';
import { ArtemisMarkdownService } from 'app/shared/markdown.service';
import { FileUploaderService } from 'app/shared/http/file-uploader.service';
import { AlertService, AlertType } from 'app/core/util/alert.service';
import { ColorSelectorComponent } from 'app/shared/color-selector/color-selector.component';
import { DomainTagCommand } from './domainCommands/domainTag.command';
import { escapeStringForUseInRegex } from 'app/shared/util/global.utils';
import { UnderlineCommand } from 'app/shared/markdown-editor/commands/underline.command';
import { ColorPickerCommand } from 'app/shared/markdown-editor/commands/colorPicker.command';
import { BoldCommand } from 'app/shared/markdown-editor/commands/bold.command';
import { AttachmentCommand } from 'app/shared/markdown-editor/commands/attachmentCommand';
import { ReferenceCommand } from 'app/shared/markdown-editor/commands/reference.command';
import { DomainMultiOptionCommand } from 'app/shared/markdown-editor/domainCommands/domainMultiOptionCommand';
import { FullscreenCommand } from 'app/shared/markdown-editor/commands/fullscreen.command';
import { HeadingOneCommand } from 'app/shared/markdown-editor/commands/headingOne.command';
import { Command } from 'app/shared/markdown-editor/commands/command';
import { ItalicCommand } from 'app/shared/markdown-editor/commands/italic.command';
import { OrderedListCommand } from 'app/shared/markdown-editor/commands/orderedListCommand';
import { HeadingTwoCommand } from 'app/shared/markdown-editor/commands/headingTwo.command';
import { LinkCommand } from 'app/shared/markdown-editor/commands/link.command';
import { CodeCommand } from 'app/shared/markdown-editor/commands/code.command';
import { DomainCommand } from 'app/shared/markdown-editor/domainCommands/domainCommand';
import { UnorderedListCommand } from 'app/shared/markdown-editor/commands/unorderedListCommand';
import { HeadingThreeCommand } from 'app/shared/markdown-editor/commands/headingThree.command';
import { CodeBlockCommand } from 'app/shared/markdown-editor/commands/codeblock.command';
import { faAngleRight, faGripLines, faQuestionCircle } from '@fortawesome/free-solid-svg-icons';
import { MultiOptionCommand } from 'app/shared/markdown-editor/commands/multiOptionCommand';
import { v4 as uuid } from 'uuid';

export enum MarkdownEditorHeight {
<<<<<<< HEAD
    INLINE = 60,
=======
    INLINE = 100,
>>>>>>> 728e61c5
    SMALL = 200,
    MEDIUM = 500,
    LARGE = 1000,
}

export enum EditorMode {
    NONE = 'none',
    LATEX = 'latex',
}

const getAceMode = (mode: EditorMode) => {
    switch (mode) {
        case EditorMode.LATEX:
            return 'ace/mode/latex';
        case EditorMode.NONE:
            return null;
        default:
            return null;
    }
};

@Component({
    selector: 'jhi-markdown-editor',
    templateUrl: './markdown-editor.component.html',
    styleUrls: ['./markdown-editor.component.scss'],
    encapsulation: ViewEncapsulation.None,
})
export class MarkdownEditorComponent implements AfterViewInit {
    public MultiOptionCommand = MultiOptionCommand;
    public DomainMultiOptionCommand = DomainMultiOptionCommand;
    public DomainTagCommand = DomainTagCommand;
    // This ref is used for entering the fullscreen mode.
    @ViewChild('wrapper', { read: ElementRef, static: false }) wrapper: ElementRef;
    @ViewChild('aceEditor', { static: false })
    aceEditorContainer: AceEditorComponent;
    aceEditorOptions = {
        autoUpdateContent: true,
        mode: 'markdown',
    };
    @ViewChild(ColorSelectorComponent, { static: false }) colorSelector: ColorSelectorComponent;

    /** {string} which is initially displayed in the editor generated and passed on from the parent component*/
    @Input() markdown?: string;
    @Input() editorMode = EditorMode.NONE;
    @Input() showLineNumbers = false;
    @Output() markdownChange = new EventEmitter<string>();
    @Output() html = new EventEmitter<SafeHtml | null>();

    /** default colors for the markdown editor*/
    markdownColors = ['#ca2024', '#3ea119', '#ffffff', '#000000', '#fffa5c', '#0d3cc2', '#b05db8', '#d86b1f'];
    selectedColor = '#000000';
    /** {array} containing all colorPickerCommands
     * IMPORTANT: If you want to use the colorpicker you have to implement <div class="markdown-preview"></div>
     * because the class definitions are saved within that method*/
    @Input() colorCommands: Command[] = [new ColorPickerCommand()];

    /**
     * Use this array for commands that are not related to the markdown but to the editor (e.g. fullscreen mode).
     * These elements will be displayed on the right side of the command bar.
     */
    @Input() metaCommands: Command[] = [new FullscreenCommand()];

    /** {array} containing all default commands accessible for the editor per default */
    @Input() defaultCommands: Command[] = [
        new BoldCommand(),
        new ItalicCommand(),
        new UnderlineCommand(),
        new ReferenceCommand(),
        new CodeCommand(),
        new CodeBlockCommand(),
        new LinkCommand(),
        new AttachmentCommand(),
        new OrderedListCommand(),
        new UnorderedListCommand(),
    ];

    /** {array} containing all header commands accessible for the markdown editor per default*/
    @Input() headerCommands: Command[] = [new HeadingOneCommand(), new HeadingTwoCommand(), new HeadingThreeCommand()];

    /** {domainCommands} containing all domain commands which need to be set by the parent component which contains the markdown editor */
    @Input() domainCommands: Array<DomainCommand>;

    /** {textWithDomainCommandsFound} emits an {array} of text lines with the corresponding domain command to the parent component which contains the markdown editor */
    @Output() textWithDomainCommandsFound = new EventEmitter<[string, DomainCommand | null][]>();

    @Output() onPreviewSelect = new EventEmitter();
    @Output() onEditSelect = new EventEmitter();

    /** {showPreviewButton}
     * 1. true -> the preview of the editor is used
     * 2. false -> the preview of the parent component is used, parent has to set this value to false with an input */
    @Input() showPreviewButton = true;

    @Input() showEditButton = true;

    /** {previewTextAsHtml} text that is emitted to the parent component if the parent does not use any domain commands */
    previewTextAsHtml: SafeHtml | null;

    /** {previewMode} when editor is created the preview is set to false, since the edit mode is set active */
    previewMode = false;

    /** {previewChild} Is not null when the parent component is responsible for the preview content
     * -> parent component has to implement ng-content and set the showPreviewButton on true through an input */
    @ContentChild('preview', { static: false }) previewChild: ElementRef;

    /** Resizable constants **/
    @Input()
    enableResize = false;
    @Input()
    resizableMaxHeight = MarkdownEditorHeight.LARGE;
    @Input()
    resizableMinHeight = MarkdownEditorHeight.SMALL;
    interactResizable: Interactable;

    /** {enableFileUpload}
     * whether to show the file upload field and enable the drag and drop functionality
     * enabled by default
     */
    @Input()
    enableFileUpload = true;
    acceptedFileExtensions = 'png,jpg,jpeg,svg,pdf';

    // Icons
    faQuestionCircle = faQuestionCircle;
    faGripLines = faGripLines;
    faAngleRight = faAngleRight;

    uniqueMarkdownEditorId: string;

    constructor(private artemisMarkdown: ArtemisMarkdownService, private fileUploaderService: FileUploaderService, private alertService: AlertService) {
        this.uniqueMarkdownEditorId = 'markdown-editor-' + uuid();
    }

    /** {boolean} true when the plane html view is needed, false when the preview content is needed from the parent */
    get showDefaultPreview(): boolean {
        return this.previewChild == undefined;
    }

    /** opens the button for selecting the color */
    openColorSelector(event: MouseEvent) {
        const marginTop = 35;
        const height = 110;
        this.colorSelector.openColorSelector(event, marginTop, height);
    }

    /** selected text is changed into the chosen color */
    onSelectedColor(selectedColor: string) {
        this.selectedColor = selectedColor;
        this.colorCommands[0].execute(selectedColor);
    }

    /**
     * @function addCommand
     * @param command
     * @desc customize the user interface of the markdown editor by adding a command
     */
    addCommand(command: Command) {
        this.defaultCommands.push(command);
    }

    /**
     * @function removeCommand
     * @param classRef Command
     * @desc customize the user interface of the markdown editor by removing a command
     */
    removeCommand(classRef: typeof Command) {
        setTimeout(() => (this.defaultCommands = this.defaultCommands.filter((element) => !(element instanceof classRef))));
    }

    ngAfterViewInit(): void {
        // Commands may want to add custom completers - remove standard completers of the ace editor.
        this.aceEditorContainer.getEditor().setOptions({
            enableBasicAutocompletion: true,
            enableLiveAutocompletion: true,
        });
        this.aceEditorContainer.getEditor().completers = [];

        if (this.domainCommands == undefined || this.domainCommands.length === 0) {
            [...this.defaultCommands, ...this.colorCommands, ...(this.headerCommands || []), ...this.metaCommands].forEach((command) => {
                command.setEditor(this.aceEditorContainer.getEditor());
                command.setMarkdownWrapper(this.wrapper);
            });
        } else {
            [...this.defaultCommands, ...this.domainCommands, ...this.colorCommands, ...(this.headerCommands || []), ...this.metaCommands].forEach((command) => {
                command.setEditor(this.aceEditorContainer.getEditor());
                command.setMarkdownWrapper(this.wrapper);
            });
        }
        this.setupMarkdownEditor();
        const selectedAceMode = getAceMode(this.editorMode);
        if (selectedAceMode) {
            this.aceEditorContainer.getEditor().getSession().setMode(selectedAceMode);
        }

        if (this.enableResize) {
            this.setupResizable();
        }
    }

    /**
     * @function setupQuestionEditor
     * @desc Initializes the ace editor
     */
    setupMarkdownEditor(): void {
        this.aceEditorContainer.getEditor().renderer.setShowGutter(this.showLineNumbers);
        this.aceEditorContainer.getEditor().renderer.setPadding(10);
        this.aceEditorContainer.getEditor().renderer.setScrollMargin(8, 8);
        this.aceEditorContainer.getEditor().setHighlightActiveLine(false);
        this.aceEditorContainer.getEditor().setShowPrintMargin(false);
        this.aceEditorContainer.getEditor().clearSelection();
        this.aceEditorContainer.getEditor().setAutoScrollEditorIntoView(true);
        this.aceEditorContainer.getEditor().setOptions({ wrap: true });
    }

    /**
     * @function setupResizable
     * @desc Sets up resizable to enable resizing for the user
     */
    setupResizable(): void {
<<<<<<< HEAD
        // unregister previously set event listeners for class elements
        interact('.markdown-editor').unset();

        this.interactResizable = interact('.markdown-editor')
=======
        // Use a unique, random ID to select the editor
        // This is required to select the correct one in case multiple editors are used at the same time
        const selector = '#' + this.uniqueMarkdownEditorId;

        // unregister previously set event listeners for class elements
        interact(selector).unset();

        this.interactResizable = interact(selector)
>>>>>>> 728e61c5
            .resizable({
                // Enable resize from top edge; triggered by class rg-top
                edges: { left: false, right: false, bottom: '.rg-bottom', top: false },
                // Set min and max height
                modifiers: [
                    interact.modifiers!.restrictSize({
                        min: { width: 0, height: this.resizableMinHeight },
                        max: { width: 2000, height: this.resizableMaxHeight },
                    }),
                ],
                inertia: true,
            })
            .on('resizestart', function (event: any) {
                event.target.classList.add('card-resizable');
            })
            .on('resizeend', (event: any) => {
                event.target.classList.remove('card-resizable');
            })
            .on('resizemove', (event: any) => {
                const target = event.target;
                // Update element height
                target.style.height = event.rect.height + 'px';
                this.aceEditorContainer.getEditor().resize();
            });
    }

    /**
     * Parses markdown to generate a preview if the standard preview is used and/or searches for domain command identifiers.
     * Will emit events for both the generated preview and domain commands.
     *
     */
    parse(): void {
        if (this.showDefaultPreview) {
            this.previewTextAsHtml = this.artemisMarkdown.safeHtmlForMarkdown(this.markdown);
            this.html.emit(this.previewTextAsHtml);
        }
        if (this.domainCommands && this.domainCommands.length && this.markdown) {
            /** create array with domain command identifier */
            const domainCommandIdentifiersToParse = this.domainCommands.map((command) => command.getOpeningIdentifier());
            /** create empty array which
             * will contain the splitted text with the corresponding domainCommandIdentifier which
             * will be emitted to the parent component */
            const commandTextsMappedToCommandIdentifiers: [string, DomainCommand | null][] = [];
            /** create a remainingMarkdownText of the markdown text to loop through it and find the domainCommandIdentifier */
            let remainingMarkdownText = this.markdown.slice(0);

            /** create string with the identifiers to use for RegEx by deleting the [] of the domainCommandIdentifiers */
            const commandIdentifiersString = domainCommandIdentifiersToParse
                .map((tag) => tag.replace('[', '').replace(']', ''))
                .map(escapeStringForUseInRegex)
                .join('|');

            /** create a new regex expression which searches for the domainCommands identifiers
             * (?=   If a command is found, add the command identifier to the result of the split
             * \\[  look for the character '[' to determine the beginning of the command identifier
             * (${commandIdentifiersString}) look if after the '[' one of the element of commandIdentifiersString is contained
             * \\] look for the character ']' to determine the end of the command identifier
             * )  close the bracket
             *  g: search in the whole string
             *  i: case insensitive, neglecting capital letters
             *  m: match the regex over multiple lines*/
            const regex = new RegExp(`(?=\\[(${commandIdentifiersString})\\])`, 'gmi');

            /** iterating loop as long as the remainingMarkdownText of the markdown text exists and split the remainingMarkdownText when a domainCommand identifier is found */
            while (remainingMarkdownText.length) {
                /** As soon as an identifier is with regEx the remainingMarkdownText of the markdown text is split and saved into {array} textWithCommandIdentifier
                 *  split: saves its values into an {array}
                 *  limit 1: indicated that as soon as an identifier is found remainingMarkdownText is split */
                const [textWithCommandIdentifier] = remainingMarkdownText.split(regex, 1);
                /** substring: reduces the {string} by the length in the brackets
                 *  Split the remainingMarkdownText by the length of {array} textWithCommandIdentifier to get the remaining array
                 *  and save it into remainingMarkdownText to start the loop again and search for further domainCommandIdentifiers
                 *  when remainingMarkdownText is empty the while loop will terminate*/
                remainingMarkdownText = remainingMarkdownText.substring(textWithCommandIdentifier.length);
                /** call the parseLineForDomainCommand for each extracted textWithCommandIdentifier
                 *   trim: reduced the whitespacing linebreaks */
                const commandTextWithCommandIdentifier = this.parseLineForDomainCommand(textWithCommandIdentifier.trim());
                /** push the commandTextWithCommandIdentifier into the commandTextsMappedToCommandIdentifiers*/
                commandTextsMappedToCommandIdentifiers.push(commandTextWithCommandIdentifier);
            }
            /** emit the {array} commandTextsMappedToCommandIdentifiers to the client*/
            this.textWithDomainCommandsFound.emit(commandTextsMappedToCommandIdentifiers);
        }
    }

    /**
     * @function parseLineForDomainCommand
     * @desc Couple each text with the domainCommandIdentifier to emit that to the parent component for the value assignment
     *       1. Check which domainCommand identifier is contained within the text
     *       2. Remove the domainCommand identifier from the text
     *       3. Create an array with first element text and second element the domainCommand identifier
     * @param text {string} from the parse function
     * @return array of the text with the domainCommand identifier
     */
    private parseLineForDomainCommand = (text: string): [string, DomainCommand | null] => {
        for (const domainCommand of this.domainCommands) {
            const possibleOpeningCommandIdentifier = [
                domainCommand.getOpeningIdentifier(),
                domainCommand.getOpeningIdentifier().toLowerCase(),
                domainCommand.getOpeningIdentifier().toUpperCase(),
            ];
            if (possibleOpeningCommandIdentifier.some((identifier) => text.indexOf(identifier) !== -1)) {
                // TODO when closingIdentifiers are used write a method to extract them from the text
                const trimmedLineWithoutIdentifier = possibleOpeningCommandIdentifier.reduce((line, identifier) => line.replace(identifier, ''), text).trim();
                return [trimmedLineWithoutIdentifier, domainCommand];
            }
        }
        return [text.trim(), null];
    };

    /**
     * @function togglePreview
     * @desc Toggle the preview in the template and parse the text
     */
    togglePreview(event: any): void {
        this.previewMode = !this.previewMode;
        if (this.previewMode) {
            this.onPreviewSelect.emit();
        } else {
            this.onEditSelect.emit();
        }
        // The text must only be parsed when the active tab before event was edit, otherwise the text can't have changed.
        if (event.activeId === 'editor_edit') {
            this.parse();
        }
    }

    /**
     * @function onFileUpload
     * @desc handle file upload for input
     * @param event
     */
    onFileUpload(event: any): void {
        if (event.target.files.length >= 1) {
            this.embedFiles(Array.from(event.target.files));
        }
    }

    /**
     * @function onFileDrop
     * @desc handle drop of files
     * @param {DragEvent} event
     */
    onFileDrop(event: DragEvent): void {
        event.preventDefault();
        if (event.dataTransfer?.items) {
            // Use DataTransferItemList interface to access the file(s)
            const files = new Array<File>();
            for (let i = 0; i < event.dataTransfer.items.length; i++) {
                // If dropped items aren't files, reject them
                if (event.dataTransfer.items[i].kind === 'file') {
                    const file = event.dataTransfer.items[i].getAsFile();
                    if (file) {
                        files.push(file);
                    }
                }
            }
            this.embedFiles(files);
        } else if (event.dataTransfer?.files) {
            // Use DataTransfer interface to access the file(s)
            this.embedFiles(Array.from(event.dataTransfer.files));
        }
    }

    /**
     * @function onFilePaste
     * @desc handle paste of files
     * @param {ClipboardEvent} event
     */
    onFilePaste(event: ClipboardEvent): void {
        if (event.clipboardData?.items) {
            const images = new Array<File>();
            for (let i = 0; i < event.clipboardData.items.length; i++) {
                if (event.clipboardData.items[i].kind === 'file') {
                    const file = event.clipboardData.items[i].getAsFile();
                    if (file) {
                        images.push(file);
                    }
                }
            }
            this.embedFiles(images);
        }
    }

    /**
     * @function embedFiles
     * @desc generate and embed markdown code for files
     * @param {FileList} files
     */
    embedFiles(files: File[]): void {
        const aceEditor = this.aceEditorContainer.getEditor();
        files.forEach((file: File) => {
            const extension = file.name.split('.').pop()!.toLocaleLowerCase();
            if (this.acceptedFileExtensions.split(',').indexOf(extension) === -1) {
                const errorMessage = `Unsupported file type! Only files of type ${this.acceptedFileExtensions} allowed.`;
                this.alertService.addAlert({
                    type: AlertType.DANGER,
                    message: errorMessage,
                    disableTranslation: true,
                });
            } else {
                this.fileUploaderService.uploadMarkdownFile(file).then(
                    (res) => {
                        let textToAdd = `[${file.name}](${res.path})\n`;
                        if (extension !== 'pdf') {
                            textToAdd = '!' + textToAdd;
                        }

                        aceEditor.insert(textToAdd);
                    },
                    (error: Error) => {
                        this.alertService.addAlert({
                            type: AlertType.DANGER,
                            message: error.message,
                            disableTranslation: true,
                        });
                    },
                );
            }
        });
    }

    markdownTextChange(value: any) {
        this.markdown = value;
        this.markdownChange.emit(value as string);
    }
}<|MERGE_RESOLUTION|>--- conflicted
+++ resolved
@@ -37,11 +37,7 @@
 import { v4 as uuid } from 'uuid';
 
 export enum MarkdownEditorHeight {
-<<<<<<< HEAD
-    INLINE = 60,
-=======
     INLINE = 100,
->>>>>>> 728e61c5
     SMALL = 200,
     MEDIUM = 500,
     LARGE = 1000,
@@ -261,12 +257,6 @@
      * @desc Sets up resizable to enable resizing for the user
      */
     setupResizable(): void {
-<<<<<<< HEAD
-        // unregister previously set event listeners for class elements
-        interact('.markdown-editor').unset();
-
-        this.interactResizable = interact('.markdown-editor')
-=======
         // Use a unique, random ID to select the editor
         // This is required to select the correct one in case multiple editors are used at the same time
         const selector = '#' + this.uniqueMarkdownEditorId;
@@ -275,7 +265,6 @@
         interact(selector).unset();
 
         this.interactResizable = interact(selector)
->>>>>>> 728e61c5
             .resizable({
                 // Enable resize from top edge; triggered by class rg-top
                 edges: { left: false, right: false, bottom: '.rg-bottom', top: false },
