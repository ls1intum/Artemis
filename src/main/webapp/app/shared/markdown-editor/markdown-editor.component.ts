--- conflicted
+++ resolved
@@ -37,13 +37,9 @@
 import { v4 as uuid } from 'uuid';
 import { MultipleChoiceVisualQuestionComponent } from 'app/exercises/quiz/shared/questions/multiple-choice-question/multiple-choice-visual-question.component';
 import { ExerciseReferenceCommand } from 'app/shared/markdown-editor/commands/courseArtifactReferenceCommands/exerciseReferenceCommand';
-<<<<<<< HEAD
-import { faAngleDown } from '@fortawesome/free-solid-svg-icons';
+import { InteractiveSearchCommand } from 'app/shared/markdown-editor/commands/interactiveSearchCommand';
 import { ProfileToggle } from 'app/shared/profile-toggle/profile-toggle.service';
 import { LectureAttachmentReferenceCommand } from 'app/shared/markdown-editor/commands/courseArtifactReferenceCommands/lectureAttachmentReferenceCommand';
-=======
-import { InteractiveSearchCommand } from 'app/shared/markdown-editor/commands/interactiveSearchCommand';
->>>>>>> 979bde7e
 
 export enum MarkdownEditorHeight {
     INLINE = 100,
@@ -79,13 +75,9 @@
     public MultiOptionCommand = MultiOptionCommand;
     public DomainMultiOptionCommand = DomainMultiOptionCommand;
     public DomainTagCommand = DomainTagCommand;
-<<<<<<< HEAD
-
-    ProfileToggle = ProfileToggle;
-
-=======
     public InteractiveSearchCommand = InteractiveSearchCommand;
->>>>>>> 979bde7e
+    public ProfileToggle = ProfileToggle;
+
     // This ref is used for entering the fullscreen mode.
     @ViewChild('wrapper', { read: ElementRef, static: false }) wrapper: ElementRef;
     @ViewChild('aceEditor', { static: false })
