--- conflicted
+++ resolved
@@ -13,11 +13,8 @@
     ProgrammingExercises = 'ProgrammingExercises',
     PlagiarismChecks = 'PlagiarismChecks',
     Exports = 'Exports',
-<<<<<<< HEAD
+    ExamLiveStatistics = 'ExamLiveStatistics',
     TutorialGroups = 'TutorialGroups',
-=======
-    ExamLiveStatistics = 'ExamLiveStatistics',
->>>>>>> de872c1b
 }
 export type ActiveFeatureToggles = Array<FeatureToggle>;
 
