import { Injectable, inject } from '@angular/core';
import { BehaviorSubject } from 'rxjs';
import { WebsocketService } from 'app/shared/service/websocket.service';
import { distinctUntilChanged, map, tap } from 'rxjs/operators';
import { HttpClient } from '@angular/common/http';

/**
 * FeatureToggles
 * Must be the same as in de.tum.cit.aet.artemis.core.service.feature.Feature on the server side
 * @readonly
 * @enum {string}
 */
export enum FeatureToggle {
    ProgrammingExercises = 'ProgrammingExercises',
    PlagiarismChecks = 'PlagiarismChecks',
    Exports = 'Exports',
    LearningPaths = 'LearningPaths',
    Science = 'Science',
    StandardizedCompetencies = 'StandardizedCompetencies',
    StudentCourseAnalyticsDashboard = 'StudentCourseAnalyticsDashboard',
    TutorSuggestions = 'TutorSuggestions',
<<<<<<< HEAD
    AtlasML = 'AtlasML',
=======
    Memiris = 'Memiris',
>>>>>>> acbae2a7
}
export type ActiveFeatureToggles = Array<FeatureToggle>;

const defaultActiveFeatureState: ActiveFeatureToggles = Object.values(FeatureToggle);

@Injectable({ providedIn: 'root' })
export class FeatureToggleService {
    private websocketService = inject(WebsocketService);
    private http = inject(HttpClient);

    private readonly TOPIC = `/topic/management/feature-toggles`;
    private subject: BehaviorSubject<ActiveFeatureToggles>;
    private subscriptionInitialized = false;

    constructor() {
        this.subject = new BehaviorSubject<ActiveFeatureToggles>(defaultActiveFeatureState);
    }

    /**
     * This method is only supposed to be called by the account service once the user is logged in!
     */
    public subscribeFeatureToggleUpdates() {
        if (!this.subscriptionInitialized) {
            this.websocketService.subscribe(this.TOPIC);
            this.websocketService
                .receive(this.TOPIC)
                .pipe(tap((activeFeatures) => this.notifySubscribers(activeFeatures)))
                .subscribe();
            this.subscriptionInitialized = true;
        }
    }

    /**
     * This method is only supposed to be called by the account service once the user is logged out!
     */
    public unsubscribeFeatureToggleUpdates() {
        if (this.subscriptionInitialized) {
            this.websocketService.unsubscribe(this.TOPIC);
            this.subscriptionInitialized = false;
        }
    }

    private notifySubscribers(activeFeatures: ActiveFeatureToggles) {
        this.subject.next(activeFeatures);
    }

    /**
     * Set the initial value of the feature toggles. Use with care as the set value will be sent to all subscribers!
     * The feature toggle value updates are transmitted from the server to the client with a websocket,
     * so there should be no reason to set the values manually, other than on initialization.
     * @param activeFeatures
     */
    initializeFeatureToggles(activeFeatures: ActiveFeatureToggles) {
        this.notifySubscribers(activeFeatures);
    }

    /**
     * Getter method for the feature toggles as an observable.
     */
    getFeatureToggles() {
        return this.subject.asObservable().pipe(distinctUntilChanged());
    }

    /**
     * Getter method for the active features toggles as an observable.
     * Will check that the passed feature is enabled
     */
    getFeatureToggleActive(feature: FeatureToggle) {
        return this.getFeatureTogglesActive([feature]);
    }

    /**
     * Getter method for the active features toggles as an observable.
     * Will check that all passed features are enabled
     */
    getFeatureTogglesActive(features: FeatureToggle[]) {
        return this.subject.asObservable().pipe(
            map((activeFeatures) => features.every((feature) => activeFeatures.includes(feature))),
            distinctUntilChanged(),
        );
    }

    /**
     * Setter method for the state of a feature toggle.
     */
    setFeatureToggleState(featureToggle: FeatureToggle, active: boolean) {
        const url = '/api/core/admin/feature-toggle';
        const toggleParam = { [featureToggle]: active };
        return this.http.put(url, toggleParam);
    }
}<|MERGE_RESOLUTION|>--- conflicted
+++ resolved
@@ -19,11 +19,8 @@
     StandardizedCompetencies = 'StandardizedCompetencies',
     StudentCourseAnalyticsDashboard = 'StudentCourseAnalyticsDashboard',
     TutorSuggestions = 'TutorSuggestions',
-<<<<<<< HEAD
     AtlasML = 'AtlasML',
-=======
     Memiris = 'Memiris',
->>>>>>> acbae2a7
 }
 export type ActiveFeatureToggles = Array<FeatureToggle>;
 
