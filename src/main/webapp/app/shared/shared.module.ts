import { DatePipe } from '@angular/common';
import { CUSTOM_ELEMENTS_SCHEMA, NgModule } from '@angular/core';
import { NgbDateAdapter } from '@ng-bootstrap/ng-bootstrap';
import {
    ArTEMiSSharedCommonModule,
    ArTEMiSSharedLibsModule,
    HasAnyAuthorityDirective,
    RemoveKeysPipe,
    SafeHtmlPipe,
    SafeUrlPipe,
    JhiDynamicTranslateDirective,
    KeysPipe,
    TypeCheckPipe,
} from './';
import { FileUploaderService } from './http/file-uploader.service';
import { FileService } from './http/file.service';
import { NgbDateMomentAdapter } from './util/datepicker-adapter';
import { SecuredImageComponent } from 'app/components/util/secured-image.component';
import { ExerciseTypePipe } from 'app/entities/exercise';
import { RemovePositiveAutomaticFeedbackPipe } from 'app/shared/pipes/remove-positive-automatic-feedback.pipe';

@NgModule({
    imports: [ArTEMiSSharedLibsModule, ArTEMiSSharedCommonModule],
    declarations: [
        HasAnyAuthorityDirective,
        SafeHtmlPipe,
        SafeUrlPipe,
        RemoveKeysPipe,
        JhiDynamicTranslateDirective,
        SecuredImageComponent,
        ExerciseTypePipe,
        KeysPipe,
<<<<<<< HEAD
        TypeCheckPipe,
=======
        RemovePositiveAutomaticFeedbackPipe,
>>>>>>> 145a83ad
    ],
    providers: [FileService, FileUploaderService, DatePipe, { provide: NgbDateAdapter, useClass: NgbDateMomentAdapter }],
    entryComponents: [],
    exports: [
        ArTEMiSSharedCommonModule,
        HasAnyAuthorityDirective,
        DatePipe,
        SafeHtmlPipe,
        SafeUrlPipe,
        RemoveKeysPipe,
        JhiDynamicTranslateDirective,
        SecuredImageComponent,
        ExerciseTypePipe,
        KeysPipe,
<<<<<<< HEAD
        TypeCheckPipe,
=======
        RemovePositiveAutomaticFeedbackPipe,
>>>>>>> 145a83ad
    ],
    schemas: [CUSTOM_ELEMENTS_SCHEMA],
})
export class ArTEMiSSharedModule {
    static forRoot() {
        return {
            ngModule: ArTEMiSSharedModule,
        };
    }
}<|MERGE_RESOLUTION|>--- conflicted
+++ resolved
@@ -30,11 +30,8 @@
         SecuredImageComponent,
         ExerciseTypePipe,
         KeysPipe,
-<<<<<<< HEAD
         TypeCheckPipe,
-=======
         RemovePositiveAutomaticFeedbackPipe,
->>>>>>> 145a83ad
     ],
     providers: [FileService, FileUploaderService, DatePipe, { provide: NgbDateAdapter, useClass: NgbDateMomentAdapter }],
     entryComponents: [],
@@ -49,11 +46,8 @@
         SecuredImageComponent,
         ExerciseTypePipe,
         KeysPipe,
-<<<<<<< HEAD
         TypeCheckPipe,
-=======
         RemovePositiveAutomaticFeedbackPipe,
->>>>>>> 145a83ad
     ],
     schemas: [CUSTOM_ELEMENTS_SCHEMA],
 })
