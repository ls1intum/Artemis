import { DatePipe } from '@angular/common';
import { CUSTOM_ELEMENTS_SCHEMA, NgModule } from '@angular/core';
import {
    AccountService,
    ArTEMiSSharedCommonModule,
    ArTEMiSSharedLibsModule,
    AuthServerProvider,
    CSRFService,
    HasAnyAuthorityDirective,
    JhiLoginModalComponent,
    LoginModalService,
    LoginService,
<<<<<<< HEAD
    Principal, SafeHtmlPipe, SafeUrlPipe,
=======
    Principal,
    SafeHtmlPipe,
    SafeUrlPipe,
>>>>>>> 634750f8
    StateStorageService,
    UserService
} from './';
import { FileUploaderService } from './http/file-uploader.service';

@NgModule({
    imports: [ArTEMiSSharedLibsModule, ArTEMiSSharedCommonModule],
    declarations: [JhiLoginModalComponent, HasAnyAuthorityDirective, SafeHtmlPipe, SafeUrlPipe],
    providers: [
        LoginService,
        LoginModalService,
        AccountService,
        StateStorageService,
        Principal,
        CSRFService,
        AuthServerProvider,
        UserService,
        FileUploaderService,
        DatePipe
    ],
    entryComponents: [JhiLoginModalComponent],
    exports: [ArTEMiSSharedCommonModule, JhiLoginModalComponent, HasAnyAuthorityDirective, DatePipe, SafeHtmlPipe, SafeUrlPipe],
    schemas: [CUSTOM_ELEMENTS_SCHEMA]
})
export class ArTEMiSSharedModule {}<|MERGE_RESOLUTION|>--- conflicted
+++ resolved
@@ -10,13 +10,9 @@
     JhiLoginModalComponent,
     LoginModalService,
     LoginService,
-<<<<<<< HEAD
-    Principal, SafeHtmlPipe, SafeUrlPipe,
-=======
     Principal,
     SafeHtmlPipe,
     SafeUrlPipe,
->>>>>>> 634750f8
     StateStorageService,
     UserService
 } from './';
