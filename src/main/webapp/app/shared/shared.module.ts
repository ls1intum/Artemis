--- conflicted
+++ resolved
@@ -14,27 +14,7 @@
     declarations: [HasAnyAuthorityDirective, SecuredImageComponent],
     providers: [FileService, FileUploaderService, DatePipe, { provide: NgbDateAdapter, useClass: NgbDateMomentAdapter }, CacheableImageService],
     entryComponents: [],
-<<<<<<< HEAD
     exports: [ArtemisSharedCommonModule, ArtemisSharedPipesModule, HasAnyAuthorityDirective, SecuredImageComponent],
-    schemas: [CUSTOM_ELEMENTS_SCHEMA],
-=======
-    exports: [
-        ArtemisSharedCommonModule,
-        HasAnyAuthorityDirective,
-        DatePipe,
-        SafeHtmlPipe,
-        SafeUrlPipe,
-        RemoveKeysPipe,
-        ExerciseTypePipe,
-        KeysPipe,
-        TypeCheckPipe,
-        RemovePositiveAutomaticFeedbackPipe,
-        HtmlForMarkdownPipe,
-        TruncatePipe,
-        SanitizeHtmlPipe,
-        SecuredImageComponent,
-    ],
->>>>>>> 4a8eb687
 })
 export class ArtemisSharedModule {
     static forRoot() {
