--- conflicted
+++ resolved
@@ -24,11 +24,8 @@
 import { ExerciseDetailStatisticsComponent } from 'app/exercises/shared/statistics/exercise-detail-statistics.component';
 import { ExtensionPointDirective } from 'app/shared/extension-point/extension-point.directive';
 import { CustomPatternValidatorDirective } from 'app/shared/validators/custom-pattern-validator.directive';
-<<<<<<< HEAD
+import { ItemCountComponent } from 'app/shared/pagination/item-count.component';
 import { ConsistencyCheckComponent } from 'app/shared/consistency-check/consistency-check.component';
-=======
-import { ItemCountComponent } from 'app/shared/pagination/item-count.component';
->>>>>>> a8413cda
 
 @NgModule({
     imports: [ArtemisSharedLibsModule, ArtemisSharedCommonModule, ArtemisSharedPipesModule, RouterModule],
@@ -54,11 +51,8 @@
         ExerciseStatisticsComponent,
         DoughnutChartComponent,
         ExerciseDetailStatisticsComponent,
-<<<<<<< HEAD
+        ItemCountComponent,
         ConsistencyCheckComponent,
-=======
-        ItemCountComponent,
->>>>>>> a8413cda
     ],
     entryComponents: [DeleteDialogComponent],
     exports: [
@@ -86,11 +80,8 @@
         ExerciseStatisticsComponent,
         DoughnutChartComponent,
         ExerciseDetailStatisticsComponent,
-<<<<<<< HEAD
+        ItemCountComponent,
         ConsistencyCheckComponent,
-=======
-        ItemCountComponent,
->>>>>>> a8413cda
     ],
 })
 export class ArtemisSharedModule {}