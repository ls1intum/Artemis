--- conflicted
+++ resolved
@@ -1,19 +1,7 @@
 import { DatePipe } from '@angular/common';
 import { CUSTOM_ELEMENTS_SCHEMA, NgModule } from '@angular/core';
 import { NgbDateAdapter } from '@ng-bootstrap/ng-bootstrap';
-<<<<<<< HEAD
-import {
-    ArTEMiSSharedLibsModule,
-    ArTEMiSSharedCommonModule,
-    JhiLoginModalComponent,
-    HasAnyAuthorityDirective,
-    SafeHtmlPipe,
-    SafeUrlPipe,
-    RemoveKeysPipe
-} from './';
-=======
-import { ArTEMiSSharedCommonModule, ArTEMiSSharedLibsModule, HasAnyAuthorityDirective, JhiLoginModalComponent, SafeHtmlPipe, SafeUrlPipe } from './';
->>>>>>> 473749b7
+import { ArTEMiSSharedCommonModule, ArTEMiSSharedLibsModule, HasAnyAuthorityDirective, JhiLoginModalComponent, RemoveKeysPipe, SafeHtmlPipe, SafeUrlPipe } from './';
 import { FileUploaderService } from './http/file-uploader.service';
 import { NgbDateMomentAdapter } from './util/datepicker-adapter';
 
