--- conflicted
+++ resolved
@@ -18,12 +18,9 @@
 import { ChartComponent } from 'app/shared/chart/chart.component';
 import { AlertComponent } from 'app/shared/alert/alert.component';
 import { CircularProgressBarComponent } from 'app/shared/circular-progress-bar/circular-progress-bar.component';
-<<<<<<< HEAD
-import { OrganizationSelectorComponent } from './organization-selector/organization-selector.component';
-=======
 import { CustomMinDirective } from 'app/shared/validators/custom-min-validator.directive';
 import { CustomMaxDirective } from 'app/shared/validators/custom-max-validator.directive';
->>>>>>> eb4060e2
+import { OrganizationSelectorComponent } from './organization-selector/organization-selector.component';
 
 @NgModule({
     imports: [ArtemisSharedLibsModule, ArtemisSharedCommonModule, ArtemisSharedPipesModule],
@@ -40,12 +37,9 @@
         SlideToggleComponent,
         JhiConnectionStatusComponent,
         ChartComponent,
-<<<<<<< HEAD
         OrganizationSelectorComponent,
-=======
         CustomMinDirective,
         CustomMaxDirective,
->>>>>>> eb4060e2
     ],
     entryComponents: [DeleteDialogComponent],
     exports: [
