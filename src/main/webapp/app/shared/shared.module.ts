--- conflicted
+++ resolved
@@ -15,11 +15,8 @@
 import { JhiConnectionStatusComponent } from 'app/shared/connection-status/connection-status.component';
 import { ArtemisDatePipe } from 'app/shared/pipes/artemis-date.pipe';
 import { ArtemisDurationFromSecondsPipe } from 'app/shared/pipes/artemis-duration-from-seconds.pipe';
-<<<<<<< HEAD
 import { DebounceClickDirective } from 'app/shared/directives/DebounceClickDirective';
-=======
 import { ChartComponent } from 'app/shared/chart/chart.component';
->>>>>>> 4871aedf
 import { AlertComponent } from 'app/shared/alert/alert.component';
 
 @NgModule({
@@ -35,11 +32,8 @@
         SecureLinkDirective,
         SlideToggleComponent,
         JhiConnectionStatusComponent,
-<<<<<<< HEAD
+        ChartComponent,
         DebounceClickDirective,
-=======
-        ChartComponent,
->>>>>>> 4871aedf
     ],
     entryComponents: [DeleteDialogComponent],
     exports: [
@@ -59,11 +53,8 @@
         SecureLinkDirective,
         SlideToggleComponent,
         JhiConnectionStatusComponent,
-<<<<<<< HEAD
         DebounceClickDirective,
-=======
         ChartComponent,
->>>>>>> 4871aedf
     ],
 })
 export class ArtemisSharedModule {}