import { Post } from 'app/entities/metis/post.model';
import { PostService } from 'app/shared/metis/post.service';
import { BehaviorSubject, map, Observable, ReplaySubject, tap } from 'rxjs';
import { HttpResponse } from '@angular/common/http';
import { User } from 'app/core/user/user.model';
import { AccountService } from 'app/core/auth/account.service';
import { Course } from 'app/entities/course.model';
import { Posting } from 'app/entities/metis/posting.model';
import { Injectable } from '@angular/core';
import { AnswerPostService } from 'app/shared/metis/answer-post.service';
import { AnswerPost } from 'app/entities/metis/answer-post.model';
import { Reaction } from 'app/entities/metis/reaction.model';
import { ReactionService } from 'app/shared/metis/reaction.service';
import { ContextInformation, CourseWideContext, DisplayPriority, PageType, PostContextFilter } from 'app/shared/metis/metis.util';
import { Exercise } from 'app/entities/exercise.model';
import { Lecture } from 'app/entities/lecture.model';
import { ExerciseService } from 'app/exercises/shared/exercise/exercise.service';
import { Params } from '@angular/router';
<<<<<<< HEAD
import { TranslateService } from '@ngx-translate/core';
=======
>>>>>>> 8defc9b9

@Injectable()
export class MetisService {
    private posts$: ReplaySubject<Post[]> = new ReplaySubject<Post[]>(1);
    private tags$: BehaviorSubject<string[]> = new BehaviorSubject<string[]>([]);
    private currentPostContextFilter: PostContextFilter = {};
    private user: User;
    private pageType: PageType;
    private course: Course;
    private courseId: number;
    private cachedPosts: Post[];

    constructor(
        protected postService: PostService,
        protected answerPostService: AnswerPostService,
        protected reactionService: ReactionService,
        protected accountService: AccountService,
        protected exerciseService: ExerciseService,
        private translateService: TranslateService,
    ) {
        this.accountService.identity().then((user: User) => {
            this.user = user!;
        });
    }

    get posts(): Observable<Post[]> {
        return this.posts$.asObservable();
    }

    get tags(): Observable<string[]> {
        return this.tags$.asObservable();
    }

    getPageType(): PageType {
        return this.pageType;
    }

    setPageType(pageType: PageType) {
        this.pageType = pageType;
    }

    getUser(): User {
        return this.user;
    }

    getCourse(): Course {
        return this.course;
    }

    /**
     * Set course property before using metis service.
     * @param course
     */
    setCourse(course: Course) {
        if (this.courseId === undefined || this.courseId !== course.id) {
            this.courseId = course.id!;
            this.course = course;
            this.updateCoursePostTags();
        }
    }

    /**
     * to be used to set posts from outside
     * @param posts
     */
    setPosts(posts: Post[]): void {
        this.posts$.next(posts);
    }

    /**
     * fetches all post tags used in the current course, informs all subscribing components
     */
    updateCoursePostTags(): void {
        this.postService
            .getAllPostTagsByCourseId(this.courseId)
            .pipe(map((res: HttpResponse<string[]>) => res.body!.filter((tag) => !!tag)))
            .subscribe((tags: string[]) => {
                this.tags$.next(tags);
            });
    }

    /**
     * fetches all posts for a course, optionally fetching posts only for a certain context, i.e. a lecture, exercise or specified course-wide-context,
     * informs all components that subscribed on posts by sending the newly fetched posts
     * @param postContextFilter criteria to filter course posts with (lecture, exercise, course-wide context)
     * @param forceUpdate if true, forces a re-fetch even if filter property did not change
     */
    getFilteredPosts(postContextFilter: PostContextFilter, forceUpdate = true): void {
        // check if the post context did change
        if (
            forceUpdate ||
            postContextFilter?.courseId !== this.currentPostContextFilter?.courseId ||
            postContextFilter?.courseWideContext !== this.currentPostContextFilter?.courseWideContext ||
            postContextFilter?.lectureId !== this.currentPostContextFilter?.lectureId ||
            postContextFilter?.exerciseId !== this.currentPostContextFilter?.exerciseId
        ) {
            // if the context changed, we need to fetch posts before doing the content filtering and sorting
            this.currentPostContextFilter = postContextFilter;
            this.postService.getPosts(this.courseId, this.currentPostContextFilter).subscribe((res) => {
                // cache the fetched posts, that can be emitted on next call of this `getFilteredPosts`
                // that does not require to send a request to actually fetch posts from the DB
                this.cachedPosts = res.body!;
                this.posts$.next(res.body!);
            });
        } else {
            // if we do not require force update, e.g. because only the sorting criterion changed,
            // we can emit the previously cached posts
            this.posts$.next(this.cachedPosts);
        }
    }

    /**
     * creates a new post by invoking the post service
     * fetches the posts for the currently set filter on response and updates course tags
     * @param post newly created post
     */
    createPost(post: Post): Observable<Post> {
        return this.postService.create(this.courseId, post).pipe(
            tap(() => {
                this.getFilteredPosts(this.currentPostContextFilter);
                this.updateCoursePostTags();
            }),
            map((res: HttpResponse<Post>) => res.body!),
        );
    }

    /**
     * creates a new answer post by invoking the answer post service
     * fetches the posts for the currently set filter on response
     * @param answerPost newly created answer post
     */
    createAnswerPost(answerPost: AnswerPost): Observable<AnswerPost> {
        return this.answerPostService.create(this.courseId, answerPost).pipe(
            tap(() => {
                this.getFilteredPosts(this.currentPostContextFilter);
            }),
            map((res: HttpResponse<Post>) => res.body!),
        );
    }

    /**
     * updates a given posts by invoking the post service,
     * fetches the posts for the currently set filter on response and updates course tags
     * @param post post to update
     */
    updatePost(post: Post): Observable<Post> {
        return this.postService.update(this.courseId, post).pipe(
            tap(() => {
                this.getFilteredPosts(this.currentPostContextFilter);
                this.updateCoursePostTags();
            }),
            map((res: HttpResponse<Post>) => res.body!),
        );
    }

    /**
     * updates a given answer posts by invoking the answer post service,
     * fetches the posts for the currently set filter on response
     * @param answerPost answer post to update
     */
    updateAnswerPost(answerPost: AnswerPost): Observable<AnswerPost> {
        return this.answerPostService.update(this.courseId, answerPost).pipe(
            tap(() => {
                this.getFilteredPosts(this.currentPostContextFilter);
            }),
            map((res: HttpResponse<Post>) => res.body!),
        );
    }

    /**
     * updates the display priority of a post to NONE, PINNED, ARCHIVED
     * @param postId            id of the post for which the displayPriority is changed
     * @param displayPriority   new displayPriority
     */
    updatePostDisplayPriority(postId: number, displayPriority: DisplayPriority): Observable<Post> {
        return this.postService.updatePostDisplayPriority(this.courseId, postId, displayPriority).pipe(
            tap(() => {
                this.getFilteredPosts(this.currentPostContextFilter);
            }),
            map((res: HttpResponse<Post>) => res.body!),
        );
    }

    /**
     * deletes a post by invoking the post service
     * fetches the posts for the currently set filter on response and updates course tags
     * @param post post to delete
     */
    deletePost(post: Post): void {
        this.postService.delete(this.courseId, post).subscribe(() => {
            this.getFilteredPosts(this.currentPostContextFilter);
            this.updateCoursePostTags();
        });
    }

    /**
     * deletes an answer post by invoking the post service
     * fetches the posts for the currently set filter on response
     * @param answerPost answer post to delete
     */
    deleteAnswerPost(answerPost: AnswerPost): void {
        this.answerPostService.delete(this.courseId, answerPost).subscribe(() => {
            this.getFilteredPosts(this.currentPostContextFilter);
        });
    }

    /**
     * creates a new reaction
     * fetches the posts for the currently set filter on response
     * @param reaction reaction to create
     */
    createReaction(reaction: Reaction): Observable<Reaction> {
        return this.reactionService.create(this.courseId, reaction).pipe(
            tap(() => {
                this.getFilteredPosts(this.currentPostContextFilter);
            }),
            map((res: HttpResponse<Post>) => res.body!),
        );
    }

    /**
     * deletes an existing reaction
     * fetches the posts for the currently set filter on response
     * @param reaction reaction to create
     */
    deleteReaction(reaction: Reaction): Observable<void> {
        return this.reactionService.delete(this.courseId, reaction).pipe(
            tap(() => {
                this.getFilteredPosts(this.currentPostContextFilter);
            }),
            map((res: HttpResponse<void>) => res.body!),
        );
    }

    /**
     * determines if the current user is at least tutor in the current course
     * @return boolean tutor flag
     */
    metisUserIsAtLeastTutorInCourse(): boolean {
        return this.accountService.isAtLeastTutorInCourse(this.course);
    }

    /**
     * determines if the current user is the author of a given posting
     * @param posting posting to be checked against
     * @return boolean author flag
     */
    metisUserIsAuthorOfPosting(posting: Posting): boolean {
        return this.user ? posting?.author!.id === this.getUser().id : false;
    }

    /**
     * counts the answer posts of a post, 0 if none exist
     * @return number number of answer posts
     */
    getNumberOfAnswerPosts(post: Post): number {
        return <number>post.answers?.length! ? post.answers?.length! : 0;
    }

    /**
     * determines if there are approved answers among the answers of a post
     * @return boolean flag that indicates if the post has approved answers
     */
    checkForApprovedAnswers(post: Post): boolean {
        if (this.getNumberOfAnswerPosts(post) > 0) {
            return post.answers!.filter((answer: AnswerPost) => answer.tutorApproved === true).length > 0;
        } else {
            return false;
        }
    }

    /**
     * creates empty default post that is needed on initialization of a newly opened modal to edit or create a post
     * @param courseWideContext optional course-wide context as default context
     * @param exercise optional exercise as default context
<<<<<<< HEAD
     * @param lectureId if of optional lecture as default context
=======
     * @param lectureId of optional lecture as default context
>>>>>>> 8defc9b9
     * @return Post created default Post object
     */
    createEmptyPostForContext(courseWideContext?: CourseWideContext, exercise?: Exercise, lectureId?: number): Post {
        const emptyPost: Post = new Post();
        if (courseWideContext) {
            emptyPost.courseWideContext = courseWideContext;
            emptyPost.course = this.course;
        } else if (exercise) {
            emptyPost.exercise = { ...this.exerciseService.convertExerciseForServer(exercise) };
        } else if (lectureId) {
            emptyPost.lecture = { id: lectureId } as Lecture;
        } else {
            // set default
            emptyPost.courseWideContext = CourseWideContext.TECH_SUPPORT as CourseWideContext;
        }
        return emptyPost;
    }

    /**
<<<<<<< HEAD
     * Determines the router link components required for navigating to the detail view of the given post
=======
     * determines the router link components required for navigating to the detail view of the given post
>>>>>>> 8defc9b9
     * @param post to be navigated to
     * @return [] array of router link components
     */
    getLinkForPost(post?: Post): (string | number)[] {
        if (post?.lecture) {
            return ['/courses', this.courseId, 'lectures', post.lecture.id!];
        }
        if (post?.exercise) {
            return ['/courses', this.courseId, 'exercises', post.exercise.id!];
        }
        return ['/courses', this.courseId, 'discussion'];
    }

    /**
     * determines the routing params required for navigating to the detail view of the given post
     * @param post to be navigated to
     * @return Params required parameter key-value pair
     */
    getQueryParamsForPost(post: Post): Params {
        const params: Params = {};
        if (post.courseWideContext) {
            params.searchText = `#${post.id}`;
        } else {
            params.postId = post.id;
        }
        return params;
    }
<<<<<<< HEAD

    /**
     * Creates an object to be used when a post context should be displayed and linked (for exercise and lecture)
     * @param post for which the contect is displayed and linked
     * @return ContextInformation object containing the required router link components as well as the context display name
     */
    getContextInformation(post: Post): ContextInformation {
        let routerLinkComponents = undefined;
        let displayName;
        if (post.exercise) {
            displayName = post.exercise.title!;
            routerLinkComponents = ['/courses', this.courseId, 'exercises', post.exercise.id!];
        } else if (post.lecture) {
            displayName = post.lecture.title!;
            routerLinkComponents = ['/courses', this.courseId, 'lectures', post.lecture.id!];
            // course-wide topics are not linked
        } else {
            displayName = this.translateService.instant('artemisApp.metis.overview.' + post.courseWideContext);
        }
        return { routerLinkComponents, displayName };
    }

    /**
     * Invokes the post service to get a top-k-list of course posts with high similarity scores when compared with the given title
     * @param title currently written title that is compared against existing course posts
     */
    getSimilarPosts(title: string): Observable<Post[]> {
        const tempPost: Post = new Post();
        tempPost.title = title;
        return this.postService.computeSimilarityScoresWitCoursePosts(tempPost, this.courseId).pipe(map((res: HttpResponse<Post[]>) => res.body!));
    }
=======
>>>>>>> 8defc9b9
}<|MERGE_RESOLUTION|>--- conflicted
+++ resolved
@@ -16,10 +16,7 @@
 import { Lecture } from 'app/entities/lecture.model';
 import { ExerciseService } from 'app/exercises/shared/exercise/exercise.service';
 import { Params } from '@angular/router';
-<<<<<<< HEAD
 import { TranslateService } from '@ngx-translate/core';
-=======
->>>>>>> 8defc9b9
 
 @Injectable()
 export class MetisService {
@@ -295,11 +292,7 @@
      * creates empty default post that is needed on initialization of a newly opened modal to edit or create a post
      * @param courseWideContext optional course-wide context as default context
      * @param exercise optional exercise as default context
-<<<<<<< HEAD
-     * @param lectureId if of optional lecture as default context
-=======
      * @param lectureId of optional lecture as default context
->>>>>>> 8defc9b9
      * @return Post created default Post object
      */
     createEmptyPostForContext(courseWideContext?: CourseWideContext, exercise?: Exercise, lectureId?: number): Post {
@@ -319,11 +312,7 @@
     }
 
     /**
-<<<<<<< HEAD
-     * Determines the router link components required for navigating to the detail view of the given post
-=======
      * determines the router link components required for navigating to the detail view of the given post
->>>>>>> 8defc9b9
      * @param post to be navigated to
      * @return [] array of router link components
      */
@@ -351,7 +340,6 @@
         }
         return params;
     }
-<<<<<<< HEAD
 
     /**
      * Creates an object to be used when a post context should be displayed and linked (for exercise and lecture)
@@ -383,6 +371,4 @@
         tempPost.title = title;
         return this.postService.computeSimilarityScoresWitCoursePosts(tempPost, this.courseId).pipe(map((res: HttpResponse<Post[]>) => res.body!));
     }
-=======
->>>>>>> 8defc9b9
 }