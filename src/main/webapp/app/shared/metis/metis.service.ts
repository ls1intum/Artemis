--- conflicted
+++ resolved
@@ -362,8 +362,7 @@
      * @return {string} router link of the exercise
      */
     getLinkForExercise(exerciseId: string): string {
-<<<<<<< HEAD
-        return '/courses/' + this.getCourse().id + '/exercises/' + exerciseId;
+        return `/courses/${this.getCourse().id}/exercises/${exerciseId}`;
     }
 
     /**
@@ -373,9 +372,6 @@
      */
     getLinkForLecture(lectureId: string): string {
         return '/courses/' + this.getCourse().id + '/lectures/' + lectureId;
-=======
-        return `/courses/${this.getCourse().id}/exercises/${exerciseId}`;
->>>>>>> ba68c28e
     }
 
     /**
