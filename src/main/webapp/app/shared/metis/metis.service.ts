import { Post } from 'app/entities/metis/post.model';
import { PostService } from 'app/shared/metis/post.service';
import { BehaviorSubject, Observable, ReplaySubject, Subscription, forkJoin, map, switchMap, tap } from 'rxjs';
import { HttpResponse } from '@angular/common/http';
import { User } from 'app/core/user/user.model';
import { AccountService } from 'app/core/auth/account.service';
import { Course } from 'app/entities/course.model';
import { Posting, PostingType, SavedPostStatus } from 'app/entities/metis/posting.model';
import { Injectable, OnDestroy, inject } from '@angular/core';
import { AnswerPostService } from 'app/shared/metis/answer-post.service';
import { AnswerPost } from 'app/entities/metis/answer-post.model';
import { Reaction } from 'app/entities/metis/reaction.model';
import { catchError } from 'rxjs/operators';
import { ReactionService } from 'app/shared/metis/reaction.service';
import {
    ContextInformation,
    DisplayPriority,
    MetisPostAction,
    MetisWebsocketChannelPrefix,
    PageType,
    PostContextFilter,
    RouteComponents,
    SortDirection,
} from 'app/shared/metis/metis.util';
import { ExerciseService } from 'app/exercises/shared/exercise/exercise.service';
import { Params } from '@angular/router';
import { JhiWebsocketService } from 'app/core/websocket/websocket.service';
import { MetisPostDTO } from 'app/entities/metis/metis-post-dto.model';
import dayjs from 'dayjs/esm';
import { PlagiarismCase } from 'app/exercises/shared/plagiarism/types/PlagiarismCase';
import { Conversation, ConversationDTO } from 'app/entities/metis/conversation/conversation.model';
import { ChannelDTO, ChannelSubType, getAsChannelDTO } from 'app/entities/metis/conversation/channel.model';
import { ConversationService } from 'app/shared/metis/conversations/conversation.service';
import { NotificationService } from 'app/shared/notification/notification.service';
import { SavedPostService } from 'app/shared/metis/saved-post.service';
import { cloneDeep } from 'lodash-es';
import { ForwardedMessageService } from 'app/shared/metis/forwarded-message.service';
import { ForwardedMessage } from 'app/entities/metis/forwarded-message.model';
import { throwError } from 'rxjs';

@Injectable()
export class MetisService implements OnDestroy {
    protected postService = inject(PostService);
    protected answerPostService = inject(AnswerPostService);
    protected reactionService = inject(ReactionService);
    protected accountService = inject(AccountService);
    protected exerciseService = inject(ExerciseService);
    private jhiWebsocketService = inject(JhiWebsocketService);
    private conversationService = inject(ConversationService);

    private posts$: ReplaySubject<Post[]> = new ReplaySubject<Post[]>(1);
    private tags$: BehaviorSubject<string[]> = new BehaviorSubject<string[]>([]);
    private totalNumberOfPosts$: ReplaySubject<number> = new ReplaySubject<number>(1);

    private currentPostContextFilter: PostContextFilter = {};
    private currentConversation?: ConversationDTO = undefined;
    private user: User;
    private pageType: PageType;
    private courseId: number;
    private cachedPosts: Post[] = [];
    private cachedTotalNumberOfPosts: number;
    private subscriptionChannel?: string;

    private courseWideTopicSubscription: Subscription;
    private savedPostService: SavedPostService = inject(SavedPostService);

    course: Course;

<<<<<<< HEAD
    constructor(
        protected postService: PostService,
        protected answerPostService: AnswerPostService,
        protected reactionService: ReactionService,
        protected accountService: AccountService,
        protected exerciseService: ExerciseService,
        protected forwardedMessageService: ForwardedMessageService,
        private jhiWebsocketService: JhiWebsocketService,
        private conversationService: ConversationService,
        notificationService: NotificationService,
    ) {
=======
    constructor() {
        const notificationService = inject(NotificationService);

>>>>>>> 43d00896
        this.accountService.identity().then((user: User) => {
            this.user = user!;
        });

        this.courseWideTopicSubscription = notificationService.newOrUpdatedMessage.subscribe(this.handleNewOrUpdatedMessage);
    }

    get posts(): Observable<Post[]> {
        return this.posts$.asObservable();
    }

    get tags(): Observable<string[]> {
        return this.tags$.asObservable();
    }

    get totalNumberOfPosts(): Observable<number> {
        return this.totalNumberOfPosts$.asObservable();
    }

    getCurrentConversation(): ConversationDTO | undefined {
        return this.currentConversation;
    }

    static getLinkForLecturePost(courseId: number, lectureId: number): RouteComponents {
        return ['/courses', courseId, 'lectures', lectureId];
    }

    static getLinkForExercisePost(courseId: number, exerciseId: number): RouteComponents {
        return ['/courses', courseId, 'exercises', exerciseId];
    }

    static getLinkForCoursePost(courseId: number): RouteComponents {
        return ['/courses', courseId, 'discussion'];
    }

    static getLinkForPlagiarismCasePost(courseId: number, plagiarismCaseId: number): RouteComponents {
        return ['/courses', courseId, 'plagiarism-cases', plagiarismCaseId];
    }

    static getQueryParamsForCoursePost(postId: number): Params {
        const params: Params = {};
        params.searchText = `#${postId}`;
        return params;
    }

    static getQueryParamsForLectureOrExercisePost(postId: number): Params {
        const params: Params = {};
        params.postId = postId;
        return params;
    }

    ngOnDestroy(): void {
        if (this.subscriptionChannel) {
            this.jhiWebsocketService.unsubscribe(this.subscriptionChannel);
        }
        this.courseWideTopicSubscription.unsubscribe();
    }

    getPageType(): PageType {
        return this.pageType;
    }

    setPageType(pageType: PageType) {
        this.pageType = pageType;
    }

    getUser(): User {
        return this.user;
    }

    getCourse(): Course {
        return this.course;
    }

    /**
     * set course property before using metis service
     * @param {Course} course in which the metis service is used
     */
    setCourse(course: Course | undefined): void {
        if (course && (this.courseId === undefined || this.courseId !== course.id)) {
            this.courseId = course.id!;
            this.course = course;
        }
    }

    /**
     * to be used to set posts from outside
     * @param {Post[]} posts that are managed by metis service
     */
    setPosts(posts: Post[]): void {
        this.posts$.next(posts);
    }

    /**
     * fetches all posts for a course, optionally fetching posts only for a certain context, i.e. a lecture, exercise or specified course-wide-context,
     * informs all components that subscribed on posts by sending the newly fetched posts
     * @param postContextFilter criteria to filter course posts with (lecture, exercise, course-wide context)
     * @param forceUpdate if true, forces a re-fetch even if filter property did not change
     * @param conversation active conversation if available
     */
    getFilteredPosts(postContextFilter: PostContextFilter, forceUpdate = true, conversation: ConversationDTO | undefined = undefined): void {
        // check if the post context did change
        if (
            forceUpdate ||
            postContextFilter?.courseId !== this.currentPostContextFilter?.courseId ||
            postContextFilter?.conversationId !== this.currentPostContextFilter?.conversationId ||
            this.hasDifferentContexts(postContextFilter) ||
            postContextFilter?.plagiarismCaseId !== this.currentPostContextFilter?.plagiarismCaseId ||
            postContextFilter?.page !== this.currentPostContextFilter?.page
        ) {
            this.currentPostContextFilter = postContextFilter;
            this.currentConversation = conversation;
            this.postService.getPosts(this.courseId, postContextFilter).subscribe((res) => {
                if (!forceUpdate && (PageType.OVERVIEW === this.pageType || PageType.PAGE_SECTION === this.pageType)) {
                    // if infinite scroll enabled, add fetched posts to the end of cachedPosts
                    this.cachedPosts.push(...res.body!);
                } else {
                    // if the context changed, we need to fetch posts and dismiss cached posts
                    this.cachedPosts = res.body!;
                }
                this.cachedTotalNumberOfPosts = Number(res.headers.get('X-Total-Count') ?? '0');
                this.posts$.next(this.cachedPosts);
                this.totalNumberOfPosts$.next(this.cachedTotalNumberOfPosts);
                this.createSubscriptionFromPostContextFilter();
            });
        } else {
            // if we do not require force update, e.g. because only the post title, tag or content changed,
            // we can emit the previously cached posts
            this.posts$.next(this.cachedPosts);
            this.totalNumberOfPosts$.next(this.cachedTotalNumberOfPosts);
        }
    }

    /**
     * creates a new post by invoking the post service
     * @param {Post} post to be created
     * @return {Observable<Post>} created post
     */
    createPost(post: Post): Observable<Post> {
        return this.postService.create(this.courseId, post).pipe(
            map((res: HttpResponse<Post>) => res.body!),
            tap((createdPost: Post) => {
                const indexToUpdate = this.cachedPosts.findIndex((cachedPost) => cachedPost.id === createdPost.id);
                // Update the cached posts after successfully creating a new post if it is not already cached (can happen if the WebSocket message arrives before the HTTP response)
                if (indexToUpdate === -1) {
                    this.cachedPosts = [createdPost, ...this.cachedPosts];
                    this.posts$.next(this.cachedPosts);
                    this.totalNumberOfPosts$.next(this.cachedTotalNumberOfPosts);
                }
            }),
        );
    }

    /**
     * creates a new answer post by invoking the answer post service
     * @param {AnswerPost} answerPost to be created
     * @return {Observable<AnswerPost>} created answer post
     */
    createAnswerPost(answerPost: AnswerPost): Observable<AnswerPost> {
        return this.answerPostService.create(this.courseId, answerPost).pipe(
            map((res: HttpResponse<AnswerPost>) => res.body!),
            tap((createdAnswerPost: AnswerPost) => {
                const indexOfCachedPost = this.cachedPosts.findIndex((cachedPost) => cachedPost.id === answerPost.post?.id);
                if (indexOfCachedPost > -1) {
                    // Update the answers of the cached post, if the answer is not already included in the list of answers
                    const indexOfAnswer = this.cachedPosts[indexOfCachedPost].answers?.findIndex((answer) => answer.id === createdAnswerPost.id) ?? -1;
                    if (indexOfAnswer === -1) {
                        if (!this.cachedPosts[indexOfCachedPost].answers) {
                            // Need to create a new message object since Angular doesn't detect changes otherwise
                            this.cachedPosts[indexOfCachedPost] = { ...this.cachedPosts[indexOfCachedPost], answers: [], reactions: [] };
                        }
                        this.cachedPosts[indexOfCachedPost].answers!.push(createdAnswerPost);
                        this.posts$.next(this.cachedPosts);
                        this.totalNumberOfPosts$.next(this.cachedTotalNumberOfPosts);
                    }
                }
            }),
        );
    }

    /**
     * updates a given posts by invoking the post service
     * @param post to be updated
     * @return updated post
     */
    updatePost(post: Post): Observable<Post> {
        return this.postService.update(this.courseId, post).pipe(
            map((res: HttpResponse<Post>) => res.body!),
            tap((updatedPost: Post) => {
                const indexToUpdate = this.cachedPosts.findIndex((cachedPost) => cachedPost.id === updatedPost.id);
                if (indexToUpdate > -1) {
                    updatedPost.answers = [...(this.cachedPosts[indexToUpdate].answers ?? [])];
                    this.cachedPosts[indexToUpdate] = updatedPost;
                    this.posts$.next(this.cachedPosts);
                    this.totalNumberOfPosts$.next(this.cachedTotalNumberOfPosts);
                }
            }),
        );
    }

    /**
     * updates a given answer posts by invoking the answer post service
     * @param {AnswerPost} answerPost to be updated
     * @return {Observable<AnswerPost>} updated answer post
     */
    updateAnswerPost(answerPost: AnswerPost): Observable<AnswerPost> {
        return this.answerPostService.update(this.courseId, answerPost).pipe(
            map((res: HttpResponse<AnswerPost>) => res.body!),
            tap((updatedAnswerPost: AnswerPost) => {
                const indexOfCachedPost = this.cachedPosts.findIndex((cachedPost) => cachedPost.id === answerPost.post?.id);
                if (indexOfCachedPost > -1) {
                    const indexOfAnswer = this.cachedPosts[indexOfCachedPost].answers?.findIndex((answer) => answer.id === updatedAnswerPost.id) ?? -1;
                    if (indexOfAnswer > -1) {
                        updatedAnswerPost.post = { ...this.cachedPosts[indexOfCachedPost], answers: [], reactions: [] };
                        updatedAnswerPost.authorRole = this.cachedPosts[indexOfCachedPost].answers![indexOfAnswer].authorRole;
                        this.cachedPosts[indexOfCachedPost].answers![indexOfAnswer] = updatedAnswerPost;
                        this.posts$.next(this.cachedPosts);
                        this.totalNumberOfPosts$.next(this.cachedTotalNumberOfPosts);
                    }
                }
            }),
        );
    }

    /**
     * updates the display priority of a post to NONE, PINNED, ARCHIVED
     * @param {number} postId id of the post for which the displayPriority is changed
     * @param {DisplayPriority} displayPriority new displayPriority
     * @return {Observable<Post>} updated post
     */
    updatePostDisplayPriority(postId: number, displayPriority: DisplayPriority): Observable<Post> {
        return this.postService.updatePostDisplayPriority(this.courseId, postId, displayPriority).pipe(map((res: HttpResponse<Post>) => res.body!));
    }

    /**
     * deletes a post by invoking the post service
     * @param {Post} post to be deleted
     */
    deletePost(post: Post): void {
        this.postService
            .delete(this.courseId, post)
            .pipe(
                tap(() => {
                    const indexToUpdate = this.cachedPosts.findIndex((cachedPost) => cachedPost.id === post.id);
                    // Delete the cached post if it still exists (might be already deleted due to WebSocket message)
                    if (indexToUpdate > -1) {
                        this.cachedPosts.splice(indexToUpdate, 1);
                        this.posts$.next(this.cachedPosts);
                        this.totalNumberOfPosts$.next(this.cachedTotalNumberOfPosts);
                    }
                }),
            )
            .subscribe();
    }

    /**
     * deletes an answer post by invoking the post service
     * @param {AnswerPost} answerPost to be deleted
     */
    deleteAnswerPost(answerPost: AnswerPost): void {
        this.answerPostService
            .delete(this.courseId, answerPost)
            .pipe(
                tap(() => {
                    const indexOfCachedPost = this.cachedPosts.findIndex((cachedPost) => cachedPost.id === answerPost.post?.id);
                    if (indexOfCachedPost > -1) {
                        // Delete the answer if it still exists (might already be deleted due to WebSocket message)
                        const indexOfAnswer = this.cachedPosts[indexOfCachedPost].answers?.findIndex((answer) => answer.id === answerPost.id) ?? -1;
                        if (indexOfAnswer > -1) {
                            this.cachedPosts[indexOfCachedPost].answers?.splice(indexOfAnswer, 1);
                            this.posts$.next(this.cachedPosts);
                            this.totalNumberOfPosts$.next(this.cachedTotalNumberOfPosts);
                        }
                    }
                }),
            )
            .subscribe();
    }

    /**
     * creates a new reaction
     * @param {Reaction} reaction to be created
     * @return {Observable<Reaction>} created reaction
     */
    createReaction(reaction: Reaction): Observable<Reaction> {
        return this.reactionService.create(this.courseId, reaction).pipe(
            map((res: HttpResponse<Reaction>) => res.body!),
            tap((createdReaction: Reaction) => {
                const indexToUpdate = this.cachedPosts.findIndex((cachedPost) => cachedPost.id === createdReaction.post?.id);
                if (indexToUpdate > -1) {
                    const cachedPost = this.cachedPosts[indexToUpdate];
                    const indexOfReaction = cachedPost.reactions?.findIndex((r) => r.id === createdReaction.id) ?? -1;
                    // Only add reaction if not already there (can happen due to WebSocket update)
                    if (indexOfReaction === -1) {
                        cachedPost.reactions = cachedPost.reactions ?? [];
                        cachedPost.reactions!.push(createdReaction);
                        // Need to create a new message object since Angular doesn't detect changes otherwise
                        this.cachedPosts[indexToUpdate] = { ...cachedPost };
                        this.posts$.next(this.cachedPosts);
                        this.totalNumberOfPosts$.next(this.cachedTotalNumberOfPosts);
                    }
                }
            }),
        );
    }

    /**
     * deletes an existing reaction
     * @param {Reaction} reaction to be deleted
     */
    deleteReaction(reaction: Reaction): Observable<void> {
        return this.reactionService.delete(this.courseId, reaction).pipe(
            map((res: HttpResponse<void>) => res.body!),
            tap(() => {
                const indexToUpdate = this.cachedPosts.findIndex((cachedPost) => cachedPost.id === reaction.post?.id);
                if (indexToUpdate > -1) {
                    // Delete the reaction from the post if it is not already deleted (can happen due to WebSocket message)
                    const cachedPost = this.cachedPosts[indexToUpdate];
                    const indexOfReaction = cachedPost.reactions?.findIndex((r) => r.id == reaction.id) ?? -1;
                    if (indexOfReaction > -1) {
                        cachedPost.reactions!.splice(indexOfReaction, 1);
                        // Need to create a new message object since Angular doesn't detect changes otherwise
                        this.cachedPosts[indexToUpdate] = { ...cachedPost };
                        this.posts$.next(this.cachedPosts);
                        this.totalNumberOfPosts$.next(this.cachedTotalNumberOfPosts);
                    }
                }
            }),
        );
    }

    /**
     * determines if the current user is at least tutor in the current course
     * @return {boolean} tutor flag
     */
    metisUserIsAtLeastTutorInCourse(): boolean {
        return !!this.course.isAtLeastTutor;
    }

    /**
     * determines if the current user is at least instructor in the current course
     * @return boolean instructor flag
     */
    metisUserIsAtLeastInstructorInCourse(): boolean {
        return !!this.course.isAtLeastInstructor;
    }

    /**
     * determines if the current user is the author of a given posting
     * @param {Posting} posting for which the author is determined
     * @return {boolean} author flag
     */
    metisUserIsAuthorOfPosting(posting: Posting): boolean {
        if (posting?.author?.id && this.getUser()?.id) {
            return posting.author.id === this.getUser().id;
        } else {
            return false;
        }
    }
    /**
     * creates empty default post that is needed on initialization of a newly opened modal to edit or create a post
     * @param conversation optional conversation as default context
     * @param plagiarismCase optional plagiarism case as default context
     * @return {Post} created default object
     */
    createEmptyPostForContext(conversation?: Conversation, plagiarismCase?: PlagiarismCase): Post {
        const emptyPost: Post = new Post();
        if (conversation) {
            emptyPost.conversation = conversation;
        } else if (plagiarismCase) {
            emptyPost.plagiarismCase = { id: plagiarismCase.id } as PlagiarismCase;
        }
        return emptyPost;
    }

    /**
     * determines the router link components required for navigating to the detail view of the given post
     * @return {RouteComponents} array of router link components
     */
    getLinkForPost(): RouteComponents {
        return MetisService.getLinkForCoursePost(this.courseId);
    }

    /**
     * returns the router link required for navigating to the exercise referenced within a posting
     * @param {string} exerciseId ID of the exercise to be navigated to
     * @return {string} router link of the exercise
     */
    getLinkForExercise(exerciseId: string): string {
        return `/courses/${this.getCourse().id}/exercises/${exerciseId}`;
    }

    /**
     * returns the router link required for navigating to the lecture referenced within a posting
     * @param {string} lectureId ID of the lecture to be navigated to
     * @return {string} router link of the lecture
     */
    getLinkForLecture(lectureId: string): string {
        return `/courses/${this.getCourse().id}/lectures/${lectureId}`;
    }

    /**
     * returns the router link required for navigating to the exam
     * @param {string} examId ID of the exam to be navigated to
     * @return {string} router link of the exam
     */
    getLinkForExam(examId: string): string {
        return `/courses/${this.getCourse().id}/exams/${examId}`;
    }

    /**
     * returns the router link required for navigating to the channel subtype reference
     *
     * @param {ChannelDTO} channel
     * @return {string} router link of the channel subtype reference
     */
    getLinkForChannelSubType(channel?: ChannelDTO): string | undefined {
        const referenceId = channel?.subTypeReferenceId?.toString();
        if (!referenceId) {
            return undefined;
        }

        switch (channel?.subType) {
            case ChannelSubType.EXERCISE:
                return this.getLinkForExercise(referenceId);
            case ChannelSubType.LECTURE:
                return this.getLinkForLecture(referenceId);
            case ChannelSubType.EXAM:
                return this.getLinkForExam(referenceId);
            default:
                return undefined;
        }
    }

    /**
     * returns the router link required for navigating to the exercise referenced within a faq
     * @return {string} router link of the faq
     */
    getLinkForFaq(): string {
        return `/courses/${this.getCourse().id}/faq`;
    }

    /**
     * determines the routing params required for navigating to the detail view of the given post
     * @param {Post} post to be navigated to
     * @return {Params} required parameter key-value pair
     */
    getQueryParamsForPost(post: Post): Params {
        if (post.conversation) {
            return MetisService.getQueryParamsForCoursePost(post.id!);
        }
        return {};
    }

    /**
     * Creates an object to be used when a post context should be displayed and linked (for exercise and lecture)
     * @param {Post} post for which the context is displayed and linked
     * @return {ContextInformation} object containing the required router link components as well as the context display name
     */
    getContextInformation(post: Post): ContextInformation {
        let routerLinkComponents = undefined;
        let queryParams = undefined;
        let displayName = '';
        if (post.conversation) {
            displayName = getAsChannelDTO(post.conversation)?.name ?? '';
            routerLinkComponents = ['/courses', this.courseId, 'communication'];
            queryParams = { conversationId: post.conversation.id! };
        }
        return { routerLinkComponents, displayName, queryParams };
    }

    /**
     * Creates (and updates) the websocket channel for receiving messages in dedicated channels;
     * On message reception, subsequent actions for updating the dependent components are defined based on the MetisPostAction encapsulated in the MetisPostDTO (message payload);
     * Updating the components is achieved by manipulating the cached (i.e., currently visible posts) accordingly,
     * and emitting those as new value for the `posts` observable via the getFilteredPosts method
     * @param channel which the metis service should subscribe to
     */
    createWebsocketSubscription(channel: string): void {
        // if channel subscription does not change, do nothing
        if (this.subscriptionChannel === channel) {
            return;
        }
        // unsubscribe from existing channel subscription
        if (this.subscriptionChannel) {
            this.jhiWebsocketService.unsubscribe(this.subscriptionChannel);
            this.subscriptionChannel = undefined;
        }

        // create new subscription
        this.subscriptionChannel = channel;
        this.jhiWebsocketService.subscribe(this.subscriptionChannel);
        this.jhiWebsocketService.receive(this.subscriptionChannel).subscribe(this.handleNewOrUpdatedMessage);
    }

    public savePost(post: Posting) {
        this.setIsSavedAndStatusOfPost(post, true, post.savedPostStatus as SavedPostStatus);
        this.savedPostService.savePost(post).subscribe({
            next: () => {},
        });
        this.posts$.next(this.cachedPosts);
    }

    public removeSavedPost(post: Posting) {
        this.setIsSavedAndStatusOfPost(post, false, post.savedPostStatus as SavedPostStatus);
        this.savedPostService.removeSavedPost(post).subscribe({
            next: () => {},
        });
        this.posts$.next(this.cachedPosts);
    }

    public changeSavedPostStatus(post: Posting, status: SavedPostStatus) {
        this.setIsSavedAndStatusOfPost(post, post.isSaved, status);
        this.savedPostService.changeSavedPostStatus(post, status).subscribe({
            next: () => {},
        });
        this.posts$.next(this.cachedPosts);
    }

    public resetCachedPosts() {
        this.cachedPosts = [];
        this.posts$.next(this.cachedPosts);
        this.cachedTotalNumberOfPosts = 0;
        this.totalNumberOfPosts$.next(this.cachedTotalNumberOfPosts);
    }

    private setIsSavedAndStatusOfPost(post: Posting, isSaved: undefined | boolean, status: undefined | SavedPostStatus) {
        if (post instanceof AnswerPost) {
            const indexToUpdate = this.cachedPosts.findIndex((cachedPost) => cachedPost.id === post.post!.id);
            const indexOfAnswer = this.cachedPosts[indexToUpdate].answers?.findIndex((answer) => answer.id === post.id) ?? -1;
            const postCopy = cloneDeep(this.cachedPosts[indexToUpdate].answers![indexOfAnswer]);
            postCopy.isSaved = isSaved;
            postCopy.savedPostStatus = status?.valueOf();
            this.cachedPosts[indexToUpdate].answers![indexOfAnswer] = postCopy;
        } else {
            const indexToUpdate = this.cachedPosts.findIndex((cachedPost) => cachedPost.id === post.id);
            const postCopy = cloneDeep(this.cachedPosts[indexToUpdate]);
            postCopy.isSaved = isSaved;
            postCopy.savedPostStatus = status?.valueOf();
            this.cachedPosts[indexToUpdate] = postCopy;
        }
    }

    private handleNewOrUpdatedMessage = (postDTO: MetisPostDTO): void => {
        const postConvId = postDTO.post.conversation?.id;
        const postIsNotFromCurrentConversation = this.currentPostContextFilter.conversationId && postConvId !== this.currentPostContextFilter.conversationId;
        const postIsNotFromCurrentPlagiarismCase =
            this.currentPostContextFilter.plagiarismCaseId && postDTO.post.plagiarismCase?.id !== this.currentPostContextFilter.plagiarismCaseId;
        const postIsNotFromSelectedCourseWideChannels =
            this.currentPostContextFilter.courseWideChannelIds?.length !== undefined &&
            (!getAsChannelDTO(postDTO.post.conversation)?.isCourseWide ||
                (this.currentPostContextFilter.courseWideChannelIds.length > 0 && postConvId && !this.currentPostContextFilter.courseWideChannelIds.includes(postConvId)));

        if (postIsNotFromCurrentConversation || postIsNotFromSelectedCourseWideChannels || postIsNotFromCurrentPlagiarismCase) {
            return;
        }

        postDTO.post.creationDate = dayjs(postDTO.post.creationDate);
        postDTO.post.answers?.forEach((answer: AnswerPost) => {
            answer.creationDate = dayjs(answer.creationDate);
        });

        switch (postDTO.action) {
            case MetisPostAction.CREATE:
                const doesNotMatchOwnFilter = this.currentPostContextFilter.filterToOwn && postDTO.post.author?.id !== this.user.id;
                const doesNotMatchReactedFilter = this.currentPostContextFilter.filterToAnsweredOrReacted;
                const doesNotMatchSearchString =
                    this.currentPostContextFilter.searchText?.length &&
                    !postDTO.post.content?.toLowerCase().includes(this.currentPostContextFilter.searchText.toLowerCase().trim());

                if (doesNotMatchOwnFilter || doesNotMatchReactedFilter || doesNotMatchSearchString) {
                    break;
                }
                // we can add the received conversation message to the cached messages without violating the current context filter setting
                // prevent adding the same post multiple times
                const existingPostIndex = this.cachedPosts.findIndex((post) => post.id === postDTO.post.id);
                if (existingPostIndex === -1) {
                    if (this.currentPostContextFilter.sortingOrder === SortDirection.ASCENDING) {
                        this.cachedPosts.push(postDTO.post);
                    } else {
                        this.cachedPosts = [postDTO.post, ...this.cachedPosts];
                    }
                }

                if (this.currentPostContextFilter.conversationId && postDTO.post.author?.id !== this.user.id) {
                    this.conversationService.markAsRead(this.courseId, this.currentPostContextFilter.conversationId).subscribe();
                }

                this.addTags(postDTO.post.tags);
                break;
            case MetisPostAction.UPDATE:
                const indexToUpdate = this.cachedPosts.findIndex((post) => post.id === postDTO.post.id);
                if (indexToUpdate > -1) {
                    // WebSocket does not currently update the author and authorRole of posts correctly, so this is implemented as a workaround
                    postDTO.post.authorRole = this.cachedPosts[indexToUpdate].authorRole;
                    postDTO.post.answers?.forEach((answer: AnswerPost) => {
                        const cachedAnswer = this.cachedPosts[indexToUpdate].answers?.find((a) => a.id === answer.id);
                        if (cachedAnswer) {
                            answer.authorRole = cachedAnswer.authorRole;
                        }
                    });
                    this.cachedPosts[indexToUpdate] = postDTO.post;
                }
                this.addTags(postDTO.post.tags);
                break;
            case MetisPostAction.DELETE:
                const indexToDelete = this.cachedPosts.findIndex((post) => post.id === postDTO.post.id);
                if (indexToDelete > -1) {
                    this.cachedPosts.splice(indexToDelete, 1);
                }
                break;
            default:
                break;
        }
        // emit updated version of cachedPosts to subscribing components...
        if (PageType.OVERVIEW === this.pageType) {
            const oldPage = this.currentPostContextFilter.page;
            const oldPageSize = this.currentPostContextFilter.pageSize;
            this.currentPostContextFilter.pageSize = oldPageSize! * (oldPage! + 1);
            this.currentPostContextFilter.page = 0;
            // ...by invoking the getFilteredPosts method with forceUpdate set to true iff receiving a new Q&A post, i.e. fetching posts from server only in this case
            this.getFilteredPosts(this.currentPostContextFilter, !postConvId, this.currentConversation);
            this.currentPostContextFilter.pageSize = oldPageSize;
            this.currentPostContextFilter.page = oldPage;
        } else {
            // ...by invoking the getFilteredPosts method with forceUpdate set to false, i.e. without fetching posts from server
            this.getFilteredPosts(this.currentPostContextFilter, false);
        }
    };

    /**
     * Determines the channel to be used for websocket communication based on the current post context filter,
     * i.e., when being on a lecture page, the context is a certain lectureId (e.g., 1), the channel is set to '/topic/metis/lectures/1';
     * By calling the createWebsocketSubscription method with this channel as parameter, the metis service also subscribes to that messages in this channel
     */
    private createSubscriptionFromPostContextFilter(): void {
        if (this.currentPostContextFilter.plagiarismCaseId) {
            const channel = MetisWebsocketChannelPrefix + 'plagiarismCase/' + this.currentPostContextFilter.plagiarismCaseId;
            this.createWebsocketSubscription(channel);
        } else {
            // No need for extra subscription since messaging topics are covered by other services
            if (this.subscriptionChannel) {
                this.jhiWebsocketService.unsubscribe(this.subscriptionChannel);
                this.subscriptionChannel = undefined;
            }
            return;
        }
    }

    /**
     * Retrieves forwarded messages for a given set of IDs and message type.
     *
     * @param ids - An array of numeric IDs for which forwarded messages should be retrieved.
     * @param type - The type of messages to retrieve ('post' or 'answer').
     * @returns An observable containing a list of objects where each object includes an ID and its corresponding messages, wrapped in an HttpResponse, or undefined if the IDs are invalid.
     */
    getForwardedMessagesByIds(ids: number[], type: 'post' | 'answer'): Observable<HttpResponse<{ id: number; messages: ForwardedMessage[] }[]>> | undefined {
        if (ids && ids.length > 0) {
            return this.forwardedMessageService.getForwardedMessages(ids, type);
        } else {
            return undefined;
        }
    }

    /**
     * Retrieves the source posts for a given set of post IDs.
     *
     * @param postIds - An array of numeric post IDs to retrieve source posts for.
     * @returns An observable containing the source posts or undefined if the IDs are invalid.
     */
    getSourcePostsByIds(postIds: number[]) {
        if (postIds) return this.postService.getSourcePostsByIds(this.courseId, postIds);
        else return;
    }

    /**
     * Retrieves the source answer posts for a given set of answer post IDs.
     *
     * @param answerPostIds - An array of numeric answer post IDs to retrieve source answer posts for.
     * @returns An observable containing the source answer posts or undefined if the IDs are invalid.
     */
    getSourceAnswerPostsByIds(answerPostIds: number[]) {
        if (answerPostIds) return this.answerPostService.getSourceAnswerPostsByIds(this.courseId, answerPostIds);
        else return;
    }

    /**
     * Creates forwarded messages by associating original posts with a target conversation.
     *
     * @param originalPosts - An array of original posts to be forwarded.
     * @param targetConversation - The target conversation where the posts will be forwarded.
     * @param isAnswer - A boolean indicating if the forwarded posts are answers.
     * @param newContent - Optional new content for the forwarded posts.
     * @returns An observable containing an array of created ForwardedMessage objects.
     *
     * @throws Error if the course ID is not set.
     */
    createForwardedMessages(originalPosts: Posting[], targetConversation: Conversation, isAnswer: boolean, newContent?: string): Observable<ForwardedMessage[]> {
        if (!this.courseId) {
            return throwError(() => new Error('Course ID is not set. Ensure that setCourse() is called before forwarding posts.'));
        }

        const newPost: Post = {
            content: newContent || '',
            conversation: targetConversation,
            hasForwardedMessages: true,
        };

        let sourceType = PostingType.POST;
        if (isAnswer) {
            sourceType = PostingType.ANSWER;
        }

        return this.postService.create(this.courseId, newPost).pipe(
            switchMap((createdPost: HttpResponse<Post>) => {
                const createdPostBody = createdPost.body!;
                const forwardedMessages: ForwardedMessage[] = originalPosts.map(
                    (post) => new ForwardedMessage(undefined, post.id, sourceType, { id: createdPostBody.id } as Post, undefined, newContent || ''),
                );

                const createForwardedMessageObservables = forwardedMessages.map((fm) =>
                    this.forwardedMessageService.createForwardedMessage(fm).pipe(map((res: HttpResponse<ForwardedMessage>) => res.body!)),
                );

                return forkJoin(createForwardedMessageObservables).pipe(
                    tap((createdForwardedMessages: ForwardedMessage[]) => {
                        if (targetConversation.id === this.currentConversation?.id) {
                            const existingPostIndex = this.cachedPosts.findIndex((post) => post.id === createdPostBody.id);
                            if (existingPostIndex === -1) {
                                this.cachedPosts = [createdPostBody, ...this.cachedPosts];
                            }

                            createdForwardedMessages.forEach((fm) => {
                                const postIndex = this.cachedPosts.findIndex((post) => post.id === fm.destinationPost?.id);
                                if (postIndex > -1) {
                                    const post = this.cachedPosts[postIndex];
                                    const updatedPost = { ...post, hasForwardedMessages: true };
                                    this.cachedPosts[postIndex] = updatedPost;
                                }
                            });
                            this.posts$.next(this.cachedPosts);
                            this.cachedTotalNumberOfPosts += 1;
                            this.totalNumberOfPosts$.next(this.cachedTotalNumberOfPosts);
                        }
                    }),
                    catchError((error) => {
                        return throwError(() => error);
                    }),
                );
            }),
            catchError((error) => {
                return throwError(() => error);
            }),
        );
    }

    /**
     * Helper method to add tags to currently stored course tags
     */
    private addTags(tags: string[] | undefined) {
        if (tags && tags.length > 0) {
            const updatedTags = Array.from(new Set([...this.tags$.getValue(), ...tags]));
            this.tags$.next(updatedTags);
        }
    }

    private hasDifferentContexts(other: PostContextFilter): boolean {
        this.currentPostContextFilter.courseWideChannelIds?.sort((a, b) => a - b);
        other.courseWideChannelIds?.sort((a, b) => a - b);

        return this.currentPostContextFilter.courseWideChannelIds?.toString() !== other.courseWideChannelIds?.toString();
    }
}<|MERGE_RESOLUTION|>--- conflicted
+++ resolved
@@ -47,6 +47,7 @@
     protected exerciseService = inject(ExerciseService);
     private jhiWebsocketService = inject(JhiWebsocketService);
     private conversationService = inject(ConversationService);
+    private forwardedMessageService = inject(ForwardedMessageService);
 
     private posts$: ReplaySubject<Post[]> = new ReplaySubject<Post[]>(1);
     private tags$: BehaviorSubject<string[]> = new BehaviorSubject<string[]>([]);
@@ -66,23 +67,9 @@
 
     course: Course;
 
-<<<<<<< HEAD
-    constructor(
-        protected postService: PostService,
-        protected answerPostService: AnswerPostService,
-        protected reactionService: ReactionService,
-        protected accountService: AccountService,
-        protected exerciseService: ExerciseService,
-        protected forwardedMessageService: ForwardedMessageService,
-        private jhiWebsocketService: JhiWebsocketService,
-        private conversationService: ConversationService,
-        notificationService: NotificationService,
-    ) {
-=======
     constructor() {
         const notificationService = inject(NotificationService);
 
->>>>>>> 43d00896
         this.accountService.identity().then((user: User) => {
             this.user = user!;
         });
