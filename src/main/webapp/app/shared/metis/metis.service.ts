import { Post } from 'app/entities/metis/post.model';
import { PostService } from 'app/shared/metis/post.service';
import { BehaviorSubject, map, Observable, ReplaySubject, tap } from 'rxjs';
import { HttpResponse } from '@angular/common/http';
import { User } from 'app/core/user/user.model';
import { AccountService } from 'app/core/auth/account.service';
import { Course } from 'app/entities/course.model';
import { Posting } from 'app/entities/metis/posting.model';
import { Injectable } from '@angular/core';
import { AnswerPostService } from 'app/shared/metis/answer-post.service';
import { AnswerPost } from 'app/entities/metis/answer-post.model';
import { Reaction } from 'app/entities/metis/reaction.model';
import { ReactionService } from 'app/shared/metis/reaction.service';
import { ContextInformation, CourseWideContext, DisplayPriority, PageType, PostContextFilter } from 'app/shared/metis/metis.util';
import { Exercise } from 'app/entities/exercise.model';
import { Lecture } from 'app/entities/lecture.model';
import { ExerciseService } from 'app/exercises/shared/exercise/exercise.service';
import { Params } from '@angular/router';
import { TranslateService } from '@ngx-translate/core';

@Injectable()
export class MetisService {
    private posts$: ReplaySubject<Post[]> = new ReplaySubject<Post[]>(1);
    private tags$: BehaviorSubject<string[]> = new BehaviorSubject<string[]>([]);
    private currentPostContextFilter: PostContextFilter = {};
    private user: User;
    private pageType: PageType;
    private course: Course;
    private courseId: number;
    private cachedPosts: Post[];

    constructor(
        protected postService: PostService,
        protected answerPostService: AnswerPostService,
        protected reactionService: ReactionService,
        protected accountService: AccountService,
        protected exerciseService: ExerciseService,
        private translateService: TranslateService,
    ) {
        this.accountService.identity().then((user: User) => {
            this.user = user!;
        });
    }

    get posts(): Observable<Post[]> {
        return this.posts$.asObservable();
    }

    get tags(): Observable<string[]> {
        return this.tags$.asObservable();
    }

    getPageType(): PageType {
        return this.pageType;
    }

    setPageType(pageType: PageType) {
        this.pageType = pageType;
    }

    getUser(): User {
        return this.user;
    }

    getCourse(): Course {
        return this.course;
    }

    /**
     * Set course property before using metis service.
     * @param course
     */
    setCourse(course: Course) {
        if (this.courseId === undefined || this.courseId !== course.id) {
            this.courseId = course.id!;
            this.course = course;
            this.updateCoursePostTags();
        }
    }

    /**
     * to be used to set posts from outside
     * @param posts
     */
    setPosts(posts: Post[]): void {
        this.posts$.next(posts);
    }

    /**
     * fetches all post tags used in the current course, informs all subscribing components
     */
    updateCoursePostTags(): void {
        this.postService
            .getAllPostTagsByCourseId(this.courseId)
            .pipe(map((res: HttpResponse<string[]>) => res.body!.filter((tag) => !!tag)))
            .subscribe((tags: string[]) => {
                this.tags$.next(tags);
            });
    }

    /**
     * fetches all posts for a course, optionally fetching posts only for a certain context, i.e. a lecture, exercise or specified course-wide-context,
     * informs all components that subscribed on posts by sending the newly fetched posts
     * @param postContextFilter criteria to filter course posts with (lecture, exercise, course-wide context)
     * @param forceUpdate if true, forces a re-fetch even if filter property did not change
     */
    getFilteredPosts(postContextFilter: PostContextFilter, forceUpdate = true): void {
        // check if the post context did change
        if (
            forceUpdate ||
            postContextFilter?.courseId !== this.currentPostContextFilter?.courseId ||
            postContextFilter?.courseWideContext !== this.currentPostContextFilter?.courseWideContext ||
            postContextFilter?.lectureId !== this.currentPostContextFilter?.lectureId ||
            postContextFilter?.exerciseId !== this.currentPostContextFilter?.exerciseId
        ) {
            // if the context changed, we need to fetch posts before doing the content filtering and sorting
            this.currentPostContextFilter = postContextFilter;
            this.postService.getPosts(this.courseId, this.currentPostContextFilter).subscribe((res) => {
                // cache the fetched posts, that can be emitted on next call of this `getFilteredPosts`
                // that does not require to send a request to actually fetch posts from the DB
                this.cachedPosts = res.body!;
                this.posts$.next(res.body!);
            });
        } else {
            // if we do not require force update, e.g. because only the sorting criterion changed,
            // we can emit the previously cached posts
            this.posts$.next(this.cachedPosts);
        }
    }

    /**
     * creates a new post by invoking the post service
     * fetches the posts for the currently set filter on response and updates course tags
     * @param post newly created post
     */
    createPost(post: Post): Observable<Post> {
        return this.postService.create(this.courseId, post).pipe(
            tap(() => {
                this.getFilteredPosts(this.currentPostContextFilter);
                this.updateCoursePostTags();
            }),
            map((res: HttpResponse<Post>) => res.body!),
        );
    }

    /**
     * creates a new answer post by invoking the answer post service
     * fetches the posts for the currently set filter on response
     * @param answerPost newly created answer post
     */
    createAnswerPost(answerPost: AnswerPost): Observable<AnswerPost> {
        return this.answerPostService.create(this.courseId, answerPost).pipe(
            tap(() => {
                this.getFilteredPosts(this.currentPostContextFilter);
            }),
            map((res: HttpResponse<Post>) => res.body!),
        );
    }

    /**
     * updates a given posts by invoking the post service,
     * fetches the posts for the currently set filter on response and updates course tags
     * @param post post to update
     */
    updatePost(post: Post): Observable<Post> {
        return this.postService.update(this.courseId, post).pipe(
            tap(() => {
                this.getFilteredPosts(this.currentPostContextFilter);
                this.updateCoursePostTags();
            }),
            map((res: HttpResponse<Post>) => res.body!),
        );
    }

    /**
     * updates a given answer posts by invoking the answer post service,
     * fetches the posts for the currently set filter on response
     * @param answerPost answer post to update
     */
    updateAnswerPost(answerPost: AnswerPost): Observable<AnswerPost> {
        return this.answerPostService.update(this.courseId, answerPost).pipe(
            tap(() => {
                this.getFilteredPosts(this.currentPostContextFilter);
            }),
            map((res: HttpResponse<Post>) => res.body!),
        );
    }

    /**
     * updates the display priority of a post to NONE, PINNED, ARCHIVED
     * @param postId            id of the post for which the displayPriority is changed
     * @param displayPriority   new displayPriority
     */
    updatePostDisplayPriority(postId: number, displayPriority: DisplayPriority): Observable<Post> {
        return this.postService.updatePostDisplayPriority(this.courseId, postId, displayPriority).pipe(
            tap(() => {
                this.getFilteredPosts(this.currentPostContextFilter);
            }),
            map((res: HttpResponse<Post>) => res.body!),
        );
    }

    /**
     * deletes a post by invoking the post service
     * fetches the posts for the currently set filter on response and updates course tags
     * @param post post to delete
     */
    deletePost(post: Post): void {
        this.postService.delete(this.courseId, post).subscribe(() => {
            this.getFilteredPosts(this.currentPostContextFilter);
            this.updateCoursePostTags();
        });
    }

    /**
     * deletes an answer post by invoking the post service
     * fetches the posts for the currently set filter on response
     * @param answerPost answer post to delete
     */
    deleteAnswerPost(answerPost: AnswerPost): void {
        this.answerPostService.delete(this.courseId, answerPost).subscribe(() => {
            this.getFilteredPosts(this.currentPostContextFilter);
        });
    }

    /**
     * creates a new reaction
     * fetches the posts for the currently set filter on response
     * @param reaction reaction to create
     */
    createReaction(reaction: Reaction): Observable<Reaction> {
        return this.reactionService.create(this.courseId, reaction).pipe(
            tap(() => {
                this.getFilteredPosts(this.currentPostContextFilter);
            }),
            map((res: HttpResponse<Post>) => res.body!),
        );
    }

    /**
     * deletes an existing reaction
     * fetches the posts for the currently set filter on response
     * @param reaction reaction to create
     */
    deleteReaction(reaction: Reaction): Observable<void> {
        return this.reactionService.delete(this.courseId, reaction).pipe(
            tap(() => {
                this.getFilteredPosts(this.currentPostContextFilter);
            }),
            map((res: HttpResponse<void>) => res.body!),
        );
    }

    /**
     * determines if the current user is at least tutor in the current course
     * @return boolean tutor flag
     */
    metisUserIsAtLeastTutorInCourse(): boolean {
        return this.accountService.isAtLeastTutorInCourse(this.course);
    }

    /**
     * determines if the current user is the author of a given posting
     * @param posting posting to be checked against
     * @return boolean author flag
     */
    metisUserIsAuthorOfPosting(posting: Posting): boolean {
        return this.user ? posting?.author!.id === this.getUser().id : false;
    }

    /**
     * counts the answer posts of a post, 0 if none exist
     * @return number number of answer posts
     */
    getNumberOfAnswerPosts(post: Post): number {
        return <number>post.answers?.length! ? post.answers?.length! : 0;
    }

    /**
     * determines if there are approved answers among the answers of a post
     * @return boolean flag that indicates if the post has approved answers
     */
    checkForApprovedAnswers(post: Post): boolean {
        if (this.getNumberOfAnswerPosts(post) > 0) {
            return post.answers!.filter((answer: AnswerPost) => answer.tutorApproved === true).length > 0;
        } else {
            return false;
        }
    }

    /**
     * creates empty default post that is needed on initialization of a newly opened modal to edit or create a post
     * @param courseWideContext optional course-wide context as default context
     * @param exercise optional exercise as default context
     * @param lectureId if of optional lecture as default context
     * @return Post created default Post object
     */
    createEmptyPostForContext(courseWideContext?: CourseWideContext, exercise?: Exercise, lectureId?: number): Post {
        const emptyPost: Post = new Post();
        if (courseWideContext) {
            emptyPost.courseWideContext = courseWideContext;
            emptyPost.course = this.course;
        } else if (exercise) {
            emptyPost.exercise = { ...this.exerciseService.convertExerciseForServer(exercise) };
        } else if (lectureId) {
            emptyPost.lecture = { id: lectureId } as Lecture;
        } else {
            // set default
            emptyPost.courseWideContext = CourseWideContext.TECH_SUPPORT as CourseWideContext;
        }
        return emptyPost;
    }

    /**
<<<<<<< HEAD
     * Determines the router link components required for navigating to the detail view of the given post
     * @param post to be navigated to
     * @return [] array of router link components
     */
    getLinkForPost(post: Post): (string | number)[] {
        if (post.lecture) {
            return ['/courses', this.courseId, 'lectures', post.lecture.id!];
        }
        if (post.exercise) {
=======
     * determines link components for a given posts that will navigate to the single-view of that post
     * @param post post to be navigated to
     * @return array of link components for the post
     */
    getLinkForPost(post?: Post): (string | number)[] {
        if (post?.lecture) {
            return ['/courses', this.courseId, 'lectures', post.lecture.id!];
        }
        if (post?.exercise) {
>>>>>>> 57cf9ef9
            return ['/courses', this.courseId, 'exercises', post.exercise.id!];
        }
        return ['/courses', this.courseId, 'discussion'];
    }

    /**
<<<<<<< HEAD
     * Determines the routing params required for navigating to the detail view of the given post
     * @param post to be navigated to
     * @return Params required parameter key-value pair
     */
    getQueryParamsForPost(post: Post): Params {
=======
     * determines if the current user is the author of a given posting
     * @param posting posting to be checked against
     * @return boolean author flag
     */
    getQueryParamsForPost(posting: Post): Params {
>>>>>>> 57cf9ef9
        const params: Params = {};
        if (post.courseWideContext) {
            params.searchText = `#${post.id}`;
        } else {
            params.postId = post.id;
        }
        return params;
    }

    /**
     * Creates an object to be used when a post context should be displayed and linked (for exercise and lecture)
     * @param post for which the contect is displayed and linked
     * @return ContextInformation object containing the required router link components as well as the context display name
     */
    getContextInformation(post: Post): ContextInformation {
        let routerLinkComponents = undefined;
        let displayName;
        if (post.exercise) {
            displayName = post.exercise.title!;
            routerLinkComponents = ['/courses', this.courseId, 'exercises', post.exercise.id!];
        } else if (post.lecture) {
            displayName = post.lecture.title!;
            routerLinkComponents = ['/courses', this.courseId, 'lectures', post.lecture.id!];
            // course-wide topics are not linked
        } else {
            displayName = this.translateService.instant('artemisApp.metis.overview.' + post.courseWideContext);
        }
        return { routerLinkComponents, displayName };
    }

    /**
     * Invokes the post service to get a top-k-list of course posts with high similarity scores when compared with the given title
     * @param title currently written title that is compared against existing course posts
     */
    getSimilarPosts(title: string): Observable<Post[]> {
        const tempPost: Post = new Post();
        tempPost.title = title;
        return this.postService.computeSimilarityScoresWitCoursePosts(tempPost, this.courseId).pipe(map((res: HttpResponse<Post[]>) => res.body!));
    }
}<|MERGE_RESOLUTION|>--- conflicted
+++ resolved
@@ -312,46 +312,26 @@
     }
 
     /**
-<<<<<<< HEAD
      * Determines the router link components required for navigating to the detail view of the given post
      * @param post to be navigated to
      * @return [] array of router link components
      */
-    getLinkForPost(post: Post): (string | number)[] {
-        if (post.lecture) {
-            return ['/courses', this.courseId, 'lectures', post.lecture.id!];
-        }
-        if (post.exercise) {
-=======
-     * determines link components for a given posts that will navigate to the single-view of that post
-     * @param post post to be navigated to
-     * @return array of link components for the post
-     */
     getLinkForPost(post?: Post): (string | number)[] {
         if (post?.lecture) {
             return ['/courses', this.courseId, 'lectures', post.lecture.id!];
         }
         if (post?.exercise) {
->>>>>>> 57cf9ef9
             return ['/courses', this.courseId, 'exercises', post.exercise.id!];
         }
         return ['/courses', this.courseId, 'discussion'];
     }
 
     /**
-<<<<<<< HEAD
-     * Determines the routing params required for navigating to the detail view of the given post
+     * determines the routing params required for navigating to the detail view of the given post
      * @param post to be navigated to
      * @return Params required parameter key-value pair
      */
     getQueryParamsForPost(post: Post): Params {
-=======
-     * determines if the current user is the author of a given posting
-     * @param posting posting to be checked against
-     * @return boolean author flag
-     */
-    getQueryParamsForPost(posting: Post): Params {
->>>>>>> 57cf9ef9
         const params: Params = {};
         if (post.courseWideContext) {
             params.searchText = `#${post.id}`;
