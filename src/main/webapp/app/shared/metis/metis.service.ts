import { Post } from 'app/entities/metis/post.model';
import { PostService } from 'app/shared/metis/post.service';
import { BehaviorSubject, map, Observable, ReplaySubject, tap } from 'rxjs';
import { HttpResponse } from '@angular/common/http';
import { User } from 'app/core/user/user.model';
import { AccountService } from 'app/core/auth/account.service';
import { Course } from 'app/entities/course.model';
import { Posting } from 'app/entities/metis/posting.model';
import { Injectable } from '@angular/core';
import { AnswerPostService } from 'app/shared/metis/answer-post.service';
import { AnswerPost } from 'app/entities/metis/answer-post.model';
import { Reaction } from 'app/entities/metis/reaction.model';
import { ReactionService } from 'app/shared/metis/reaction.service';
<<<<<<< HEAD
import { ContextInformation, CourseWideContext, DisplayPriority, PageType, PostContextFilter } from 'app/shared/metis/metis.util';
import { Exercise } from 'app/entities/exercise.model';
import { Lecture } from 'app/entities/lecture.model';
import { ExerciseService } from 'app/exercises/shared/exercise/exercise.service';
import { Params } from '@angular/router';
import { TranslateService } from '@ngx-translate/core';
=======
import { CourseWideContext, DisplayPriority, PageType, PostContextFilter } from 'app/shared/metis/metis.util';
import { Exercise } from 'app/entities/exercise.model';
import { Lecture } from 'app/entities/lecture.model';
import { ExerciseService } from 'app/exercises/shared/exercise/exercise.service';
>>>>>>> 02f8654c

@Injectable()
export class MetisService {
    private posts$: ReplaySubject<Post[]> = new ReplaySubject<Post[]>(1);
    private tags$: BehaviorSubject<string[]> = new BehaviorSubject<string[]>([]);
    private currentPostContextFilter: PostContextFilter = {};
    private user: User;
    private pageType: PageType;
    private course: Course;
    private courseId: number;
    private cachedPosts: Post[];

    constructor(
        protected postService: PostService,
        protected answerPostService: AnswerPostService,
        protected reactionService: ReactionService,
        protected accountService: AccountService,
        protected exerciseService: ExerciseService,
<<<<<<< HEAD
        private translateService: TranslateService,
=======
>>>>>>> 02f8654c
    ) {
        this.accountService.identity().then((user: User) => {
            this.user = user!;
        });
    }

    get posts(): Observable<Post[]> {
        return this.posts$.asObservable();
    }

    get tags(): Observable<string[]> {
        return this.tags$.asObservable();
    }

    getPageType(): PageType {
        return this.pageType;
    }

    setPageType(pageType: PageType) {
        this.pageType = pageType;
    }

    getUser(): User {
        return this.user;
    }

    getCourse(): Course {
        return this.course;
    }

    /**
     * Set course property before using metis service.
     * @param course
     */
    setCourse(course: Course) {
        if (this.courseId === undefined || this.courseId !== course.id) {
            this.courseId = course.id!;
            this.course = course;
            this.updateCoursePostTags();
        }
    }

    /**
     * to be used to set posts from outside
     * @param posts
     */
    setPosts(posts: Post[]): void {
        this.posts$.next(posts);
    }

    /**
     * fetches all post tags used in the current course, informs all subscribing components
     */
    updateCoursePostTags(): void {
        this.postService
            .getAllPostTagsByCourseId(this.courseId)
            .pipe(map((res: HttpResponse<string[]>) => res.body!.filter((tag) => !!tag)))
            .subscribe((tags: string[]) => {
                this.tags$.next(tags);
            });
    }

    /**
     * fetches all posts for a course, optionally fetching posts only for a certain context, i.e. a lecture, exercise or specified course-wide-context,
     * informs all components that subscribed on posts by sending the newly fetched posts
     * @param postContextFilter criteria to filter course posts with (lecture, exercise, course-wide context)
<<<<<<< HEAD
     * @param forceUpdate
=======
     * @param forceUpdate if true, forces a re-fetch even if filter property did not change
>>>>>>> 02f8654c
     */
    getFilteredPosts(postContextFilter: PostContextFilter, forceUpdate = true): void {
        // check if the post context did change
        if (
            forceUpdate ||
            postContextFilter?.courseId !== this.currentPostContextFilter?.courseId ||
            postContextFilter?.courseWideContext !== this.currentPostContextFilter?.courseWideContext ||
            postContextFilter?.lectureId !== this.currentPostContextFilter?.lectureId ||
            postContextFilter?.exerciseId !== this.currentPostContextFilter?.exerciseId
        ) {
            // if the context changed, we need to fetch posts before doing the content filtering and sorting
            this.currentPostContextFilter = postContextFilter;
            this.postService.getPosts(this.courseId, this.currentPostContextFilter).subscribe((res) => {
                // cache the fetched posts, that can be emitted on next call of this `getFilteredPosts`
                // that does not require to send a request to actually fetch posts from the DB
                this.cachedPosts = res.body!;
                this.posts$.next(res.body!);
            });
        } else {
            // if we do not require force update, e.g. because only the sorting criterion changed,
            // we can emit the previously cached posts
            this.posts$.next(this.cachedPosts);
        }
    }

    /**
     * creates a new post by invoking the post service
     * fetches the posts for the currently set filter on response and updates course tags
     * @param post newly created post
     */
    createPost(post: Post): Observable<Post> {
        return this.postService.create(this.courseId, post).pipe(
            tap(() => {
                this.getFilteredPosts(this.currentPostContextFilter);
                this.updateCoursePostTags();
            }),
            map((res: HttpResponse<Post>) => res.body!),
        );
    }

    /**
     * creates a new answer post by invoking the answer post service
     * fetches the posts for the currently set filter on response
     * @param answerPost newly created answer post
     */
    createAnswerPost(answerPost: AnswerPost): Observable<AnswerPost> {
        return this.answerPostService.create(this.courseId, answerPost).pipe(
            tap(() => {
                this.getFilteredPosts(this.currentPostContextFilter);
            }),
            map((res: HttpResponse<Post>) => res.body!),
        );
    }

    /**
     * updates a given posts by invoking the post service,
     * fetches the posts for the currently set filter on response and updates course tags
     * @param post post to update
     */
    updatePost(post: Post): Observable<Post> {
        return this.postService.update(this.courseId, post).pipe(
            tap(() => {
                this.getFilteredPosts(this.currentPostContextFilter);
                this.updateCoursePostTags();
            }),
            map((res: HttpResponse<Post>) => res.body!),
        );
    }

    /**
     * updates a given answer posts by invoking the answer post service,
     * fetches the posts for the currently set filter on response
     * @param answerPost answer post to update
     */
    updateAnswerPost(answerPost: AnswerPost): Observable<AnswerPost> {
        return this.answerPostService.update(this.courseId, answerPost).pipe(
            tap(() => {
                this.getFilteredPosts(this.currentPostContextFilter);
            }),
            map((res: HttpResponse<Post>) => res.body!),
        );
    }

    /**
     * updates the display priority of a post to NONE, PINNED, ARCHIVED
     * @param postId            id of the post for which the displayPriority is changed
     * @param displayPriority   new displayPriority
     */
    updatePostDisplayPriority(postId: number, displayPriority: DisplayPriority): Observable<Post> {
        return this.postService.updatePostDisplayPriority(this.courseId, postId, displayPriority).pipe(
            tap(() => {
                this.getFilteredPosts(this.currentPostContextFilter);
            }),
            map((res: HttpResponse<Post>) => res.body!),
        );
    }

    /**
     * deletes a post by invoking the post service
     * fetches the posts for the currently set filter on response and updates course tags
     * @param post post to delete
     */
    deletePost(post: Post): void {
        this.postService.delete(this.courseId, post).subscribe(() => {
            this.getFilteredPosts(this.currentPostContextFilter);
            this.updateCoursePostTags();
        });
    }

    /**
     * deletes an answer post by invoking the post service
     * fetches the posts for the currently set filter on response
     * @param answerPost answer post to delete
     */
    deleteAnswerPost(answerPost: AnswerPost): void {
        this.answerPostService.delete(this.courseId, answerPost).subscribe(() => {
            this.getFilteredPosts(this.currentPostContextFilter);
        });
    }

    /**
     * creates a new reaction
     * fetches the posts for the currently set filter on response
     * @param reaction reaction to create
     */
    createReaction(reaction: Reaction): Observable<Reaction> {
        return this.reactionService.create(this.courseId, reaction).pipe(
            tap(() => {
                this.getFilteredPosts(this.currentPostContextFilter);
            }),
            map((res: HttpResponse<Post>) => res.body!),
        );
    }

    /**
     * deletes an existing reaction
     * fetches the posts for the currently set filter on response
     * @param reaction reaction to create
     */
    deleteReaction(reaction: Reaction): Observable<void> {
        return this.reactionService.delete(this.courseId, reaction).pipe(
            tap(() => {
                this.getFilteredPosts(this.currentPostContextFilter);
            }),
            map((res: HttpResponse<void>) => res.body!),
        );
    }

    /**
     * determines if the current user is at least tutor in the current course
     * @return boolean tutor flag
     */
    metisUserIsAtLeastTutorInCourse(): boolean {
        return this.accountService.isAtLeastTutorInCourse(this.course);
    }

    /**
     * determines if the current user is the author of a given posting
     * @param posting posting to be checked against
     * @return boolean author flag
     */
    metisUserIsAuthorOfPosting(posting: Posting): boolean {
        return this.user ? posting?.author!.id === this.getUser().id : false;
    }

    /**
<<<<<<< HEAD
     * counts the answer posts of a post, 0 if none exist
     * @return number number of answer posts
     */
    getNumberOfAnswerPosts(post: Post): number {
        return <number>post.answers?.length! ? post.answers?.length! : 0;
    }

    /**
     * determines if there are approved answers among the answers of a post
     * @return boolean flag that indicates if the post has approved answers
     */
    checkForApprovedAnswers(post: Post): boolean {
        if (this.getNumberOfAnswerPosts(post) > 0) {
            return post.answers!.filter((answer: AnswerPost) => answer.tutorApproved === true).length > 0;
        } else {
            return false;
        }
    }

    /**
     * creates empty default post that is needed on initialization of a newly opened modal to edit or create a post
     */
=======
     * creates empty default post that is needed on initialization of a newly opened modal to edit or create a post
     */
>>>>>>> 02f8654c
    createEmptyPostForContext(courseWideContext?: CourseWideContext, exercise?: Exercise, lectureId?: number): Post {
        const emptyPost: Post = new Post();
        if (courseWideContext) {
            emptyPost.courseWideContext = courseWideContext;
<<<<<<< HEAD
            emptyPost.course = { id: this.courseId } as Course;
=======
            emptyPost.course = this.course;
>>>>>>> 02f8654c
        } else if (exercise) {
            emptyPost.exercise = { ...this.exerciseService.convertExerciseForServer(exercise) };
        } else if (lectureId) {
            emptyPost.lecture = { id: lectureId } as Lecture;
        } else {
            // set default
            emptyPost.courseWideContext = CourseWideContext.TECH_SUPPORT as CourseWideContext;
        }
        return emptyPost;
<<<<<<< HEAD
    }

    /**
     * Determines the router link components required for navigating to the detail view of the given post
     * @param post to be navigated to
     * @return [] array of router link components
     */
    getLinkForPost(post: Post): (string | number)[] {
        if (post.lecture) {
            return ['/courses', this.courseId, 'lectures', post.lecture.id!];
        }
        if (post.exercise) {
            return ['/courses', this.courseId, 'exercises', post.exercise.id!];
        }
        return ['/courses', this.courseId, 'discussion'];
    }

    /**
     * Determines the routing params required for navigating to the detail view of the given post
     * @param post to be navigated to
     * @return Params required parameter key-value pair
     */
    getQueryParamsForPost(post: Post): Params {
        const params: Params = {};
        if (post.courseWideContext) {
            params.searchText = `#${post.id}`;
        } else {
            params.postId = post.id;
        }
        return params;
    }

    /**
     * Creates an object to be used when a post context should be displayed and linked (for exercise and lecture)
     * @param post for which the contect is displayed and linked
     * @return ContextInformation object containing the required router link components as well as the context display name
     */
    getContextInformation(post: Post): ContextInformation {
        let routerLinkComponents = undefined;
        let displayName;
        if (post.exercise) {
            displayName = post.exercise.title!;
            routerLinkComponents = ['/courses', this.courseId, 'exercises', post.exercise.id!];
        } else if (post.lecture) {
            displayName = post.lecture.title!;
            routerLinkComponents = ['/courses', this.courseId, 'lectures', post.lecture.id!];
            // course-wide topics are not linked
        } else {
            displayName = this.translateService.instant('artemisApp.metis.overview.' + post.courseWideContext);
        }
        return { routerLinkComponents, displayName };
    }

    /**
     * Invokes the post service to get a top-k-list of course posts with high similarity scores when compared with the given title
     * @param title currently written title that is compared against existing course posts
     */
    getSimilarPosts(title: string): Observable<Post[]> {
        const tempPost: Post = new Post();
        tempPost.title = title;
        return this.postService.computeSimilarityScoresWitCoursePosts(tempPost, this.courseId).pipe(map((res: HttpResponse<Post[]>) => res.body!));
=======
>>>>>>> 02f8654c
    }
}<|MERGE_RESOLUTION|>--- conflicted
+++ resolved
@@ -11,19 +11,12 @@
 import { AnswerPost } from 'app/entities/metis/answer-post.model';
 import { Reaction } from 'app/entities/metis/reaction.model';
 import { ReactionService } from 'app/shared/metis/reaction.service';
-<<<<<<< HEAD
 import { ContextInformation, CourseWideContext, DisplayPriority, PageType, PostContextFilter } from 'app/shared/metis/metis.util';
 import { Exercise } from 'app/entities/exercise.model';
 import { Lecture } from 'app/entities/lecture.model';
 import { ExerciseService } from 'app/exercises/shared/exercise/exercise.service';
 import { Params } from '@angular/router';
 import { TranslateService } from '@ngx-translate/core';
-=======
-import { CourseWideContext, DisplayPriority, PageType, PostContextFilter } from 'app/shared/metis/metis.util';
-import { Exercise } from 'app/entities/exercise.model';
-import { Lecture } from 'app/entities/lecture.model';
-import { ExerciseService } from 'app/exercises/shared/exercise/exercise.service';
->>>>>>> 02f8654c
 
 @Injectable()
 export class MetisService {
@@ -42,10 +35,7 @@
         protected reactionService: ReactionService,
         protected accountService: AccountService,
         protected exerciseService: ExerciseService,
-<<<<<<< HEAD
         private translateService: TranslateService,
-=======
->>>>>>> 02f8654c
     ) {
         this.accountService.identity().then((user: User) => {
             this.user = user!;
@@ -112,11 +102,7 @@
      * fetches all posts for a course, optionally fetching posts only for a certain context, i.e. a lecture, exercise or specified course-wide-context,
      * informs all components that subscribed on posts by sending the newly fetched posts
      * @param postContextFilter criteria to filter course posts with (lecture, exercise, course-wide context)
-<<<<<<< HEAD
-     * @param forceUpdate
-=======
      * @param forceUpdate if true, forces a re-fetch even if filter property did not change
->>>>>>> 02f8654c
      */
     getFilteredPosts(postContextFilter: PostContextFilter, forceUpdate = true): void {
         // check if the post context did change
@@ -283,7 +269,6 @@
     }
 
     /**
-<<<<<<< HEAD
      * counts the answer posts of a post, 0 if none exist
      * @return number number of answer posts
      */
@@ -306,19 +291,11 @@
     /**
      * creates empty default post that is needed on initialization of a newly opened modal to edit or create a post
      */
-=======
-     * creates empty default post that is needed on initialization of a newly opened modal to edit or create a post
-     */
->>>>>>> 02f8654c
     createEmptyPostForContext(courseWideContext?: CourseWideContext, exercise?: Exercise, lectureId?: number): Post {
         const emptyPost: Post = new Post();
         if (courseWideContext) {
             emptyPost.courseWideContext = courseWideContext;
-<<<<<<< HEAD
-            emptyPost.course = { id: this.courseId } as Course;
-=======
             emptyPost.course = this.course;
->>>>>>> 02f8654c
         } else if (exercise) {
             emptyPost.exercise = { ...this.exerciseService.convertExerciseForServer(exercise) };
         } else if (lectureId) {
@@ -328,7 +305,6 @@
             emptyPost.courseWideContext = CourseWideContext.TECH_SUPPORT as CourseWideContext;
         }
         return emptyPost;
-<<<<<<< HEAD
     }
 
     /**
@@ -390,7 +366,5 @@
         const tempPost: Post = new Post();
         tempPost.title = title;
         return this.postService.computeSimilarityScoresWitCoursePosts(tempPost, this.courseId).pipe(map((res: HttpResponse<Post[]>) => res.body!));
-=======
->>>>>>> 02f8654c
     }
 }