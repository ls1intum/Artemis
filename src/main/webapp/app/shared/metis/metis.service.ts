import { Post } from 'app/entities/metis/post.model';
import { PostService } from 'app/shared/metis/post.service';
import { BehaviorSubject, Observable, ReplaySubject, Subscription, map, tap } from 'rxjs';
import { HttpResponse } from '@angular/common/http';
import { User } from 'app/core/user/user.model';
import { AccountService } from 'app/core/auth/account.service';
import { Course } from 'app/entities/course.model';
import { Posting, SavedPostStatus } from 'app/entities/metis/posting.model';
import { Injectable, OnDestroy, inject } from '@angular/core';
import { AnswerPostService } from 'app/shared/metis/answer-post.service';
import { AnswerPost } from 'app/entities/metis/answer-post.model';
import { Reaction } from 'app/entities/metis/reaction.model';
import { ReactionService } from 'app/shared/metis/reaction.service';
import {
    ContextInformation,
    DisplayPriority,
    MetisPostAction,
    MetisWebsocketChannelPrefix,
    PageType,
    PostContextFilter,
    RouteComponents,
    SortDirection,
} from 'app/shared/metis/metis.util';
import { ExerciseService } from 'app/exercises/shared/exercise/exercise.service';
import { Params } from '@angular/router';
import { JhiWebsocketService } from 'app/core/websocket/websocket.service';
import { MetisPostDTO } from 'app/entities/metis/metis-post-dto.model';
import dayjs from 'dayjs/esm';
import { PlagiarismCase } from 'app/exercises/shared/plagiarism/types/PlagiarismCase';
import { Conversation, ConversationDTO } from 'app/entities/metis/conversation/conversation.model';
import { ChannelDTO, ChannelSubType, getAsChannelDTO } from 'app/entities/metis/conversation/channel.model';
import { ConversationService } from 'app/shared/metis/conversations/conversation.service';
import { NotificationService } from 'app/shared/notification/notification.service';
import { SavedPostService } from 'app/shared/metis/saved-post.service';
import { cloneDeep } from 'lodash-es';

@Injectable()
export class MetisService implements OnDestroy {
    protected postService = inject(PostService);
    protected answerPostService = inject(AnswerPostService);
    protected reactionService = inject(ReactionService);
    protected accountService = inject(AccountService);
    protected exerciseService = inject(ExerciseService);
    private jhiWebsocketService = inject(JhiWebsocketService);
    private conversationService = inject(ConversationService);

    private posts$: ReplaySubject<Post[]> = new ReplaySubject<Post[]>(1);
    private tags$: BehaviorSubject<string[]> = new BehaviorSubject<string[]>([]);
    private totalNumberOfPosts$: ReplaySubject<number> = new ReplaySubject<number>(1);

    private currentPostContextFilter: PostContextFilter = {};
    private currentConversation?: ConversationDTO = undefined;
    private user: User;
    private pageType: PageType;
    private courseId: number;
    private cachedPosts: Post[] = [];
    private cachedTotalNumberOfPosts: number;
    private subscriptionChannel?: string;

    private courseWideTopicSubscription: Subscription;
    private savedPostService: SavedPostService = inject(SavedPostService);

<<<<<<< HEAD
    constructor() {
        const notificationService = inject(NotificationService);

=======
    course: Course;

    constructor(
        protected postService: PostService,
        protected answerPostService: AnswerPostService,
        protected reactionService: ReactionService,
        protected accountService: AccountService,
        protected exerciseService: ExerciseService,
        private jhiWebsocketService: JhiWebsocketService,
        private conversationService: ConversationService,
        notificationService: NotificationService,
    ) {
>>>>>>> 1798b257
        this.accountService.identity().then((user: User) => {
            this.user = user!;
        });

        this.courseWideTopicSubscription = notificationService.newOrUpdatedMessage.subscribe(this.handleNewOrUpdatedMessage);
    }

    get posts(): Observable<Post[]> {
        return this.posts$.asObservable();
    }

    get tags(): Observable<string[]> {
        return this.tags$.asObservable();
    }

    get totalNumberOfPosts(): Observable<number> {
        return this.totalNumberOfPosts$.asObservable();
    }

    getCurrentConversation(): ConversationDTO | undefined {
        return this.currentConversation;
    }

    static getLinkForLecturePost(courseId: number, lectureId: number): RouteComponents {
        return ['/courses', courseId, 'lectures', lectureId];
    }

    static getLinkForExercisePost(courseId: number, exerciseId: number): RouteComponents {
        return ['/courses', courseId, 'exercises', exerciseId];
    }

    static getLinkForCoursePost(courseId: number): RouteComponents {
        return ['/courses', courseId, 'discussion'];
    }

    static getLinkForPlagiarismCasePost(courseId: number, plagiarismCaseId: number): RouteComponents {
        return ['/courses', courseId, 'plagiarism-cases', plagiarismCaseId];
    }

    static getQueryParamsForCoursePost(postId: number): Params {
        const params: Params = {};
        params.searchText = `#${postId}`;
        return params;
    }

    static getQueryParamsForLectureOrExercisePost(postId: number): Params {
        const params: Params = {};
        params.postId = postId;
        return params;
    }

    ngOnDestroy(): void {
        if (this.subscriptionChannel) {
            this.jhiWebsocketService.unsubscribe(this.subscriptionChannel);
        }
        this.courseWideTopicSubscription.unsubscribe();
    }

    getPageType(): PageType {
        return this.pageType;
    }

    setPageType(pageType: PageType) {
        this.pageType = pageType;
    }

    getUser(): User {
        return this.user;
    }

    getCourse(): Course {
        return this.course;
    }

    /**
     * set course property before using metis service
     * @param {Course} course in which the metis service is used
     */
    setCourse(course: Course | undefined): void {
        if (course && (this.courseId === undefined || this.courseId !== course.id)) {
            this.courseId = course.id!;
            this.course = course;
        }
    }

    /**
     * to be used to set posts from outside
     * @param {Post[]} posts that are managed by metis service
     */
    setPosts(posts: Post[]): void {
        this.posts$.next(posts);
    }

    /**
     * fetches all posts for a course, optionally fetching posts only for a certain context, i.e. a lecture, exercise or specified course-wide-context,
     * informs all components that subscribed on posts by sending the newly fetched posts
     * @param postContextFilter criteria to filter course posts with (lecture, exercise, course-wide context)
     * @param forceUpdate if true, forces a re-fetch even if filter property did not change
     * @param conversation active conversation if available
     */
    getFilteredPosts(postContextFilter: PostContextFilter, forceUpdate = true, conversation: ConversationDTO | undefined = undefined): void {
        // check if the post context did change
        if (
            forceUpdate ||
            postContextFilter?.courseId !== this.currentPostContextFilter?.courseId ||
            postContextFilter?.conversationId !== this.currentPostContextFilter?.conversationId ||
            this.hasDifferentContexts(postContextFilter) ||
            postContextFilter?.plagiarismCaseId !== this.currentPostContextFilter?.plagiarismCaseId ||
            postContextFilter?.page !== this.currentPostContextFilter?.page
        ) {
            this.currentPostContextFilter = postContextFilter;
            this.currentConversation = conversation;
            this.postService.getPosts(this.courseId, postContextFilter).subscribe((res) => {
                if (!forceUpdate && (PageType.OVERVIEW === this.pageType || PageType.PAGE_SECTION === this.pageType)) {
                    // if infinite scroll enabled, add fetched posts to the end of cachedPosts
                    this.cachedPosts.push(...res.body!);
                } else {
                    // if the context changed, we need to fetch posts and dismiss cached posts
                    this.cachedPosts = res.body!;
                }
                this.cachedTotalNumberOfPosts = Number(res.headers.get('X-Total-Count') ?? '0');
                this.posts$.next(this.cachedPosts);
                this.totalNumberOfPosts$.next(this.cachedTotalNumberOfPosts);
                this.createSubscriptionFromPostContextFilter();
            });
        } else {
            // if we do not require force update, e.g. because only the post title, tag or content changed,
            // we can emit the previously cached posts
            this.posts$.next(this.cachedPosts);
            this.totalNumberOfPosts$.next(this.cachedTotalNumberOfPosts);
        }
    }

    /**
     * creates a new post by invoking the post service
     * @param {Post} post to be created
     * @return {Observable<Post>} created post
     */
    createPost(post: Post): Observable<Post> {
        return this.postService.create(this.courseId, post).pipe(
            map((res: HttpResponse<Post>) => res.body!),
            tap((createdPost: Post) => {
                const indexToUpdate = this.cachedPosts.findIndex((cachedPost) => cachedPost.id === createdPost.id);
                // Update the cached posts after successfully creating a new post if it is not already cached (can happen if the WebSocket message arrives before the HTTP response)
                if (indexToUpdate === -1) {
                    this.cachedPosts = [createdPost, ...this.cachedPosts];
                    this.posts$.next(this.cachedPosts);
                    this.totalNumberOfPosts$.next(this.cachedTotalNumberOfPosts);
                }
            }),
        );
    }

    /**
     * creates a new answer post by invoking the answer post service
     * @param {AnswerPost} answerPost to be created
     * @return {Observable<AnswerPost>} created answer post
     */
    createAnswerPost(answerPost: AnswerPost): Observable<AnswerPost> {
        return this.answerPostService.create(this.courseId, answerPost).pipe(
            map((res: HttpResponse<AnswerPost>) => res.body!),
            tap((createdAnswerPost: AnswerPost) => {
                const indexOfCachedPost = this.cachedPosts.findIndex((cachedPost) => cachedPost.id === answerPost.post?.id);
                if (indexOfCachedPost > -1) {
                    // Update the answers of the cached post, if the answer is not already included in the list of answers
                    const indexOfAnswer = this.cachedPosts[indexOfCachedPost].answers?.findIndex((answer) => answer.id === createdAnswerPost.id) ?? -1;
                    if (indexOfAnswer === -1) {
                        if (!this.cachedPosts[indexOfCachedPost].answers) {
                            // Need to create a new message object since Angular doesn't detect changes otherwise
                            this.cachedPosts[indexOfCachedPost] = { ...this.cachedPosts[indexOfCachedPost], answers: [], reactions: [] };
                        }
                        this.cachedPosts[indexOfCachedPost].answers!.push(createdAnswerPost);
                        this.posts$.next(this.cachedPosts);
                        this.totalNumberOfPosts$.next(this.cachedTotalNumberOfPosts);
                    }
                }
            }),
        );
    }

    /**
     * updates a given posts by invoking the post service
     * @param {Post} post to be updated
     * @return {Observable<Post>} updated post
     */
    updatePost(post: Post): Observable<Post> {
        return this.postService.update(this.courseId, post).pipe(
            map((res: HttpResponse<Post>) => res.body!),
            tap((updatedPost: Post) => {
                const indexToUpdate = this.cachedPosts.findIndex((cachedPost) => cachedPost.id === updatedPost.id);
                if (indexToUpdate > -1) {
                    updatedPost.answers = [...(this.cachedPosts[indexToUpdate].answers ?? [])];
                    this.cachedPosts[indexToUpdate] = updatedPost;
                    this.posts$.next(this.cachedPosts);
                    this.totalNumberOfPosts$.next(this.cachedTotalNumberOfPosts);
                }
            }),
        );
    }

    /**
     * updates a given answer posts by invoking the answer post service
     * @param {AnswerPost} answerPost to be updated
     * @return {Observable<AnswerPost>} updated answer post
     */
    updateAnswerPost(answerPost: AnswerPost): Observable<AnswerPost> {
        return this.answerPostService.update(this.courseId, answerPost).pipe(
            map((res: HttpResponse<AnswerPost>) => res.body!),
            tap((updatedAnswerPost: AnswerPost) => {
                const indexOfCachedPost = this.cachedPosts.findIndex((cachedPost) => cachedPost.id === answerPost.post?.id);
                if (indexOfCachedPost > -1) {
                    const indexOfAnswer = this.cachedPosts[indexOfCachedPost].answers?.findIndex((answer) => answer.id === updatedAnswerPost.id) ?? -1;
                    if (indexOfAnswer > -1) {
                        updatedAnswerPost.post = { ...this.cachedPosts[indexOfCachedPost], answers: [], reactions: [] };
                        updatedAnswerPost.authorRole = this.cachedPosts[indexOfCachedPost].answers![indexOfAnswer].authorRole;
                        this.cachedPosts[indexOfCachedPost].answers![indexOfAnswer] = updatedAnswerPost;
                        this.posts$.next(this.cachedPosts);
                        this.totalNumberOfPosts$.next(this.cachedTotalNumberOfPosts);
                    }
                }
            }),
        );
    }

    /**
     * updates the display priority of a post to NONE, PINNED, ARCHIVED
     * @param {number} postId id of the post for which the displayPriority is changed
     * @param {DisplayPriority} displayPriority new displayPriority
     * @return {Observable<Post>} updated post
     */
    updatePostDisplayPriority(postId: number, displayPriority: DisplayPriority): Observable<Post> {
        return this.postService.updatePostDisplayPriority(this.courseId, postId, displayPriority).pipe(map((res: HttpResponse<Post>) => res.body!));
    }

    /**
     * deletes a post by invoking the post service
     * @param {Post} post to be deleted
     */
    deletePost(post: Post): void {
        this.postService
            .delete(this.courseId, post)
            .pipe(
                tap(() => {
                    const indexToUpdate = this.cachedPosts.findIndex((cachedPost) => cachedPost.id === post.id);
                    // Delete the cached post if it still exists (might be already deleted due to WebSocket message)
                    if (indexToUpdate > -1) {
                        this.cachedPosts.splice(indexToUpdate, 1);
                        this.posts$.next(this.cachedPosts);
                        this.totalNumberOfPosts$.next(this.cachedTotalNumberOfPosts);
                    }
                }),
            )
            .subscribe();
    }

    /**
     * deletes an answer post by invoking the post service
     * @param {AnswerPost} answerPost to be deleted
     */
    deleteAnswerPost(answerPost: AnswerPost): void {
        this.answerPostService
            .delete(this.courseId, answerPost)
            .pipe(
                tap(() => {
                    const indexOfCachedPost = this.cachedPosts.findIndex((cachedPost) => cachedPost.id === answerPost.post?.id);
                    if (indexOfCachedPost > -1) {
                        // Delete the answer if it still exists (might already be deleted due to WebSocket message)
                        const indexOfAnswer = this.cachedPosts[indexOfCachedPost].answers?.findIndex((answer) => answer.id === answerPost.id) ?? -1;
                        if (indexOfAnswer > -1) {
                            this.cachedPosts[indexOfCachedPost].answers?.splice(indexOfAnswer, 1);
                            this.posts$.next(this.cachedPosts);
                            this.totalNumberOfPosts$.next(this.cachedTotalNumberOfPosts);
                        }
                    }
                }),
            )
            .subscribe();
    }

    /**
     * creates a new reaction
     * @param {Reaction} reaction to be created
     * @return {Observable<Reaction>} created reaction
     */
    createReaction(reaction: Reaction): Observable<Reaction> {
        return this.reactionService.create(this.courseId, reaction).pipe(
            map((res: HttpResponse<Reaction>) => res.body!),
            tap((createdReaction: Reaction) => {
                const indexToUpdate = this.cachedPosts.findIndex((cachedPost) => cachedPost.id === createdReaction.post?.id);
                if (indexToUpdate > -1) {
                    const cachedPost = this.cachedPosts[indexToUpdate];
                    const indexOfReaction = cachedPost.reactions?.findIndex((r) => r.id === createdReaction.id) ?? -1;
                    // Only add reaction if not already there (can happen due to WebSocket update)
                    if (indexOfReaction === -1) {
                        cachedPost.reactions = cachedPost.reactions ?? [];
                        cachedPost.reactions!.push(createdReaction);
                        // Need to create a new message object since Angular doesn't detect changes otherwise
                        this.cachedPosts[indexToUpdate] = { ...cachedPost };
                        this.posts$.next(this.cachedPosts);
                        this.totalNumberOfPosts$.next(this.cachedTotalNumberOfPosts);
                    }
                }
            }),
        );
    }

    /**
     * deletes an existing reaction
     * @param {Reaction} reaction to be deleted
     */
    deleteReaction(reaction: Reaction): Observable<void> {
        return this.reactionService.delete(this.courseId, reaction).pipe(
            map((res: HttpResponse<void>) => res.body!),
            tap(() => {
                const indexToUpdate = this.cachedPosts.findIndex((cachedPost) => cachedPost.id === reaction.post?.id);
                if (indexToUpdate > -1) {
                    // Delete the reaction from the post if it is not already deleted (can happen due to WebSocket message)
                    const cachedPost = this.cachedPosts[indexToUpdate];
                    const indexOfReaction = cachedPost.reactions?.findIndex((r) => r.id == reaction.id) ?? -1;
                    if (indexOfReaction > -1) {
                        cachedPost.reactions!.splice(indexOfReaction, 1);
                        // Need to create a new message object since Angular doesn't detect changes otherwise
                        this.cachedPosts[indexToUpdate] = { ...cachedPost };
                        this.posts$.next(this.cachedPosts);
                        this.totalNumberOfPosts$.next(this.cachedTotalNumberOfPosts);
                    }
                }
            }),
        );
    }

    /**
     * determines if the current user is at least tutor in the current course
     * @return {boolean} tutor flag
     */
    metisUserIsAtLeastTutorInCourse(): boolean {
        return !!this.course.isAtLeastTutor;
    }

    /**
     * determines if the current user is at least instructor in the current course
     * @return boolean instructor flag
     */
    metisUserIsAtLeastInstructorInCourse(): boolean {
        return !!this.course.isAtLeastInstructor;
    }

    /**
     * determines if the current user is the author of a given posting
     * @param {Posting} posting for which the author is determined
     * @return {boolean} author flag
     */
    metisUserIsAuthorOfPosting(posting: Posting): boolean {
        if (posting?.author?.id && this.getUser()?.id) {
            return posting.author.id === this.getUser().id;
        } else {
            return false;
        }
    }
    /**
     * creates empty default post that is needed on initialization of a newly opened modal to edit or create a post
     * @param conversation optional conversation as default context
     * @param plagiarismCase optional plagiarism case as default context
     * @return {Post} created default object
     */
    createEmptyPostForContext(conversation?: Conversation, plagiarismCase?: PlagiarismCase): Post {
        const emptyPost: Post = new Post();
        if (conversation) {
            emptyPost.conversation = conversation;
        } else if (plagiarismCase) {
            emptyPost.plagiarismCase = { id: plagiarismCase.id } as PlagiarismCase;
        }
        return emptyPost;
    }

    /**
     * determines the router link components required for navigating to the detail view of the given post
     * @return {RouteComponents} array of router link components
     */
    getLinkForPost(): RouteComponents {
        return MetisService.getLinkForCoursePost(this.courseId);
    }

    /**
     * returns the router link required for navigating to the exercise referenced within a posting
     * @param {string} exerciseId ID of the exercise to be navigated to
     * @return {string} router link of the exercise
     */
    getLinkForExercise(exerciseId: string): string {
        return `/courses/${this.getCourse().id}/exercises/${exerciseId}`;
    }

    /**
     * returns the router link required for navigating to the lecture referenced within a posting
     * @param {string} lectureId ID of the lecture to be navigated to
     * @return {string} router link of the lecture
     */
    getLinkForLecture(lectureId: string): string {
        return `/courses/${this.getCourse().id}/lectures/${lectureId}`;
    }

    /**
     * returns the router link required for navigating to the exam
     * @param {string} examId ID of the exam to be navigated to
     * @return {string} router link of the exam
     */
    getLinkForExam(examId: string): string {
        return `/courses/${this.getCourse().id}/exams/${examId}`;
    }

    /**
     * returns the router link required for navigating to the channel subtype reference
     *
     * @param {ChannelDTO} channel
     * @return {string} router link of the channel subtype reference
     */
    getLinkForChannelSubType(channel?: ChannelDTO): string | undefined {
        const referenceId = channel?.subTypeReferenceId?.toString();
        if (!referenceId) {
            return undefined;
        }

        switch (channel?.subType) {
            case ChannelSubType.EXERCISE:
                return this.getLinkForExercise(referenceId);
            case ChannelSubType.LECTURE:
                return this.getLinkForLecture(referenceId);
            case ChannelSubType.EXAM:
                return this.getLinkForExam(referenceId);
            default:
                return undefined;
        }
    }

    /**
     * returns the router link required for navigating to the exercise referenced within a faq
     * @return {string} router link of the faq
     */
    getLinkForFaq(): string {
        return `/courses/${this.getCourse().id}/faq`;
    }

    /**
     * determines the routing params required for navigating to the detail view of the given post
     * @param {Post} post to be navigated to
     * @return {Params} required parameter key-value pair
     */
    getQueryParamsForPost(post: Post): Params {
        if (post.conversation) {
            return MetisService.getQueryParamsForCoursePost(post.id!);
        }
        return {};
    }

    /**
     * Creates an object to be used when a post context should be displayed and linked (for exercise and lecture)
     * @param {Post} post for which the context is displayed and linked
     * @return {ContextInformation} object containing the required router link components as well as the context display name
     */
    getContextInformation(post: Post): ContextInformation {
        let routerLinkComponents = undefined;
        let queryParams = undefined;
        let displayName = '';
        if (post.conversation) {
            displayName = getAsChannelDTO(post.conversation)?.name ?? '';
            routerLinkComponents = ['/courses', this.courseId, 'communication'];
            queryParams = { conversationId: post.conversation.id! };
        }
        return { routerLinkComponents, displayName, queryParams };
    }

    /**
     * Creates (and updates) the websocket channel for receiving messages in dedicated channels;
     * On message reception, subsequent actions for updating the dependent components are defined based on the MetisPostAction encapsulated in the MetisPostDTO (message payload);
     * Updating the components is achieved by manipulating the cached (i.e., currently visible posts) accordingly,
     * and emitting those as new value for the `posts` observable via the getFilteredPosts method
     * @param channel which the metis service should subscribe to
     */
    createWebsocketSubscription(channel: string): void {
        // if channel subscription does not change, do nothing
        if (this.subscriptionChannel === channel) {
            return;
        }
        // unsubscribe from existing channel subscription
        if (this.subscriptionChannel) {
            this.jhiWebsocketService.unsubscribe(this.subscriptionChannel);
            this.subscriptionChannel = undefined;
        }

        // create new subscription
        this.subscriptionChannel = channel;
        this.jhiWebsocketService.subscribe(this.subscriptionChannel);
        this.jhiWebsocketService.receive(this.subscriptionChannel).subscribe(this.handleNewOrUpdatedMessage);
    }

    public savePost(post: Posting) {
        this.setIsSavedAndStatusOfPost(post, true, post.savedPostStatus as SavedPostStatus);
        this.savedPostService.savePost(post).subscribe({
            next: () => {},
        });
        this.posts$.next(this.cachedPosts);
    }

    public removeSavedPost(post: Posting) {
        this.setIsSavedAndStatusOfPost(post, false, post.savedPostStatus as SavedPostStatus);
        this.savedPostService.removeSavedPost(post).subscribe({
            next: () => {},
        });
        this.posts$.next(this.cachedPosts);
    }

    public changeSavedPostStatus(post: Posting, status: SavedPostStatus) {
        this.setIsSavedAndStatusOfPost(post, post.isSaved, status);
        this.savedPostService.changeSavedPostStatus(post, status).subscribe({
            next: () => {},
        });
        this.posts$.next(this.cachedPosts);
    }

    public resetCachedPosts() {
        this.cachedPosts = [];
        this.posts$.next(this.cachedPosts);
        this.cachedTotalNumberOfPosts = 0;
        this.totalNumberOfPosts$.next(this.cachedTotalNumberOfPosts);
    }

    private setIsSavedAndStatusOfPost(post: Posting, isSaved: undefined | boolean, status: undefined | SavedPostStatus) {
        if (post instanceof AnswerPost) {
            const indexToUpdate = this.cachedPosts.findIndex((cachedPost) => cachedPost.id === post.post!.id);
            const indexOfAnswer = this.cachedPosts[indexToUpdate].answers?.findIndex((answer) => answer.id === post.id) ?? -1;
            const postCopy = cloneDeep(this.cachedPosts[indexToUpdate].answers![indexOfAnswer]);
            postCopy.isSaved = isSaved;
            postCopy.savedPostStatus = status?.valueOf();
            this.cachedPosts[indexToUpdate].answers![indexOfAnswer] = postCopy;
        } else {
            const indexToUpdate = this.cachedPosts.findIndex((cachedPost) => cachedPost.id === post.id);
            const postCopy = cloneDeep(this.cachedPosts[indexToUpdate]);
            postCopy.isSaved = isSaved;
            postCopy.savedPostStatus = status?.valueOf();
            this.cachedPosts[indexToUpdate] = postCopy;
        }
    }

    private handleNewOrUpdatedMessage = (postDTO: MetisPostDTO): void => {
        const postConvId = postDTO.post.conversation?.id;
        const postIsNotFromCurrentConversation = this.currentPostContextFilter.conversationId && postConvId !== this.currentPostContextFilter.conversationId;
        const postIsNotFromCurrentPlagiarismCase =
            this.currentPostContextFilter.plagiarismCaseId && postDTO.post.plagiarismCase?.id !== this.currentPostContextFilter.plagiarismCaseId;
        const postIsNotFromSelectedCourseWideChannels =
            this.currentPostContextFilter.courseWideChannelIds?.length !== undefined &&
            (!getAsChannelDTO(postDTO.post.conversation)?.isCourseWide ||
                (this.currentPostContextFilter.courseWideChannelIds.length > 0 && postConvId && !this.currentPostContextFilter.courseWideChannelIds.includes(postConvId)));

        if (postIsNotFromCurrentConversation || postIsNotFromSelectedCourseWideChannels || postIsNotFromCurrentPlagiarismCase) {
            return;
        }

        postDTO.post.creationDate = dayjs(postDTO.post.creationDate);
        postDTO.post.answers?.forEach((answer: AnswerPost) => {
            answer.creationDate = dayjs(answer.creationDate);
        });

        switch (postDTO.action) {
            case MetisPostAction.CREATE:
                const doesNotMatchOwnFilter = this.currentPostContextFilter.filterToOwn && postDTO.post.author?.id !== this.user.id;
                const doesNotMatchReactedFilter = this.currentPostContextFilter.filterToAnsweredOrReacted;
                const doesNotMatchSearchString =
                    this.currentPostContextFilter.searchText?.length &&
                    !postDTO.post.content?.toLowerCase().includes(this.currentPostContextFilter.searchText.toLowerCase().trim());

                if (doesNotMatchOwnFilter || doesNotMatchReactedFilter || doesNotMatchSearchString) {
                    break;
                }
                // we can add the received conversation message to the cached messages without violating the current context filter setting
                // prevent adding the same post multiple times
                const existingPostIndex = this.cachedPosts.findIndex((post) => post.id === postDTO.post.id);
                if (existingPostIndex === -1) {
                    if (this.currentPostContextFilter.sortingOrder === SortDirection.ASCENDING) {
                        this.cachedPosts.push(postDTO.post);
                    } else {
                        this.cachedPosts = [postDTO.post, ...this.cachedPosts];
                    }
                }

                if (this.currentPostContextFilter.conversationId && postDTO.post.author?.id !== this.user.id) {
                    this.conversationService.markAsRead(this.courseId, this.currentPostContextFilter.conversationId).subscribe();
                }

                this.addTags(postDTO.post.tags);
                break;
            case MetisPostAction.UPDATE:
                const indexToUpdate = this.cachedPosts.findIndex((post) => post.id === postDTO.post.id);
                if (indexToUpdate > -1) {
                    // WebSocket does not currently update the author and authorRole of posts correctly, so this is implemented as a workaround
                    postDTO.post.authorRole = this.cachedPosts[indexToUpdate].authorRole;
                    postDTO.post.answers?.forEach((answer: AnswerPost) => {
                        const cachedAnswer = this.cachedPosts[indexToUpdate].answers?.find((a) => a.id === answer.id);
                        if (cachedAnswer) {
                            answer.authorRole = cachedAnswer.authorRole;
                        }
                    });
                    this.cachedPosts[indexToUpdate] = postDTO.post;
                }
                this.addTags(postDTO.post.tags);
                break;
            case MetisPostAction.DELETE:
                const indexToDelete = this.cachedPosts.findIndex((post) => post.id === postDTO.post.id);
                if (indexToDelete > -1) {
                    this.cachedPosts.splice(indexToDelete, 1);
                }
                break;
            default:
                break;
        }
        // emit updated version of cachedPosts to subscribing components...
        if (PageType.OVERVIEW === this.pageType) {
            const oldPage = this.currentPostContextFilter.page;
            const oldPageSize = this.currentPostContextFilter.pageSize;
            this.currentPostContextFilter.pageSize = oldPageSize! * (oldPage! + 1);
            this.currentPostContextFilter.page = 0;
            // ...by invoking the getFilteredPosts method with forceUpdate set to true iff receiving a new Q&A post, i.e. fetching posts from server only in this case
            this.getFilteredPosts(this.currentPostContextFilter, !postConvId, this.currentConversation);
            this.currentPostContextFilter.pageSize = oldPageSize;
            this.currentPostContextFilter.page = oldPage;
        } else {
            // ...by invoking the getFilteredPosts method with forceUpdate set to false, i.e. without fetching posts from server
            this.getFilteredPosts(this.currentPostContextFilter, false);
        }
    };

    /**
     * Determines the channel to be used for websocket communication based on the current post context filter,
     * i.e., when being on a lecture page, the context is a certain lectureId (e.g., 1), the channel is set to '/topic/metis/lectures/1';
     * By calling the createWebsocketSubscription method with this channel as parameter, the metis service also subscribes to that messages in this channel
     */
    private createSubscriptionFromPostContextFilter(): void {
        if (this.currentPostContextFilter.plagiarismCaseId) {
            const channel = MetisWebsocketChannelPrefix + 'plagiarismCase/' + this.currentPostContextFilter.plagiarismCaseId;
            this.createWebsocketSubscription(channel);
        } else {
            // No need for extra subscription since messaging topics are covered by other services
            if (this.subscriptionChannel) {
                this.jhiWebsocketService.unsubscribe(this.subscriptionChannel);
                this.subscriptionChannel = undefined;
            }
            return;
        }
    }

    /**
     * Helper method to add tags to currently stored course tags
     */
    private addTags(tags: string[] | undefined) {
        if (tags && tags.length > 0) {
            const updatedTags = Array.from(new Set([...this.tags$.getValue(), ...tags]));
            this.tags$.next(updatedTags);
        }
    }

    private hasDifferentContexts(other: PostContextFilter): boolean {
        this.currentPostContextFilter.courseWideChannelIds?.sort((a, b) => a - b);
        other.courseWideChannelIds?.sort((a, b) => a - b);

        return this.currentPostContextFilter.courseWideChannelIds?.toString() !== other.courseWideChannelIds?.toString();
    }
}<|MERGE_RESOLUTION|>--- conflicted
+++ resolved
@@ -60,24 +60,11 @@
     private courseWideTopicSubscription: Subscription;
     private savedPostService: SavedPostService = inject(SavedPostService);
 
-<<<<<<< HEAD
+    course: Course;
+
     constructor() {
         const notificationService = inject(NotificationService);
 
-=======
-    course: Course;
-
-    constructor(
-        protected postService: PostService,
-        protected answerPostService: AnswerPostService,
-        protected reactionService: ReactionService,
-        protected accountService: AccountService,
-        protected exerciseService: ExerciseService,
-        private jhiWebsocketService: JhiWebsocketService,
-        private conversationService: ConversationService,
-        notificationService: NotificationService,
-    ) {
->>>>>>> 1798b257
         this.accountService.identity().then((user: User) => {
             this.user = user!;
         });
