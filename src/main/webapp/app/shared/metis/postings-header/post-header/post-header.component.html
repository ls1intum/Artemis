--- conflicted
+++ resolved
@@ -9,13 +9,8 @@
             </span>
         </span>
         <fa-icon
-<<<<<<< HEAD
             *ngIf="!previewMode && (isAtLeastTutorInCourse || isAuthorOfPosting)"
-            size="sm"
-=======
-            *ngIf="isAtLeastTutorInCourse || isAuthorOfPosting"
             size="xs"
->>>>>>> 67a2c593
             class="ms-1 editIcon clickable icon"
             [ngbTooltip]="'artemisApp.metis.editPosting' | artemisTranslate"
             container="body"
@@ -24,13 +19,8 @@
         ></fa-icon>
         <jhi-post-create-edit-modal #createEditModal [posting]="posting"></jhi-post-create-edit-modal>
         <jhi-confirm-icon
-<<<<<<< HEAD
             *ngIf="!previewMode && (isAtLeastTutorInCourse || isAuthorOfPosting)"
-            iconSize="sm"
-=======
-            *ngIf="isAtLeastTutorInCourse || isAuthorOfPosting"
             iconSize="xs"
->>>>>>> 67a2c593
             (confirmEvent)="deletePosting()"
             [ngClass]="'deleteIcon clickable icon'"
             [initialTooltip]="'artemisApp.metis.deletePost' | artemisTranslate"
@@ -38,31 +28,15 @@
         >
         </jhi-confirm-icon>
     </div>
-<<<<<<< HEAD
-    <div
-        *ngIf="numberOfAnswerPosts > 0"
-        class="col-auto ps-0 pe-1 toggle-answer-element"
-        (click)="toggleAnswers()"
-        disabled="previewMode"
-        [ngClass]="previewMode ? '' : 'clickable'"
-    >
-        <span class="answer-count"
-            >{{ numberOfAnswerPosts }}
-=======
-    <div *ngIf="numberOfAnswerPosts > 0" class="col-auto ps-0 pe-1 toggle-answer-element clickable" (click)="toggleAnswers()">
+    <div *ngIf="numberOfAnswerPosts > 0" class="col-auto ps-0 pe-1 toggle-answer-element clickable" (click)="toggleAnswers()" [ngClass]="previewMode ? '' : 'clickable'">
         <span class="answer-count">
             {{ numberOfAnswerPosts }}
->>>>>>> 67a2c593
             <fa-icon
                 [ngbTooltip]="'artemisApp.metis.toggleThread' | artemisTranslate"
-<<<<<<< HEAD
-                [disableTooltip]="previewMode"
-=======
-                [disableTooltip]="numberOfAnswerPosts === 0"
+                [disableTooltip]="numberOfAnswerPosts === 0 || previewMode"
                 [icon]="'comments'"
                 class="icon"
                 size="lg"
->>>>>>> 67a2c593
                 [ngStyle]="{ color: showAnswers ? '#6a737d' : '#353d47' }"
             >
             </fa-icon>
