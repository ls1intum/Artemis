--- conflicted
+++ resolved
@@ -28,15 +28,15 @@
         >
         </jhi-confirm-icon>
     </div>
-    <div class="col-auto ps-0 pe-1 toggle-answer-element" (click)="toggleAnswers()" [ngClass]="numberOfAnswerPosts > 0 ? 'clickable' : ''">
+    <div
+        class="col-auto ps-0 pe-1 toggle-answer-element"
+        (click)="toggleAnswers()"
+        [ngClass]="numberOfAnswerPosts > 0 ? 'clickable' : ''"
+        [ngbTooltip]="'artemisApp.metis.toggleThread' | artemisTranslate"
+        [disableTooltip]="numberOfAnswerPosts === 0"
+    >
         <span class="answer-count"
             >{{ numberOfAnswerPosts }}
-<<<<<<< HEAD
-            <span *ngIf="numberOfAnswerPosts > 0 && hasApprovedAnswers">
-                (<fa-icon [icon]="'check-double'" class="icon" [ngStyle]="{ color: 'green', fontSize: 'smaller' }"> </fa-icon>)
-            </span>
-            <fa-icon [icon]="'comments'" class="icon" [ngStyle]="{ color: showAnswers ? '#6a737d' : '#353d47' }"></fa-icon>
-=======
             <fa-icon
                 [icon]="'comments'"
                 class="icon"
@@ -45,7 +45,6 @@
                 [ngStyle]="{ color: showAnswers ? '#6a737d' : '#353d47' }"
             >
             </fa-icon>
->>>>>>> 8defc9b9
         </span>
     </div>
 </div>