--- conflicted
+++ resolved
@@ -1,8 +1,4 @@
-<<<<<<< HEAD
-import { Component, EventEmitter, Input, OnChanges, OnDestroy, Output, ViewChild } from '@angular/core';
-=======
-import { Component, EventEmitter, OnInit, OnDestroy, Output, ViewChild, OnChanges } from '@angular/core';
->>>>>>> 67a2c593
+import { Component, EventEmitter, Input, OnInit, OnChanges, OnDestroy, Output, ViewChild } from '@angular/core';
 import { Post } from 'app/entities/metis/post.model';
 import { PostingsHeaderDirective } from 'app/shared/metis/postings-header/postings-header.directive';
 import { MetisService } from 'app/shared/metis/metis.service';
