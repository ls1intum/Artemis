--- conflicted
+++ resolved
@@ -1,10 +1,5 @@
 @import 'src/main/webapp/content/scss/artemis-variables';
 
-<<<<<<< HEAD
-$metis-gray: #6a737d;
-
-=======
->>>>>>> f9a028f0
 .icon {
     color: $metis-gray;
 }
