--- conflicted
+++ resolved
@@ -51,16 +51,11 @@
         this.cdref.detectChanges();
     }
 
-<<<<<<< HEAD
-    // eslint-disable-next-line @typescript-eslint/no-unused-vars
-    _onChange = (val: string) => {};
-=======
     /**
      * the callback function to register on UI change
      */
     // eslint-disable-next-line @typescript-eslint/no-unused-vars
     onChange = (val: string) => {};
->>>>>>> e148337e
 
     /**
      * emits the value change from component
@@ -70,12 +65,8 @@
     }
 
     /**
-<<<<<<< HEAD
-     * writes the current value of a form group into the `content` variable
-=======
      * writes the current value of a form group into the `content` variable,
      * i.e. sets the value programmatically
->>>>>>> e148337e
      * @param value
      */
     writeValue(value: any): void {
@@ -89,11 +80,7 @@
      * @param fn
      */
     registerOnChange(fn: any): void {
-<<<<<<< HEAD
-        this._onChange = fn;
-=======
         this.onChange = fn;
->>>>>>> e148337e
     }
 
     /**
@@ -102,20 +89,12 @@
     registerOnTouched(): void {}
 
     /**
-<<<<<<< HEAD
-     * function that is called on changes in markdown editor component
-=======
      * changes in bound markdown content
->>>>>>> e148337e
      * @param newValue
      */
     updateField(newValue: string) {
         this.content = newValue;
-<<<<<<< HEAD
-        this._onChange(this.content);
-=======
         this.onChange(this.content);
->>>>>>> e148337e
         this.valueChanged();
     }
 }