<div class="d-flex justify-content-between">
    <div id="header-author-date" class="post-header-author-date d-flex align-items-start gap-2 flex-wrap">
        @if (posting.author) {
            <span class="d-inline-flex align-items-start gap-2 flex-wrap">
                <jhi-profile-picture
                    imageSizeInRem="2.15"
                    fontSizeInRem="0.9"
                    imageId="post-profile-picture"
                    defaultPictureId="post-default-profile-picture"
                    [isGray]="isDeleted()"
                    [authorId]="posting.author?.id"
                    [authorName]="posting.author?.name"
                    [imageUrl]="posting.author?.imageUrl"
                    [isEditable]="currentUser !== undefined && posting.author?.id === currentUser.id"
                >
                </jhi-profile-picture>
                <span class="fs-small d-inline-flex flex-column align-items-start">
                    <span class="fw-semibold">{{ posting.author?.name }}</span>
                    <span class="fs-x-small mt-1 text-body-secondary">
                        <span class="me-1 fs-x-small" [ngClass]="'post-authority-icon-' + userAuthority" id="role-badge">
                            <fa-icon [icon]="userAuthorityIcon" />
                        </span>
                        <span ngbTooltip="{{ userAuthorityTooltip | artemisTranslate }}" [jhiTranslate]="userRoleBadge"></span>
                    </span>
                </span>
            </span>
        }
        <span class="post-header-date-separator">-</span>
        <span class="post-header-date">
            @if (postingIsOfToday) {
                <span [jhiTranslate]="todayFlag ?? ''" id="today-flag" class="fs-small"></span>,
            }
            <span class="fs-small" [disableTooltip]="postingIsOfToday" ngbTooltip="{{ posting.creationDate | artemisDate: 'time' }}">
                {{ postingIsOfToday ? (posting.creationDate | artemisDate: 'time') : (posting.creationDate | artemisDate: 'short-date') }}
            </span>
        </span>
        @if (posting.resolved) {
            <fa-icon
                [icon]="faCheckSquare"
                iconSize="xs"
                class="col-auto pe-0 resolved px-1"
                [ngbTooltip]="'artemisApp.metis.post.postMarkedAsResolvedTooltip' | artemisTranslate"
            />
        }
        @if (!!isCommunicationPage && (!lastReadDate || (lastReadDate && posting.creationDate && posting.creationDate.isAfter(lastReadDate))) && !isAuthorOfPosting) {
            <span jhiTranslate="global.generic.new" class="badge bg-secondary hideAfter5Seconds"></span>
        }
    </div>
<<<<<<< HEAD
=======
    @if (!isDeleted()) {
        <div class="gap-1 d-flex">
            @if (mayEditOrDelete) {
                <fa-icon
                    size="xs"
                    class="editIcon clickable icon"
                    [ngbTooltip]="'artemisApp.metis.editPosting' | artemisTranslate"
                    [icon]="faPencilAlt"
                    (click)="posting.title !== '' ? createEditModal.open() : isModalOpen.emit()"
                />
            }
            <jhi-post-create-edit-modal #createEditModal [posting]="posting" [isCommunicationPage]="isCommunicationPage" (isModalOpen)="isModalOpen.emit()" />
            @if (mayEditOrDelete) {
                <jhi-confirm-icon
                    iconSize="xs"
                    (confirmEvent)="deletePosting()"
                    [ngClass]="'deleteIcon clickable icon'"
                    [initialTooltip]="'artemisApp.metis.deletePost' | artemisTranslate"
                    [confirmTooltip]="'artemisApp.metis.confirmDeletePost' | artemisTranslate"
                />
            }
        </div>
    }
>>>>>>> b63ac736
</div><|MERGE_RESOLUTION|>--- conflicted
+++ resolved
@@ -46,30 +46,4 @@
             <span jhiTranslate="global.generic.new" class="badge bg-secondary hideAfter5Seconds"></span>
         }
     </div>
-<<<<<<< HEAD
-=======
-    @if (!isDeleted()) {
-        <div class="gap-1 d-flex">
-            @if (mayEditOrDelete) {
-                <fa-icon
-                    size="xs"
-                    class="editIcon clickable icon"
-                    [ngbTooltip]="'artemisApp.metis.editPosting' | artemisTranslate"
-                    [icon]="faPencilAlt"
-                    (click)="posting.title !== '' ? createEditModal.open() : isModalOpen.emit()"
-                />
-            }
-            <jhi-post-create-edit-modal #createEditModal [posting]="posting" [isCommunicationPage]="isCommunicationPage" (isModalOpen)="isModalOpen.emit()" />
-            @if (mayEditOrDelete) {
-                <jhi-confirm-icon
-                    iconSize="xs"
-                    (confirmEvent)="deletePosting()"
-                    [ngClass]="'deleteIcon clickable icon'"
-                    [initialTooltip]="'artemisApp.metis.deletePost' | artemisTranslate"
-                    [confirmTooltip]="'artemisApp.metis.confirmDeletePost' | artemisTranslate"
-                />
-            }
-        </div>
-    }
->>>>>>> b63ac736
 </div>