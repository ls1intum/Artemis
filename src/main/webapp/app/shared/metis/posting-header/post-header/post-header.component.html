--- conflicted
+++ resolved
@@ -28,11 +28,7 @@
             />
         }
         @if (!!isCommunicationPage && (!lastReadDate || (lastReadDate && posting.creationDate && posting.creationDate.isAfter(lastReadDate))) && !isAuthorOfPosting) {
-<<<<<<< HEAD
-            <span class="badge bg-secondary hideAfter5Seconds" jhiTranslate="global.generic.new"></span>
-=======
             <span jhiTranslate="global.generic.new" class="badge bg-secondary hideAfter5Seconds"></span>
->>>>>>> 5c58835b
         }
     </div>
     <div class="gap-1 d-flex">
