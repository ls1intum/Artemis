<div class="d-flex justify-content-between">
    <div id="header-author-date" class="post-header-author-date d-flex align-items-start gap-2 flex-wrap">
        @if (posting.author) {
            <span class="d-inline-flex align-items-start gap-2 flex-wrap">
                <jhi-profile-picture
                    imageSizeInRem="2.15"
                    fontSizeInRem="0.9"
                    imageId="post-profile-picture"
                    defaultPictureId="post-default-profile-picture"
                    [isGray]="isDeleted()"
                    [authorId]="posting.author?.id"
                    [authorName]="posting.author?.name"
                    [imageUrl]="posting.author?.imageUrl"
                    [isEditable]="currentUser !== undefined && posting.author?.id === currentUser.id"
                >
                </jhi-profile-picture>
                <span class="fs-small d-inline-flex flex-column align-items-start">
                    <span class="fw-semibold">{{ posting.author?.name }}</span>
                    <span class="fs-x-small mt-1 text-body-secondary">
                        <span class="me-1 fs-x-small" [ngClass]="'post-authority-icon-' + userAuthority" id="role-badge">
                            <fa-icon [icon]="userAuthorityIcon" />
                        </span>
                        <span ngbTooltip="{{ userAuthorityTooltip | artemisTranslate }}" [jhiTranslate]="userRoleBadge"></span>
                    </span>
                </span>
            </span>
        }
        <span class="post-header-date-separator">-</span>
        <span class="post-header-date">
            @if (postingIsOfToday) {
                <span [jhiTranslate]="todayFlag ?? ''" id="today-flag" class="fs-small"></span>,
            }
            <span class="fs-small" [disableTooltip]="postingIsOfToday" ngbTooltip="{{ posting.creationDate | artemisDate: 'time' }}">
                {{ postingIsOfToday ? (posting.creationDate | artemisDate: 'time') : (posting.creationDate | artemisDate: 'short-date') }}
            </span>
        </span>
        @if (posting.resolved) {
            <fa-icon
                [icon]="faCheckSquare"
                iconSize="xs"
                class="col-auto pe-0 resolved px-1"
                [ngbTooltip]="'artemisApp.metis.post.postMarkedAsResolvedTooltip' | artemisTranslate"
            />
        }
        @if (!!isCommunicationPage && (!lastReadDate || (lastReadDate && posting.creationDate && posting.creationDate.isAfter(lastReadDate))) && !isAuthorOfPosting) {
            <span jhiTranslate="global.generic.new" class="badge bg-secondary hideAfter5Seconds"></span>
        }
    </div>
<<<<<<< HEAD
    @if (!isDeleted()) {
        <div class="gap-1 d-flex">
            <fa-icon
                size="xs"
                class="bookmarkIcon clickable icon"
                [ngbTooltip]="'artemisApp.metis.saveForLater' | artemisTranslate"
                [icon]="posting.isSaved ? faBookmark : farBookmark"
                (click)="toggleSavePost()"
            />

            @if (mayEditOrDelete) {
                <fa-icon
                    size="xs"
                    class="editIcon clickable icon ms-1"
                    [ngbTooltip]="'artemisApp.metis.editPosting' | artemisTranslate"
                    [icon]="faPencilAlt"
                    (click)="posting.title !== '' ? createEditModal.open() : isModalOpen.emit()"
                />
            }
            <jhi-post-create-edit-modal #createEditModal [posting]="posting" [isCommunicationPage]="isCommunicationPage" (isModalOpen)="isModalOpen.emit()" />
            @if (mayEditOrDelete) {
                <jhi-confirm-icon
                    iconSize="xs"
                    (confirmEvent)="deletePosting()"
                    [ngClass]="'deleteIcon clickable icon'"
                    [initialTooltip]="'artemisApp.metis.deletePost' | artemisTranslate"
                    [confirmTooltip]="'artemisApp.metis.confirmDeletePost' | artemisTranslate"
                />
            }
        </div>
    }
=======
>>>>>>> b4da15be
</div><|MERGE_RESOLUTION|>--- conflicted
+++ resolved
@@ -46,38 +46,4 @@
             <span jhiTranslate="global.generic.new" class="badge bg-secondary hideAfter5Seconds"></span>
         }
     </div>
-<<<<<<< HEAD
-    @if (!isDeleted()) {
-        <div class="gap-1 d-flex">
-            <fa-icon
-                size="xs"
-                class="bookmarkIcon clickable icon"
-                [ngbTooltip]="'artemisApp.metis.saveForLater' | artemisTranslate"
-                [icon]="posting.isSaved ? faBookmark : farBookmark"
-                (click)="toggleSavePost()"
-            />
-
-            @if (mayEditOrDelete) {
-                <fa-icon
-                    size="xs"
-                    class="editIcon clickable icon ms-1"
-                    [ngbTooltip]="'artemisApp.metis.editPosting' | artemisTranslate"
-                    [icon]="faPencilAlt"
-                    (click)="posting.title !== '' ? createEditModal.open() : isModalOpen.emit()"
-                />
-            }
-            <jhi-post-create-edit-modal #createEditModal [posting]="posting" [isCommunicationPage]="isCommunicationPage" (isModalOpen)="isModalOpen.emit()" />
-            @if (mayEditOrDelete) {
-                <jhi-confirm-icon
-                    iconSize="xs"
-                    (confirmEvent)="deletePosting()"
-                    [ngClass]="'deleteIcon clickable icon'"
-                    [initialTooltip]="'artemisApp.metis.deletePost' | artemisTranslate"
-                    [confirmTooltip]="'artemisApp.metis.confirmDeletePost' | artemisTranslate"
-                />
-            }
-        </div>
-    }
-=======
->>>>>>> b4da15be
 </div>