<div class="d-flex justify-content-between">
    <div id="header-author-date" class="d-flex align-items-center gap-2 flex-wrap">
        @if (posting.author) {
            <span
                [jhiTranslate]="userRoleBadge"
                ngbTooltip="{{ userAuthorityTooltip | artemisTranslate }}"
                class="badge fs-xx-small rounded-3"
                [ngClass]="'badge-' + userAuthority"
                id="role-badge"
            ></span>
            <span class="fs-small fw-semibold">
                {{ posting.author?.name }}
            </span>
        }
        <span>-</span>
        @if (postingIsOfToday) {
            <span [jhiTranslate]="todayFlag ?? ''" id="today-flag" class="fs-x-small"></span>
        }
        <span class="fs-x-small" [disableTooltip]="postingIsOfToday" ngbTooltip="{{ posting.creationDate | artemisDate: 'time' }}">
            {{ postingIsOfToday ? (posting.creationDate | artemisDate: 'time') : (posting.creationDate | artemisDate: 'short-date') }}
        </span>
        @if (!!isCommunicationPage && (!lastReadDate || (lastReadDate && posting.creationDate && posting.creationDate.isAfter(lastReadDate))) && !isAuthorOfPosting) {
            <span jhiTranslate="global.generic.new" class="badge bg-secondary hideAfter5Seconds"></span>
        }
    </div>

    <div class="d-flex gap-2">
        @if (mayEditOrDelete) {
            <fa-icon
                size="xs"
                class="editIcon clickable icon"
                [ngbTooltip]="'artemisApp.metis.editPosting' | artemisTranslate"
                [icon]="faPencilAlt"
                (click)="openPostingCreateEditModal.emit()"
            />
        }
        @if (mayEditOrDelete) {
            <jhi-confirm-icon
                iconSize="xs"
                (confirmEvent)="deletePosting()"
                [ngClass]="'deleteIcon clickable icon'"
                [initialTooltip]="'artemisApp.metis.deleteAnswer' | artemisTranslate"
                [confirmTooltip]="'artemisApp.metis.confirmDeleteAnswer' | artemisTranslate"
            />
        }
<<<<<<< HEAD
        @if (!!isCommunicationPage && (!lastReadDate || (lastReadDate && posting.creationDate && posting.creationDate.isAfter(lastReadDate))) && !isAuthorOfPosting) {
            <span class="badge bg-secondary hideAfter5Seconds" jhiTranslate="global.generic.new"></span>
        }
    </div>
    @if (!isAnswerOfAnnouncement) {
        <div class="col-auto ps-0 mx-1">
=======
        @if (!isAnswerOfAnnouncement) {
>>>>>>> 5c58835b
            <div id="toggleElement" class="resolve" [ngClass]="isAtLeastTutorInCourse || isAuthorOfOriginalPost ? 'clickable' : ''" (click)="toggleResolvesPost()">
                @if (posting.resolvesPost) {
                    <div>
                        <fa-icon
                            class="resolved"
                            [icon]="faCheck"
                            [ngbTooltip]="
                                isAtLeastTutorInCourse || isAuthorOfOriginalPost
                                    ? ('artemisApp.metis.unmarkAsResolvingAnswerTooltip' | artemisTranslate)
                                    : ('artemisApp.metis.resolvingAnswerTooltip' | artemisTranslate)
                            "
                        />
                    </div>
                } @else {
                    @if (isAtLeastTutorInCourse || isAuthorOfOriginalPost) {
                        <div>
                            <fa-icon class="icon notResolved" [icon]="faCheck" [ngbTooltip]="'artemisApp.metis.markAsResolvingAnswerTooltip' | artemisTranslate" />
                        </div>
                    }
                }
            </div>
        }
    </div>
</div><|MERGE_RESOLUTION|>--- conflicted
+++ resolved
@@ -43,16 +43,7 @@
                 [confirmTooltip]="'artemisApp.metis.confirmDeleteAnswer' | artemisTranslate"
             />
         }
-<<<<<<< HEAD
-        @if (!!isCommunicationPage && (!lastReadDate || (lastReadDate && posting.creationDate && posting.creationDate.isAfter(lastReadDate))) && !isAuthorOfPosting) {
-            <span class="badge bg-secondary hideAfter5Seconds" jhiTranslate="global.generic.new"></span>
-        }
-    </div>
-    @if (!isAnswerOfAnnouncement) {
-        <div class="col-auto ps-0 mx-1">
-=======
         @if (!isAnswerOfAnnouncement) {
->>>>>>> 5c58835b
             <div id="toggleElement" class="resolve" [ngClass]="isAtLeastTutorInCourse || isAuthorOfOriginalPost ? 'clickable' : ''" (click)="toggleResolvesPost()">
                 @if (posting.resolvesPost) {
                     <div>
