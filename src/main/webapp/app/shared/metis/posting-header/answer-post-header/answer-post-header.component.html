--- conflicted
+++ resolved
@@ -36,16 +36,6 @@
             <span class="badge bg-secondary hideAfter5Seconds">{{ 'global.generic.new' | artemisTranslate }}</span>
         }
     </div>
-<<<<<<< HEAD
-    <ng-template #notResolved>
-        @if (isAtLeastTutorInCourse || isAuthorOfOriginalPost) {
-            <div>
-                <fa-icon class="icon notResolved" [icon]="faCheck" [ngbTooltip]="'artemisApp.metis.markAsResolvingAnswerTooltip' | artemisTranslate"> </fa-icon>
-            </div>
-        }
-    </ng-template>
-=======
->>>>>>> dd1769c7
     @if (!isAnswerOfAnnouncement) {
         <div class="col-auto ps-0">
             <div id="toggleElement" class="resolve" [ngClass]="isAtLeastTutorInCourse || isAuthorOfOriginalPost ? 'clickable' : ''" (click)="toggleResolvesPost()">
