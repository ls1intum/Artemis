<div class="row justify-content-between my-1">
    <div class="col-auto pe-0">
        <span class="posting-header header-author-date">
            <span class="posting-author">
                {{ posting.author!.name }}
            </span>
            <span class="today-flag" *ngIf="postingIsOfToday">{{ todayFlag | artemisTranslate }}</span>
            <span [disableTooltip]="postingIsOfToday" [ngbTooltip]="posting.creationDate | artemisDate: 'time'">
                {{ postingIsOfToday ? (posting.creationDate | artemisDate: 'time') : (posting.creationDate | artemisDate: 'short-date') }}
            </span>
        </span>
        <fa-icon
            *ngIf="isAtLeastTutorInCourse || isAuthorOfPosting"
            size="xs"
            class="ms-1 editIcon clickable icon"
            [ngbTooltip]="'artemisApp.metis.editPosting' | artemisTranslate"
            container="body"
            [icon]="faPencilAlt"
            (click)="openPostingCreateEditModal.emit()"
        ></fa-icon>
<<<<<<< HEAD
        <jhi-answer-post-create-edit-modal #editAnswerPostEditModal [posting]="posting" (isModalOpen)="isModalOpen.emit()"></jhi-answer-post-create-edit-modal>
=======
>>>>>>> 728e61c5
        <jhi-confirm-icon
            *ngIf="isAtLeastTutorInCourse || isAuthorOfPosting"
            iconSize="xs"
            (confirmEvent)="deletePosting()"
            [ngClass]="'deleteIcon clickable icon'"
            [initialTooltip]="'artemisApp.metis.deleteAnswer' | artemisTranslate"
            [confirmTooltip]="'artemisApp.metis.confirmDeleteAnswer' | artemisTranslate"
        ></jhi-confirm-icon>
    </div>
    <ng-template #notResolved>
        <div *ngIf="isAtLeastTutorInCourse || isAuthorOfOriginalPost">
            <fa-icon class="icon notResolved" [icon]="faCheck" [ngbTooltip]="'artemisApp.metis.markAsResolvingAnswerTooltip' | artemisTranslate"> </fa-icon>
        </div>
    </ng-template>
    <div *ngIf="!isAnswerOfAnnouncement" class="col-auto ps-0">
        <div id="toggleElement" [ngClass]="isAtLeastTutorInCourse || isAuthorOfOriginalPost ? 'clickable' : ''" (click)="toggleResolvesPost()">
            <div *ngIf="posting.resolvesPost; else notResolved">
                <fa-icon
                    class="resolved"
                    [icon]="faCheck"
                    [ngbTooltip]="
                        isAtLeastTutorInCourse || isAuthorOfOriginalPost
                            ? ('artemisApp.metis.unmarkAsResolvingAnswerTooltip' | artemisTranslate)
                            : ('artemisApp.metis.resolvingAnswerTooltip' | artemisTranslate)
                    "
                >
                </fa-icon>
            </div>
        </div>
    </div>
</div><|MERGE_RESOLUTION|>--- conflicted
+++ resolved
@@ -18,10 +18,7 @@
             [icon]="faPencilAlt"
             (click)="openPostingCreateEditModal.emit()"
         ></fa-icon>
-<<<<<<< HEAD
         <jhi-answer-post-create-edit-modal #editAnswerPostEditModal [posting]="posting" (isModalOpen)="isModalOpen.emit()"></jhi-answer-post-create-edit-modal>
-=======
->>>>>>> 728e61c5
         <jhi-confirm-icon
             *ngIf="isAtLeastTutorInCourse || isAuthorOfPosting"
             iconSize="xs"
