import { Component, EventEmitter, Input, OnChanges, OnInit, Output } from '@angular/core';
import { AnswerPost } from 'app/entities/metis/answer-post.model';
import { PostingHeaderDirective } from 'app/shared/metis/posting-header/posting-header.directive';
<<<<<<< HEAD
=======
import { MetisService } from 'app/shared/metis/metis.service';
>>>>>>> 5024862a
import { faCheck, faPencilAlt } from '@fortawesome/free-solid-svg-icons';
import dayjs from 'dayjs/esm';

@Component({
    selector: 'jhi-answer-post-header',
    templateUrl: './answer-post-header.component.html',
    styleUrls: ['../../metis.component.scss'],
})
export class AnswerPostHeaderComponent extends PostingHeaderDirective<AnswerPost> implements OnInit, OnChanges {
    @Input()
    isReadOnlyMode = false;

    @Input() lastReadDate?: dayjs.Dayjs;
    @Output() openPostingCreateEditModal = new EventEmitter<void>();

    // Icons
<<<<<<< HEAD
    faCheck = faCheck;
    faPencilAlt = faPencilAlt;
=======
    readonly faCheck = faCheck;
    readonly faPencilAlt = faPencilAlt;

    constructor(
        protected metisService: MetisService,
        protected accountService: AccountService,
    ) {
        super(metisService, accountService);
    }
>>>>>>> 5024862a

    ngOnInit() {
        super.ngOnInit();
    }

    ngOnChanges() {
        this.setUserProperties();
        this.setUserAuthorityIconAndTooltip();
    }
}<|MERGE_RESOLUTION|>--- conflicted
+++ resolved
@@ -1,10 +1,6 @@
 import { Component, EventEmitter, Input, OnChanges, OnInit, Output } from '@angular/core';
 import { AnswerPost } from 'app/entities/metis/answer-post.model';
 import { PostingHeaderDirective } from 'app/shared/metis/posting-header/posting-header.directive';
-<<<<<<< HEAD
-=======
-import { MetisService } from 'app/shared/metis/metis.service';
->>>>>>> 5024862a
 import { faCheck, faPencilAlt } from '@fortawesome/free-solid-svg-icons';
 import dayjs from 'dayjs/esm';
 
@@ -21,20 +17,8 @@
     @Output() openPostingCreateEditModal = new EventEmitter<void>();
 
     // Icons
-<<<<<<< HEAD
-    faCheck = faCheck;
-    faPencilAlt = faPencilAlt;
-=======
     readonly faCheck = faCheck;
     readonly faPencilAlt = faPencilAlt;
-
-    constructor(
-        protected metisService: MetisService,
-        protected accountService: AccountService,
-    ) {
-        super(metisService, accountService);
-    }
->>>>>>> 5024862a
 
     ngOnInit() {
         super.ngOnInit();
