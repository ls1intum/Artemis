--- conflicted
+++ resolved
@@ -12,11 +12,8 @@
 import { MetisService } from 'app/shared/metis/metis.service';
 import { ExerciseReferenceCommand } from 'app/shared/markdown-editor/commands/courseArtifactReferenceCommands/exerciseReferenceCommand';
 import { LectureAttachmentReferenceCommand } from 'app/shared/markdown-editor/commands/courseArtifactReferenceCommands/lectureAttachmentReferenceCommand';
-<<<<<<< HEAD
+import { LectureService } from 'app/lecture/lecture.service';
 import { ProfileToggleService } from 'app/shared/profile-toggle/profile-toggle.service';
-=======
-import { LectureService } from 'app/lecture/lecture.service';
->>>>>>> a54a841c
 
 @Component({
     selector: 'jhi-posting-markdown-editor',
@@ -39,11 +36,7 @@
     content?: string;
     previewMode = false;
 
-<<<<<<< HEAD
-    constructor(private cdref: ChangeDetectorRef, private metisService: MetisService, private profileToggleService: ProfileToggleService) {}
-=======
-    constructor(private cdref: ChangeDetectorRef, private metisService: MetisService, private lectureService: LectureService) {}
->>>>>>> a54a841c
+    constructor(private cdref: ChangeDetectorRef, private metisService: MetisService, private lectureService: LectureService, private profileToggleService: ProfileToggleService) {}
 
     /**
      * on initialization: sets commands that will be available as formatting buttons during creation/editing of postings
@@ -58,11 +51,7 @@
             new CodeBlockCommand(),
             new LinkCommand(),
             new ExerciseReferenceCommand(this.metisService),
-<<<<<<< HEAD
-            new LectureAttachmentReferenceCommand(this.metisService, this.profileToggleService),
-=======
-            new LectureAttachmentReferenceCommand(this.metisService, this.lectureService),
->>>>>>> a54a841c
+            new LectureAttachmentReferenceCommand(this.metisService, this.lectureService, this.profileToggleService),
         ];
     }
 
