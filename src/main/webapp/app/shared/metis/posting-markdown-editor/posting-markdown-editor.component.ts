import {
    AfterContentChecked,
    AfterViewInit,
    ChangeDetectionStrategy,
    ChangeDetectorRef,
    Component,
    EventEmitter,
    Input,
    OnInit,
    Output,
    ViewChild,
    ViewEncapsulation,
    computed,
    forwardRef,
    inject,
    input,
} from '@angular/core';
import monaco from 'monaco-editor';
import { ViewContainerRef } from '@angular/core';
import { ControlValueAccessor, NG_VALUE_ACCESSOR } from '@angular/forms';
import { MetisService } from 'app/shared/metis/metis.service';
import { LectureService } from 'app/lecture/lecture.service';
import { CourseManagementService } from 'app/course/manage/course-management.service';
import { ChannelService } from 'app/shared/metis/conversations/channel.service';
import { isCommunicationEnabled, isFaqEnabled } from 'app/entities/course.model';
import { TextEditorAction } from 'app/shared/monaco-editor/model/actions/text-editor-action.model';
import { BoldAction } from 'app/shared/monaco-editor/model/actions/bold.action';
import { ItalicAction } from 'app/shared/monaco-editor/model/actions/italic.action';
import { UnderlineAction } from 'app/shared/monaco-editor/model/actions/underline.action';
import { QuoteAction } from 'app/shared/monaco-editor/model/actions/quote.action';
import { CodeAction } from 'app/shared/monaco-editor/model/actions/code.action';
import { CodeBlockAction } from 'app/shared/monaco-editor/model/actions/code-block.action';
import { MarkdownEditorHeight, MarkdownEditorMonacoComponent } from 'app/shared/markdown-editor/monaco/markdown-editor-monaco.component';
import { ChannelReferenceAction } from 'app/shared/monaco-editor/model/actions/communication/channel-reference.action';
import { UserMentionAction } from 'app/shared/monaco-editor/model/actions/communication/user-mention.action';
import { ExerciseReferenceAction } from 'app/shared/monaco-editor/model/actions/communication/exercise-reference.action';
import { LectureAttachmentReferenceAction } from 'app/shared/monaco-editor/model/actions/communication/lecture-attachment-reference.action';
import { FaqReferenceAction } from 'app/shared/monaco-editor/model/actions/communication/faq-reference.action';
import { UrlAction } from 'app/shared/monaco-editor/model/actions/url.action';
import { AttachmentAction } from 'app/shared/monaco-editor/model/actions/attachment.action';
import { ConversationDTO } from 'app/entities/metis/conversation/conversation.model';
import { EmojiAction } from 'app/shared/monaco-editor/model/actions/emoji.action';
import { Overlay, OverlayPositionBuilder } from '@angular/cdk/overlay';
import { BulletedListAction } from 'app/shared/monaco-editor/model/actions/bulleted-list.action';
import { OrderedListAction } from 'app/shared/monaco-editor/model/actions/ordered-list.action';
import { StrikethroughAction } from 'app/shared/monaco-editor/model/actions/strikethrough.action';
import { PostingContentComponent } from '../posting-content/posting-content.components';
import { NgStyle } from '@angular/common';
<<<<<<< HEAD
=======
import { FileService } from 'app/shared/http/file.service';
import { PostingEditType } from '../metis.util';
>>>>>>> fede0c31

@Component({
    selector: 'jhi-posting-markdown-editor',
    templateUrl: './posting-markdown-editor.component.html',
    providers: [
        {
            provide: NG_VALUE_ACCESSOR,
            useExisting: forwardRef(() => PostingMarkdownEditorComponent),
            multi: true,
        },
    ],
    encapsulation: ViewEncapsulation.None,
    changeDetection: ChangeDetectionStrategy.OnPush,
    imports: [MarkdownEditorMonacoComponent, PostingContentComponent, NgStyle],
})
export class PostingMarkdownEditorComponent implements OnInit, ControlValueAccessor, AfterContentChecked, AfterViewInit {
    private cdref = inject(ChangeDetectorRef);
    private metisService = inject(MetisService);
    private courseManagementService = inject(CourseManagementService);
    private lectureService = inject(LectureService);
    private channelService = inject(ChannelService);
    viewContainerRef = inject(ViewContainerRef);
    private positionBuilder = inject(OverlayPositionBuilder);

    @ViewChild(MarkdownEditorMonacoComponent, { static: true }) markdownEditor: MarkdownEditorMonacoComponent;

    @Input() maxContentLength: number;
    @Input() editorHeight: MarkdownEditorHeight = MarkdownEditorHeight.INLINE;
    @Input() isInputLengthDisplayed = true;
    @Input() suppressNewlineOnEnter = true;

    isButtonLoading = input<boolean>(false);
    isFormGroupValid = input<boolean>(false);
    editType = input<PostingEditType>();

    readonly EditType = PostingEditType.CREATE;
    /**
     * For AnswerPosts, the MetisService may not always have an active conversation (e.g. when in the 'all messages' view).
     * In this case, file uploads have to rely on the parent post to determine the course.
     */
    readonly activeConversation = input<ConversationDTO>();
    @Output() valueChange = new EventEmitter();
    lectureAttachmentReferenceAction: LectureAttachmentReferenceAction;
    defaultActions: TextEditorAction[];
    content?: string;
    previewMode = false;
    fallbackConversationId = computed<number | undefined>(() => this.activeConversation()?.id);

    protected readonly MarkdownEditorHeight = MarkdownEditorHeight;
    private overlay = inject(Overlay);

    /**
     * on initialization: sets commands that will be available as formatting buttons during creation/editing of postings
     */
    ngOnInit(): void {
        const messagingOnlyActions = isCommunicationEnabled(this.metisService.getCourse())
            ? [new UserMentionAction(this.courseManagementService, this.metisService), new ChannelReferenceAction(this.metisService, this.channelService)]
            : [];

        const faqAction = isFaqEnabled(this.metisService.getCourse()) ? [new FaqReferenceAction(this.metisService)] : [];

        this.defaultActions = [
            new BoldAction(),
            new ItalicAction(),
            new UnderlineAction(),
            new StrikethroughAction(),
            new EmojiAction(this.viewContainerRef, this.overlay, this.positionBuilder),
            new BulletedListAction(),
            new OrderedListAction(),
            new QuoteAction(),
            new CodeAction(),
            new CodeBlockAction(),
            new UrlAction(),
            new AttachmentAction(),
            ...messagingOnlyActions,
            new ExerciseReferenceAction(this.metisService),
            ...faqAction,
        ];

        this.lectureAttachmentReferenceAction = new LectureAttachmentReferenceAction(this.metisService, this.lectureService);
    }

    ngAfterViewInit(): void {
        this.markdownEditor.enableTextFieldMode();

        const editor = this.markdownEditor.monacoEditor;
        if (editor) {
            editor.onDidChangeModelContent((event: monaco.editor.IModelContentChangedEvent) => {
                const position = editor.getPosition();
                if (!position) {
                    return;
                }

                const model = editor.getModel();
                if (!model) {
                    return;
                }

                const lineContent = model.getLineContent(position.lineNumber).trimStart();
                const hasPrefix = lineContent.startsWith('- ') || /^\s*1\. /.test(lineContent);
                if (hasPrefix && event.changes.length === 1 && (event.changes[0].text.startsWith('- ') || event.changes[0].text.startsWith('1. '))) {
                    return;
                }

                if (hasPrefix) {
                    this.handleKeyDown(model, position.lineNumber);
                }
            });
        }
    }

    private handleKeyDown(model: monaco.editor.ITextModel, lineNumber: number): void {
        const lineContent = model.getLineContent(lineNumber).trimStart();

        if (lineContent.startsWith('- ')) {
            this.markdownEditor.handleActionClick(new MouseEvent('click'), this.defaultActions.find((action) => action instanceof BulletedListAction)!);
        } else if (/^\d+\. /.test(lineContent)) {
            this.markdownEditor.handleActionClick(new MouseEvent('click'), this.defaultActions.find((action) => action instanceof OrderedListAction)!);
        }
    }

    /**
     * this lifecycle hook is required to avoid causing "Expression has changed after it was checked"-error when dismissing all changes in the markdown editor
     * on dismissing the edit-create-modal -> we do not want to store changes in the create-edit-modal that are not saved
     */
    ngAfterContentChecked() {
        this.cdref.detectChanges();
    }

    /**
     * the callback function to register on UI change
     */
    onChange = (_val: string) => {};

    /**
     * emits the value change from component
     */
    valueChanged() {
        this.valueChange.emit();
    }

    /**
     * writes the current value of a form group into the `content` variable,
     * i.e. sets the value programmatically
     * @param value
     */
    writeValue(value: any): void {
        this.content = value ?? '';
    }

    /**
     * upon UI element value changes, this method is triggered (required)
     * @param fn
     */
    registerOnChange(fn: any): void {
        this.onChange = fn;
    }

    /**
     * upon touching the element, this method gets triggered (required)
     */
    registerOnTouched(): void {}

    /**
     * changes in bound markdown content
     * @param newValue
     */
    updateField(newValue: string) {
        this.content = newValue;
        this.onChange(this.content);
        this.valueChanged();
    }

    onKeyDown(event: KeyboardEvent) {
        // Prevent a newline from being added to the text when pressing enter
        if (this.suppressNewlineOnEnter && event.key === 'Enter' && !event.shiftKey) {
            event.preventDefault();
        }
    }
}<|MERGE_RESOLUTION|>--- conflicted
+++ resolved
@@ -46,11 +46,8 @@
 import { StrikethroughAction } from 'app/shared/monaco-editor/model/actions/strikethrough.action';
 import { PostingContentComponent } from '../posting-content/posting-content.components';
 import { NgStyle } from '@angular/common';
-<<<<<<< HEAD
-=======
 import { FileService } from 'app/shared/http/file.service';
 import { PostingEditType } from '../metis.util';
->>>>>>> fede0c31
 
 @Component({
     selector: 'jhi-posting-markdown-editor',
@@ -69,6 +66,7 @@
 export class PostingMarkdownEditorComponent implements OnInit, ControlValueAccessor, AfterContentChecked, AfterViewInit {
     private cdref = inject(ChangeDetectorRef);
     private metisService = inject(MetisService);
+    private fileService = inject(FileService);
     private courseManagementService = inject(CourseManagementService);
     private lectureService = inject(LectureService);
     private channelService = inject(ChannelService);
@@ -130,7 +128,7 @@
             ...faqAction,
         ];
 
-        this.lectureAttachmentReferenceAction = new LectureAttachmentReferenceAction(this.metisService, this.lectureService);
+        this.lectureAttachmentReferenceAction = new LectureAttachmentReferenceAction(this.metisService, this.lectureService, this.fileService);
     }
 
     ngAfterViewInit(): void {
