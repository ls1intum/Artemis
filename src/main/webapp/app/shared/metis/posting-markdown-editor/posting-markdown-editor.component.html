<div class="col-12">
    <jhi-markdown-editor
        class="markdown-editor background-editor-color w-100"
        [markdown]="content"
        (markdownChange)="updateField($event)"
        [resizableMinHeight]="editorHeight"
        (onEditSelect)="previewMode = false"
        (onPreviewSelect)="previewMode = true"
        [metaCommands]="[]"
        [headerCommands]="[]"
        [defaultCommands]="defaultCommands"
        [enableFileUpload]="false"
        [colorCommands]="[]"
        [showDefaultPreview]="false"
    >
        <!-- Preview -->
        <ng-container id="preview">
            @if (previewMode) {
                <jhi-posting-content [content]="content"></jhi-posting-content>
            }
            <hr />
        </ng-container>
        <!-- End of Preview-->
    </jhi-markdown-editor>
</div>
@if (isInputLengthDisplayed || (content?.length ?? 0) > maxContentLength) {
    <div class="col text-end">
<<<<<<< HEAD
        <p class="small my-0 ms-2" [ngStyle]="{ color: content?.length! > maxContentLength || content?.length! == 0 ? 'red' : 'inherit' }">
=======
        <p class="small my-0 ms-2" [ngStyle]="{ color: content?.length! > maxContentLength || content?.length! === 0 ? 'red' : 'inherit' }">
>>>>>>> dd1769c7
            {{ content?.length ?? 0 }} / {{ maxContentLength }}
        </p>
    </div>
}<|MERGE_RESOLUTION|>--- conflicted
+++ resolved
@@ -25,11 +25,7 @@
 </div>
 @if (isInputLengthDisplayed || (content?.length ?? 0) > maxContentLength) {
     <div class="col text-end">
-<<<<<<< HEAD
-        <p class="small my-0 ms-2" [ngStyle]="{ color: content?.length! > maxContentLength || content?.length! == 0 ? 'red' : 'inherit' }">
-=======
         <p class="small my-0 ms-2" [ngStyle]="{ color: content?.length! > maxContentLength || content?.length! === 0 ? 'red' : 'inherit' }">
->>>>>>> dd1769c7
             {{ content?.length ?? 0 }} / {{ maxContentLength }}
         </p>
     </div>
