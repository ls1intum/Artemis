<div class="col-12">
    <jhi-markdown-editor-monaco
        class="markdown-editor background-editor-color w-100"
        [markdown]="content"
        (markdownChange)="updateField($event)"
        (onEditSelect)="previewMode = false"
        (onPreviewSelect)="previewMode = true"
        [metaActions]="[]"
        [headerActions]="undefined"
        [defaultActions]="defaultActions"
        [lectureReferenceAction]="lectureAttachmentReferenceAction"
        [enableFileUpload]="true"
        [useCommunicationForFileUpload]="true"
        [fallbackConversationId]="fallbackConversationId()"
        [colorAction]="undefined"
        [enableResize]="false"
        [showDefaultPreview]="false"
        [useDefaultMarkdownEditorOptions]="false"
        [linkEditorHeightToContentHeight]="true"
        [initialEditorHeight]="editorHeight"
        [resizableMinHeight]="editorHeight"
        [resizableMaxHeight]="MarkdownEditorHeight.MEDIUM"
        (keydown)="onKeyDown($event)"
        [isButtonLoading]="isButtonLoading()"
        [isFormGroupValid]="isFormGroupValid()"
        [editType]="editType()"
<<<<<<< HEAD
        [course]="course()"
=======
        [isInCommunication]="true"
>>>>>>> 06f2da43
    >
        <ng-container id="previewMonaco">
            @if (previewMode) {
                <jhi-posting-content [content]="content" />
            }
            <hr />
        </ng-container>
        <!-- End of Preview-->
    </jhi-markdown-editor-monaco>
</div>
@if (isInputLengthDisplayed || (content?.length ?? 0) > maxContentLength) {
    <div class="col mt-1 text-end">
        <p class="small my-0 ms-2" [ngStyle]="{ color: content?.length! > maxContentLength || content?.length! === 0 ? 'red' : 'inherit' }">
            {{ content?.length ?? 0 }} / {{ maxContentLength }}
        </p>
    </div>
}<|MERGE_RESOLUTION|>--- conflicted
+++ resolved
@@ -24,11 +24,8 @@
         [isButtonLoading]="isButtonLoading()"
         [isFormGroupValid]="isFormGroupValid()"
         [editType]="editType()"
-<<<<<<< HEAD
+        [isInCommunication]="true"
         [course]="course()"
-=======
-        [isInCommunication]="true"
->>>>>>> 06f2da43
     >
         <ng-container id="previewMonaco">
             @if (previewMode) {
