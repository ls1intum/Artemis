import { ChangeDetectionStrategy, Component, ElementRef, EventEmitter, Input, Output, inject } from '@angular/core';
import { Post } from 'app/entities/metis/post.model';
import dayjs from 'dayjs/esm';

@Component({
    selector: 'jhi-posting-thread',
    templateUrl: './posting-thread.component.html',
    styleUrls: ['../metis.component.scss'],
    changeDetection: ChangeDetectionStrategy.OnPush,
})
export class PostingThreadComponent {
    @Input() lastReadDate?: dayjs.Dayjs;
    @Input() readOnlyMode = false;
    @Input() post: Post;
    @Input() showAnswers: boolean;
    @Input() isCommunicationPage: boolean;
    @Input() showChannelReference?: boolean;
    @Input() hasChannelModerationRights = false;
    @Output() openThread = new EventEmitter<Post>();
    @Input() isConsecutive: boolean | undefined = false;
<<<<<<< HEAD
=======

    elementRef = inject(ElementRef);
>>>>>>> e3f1c929
}<|MERGE_RESOLUTION|>--- conflicted
+++ resolved
@@ -18,9 +18,6 @@
     @Input() hasChannelModerationRights = false;
     @Output() openThread = new EventEmitter<Post>();
     @Input() isConsecutive: boolean | undefined = false;
-<<<<<<< HEAD
-=======
 
     elementRef = inject(ElementRef);
->>>>>>> e3f1c929
 }