<div class="row mb-2 col-12">
    <div class="col-12">
<<<<<<< HEAD
        <jhi-post [posting]="post" [isCourseMessagesPage]="isCourseMessagesPage" (isModalOpen)="isModalOpen.emit()"></jhi-post>
        <div class="row">
            <div class="col-12">
                <ng-container *ngIf="showAnswers">
                    <jhi-answer-post *ngFor="let answerPost of sortedAnswerPosts" [posting]="answerPost" (isModalOpen)="isModalOpen.emit()"></jhi-answer-post>
                </ng-container>
                <!-- start discussion -->
                <button *ngIf="sortedAnswerPosts.length === 0" class="btn btn-sm btn-outline-secondary mt-2" (click)="createAnswerPostModal.open()">
                    <fa-icon [icon]="faComments"></fa-icon>
                    <span class="d-none d-md-inline">{{ 'artemisApp.metis.startDiscussion' | artemisTranslate }}</span>
                </button>
                <!-- add new answer to expanded discussion -->
                <button *ngIf="showAnswers && sortedAnswerPosts.length > 0" class="btn btn-sm btn-outline-secondary mt-2" (click)="createAnswerPostModal.open()">
                    <fa-icon [icon]="faComments"></fa-icon>
                    <span class="d-none d-md-inline">{{ 'artemisApp.metis.answerNow' | artemisTranslate }}</span>
                </button>
                <!-- expand answers -->
                <button *ngIf="!showAnswers && sortedAnswerPosts.length > 0" class="btn btn-sm btn-outline-secondary mt-2" (click)="showAnswers = true">
                    <fa-icon [icon]="faComments"></fa-icon>
                    <span class="d-none d-md-inline">
                        {{
                            sortedAnswerPosts.length === 1
                                ? ('artemisApp.metis.showSingleAnswer' | artemisTranslate)
                                : ('artemisApp.metis.showMultipleAnswers' | artemisTranslate: { number: sortedAnswerPosts.length })
                        }}</span
                    >
                </button>
                <!-- collapse answers -->
                <button *ngIf="showAnswers && sortedAnswerPosts.length > 0" class="btn btn-sm btn-outline-secondary mt-2" (click)="showAnswers = false">
                    <fa-icon [icon]="faEyeSlash"></fa-icon>
                    <span class="d-none d-md-inline"> {{ 'artemisApp.metis.collapseAnswers' | artemisTranslate }}</span>
                </button>
                <jhi-answer-post-create-edit-modal
                    #createAnswerPostModal
                    [posting]="createdAnswerPost"
                    (isModalOpen)="isModalOpen.emit()"
                    (onCreate)="showAnswers = true; createdAnswerPost = createEmptyAnswerPost()"
                ></jhi-answer-post-create-edit-modal>
            </div>
        </div>
=======
        <jhi-post [posting]="post" [showAnswers]="showAnswers"></jhi-post>
>>>>>>> e156efd4
    </div>
</div>
<div class="post-separation-line"></div><|MERGE_RESOLUTION|>--- conflicted
+++ resolved
@@ -1,49 +1,6 @@
 <div class="row mb-2 col-12">
     <div class="col-12">
-<<<<<<< HEAD
-        <jhi-post [posting]="post" [isCourseMessagesPage]="isCourseMessagesPage" (isModalOpen)="isModalOpen.emit()"></jhi-post>
-        <div class="row">
-            <div class="col-12">
-                <ng-container *ngIf="showAnswers">
-                    <jhi-answer-post *ngFor="let answerPost of sortedAnswerPosts" [posting]="answerPost" (isModalOpen)="isModalOpen.emit()"></jhi-answer-post>
-                </ng-container>
-                <!-- start discussion -->
-                <button *ngIf="sortedAnswerPosts.length === 0" class="btn btn-sm btn-outline-secondary mt-2" (click)="createAnswerPostModal.open()">
-                    <fa-icon [icon]="faComments"></fa-icon>
-                    <span class="d-none d-md-inline">{{ 'artemisApp.metis.startDiscussion' | artemisTranslate }}</span>
-                </button>
-                <!-- add new answer to expanded discussion -->
-                <button *ngIf="showAnswers && sortedAnswerPosts.length > 0" class="btn btn-sm btn-outline-secondary mt-2" (click)="createAnswerPostModal.open()">
-                    <fa-icon [icon]="faComments"></fa-icon>
-                    <span class="d-none d-md-inline">{{ 'artemisApp.metis.answerNow' | artemisTranslate }}</span>
-                </button>
-                <!-- expand answers -->
-                <button *ngIf="!showAnswers && sortedAnswerPosts.length > 0" class="btn btn-sm btn-outline-secondary mt-2" (click)="showAnswers = true">
-                    <fa-icon [icon]="faComments"></fa-icon>
-                    <span class="d-none d-md-inline">
-                        {{
-                            sortedAnswerPosts.length === 1
-                                ? ('artemisApp.metis.showSingleAnswer' | artemisTranslate)
-                                : ('artemisApp.metis.showMultipleAnswers' | artemisTranslate: { number: sortedAnswerPosts.length })
-                        }}</span
-                    >
-                </button>
-                <!-- collapse answers -->
-                <button *ngIf="showAnswers && sortedAnswerPosts.length > 0" class="btn btn-sm btn-outline-secondary mt-2" (click)="showAnswers = false">
-                    <fa-icon [icon]="faEyeSlash"></fa-icon>
-                    <span class="d-none d-md-inline"> {{ 'artemisApp.metis.collapseAnswers' | artemisTranslate }}</span>
-                </button>
-                <jhi-answer-post-create-edit-modal
-                    #createAnswerPostModal
-                    [posting]="createdAnswerPost"
-                    (isModalOpen)="isModalOpen.emit()"
-                    (onCreate)="showAnswers = true; createdAnswerPost = createEmptyAnswerPost()"
-                ></jhi-answer-post-create-edit-modal>
-            </div>
-        </div>
-=======
-        <jhi-post [posting]="post" [showAnswers]="showAnswers"></jhi-post>
->>>>>>> e156efd4
+        <jhi-post [posting]="post" [showAnswers]="showAnswers" [isCourseMessagesPage]="isCourseMessagesPage" (isModalOpen)="isModalOpen.emit()"></jhi-post>
     </div>
 </div>
 <div class="post-separation-line"></div>