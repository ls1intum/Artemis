--- conflicted
+++ resolved
@@ -211,17 +211,16 @@
         // Group 7: reference pattern for Lecture Attachments
         // Group 8: reference pattern for Lecture Units
         // Group 9: reference pattern for Users
-<<<<<<< HEAD
         // Group 10: reference pattern for FAQ
         // globally searched for, i.e. no return after first match
         const pattern =
             /(?<POST>#\d+)|(?<PROGRAMMING>\[programming].*?\[\/programming])|(?<MODELING>\[modeling].*?\[\/modeling])|(?<QUIZ>\[quiz].*?\[\/quiz])|(?<TEXT>\[text].*?\[\/text])|(?<FILE_UPLOAD>\[file-upload].*?\[\/file-upload])|(?<LECTURE>\[lecture].*?\[\/lecture])|(?<ATTACHMENT>\[attachment].*?\[\/attachment])|(?<ATTACHMENT_UNITS>\[lecture-unit].*?\[\/lecture-unit])|(?<SLIDE>\[slide].*?\[\/slide])|(?<USER>\[user].*?\[\/user])|(?<CHANNEL>\[channel].*?\[\/channel])|(?<FAQ>\[faq].*?\[\/faq])/g;
-=======
+
         // Group 10: pattern for embedded images
         // globally searched for, i.e. no return after first match
         const pattern =
-            /(?<POST>#\d+)|(?<PROGRAMMING>\[programming].*?\[\/programming])|(?<MODELING>\[modeling].*?\[\/modeling])|(?<QUIZ>\[quiz].*?\[\/quiz])|(?<TEXT>\[text].*?\[\/text])|(?<FILE_UPLOAD>\[file-upload].*?\[\/file-upload])|(?<LECTURE>\[lecture].*?\[\/lecture])|(?<ATTACHMENT>\[attachment].*?\[\/attachment])|(?<ATTACHMENT_UNITS>\[lecture-unit].*?\[\/lecture-unit])|(?<SLIDE>\[slide].*?\[\/slide])|(?<USER>\[user].*?\[\/user])|(?<CHANNEL>\[channel].*?\[\/channel])|(?<IMAGE>!\[.*?]\(.*?\))/g;
->>>>>>> 6e1c5621
+            /(?<POST>#\d+)|(?<PROGRAMMING>\[programming].*?\[\/programming])|(?<MODELING>\[modeling].*?\[\/modeling])|(?<QUIZ>\[quiz].*?\[\/quiz])|(?<TEXT>\[text].*?\[\/text])|(?<FILE_UPLOAD>\[file-upload].*?\[\/file-upload])|(?<LECTURE>\[lecture].*?\[\/lecture])|(?<ATTACHMENT>\[attachment].*?\[\/attachment])|(?<ATTACHMENT_UNITS>\[lecture-unit].*?\[\/lecture-unit])|(?<SLIDE>\[slide].*?\[\/slide])|(?<USER>\[user].*?\[\/user])|(?<CHANNEL>\[channel].*?\[\/channel])|(?<IMAGE>!\[.*?]\(.*?\))|(?<FAQ>\[faq].*?\[\/faq])/g;
+
 
         // array with PatternMatch objects per reference found in the posting content
         const patternMatches: PatternMatch[] = [];
