import { Component, EventEmitter, Input, OnChanges, OnDestroy, OnInit, Output } from '@angular/core';
import { Params } from '@angular/router';
import { faAngleDown, faAngleUp } from '@fortawesome/free-solid-svg-icons';
import { Post } from 'app/entities/metis/post.model';
import { MetisService } from 'app/shared/metis/metis.service';
import { Subscription } from 'rxjs';
import { PatternMatch, PostingContentPart, ReferenceType } from '../metis.util';
<<<<<<< HEAD
import { isCommunicationEnabled } from 'app/entities/course.model';
=======
import { User } from 'app/core/user/user.model';
import { Posting } from 'app/entities/metis/posting.model';
>>>>>>> 71ab36f7

@Component({
    selector: 'jhi-posting-content',
    templateUrl: './posting-content.component.html',
    styleUrls: ['./posting-content.component.scss'],
})
export class PostingContentComponent implements OnInit, OnChanges, OnDestroy {
    @Input() content?: string;
    @Input() previewMode?: boolean;
    @Input() isAnnouncement = false;
    @Input() author?: User;
    @Input() isEdited = false;
    @Input() posting?: Posting;
    @Input() isReply?: boolean;
    @Output() userReferenceClicked = new EventEmitter<string>();

    showContent = false;
    currentlyLoadedPosts: Post[];
    postingContentParts: PostingContentPart[];

    private postsSubscription: Subscription;

    // Directory for attachments. If the endpoint of the file service changes, this needs to be adapted
    private readonly ATTACHMENT_DIR = 'api/files/attachments/';

    // Icons
    faAngleUp = faAngleUp;
    faAngleDown = faAngleDown;

    constructor(private metisService: MetisService) {}

    /**
     * on initialization: calculate posting parts to be displayed
     */
    ngOnInit(): void {
        this.computeContentPartsOfPosts();
    }

    /**
     * on changes: update posting parts to be displayed
     */
    ngOnChanges(): void {
        this.computeContentPartsOfPosts();
    }

    /**
     * on initialization & on changes: subscribes to the currently loaded posts in the context, to be available for possible references,
     * computes the PostingContentParts for rendering
     */
    private computeContentPartsOfPosts() {
        this.postsSubscription = this.metisService.posts.subscribe((posts: Post[]) => {
            this.currentlyLoadedPosts = posts;
            const patternMatches: PatternMatch[] = this.getPatternMatches();
            this.computePostingContentParts(patternMatches);
        });
    }

    /**
     * on leaving the page, the modal should be closed, subscriptions unsubscribed
     */
    ngOnDestroy(): void {
        this.postsSubscription?.unsubscribe();
    }

    /**
     * computes an array of PostingContentPart objects by splitting up the posting content by post references (denoted by #{PostId}).
     */
    computePostingContentParts(patternMatches: PatternMatch[]): void {
        this.postingContentParts = [];
        // if there are references found in the posting content, we need to create a PostingContentPart per reference match
        if (patternMatches && patternMatches.length > 0) {
            patternMatches.forEach((patternMatch: PatternMatch, index: number) => {
                if (this.content === undefined) {
                    return;
                }

                const referencedId = this.content.substring(patternMatch.startIndex + 1, patternMatch.endIndex); // e.g. post id 6
                const referenceType = patternMatch.referenceType;
                let referenceStr; // e.g. '#6', 'Lecture-1.pdf', 'Modeling Exercise'
                let linkToReference;
                let attachmentToReference;
                let slideToReference;
                let queryParams;
                if (ReferenceType.POST === referenceType) {
                    // if the referenced Id is within the currently loaded posts, we can create the context-specific link to that post
                    // by invoking the respective metis service methods for link and query params and passing the post object;
                    // if not, we do not want to fetch the post from the DB and rather always navigate to the course discussion page with the referenceStr as search text
                    const referencedPostInLoadedPosts = this.currentlyLoadedPosts.find((post: Post) => post.id! === +referencedId);
                    referenceStr = this.content.substring(patternMatch.startIndex, patternMatch.endIndex);
                    if (isCommunicationEnabled(this.metisService.getCourse())) {
                        linkToReference = this.metisService.getLinkForPost(referencedPostInLoadedPosts);
                        queryParams = referencedPostInLoadedPosts ? this.metisService.getQueryParamsForPost(referencedPostInLoadedPosts) : ({ searchText: referenceStr } as Params);
                    }
                } else if (
                    ReferenceType.LECTURE === referenceType ||
                    ReferenceType.PROGRAMMING === referenceType ||
                    ReferenceType.MODELING === referenceType ||
                    ReferenceType.QUIZ === referenceType ||
                    ReferenceType.TEXT === referenceType ||
                    ReferenceType.FILE_UPLOAD === referenceType
                ) {
                    // reference opening tag: [{referenceType}] (wrapped between 2 characters)
                    // reference closing tag: [/referenceType] (wrapped between 3 characters)
                    // referenceStr: string to be displayed for the reference
                    // linkToReference: link to be navigated to on reference click
                    // eslint-disable-next-line @typescript-eslint/no-non-null-asserted-optional-chain
                    referenceStr = this.content.substring(this.content.indexOf(']', patternMatch.startIndex)! + 1, this.content.indexOf('(', patternMatch.startIndex)!);
                    // eslint-disable-next-line @typescript-eslint/no-non-null-asserted-optional-chain
                    linkToReference = [this.content.substring(this.content.indexOf('(', patternMatch.startIndex)! + 1, this.content.indexOf(')', patternMatch.startIndex))];
                } else if (ReferenceType.ATTACHMENT === referenceType || ReferenceType.ATTACHMENT_UNITS === referenceType) {
                    // referenceStr: string to be displayed for the reference
                    // attachmentToReference: location of attachment to be opened on reference click
                    // attachmentRefDir: directory of the attachment
                    // eslint-disable-next-line @typescript-eslint/no-non-null-asserted-optional-chain
                    referenceStr = this.content.substring(this.content.indexOf(']', patternMatch.startIndex)! + 1, this.content.indexOf('(', patternMatch.startIndex)!);
                    const attachmentRefDir = this.ATTACHMENT_DIR;
                    attachmentToReference =
                        // eslint-disable-next-line @typescript-eslint/no-non-null-asserted-optional-chain
                        attachmentRefDir + this.content.substring(this.content.indexOf('(', patternMatch.startIndex)! + 1, this.content.indexOf(')', patternMatch.startIndex));
                } else if (ReferenceType.SLIDE === referenceType) {
                    // referenceStr: string to be displayed for the reference
                    // slideToReference: location of attachment to be opened on reference click
                    // eslint-disable-next-line @typescript-eslint/no-non-null-asserted-optional-chain
                    referenceStr = this.content.substring(this.content.indexOf(']', patternMatch.startIndex)! + 1, this.content.indexOf('(', patternMatch.startIndex)!);
                    const attachmentUnitRefDir = this.ATTACHMENT_DIR;
                    slideToReference =
                        attachmentUnitRefDir +
                        // eslint-disable-next-line @typescript-eslint/no-non-null-asserted-optional-chain
                        this.content.substring(this.content.indexOf('(', patternMatch.startIndex)! + 1, this.content.indexOf(')', patternMatch.startIndex));
                } else if (ReferenceType.USER === referenceType) {
                    // referenceStr: string to be displayed for the reference
                    // eslint-disable-next-line @typescript-eslint/no-non-null-asserted-optional-chain
                    referenceStr = this.content.substring(this.content.indexOf(']', patternMatch.startIndex)! + 1, this.content.indexOf('(', patternMatch.startIndex)!);
                    // eslint-disable-next-line @typescript-eslint/no-non-null-asserted-optional-chain
                    queryParams = {
                        referenceUserLogin: this.content.substring(this.content.indexOf('(', patternMatch.startIndex)! + 1, this.content.indexOf(')', patternMatch.startIndex)),
                    } as Params;
                }

                // determining the endIndex of the content after the reference
                let endIndexOfContentAfterReference;
                // if current match is not the last match in the array, i.e. there is another match
                if (index < patternMatches.length - 1) {
                    // endIndex of the content after the reference equals the startIndex of the subsequent match
                    endIndexOfContentAfterReference = patternMatches[index + 1].startIndex;
                    // if current match is the only or last one in patternMatches
                } else {
                    // endIndex of the content after the reference equals the end of the post content
                    endIndexOfContentAfterReference = this.content.length;
                }

                // building the PostingContentPart object
                const contentPart: PostingContentPart = {
                    contentBeforeReference: index === 0 ? this.content.substring(0, patternMatch.startIndex) : undefined, // only defined for the first match
                    linkToReference,
                    attachmentToReference,
                    slideToReference,
                    queryParams,
                    referenceStr,
                    referenceType,
                    contentAfterReference: this.content.substring(patternMatch.endIndex, endIndexOfContentAfterReference),
                };
                this.postingContentParts.push(contentPart);
            });
            // if there are no post references in the content, the whole content is represented by a single PostingContentPart,
            // with contentBeforeReferenced represents the post content
        } else {
            const contentLink: PostingContentPart = {
                contentBeforeReference: this.content,
                linkToReference: undefined,
                queryParams: undefined,
                referenceStr: undefined,
                referenceType: undefined,
                contentAfterReference: undefined,
            };
            this.postingContentParts.push(contentLink);
        }
    }

    /**
     * searches a regex pattern within a string and returns an array containing a PatternMatch Object per match
     */
    getPatternMatches(): PatternMatch[] {
        // Group 1: reference pattern for Posts: #{PostId} Ex: (#45)
        // Group 2: reference pattern for Programming Exercises
        // Group 3: reference pattern for Modeling Exercises
        // Group 4: reference pattern for Text Exercises
        // Group 5: reference pattern for File Upload Exercises
        // Group 6: reference pattern for Lectures
        // Group 7: reference pattern for Lecture Attachments
        // Group 8: reference pattern for Lecture Units
        // Group 9: reference pattern for Users
        // globally searched for, i.e. no return after first match
        const pattern =
            /(?<POST>#\d+)|(?<PROGRAMMING>\[programming].*?\[\/programming])|(?<MODELING>\[modeling].*?\[\/modeling])|(?<QUIZ>\[quiz].*?\[\/quiz])|(?<TEXT>\[text].*?\[\/text])|(?<FILE_UPLOAD>\[file-upload].*?\[\/file-upload])|(?<LECTURE>\[lecture].*?\[\/lecture])|(?<ATTACHMENT>\[attachment].*?\[\/attachment])|(?<ATTACHMENT_UNITS>\[lecture-unit].*?\[\/lecture-unit])|(?<SLIDE>\[slide].*?\[\/slide])|(?<USER>\[user].*?\[\/user])/g;

        // array with PatternMatch objects per reference found in the posting content
        const patternMatches: PatternMatch[] = [];

        // find start and end index of referenced posts in content, for each reference save [startIndexOfReference, endIndexOfReference] in the referenceIndicesArray
        let match = pattern.exec(this.content!);
        while (match) {
            let group: ReferenceType | undefined = undefined;

            for (const groupsKey in match.groups) {
                if (match.groups[groupsKey]) {
                    group = ReferenceType[groupsKey as keyof typeof ReferenceType];
                }
            }
            if (group) {
                patternMatches.push({
                    startIndex: match.index,
                    endIndex: pattern.lastIndex,
                    referenceType: group!,
                } as PatternMatch);
            }

            match = pattern.exec(this.content!);
        }
        return patternMatches;
    }
}<|MERGE_RESOLUTION|>--- conflicted
+++ resolved
@@ -5,12 +5,9 @@
 import { MetisService } from 'app/shared/metis/metis.service';
 import { Subscription } from 'rxjs';
 import { PatternMatch, PostingContentPart, ReferenceType } from '../metis.util';
-<<<<<<< HEAD
-import { isCommunicationEnabled } from 'app/entities/course.model';
-=======
 import { User } from 'app/core/user/user.model';
 import { Posting } from 'app/entities/metis/posting.model';
->>>>>>> 71ab36f7
+import { isCommunicationEnabled } from 'app/entities/course.model';
 
 @Component({
     selector: 'jhi-posting-content',
