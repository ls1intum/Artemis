import { Component, Input, OnChanges, OnDestroy, OnInit } from '@angular/core';
import { Params } from '@angular/router';
import { faAngleDown, faAngleUp } from '@fortawesome/free-solid-svg-icons';
import { Post } from 'app/entities/metis/post.model';
import { MetisService } from 'app/shared/metis/metis.service';
import { Subscription } from 'rxjs';
import { PatternMatch, PostingContentPart, ReferenceType } from '../metis.util';
import { User } from 'app/core/user/user.model';

@Component({
    selector: 'jhi-posting-content',
    templateUrl: './posting-content.component.html',
    styleUrls: ['./posting-content.component.scss'],
})
export class PostingContentComponent implements OnInit, OnChanges, OnDestroy {
    @Input() content?: string;
    @Input() previewMode?: boolean;
    @Input() isAnnouncement = false;
<<<<<<< HEAD
    @Input() author?: User;
=======
    @Input() isEdited = false;
>>>>>>> 33d1c74c
    showContent = false;
    currentlyLoadedPosts: Post[];
    postingContentParts: PostingContentPart[];

    private postsSubscription: Subscription;

    // Directory for attachments. If the endpoint of the file service changes, this needs to be adapted
    private readonly ATTACHMENT_DIR = 'api/files/attachments/';

    // Icons
    faAngleUp = faAngleUp;
    faAngleDown = faAngleDown;

    constructor(private metisService: MetisService) {}

    /**
     * on initialization: calculate posting parts to be displayed
     */
    ngOnInit(): void {
        this.computeContentPartsOfPosts();
    }

    /**
     * on changes: update posting parts to be displayed
     */
    ngOnChanges(): void {
        this.computeContentPartsOfPosts();
    }

    /**
     * on initialization & on changes: subscribes to the currently loaded posts in the context, to be available for possible references,
     * computes the PostingContentParts for rendering
     */
    private computeContentPartsOfPosts() {
        this.postsSubscription = this.metisService.posts.subscribe((posts: Post[]) => {
            this.currentlyLoadedPosts = posts;
            const patternMatches: PatternMatch[] = this.getPatternMatches();
            this.computePostingContentParts(patternMatches);
        });
    }

    /**
     * on leaving the page, the modal should be closed, subscriptions unsubscribed
     */
    ngOnDestroy(): void {
        this.postsSubscription?.unsubscribe();
    }

    /**
     * computes an array of PostingContentPart objects by splitting up the posting content by post references (denoted by #{PostId}).
     */
    computePostingContentParts(patternMatches: PatternMatch[]): void {
        this.postingContentParts = [];
        // if there are references found in the posting content, we need to create a PostingContentPart per reference match
        if (patternMatches && patternMatches.length > 0) {
            patternMatches.forEach((patternMatch: PatternMatch, index: number) => {
                const referencedId = this.content!.substring(patternMatch.startIndex + 1, patternMatch.endIndex); // e.g. post id 6
                const referenceType = patternMatch.referenceType;
                let referenceStr; // e.g. '#6', 'Lecture-1.pdf', 'Modeling Exercise'
                let linkToReference;
                let attachmentToReference;
                let slideToReference;
                let queryParams;
                if (ReferenceType.POST === referenceType) {
                    // if the referenced Id is within the currently loaded posts, we can create the context-specific link to that post
                    // by invoking the respective metis service methods for link and query params and passing the post object;
                    // if not, we do not want to fetch the post from the DB and rather always navigate to the course discussion page with the referenceStr as search text
                    const referencedPostInLoadedPosts = this.currentlyLoadedPosts.find((post: Post) => post.id! === +referencedId);
                    referenceStr = this.content!.substring(patternMatch.startIndex, patternMatch.endIndex);
                    linkToReference = this.metisService.getLinkForPost(referencedPostInLoadedPosts);
                    queryParams = referencedPostInLoadedPosts ? this.metisService.getQueryParamsForPost(referencedPostInLoadedPosts) : ({ searchText: referenceStr } as Params);
                } else if (
                    ReferenceType.LECTURE === referenceType ||
                    ReferenceType.PROGRAMMING === referenceType ||
                    ReferenceType.MODELING === referenceType ||
                    ReferenceType.QUIZ === referenceType ||
                    ReferenceType.TEXT === referenceType ||
                    ReferenceType.FILE_UPLOAD === referenceType
                ) {
                    // reference opening tag: [{referenceType}] (wrapped between 2 characters)
                    // reference closing tag: [/referenceType] (wrapped between 3 characters)
                    // referenceStr: string to be displayed for the reference
                    // linkToReference: link to be navigated to on reference click
                    // eslint-disable-next-line @typescript-eslint/no-non-null-asserted-optional-chain
                    referenceStr = this.content!.substring(this.content?.indexOf(']', patternMatch.startIndex)! + 1, this.content?.indexOf('(', patternMatch.startIndex)!);
                    // eslint-disable-next-line @typescript-eslint/no-non-null-asserted-optional-chain
                    linkToReference = [this.content!.substring(this.content?.indexOf('(', patternMatch.startIndex)! + 1, this.content?.indexOf(')', patternMatch.startIndex))];
                } else if (ReferenceType.ATTACHMENT === referenceType || ReferenceType.ATTACHMENT_UNITS === referenceType) {
                    // referenceStr: string to be displayed for the reference
                    // attachmentToReference: location of attachment to be opened on reference click
                    // attachmentRefDir: directory of the attachment
                    // eslint-disable-next-line @typescript-eslint/no-non-null-asserted-optional-chain
                    referenceStr = this.content!.substring(this.content?.indexOf(']', patternMatch.startIndex)! + 1, this.content?.indexOf('(', patternMatch.startIndex)!);
                    const attachmentRefDir = this.ATTACHMENT_DIR;
                    attachmentToReference =
                        // eslint-disable-next-line @typescript-eslint/no-non-null-asserted-optional-chain
                        attachmentRefDir + this.content!.substring(this.content?.indexOf('(', patternMatch.startIndex)! + 1, this.content?.indexOf(')', patternMatch.startIndex));
                } else if (ReferenceType.SLIDE === referenceType) {
                    // referenceStr: string to be displayed for the reference
                    // slideToReference: location of attachment to be opened on reference click
                    // eslint-disable-next-line @typescript-eslint/no-non-null-asserted-optional-chain
                    referenceStr = this.content!.substring(this.content?.indexOf(']', patternMatch.startIndex)! + 1, this.content?.indexOf('(', patternMatch.startIndex)!);
                    const attachmentUnitRefDir = this.ATTACHMENT_DIR;
                    slideToReference =
                        attachmentUnitRefDir +
                        // eslint-disable-next-line @typescript-eslint/no-non-null-asserted-optional-chain
                        this.content!.substring(this.content?.indexOf('(', patternMatch.startIndex)! + 1, this.content?.indexOf(')', patternMatch.startIndex));
                }

                // determining the endIndex of the content after the reference
                let endIndexOfContentAfterReference;
                // if current match is not the last match in the array, i.e. there is another match
                if (index < patternMatches.length - 1) {
                    // endIndex of the content after the reference equals the startIndex of the subsequent match
                    endIndexOfContentAfterReference = patternMatches[index + 1].startIndex;
                    // if current match is the only or last one in patternMatches
                } else {
                    // endIndex of the content after the reference equals the end of the post content
                    endIndexOfContentAfterReference = this.content!.length;
                }

                // building the PostingContentPart object
                const contentPart: PostingContentPart = {
                    contentBeforeReference: index === 0 ? this.content!.substring(0, patternMatch.startIndex) : undefined, // only defined for the first match
                    linkToReference,
                    attachmentToReference,
                    slideToReference,
                    queryParams,
                    referenceStr,
                    referenceType,
                    contentAfterReference: this.content!.substring(patternMatch.endIndex, endIndexOfContentAfterReference),
                };
                this.postingContentParts.push(contentPart);
            });
            // if there are no post references in the content, the whole content is represented by a single PostingContentPart,
            // with contentBeforeReferenced represents the post content
        } else {
            const contentLink: PostingContentPart = {
                contentBeforeReference: this.content,
                linkToReference: undefined,
                queryParams: undefined,
                referenceStr: undefined,
                referenceType: undefined,
                contentAfterReference: undefined,
            };
            this.postingContentParts.push(contentLink);
        }
    }

    /**
     * searches a regex pattern within a string and returns an array containing a PatternMatch Object per match
     */
    getPatternMatches(): PatternMatch[] {
        // Group 1: reference pattern for Posts: #{PostId} Ex: (#45)
        // Group 2: reference pattern for Programming Exercises
        // Group 3: reference pattern for Modeling Exercises
        // Group 4: reference pattern for Text Exercises
        // Group 5: reference pattern for File Upload Exercises
        // Group 6: reference pattern for Lectures
        // Group 7: reference pattern for Lecture Attachments
        // Group 8: reference pattern for Lecture Units
        // globally searched for, i.e. no return after first match
        const pattern =
            /(?<POST>#\d+)|(?<PROGRAMMING>\[programming].*?\[\/programming])|(?<MODELING>\[modeling].*?\[\/modeling])|(?<QUIZ>\[quiz].*?\[\/quiz])|(?<TEXT>\[text].*?\[\/text])|(?<FILE_UPLOAD>\[file-upload].*?\[\/file-upload])|(?<LECTURE>\[lecture].*?\[\/lecture])|(?<ATTACHMENT>\[attachment].*?\[\/attachment])|(?<ATTACHMENT_UNITS>\[lecture-unit].*?\[\/lecture-unit])|(?<SLIDE>\[slide].*?\[\/slide])/g;

        // array with PatternMatch objects per reference found in the posting content
        const patternMatches: PatternMatch[] = [];

        // find start and end index of referenced posts in content, for each reference save [startIndexOfReference, endIndexOfReference] in the referenceIndicesArray
        let match = pattern.exec(this.content!);
        while (match) {
            let group: ReferenceType | undefined = undefined;

            for (const groupsKey in match.groups) {
                if (match.groups[groupsKey]) {
                    group = ReferenceType[groupsKey as keyof typeof ReferenceType];
                }
            }
            if (group) {
                patternMatches.push({
                    startIndex: match.index,
                    endIndex: pattern.lastIndex,
                    referenceType: group!,
                } as PatternMatch);
            }

            match = pattern.exec(this.content!);
        }
        return patternMatches;
    }
}<|MERGE_RESOLUTION|>--- conflicted
+++ resolved
@@ -16,11 +16,8 @@
     @Input() content?: string;
     @Input() previewMode?: boolean;
     @Input() isAnnouncement = false;
-<<<<<<< HEAD
     @Input() author?: User;
-=======
     @Input() isEdited = false;
->>>>>>> 33d1c74c
     showContent = false;
     currentlyLoadedPosts: Post[];
     postingContentParts: PostingContentPart[];
