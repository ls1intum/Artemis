<ng-container *ngIf="currentlyLoadedPosts">
    <!-- in preview mode (showing similar posts during creation): content can be expanded and collapsed shown -->
    <div *ngIf="previewMode" [ngClass]="isAnnouncement ? 'announcement-post p-2' : ''">
        <span class="clickable p-0">
            <fa-icon [icon]="showContent ? faAngleUp : faAngleDown" [size]="'xs'" [ngStyle]="{ color: '#6a737d' }" (click)="showContent = !showContent"> </fa-icon>
        </span>
        <span class="toggle-content">
            {{ showContent ? ('artemisApp.metis.post.collapseContent' | artemisTranslate) : ('artemisApp.metis.post.showContent' | artemisTranslate) }}
        </span>
        <div *ngIf="showContent">
            <jhi-posting-content-part *ngFor="let postingContentPart of postingContentParts" [postingContentPart]="postingContentPart"> </jhi-posting-content-part>

            <span class="edited-text" *ngIf="isEdited">{{ 'artemisApp.metis.edited' | artemisTranslate }}</span>
        </div>
    </div>
    <!-- not in preview mode: content always shown -->
    <div *ngIf="!previewMode" [ngClass]="isAnnouncement ? 'announcement-post p-2' : ''">
        <jhi-posting-content-part *ngFor="let postingContentPart of postingContentParts" [postingContentPart]="postingContentPart"> </jhi-posting-content-part>
<<<<<<< HEAD
        <jhi-link-preview-container [multiple]="true" [data]="content" [author]="author"></jhi-link-preview-container>
=======
        <span class="edited-text" *ngIf="isEdited">{{ 'artemisApp.metis.edited' | artemisTranslate }}</span>
        <jhi-link-preview-container [multiple]="true" [data]="content"></jhi-link-preview-container>
>>>>>>> 33d1c74c
    </div>
</ng-container><|MERGE_RESOLUTION|>--- conflicted
+++ resolved
@@ -16,11 +16,7 @@
     <!-- not in preview mode: content always shown -->
     <div *ngIf="!previewMode" [ngClass]="isAnnouncement ? 'announcement-post p-2' : ''">
         <jhi-posting-content-part *ngFor="let postingContentPart of postingContentParts" [postingContentPart]="postingContentPart"> </jhi-posting-content-part>
-<<<<<<< HEAD
+        <span class="edited-text" *ngIf="isEdited">{{ 'artemisApp.metis.edited' | artemisTranslate }}</span>
         <jhi-link-preview-container [multiple]="true" [data]="content" [author]="author"></jhi-link-preview-container>
-=======
-        <span class="edited-text" *ngIf="isEdited">{{ 'artemisApp.metis.edited' | artemisTranslate }}</span>
-        <jhi-link-preview-container [multiple]="true" [data]="content"></jhi-link-preview-container>
->>>>>>> 33d1c74c
     </div>
 </ng-container>