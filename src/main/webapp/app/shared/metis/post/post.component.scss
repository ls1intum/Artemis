@import 'src/main/webapp/content/scss/artemis-variables';

.post-title {
<<<<<<< HEAD
    font-weight: normal;
    color: #5289c7;
}

.resolved {
    color: #3c763d;
=======
    font-weight: 600;
    color: #0f6ab4;

    .reference-hash {
        font-weight: 200;
        color: $metis-light-gray;
    }
>>>>>>> 8defc9b9
}<|MERGE_RESOLUTION|>--- conflicted
+++ resolved
@@ -1,20 +1,15 @@
 @import 'src/main/webapp/content/scss/artemis-variables';
 
 .post-title {
-<<<<<<< HEAD
-    font-weight: normal;
-    color: #5289c7;
-}
-
-.resolved {
-    color: #3c763d;
-=======
     font-weight: 600;
-    color: #0f6ab4;
+    color: $metis-blue;
 
     .reference-hash {
         font-weight: 200;
         color: $metis-light-gray;
     }
->>>>>>> 8defc9b9
+}
+
+.resolved {
+    color: #3c763d;
 }