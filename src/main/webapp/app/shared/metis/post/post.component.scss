--- conflicted
+++ resolved
@@ -15,16 +15,6 @@
     color: inherit;
 }
 
-<<<<<<< HEAD
-.post {
-    background-color: transparent;
-
-    transition: background-color 0.2s ease-in-out;
-}
-
-.post.is-saved {
-    background-color: rgba($primary, 0.1);
-=======
 .hover-actions {
     position: absolute;
     top: -1.8rem;
@@ -81,5 +71,4 @@
 
 .pinned-message {
     background-color: var(--artemis-alert-warning-background);
->>>>>>> b4da15be
 }