--- conflicted
+++ resolved
@@ -21,11 +21,7 @@
 import { MetisService } from 'app/shared/metis/metis.service';
 import { NgbModalRef } from '@ng-bootstrap/ng-bootstrap';
 import { ContextInformation, DisplayPriority, PageType, RouteComponents } from '../metis.util';
-<<<<<<< HEAD
-import { faBullhorn, faComments, faPencilAlt, faShare, faSmile, faThumbtack, faTrash } from '@fortawesome/free-solid-svg-icons';
-=======
-import { faBookmark, faBullhorn, faCheckSquare, faComments, faPencilAlt, faSmile, faThumbtack, faTrash } from '@fortawesome/free-solid-svg-icons';
->>>>>>> 4eaba4e5
+import { faBookmark, faBullhorn, faCheckSquare, faComments, faPencilAlt, faShare, faSmile, faThumbtack, faTrash } from '@fortawesome/free-solid-svg-icons';
 import dayjs from 'dayjs/esm';
 import { PostFooterComponent } from 'app/shared/metis/posting-footer/post-footer/post-footer.component';
 import { OneToOneChatService } from 'app/shared/metis/conversations/one-to-one-chat.service';
@@ -97,12 +93,9 @@
     readonly faSmile = faSmile;
     readonly faTrash = faTrash;
     readonly faThumbtack = faThumbtack;
-<<<<<<< HEAD
-    readonly faShare = faShare;
-=======
     readonly faCheckSquare = faCheckSquare;
     readonly faBookmark = faBookmark;
->>>>>>> 4eaba4e5
+    readonly faShare = faShare;
 
     isConsecutive = input<boolean>(false);
     forwardedPosts = input<Post[]>([]);
@@ -203,7 +196,7 @@
         this.contextInformation = this.metisService.getContextInformation(this.posting);
         this.isAtLeastTutorInCourse = this.metisService.metisUserIsAtLeastTutorInCourse();
         this.sortAnswerPosts();
-<<<<<<< HEAD
+        this.assignPostingToPost();
         this.fetchForwardedMessages();
     }
 
@@ -224,9 +217,6 @@
                 this.changeDetector.markForCheck();
             }
         }
-=======
-        this.assignPostingToPost();
->>>>>>> 4eaba4e5
     }
 
     /**
@@ -331,18 +321,16 @@
         }
     }
 
-<<<<<<< HEAD
-    protected onTriggerNavigateToPost(post: Posting) {
-        this.onNavigateToPost.emit(post);
-    }
-
-    protected readonly origin = origin;
-=======
     private assignPostingToPost() {
         // This is needed because otherwise instanceof returns 'object'.
         if (this.posting && !(this.posting instanceof Post)) {
             this.posting = Object.assign(new Post(), this.posting);
         }
     }
->>>>>>> 4eaba4e5
+
+    protected onTriggerNavigateToPost(post: Posting) {
+        this.onNavigateToPost.emit(post);
+    }
+
+    protected readonly origin = origin;
 }