import {
    AfterContentChecked,
    ChangeDetectionStrategy,
    ChangeDetectorRef,
    Component,
    EventEmitter,
    HostListener,
    Inject,
    Input,
    OnChanges,
    OnInit,
    Output,
    Renderer2,
    ViewChild,
    ViewContainerRef,
    input,
    output,
} from '@angular/core';
import { Post } from 'app/entities/metis/post.model';
import { PostingDirective } from 'app/shared/metis/posting.directive';
import { MetisService } from 'app/shared/metis/metis.service';
import { NgbModalRef } from '@ng-bootstrap/ng-bootstrap';
import { ContextInformation, DisplayPriority, PageType, RouteComponents } from '../metis.util';
import { faBullhorn, faComments, faPencilAlt, faShare, faSmile, faThumbtack, faTrash } from '@fortawesome/free-solid-svg-icons';
import dayjs from 'dayjs/esm';
import { PostFooterComponent } from 'app/shared/metis/posting-footer/post-footer/post-footer.component';
import { OneToOneChatService } from 'app/shared/metis/conversations/one-to-one-chat.service';
import { Course, isCommunicationEnabled, isMessagingEnabled } from 'app/entities/course.model';
import { Router } from '@angular/router';
import { MetisConversationService } from 'app/shared/metis/metis-conversation.service';
import { getAsChannelDTO } from 'app/entities/metis/conversation/channel.model';
import { AnswerPost } from 'app/entities/metis/answer-post.model';
import { AnswerPostCreateEditModalComponent } from 'app/shared/metis/posting-create-edit-modal/answer-post-create-edit-modal/answer-post-create-edit-modal.component';
import { animate, style, transition, trigger } from '@angular/animations';
import { PostCreateEditModalComponent } from 'app/shared/metis/posting-create-edit-modal/post-create-edit-modal/post-create-edit-modal.component';
import { PostReactionsBarComponent } from 'app/shared/metis/posting-reactions-bar/post-reactions-bar/post-reactions-bar.component';
import { CdkOverlayOrigin } from '@angular/cdk/overlay';
import { DOCUMENT } from '@angular/common';
import { Posting } from 'app/entities/metis/posting.model';

@Component({
    selector: 'jhi-post',
    templateUrl: './post.component.html',
    styleUrls: ['./post.component.scss', './../metis.component.scss'],
    changeDetection: ChangeDetectionStrategy.OnPush,
    animations: [
        trigger('fade', [
            transition(':enter', [style({ opacity: 0 }), animate('300ms ease-in', style({ opacity: 1 }))]),
            transition(':leave', [animate('300ms ease-out', style({ opacity: 0 }))]),
        ]),
    ],
})
export class PostComponent extends PostingDirective<Post> implements OnInit, OnChanges, AfterContentChecked {
    @Input() lastReadDate?: dayjs.Dayjs;
    @Input() readOnlyMode: boolean;
    @Input() previewMode: boolean;
    // if the post is previewed in the create/edit modal,
    // we need to pass the ref in order to close it when navigating to the previewed post via post title
    @Input() modalRef?: NgbModalRef;
    @Input() showAnswers: boolean;
    @Output() openThread = new EventEmitter<void>();
    @ViewChild('createAnswerPostModal') createAnswerPostModalComponent: AnswerPostCreateEditModalComponent;
    @ViewChild('createEditModal') createEditModal!: PostCreateEditModalComponent;
    @ViewChild('createEditAnswerPostContainer', { read: ViewContainerRef }) containerRef: ViewContainerRef;
    @ViewChild('postFooter') postFooterComponent: PostFooterComponent;
    showReactionSelector = false;
    @ViewChild('emojiPickerTrigger') emojiPickerTrigger!: CdkOverlayOrigin;
    static activeDropdownPost: PostComponent | null = null;

    displayInlineInput = false;
    routerLink: RouteComponents;
    queryParams = {};
    showAnnouncementIcon = false;
    sortedAnswerPosts: AnswerPost[];
    createdAnswerPost: AnswerPost;
    isAtLeastTutorInCourse: boolean;

    pageType: PageType;
    contextInformation: ContextInformation;
    readonly PageType = PageType;
    readonly DisplayPriority = DisplayPriority;
    mayEditOrDelete: boolean = false;
    canPin: boolean = false;
    originalPostDetails: Post | AnswerPost | undefined = undefined;
    readonly onNavigateToPost = output<Posting>();

    // Icons
    readonly faBullhorn = faBullhorn;
    readonly faComments = faComments;
    readonly faPencilAlt = faPencilAlt;
    readonly faSmile = faSmile;
    readonly faTrash = faTrash;
    readonly faThumbtack = faThumbtack;
    readonly faShare = faShare;

    isConsecutive = input<boolean>(false);
    forwardedPosts = input<Post[]>([]);
    forwardedAnswerPosts = input<AnswerPost[]>([]);
    dropdownPosition = { x: 0, y: 0 };
<<<<<<< HEAD
    course: Course;
    @ViewChild(PostReactionsBarComponent) private reactionsBarComponent!: PostReactionsBarComponent;
=======
    @ViewChild(PostReactionsBarComponent) protected reactionsBarComponent!: PostReactionsBarComponent;
>>>>>>> 31bd52c4

    constructor(
        public metisService: MetisService,
        public changeDetector: ChangeDetectorRef,
        private oneToOneChatService: OneToOneChatService,
        private metisConversationService: MetisConversationService,
        private router: Router,
        public renderer: Renderer2,
        @Inject(DOCUMENT) private document: Document,
    ) {
        super();
        this.course = this.metisService.getCourse();
    }

    get reactionsBar() {
        return this.reactionsBarComponent;
    }

    isPinned(): boolean {
        return this.posting.displayPriority === DisplayPriority.PINNED;
    }

    onMayEditOrDelete(value: boolean) {
        this.mayEditOrDelete = value;
    }

    onCanPin(value: boolean) {
        this.canPin = value;
    }

    onRightClick(event: MouseEvent) {
        event.preventDefault();

        if (PostComponent.activeDropdownPost && PostComponent.activeDropdownPost !== this) {
            PostComponent.activeDropdownPost.showDropdown = false;
            PostComponent.activeDropdownPost.enableBodyScroll();
            PostComponent.activeDropdownPost.changeDetector.detectChanges();
        }

        PostComponent.activeDropdownPost = this;

        this.dropdownPosition = {
            x: event.clientX,
            y: event.clientY,
        };

        this.showDropdown = true;
        this.adjustDropdownPosition();
        this.disableBodyScroll();
    }

    adjustDropdownPosition() {
        const dropdownWidth = 200;
        const screenWidth = window.innerWidth;

        if (this.dropdownPosition.x + dropdownWidth > screenWidth) {
            this.dropdownPosition.x = screenWidth - dropdownWidth - 10;
        }
    }

    disableBodyScroll() {
        const mainContainer = this.document.querySelector('.posting-infinite-scroll-container');
        if (mainContainer) {
            this.renderer.setStyle(mainContainer, 'overflow', 'hidden');
        }
    }

    enableBodyScroll() {
        const mainContainer = this.document.querySelector('.posting-infinite-scroll-container');
        if (mainContainer) {
            this.renderer.setStyle(mainContainer, 'overflow-y', 'auto');
        }
    }

    @HostListener('document:click', ['$event'])
    onClickOutside() {
        this.showDropdown = false;
        this.enableBodyScroll();
    }

    /**
     * on initialization: evaluates post context and page type
     */
    ngOnInit() {
        super.ngOnInit();
        this.pageType = this.metisService.getPageType();
        this.contextInformation = this.metisService.getContextInformation(this.posting);
        this.isAtLeastTutorInCourse = this.metisService.metisUserIsAtLeastTutorInCourse();
        this.sortAnswerPosts();
        this.fetchForwardedMessages();
    }

    fetchForwardedMessages(): void {
        if (this.forwardedPosts().length > 0) {
            const forwardedMessage = this.forwardedPosts()[0];

            if (forwardedMessage) {
                this.originalPostDetails = forwardedMessage;
                this.changeDetector.markForCheck();
            }
        }
        if (this.forwardedAnswerPosts().length > 0) {
            const forwardedMessage = this.forwardedAnswerPosts()[0];

            if (forwardedMessage) {
                this.originalPostDetails = forwardedMessage;
                this.changeDetector.markForCheck();
            }
        }
    }

    /**
     * on changed: re-evaluates context information
     */
    ngOnChanges() {
        this.contextInformation = this.metisService.getContextInformation(this.posting);
        this.routerLink = this.metisService.getLinkForPost();
        this.queryParams = this.metisService.getQueryParamsForPost(this.posting);
        this.showAnnouncementIcon = (getAsChannelDTO(this.posting.conversation)?.isAnnouncementChannel && this.showChannelReference) ?? false;
        this.sortAnswerPosts();
    }

    /**
     * this lifecycle hook is required to avoid causing "Expression has changed after it was checked"-error when
     * dismissing the edit-create-modal -> we do not want to store changes in the create-edit-modal that are not saved
     */
    ngAfterContentChecked() {
        this.changeDetector.detectChanges();
    }

    /**
     * ensures that only when clicking on context without having control key pressed,
     * the modal is dismissed (closed and cleared)
     */
    onNavigateToContext($event: MouseEvent) {
        if (!$event.metaKey) {
            this.modalRef?.dismiss();
            this.metisConversationService.setActiveConversation(this.contextInformation.queryParams!['conversationId']);
        }
    }

    /**
     * Open create answer modal
     */
    openCreateAnswerPostModal() {
        this.postFooterComponent.openCreateAnswerPostModal();
    }

    /**
     * Close create answer modal
     */
    closeCreateAnswerPostModal() {
        this.postFooterComponent.closeCreateAnswerPostModal();
    }

    /**
     * sorts answerPosts by two criteria
     * 1. criterion: resolvesPost -> true comes first
     * 2. criterion: creationDate -> most recent comes at the end (chronologically from top to bottom)
     */
    sortAnswerPosts(): void {
        if (!this.posting.answers) {
            this.sortedAnswerPosts = [];
            return;
        }
        this.sortedAnswerPosts = this.posting.answers.sort(
            (answerPostA, answerPostB) =>
                Number(answerPostB.resolvesPost) - Number(answerPostA.resolvesPost) || answerPostA.creationDate!.valueOf() - answerPostB.creationDate!.valueOf(),
        );
    }

    /**
     * Create a or navigate to one-to-one chat with the referenced user
     *
     * @param referencedUserLogin login of the referenced user
     */
    onUserReferenceClicked(referencedUserLogin: string) {
        if (isMessagingEnabled(this.course)) {
            if (this.isCommunicationPage) {
                this.metisConversationService.createOneToOneChat(referencedUserLogin).subscribe();
            } else {
                this.oneToOneChatService.create(this.course.id!, referencedUserLogin).subscribe((res) => {
                    this.router.navigate(['courses', this.course.id, 'communication'], {
                        queryParams: {
                            conversationId: res.body!.id,
                        },
                    });
                });
            }
        }
    }

    /**
     * Navigate to the referenced channel
     *
     * @param channelId id of the referenced channel
     */
    onChannelReferenceClicked(channelId: number) {
        const course = this.metisService.getCourse();
        if (isCommunicationEnabled(course)) {
            if (this.isCommunicationPage) {
                this.metisConversationService.setActiveConversation(channelId);
            } else {
                this.router.navigate(['courses', course.id, 'communication'], {
                    queryParams: {
                        conversationId: channelId,
                    },
                });
            }
        }
    }

    protected onTriggerNavigateToPost(post: Posting) {
        this.onNavigateToPost.emit(post);
    }

    protected readonly origin = origin;
}<|MERGE_RESOLUTION|>--- conflicted
+++ resolved
@@ -97,12 +97,8 @@
     forwardedPosts = input<Post[]>([]);
     forwardedAnswerPosts = input<AnswerPost[]>([]);
     dropdownPosition = { x: 0, y: 0 };
-<<<<<<< HEAD
     course: Course;
     @ViewChild(PostReactionsBarComponent) private reactionsBarComponent!: PostReactionsBarComponent;
-=======
-    @ViewChild(PostReactionsBarComponent) protected reactionsBarComponent!: PostReactionsBarComponent;
->>>>>>> 31bd52c4
 
     constructor(
         public metisService: MetisService,
