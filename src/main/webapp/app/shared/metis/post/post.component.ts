--- conflicted
+++ resolved
@@ -79,13 +79,7 @@
         this.contextInformation = this.metisService.getContextInformation(this.posting);
         this.routerLink = this.metisService.getLinkForPost();
         this.queryParams = this.metisService.getQueryParamsForPost(this.posting);
-<<<<<<< HEAD
-        this.showAnnouncementIcon = (getAsChannelDTO(this.posting.conversation)?.isAnnouncementChannel && this.isCommunicationPage) ?? false;
-        this.sortAnswerPosts();
-        this.updateTags();
-=======
         this.showAnnouncementIcon = (getAsChannelDTO(this.posting.conversation)?.isAnnouncementChannel && this.showChannelReference) ?? false;
->>>>>>> 257eefc2
     }
 
     /**
