--- conflicted
+++ resolved
@@ -23,16 +23,8 @@
 import { ContextInformation, DisplayPriority, PageType, RouteComponents } from '../metis.util';
 import { faBookmark, faBullhorn, faCheckSquare, faComments, faPencilAlt, faShare, faSmile, faThumbtack, faTrash } from '@fortawesome/free-solid-svg-icons';
 import dayjs from 'dayjs/esm';
-<<<<<<< HEAD
-import { PostFooterComponent } from 'app/shared/metis/posting-footer/post-footer/post-footer.component';
-import { OneToOneChatService } from 'app/shared/metis/conversations/one-to-one-chat.service';
 import { Course, isCommunicationEnabled, isMessagingEnabled } from 'app/entities/course.model';
-import { Router } from '@angular/router';
-import { MetisConversationService } from 'app/shared/metis/metis-conversation.service';
-=======
 import { PostingFooterComponent } from 'app/shared/metis/posting-footer/posting-footer.component';
-import { isCommunicationEnabled } from 'app/entities/course.model';
->>>>>>> 97542886
 import { getAsChannelDTO } from 'app/entities/metis/conversation/channel.model';
 import { AnswerPost } from 'app/entities/metis/answer-post.model';
 import { AnswerPostCreateEditModalComponent } from 'app/shared/metis/posting-create-edit-modal/answer-post-create-edit-modal/answer-post-create-edit-modal.component';
@@ -288,7 +280,6 @@
     }
 
     /**
-<<<<<<< HEAD
      * Create a or navigate to one-to-one chat with the referenced user
      *
      * @param referencedUserLogin login of the referenced user
@@ -310,8 +301,6 @@
     }
 
     /**
-=======
->>>>>>> 97542886
      * Navigate to the referenced channel
      *
      * @param channelId id of the referenced channel
