<<<<<<< HEAD
import {
    AfterContentChecked,
    ChangeDetectionStrategy,
    ChangeDetectorRef,
    Component,
    EventEmitter,
    HostListener,
    Inject,
    Input,
    OnChanges,
    OnInit,
    Output,
    Renderer2,
    ViewChild,
    ViewContainerRef,
    input,
} from '@angular/core';
=======
import { AfterContentChecked, ChangeDetectionStrategy, Component, EventEmitter, Input, OnChanges, OnInit, Output, ViewChild, ViewContainerRef } from '@angular/core';
>>>>>>> b63ac736
import { Post } from 'app/entities/metis/post.model';
import { PostingDirective } from 'app/shared/metis/posting.directive';
import { NgbModalRef } from '@ng-bootstrap/ng-bootstrap';
import { ContextInformation, DisplayPriority, PageType, RouteComponents } from '../metis.util';
import { faBullhorn, faComments, faPencilAlt, faSmile, faThumbtack, faTrash } from '@fortawesome/free-solid-svg-icons';
import dayjs from 'dayjs/esm';
import { PostFooterComponent } from 'app/shared/metis/posting-footer/post-footer/post-footer.component';
import { OneToOneChatService } from 'app/shared/metis/conversations/one-to-one-chat.service';
import { isCommunicationEnabled, isMessagingEnabled } from 'app/entities/course.model';
import { Router } from '@angular/router';
import { MetisConversationService } from 'app/shared/metis/metis-conversation.service';
import { getAsChannelDTO } from 'app/entities/metis/conversation/channel.model';
import { AnswerPost } from 'app/entities/metis/answer-post.model';
import { AnswerPostCreateEditModalComponent } from 'app/shared/metis/posting-create-edit-modal/answer-post-create-edit-modal/answer-post-create-edit-modal.component';
<<<<<<< HEAD
import { PostCreateEditModalComponent } from 'app/shared/metis/posting-create-edit-modal/post-create-edit-modal/post-create-edit-modal.component';
import { PostReactionsBarComponent } from 'app/shared/metis/posting-reactions-bar/post-reactions-bar/post-reactions-bar.component';
import { CdkOverlayOrigin } from '@angular/cdk/overlay';
import { DOCUMENT } from '@angular/common';
=======
import { animate, style, transition, trigger } from '@angular/animations';
>>>>>>> b63ac736

@Component({
    selector: 'jhi-post',
    templateUrl: './post.component.html',
    styleUrls: ['./post.component.scss', './../metis.component.scss'],
    changeDetection: ChangeDetectionStrategy.OnPush,
    animations: [
        trigger('fade', [
            transition(':enter', [style({ opacity: 0 }), animate('300ms ease-in', style({ opacity: 1 }))]),
            transition(':leave', [animate('300ms ease-out', style({ opacity: 0 }))]),
        ]),
    ],
})
export class PostComponent extends PostingDirective<Post> implements OnInit, OnChanges, AfterContentChecked {
    @Input() lastReadDate?: dayjs.Dayjs;
    @Input() readOnlyMode: boolean;
    @Input() previewMode: boolean;
    // if the post is previewed in the create/edit modal,
    // we need to pass the ref in order to close it when navigating to the previewed post via post title
    @Input() modalRef?: NgbModalRef;
    @Input() showAnswers: boolean;
    @Output() openThread = new EventEmitter<void>();
    @ViewChild('createAnswerPostModal') createAnswerPostModalComponent: AnswerPostCreateEditModalComponent;
    @ViewChild('createEditModal') createEditModal!: PostCreateEditModalComponent;
    @ViewChild('createEditAnswerPostContainer', { read: ViewContainerRef }) containerRef: ViewContainerRef;
    @ViewChild('postFooter') postFooterComponent: PostFooterComponent;
    showReactionSelector = false;
    @ViewChild('emojiPickerTrigger') emojiPickerTrigger!: CdkOverlayOrigin;
    static activeDropdownPost: PostComponent | null = null;

    displayInlineInput = false;
    routerLink: RouteComponents;
    queryParams = {};
    showAnnouncementIcon = false;
    sortedAnswerPosts: AnswerPost[];
    createdAnswerPost: AnswerPost;
    isAtLeastTutorInCourse: boolean;

    pageType: PageType;
    contextInformation: ContextInformation;
    readonly PageType = PageType;
    readonly DisplayPriority = DisplayPriority;
    mayEditOrDelete: boolean = false;

    // Icons
    readonly faBullhorn = faBullhorn;
    readonly faComments = faComments;
    readonly faPencilAlt = faPencilAlt;
    readonly faSmile = faSmile;
    readonly faTrash = faTrash;
    readonly faThumbtack = faThumbtack;

    isConsecutive = input<boolean>(false);
    dropdownPosition = { x: 0, y: 0 };
    @ViewChild(PostReactionsBarComponent) private reactionsBarComponent!: PostReactionsBarComponent;

    constructor(
<<<<<<< HEAD
        private metisService: MetisService,
        public changeDetector: ChangeDetectorRef,
=======
>>>>>>> b63ac736
        private oneToOneChatService: OneToOneChatService,
        private metisConversationService: MetisConversationService,
        private router: Router,
        public renderer: Renderer2,
        @Inject(DOCUMENT) private document: Document,
    ) {
        super();
    }

    get reactionsBar() {
        return this.reactionsBarComponent;
    }

    isPinned(): boolean {
        return this.posting.displayPriority === DisplayPriority.PINNED;
    }

    onMayEditOrDelete(value: boolean) {
        this.mayEditOrDelete = value;
    }

    onRightClick(event: MouseEvent) {
        event.preventDefault();

        if (PostComponent.activeDropdownPost && PostComponent.activeDropdownPost !== this) {
            PostComponent.activeDropdownPost.showDropdown = false;
            PostComponent.activeDropdownPost.enableBodyScroll();
            PostComponent.activeDropdownPost.changeDetector.detectChanges();
        }

        PostComponent.activeDropdownPost = this;

        this.dropdownPosition = {
            x: event.clientX,
            y: event.clientY,
        };

        this.showDropdown = true;
        this.adjustDropdownPosition();
        this.disableBodyScroll();
    }

    adjustDropdownPosition() {
        const dropdownWidth = 200;
        const screenWidth = window.innerWidth;

        if (this.dropdownPosition.x + dropdownWidth > screenWidth) {
            this.dropdownPosition.x = screenWidth - dropdownWidth - 10;
        }
    }

    disableBodyScroll() {
        const mainContainer = this.document.querySelector('.posting-infinite-scroll-container');
        if (mainContainer) {
            this.renderer.setStyle(mainContainer, 'overflow', 'hidden');
        }
    }

    enableBodyScroll() {
        const mainContainer = this.document.querySelector('.posting-infinite-scroll-container');
        if (mainContainer) {
            this.renderer.setStyle(mainContainer, 'overflow-y', 'auto');
        }
    }

    @HostListener('document:click', ['$event'])
    onClickOutside() {
        this.showDropdown = false;
        this.enableBodyScroll();
    }

    /**
     * on initialization: evaluates post context and page type
     */
    ngOnInit() {
        super.ngOnInit();
        this.pageType = this.metisService.getPageType();
        this.contextInformation = this.metisService.getContextInformation(this.posting);
        this.isAtLeastTutorInCourse = this.metisService.metisUserIsAtLeastTutorInCourse();
        this.sortAnswerPosts();
    }

    /**
     * on changed: re-evaluates context information
     */
    ngOnChanges() {
        this.contextInformation = this.metisService.getContextInformation(this.posting);
        this.routerLink = this.metisService.getLinkForPost();
        this.queryParams = this.metisService.getQueryParamsForPost(this.posting);
        this.showAnnouncementIcon = (getAsChannelDTO(this.posting.conversation)?.isAnnouncementChannel && this.showChannelReference) ?? false;
        this.sortAnswerPosts();
    }

    /**
     * this lifecycle hook is required to avoid causing "Expression has changed after it was checked"-error when
     * dismissing the edit-create-modal -> we do not want to store changes in the create-edit-modal that are not saved
     */
    ngAfterContentChecked() {
        this.changeDetector.detectChanges();
    }

    /**
     * ensures that only when clicking on context without having control key pressed,
     * the modal is dismissed (closed and cleared)
     */
    onNavigateToContext($event: MouseEvent) {
        if (!$event.metaKey) {
            this.modalRef?.dismiss();
            this.metisConversationService.setActiveConversation(this.contextInformation.queryParams!['conversationId']);
        }
    }

    /**
     * Open create answer modal
     */
    openCreateAnswerPostModal() {
        this.postFooterComponent.openCreateAnswerPostModal();
    }

    /**
     * sorts answerPosts by two criteria
     * 1. criterion: resolvesPost -> true comes first
     * 2. criterion: creationDate -> most recent comes at the end (chronologically from top to bottom)
     */
    sortAnswerPosts(): void {
        if (!this.posting.answers) {
            this.sortedAnswerPosts = [];
            return;
        }
        this.sortedAnswerPosts = this.posting.answers.sort(
            (answerPostA, answerPostB) =>
                Number(answerPostB.resolvesPost) - Number(answerPostA.resolvesPost) || answerPostA.creationDate!.valueOf() - answerPostB.creationDate!.valueOf(),
        );
    }

    /**
     * Create a or navigate to one-to-one chat with the referenced user
     *
     * @param referencedUserLogin login of the referenced user
     */
    onUserReferenceClicked(referencedUserLogin: string) {
        const course = this.metisService.getCourse();
        if (isMessagingEnabled(course)) {
            if (this.isCommunicationPage) {
                this.metisConversationService.createOneToOneChat(referencedUserLogin).subscribe();
            } else {
                this.oneToOneChatService.create(course.id!, referencedUserLogin).subscribe((res) => {
                    this.router.navigate(['courses', course.id, 'communication'], {
                        queryParams: {
                            conversationId: res.body!.id,
                        },
                    });
                });
            }
        }
    }

    /**
     * Navigate to the referenced channel
     *
     * @param channelId id of the referenced channel
     */
    onChannelReferenceClicked(channelId: number) {
        const course = this.metisService.getCourse();
        if (isCommunicationEnabled(course)) {
            if (this.isCommunicationPage) {
                this.metisConversationService.setActiveConversation(channelId);
            } else {
                this.router.navigate(['courses', course.id, 'communication'], {
                    queryParams: {
                        conversationId: channelId,
                    },
                });
            }
        }
    }
}<|MERGE_RESOLUTION|>--- conflicted
+++ resolved
@@ -1,4 +1,3 @@
-<<<<<<< HEAD
 import {
     AfterContentChecked,
     ChangeDetectionStrategy,
@@ -16,11 +15,9 @@
     ViewContainerRef,
     input,
 } from '@angular/core';
-=======
-import { AfterContentChecked, ChangeDetectionStrategy, Component, EventEmitter, Input, OnChanges, OnInit, Output, ViewChild, ViewContainerRef } from '@angular/core';
->>>>>>> b63ac736
 import { Post } from 'app/entities/metis/post.model';
 import { PostingDirective } from 'app/shared/metis/posting.directive';
+import { MetisService } from 'app/shared/metis/metis.service';
 import { NgbModalRef } from '@ng-bootstrap/ng-bootstrap';
 import { ContextInformation, DisplayPriority, PageType, RouteComponents } from '../metis.util';
 import { faBullhorn, faComments, faPencilAlt, faSmile, faThumbtack, faTrash } from '@fortawesome/free-solid-svg-icons';
@@ -33,14 +30,11 @@
 import { getAsChannelDTO } from 'app/entities/metis/conversation/channel.model';
 import { AnswerPost } from 'app/entities/metis/answer-post.model';
 import { AnswerPostCreateEditModalComponent } from 'app/shared/metis/posting-create-edit-modal/answer-post-create-edit-modal/answer-post-create-edit-modal.component';
-<<<<<<< HEAD
+import { animate, style, transition, trigger } from '@angular/animations';
 import { PostCreateEditModalComponent } from 'app/shared/metis/posting-create-edit-modal/post-create-edit-modal/post-create-edit-modal.component';
 import { PostReactionsBarComponent } from 'app/shared/metis/posting-reactions-bar/post-reactions-bar/post-reactions-bar.component';
 import { CdkOverlayOrigin } from '@angular/cdk/overlay';
 import { DOCUMENT } from '@angular/common';
-=======
-import { animate, style, transition, trigger } from '@angular/animations';
->>>>>>> b63ac736
 
 @Component({
     selector: 'jhi-post',
@@ -98,11 +92,8 @@
     @ViewChild(PostReactionsBarComponent) private reactionsBarComponent!: PostReactionsBarComponent;
 
     constructor(
-<<<<<<< HEAD
         private metisService: MetisService,
         public changeDetector: ChangeDetectorRef,
-=======
->>>>>>> b63ac736
         private oneToOneChatService: OneToOneChatService,
         private metisConversationService: MetisConversationService,
         private router: Router,
