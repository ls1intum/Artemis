import { Component, Input, OnChanges, OnInit } from '@angular/core';
import { Post } from 'app/entities/metis/post.model';
import { PostingDirective } from 'app/shared/metis/posting.directive';
import { MetisService } from 'app/shared/metis/metis.service';
import { NgbModalRef } from '@ng-bootstrap/ng-bootstrap';
import { ContextInformation, CourseWideContext, PageType } from '../metis.util';
import { faBullhorn, faCheckSquare } from '@fortawesome/free-solid-svg-icons';

@Component({
    selector: 'jhi-post',
    templateUrl: './post.component.html',
    styleUrls: ['./post.component.scss', './../metis.component.scss'],
})
export class PostComponent extends PostingDirective<Post> implements OnInit, OnChanges {
    @Input() previewMode: boolean;
    // if the post is previewed in the create/edit modal,
    // we need to pass the ref in order to close it when navigating to the previewed post via post title
    @Input() modalRef?: NgbModalRef;
<<<<<<< HEAD
    @Input() isCourseMessagesPage: boolean;

=======
    @Input() showAnswers: boolean;
>>>>>>> e156efd4
    postIsResolved: boolean;
    pageType: PageType;
    contextInformation: ContextInformation;
    readonly CourseWideContext = CourseWideContext;
    readonly PageType = PageType;

    // Icons
    faBullhorn = faBullhorn;
    faCheckSquare = faCheckSquare;

    constructor(public metisService: MetisService) {
        super();
    }

    /**
     * on initialization: invokes the metis service to evaluate, if the post is already solved
     */
    ngOnInit() {
        super.ngOnInit();
        this.postIsResolved = this.metisService.isPostResolved(this.posting);
        this.pageType = this.metisService.getPageType();
        this.contextInformation = this.metisService.getContextInformation(this.posting);
    }

    /**
     * on changed: re-evaluates, if the post is already resolved by one of the given answers
     */
    ngOnChanges() {
        this.postIsResolved = this.metisService.isPostResolved(this.posting);
        this.contextInformation = this.metisService.getContextInformation(this.posting);
    }

    /**
     * ensures that only when clicking on a post title without having cmd key pressed,
     * the modal is dismissed (closed and cleared)
     */
    onNavigateToPostById($event: MouseEvent) {
        if (!$event.metaKey) {
            this.modalRef?.dismiss();
        }
    }

    /**
     * ensures that only when clicking on context without having control key pressed,
     * the modal is dismissed (closed and cleared)
     */
    onNavigateToContext($event: MouseEvent) {
        if (!$event.metaKey) {
            this.modalRef?.dismiss();
        }
    }
}<|MERGE_RESOLUTION|>--- conflicted
+++ resolved
@@ -16,12 +16,9 @@
     // if the post is previewed in the create/edit modal,
     // we need to pass the ref in order to close it when navigating to the previewed post via post title
     @Input() modalRef?: NgbModalRef;
-<<<<<<< HEAD
+    @Input() showAnswers: boolean;
     @Input() isCourseMessagesPage: boolean;
 
-=======
-    @Input() showAnswers: boolean;
->>>>>>> e156efd4
     postIsResolved: boolean;
     pageType: PageType;
     contextInformation: ContextInformation;
