import {
    AfterContentChecked,
    ChangeDetectionStrategy,
    ChangeDetectorRef,
    Component,
    EventEmitter,
    HostListener,
    Input,
    OnChanges,
    OnInit,
    Output,
    Renderer2,
    ViewChild,
    ViewContainerRef,
    inject,
    input,
} from '@angular/core';
import { Post } from 'app/entities/metis/post.model';
import { PostingDirective } from 'app/shared/metis/posting.directive';
import { MetisService } from 'app/shared/metis/metis.service';
import { NgbModalRef, NgbTooltip } from '@ng-bootstrap/ng-bootstrap';
import { ContextInformation, DisplayPriority, PageType, RouteComponents } from '../metis.util';
import { faBookmark, faBullhorn, faCheckSquare, faComments, faPencilAlt, faSmile, faThumbtack, faTrash } from '@fortawesome/free-solid-svg-icons';
import dayjs from 'dayjs/esm';
<<<<<<< HEAD
import { PostFooterComponent } from 'app/shared/metis/posting-footer/post-footer/post-footer.component';
import { OneToOneChatService } from 'app/shared/metis/conversations/one-to-one-chat.service';
import { isCommunicationEnabled, isMessagingEnabled } from 'app/entities/course.model';
import { Router, RouterLink, RouterLinkActive } from '@angular/router';
import { MetisConversationService } from 'app/shared/metis/metis-conversation.service';
=======
import { PostingFooterComponent } from 'app/shared/metis/posting-footer/posting-footer.component';
import { isCommunicationEnabled } from 'app/entities/course.model';
>>>>>>> 1798b257
import { getAsChannelDTO } from 'app/entities/metis/conversation/channel.model';
import { AnswerPost } from 'app/entities/metis/answer-post.model';
import { AnswerPostCreateEditModalComponent } from 'app/shared/metis/posting-create-edit-modal/answer-post-create-edit-modal/answer-post-create-edit-modal.component';
import { animate, style, transition, trigger } from '@angular/animations';
import { PostCreateEditModalComponent } from 'app/shared/metis/posting-create-edit-modal/post-create-edit-modal/post-create-edit-modal.component';
import { PostReactionsBarComponent } from 'app/shared/metis/posting-reactions-bar/post-reactions-bar/post-reactions-bar.component';
import { CdkConnectedOverlay, CdkOverlayOrigin } from '@angular/cdk/overlay';
import { DOCUMENT, NgClass, NgIf, NgStyle } from '@angular/common';
import { FaIconComponent } from '@fortawesome/angular-fontawesome';
import { PostHeaderComponent } from 'app/shared/metis/posting-header/post-header/post-header.component';
import { TranslateDirective } from 'app/shared/language/translate.directive';
import { PostingContentComponent } from 'app/shared/metis/posting-content/posting-content.components';
import { MessageInlineInputComponent } from 'app/shared/metis/message/message-inline-input/message-inline-input.component';
import { EmojiPickerComponent } from 'app/shared/metis/emoji/emoji-picker.component';
import { ArtemisSharedCommonModule } from 'app/shared/shared-common.module';

@Component({
    selector: 'jhi-post',
    templateUrl: './post.component.html',
    styleUrls: ['./post.component.scss', './../metis.component.scss'],
    changeDetection: ChangeDetectionStrategy.OnPush,
    animations: [
        trigger('fade', [
            transition(':enter', [style({ opacity: 0 }), animate('300ms ease-in', style({ opacity: 1 }))]),
            transition(':leave', [animate('300ms ease-out', style({ opacity: 0 }))]),
        ]),
    ],
    standalone: true,
    imports: [
        NgClass,
        FaIconComponent,
        TranslateDirective,
        PostHeaderComponent,
        NgbTooltip,
        RouterLinkActive,
        RouterLink,
        PostingContentComponent,
        PostReactionsBarComponent,
        MessageInlineInputComponent,
        PostFooterComponent,
        NgIf,
        NgStyle,
        CdkOverlayOrigin,
        CdkConnectedOverlay,
        EmojiPickerComponent,
        ArtemisSharedCommonModule,
    ],
})
export class PostComponent extends PostingDirective<Post> implements OnInit, OnChanges, AfterContentChecked {
    metisService = inject(MetisService);
    changeDetector = inject(ChangeDetectorRef);
    private oneToOneChatService = inject(OneToOneChatService);
    private metisConversationService = inject(MetisConversationService);
    private router = inject(Router);
    renderer = inject(Renderer2);
    private document = inject<Document>(DOCUMENT);

    @Input() lastReadDate?: dayjs.Dayjs;
    @Input() readOnlyMode: boolean;
    @Input() previewMode: boolean;
    // if the post is previewed in the create/edit modal,
    // we need to pass the ref in order to close it when navigating to the previewed post via post title
    @Input() modalRef?: NgbModalRef;
    @Input() showAnswers: boolean;
    @Output() openThread = new EventEmitter<void>();
    @ViewChild('createAnswerPostModal') createAnswerPostModalComponent: AnswerPostCreateEditModalComponent;
    @ViewChild('createEditModal') createEditModal!: PostCreateEditModalComponent;
    @ViewChild('createEditAnswerPostContainer', { read: ViewContainerRef }) containerRef: ViewContainerRef;
    @ViewChild('postFooter') postFooterComponent: PostingFooterComponent;
    showReactionSelector = false;
    @ViewChild('emojiPickerTrigger') emojiPickerTrigger!: CdkOverlayOrigin;
    static activeDropdownPost: PostComponent | null = null;

    displayInlineInput = false;
    routerLink: RouteComponents;
    queryParams = {};
    showAnnouncementIcon = false;
    sortedAnswerPosts: AnswerPost[];
    createdAnswerPost: AnswerPost;
    isAtLeastTutorInCourse: boolean;

    pageType: PageType;
    contextInformation: ContextInformation;
    readonly PageType = PageType;
    readonly DisplayPriority = DisplayPriority;
    mayEdit: boolean = false;
    mayDelete: boolean = false;
    canPin: boolean = false;

    // Icons
    readonly faBullhorn = faBullhorn;
    readonly faComments = faComments;
    readonly faPencilAlt = faPencilAlt;
    readonly faSmile = faSmile;
    readonly faTrash = faTrash;
    readonly faThumbtack = faThumbtack;
    readonly faCheckSquare = faCheckSquare;
    readonly faBookmark = faBookmark;

    isConsecutive = input<boolean>(false);
    dropdownPosition = { x: 0, y: 0 };
    @ViewChild(PostReactionsBarComponent) protected reactionsBarComponent!: PostReactionsBarComponent;

<<<<<<< HEAD
=======
    constructor(
        public metisService: MetisService,
        public changeDetector: ChangeDetectorRef,
        public renderer: Renderer2,
        @Inject(DOCUMENT) private document: Document,
    ) {
        super();
    }

>>>>>>> 1798b257
    get reactionsBar() {
        return this.reactionsBarComponent;
    }

    isPinned(): boolean {
        return this.posting.displayPriority === DisplayPriority.PINNED;
    }

    onMayEdit(value: boolean) {
        this.mayEdit = value;
    }

    onMayDelete(value: boolean) {
        this.mayDelete = value;
    }

    onCanPin(value: boolean) {
        this.canPin = value;
    }

    onRightClick(event: MouseEvent) {
        const targetElement = event.target as HTMLElement;
        const isPointerCursor = window.getComputedStyle(targetElement).cursor === 'pointer';

        if (!isPointerCursor) {
            event.preventDefault();

            if (PostComponent.activeDropdownPost && PostComponent.activeDropdownPost !== this) {
                PostComponent.activeDropdownPost.showDropdown = false;
                PostComponent.activeDropdownPost.enableBodyScroll();
                PostComponent.activeDropdownPost.changeDetector.detectChanges();
            }

            PostComponent.activeDropdownPost = this;

            this.dropdownPosition = {
                x: event.clientX,
                y: event.clientY,
            };

            this.showDropdown = true;
            this.adjustDropdownPosition();
            this.disableBodyScroll();
        }
    }

    adjustDropdownPosition() {
        const dropdownWidth = 200;
        const screenWidth = window.innerWidth;

        if (this.dropdownPosition.x + dropdownWidth > screenWidth) {
            this.dropdownPosition.x = screenWidth - dropdownWidth - 10;
        }
    }

    disableBodyScroll() {
        const mainContainer = this.document.querySelector('.posting-infinite-scroll-container');
        if (mainContainer) {
            this.renderer.setStyle(mainContainer, 'overflow', 'hidden');
        }
    }

    enableBodyScroll() {
        const mainContainer = this.document.querySelector('.posting-infinite-scroll-container');
        if (mainContainer) {
            this.renderer.setStyle(mainContainer, 'overflow-y', 'auto');
        }
    }

    @HostListener('document:click', ['$event'])
    onClickOutside() {
        this.showDropdown = false;
        this.enableBodyScroll();
    }

    /**
     * on initialization: evaluates post context and page type
     */
    ngOnInit() {
        super.ngOnInit();
        this.pageType = this.metisService.getPageType();
        this.contextInformation = this.metisService.getContextInformation(this.posting);
        this.isAtLeastTutorInCourse = this.metisService.metisUserIsAtLeastTutorInCourse();
        this.sortAnswerPosts();
        this.assignPostingToPost();
    }

    /**
     * on changed: re-evaluates context information
     */
    ngOnChanges() {
        this.contextInformation = this.metisService.getContextInformation(this.posting);
        this.routerLink = this.metisService.getLinkForPost();
        this.queryParams = this.metisService.getQueryParamsForPost(this.posting);
        this.showAnnouncementIcon = (getAsChannelDTO(this.posting.conversation)?.isAnnouncementChannel && this.showChannelReference) ?? false;
        this.sortAnswerPosts();
        this.assignPostingToPost();
    }

    /**
     * this lifecycle hook is required to avoid causing "Expression has changed after it was checked"-error when
     * dismissing the edit-create-modal -> we do not want to store changes in the create-edit-modal that are not saved
     */
    ngAfterContentChecked() {
        this.changeDetector.detectChanges();
    }

    /**
     * ensures that only when clicking on context without having control key pressed,
     * the modal is dismissed (closed and cleared)
     */
    onNavigateToContext($event: MouseEvent) {
        if (!$event.metaKey) {
            this.modalRef?.dismiss();
            this.metisConversationService.setActiveConversation(this.contextInformation.queryParams!['conversationId']);
        }
    }

    /**
     * Open create answer modal
     */
    openCreateAnswerPostModal() {
        this.postFooterComponent.openCreateAnswerPostModal();
    }

    /**
     * Close create answer modal
     */
    closeCreateAnswerPostModal() {
        this.postFooterComponent.closeCreateAnswerPostModal();
    }

    /**
     * sorts answerPosts by two criteria
     * 1. criterion: resolvesPost -> true comes first
     * 2. criterion: creationDate -> most recent comes at the end (chronologically from top to bottom)
     */
    sortAnswerPosts(): void {
        if (!this.posting.answers) {
            this.sortedAnswerPosts = [];
            return;
        }
        this.sortedAnswerPosts = this.posting.answers.sort(
            (answerPostA, answerPostB) =>
                Number(answerPostB.resolvesPost) - Number(answerPostA.resolvesPost) || answerPostA.creationDate!.valueOf() - answerPostB.creationDate!.valueOf(),
        );
    }

    /**
     * Navigate to the referenced channel
     *
     * @param channelId id of the referenced channel
     */
    onChannelReferenceClicked(channelId: number) {
        const course = this.metisService.getCourse();
        if (isCommunicationEnabled(course)) {
            if (this.isCommunicationPage) {
                this.metisConversationService.setActiveConversation(channelId);
            } else {
                this.router.navigate(['courses', course.id, 'communication'], {
                    queryParams: {
                        conversationId: channelId,
                    },
                });
            }
        }
    }

    private assignPostingToPost() {
        // This is needed because otherwise instanceof returns 'object'.
        if (this.posting && !(this.posting instanceof Post)) {
            this.posting = Object.assign(new Post(), this.posting);
        }
    }
}<|MERGE_RESOLUTION|>--- conflicted
+++ resolved
@@ -22,16 +22,11 @@
 import { ContextInformation, DisplayPriority, PageType, RouteComponents } from '../metis.util';
 import { faBookmark, faBullhorn, faCheckSquare, faComments, faPencilAlt, faSmile, faThumbtack, faTrash } from '@fortawesome/free-solid-svg-icons';
 import dayjs from 'dayjs/esm';
-<<<<<<< HEAD
-import { PostFooterComponent } from 'app/shared/metis/posting-footer/post-footer/post-footer.component';
 import { OneToOneChatService } from 'app/shared/metis/conversations/one-to-one-chat.service';
-import { isCommunicationEnabled, isMessagingEnabled } from 'app/entities/course.model';
+import { isCommunicationEnabled } from 'app/entities/course.model';
 import { Router, RouterLink, RouterLinkActive } from '@angular/router';
 import { MetisConversationService } from 'app/shared/metis/metis-conversation.service';
-=======
 import { PostingFooterComponent } from 'app/shared/metis/posting-footer/posting-footer.component';
-import { isCommunicationEnabled } from 'app/entities/course.model';
->>>>>>> 1798b257
 import { getAsChannelDTO } from 'app/entities/metis/conversation/channel.model';
 import { AnswerPost } from 'app/entities/metis/answer-post.model';
 import { AnswerPostCreateEditModalComponent } from 'app/shared/metis/posting-create-edit-modal/answer-post-create-edit-modal/answer-post-create-edit-modal.component';
@@ -41,7 +36,6 @@
 import { CdkConnectedOverlay, CdkOverlayOrigin } from '@angular/cdk/overlay';
 import { DOCUMENT, NgClass, NgIf, NgStyle } from '@angular/common';
 import { FaIconComponent } from '@fortawesome/angular-fontawesome';
-import { PostHeaderComponent } from 'app/shared/metis/posting-header/post-header/post-header.component';
 import { TranslateDirective } from 'app/shared/language/translate.directive';
 import { PostingContentComponent } from 'app/shared/metis/posting-content/posting-content.components';
 import { MessageInlineInputComponent } from 'app/shared/metis/message/message-inline-input/message-inline-input.component';
@@ -64,14 +58,12 @@
         NgClass,
         FaIconComponent,
         TranslateDirective,
-        PostHeaderComponent,
         NgbTooltip,
         RouterLinkActive,
         RouterLink,
         PostingContentComponent,
         PostReactionsBarComponent,
         MessageInlineInputComponent,
-        PostFooterComponent,
         NgIf,
         NgStyle,
         CdkOverlayOrigin,
@@ -81,11 +73,11 @@
     ],
 })
 export class PostComponent extends PostingDirective<Post> implements OnInit, OnChanges, AfterContentChecked {
-    metisService = inject(MetisService);
-    changeDetector = inject(ChangeDetectorRef);
-    private oneToOneChatService = inject(OneToOneChatService);
-    private metisConversationService = inject(MetisConversationService);
-    private router = inject(Router);
+    protected metisService = inject(MetisService);
+    protected changeDetector = inject(ChangeDetectorRef);
+    protected oneToOneChatService = inject(OneToOneChatService);
+    protected metisConversationService = inject(MetisConversationService);
+    protected router = inject(Router);
     renderer = inject(Renderer2);
     private document = inject<Document>(DOCUMENT);
 
@@ -135,18 +127,10 @@
     dropdownPosition = { x: 0, y: 0 };
     @ViewChild(PostReactionsBarComponent) protected reactionsBarComponent!: PostReactionsBarComponent;
 
-<<<<<<< HEAD
-=======
-    constructor(
-        public metisService: MetisService,
-        public changeDetector: ChangeDetectorRef,
-        public renderer: Renderer2,
-        @Inject(DOCUMENT) private document: Document,
-    ) {
+    constructor() {
         super();
     }
 
->>>>>>> 1798b257
     get reactionsBar() {
         return this.reactionsBarComponent;
     }
