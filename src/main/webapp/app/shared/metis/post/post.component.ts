import { Component, EventEmitter, Input, OnChanges, OnInit, Output } from '@angular/core';
import { Post } from 'app/entities/metis/post.model';
import { PostingDirective } from 'app/shared/metis/posting.directive';
import { MetisService } from 'app/shared/metis/metis.service';
<<<<<<< HEAD
import { CourseWideContext } from '../metis.util';
=======
import { NgbModalRef } from '@ng-bootstrap/ng-bootstrap';
>>>>>>> 3609418c

@Component({
    selector: 'jhi-post',
    templateUrl: './post.component.html',
    styleUrls: ['./post.component.scss', './../metis.component.scss'],
})
export class PostComponent extends PostingDirective<Post> implements OnInit, OnChanges {
    @Output() toggleAnswersChange: EventEmitter<void> = new EventEmitter<void>();
    @Input() previewMode: boolean;
    // if the post is previewed in the create/edit modal,
    // we need to pass the ref in order to close it when navigating to the previewed post via post title
    @Input() modalRef?: NgbModalRef;
    postIsResolved: boolean;
    readonly CourseWideContext = CourseWideContext;

    constructor(public metisService: MetisService) {
        super();
    }

    /**
     * on initialization: invokes the metis service to evaluate, if the post is already solved
     */
    ngOnInit() {
        super.ngOnInit();
        this.postIsResolved = this.metisService.isPostResolved(this.posting);
    }

    /**
     * on changed: re-evaluates, if the post is already resolved by one of the given answers
     */
    ngOnChanges() {
        this.postIsResolved = this.metisService.isPostResolved(this.posting);
    }

    /**
     * ensures that only when clicking on a post title without having cmd key pressed,
     * the modal is dismissed (closed and cleared)
     */
    onNavigateToPostById($event: MouseEvent) {
        if (!$event.metaKey) {
            this.modalRef?.dismiss();
        }
    }
}<|MERGE_RESOLUTION|>--- conflicted
+++ resolved
@@ -2,11 +2,8 @@
 import { Post } from 'app/entities/metis/post.model';
 import { PostingDirective } from 'app/shared/metis/posting.directive';
 import { MetisService } from 'app/shared/metis/metis.service';
-<<<<<<< HEAD
+import { NgbModalRef } from '@ng-bootstrap/ng-bootstrap';
 import { CourseWideContext } from '../metis.util';
-=======
-import { NgbModalRef } from '@ng-bootstrap/ng-bootstrap';
->>>>>>> 3609418c
 
 @Component({
     selector: 'jhi-post',
