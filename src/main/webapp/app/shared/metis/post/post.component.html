--- conflicted
+++ resolved
@@ -8,7 +8,6 @@
         </div>
     }
     @if (!isConsecutive()) {
-<<<<<<< HEAD
         <div class="ps-3">
             <jhi-post-header
                 [previewMode]="previewMode"
@@ -16,22 +15,10 @@
                 [posting]="posting"
                 [isDeleted]="isDeleted"
                 [isCommunicationPage]="isCommunicationPage"
-                [hasChannelModerationRights]="hasChannelModerationRights"
                 (isModalOpen)="displayInlineInput = true"
                 [lastReadDate]="lastReadDate"
             />
         </div>
-=======
-        <jhi-post-header
-            [previewMode]="previewMode"
-            [readOnlyMode]="readOnlyMode"
-            [posting]="posting"
-            [isDeleted]="isDeleted"
-            [isCommunicationPage]="isCommunicationPage"
-            (isModalOpen)="displayInlineInput = true"
-            [lastReadDate]="lastReadDate"
-        />
->>>>>>> 5024862a
     }
     <div class="align-items-center">
         <div class="col">
@@ -126,13 +113,8 @@
         </div>
     }
     @if (!isDeleted) {
-<<<<<<< HEAD
         <div class="post-content-padding justify-content-between post-reactions-bar" [ngClass]="{ 'mb-2': previewMode, 'is-saved': posting.isSaved && isConsecutive() }">
             <!-- Post reactions -->
-=======
-        <div class="post-content-margin justify-content-between" [ngClass]="{ 'mb-2': previewMode }">
-            <!-- Post reactions (to show replies & reactions under the post) -->
->>>>>>> 5024862a
             @if (!previewMode) {
                 <jhi-post-reactions-bar
                     [lastReadDate]="lastReadDate"
