--- conflicted
+++ resolved
@@ -12,15 +12,8 @@
             </fa-icon>
             <span class="col-auto post-title">
                 {{ posting.title }}
-<<<<<<< HEAD
-                <a class="reference-hash" [routerLink]="metisService.getLinkForPost(posting)" [queryParams]="metisService.getQueryParamsForPost(posting)" (click)="closeRef()"
-                    >#{{ posting.id }}</a
-                >
-            </p>
-=======
-                <a class="reference-hash" [routerLink]="metisService.getLinkForPost(posting)" [queryParams]="metisService.getQueryParamsForPost(posting)">#{{ posting.id }}</a>
+                <a class="reference-hash" [routerLink]="metisService.getLinkForPost(posting)" [queryParams]="metisService.getQueryParamsForPost(posting)"> #{{ posting.id }} </a>
             </span>
->>>>>>> 67a2c593
         </div>
         <jhi-posting-content *ngIf="!previewMode" [content]="posting.content"> </jhi-posting-content>
     </div>
