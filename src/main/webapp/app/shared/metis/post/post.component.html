--- conflicted
+++ resolved
@@ -11,19 +11,13 @@
 <div class="row align-items-center">
     <div class="col">
         <div class="mb-1">
-<<<<<<< HEAD
-            @if (posting.resolved && posting.courseWideContext !== CourseWideContext.ANNOUNCEMENT) {
+            @if (posting.resolved) {
                 <fa-icon
                     [icon]="faCheckSquare"
                     iconSize="xs"
                     class="col-auto pe-0 resolved"
                     [ngbTooltip]="'artemisApp.metis.post.postMarkedAsResolvedTooltip' | artemisTranslate"
                 />
-=======
-            @if (posting.resolved) {
-                <fa-icon [icon]="faCheckSquare" iconSize="xs" class="col-auto pe-0 resolved" [ngbTooltip]="'artemisApp.metis.post.postMarkedAsResolvedTooltip' | artemisTranslate">
-                </fa-icon>
->>>>>>> 6e56d5f0
             }
             @if (showAnnouncementIcon) {
                 <fa-icon
