--- conflicted
+++ resolved
@@ -59,11 +59,8 @@
             *ngIf="!displayInlineInput"
             [previewMode]="previewMode"
             [content]="posting.content"
-<<<<<<< HEAD
             [author]="posting.author"
-=======
             [isEdited]="!!posting.updatedDate"
->>>>>>> 33d1c74c
             [isAnnouncement]="posting.courseWideContext === CourseWideContext.ANNOUNCEMENT"
         ></jhi-posting-content>
     </div>
