--- conflicted
+++ resolved
@@ -2,7 +2,6 @@
 <div class="row align-items-center">
     <div class="col">
         <div class="row">
-<<<<<<< HEAD
             <fa-icon
                 *ngIf="postIsResolved"
                 [icon]="'check-square'"
@@ -11,13 +10,10 @@
                 [ngbTooltip]="'artemisApp.metis.postMarkedAsResolvedTooltip' | artemisTranslate"
             >
             </fa-icon>
-            <span class="col-auto post-title" [ngClass]="postIsResolved ? 'ps-1' : ''">{{ posting.title }}</span>
-=======
-            <p class="mb-2 post-title">
+            <span class="col-auto post-title" [ngClass]="postIsResolved ? 'ps-1' : ''">
                 {{ posting.title }}
                 <a class="reference-hash" [routerLink]="metisService.getLinkForPost(posting)" [queryParams]="metisService.getQueryParamsForPost(posting)">#{{ posting.id }}</a>
-            </p>
->>>>>>> 8defc9b9
+            </span>
         </div>
         <jhi-posting-content [content]="posting.content"> </jhi-posting-content>
     </div>
