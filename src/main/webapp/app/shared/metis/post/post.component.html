--- conflicted
+++ resolved
@@ -92,17 +92,10 @@
                         <div class="hover-actions" [ngClass]="{ 'mb-2': previewMode() }">
                             @if (!previewMode()) {
                                 <!-- Post reactions (that appear when post is hovered) -->
-<<<<<<< HEAD
-                                <jhi-post-reactions-bar
+                                <jhi-posting-reactions-bar
                                     [lastReadDate]="lastReadDate()"
-                                    [readOnlyMode]="readOnlyMode()"
+                                    [isReadOnlyMode]="readOnlyMode()"
                                     [previewMode]="previewMode()"
-=======
-                                <jhi-posting-reactions-bar
-                                    [lastReadDate]="lastReadDate"
-                                    [isReadOnlyMode]="readOnlyMode"
-                                    [previewMode]="previewMode"
->>>>>>> 833e46ce
                                     [posting]="posting"
                                     [(showAnswers)]="showAnswers"
                                     [sortedAnswerPosts]="sortedAnswerPosts"
@@ -132,19 +125,11 @@
     @if (!isDeleted) {
         <div class="post-content-padding justify-content-between post-reactions-bar" [ngClass]="{ 'mb-2': previewMode(), 'is-saved': posting.isSaved && isConsecutive() }">
             <!-- Post reactions -->
-<<<<<<< HEAD
             @if (!previewMode()) {
-                <jhi-post-reactions-bar
+                <jhi-posting-reactions-bar
                     [lastReadDate]="lastReadDate()"
-                    [readOnlyMode]="readOnlyMode()"
+                    [isReadOnlyMode]="readOnlyMode()"
                     [previewMode]="previewMode()"
-=======
-            @if (!previewMode) {
-                <jhi-posting-reactions-bar
-                    [lastReadDate]="lastReadDate"
-                    [isReadOnlyMode]="readOnlyMode"
-                    [previewMode]="previewMode"
->>>>>>> 833e46ce
                     [posting]="posting"
                     [(showAnswers)]="showAnswers"
                     [sortedAnswerPosts]="sortedAnswerPosts"
