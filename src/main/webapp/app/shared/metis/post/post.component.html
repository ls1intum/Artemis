--- conflicted
+++ resolved
@@ -67,7 +67,6 @@
                     (contextmenu)="onRightClick($event)"
                 >
                     <div class="message-content" [ngClass]="{ 'mx-0': !isThreadSidebar }">
-<<<<<<< HEAD
                         @if (posting.content) {
                             <jhi-posting-content
                                 [previewMode]="previewMode"
@@ -88,22 +87,6 @@
                             </jhi-forwarded-message>
                         }
                         <div class="hover-actions post-content-margin" [ngClass]="{ 'mb-2': previewMode }">
-=======
-                        <jhi-posting-content
-                            [previewMode]="previewMode"
-                            [content]="posting.content"
-                            [author]="posting.author"
-                            [isEdited]="!!posting.updatedDate"
-                            [posting]="posting"
-                            [isReply]="false"
-                            [isDeleted]="isDeleted"
-                            [deleteTimerInSeconds]="deleteTimerInSeconds"
-                            (onUndoDeleteEvent)="onDeleteEvent(false)"
-                            (userReferenceClicked)="onUserReferenceClicked($event)"
-                            (channelReferenceClicked)="onChannelReferenceClicked($event)"
-                        ></jhi-posting-content>
-                        <div class="hover-actions" [ngClass]="{ 'mb-2': previewMode }">
->>>>>>> 4eaba4e5
                             @if (!previewMode) {
                                 <!-- Post reactions (that appear when post is hovered) -->
                                 <jhi-post-reactions-bar
@@ -192,14 +175,6 @@
             <span [jhiTranslate]="checkIfPinned() === DisplayPriority.PINNED ? 'artemisApp.metis.post.unpinMessage' : 'artemisApp.metis.post.pinMessage'"></span>
         </button>
     }
-<<<<<<< HEAD
-    @if (mayEditOrDelete) {
-        <button class="dropdown-item d-flex" (click)="editPosting()">
-            <fa-icon [icon]="faPencilAlt" class="item-icon"></fa-icon>
-            <span jhiTranslate="artemisApp.metis.post.editMessage"></span>
-        </button>
-        <button class="dropdown-item d-flex" (click)="deletePost()">
-=======
     @if (mayEdit) {
         <button class="dropdown-item d-flex editIcon" (click)="editPosting()">
             <fa-icon [icon]="faPencilAlt" class="item-icon"></fa-icon>
@@ -208,7 +183,6 @@
     }
     @if (mayDelete) {
         <button class="dropdown-item d-flex deleteIcon" (click)="deletePost()">
->>>>>>> 4eaba4e5
             <fa-icon [icon]="faTrash" class="item-icon"></fa-icon>
             <span jhiTranslate="artemisApp.metis.post.deleteMessage"></span>
         </button>
@@ -217,15 +191,13 @@
         <fa-icon [icon]="faComments" class="item-icon"></fa-icon>
         <span jhiTranslate="artemisApp.metis.post.replyMessage"></span>
     </button>
-<<<<<<< HEAD
+    <button class="dropdown-item d-flex" (click)="toggleSavePost()">
+        <fa-icon [icon]="posting.isSaved ? faBookmark : farBookmark" class="item-icon"></fa-icon>
+        <span [jhiTranslate]="posting.isSaved ? 'artemisApp.metis.post.removeBookmarkPost' : 'artemisApp.metis.post.bookmarkPost'"></span>
+    </button>
     <button class="dropdown-item d-flex forward" (click)="forwardMessage()">
         <fa-icon [icon]="faShare" class="item-icon"></fa-icon>
         <span jhiTranslate="artemisApp.metis.post.forwardMessage"></span>
-=======
-    <button class="dropdown-item d-flex" (click)="toggleSavePost()">
-        <fa-icon [icon]="posting.isSaved ? faBookmark : farBookmark" class="item-icon"></fa-icon>
-        <span [jhiTranslate]="posting.isSaved ? 'artemisApp.metis.post.removeBookmarkPost' : 'artemisApp.metis.post.bookmarkPost'"></span>
->>>>>>> 4eaba4e5
     </button>
 </div>
 
