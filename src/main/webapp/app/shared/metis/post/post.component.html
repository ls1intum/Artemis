--- conflicted
+++ resolved
@@ -76,28 +76,6 @@
                     (contextmenu)="onRightClick($event)"
                 >
                     <div class="message-content" [ngClass]="{ 'mx-0': !isThreadSidebar }">
-<<<<<<< HEAD
-                        @if (posting.content) {
-                            <jhi-posting-content
-                                [previewMode]="previewMode"
-                                [content]="posting.content"
-                                [author]="posting.author"
-                                [isEdited]="!!posting.updatedDate"
-                                [posting]="posting"
-                                [isReply]="false"
-                                [isDeleted]="isDeleted"
-                                [deleteTimerInSeconds]="deleteTimerInSeconds"
-                                (onUndoDeleteEvent)="onDeleteEvent(false)"
-                                (userReferenceClicked)="onUserReferenceClicked($event)"
-                                (channelReferenceClicked)="onChannelReferenceClicked($event)"
-                            ></jhi-posting-content>
-                        }
-                        @if (originalPostDetails) {
-                            <jhi-forwarded-message [originalPostDetails]="originalPostDetails" (onNavigateToPost)="onTriggerNavigateToPost(originalPostDetails)">
-                            </jhi-forwarded-message>
-                        }
-                        <div class="hover-actions post-content-margin" [ngClass]="{ 'mb-2': previewMode }">
-=======
                         <jhi-posting-content
                             [previewMode]="previewMode"
                             [content]="posting.content"
@@ -111,8 +89,10 @@
                             (userReferenceClicked)="onUserReferenceClicked($event)"
                             (channelReferenceClicked)="onChannelReferenceClicked($event)"
                         />
+                        @if (originalPostDetails) {
+                            <jhi-forwarded-message [originalPostDetails]="originalPostDetails" (onNavigateToPost)="onTriggerNavigateToPost(originalPostDetails)" />
+                        }
                         <div class="hover-actions" [ngClass]="{ 'mb-2': previewMode }">
->>>>>>> acb1220b
                             @if (!previewMode) {
                                 <!-- Post reactions (that appear when post is hovered) -->
                                 <jhi-post-reactions-bar
@@ -222,25 +202,12 @@
             <fa-icon [icon]="posting.isSaved ? faBookmark : farBookmark" class="item-icon" />
             <span [jhiTranslate]="posting.isSaved ? 'artemisApp.metis.post.removeBookmarkPost' : 'artemisApp.metis.post.bookmarkPost'"></span>
         </button>
-<<<<<<< HEAD
-    }
-    <button class="dropdown-item d-flex" (click)="isCommunicationPage ? openThread.emit() : reactionsBarComponent?.openAnswerView()">
-        <fa-icon [icon]="faComments" class="item-icon"></fa-icon>
-        <span jhiTranslate="artemisApp.metis.post.replyMessage"></span>
-    </button>
-    <button class="dropdown-item d-flex" (click)="toggleSavePost()">
-        <fa-icon [icon]="posting.isSaved ? faBookmark : farBookmark" class="item-icon"></fa-icon>
-        <span [jhiTranslate]="posting.isSaved ? 'artemisApp.metis.post.removeBookmarkPost' : 'artemisApp.metis.post.bookmarkPost'"></span>
-    </button>
-    <button class="dropdown-item d-flex forward" (click)="forwardMessage()">
-        <fa-icon [icon]="faShare" class="item-icon"></fa-icon>
-        <span jhiTranslate="artemisApp.metis.post.forwardMessage"></span>
-    </button>
-</div>
-=======
+        <button class="dropdown-item d-flex forward" (click)="forwardMessage()">
+            <fa-icon [icon]="faShare" class="item-icon"></fa-icon>
+            <span jhiTranslate="artemisApp.metis.post.forwardMessage"></span>
+        </button>
     </div>
 }
->>>>>>> acb1220b
 
 <div #emojiPickerTrigger="cdkOverlayOrigin" cdkOverlayOrigin [ngStyle]="{ position: 'fixed', 'top.px': clickPosition.y, 'left.px': clickPosition.x }"></div>
 
