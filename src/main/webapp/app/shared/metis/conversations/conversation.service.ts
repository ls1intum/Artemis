--- conflicted
+++ resolved
@@ -117,15 +117,14 @@
         return this.http.post<void>(`${this.resourceUrl}${courseId}/conversations/${conversationId}/hidden`, null, { observe: 'response', params });
     }
 
-<<<<<<< HEAD
     changeNotificationsSetting(courseId: number, conversationId: number, notificationsSetting: ConversationNotificationsSetting): Observable<HttpResponse<void>> {
         let params = new HttpParams();
         params = params.append('notificationsSetting', notificationsSetting.toString());
         return this.http.post<void>(`${this.resourceUrl}${courseId}/conversations/${conversationId}/notifications-setting`, null, { observe: 'response', params });
-=======
+    }
+
     markAsRead(courseId: number, conversationId: number): Observable<HttpResponse<void>> {
         return this.http.patch<void>(`${this.resourceUrl}${courseId}/conversations/${conversationId}/mark-as-read`, null, { observe: 'response' });
->>>>>>> 7d8c765f
     }
 
     checkForUnreadMessages(courseId: number): Observable<HttpResponse<boolean>> {
