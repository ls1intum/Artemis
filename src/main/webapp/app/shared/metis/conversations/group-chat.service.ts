--- conflicted
+++ resolved
@@ -8,17 +8,11 @@
 
 @Injectable({ providedIn: 'root' })
 export class GroupChatService {
+    public resourceUrl = 'api/courses/';
+
     private http = inject(HttpClient);
     private conversationService = inject(ConversationService);
     private accountService = inject(AccountService);
-
-<<<<<<< HEAD
-    public resourceUrl = 'api/courses/';
-=======
-    private http = inject(HttpClient);
-    private conversationService = inject(ConversationService);
-    private accountService = inject(AccountService);
->>>>>>> 1798b257
 
     create(courseId: number, loginsOfChatPartners: string[]): Observable<HttpResponse<GroupChatDTO>> {
         return this.http
