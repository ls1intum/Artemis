import { Injectable, inject } from '@angular/core';
import { HttpClient, HttpParams, HttpResponse } from '@angular/common/http';
import { Observable } from 'rxjs';
import { ChannelDTO, ChannelIdAndNameDTO } from 'app/entities/metis/conversation/channel.model';
import { map } from 'rxjs/operators';
import { AccountService } from 'app/core/auth/account.service';
import { convertDateFromServer } from 'app/utils/date.utils';

@Injectable({ providedIn: 'root' })
export class ChannelService {
    private http = inject(HttpClient);
    private conversationService = inject(ConversationService);
    private accountService = inject(AccountService);

<<<<<<< HEAD
    public resourceUrl = '/api/courses/';
=======
    private http = inject(HttpClient);
    private accountService = inject(AccountService);
>>>>>>> 1798b257

    getChannelsOfCourse(courseId: number): Observable<HttpResponse<ChannelDTO[]>> {
        return this.http.get<ChannelDTO[]>(`${this.resourceUrl}${courseId}/channels/overview`, {
            observe: 'response',
        });
    }

    getPublicChannelsOfCourse(courseId: number): Observable<HttpResponse<ChannelIdAndNameDTO[]>> {
        return this.http.get<ChannelIdAndNameDTO[]>(`${this.resourceUrl}${courseId}/channels/public-overview`, {
            observe: 'response',
        });
    }

    getChannelOfExercise(courseId: number, exerciseId: number): Observable<HttpResponse<ChannelDTO>> {
        return this.http.get<ChannelDTO>(`${this.resourceUrl}${courseId}/exercises/${exerciseId}/channel`, {
            observe: 'response',
        });
    }

    getChannelOfLecture(courseId: number, lectureId: number): Observable<HttpResponse<ChannelDTO>> {
        return this.http.get<ChannelDTO>(`${this.resourceUrl}${courseId}/lectures/${lectureId}/channel`, {
            observe: 'response',
        });
    }

    delete(courseId: number, channelId: number): Observable<HttpResponse<void>> {
        return this.http.delete<void>(`${this.resourceUrl}${courseId}/channels/${channelId}`, { observe: 'response' });
    }

    archive(courseId: number, channelId: number): Observable<HttpResponse<void>> {
        return this.http.post<void>(`${this.resourceUrl}${courseId}/channels/${channelId}/archive`, null, { observe: 'response' });
    }

    unarchive(courseId: number, channelId: number): Observable<HttpResponse<void>> {
        return this.http.post<void>(`${this.resourceUrl}${courseId}/channels/${channelId}/unarchive`, null, { observe: 'response' });
    }

    create(courseId: number, channelDTO: ChannelDTO): Observable<HttpResponse<ChannelDTO>> {
        return this.http.post<ChannelDTO>(`${this.resourceUrl}${courseId}/channels`, channelDTO, { observe: 'response' }).pipe(map(this.convertDateFromServer));
    }

    update(courseId: number, channelId: number, channelDTO: ChannelDTO): Observable<HttpResponse<ChannelDTO>> {
        return this.http.put<ChannelDTO>(`${this.resourceUrl}${courseId}/channels/${channelId}`, channelDTO, { observe: 'response' }).pipe(map(this.convertDateFromServer));
    }
    deregisterUsersFromChannel(courseId: number, channelId: number, logins?: string[]): Observable<HttpResponse<void>> {
        // if no explicit login is give we assume self deregistration
        const userLogins = logins ? logins : [this.accountService.userIdentity?.login];
        return this.http.post<void>(`${this.resourceUrl}${courseId}/channels/${channelId}/deregister`, userLogins, { observe: 'response' });
    }

    registerUsersToChannel(
        courseId: number,
        channelId: number,
        addAllStudents = false,
        addAllTutors = false,
        addAllInstructors = false,
        logins?: string[],
    ): Observable<HttpResponse<void>> {
        // if no explicit login is give we assume self registration (will be ignored on the server if any of the addAll booleans is true)
        const userLogins = logins ? logins : [this.accountService.userIdentity?.login];

        let params = new HttpParams();
        if (addAllStudents) {
            params = params.set('addAllStudents', 'true');
        }
        if (addAllTutors) {
            params = params.set('addAllTutors', 'true');
        }
        if (addAllInstructors) {
            params = params.set('addAllInstructors', 'true');
        }

        return this.http.post<void>(`${this.resourceUrl}${courseId}/channels/${channelId}/register`, userLogins, { observe: 'response', params });
    }

    grantChannelModeratorRole(courseId: number, channelId: number, logins?: string[]): Observable<HttpResponse<void>> {
        // if no explicit login is give we assume trying to grant channel moderator role to self
        const userLogins = logins ? logins : [this.accountService.userIdentity?.login];
        return this.http.post<void>(`${this.resourceUrl}${courseId}/channels/${channelId}/grant-channel-moderator`, userLogins, { observe: 'response' });
    }

    revokeChannelModeratorRole(courseId: number, channelId: number, logins?: string[]): Observable<HttpResponse<void>> {
        // if no explicit login is give we assume trying to revoke channel moderator role from self
        const userLogins = logins ? logins : [this.accountService.userIdentity?.login];
        return this.http.post<void>(`${this.resourceUrl}${courseId}/channels/${channelId}/revoke-channel-moderator`, userLogins, { observe: 'response' });
    }

    public convertDateFromServer = (res: HttpResponse<ChannelDTO>): HttpResponse<ChannelDTO> => {
        if (res.body) {
            this.convertServerDates(res.body);
        }
        return res;
    };

    public convertServerDates(conversation: ChannelDTO) {
        conversation.creationDate = convertDateFromServer(conversation.creationDate);
        conversation.lastMessageDate = convertDateFromServer(conversation.lastMessageDate);
        conversation.lastReadDate = convertDateFromServer(conversation.lastReadDate);
        return conversation;
    }
}<|MERGE_RESOLUTION|>--- conflicted
+++ resolved
@@ -8,16 +8,10 @@
 
 @Injectable({ providedIn: 'root' })
 export class ChannelService {
-    private http = inject(HttpClient);
-    private conversationService = inject(ConversationService);
-    private accountService = inject(AccountService);
+    public resourceUrl = '/api/courses/';
 
-<<<<<<< HEAD
-    public resourceUrl = '/api/courses/';
-=======
     private http = inject(HttpClient);
     private accountService = inject(AccountService);
->>>>>>> 1798b257
 
     getChannelsOfCourse(courseId: number): Observable<HttpResponse<ChannelDTO[]>> {
         return this.http.get<ChannelDTO[]>(`${this.resourceUrl}${courseId}/channels/overview`, {
