--- conflicted
+++ resolved
@@ -37,29 +37,6 @@
                     type="submit"
                 ></button>
             }
-<<<<<<< HEAD
-            @if (irisEnabled) {
-                <button
-                    jhi-redirect-to-iris-button
-                    [buttonLoading]="isLoading"
-                    [disabled]="isLoading || !formGroup.valid"
-                    class="btn btn-sm btn-outline-secondary"
-                    id="redirect-iris"
-                    type="button"
-                    (click)="redirectToIris()"
-                ></button>
-            }
-            <button
-                jhi-posting-button
-                [buttonLoading]="isLoading"
-                [disabled]="isLoading || !formGroup.valid"
-                [buttonLabel]="'artemisApp.conversationsLayout.sendMessage' | artemisTranslate"
-                class="btn btn-sm btn-outline-secondary"
-                id="save"
-                type="submit"
-            ></button>
-=======
->>>>>>> 8b3c4edd
         </div>
     </div>
 </form>