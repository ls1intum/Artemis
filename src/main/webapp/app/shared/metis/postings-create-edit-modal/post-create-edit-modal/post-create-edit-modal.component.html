<ng-template #postingEditor let-d="dismiss">
    <form [formGroup]="formGroup" (ngSubmit)="confirm()">
        <div class="modal-header">
            <h4 class="modal-title">{{ modalTitle | artemisTranslate }}</h4>
            <button type="button" class="btn-close" aria-label="Close" (click)="d('Cross click')"></button>
        </div>
        <div class="modal-body">
            <!-- context -> only tutors can select from all possibles contexts in update mode, no matter if they open the post at course overview or page section level -->
            <div *ngIf="isAtLeastTutorInCourse && editType === EditType.UPDATE; else restrictedContextSelect" class="position-relative mb-3">
                <label class="mb-1" jhiTranslate="artemisApp.metis.post.context"></label>
                <jhi-help-icon placement="top auto" text="artemisApp.metis.post.contextTutorTooltip"></jhi-help-icon>
                <select formControlName="context" class="form-select" [compareWith]="compareContextSelectorOptionFn" name="context">
                    <optgroup [label]="'artemisApp.metis.post.courseWideContext' | artemisTranslate">
                        <option *ngFor="let context of CourseWideContext | keyvalue" [ngValue]="{ courseWideContext: context.value }">
                            {{ 'artemisApp.metis.overview.' + context.value | artemisTranslate }}
                        </option>
                    </optgroup>
<<<<<<< HEAD
                    <optgroup *ngIf="exercises !== undefined && exercises!.length > 0" [label]="'artemisApp.metis.post.exercises' | artemisTranslate">
                        <option *ngFor="let exercise of exercises" [ngValue]="{ exercise: exercise }">
                            {{ exercise.title }}
                        </option>
                    </optgroup>
=======
>>>>>>> 213b3de8
                    <optgroup *ngIf="lectures !== undefined && lectures!.length > 0" [label]="'artemisApp.metis.post.lectures' | artemisTranslate">
                        <option *ngFor="let lecture of lectures" [ngValue]="{ lecture: lecture }">
                            {{ lecture.title }}
                        </option>
                    </optgroup>
<<<<<<< HEAD
=======
                    <optgroup *ngIf="exercises !== undefined && exercises!.length > 0" [label]="'artemisApp.metis.post.exercises' | artemisTranslate">
                        <option *ngFor="let exercise of exercises" [ngValue]="{ exercise: exercise }">
                            {{ exercise.title }}
                        </option>
                    </optgroup>
>>>>>>> 213b3de8
                </select>
            </div>
            <!-- select a course-wide topic as context -> when creating a post at course overview level, tutors and students can choose between the course-wide topics -->
            <ng-template #restrictedContextSelect>
                <div *ngIf="pageType === PageType.OVERVIEW && editType === EditType.CREATE" class="position-relative mb-3">
                    <label class="mb-1" jhiTranslate="artemisApp.metis.post.context"></label>
                    <jhi-help-icon placement="top auto" text="artemisApp.metis.post.courseWideTopicTooltip"></jhi-help-icon>
                    <select formControlName="context" class="form-select" [compareWith]="compareContextSelectorOptionFn" name="context">
                        <optgroup [label]="'artemisApp.metis.post.courseWideContext' | artemisTranslate">
                            <option *ngFor="let context of CourseWideContext | keyvalue" [ngValue]="{ courseWideContext: context.value }">
                                {{ 'artemisApp.metis.overview.' + context.value | artemisTranslate }}
                            </option>
                        </optgroup>
                    </select>
                </div>
            </ng-template>
            <div class="position-relative mb-3">
                <div>
                    <label class="mb-1" jhiTranslate="artemisApp.metis.post.title">Title</label>
                    <jhi-help-icon placement="top auto" text="artemisApp.metis.post.titleTooltip"></jhi-help-icon>
                </div>
                <div>
                    <input formControlName="title" type="text" class="form-control" name="title" />
                </div>
            </div>
            <div class="position-relative mb-3">
                <div>
                    <label jhiTranslate="artemisApp.metis.post.tags">Tags</label>
                    <jhi-help-icon placement="top auto" text="artemisApp.metis.post.tagsTooltip"></jhi-help-icon>
                </div>
                <div>
                    <jhi-post-tag-selector [(postTags)]="tags"></jhi-post-tag-selector>
                </div>
            </div>
            <div class="position-relative mb-1">
                <div>
                    <label class="mb-1" jhiTranslate="artemisApp.metis.post.content">Content</label>
                    <jhi-help-icon placement="top auto" text="artemisApp.metis.post.contentTooltip"></jhi-help-icon>
                </div>
                <div class="row mb-2">
                    <jhi-postings-markdown-editor formControlName="content" [maxContentLength]="maxContentLength"></jhi-postings-markdown-editor>
                </div>
            </div>
        </div>
        <div class="modal-footer">
            <button
                jhi-postings-button
                [buttonLoading]="isLoading"
                [disabled]="!formGroup.valid"
                [buttonLabel]="'artemisApp.metis.savePosting' | artemisTranslate"
                class="btn btn-sm btn-outline-secondary"
                type="submit"
            ></button>
        </div>
    </form>
</ng-template><|MERGE_RESOLUTION|>--- conflicted
+++ resolved
@@ -15,27 +15,16 @@
                             {{ 'artemisApp.metis.overview.' + context.value | artemisTranslate }}
                         </option>
                     </optgroup>
-<<<<<<< HEAD
+                    <optgroup *ngIf="lectures !== undefined && lectures!.length > 0" [label]="'artemisApp.metis.post.lectures' | artemisTranslate">
+                        <option *ngFor="let lecture of lectures" [ngValue]="{ lecture: lecture }">
+                            {{ lecture.title }}
+                        </option>
+                    </optgroup>
                     <optgroup *ngIf="exercises !== undefined && exercises!.length > 0" [label]="'artemisApp.metis.post.exercises' | artemisTranslate">
                         <option *ngFor="let exercise of exercises" [ngValue]="{ exercise: exercise }">
                             {{ exercise.title }}
                         </option>
                     </optgroup>
-=======
->>>>>>> 213b3de8
-                    <optgroup *ngIf="lectures !== undefined && lectures!.length > 0" [label]="'artemisApp.metis.post.lectures' | artemisTranslate">
-                        <option *ngFor="let lecture of lectures" [ngValue]="{ lecture: lecture }">
-                            {{ lecture.title }}
-                        </option>
-                    </optgroup>
-<<<<<<< HEAD
-=======
-                    <optgroup *ngIf="exercises !== undefined && exercises!.length > 0" [label]="'artemisApp.metis.post.exercises' | artemisTranslate">
-                        <option *ngFor="let exercise of exercises" [ngValue]="{ exercise: exercise }">
-                            {{ exercise.title }}
-                        </option>
-                    </optgroup>
->>>>>>> 213b3de8
                 </select>
             </div>
             <!-- select a course-wide topic as context -> when creating a post at course overview level, tutors and students can choose between the course-wide topics -->
