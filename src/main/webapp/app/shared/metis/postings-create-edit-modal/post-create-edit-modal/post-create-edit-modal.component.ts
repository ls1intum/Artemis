--- conflicted
+++ resolved
@@ -59,15 +59,10 @@
         this.pageType = this.metisService.getPageType();
         this.tags = this.posting?.tags ?? [];
         this.formGroup = this.formBuilder.group({
-<<<<<<< HEAD
-            title: [this.posting.title, [Validators.required, Validators.maxLength(TITLE_MAX_LENGTH)]],
-            content: [this.posting.content, [Validators.required, Validators.maxLength(this.maxContentLength)]],
-            context: [this.currentContextSelectorOption, [Validators.required]],
-=======
             // the pattern ensures that the title and content must include at least one non-whitespace character
             title: [this.posting.title, [Validators.required, Validators.maxLength(TITLE_MAX_LENGTH), Validators.pattern(/^.*\S+.*$/)]],
             content: [this.posting.content, [Validators.required, Validators.maxLength(this.maxContentLength), Validators.pattern(/^.*\S+.*$/)]],
->>>>>>> 75cbb42b
+            context: [this.currentContextSelectorOption, [Validators.required]],
         });
     }
 
