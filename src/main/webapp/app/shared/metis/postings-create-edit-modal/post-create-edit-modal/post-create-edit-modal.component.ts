--- conflicted
+++ resolved
@@ -12,7 +12,6 @@
 import { LectureService } from 'app/lecture/lecture.service';
 import { PageType } from 'app/shared/metis/metis.util';
 import { Subscription } from 'rxjs';
-
 const TITLE_MAX_LENGTH = 200;
 
 @Component({
@@ -46,16 +45,12 @@
     }
 
     /**
-     * resets the post title, post content, and post tags
+     * resets the pageType, initialContext, post tags, post title, and post content
      */
     resetFormGroup(): void {
-<<<<<<< HEAD
         this.pageType = this.metisService.getPageType();
         this.initialContext = this.setInitialContext();
-        this.tags = this.posting.tags ?? [];
-=======
         this.tags = this.posting.tags ? this.posting.tags : [];
->>>>>>> 152881ec
         this.formGroup = this.formBuilder.group({
             title: [this.posting.title, [Validators.required, Validators.maxLength(TITLE_MAX_LENGTH)]],
             content: [this.posting.content, [Validators.required, Validators.maxLength(this.maxContentLength)]],
@@ -76,8 +71,8 @@
         } else {
             this.posting.courseWideContext = this.formGroup.get('context')?.value;
         }
+        this.posting.tags = this.tags;
         this.posting.creationDate = moment();
-        this.posting.tags = this.tags;
         this.metisService.createPost(this.posting).subscribe({
             next: (post: Post) => {
                 this.isLoading = false;
