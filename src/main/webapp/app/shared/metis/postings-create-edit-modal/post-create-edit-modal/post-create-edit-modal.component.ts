--- conflicted
+++ resolved
@@ -60,14 +60,9 @@
         this.tags = this.posting?.tags ?? [];
         this.formGroup = this.formBuilder.group({
             // the pattern ensures that the title and content must include at least one non-whitespace character
-<<<<<<< HEAD
-            title: [this.posting.title, [Validators.required, Validators.maxLength(TITLE_MAX_LENGTH), Validators.pattern(/^.*\S+.*$/)]],
-            content: [this.posting.content, [Validators.required, Validators.maxLength(this.maxContentLength), Validators.pattern(/^.*\S+.*$/)]],
-            context: [this.currentContextSelectorOption, [Validators.required]],
-=======
             title: [this.posting.title, [Validators.required, Validators.maxLength(TITLE_MAX_LENGTH), Validators.pattern(/^(\n|.)*\S+(\n|.)*$/)]],
             content: [this.posting.content, [Validators.required, Validators.maxLength(this.maxContentLength), Validators.pattern(/^(\n|.)*\S+(\n|.)*$/)]],
->>>>>>> 634c7dd3
+            context: [this.currentContextSelectorOption, [Validators.required]],
         });
     }
 
