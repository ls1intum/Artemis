import { Component, OnDestroy } from '@angular/core';
import { PostingsCreateEditModalDirective } from 'app/shared/metis/postings-create-edit-modal/postings-create-edit-modal.directive';
import { NgbModal } from '@ng-bootstrap/ng-bootstrap';
import { CourseWideContext, Post } from 'app/entities/metis/post.model';
import { MetisService } from 'app/shared/metis/metis.service';
import * as moment from 'moment';
import { FormBuilder, Validators } from '@angular/forms';
import { Lecture } from 'app/entities/lecture.model';
import { Exercise } from 'app/entities/exercise.model';
import { ExerciseService } from 'app/exercises/shared/exercise/exercise.service';
import { Course } from 'app/entities/course.model';
import { LectureService } from 'app/lecture/lecture.service';
import { PageType } from 'app/shared/metis/metis.util';
import { Subscription } from 'rxjs';
const TITLE_MAX_LENGTH = 200;

@Component({
    selector: 'jhi-post-create-edit-modal',
    templateUrl: './post-create-edit-modal.component.html',
})
export class PostCreateEditModalComponent extends PostingsCreateEditModalDirective<Post> {
<<<<<<< HEAD
    exercises?: Exercise[];
    lectures?: Lecture[];
    tags: string[];
    eCourseContext = CourseWideContext;
    course: Course;
    pageType: PageType;
    ePageType = PageType;
    isAtLeastTutorInCourse: boolean;
    initialContext: Lecture | Exercise | CourseWideContext | string;

    constructor(
        protected metisService: MetisService,
        protected modalService: NgbModal,
        protected formBuilder: FormBuilder,
        protected exerciseService: ExerciseService,
        protected lectureService: LectureService,
    ) {
=======
    tags: string[];

    constructor(protected metisService: MetisService, protected modalService: NgbModal, protected formBuilder: FormBuilder) {
>>>>>>> e148337e
        super(metisService, modalService, formBuilder);
        this.tags = this.posting?.tags ?? [];
        this.isAtLeastTutorInCourse = this.metisService.metisUserIsAtLeastTutorInCourse();
        this.course = this.metisService.getCourse();
        this.lectures = this.course.lectures;
        this.exercises = this.course.exercises;
    }

    /**
<<<<<<< HEAD
     * resets the pageType, initialContext, post tags, post title, and post content
     */
    resetFormGroup(): void {
        this.pageType = this.metisService.getPageType();
        this.initialContext = this.setInitialContext();
        this.tags = this.posting.tags ? this.posting.tags : [];
=======
     * resets the post title, post content, and post tags
     */
    resetFormGroup(): void {
        this.tags = this.posting?.tags ?? [];
>>>>>>> e148337e
        this.formGroup = this.formBuilder.group({
            title: [this.posting.title, [Validators.required, Validators.maxLength(TITLE_MAX_LENGTH)]],
            content: [this.posting.content, [Validators.required, Validators.maxLength(this.maxContentLength)]],
            context: [this.initialContext, [Validators.required]],
        });
    }

    /**
     * invokes the metis service after setting the title and current date as creation date of the new answer post,
     * ends the process successfully by closing the modal and stopping the button's loading animation
     */
    createPosting(): void {
        this.posting.title = this.formGroup.get('title')?.value;
        if (this.lectures?.includes(this.formGroup.get('context')?.value)) {
            this.posting.lecture = this.formGroup.get('context')?.value;
        } else if (this.exercises?.includes(this.formGroup.get('context')?.value)) {
            this.posting.exercise = this.formGroup.get('context')?.value;
        } else {
            this.posting.courseWideContext = this.formGroup.get('context')?.value;
        }
        this.posting.tags = this.tags;
        this.posting.creationDate = moment();
        this.posting.tags = this.tags;
        this.metisService.createPost(this.posting).subscribe({
            next: (post: Post) => {
                this.isLoading = false;
                this.modalRef?.close();
                this.onCreate.emit(post);
            },
            error: () => {
                this.isLoading = false;
            },
        });
    }

    /**
     * invokes the metis service after setting the title of the updated post
     * ends the process successfully by closing the modal and stopping the button's loading animation
     */
    updatePosting(): void {
        this.posting.title = this.formGroup.get('title')?.value;
        this.posting.tags = this.tags;
        this.metisService.updatePost(this.posting).subscribe({
            next: () => {
                this.isLoading = false;
                this.modalRef?.close();
            },
            error: () => {
                this.isLoading = false;
            },
        });
    }

    /**
     * updates the title in accordance with the current use case (edit or create)
     */
    updateModalTitle(): void {
        if (this.editType === this.EditType.UPDATE) {
            this.modalTitle = 'artemisApp.metis.editPosting';
        } else if (this.editType === this.EditType.CREATE) {
            this.modalTitle = 'artemisApp.metis.createModalTitlePost';
        }
    }

    setInitialContext(): string | Lecture | Exercise | CourseWideContext {
        if (this.posting.exercise) {
            return this.posting.exercise;
        } else if (this.posting.lecture) {
            return this.posting.lecture;
        } else if (this.posting.courseWideContext) {
            return this.posting.courseWideContext;
        } else {
            return '';
        }
    }
}<|MERGE_RESOLUTION|>--- conflicted
+++ resolved
@@ -1,4 +1,4 @@
-import { Component, OnDestroy } from '@angular/core';
+import { Component } from '@angular/core';
 import { PostingsCreateEditModalDirective } from 'app/shared/metis/postings-create-edit-modal/postings-create-edit-modal.directive';
 import { NgbModal } from '@ng-bootstrap/ng-bootstrap';
 import { CourseWideContext, Post } from 'app/entities/metis/post.model';
@@ -19,7 +19,6 @@
     templateUrl: './post-create-edit-modal.component.html',
 })
 export class PostCreateEditModalComponent extends PostingsCreateEditModalDirective<Post> {
-<<<<<<< HEAD
     exercises?: Exercise[];
     lectures?: Lecture[];
     tags: string[];
@@ -37,13 +36,8 @@
         protected exerciseService: ExerciseService,
         protected lectureService: LectureService,
     ) {
-=======
-    tags: string[];
-
-    constructor(protected metisService: MetisService, protected modalService: NgbModal, protected formBuilder: FormBuilder) {
->>>>>>> e148337e
         super(metisService, modalService, formBuilder);
-        this.tags = this.posting?.tags ?? [];
+        // TODO: maybe move to ngOnInit
         this.isAtLeastTutorInCourse = this.metisService.metisUserIsAtLeastTutorInCourse();
         this.course = this.metisService.getCourse();
         this.lectures = this.course.lectures;
@@ -51,19 +45,12 @@
     }
 
     /**
-<<<<<<< HEAD
      * resets the pageType, initialContext, post tags, post title, and post content
      */
     resetFormGroup(): void {
         this.pageType = this.metisService.getPageType();
         this.initialContext = this.setInitialContext();
-        this.tags = this.posting.tags ? this.posting.tags : [];
-=======
-     * resets the post title, post content, and post tags
-     */
-    resetFormGroup(): void {
         this.tags = this.posting?.tags ?? [];
->>>>>>> e148337e
         this.formGroup = this.formBuilder.group({
             title: [this.posting.title, [Validators.required, Validators.maxLength(TITLE_MAX_LENGTH)]],
             content: [this.posting.content, [Validators.required, Validators.maxLength(this.maxContentLength)]],
@@ -86,7 +73,6 @@
         }
         this.posting.tags = this.tags;
         this.posting.creationDate = moment();
-        this.posting.tags = this.tags;
         this.metisService.createPost(this.posting).subscribe({
             next: (post: Post) => {
                 this.isLoading = false;
