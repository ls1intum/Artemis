$metis-light-gray: #979797;
$metis-gray: #6a737d;
$metis-blue: #0f6ab4;
$metis-light-blue: #e3ecf3;
$metis-green: #3c763d;

.post-result-information {
    font-size: small;
    font-style: italic;
}

<<<<<<< HEAD
.icon {
    color: $metis-gray;
=======
.post-separation-line {
    height: 1px;
    background: $metis-light-gray;
}

.icon {
    color: $metis-gray;
}

.posting-header {
    font-size: x-small;
}

.resolved {
    color: $metis-green;
}

.reference-hash {
    font-weight: 200;
    color: $metis-light-gray;
    display: inline-flex;
>>>>>>> 3609418c
}<|MERGE_RESOLUTION|>--- conflicted
+++ resolved
@@ -9,10 +9,6 @@
     font-style: italic;
 }
 
-<<<<<<< HEAD
-.icon {
-    color: $metis-gray;
-=======
 .post-separation-line {
     height: 1px;
     background: $metis-light-gray;
@@ -34,5 +30,4 @@
     font-weight: 200;
     color: $metis-light-gray;
     display: inline-flex;
->>>>>>> 3609418c
 }