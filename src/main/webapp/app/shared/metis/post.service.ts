import { Injectable } from '@angular/core';
import { HttpClient, HttpParams, HttpResponse } from '@angular/common/http';
import { Observable } from 'rxjs';
import { map } from 'rxjs/operators';
import dayjs from 'dayjs';
import { Post } from 'app/entities/metis/post.model';
import { PostingsService } from 'app/shared/metis/postings.service';
import { DisplayPriority, PostContextFilter } from 'app/shared/metis/metis.util';

type EntityResponseType = HttpResponse<Post>;
type EntityArrayResponseType = HttpResponse<Post[]>;

@Injectable({ providedIn: 'root' })
export class PostService extends PostingsService<Post> {
    public resourceUrl = SERVER_API_URL + 'api/courses/';

    constructor(protected http: HttpClient) {
        super();
    }

    /**
     * creates a post
     * @param {number} courseId
     * @param {Post} post
     * @return {Observable<EntityResponseType>}
     */
    create(courseId: number, post: Post): Observable<EntityResponseType> {
        const copy = this.convertDateFromClient(post);
        return this.http.post<Post>(`${this.resourceUrl}${courseId}/posts`, copy, { observe: 'response' }).pipe(map(this.convertDateFromServer));
    }

    /**
     * gets all posts for course by its id, filtered by context if PostContextFilter is passed
     * a context to filter posts for can be a course-wide topic, a lecture, or an exercise within a course
     * @param {number} courseId
     * @param {PostContextFilter} postContextFilter
     * @return {Observable<EntityArrayResponseType>}
     */
    getPosts(courseId: number, postContextFilter: PostContextFilter): Observable<EntityArrayResponseType> {
        let params = new HttpParams();
        if (postContextFilter.courseWideContext) {
            params = params.set('courseWideContext', postContextFilter.courseWideContext.toString());
        }
        if (postContextFilter.lectureId) {
            params = params.set('lectureId', postContextFilter.lectureId.toString());
        }
        if (postContextFilter.exerciseId) {
            params = params.set('exerciseId', postContextFilter.exerciseId.toString());
        }
        return this.http
            .get<Post[]>(`${this.resourceUrl}${courseId}/posts`, {
                params,
                observe: 'response',
            })
            .pipe(map(this.convertDateArrayFromServer));
    }

    /**
     * gets all tags for course
     * @param {number} courseId
     * @return {Observable<string[]>}
     */
    getAllPostTagsByCourseId(courseId: number): Observable<HttpResponse<string[]>> {
        return this.http.get<string[]>(`${this.resourceUrl}${courseId}/posts/tags`, { observe: 'response' });
    }

    /**
     * updates a post
     * @param {number} courseId
     * @param {Post} post
     * @return {Observable<EntityResponseType>}
     */
    update(courseId: number, post: Post): Observable<EntityResponseType> {
        const copy = this.convertDateFromClient(post);
        return this.http.put<Post>(`${this.resourceUrl}${courseId}/posts`, copy, { observe: 'response' }).pipe(map(this.convertDateFromServer));
    }

    /**
     * updates the display priority of a post
     * @param {number} courseId
     * @param {number} postId
     * @param {DisplayPriority} displayPriority
     * @return {Observable<EntityResponseType>}
     */
    updatePostDisplayPriority(courseId: number, postId: number, displayPriority: DisplayPriority): Observable<EntityResponseType> {
        return this.http
            .put(`${this.resourceUrl}${courseId}/posts/${postId}/display-priority`, {}, { params: { displayPriority }, observe: 'response' })
            .pipe(map(this.convertDateFromServer));
    }

    /**
     * deletes a post
     * @param {number} courseId
     * @param {Post} post
     * @return {Observable<HttpResponse<void>>}
     */
    delete(courseId: number, post: Post): Observable<HttpResponse<void>> {
        return this.http.delete<void>(`${this.resourceUrl}${courseId}/posts/${post.id}`, { observe: 'response' });
    }

    /**
<<<<<<< HEAD
     * determine similar posts in a course
     * @param {Post} tempPost
     * @param {number} courseId
     * @return {Observable<HttpResponse<void>>}
     */
    computeSimilarityScoresWithCoursePosts(tempPost: Post, courseId: number): Observable<EntityArrayResponseType> {
        const copy = this.convertDateFromClient(tempPost);
        return this.http.post<Post[]>(`${this.resourceUrl}${courseId}/posts/similarity-check`, copy, { observe: 'response' }).pipe(map(this.convertDateArrayFromServer));
=======
     * takes an array of posts and converts the date from the server
     * @param   {HttpResponse<Post[]>} res
     * @return  {HttpResponse<Post[]>}
     */
    protected convertDateArrayFromServer(res: HttpResponse<Post[]>): HttpResponse<Post[]> {
        if (res.body) {
            res.body.forEach((post: Post) => {
                post.creationDate = post.creationDate ? dayjs(post.creationDate) : undefined;
            });
        }
        return res;
>>>>>>> 67a2c593
    }
}<|MERGE_RESOLUTION|>--- conflicted
+++ resolved
@@ -99,7 +99,6 @@
     }
 
     /**
-<<<<<<< HEAD
      * determine similar posts in a course
      * @param {Post} tempPost
      * @param {number} courseId
@@ -108,7 +107,9 @@
     computeSimilarityScoresWithCoursePosts(tempPost: Post, courseId: number): Observable<EntityArrayResponseType> {
         const copy = this.convertDateFromClient(tempPost);
         return this.http.post<Post[]>(`${this.resourceUrl}${courseId}/posts/similarity-check`, copy, { observe: 'response' }).pipe(map(this.convertDateArrayFromServer));
-=======
+    }
+
+    /**
      * takes an array of posts and converts the date from the server
      * @param   {HttpResponse<Post[]>} res
      * @return  {HttpResponse<Post[]>}
@@ -120,6 +121,5 @@
             });
         }
         return res;
->>>>>>> 67a2c593
     }
 }