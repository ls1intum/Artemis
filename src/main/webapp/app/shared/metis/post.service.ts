import { Injectable } from '@angular/core';
import { HttpClient, HttpParams, HttpResponse } from '@angular/common/http';
import { Observable } from 'rxjs';
import { map } from 'rxjs/operators';
import { Post } from 'app/entities/metis/post.model';
import { AnswerPost } from 'app/entities/metis/answer-post.model';
import { PostingService } from 'app/shared/metis/posting.service';
import { DisplayPriority, PostContextFilter } from 'app/shared/metis/metis.util';
import { convertDateFromServer } from 'app/utils/date.utils';

type EntityResponseType = HttpResponse<Post>;
type EntityArrayResponseType = HttpResponse<Post[]>;

@Injectable({ providedIn: 'root' })
export class PostService extends PostingService<Post> {
    public resourceUrl = SERVER_API_URL + 'api/courses/';

    constructor(protected http: HttpClient) {
        super();
    }

    /**
     * creates a post
     * @param {number} courseId
     * @param {Post} post
     * @return {Observable<EntityResponseType>}
     */
    create(courseId: number, post: Post): Observable<EntityResponseType> {
<<<<<<< HEAD
        const copy = this.convertDateFromClient(post);
        return this.http.post<Post>(`${this.resourceUrl}${courseId}${PostService.getResourceEndpoint(post)}`, copy, { observe: 'response' }).pipe(map(this.convertDateFromServer));
=======
        const copy = this.convertPostingDateFromClient(post);
        return this.http.post<Post>(`${this.resourceUrl}${courseId}/posts`, copy, { observe: 'response' }).pipe(map(this.convertPostingResponseDateFromServer));
>>>>>>> 728e61c5
    }

    /**
     * gets all posts for course by its id, filtered by context if PostContextFilter is passed
     * a context to filter posts for can be a course-wide topic, a lecture, or an exercise within a course
     * @param {number} courseId
     * @param {PostContextFilter} postContextFilter
     * @return {Observable<EntityArrayResponseType>}
     */
    getPosts(courseId: number, postContextFilter: PostContextFilter): Observable<EntityArrayResponseType> {
        let params = new HttpParams();

        if (postContextFilter.postSortCriterion) {
            params = params.set('postSortCriterion', postContextFilter.postSortCriterion.toString());
        }
        if (postContextFilter.sortingOrder) {
            params = params.set('sortingOrder', postContextFilter.sortingOrder.toString());
        }
        if (postContextFilter.courseWideContext) {
            params = params.set('courseWideContext', postContextFilter.courseWideContext.toString());
        }
        if (postContextFilter.lectureId) {
            params = params.set('lectureId', postContextFilter.lectureId.toString());
        }
        if (postContextFilter.exerciseId) {
            params = params.set('exerciseId', postContextFilter.exerciseId.toString());
        }
        if (postContextFilter.plagiarismCaseId) {
            params = params.set('plagiarismCaseId', postContextFilter.plagiarismCaseId.toString());
        }
        if (postContextFilter.searchText) {
            params = params.set('searchText', postContextFilter.searchText.toString());
        }
        if (postContextFilter.conversationId) {
            params = params.set('conversationId', postContextFilter.conversationId.toString());
        }
        if (postContextFilter.filterToUnresolved) {
            params = params.set('filterToUnresolved', postContextFilter.filterToUnresolved);
        }
        if (postContextFilter.filterToOwn) {
            params = params.set('filterToOwn', postContextFilter.filterToOwn);
        }
        if (postContextFilter.filterToAnsweredOrReacted) {
            params = params.set('filterToAnsweredOrReacted', postContextFilter.filterToAnsweredOrReacted);
        }
        if (!!postContextFilter.pagingEnabled) {
            params = params.set('pagingEnabled', postContextFilter.pagingEnabled);
            params = params.set('page', postContextFilter.page!);
            params = params.set('size', postContextFilter.pageSize!);
        }
        return this.http
            .get<Post[]>(`${this.resourceUrl}${courseId}${PostService.getResourceEndpoint(postContextFilter)}`, {
                params,
                observe: 'response',
            })
            .pipe(map(this.convertPostResponseArrayDatesFromServer));
    }

    /**
     * gets all tags for course
     * @param {number} courseId
     * @return {Observable<string[]>}
     */
    getAllPostTagsByCourseId(courseId: number): Observable<HttpResponse<string[]>> {
        return this.http.get<string[]>(`${this.resourceUrl}${courseId}/posts/tags`, { observe: 'response' });
    }

    /**
     * updates a post
     * @param {number} courseId
     * @param {Post} post
     * @return {Observable<EntityResponseType>}
     */
    update(courseId: number, post: Post): Observable<EntityResponseType> {
<<<<<<< HEAD
        const copy = this.convertDateFromClient(post);
        return this.http
            .put<Post>(`${this.resourceUrl}${courseId}${PostService.getResourceEndpoint(post)}/${post.id}`, copy, { observe: 'response' })
            .pipe(map(this.convertDateFromServer));
=======
        const copy = this.convertPostingDateFromClient(post);
        return this.http.put<Post>(`${this.resourceUrl}${courseId}/posts/${post.id}`, copy, { observe: 'response' }).pipe(map(this.convertPostingResponseDateFromServer));
>>>>>>> 728e61c5
    }

    /**
     * updates the display priority of a post
     * @param {number} courseId
     * @param {number} postId
     * @param {DisplayPriority} displayPriority
     * @return {Observable<EntityResponseType>}
     */
    updatePostDisplayPriority(courseId: number, postId: number, displayPriority: DisplayPriority): Observable<EntityResponseType> {
        return this.http
            .put(`${this.resourceUrl}${courseId}/posts/${postId}/display-priority`, {}, { params: { displayPriority }, observe: 'response' })
            .pipe(map(this.convertPostingResponseDateFromServer));
    }

    /**
     * deletes a post
     * @param {number} courseId
     * @param {Post} post
     * @return {Observable<HttpResponse<void>>}
     */
    delete(courseId: number, post: Post): Observable<HttpResponse<void>> {
        return this.http.delete<void>(`${this.resourceUrl}${courseId}${PostService.getResourceEndpoint(post)}/${post.id}`, { observe: 'response' });
    }

    /**
     * determines similar posts in a course
     * @param {Post} tempPost
     * @param {number} courseId
     * @return {Observable<HttpResponse<void>>}
     */
    computeSimilarityScoresWithCoursePosts(tempPost: Post, courseId: number): Observable<EntityArrayResponseType> {
        const copy = this.convertPostingDateFromClient(tempPost);
        return this.http
            .post<Post[]>(`${this.resourceUrl}${courseId}/posts/similarity-check`, copy, { observe: 'response' })
            .pipe(map(this.convertPostResponseArrayDatesFromServer));
    }

    /**
     * takes an array of posts and converts the date from the server
     * @param   {HttpResponse<Post[]>} res
     * @return  {HttpResponse<Post[]>}
     */
    convertPostResponseArrayDatesFromServer(res: HttpResponse<Post[]>): HttpResponse<Post[]> {
        if (res.body) {
            res.body.forEach((post: Post) => {
                post.creationDate = convertDateFromServer(post.creationDate);
                post.answers?.forEach((answer: AnswerPost) => {
                    answer.creationDate = convertDateFromServer(answer.creationDate);
                });
            });
        }
        return res;
    }

    private static getResourceEndpoint(param: PostContextFilter | Post): string {
        if ((param instanceof Post && param.conversation) || (!(param instanceof Post) && param.conversationId)) {
            return '/messages';
        } else {
            return '/posts';
        }
    }
}<|MERGE_RESOLUTION|>--- conflicted
+++ resolved
@@ -26,13 +26,8 @@
      * @return {Observable<EntityResponseType>}
      */
     create(courseId: number, post: Post): Observable<EntityResponseType> {
-<<<<<<< HEAD
-        const copy = this.convertDateFromClient(post);
+        const copy = this.convertPostingDateFromClient(post);
         return this.http.post<Post>(`${this.resourceUrl}${courseId}${PostService.getResourceEndpoint(post)}`, copy, { observe: 'response' }).pipe(map(this.convertDateFromServer));
-=======
-        const copy = this.convertPostingDateFromClient(post);
-        return this.http.post<Post>(`${this.resourceUrl}${courseId}/posts`, copy, { observe: 'response' }).pipe(map(this.convertPostingResponseDateFromServer));
->>>>>>> 728e61c5
     }
 
     /**
@@ -107,15 +102,10 @@
      * @return {Observable<EntityResponseType>}
      */
     update(courseId: number, post: Post): Observable<EntityResponseType> {
-<<<<<<< HEAD
-        const copy = this.convertDateFromClient(post);
+        const copy = this.convertPostingDateFromClient(post);
         return this.http
             .put<Post>(`${this.resourceUrl}${courseId}${PostService.getResourceEndpoint(post)}/${post.id}`, copy, { observe: 'response' })
             .pipe(map(this.convertDateFromServer));
-=======
-        const copy = this.convertPostingDateFromClient(post);
-        return this.http.put<Post>(`${this.resourceUrl}${courseId}/posts/${post.id}`, copy, { observe: 'response' }).pipe(map(this.convertPostingResponseDateFromServer));
->>>>>>> 728e61c5
     }
 
     /**
