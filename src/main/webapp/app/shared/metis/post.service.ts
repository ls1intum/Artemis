import { Injectable } from '@angular/core';
import { HttpClient, HttpParams, HttpResponse } from '@angular/common/http';
import { Observable } from 'rxjs';
import { map } from 'rxjs/operators';
import { SERVER_API_URL } from 'app/app.constants';
import { DisplayPriority, Post } from 'app/entities/metis/post.model';
import { PostingsService } from 'app/shared/metis/postings.service';
import { DisplayPriority, PostContextFilter } from 'app/shared/metis/metis.util';

type EntityResponseType = HttpResponse<Post>;
type EntityArrayResponseType = HttpResponse<Post[]>;

@Injectable({ providedIn: 'root' })
export class PostService extends PostingsService<Post> {
    public resourceUrl = SERVER_API_URL + 'api/courses/';

    constructor(protected http: HttpClient) {
        super();
    }

    /**
     * creates a post
     * @param {number} courseId
     * @param {Post} post
     * @return {Observable<EntityResponseType>}
     */
    create(courseId: number, post: Post): Observable<EntityResponseType> {
        const copy = this.convertDateFromClient(post);
        return this.http.post<Post>(`${this.resourceUrl}${courseId}/posts`, copy, { observe: 'response' }).pipe(map(this.convertDateFromServer));
    }

    /**
     * gets all posts for course by its id, filtered by context if PostContextFilter is passed
     * a context to filter posts for can be a course-wide topic, a lecture, or an exercise within a course
     * @param {number} courseId
     * @param {PostContextFilter} postContextFilter
     * @return {Observable<EntityArrayResponseType>}
     */
    getPosts(courseId: number, postContextFilter: PostContextFilter): Observable<EntityArrayResponseType> {
        let params = new HttpParams();
        if (postContextFilter.courseWideContext) {
            params = params.set('courseWideContext', postContextFilter.courseWideContext.toString());
        }
        if (postContextFilter.lectureId) {
            params = params.set('lectureId', postContextFilter.lectureId.toString());
        }
        if (postContextFilter.exerciseId) {
            params = params.set('exerciseId', postContextFilter.exerciseId.toString());
        }
        return this.http
            .get<Post[]>(`${this.resourceUrl}${courseId}/posts`, {
                params,
                observe: 'response',
            })
            .pipe(map(this.convertDateArrayFromServer));
    }

    /**
<<<<<<< HEAD
     * gets all tags for course
=======
     * updates the display priority of a post
     * @param {number} courseId
     * @param {number} postId
     * @param {DisplayPriority} displayPriority
     * @return {Observable<EntityResponseType>}
     */
    updatePostDisplayPriority(courseId: number, postId: number, displayPriority: DisplayPriority): Observable<EntityResponseType> {
        return this.http
            .put(`${this.resourceUrl}${courseId}/posts/${postId}/display-priority`, {}, { params: { displayPriority }, observe: 'response' })
            .pipe(map(this.convertDateFromServer));
    }

    /**
     * gets all posts for course by its id
>>>>>>> a0d91940
     * @param {number} courseId
     * @return {Observable<string[]>}
     */
    getAllPostTagsByCourseId(courseId: number): Observable<HttpResponse<string[]>> {
        return this.http.get<string[]>(`${this.resourceUrl}${courseId}/posts/tags`, { observe: 'response' });
    }

    /**
     * updates a post
     * @param {number} courseId
     * @param {Post} post
     * @return {Observable<EntityResponseType>}
     */
    update(courseId: number, post: Post): Observable<EntityResponseType> {
        const copy = this.convertDateFromClient(post);
        return this.http.put<Post>(`${this.resourceUrl}${courseId}/posts`, copy, { observe: 'response' }).pipe(map(this.convertDateFromServer));
    }

    /**
     * updates the display priority of a post
     * @param {number} courseId
     * @param {number} postId
     * @param {DisplayPriority} displayPriority
     * @return {Observable<EntityResponseType>}
     */
    updatePostDisplayPriority(courseId: number, postId: number, displayPriority: DisplayPriority): Observable<EntityResponseType> {
        return this.http
            .put(
                `${this.resourceUrl}${courseId}/posts/${postId}/display-priority`,
                {},
                {
                    params: { displayPriority },
                    observe: 'response',
                },
            )
            .pipe(map(this.convertDateFromServer));
    }

    /**
     * deletes a post
     * @param {number} courseId
     * @param {Post} post
     * @return {Observable<HttpResponse<void>>}
     */
    delete(courseId: number, post: Post): Observable<HttpResponse<void>> {
        return this.http.delete<void>(`${this.resourceUrl}${courseId}/posts/${post.id}`, { observe: 'response' });
    }
}<|MERGE_RESOLUTION|>--- conflicted
+++ resolved
@@ -3,7 +3,7 @@
 import { Observable } from 'rxjs';
 import { map } from 'rxjs/operators';
 import { SERVER_API_URL } from 'app/app.constants';
-import { DisplayPriority, Post } from 'app/entities/metis/post.model';
+import { Post } from 'app/entities/metis/post.model';
 import { PostingsService } from 'app/shared/metis/postings.service';
 import { DisplayPriority, PostContextFilter } from 'app/shared/metis/metis.util';
 
@@ -56,24 +56,7 @@
     }
 
     /**
-<<<<<<< HEAD
      * gets all tags for course
-=======
-     * updates the display priority of a post
-     * @param {number} courseId
-     * @param {number} postId
-     * @param {DisplayPriority} displayPriority
-     * @return {Observable<EntityResponseType>}
-     */
-    updatePostDisplayPriority(courseId: number, postId: number, displayPriority: DisplayPriority): Observable<EntityResponseType> {
-        return this.http
-            .put(`${this.resourceUrl}${courseId}/posts/${postId}/display-priority`, {}, { params: { displayPriority }, observe: 'response' })
-            .pipe(map(this.convertDateFromServer));
-    }
-
-    /**
-     * gets all posts for course by its id
->>>>>>> a0d91940
      * @param {number} courseId
      * @return {Observable<string[]>}
      */
@@ -101,14 +84,7 @@
      */
     updatePostDisplayPriority(courseId: number, postId: number, displayPriority: DisplayPriority): Observable<EntityResponseType> {
         return this.http
-            .put(
-                `${this.resourceUrl}${courseId}/posts/${postId}/display-priority`,
-                {},
-                {
-                    params: { displayPriority },
-                    observe: 'response',
-                },
-            )
+            .put(`${this.resourceUrl}${courseId}/posts/${postId}/display-priority`, {}, { params: { displayPriority }, observe: 'response' })
             .pipe(map(this.convertDateFromServer));
     }
 
