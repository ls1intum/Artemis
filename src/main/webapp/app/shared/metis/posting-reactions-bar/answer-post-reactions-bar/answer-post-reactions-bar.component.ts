--- conflicted
+++ resolved
@@ -73,14 +73,8 @@
         this.isAuthorOfOriginalPost = this.metisService.metisUserIsAuthorOfPosting(this.posting.post!);
         this.isAnswerOfAnnouncement = getAsChannelDTO(this.posting.post?.conversation)?.isAnnouncementChannel ?? false;
         const isCourseWideChannel = getAsChannelDTO(this.posting.post?.conversation)?.isCourseWide ?? false;
-        const isAtLeastTutorInCourse = this.metisService.metisUserIsAtLeastTutorInCourse();
-        const canDeleteAndEditAnnouncement = this.isAnswerOfAnnouncement ? this.metisService.metisUserIsAtLeastInstructorInCourse() : true;
+        const isAtLeastInstructorInCourse = this.metisService.metisUserIsAtLeastInstructorInCourse();
         const mayEditOrDeleteOtherUsersAnswer =
-<<<<<<< HEAD
-            (isCourseWideChannel && isAtLeastTutorInCourse) || (getAsChannelDTO(this.metisService.getCurrentConversation())?.hasChannelModerationRights ?? false);
-        this.mayEditOrDelete = !this.isReadOnlyMode && (this.isAuthorOfPosting || mayEditOrDeleteOtherUsersAnswer) && canDeleteAndEditAnnouncement;
-        this.mayEditOrDeleteOutput.emit(this.mayEditOrDelete);
-=======
             (isCourseWideChannel && isAtLeastInstructorInCourse) || (getAsChannelDTO(this.metisService.getCurrentConversation())?.hasChannelModerationRights ?? false);
         this.mayDelete = !this.isReadOnlyMode && (this.isAuthorOfPosting || mayEditOrDeleteOtherUsersAnswer);
         this.mayDeleteOutput.emit(this.mayDelete);
@@ -89,7 +83,6 @@
     setMayEdit() {
         this.mayEdit = this.isAuthorOfPosting;
         this.mayEditOutput.emit(this.mayEdit);
->>>>>>> 17eb6ce6
     }
 
     editPosting() {
