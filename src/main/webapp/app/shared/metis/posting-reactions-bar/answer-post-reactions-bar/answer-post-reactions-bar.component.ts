import { Component, EventEmitter, Input, OnChanges, OnInit, Output, output } from '@angular/core';
import { Reaction } from 'app/entities/metis/reaction.model';
import { ConfirmIconComponent } from 'app/shared/confirm-icon/confirm-icon.component';
import { EmojiPickerComponent } from 'app/shared/metis/emoji/emoji-picker.component';
import { EmojiComponent } from 'app/shared/metis/emoji/emoji.component';
import { PostingsReactionsBarDirective } from 'app/shared/metis/posting-reactions-bar/posting-reactions-bar.directive';
import { AnswerPost } from 'app/entities/metis/answer-post.model';
<<<<<<< HEAD
import { faCheck, faPencilAlt, faShare, faSmile } from '@fortawesome/free-solid-svg-icons';
import { MetisService } from 'app/shared/metis/metis.service';
=======
import { faCheck, faPencilAlt, faSmile } from '@fortawesome/free-solid-svg-icons';
>>>>>>> 43d00896
import { getAsChannelDTO } from 'app/entities/metis/conversation/channel.model';
import { NgbTooltip } from '@ng-bootstrap/ng-bootstrap';
import { CdkConnectedOverlay, CdkOverlayOrigin } from '@angular/cdk/overlay';
import { FaIconComponent } from '@fortawesome/angular-fontawesome';
import { AsyncPipe, KeyValuePipe, NgClass } from '@angular/common';
import { ArtemisTranslatePipe } from 'app/shared/pipes/artemis-translate.pipe';
import { ReactingUsersOnPostingPipe } from 'app/shared/pipes/reacting-users-on-posting.pipe';

@Component({
    selector: 'jhi-answer-post-reactions-bar',
    templateUrl: './answer-post-reactions-bar.component.html',
    styleUrls: ['../posting-reactions-bar.component.scss'],
    imports: [
        NgbTooltip,
        EmojiComponent,
        CdkOverlayOrigin,
        FaIconComponent,
        CdkConnectedOverlay,
        EmojiPickerComponent,
        NgClass,
        ConfirmIconComponent,
        AsyncPipe,
        KeyValuePipe,
        ArtemisTranslatePipe,
        ReactingUsersOnPostingPipe,
    ],
})
export class AnswerPostReactionsBarComponent extends PostingsReactionsBarDirective<AnswerPost> implements OnInit, OnChanges {
    @Input() isReadOnlyMode = false;
    @Input() isEmojiCount = false;
    @Input() isLastAnswer = false;

    @Output() openPostingCreateEditModal = new EventEmitter<void>();
    @Output() postingUpdated = new EventEmitter<void>();

    // Icons
    readonly farSmile = faSmile;
    readonly faCheck = faCheck;
<<<<<<< HEAD
    readonly faShare = faShare;
    @Output() openPostingCreateEditModal = new EventEmitter<void>();
=======
    readonly faPencilAlt = faPencilAlt;

>>>>>>> 43d00896
    isAuthorOfOriginalPost: boolean;
    isAnswerOfAnnouncement: boolean;
    mayDelete: boolean;
    mayEdit: boolean;

    mayDeleteOutput = output<boolean>();
    mayEditOutput = output<boolean>();

    ngOnInit() {
        super.ngOnInit();
        this.setMayEdit();
        this.setMayDelete();
    }

    ngOnChanges() {
        super.ngOnChanges();
        this.setMayEdit();
        this.setMayDelete();
    }

    isAnyReactionCountAboveZero(): boolean {
        return Object.values(this.reactionMetaDataMap).some((reaction) => reaction.count >= 1);
    }

    /**
     * invokes the metis service to delete an answer post
     */
    deletePosting(): void {
        this.isDeleteEvent.emit(true);
    }

    /**
     * builds and returns a Reaction model out of an emojiId and thereby sets the answerPost property properly
     * @param emojiId emojiId to build the model for
     */
    buildReaction(emojiId: string): Reaction {
        const reaction = new Reaction();
        reaction.emojiId = emojiId;
        reaction.answerPost = this.posting;
        return reaction;
    }

    setMayDelete(): void {
        // determines if the current user is the author of the original post, that the answer belongs to
        this.isAuthorOfOriginalPost = this.metisService.metisUserIsAuthorOfPosting(this.posting.post!);
        this.isAnswerOfAnnouncement = getAsChannelDTO(this.posting.post?.conversation)?.isAnnouncementChannel ?? false;
        const isCourseWideChannel = getAsChannelDTO(this.posting.post?.conversation)?.isCourseWide ?? false;
        const canDeletePost = this.isAnswerOfAnnouncement ? this.metisService.metisUserIsAtLeastInstructorInCourse() : this.metisService.metisUserIsAtLeastTutorInCourse();
        const mayDeleteOtherUsersAnswer =
            (isCourseWideChannel && canDeletePost) || (getAsChannelDTO(this.metisService.getCurrentConversation())?.hasChannelModerationRights ?? false);
        this.mayDelete = !this.isReadOnlyMode && (this.isAuthorOfPosting || (mayDeleteOtherUsersAnswer && canDeletePost));
        this.mayDeleteOutput.emit(this.mayDelete);
    }

    setMayEdit() {
        this.mayEdit = this.isAuthorOfPosting;
        this.mayEditOutput.emit(this.mayEdit);
    }

    editPosting() {
        this.openPostingCreateEditModal.emit();
    }

    forwardMessage(): void {
        this.openForwardMessageView(this.posting, true);
    }

    /**
     * toggles the resolvesPost property of an answer post if the user is at least tutor in a course or the user is the author of the original post,
     * delegates the update to the metis service
     */
    toggleResolvesPost(): void {
        if (this.isAtLeastTutorInCourse || this.isAuthorOfOriginalPost) {
            this.posting.resolvesPost = !this.posting.resolvesPost;
            this.metisService.updateAnswerPost(this.posting).subscribe();
        }
    }
}<|MERGE_RESOLUTION|>--- conflicted
+++ resolved
@@ -5,12 +5,7 @@
 import { EmojiComponent } from 'app/shared/metis/emoji/emoji.component';
 import { PostingsReactionsBarDirective } from 'app/shared/metis/posting-reactions-bar/posting-reactions-bar.directive';
 import { AnswerPost } from 'app/entities/metis/answer-post.model';
-<<<<<<< HEAD
 import { faCheck, faPencilAlt, faShare, faSmile } from '@fortawesome/free-solid-svg-icons';
-import { MetisService } from 'app/shared/metis/metis.service';
-=======
-import { faCheck, faPencilAlt, faSmile } from '@fortawesome/free-solid-svg-icons';
->>>>>>> 43d00896
 import { getAsChannelDTO } from 'app/entities/metis/conversation/channel.model';
 import { NgbTooltip } from '@ng-bootstrap/ng-bootstrap';
 import { CdkConnectedOverlay, CdkOverlayOrigin } from '@angular/cdk/overlay';
@@ -49,13 +44,9 @@
     // Icons
     readonly farSmile = faSmile;
     readonly faCheck = faCheck;
-<<<<<<< HEAD
     readonly faShare = faShare;
-    @Output() openPostingCreateEditModal = new EventEmitter<void>();
-=======
     readonly faPencilAlt = faPencilAlt;
 
->>>>>>> 43d00896
     isAuthorOfOriginalPost: boolean;
     isAnswerOfAnnouncement: boolean;
     mayDelete: boolean;
