import { Component, EventEmitter, Input, OnChanges, OnInit, Output, output } from '@angular/core';
import { Reaction } from 'app/entities/metis/reaction.model';
import { PostingsReactionsBarDirective } from 'app/shared/metis/posting-reactions-bar/posting-reactions-bar.directive';
import { AnswerPost } from 'app/entities/metis/answer-post.model';
import { faCheck, faPencilAlt, faShare, faSmile } from '@fortawesome/free-solid-svg-icons';
import { MetisService } from 'app/shared/metis/metis.service';
import { getAsChannelDTO } from 'app/entities/metis/conversation/channel.model';

@Component({
    selector: 'jhi-answer-post-reactions-bar',
    templateUrl: './answer-post-reactions-bar.component.html',
    styleUrls: ['../posting-reactions-bar.component.scss'],
})
export class AnswerPostReactionsBarComponent extends PostingsReactionsBarDirective<AnswerPost> implements OnInit, OnChanges {
    @Input()
    isReadOnlyMode = false;

    @Input() isLastAnswer = false;
    // Icons
    readonly farSmile = faSmile;
    readonly faCheck = faCheck;
<<<<<<< HEAD
    readonly faShare = faShare;
=======

>>>>>>> 4eaba4e5
    @Output() openPostingCreateEditModal = new EventEmitter<void>();
    isAuthorOfOriginalPost: boolean;
    isAnswerOfAnnouncement: boolean;
    mayDeleteOutput = output<boolean>();
    mayDelete: boolean;
    mayEditOutput = output<boolean>();
    mayEdit: boolean;
    readonly faPencilAlt = faPencilAlt;
    @Input() isEmojiCount: boolean = false;
    @Output() postingUpdated = new EventEmitter<void>();

    constructor(metisService: MetisService) {
        super(metisService);
    }

    ngOnInit() {
        super.ngOnInit();
        this.setMayEdit();
        this.setMayDelete();
    }

    ngOnChanges() {
        super.ngOnChanges();
        this.setMayEdit();
        this.setMayDelete();
    }

    isAnyReactionCountAboveZero(): boolean {
        return Object.values(this.reactionMetaDataMap).some((reaction) => reaction.count >= 1);
    }

    /**
     * invokes the metis service to delete an answer post
     */
    deletePosting(): void {
        this.isDeleteEvent.emit(true);
    }

    /**
     * builds and returns a Reaction model out of an emojiId and thereby sets the answerPost property properly
     * @param emojiId emojiId to build the model for
     */
    buildReaction(emojiId: string): Reaction {
        const reaction = new Reaction();
        reaction.emojiId = emojiId;
        reaction.answerPost = this.posting;
        return reaction;
    }

    setMayDelete(): void {
        // determines if the current user is the author of the original post, that the answer belongs to
        this.isAuthorOfOriginalPost = this.metisService.metisUserIsAuthorOfPosting(this.posting.post!);
        this.isAnswerOfAnnouncement = getAsChannelDTO(this.posting.post?.conversation)?.isAnnouncementChannel ?? false;
        const isCourseWideChannel = getAsChannelDTO(this.posting.post?.conversation)?.isCourseWide ?? false;
        const isAtLeastInstructorInCourse = this.metisService.metisUserIsAtLeastInstructorInCourse();
        const mayEditOrDeleteOtherUsersAnswer =
            (isCourseWideChannel && isAtLeastInstructorInCourse) || (getAsChannelDTO(this.metisService.getCurrentConversation())?.hasChannelModerationRights ?? false);
        this.mayDelete = !this.isReadOnlyMode && (this.isAuthorOfPosting || mayEditOrDeleteOtherUsersAnswer);
        this.mayDeleteOutput.emit(this.mayDelete);
    }

    setMayEdit() {
        this.mayEdit = this.isAuthorOfPosting;
        this.mayEditOutput.emit(this.mayEdit);
    }

    editPosting() {
        this.openPostingCreateEditModal.emit();
    }

    forwardMessage(): void {
        this.openForwardMessageView(this.posting, true);
    }

    /**
     * toggles the resolvesPost property of an answer post if the user is at least tutor in a course or the user is the author of the original post,
     * delegates the update to the metis service
     */
    toggleResolvesPost(): void {
        if (this.isAtLeastTutorInCourse || this.isAuthorOfOriginalPost) {
            this.posting.resolvesPost = !this.posting.resolvesPost;
            this.metisService.updateAnswerPost(this.posting).subscribe();
        }
    }
}<|MERGE_RESOLUTION|>--- conflicted
+++ resolved
@@ -19,11 +19,7 @@
     // Icons
     readonly farSmile = faSmile;
     readonly faCheck = faCheck;
-<<<<<<< HEAD
     readonly faShare = faShare;
-=======
-
->>>>>>> 4eaba4e5
     @Output() openPostingCreateEditModal = new EventEmitter<void>();
     isAuthorOfOriginalPost: boolean;
     isAnswerOfAnnouncement: boolean;
