<div class="d-flex flex-wrap gap-2 fs-xx-small align-items-center">
    @for (reactionMetaData of reactionMetaDataMap | keyvalue; track reactionMetaData) {
        @if (isEmojiCount) {
            <div>
                <button
                    [disabled]="isReadOnlyMode"
                    class="reaction-button clickable"
                    [class.reaction-button--reacted]="reactionMetaData.value.hasReacted"
                    (click)="updateReaction(reactionMetaData.key)"
                    [ngbTooltip]="reactionMetaData.value.reactingUsers | reactingUsersOnPosting | async"
                >
                    <div class="emoji-container">
                        <jhi-emoji [emoji]="reactionMetaData.key" />
                        <span class="emoji-count" [class.reaction-count--reacted]="reactionMetaData.value.hasReacted">{{ reactionMetaData.value.count }}</span>
                    </div>
                </button>
            </div>
        }
    }
    <div [hidden]="isReadOnlyMode">
        @if ((isAnyReactionCountAboveZero() && isEmojiCount) || !isEmojiCount) {
            <ng-container>
                <button
                    class="reaction-button clickable px-2 fs-small"
                    (click)="showReactionSelector = !showReactionSelector"
                    cdkOverlayOrigin
                    #trigger="cdkOverlayOrigin"
                    [title]="'artemisApp.metis.chooseReaction' | artemisTranslate"
                >
                    <fa-icon [icon]="farSmile" [class.open-selector]="showReactionSelector" [title]="'artemisApp.metis.chooseReaction' | artemisTranslate"></fa-icon>
                </button>
                @if (!isReadOnlyMode) {
                    <ng-template
                        cdkConnectedOverlay
                        [cdkConnectedOverlayHasBackdrop]="true"
                        [cdkConnectedOverlayBackdropClass]="'cdk-overlay-transparent-backdrop'"
                        [cdkConnectedOverlayOrigin]="trigger"
                        [cdkConnectedOverlayOpen]="showReactionSelector"
                        (backdropClick)="toggleEmojiSelect()"
                    >
                        <jhi-emoji-picker
                            [emojisToShowFilter]="emojisToShowFilter"
                            (emojiSelect)="selectReaction($event)"
                            [categoriesIcons]="categoriesIcons"
                            [recent]="selectedCourseEmojis"
                        />
                    </ng-template>
                }
            </ng-container>
        }
        @if (!isEmojiCount) {
            @if (!isAnswerOfAnnouncement && (isAtLeastTutorInCourse || isAuthorOfOriginalPost)) {
                <button
                    class="reaction-button clickable px-2 fs-small resolve"
                    id="toggleElement"
                    [ngClass]="isAtLeastTutorInCourse || isAuthorOfOriginalPost ? 'clickable' : ''"
                    (click)="toggleResolvesPost()"
                >
                    @if (posting.resolvesPost) {
                        <fa-icon
                            class="resolved"
                            [icon]="faCheck"
                            [ngbTooltip]="
                                isAtLeastTutorInCourse || isAuthorOfOriginalPost
                                    ? ('artemisApp.metis.unmarkAsResolvingAnswerTooltip' | artemisTranslate)
                                    : ('artemisApp.metis.resolvingAnswerTooltip' | artemisTranslate)
                            "
                        />
                    } @else {
                        @if (isAtLeastTutorInCourse || isAuthorOfOriginalPost) {
                            <fa-icon class="icon notResolved" [icon]="faCheck" [ngbTooltip]="'artemisApp.metis.markAsResolvingAnswerTooltip' | artemisTranslate" />
                        }
                    }
                </button>
            }
            @if (mayEdit) {
                <button class="reaction-button clickable px-2 fs-small edit" (click)="editPosting()" [ngbTooltip]="'artemisApp.metis.editPosting' | artemisTranslate">
                    <fa-icon [icon]="faPencilAlt" cdkOverlayOrigin></fa-icon>
                </button>
            }
            @if (mayDelete) {
                <button class="reaction-button clickable px-2 fs-small delete">
                    <jhi-confirm-icon
                        iconSize="sm"
                        (confirmEvent)="deletePosting()"
                        [initialTooltip]="'artemisApp.metis.deleteAnswer' | artemisTranslate"
                        [confirmTooltip]="'artemisApp.metis.confirmDeleteAnswer' | artemisTranslate"
                    />
                </button>
            }
<<<<<<< HEAD
            @if (!isEmojiCount) {
                <button
                    class="reaction-button clickable px-2 fs-small forward"
                    [disabled]="isReadOnlyMode"
                    (click)="forwardMessage()"
                    [ngbTooltip]="'artemisApp.metis.post.forwardMessage' | artemisTranslate"
                >
                    <fa-icon [icon]="faShare" cdkOverlayOrigin></fa-icon>
                </button>
            }
=======
            <button
                class="reaction-button clickable px-2 fs-small bookmark"
                (click)="bookmarkPosting()"
                [ngbTooltip]="(posting.isSaved ? 'artemisApp.metis.post.removeBookmarkPost' : 'artemisApp.metis.post.bookmarkPost') | artemisTranslate"
            >
                <fa-icon [icon]="posting.isSaved ? faBookmark : farBookmark" cdkOverlayOrigin></fa-icon>
            </button>
>>>>>>> 4eaba4e5
        }
    </div>
</div><|MERGE_RESOLUTION|>--- conflicted
+++ resolved
@@ -88,7 +88,13 @@
                     />
                 </button>
             }
-<<<<<<< HEAD
+            <button
+                class="reaction-button clickable px-2 fs-small bookmark"
+                (click)="bookmarkPosting()"
+                [ngbTooltip]="(posting.isSaved ? 'artemisApp.metis.post.removeBookmarkPost' : 'artemisApp.metis.post.bookmarkPost') | artemisTranslate"
+            >
+                <fa-icon [icon]="posting.isSaved ? faBookmark : farBookmark" cdkOverlayOrigin></fa-icon>
+            </button>
             @if (!isEmojiCount) {
                 <button
                     class="reaction-button clickable px-2 fs-small forward"
@@ -99,15 +105,6 @@
                     <fa-icon [icon]="faShare" cdkOverlayOrigin></fa-icon>
                 </button>
             }
-=======
-            <button
-                class="reaction-button clickable px-2 fs-small bookmark"
-                (click)="bookmarkPosting()"
-                [ngbTooltip]="(posting.isSaved ? 'artemisApp.metis.post.removeBookmarkPost' : 'artemisApp.metis.post.bookmarkPost') | artemisTranslate"
-            >
-                <fa-icon [icon]="posting.isSaved ? faBookmark : farBookmark" cdkOverlayOrigin></fa-icon>
-            </button>
->>>>>>> 4eaba4e5
         }
     </div>
 </div>