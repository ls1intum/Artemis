<div class="me-0 p-1 row">
    <div class="col-auto p-0" *ngFor="let reactionMetaData of reactionMetaDataMap | keyvalue">
        <button
            class="reaction-button clickable"
            [class.reaction-button--reacted]="reactionMetaData.value.hasReacted"
            (click)="updateReaction(reactionMetaData.key)"
            [ngbTooltip]="reactionMetaData.value.reactingUsers | reactingUsersOnPosting | async"
        >
            <ngx-emoji class="emoji" [emoji]="reactionMetaData.key" [size]="16"> </ngx-emoji>
            <span class="emoji-count" [class.reaction-count--reacted]="reactionMetaData.value.hasReacted">{{ reactionMetaData.value.count }}</span>
        </button>
    </div>
    <div class="col-auto px-0">
        <fa-icon
            [icon]="farSmile"
            class="reaction-button me-0 text-secondary clickable"
            [class.open-selector]="showReactionSelector"
            (click)="showReactionSelector = !showReactionSelector"
            cdkOverlayOrigin
            #trigger="cdkOverlayOrigin"
            [title]="'artemisApp.metis.chooseReaction' | artemisTranslate"
        >
        </fa-icon>
    </div>
    <ng-template
        cdkConnectedOverlay
        [cdkConnectedOverlayHasBackdrop]="true"
        [cdkConnectedOverlayBackdropClass]="'cdk-overlay-transparent-backdrop'"
        [cdkConnectedOverlayOrigin]="trigger"
        [cdkConnectedOverlayOpen]="showReactionSelector"
        (backdropClick)="toggleEmojiSelect()"
    >
        <emoji-mart
            [emojisToShowFilter]="emojisToShowFilter"
            (emojiSelect)="selectReaction($event)"
            [categoriesIcons]="categoriesIcons"
            [emojiSize]="20"
            [showSingleCategory]="true"
            [showPreview]="false"
            [color]="'#0065bd'"
            [recent]="selectedCourseEmojis"
            [i18n]="{ search: 'artemisApp.metis.searchEmoji' | artemisTranslate, categories: { recent: 'artemisApp.metis.courseEmojiSelectionCategory' | artemisTranslate } }"
            [darkMode]="darkModeEmojiPicker"
        ></emoji-mart>
    </ng-template>
    <!-- add new answer to expanded discussion -->
    <div class="col-auto p-0" *ngIf="isLastAnswer">
<<<<<<< HEAD
        <button id="answerNowButton" class="reaction-button clickable" (click)="openPostingCreateEditModal.emit()">
=======
        <button class="reaction-button clickable answer-now-btn" (click)="openPostingCreateEditModal.emit()">
>>>>>>> 7029d1b4
            <ngx-emoji class="emoji" [emoji]="speechBalloonId" [size]="16"></ngx-emoji>
            <span class="emoji-count">{{ 'artemisApp.metis.answerNow' | artemisTranslate }}</span>
        </button>
    </div>
</div><|MERGE_RESOLUTION|>--- conflicted
+++ resolved
@@ -45,11 +45,7 @@
     </ng-template>
     <!-- add new answer to expanded discussion -->
     <div class="col-auto p-0" *ngIf="isLastAnswer">
-<<<<<<< HEAD
-        <button id="answerNowButton" class="reaction-button clickable" (click)="openPostingCreateEditModal.emit()">
-=======
         <button class="reaction-button clickable answer-now-btn" (click)="openPostingCreateEditModal.emit()">
->>>>>>> 7029d1b4
             <ngx-emoji class="emoji" [emoji]="speechBalloonId" [size]="16"></ngx-emoji>
             <span class="emoji-count">{{ 'artemisApp.metis.answerNow' | artemisTranslate }}</span>
         </button>
