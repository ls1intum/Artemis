--- conflicted
+++ resolved
@@ -27,33 +27,7 @@
             <div>
                 <button class="reaction-button clickable reply-btn" (click)="openPostingCreateEditModal.emit()" [disabled]="readOnlyMode">
                     <jhi-emoji [emoji]="speechBalloonId" />
-<<<<<<< HEAD
-                    <span class="emoji-count" jhiTranslate="artemisApp.metis.reply"></span>
-                </button>
-            </div>
-        }
-        <!-- expand answers -->
-        @if (!showAnswers && sortedAnswerPosts.length > 0) {
-            <div class="col-auto p-0">
-                <button class="reaction-button clickable expand-answers-btn" (click)="showAnswersChange.emit(true)">
-                    <jhi-emoji [emoji]="speechBalloonId" />
-                    <span class="emoji-count">{{
-                        sortedAnswerPosts.length === 1
-                            ? ('artemisApp.metis.showSingleAnswer' | artemisTranslate)
-                            : ('artemisApp.metis.showMultipleAnswers' | artemisTranslate: { number: sortedAnswerPosts.length })
-                    }}</span>
-                </button>
-            </div>
-        }
-        <!-- collapse answers -->
-        @if (showAnswers && sortedAnswerPosts.length > 0) {
-            <div class="col-auto p-0">
-                <button class="reaction-button clickable collapse-answers-btn" [class.reaction-button--reacted]="showAnswers" (click)="showAnswersChange.emit(false)">
-                    <jhi-emoji [emoji]="closeCrossId" />
-                    <span class="emoji-count" jhiTranslate="artemisApp.metis.collapseAnswers"></span>
-=======
                     <span jhiTranslate="artemisApp.metis.reply" class="emoji-count"></span>
->>>>>>> 5c58835b
                 </button>
             </div>
         }
@@ -63,13 +37,8 @@
             @if (sortedAnswerPosts.length === 0) {
                 <div>
                     <button class="reaction-button clickable reply-btn" (click)="openThread.emit()">
-<<<<<<< HEAD
-                        <fa-icon [icon]="faArrowRight" />
-                        <span class="emoji-count px-2" jhiTranslate="artemisApp.conversationsLayout.threadSideBar.reply"></span>
-=======
                         <fa-icon class="fa-xs align-self-center" [icon]="faArrowRight" />
                         <span jhiTranslate="artemisApp.conversationsLayout.threadSideBar.reply" class="emoji-count px-2"></span>
->>>>>>> 5c58835b
                     </button>
                 </div>
             }
@@ -148,11 +117,7 @@
 
     <div>
         @if (getShowNewMessageIcon()) {
-<<<<<<< HEAD
-            <span class="badge bg-secondary hideAfter5Seconds" jhiTranslate="global.generic.new"></span>
-=======
             <div jhiTranslate="global.generic.new" class="badge bg-secondary hideAfter5Seconds"></div>
->>>>>>> 5c58835b
         }
     </div>
 </div>