--- conflicted
+++ resolved
@@ -133,20 +133,21 @@
         }
         @if (!isEmojiCount) {
             <button
-<<<<<<< HEAD
+                class="reaction-button clickable px-2 fs-small bookmark"
+                (click)="bookmarkPosting()"
+                [ngbTooltip]="(posting.isSaved ? 'artemisApp.metis.post.removeBookmarkPost' : 'artemisApp.metis.post.bookmarkPost') | artemisTranslate"
+            >
+                <fa-icon [icon]="posting.isSaved ? faBookmark : farBookmark" cdkOverlayOrigin></fa-icon>
+            </button>
+        }
+        @if (!isEmojiCount) {
+            <button
                 class="reaction-button clickable px-2 fs-small forward"
                 [disabled]="readOnlyMode"
                 (click)="forwardMessage()"
                 [ngbTooltip]="'artemisApp.metis.post.forwardMessage' | artemisTranslate"
             >
                 <fa-icon [icon]="faShare" cdkOverlayOrigin></fa-icon>
-=======
-                class="reaction-button clickable px-2 fs-small bookmark"
-                (click)="bookmarkPosting()"
-                [ngbTooltip]="(posting.isSaved ? 'artemisApp.metis.post.removeBookmarkPost' : 'artemisApp.metis.post.bookmarkPost') | artemisTranslate"
-            >
-                <fa-icon [icon]="posting.isSaved ? faBookmark : farBookmark" cdkOverlayOrigin></fa-icon>
->>>>>>> 4eaba4e5
             </button>
         }
     </div>
