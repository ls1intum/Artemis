--- conflicted
+++ resolved
@@ -1,8 +1,4 @@
-<<<<<<< HEAD
-<div class="d-flex gap-2 fs-xx-small align-items-center">
-=======
-<div class="d-flex flex-wrap gap-2 fs-xx-small">
->>>>>>> 7503f9cd
+<div class="d-flex flex-wrap gap-2 fs-xx-small align-items-center">
     @if (!isCommunicationPage) {
         @if (sortedAnswerPosts.length) {
             <!-- collapse answers -->
