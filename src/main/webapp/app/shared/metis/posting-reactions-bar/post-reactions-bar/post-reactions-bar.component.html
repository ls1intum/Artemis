--- conflicted
+++ resolved
@@ -1,65 +1,5 @@
 <div class="me-0 row">
-<<<<<<< HEAD
-    @if (!isCourseMessagesPage) {
-=======
-    @for (reactionMetaData of reactionMetaDataMap | keyvalue; track reactionMetaData) {
-        <div class="col-auto p-0">
-            <button
-                [disabled]="readOnlyMode"
-                class="reaction-button clickable"
-                [ngClass]="'emoji-' + reactionMetaData.key"
-                [class.reaction-button--reacted]="reactionMetaData.value.hasReacted"
-                (click)="updateReaction(reactionMetaData.key)"
-                [ngbTooltip]="reactionMetaData.value.reactingUsers | reactingUsersOnPosting | async"
-            >
-                <jhi-emoji [emoji]="reactionMetaData.key" />
-                <span class="emoji-count" [class.reaction-count--reacted]="reactionMetaData.value.hasReacted">{{ reactionMetaData.value.count }}</span>
-            </button>
-        </div>
-    }
-    <div class="col-auto px-0" [hidden]="readOnlyMode">
-        <fa-icon
-            [icon]="farSmile"
-            class="reaction-button react text-secondary clickable"
-            [class.open-selector]="showReactionSelector"
-            (click)="showReactionSelector = !showReactionSelector"
-            cdkOverlayOrigin
-            #trigger="cdkOverlayOrigin"
-            [title]="'artemisApp.metis.chooseReaction' | artemisTranslate"
-        />
-    </div>
-    <ng-template
-        cdkConnectedOverlay
-        [cdkConnectedOverlayHasBackdrop]="true"
-        [cdkConnectedOverlayBackdropClass]="'cdk-overlay-transparent-backdrop'"
-        [cdkConnectedOverlayOrigin]="trigger"
-        [cdkConnectedOverlayOpen]="showReactionSelector"
-        (backdropClick)="toggleEmojiSelect()"
-    >
-        @if (!readOnlyMode) {
-            <jhi-emoji-picker
-                [emojisToShowFilter]="emojisToShowFilter"
-                (emojiSelect)="selectReaction($event)"
-                [categoriesIcons]="categoriesIcons"
-                [recent]="selectedCourseEmojis"
-            />
-        }
-    </ng-template>
-    @if (displayPriority === DisplayPriority.PINNED || canPin) {
-        <div class="col-auto p-0">
-            <button
-                class="reaction-button pin"
-                [class.reaction-button--not-hoverable]="!canPin"
-                [class.reaction-button--reacted]="displayPriority === DisplayPriority.PINNED && canPin"
-                [disabled]="!canPin || readOnlyMode"
-                (click)="canPin && togglePin()"
-            >
-                <jhi-emoji [emoji]="pinEmojiId" [ngbTooltip]="pinTooltip | artemisTranslate" [placement]="'auto'" />
-            </button>
-        </div>
-    }
     @if (!isCommunicationPage) {
->>>>>>> 257eefc2
         <!-- start discussion -->
         @if (sortedAnswerPosts.length === 0) {
             <div class="col-auto p-0">
