<div class="me-0 row">
    @if (!isCommunicationPage) {
        <!-- start discussion -->
        @if (sortedAnswerPosts.length === 0) {
            <div class="col-auto p-0">
                <button class="reaction-button clickable reply-btn" (click)="openPostingCreateEditModal.emit()" [disabled]="readOnlyMode">
                    <jhi-emoji [emoji]="speechBalloonId" />
                    <span class="emoji-count" jhiTranslate="artemisApp.metis.reply"></span>
                </button>
            </div>
        }
        <!-- expand answers -->
        @if (!showAnswers && sortedAnswerPosts.length > 0) {
            <div class="col-auto p-0">
                <button class="reaction-button clickable expand-answers-btn" (click)="showAnswersChange.emit(true)">
                    <jhi-emoji [emoji]="speechBalloonId" />
                    <span class="emoji-count">{{
                        sortedAnswerPosts.length === 1
                            ? ('artemisApp.metis.showSingleAnswer' | artemisTranslate)
                            : ('artemisApp.metis.showMultipleAnswers' | artemisTranslate: { number: sortedAnswerPosts.length })
                    }}</span>
                </button>
<<<<<<< HEAD
                @if (isCommunicationPage && getShowNewMessageIcon()) {
                    <span class="badge bg-secondary hideAfter5Seconds" jhiTranslate="global.generic.new"></span>
                }
=======
>>>>>>> bf3df411
            </div>
        }
        <!-- collapse answers -->
        @if (showAnswers && sortedAnswerPosts.length > 0) {
            <div class="col-auto p-0">
                <button class="reaction-button clickable collapse-answers-btn" [class.reaction-button--reacted]="showAnswers" (click)="showAnswersChange.emit(false)">
                    <jhi-emoji [emoji]="closeCrossId" />
                    <span class="emoji-count" jhiTranslate="artemisApp.metis.collapseAnswers"></span>
                </button>
            </div>
        }
    } @else {
        @if (!isThreadSidebar) {
            <!-- start discussion -->
            @if (sortedAnswerPosts.length === 0) {
                <div class="col-auto p-0">
                    <button class="reaction-button clickable reply-btn" (click)="openThread.emit()">
<<<<<<< HEAD
                        <jhi-emoji [emoji]="speechBalloonId" />
                        <span class="emoji-count" jhiTranslate="artemisApp.conversationsLayout.threadSideBar.reply"></span>
=======
                        <fa-icon [icon]="faArrowRight" />
                        <span class="emoji-count px-2">{{ 'artemisApp.conversationsLayout.threadSideBar.reply' | artemisTranslate }} </span>
>>>>>>> bf3df411
                    </button>
                </div>
            }
            <!-- expand answers -->
            @if (!showAnswers && sortedAnswerPosts.length > 0) {
                <div class="col-auto p-0">
                    <button class="reaction-button clickable expand-answers-btn" (click)="openThread.emit()">
                        <fa-icon [icon]="faArrowRight" />
                        <span class="emoji-count px-2">{{
                            sortedAnswerPosts.length === 1
                                ? ('artemisApp.metis.showSingleAnswer' | artemisTranslate)
                                : ('artemisApp.metis.showMultipleAnswers' | artemisTranslate: { number: sortedAnswerPosts.length })
                        }}</span>
                    </button>
<<<<<<< HEAD
                    @if (getShowNewMessageIcon()) {
                        <span class="badge bg-secondary hideAfter5Seconds" jhiTranslate="global.generic.new"></span>
                    }
=======
>>>>>>> bf3df411
                </div>
            }
        }
    }
    @for (reactionMetaData of reactionMetaDataMap | keyvalue; track reactionMetaData) {
        <div class="col-auto p-0">
            <button
                [disabled]="readOnlyMode"
                class="reaction-button clickable"
                [ngClass]="'emoji-' + reactionMetaData.key"
                [class.reaction-button--reacted]="reactionMetaData.value.hasReacted"
                (click)="updateReaction(reactionMetaData.key)"
                [ngbTooltip]="reactionMetaData.value.reactingUsers | reactingUsersOnPosting | async"
            >
                <jhi-emoji [emoji]="reactionMetaData.key" />
                <span class="emoji-count" [class.reaction-count--reacted]="reactionMetaData.value.hasReacted">{{ reactionMetaData.value.count }}</span>
            </button>
        </div>
    }
    <div class="col-auto px-0" [hidden]="readOnlyMode">
        <fa-icon
            [icon]="farSmile"
            class="reaction-button react text-secondary clickable"
            [class.open-selector]="showReactionSelector"
            (click)="showReactionSelector = !showReactionSelector"
            cdkOverlayOrigin
            #trigger="cdkOverlayOrigin"
            [title]="'artemisApp.metis.chooseReaction' | artemisTranslate"
        />
    </div>
    <ng-template
        cdkConnectedOverlay
        [cdkConnectedOverlayHasBackdrop]="true"
        [cdkConnectedOverlayBackdropClass]="'cdk-overlay-transparent-backdrop'"
        [cdkConnectedOverlayOrigin]="trigger"
        [cdkConnectedOverlayOpen]="showReactionSelector"
        (backdropClick)="toggleEmojiSelect()"
    >
        @if (!readOnlyMode) {
            <jhi-emoji-picker
                [emojisToShowFilter]="emojisToShowFilter"
                (emojiSelect)="selectReaction($event)"
                [categoriesIcons]="categoriesIcons"
                [recent]="selectedCourseEmojis"
            />
        }
    </ng-template>
    <div class="col-auto p-0">
        @if (displayPriority === DisplayPriority.PINNED || canPin) {
            <button
                class="reaction-button pin"
                [class.reaction-button--not-hoverable]="!canPin"
                [class.reaction-button--reacted]="displayPriority === DisplayPriority.PINNED && canPin"
                [disabled]="!canPin || readOnlyMode"
                (click)="canPin && togglePin()"
            >
                <jhi-emoji [emoji]="pinEmojiId" [ngbTooltip]="pinTooltip | artemisTranslate" [placement]="'auto'" />
            </button>
        }
        @if (getShowNewMessageIcon()) {
            <span class="badge bg-secondary hideAfter5Seconds">{{ 'global.generic.new' | artemisTranslate }}</span>
        }
    </div>
</div><|MERGE_RESOLUTION|>--- conflicted
+++ resolved
@@ -5,7 +5,7 @@
             <div class="col-auto p-0">
                 <button class="reaction-button clickable reply-btn" (click)="openPostingCreateEditModal.emit()" [disabled]="readOnlyMode">
                     <jhi-emoji [emoji]="speechBalloonId" />
-                    <span class="emoji-count" jhiTranslate="artemisApp.metis.reply"></span>
+                    <span class="emoji-count">{{ 'artemisApp.metis.reply' | artemisTranslate }}</span>
                 </button>
             </div>
         }
@@ -20,12 +20,6 @@
                             : ('artemisApp.metis.showMultipleAnswers' | artemisTranslate: { number: sortedAnswerPosts.length })
                     }}</span>
                 </button>
-<<<<<<< HEAD
-                @if (isCommunicationPage && getShowNewMessageIcon()) {
-                    <span class="badge bg-secondary hideAfter5Seconds" jhiTranslate="global.generic.new"></span>
-                }
-=======
->>>>>>> bf3df411
             </div>
         }
         <!-- collapse answers -->
@@ -33,7 +27,7 @@
             <div class="col-auto p-0">
                 <button class="reaction-button clickable collapse-answers-btn" [class.reaction-button--reacted]="showAnswers" (click)="showAnswersChange.emit(false)">
                     <jhi-emoji [emoji]="closeCrossId" />
-                    <span class="emoji-count" jhiTranslate="artemisApp.metis.collapseAnswers"></span>
+                    <span class="emoji-count">{{ 'artemisApp.metis.collapseAnswers' | artemisTranslate }}</span>
                 </button>
             </div>
         }
@@ -43,13 +37,8 @@
             @if (sortedAnswerPosts.length === 0) {
                 <div class="col-auto p-0">
                     <button class="reaction-button clickable reply-btn" (click)="openThread.emit()">
-<<<<<<< HEAD
-                        <jhi-emoji [emoji]="speechBalloonId" />
-                        <span class="emoji-count" jhiTranslate="artemisApp.conversationsLayout.threadSideBar.reply"></span>
-=======
                         <fa-icon [icon]="faArrowRight" />
                         <span class="emoji-count px-2">{{ 'artemisApp.conversationsLayout.threadSideBar.reply' | artemisTranslate }} </span>
->>>>>>> bf3df411
                     </button>
                 </div>
             }
@@ -64,12 +53,6 @@
                                 : ('artemisApp.metis.showMultipleAnswers' | artemisTranslate: { number: sortedAnswerPosts.length })
                         }}</span>
                     </button>
-<<<<<<< HEAD
-                    @if (getShowNewMessageIcon()) {
-                        <span class="badge bg-secondary hideAfter5Seconds" jhiTranslate="global.generic.new"></span>
-                    }
-=======
->>>>>>> bf3df411
                 </div>
             }
         }
