import { AfterContentChecked, ChangeDetectorRef, Component, EventEmitter, Input, OnDestroy, OnInit, Output, ViewChild, ViewContainerRef } from '@angular/core';
import { PostingFooterDirective } from 'app/shared/metis/posting-footer/posting-footer.directive';
import { Post } from 'app/entities/metis/post.model';
import { MetisService } from 'app/shared/metis/metis.service';
import { NgbModalRef } from '@ng-bootstrap/ng-bootstrap';
import { AnswerPostCreateEditModalComponent } from 'app/shared/metis/posting-create-edit-modal/answer-post-create-edit-modal/answer-post-create-edit-modal.component';
import { AnswerPost } from 'app/entities/metis/answer-post.model';
import dayjs from 'dayjs/esm';

@Component({
    selector: 'jhi-post-footer',
    templateUrl: './post-footer.component.html',
    styleUrls: ['./post-footer.component.scss'],
})
export class PostFooterComponent extends PostingFooterDirective<Post> implements OnInit, OnDestroy, AfterContentChecked {
    @Input() lastReadDate?: dayjs.Dayjs;
    @Input()
    readOnlyMode = false;
    @Input() previewMode: boolean;
    // if the post is previewed in the create/edit modal,
    // we need to pass the ref in order to close it when navigating to the previewed post via post context
    @Input() modalRef?: NgbModalRef;
    tags: string[];
    courseId: number;
    @Input()
    hasChannelModerationRights = false;

    @ViewChild(AnswerPostCreateEditModalComponent) answerPostCreateEditModal?: AnswerPostCreateEditModalComponent;
    @Input() showAnswers: boolean;
<<<<<<< HEAD
    @Input() isCourseMessagesPage: boolean;
    @Input() sortedAnswerPosts: AnswerPost[];
=======
    @Input() isCommunicationPage: boolean;
>>>>>>> 257eefc2
    @Output() openThread = new EventEmitter<void>();
    @Output() userReferenceClicked = new EventEmitter<string>();
    @Output() channelReferenceClicked = new EventEmitter<number>();

    createdAnswerPost: AnswerPost;
    isAtLeastTutorInCourse: boolean;

    // ng-container to render createEditAnswerPostComponent
    @ViewChild('createEditAnswerPostContainer', { read: ViewContainerRef }) containerRef: ViewContainerRef;
    @ViewChild('createAnswerPostModal') createAnswerPostModalComponent: AnswerPostCreateEditModalComponent;

    constructor(
        private metisService: MetisService,
        protected changeDetector: ChangeDetectorRef,
    ) {
        super();
    }

    /**
     * on initialization: updates the post tags and the context information
     */
    ngOnInit(): void {
        this.courseId = this.metisService.getCourse().id!;
        this.isAtLeastTutorInCourse = this.metisService.metisUserIsAtLeastTutorInCourse();
        this.createdAnswerPost = this.createEmptyAnswerPost();
    }

    /**
     * on leaving the page, the container for answerPost creation or editing should be cleared
     */
    ngOnDestroy(): void {
        this.answerPostCreateEditModal?.createEditAnswerPostContainerRef?.clear();
    }

    /**
     * this lifecycle hook is required to avoid causing "Expression has changed after it was checked"-error when dismissing all changes in the tag-selector
     * on dismissing the edit-create-modal -> we do not want to store changes in the create-edit-modal that are not saved
     */
    ngAfterContentChecked() {
        this.changeDetector.detectChanges();
    }

    /**
     * creates empty default answer post that is needed on initialization of a newly opened modal to edit or create an answer post, with accordingly set resolvesPost flag
     * @return AnswerPost created empty default answer post
     */
    createEmptyAnswerPost(): AnswerPost {
        const answerPost = new AnswerPost();
        answerPost.content = '';
        answerPost.post = this.posting;
        answerPost.resolvesPost = this.isAtLeastTutorInCourse;
        return answerPost;
    }

    /**
     * Open create answer modal
     */
    openCreateAnswerPostModal() {
        this.createAnswerPostModalComponent.open();
    }
}<|MERGE_RESOLUTION|>--- conflicted
+++ resolved
@@ -27,12 +27,7 @@
 
     @ViewChild(AnswerPostCreateEditModalComponent) answerPostCreateEditModal?: AnswerPostCreateEditModalComponent;
     @Input() showAnswers: boolean;
-<<<<<<< HEAD
-    @Input() isCourseMessagesPage: boolean;
-    @Input() sortedAnswerPosts: AnswerPost[];
-=======
     @Input() isCommunicationPage: boolean;
->>>>>>> 257eefc2
     @Output() openThread = new EventEmitter<void>();
     @Output() userReferenceClicked = new EventEmitter<string>();
     @Output() channelReferenceClicked = new EventEmitter<number>();
