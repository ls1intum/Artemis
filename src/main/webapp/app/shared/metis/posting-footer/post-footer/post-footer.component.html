<div class="me-0 mt-2 row justify-content-between" [ngClass]="previewMode ? 'mb-2' : ''">
    <!-- Post reactions -->
    <div *ngIf="!previewMode" class="col-auto ps-4 pe-0">
        <jhi-post-reactions-bar
            [posting]="posting"
            [(showAnswers)]="showAnswers"
            [sortedAnswerPosts]="sortedAnswerPosts"
            (openPostingCreateEditModal)="createAnswerPostModal.open()"
        ></jhi-post-reactions-bar>
    </div>
    <!-- Post tags -->
    <div class="col-auto ps-4 pe-0">
        <span *ngFor="let tag of tags" class="post-tag px-1 me-1">
            {{ tag }}
        </span>
    </div>
</div>
<ng-container *ngIf="showAnswers">
    <jhi-answer-post
        *ngFor="let answerPost of sortedAnswerPosts; let isLastAnswer = last; trackBy: answerPostTrackByFn"
        [posting]="answerPost"
        [isLastAnswer]="isLastAnswer"
        (openPostingCreateEditModal)="createAnswerPostModal.open()"
    >
    </jhi-answer-post>
</ng-container>
<<<<<<< HEAD
<!-- rendered during the first reply to a post -->
<ng-container #createEditAnswerPostContainer></ng-container>
=======
>>>>>>> 7340a9e3
<jhi-answer-post-create-edit-modal
    #createAnswerPostModal
    [posting]="createdAnswerPost"
    [createEditAnswerPostContainerRef]="containerRef"
    (onCreate)="createdAnswerPost = createEmptyAnswerPost(); showAnswers = true"
></jhi-answer-post-create-edit-modal><|MERGE_RESOLUTION|>--- conflicted
+++ resolved
@@ -16,19 +16,10 @@
     </div>
 </div>
 <ng-container *ngIf="showAnswers">
-    <jhi-answer-post
-        *ngFor="let answerPost of sortedAnswerPosts; let isLastAnswer = last; trackBy: answerPostTrackByFn"
-        [posting]="answerPost"
-        [isLastAnswer]="isLastAnswer"
-        (openPostingCreateEditModal)="createAnswerPostModal.open()"
-    >
-    </jhi-answer-post>
+    <jhi-answer-post *ngFor="let answerPost of sortedAnswerPosts" [posting]="answerPost"></jhi-answer-post>
 </ng-container>
-<<<<<<< HEAD
 <!-- rendered during the first reply to a post -->
 <ng-container #createEditAnswerPostContainer></ng-container>
-=======
->>>>>>> 7340a9e3
 <jhi-answer-post-create-edit-modal
     #createAnswerPostModal
     [posting]="createdAnswerPost"
