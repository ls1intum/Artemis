import {
    ChangeDetectionStrategy,
    ChangeDetectorRef,
    Component,
    EventEmitter,
    HostListener,
    Input,
    OnChanges,
    OnDestroy,
    OnInit,
    Output,
    Renderer2,
    ViewChild,
    ViewContainerRef,
    inject,
    input,
} from '@angular/core';
import { AnswerPost } from 'app/entities/metis/answer-post.model';
import { PostingDirective } from 'app/shared/metis/posting.directive';
import dayjs from 'dayjs/esm';
import { animate, style, transition, trigger } from '@angular/animations';
import { Reaction } from 'app/entities/metis/reaction.model';
<<<<<<< HEAD
import { faBookmark, faPencilAlt, faShare, faSmile, faTrash } from '@fortawesome/free-solid-svg-icons';
import { DOCUMENT } from '@angular/common';
import { AnswerPostReactionsBarComponent } from 'app/shared/metis/posting-reactions-bar/answer-post-reactions-bar/answer-post-reactions-bar.component';
import { Course } from 'app/entities/course.model';
=======
import { faBookmark, faPencilAlt, faSmile, faTrash } from '@fortawesome/free-solid-svg-icons';
import { DOCUMENT, NgClass, NgIf, NgStyle } from '@angular/common';
import { AnswerPostReactionsBarComponent } from 'app/shared/metis/posting-reactions-bar/answer-post-reactions-bar/answer-post-reactions-bar.component';
import { FaIconComponent } from '@fortawesome/angular-fontawesome';
import { TranslateDirective } from '../../language/translate.directive';
import { NgbTooltip } from '@ng-bootstrap/ng-bootstrap';
import { PostingHeaderComponent } from '../posting-header/posting-header.component';
import { PostingContentComponent } from '../posting-content/posting-content.components';
import { AnswerPostCreateEditModalComponent } from '../posting-create-edit-modal/answer-post-create-edit-modal/answer-post-create-edit-modal.component';
import { CdkConnectedOverlay, CdkOverlayOrigin } from '@angular/cdk/overlay';
import { EmojiPickerComponent } from '../emoji/emoji-picker.component';
import { ArtemisDatePipe } from 'app/shared/pipes/artemis-date.pipe';
>>>>>>> 43d00896

@Component({
    selector: 'jhi-answer-post',
    templateUrl: './answer-post.component.html',
    styleUrls: ['./answer-post.component.scss'],
    changeDetection: ChangeDetectionStrategy.OnPush,
    animations: [
        trigger('fade', [
            transition(':enter', [style({ opacity: 0 }), animate('300ms ease-in', style({ opacity: 1 }))]),
            transition(':leave', [animate('300ms ease-out', style({ opacity: 0 }))]),
        ]),
    ],
    imports: [
        NgClass,
        FaIconComponent,
        TranslateDirective,
        NgbTooltip,
        PostingHeaderComponent,
        PostingContentComponent,
        AnswerPostReactionsBarComponent,
        AnswerPostCreateEditModalComponent,
        NgIf,
        NgStyle,
        CdkOverlayOrigin,
        CdkConnectedOverlay,
        EmojiPickerComponent,
        ArtemisDatePipe,
    ],
})
export class AnswerPostComponent extends PostingDirective<AnswerPost> implements OnInit, OnChanges, OnDestroy {
    changeDetector = inject(ChangeDetectorRef);
    renderer = inject(Renderer2);
    private document = inject<Document>(DOCUMENT);

    @Input() lastReadDate?: dayjs.Dayjs;
    @Input() isLastAnswer: boolean;
    @Output() openPostingCreateEditModal = new EventEmitter<void>();
    @Output() userReferenceClicked = new EventEmitter<string>();
    @Output() channelReferenceClicked = new EventEmitter<number>();
    isAnswerPost = true;
    course: Course;

    @Input() isReadOnlyMode = false;

    // ng-container to render answerPostCreateEditModalComponent
    @ViewChild('createEditAnswerPostContainer', { read: ViewContainerRef }) containerRef: ViewContainerRef;
    @ViewChild(AnswerPostReactionsBarComponent) private reactionsBarComponent!: AnswerPostReactionsBarComponent;

    // Icons
    faBookmark = faBookmark;

    isConsecutive = input<boolean>(false);
    readonly faPencilAlt = faPencilAlt;
    readonly faShare = faShare;
    readonly faSmile = faSmile;
    readonly faTrash = faTrash;
    static activeDropdownPost: AnswerPostComponent | null = null;
<<<<<<< HEAD
    mayEdit: boolean = false;
    mayDelete: boolean = false;
    @ViewChild(AnswerPostReactionsBarComponent) private reactionsBarComponent!: AnswerPostReactionsBarComponent;

    constructor(
        public changeDetector: ChangeDetectorRef,
        public renderer: Renderer2,
        @Inject(DOCUMENT) private document: Document,
    ) {
        super();
        this.course = this.metisService.getCourse();
    }
=======
    mayEdit = false;
    mayDelete = false;
>>>>>>> 43d00896

    ngOnInit() {
        super.ngOnInit();
        this.assignPostingToAnswerPost();
    }

    ngOnChanges() {
        this.assignPostingToAnswerPost();
    }

    get reactionsBar() {
        return this.reactionsBarComponent;
    }

    onPostingUpdated(updatedPosting: AnswerPost) {
        this.posting = updatedPosting;
    }

    onReactionsUpdated(updatedReactions: Reaction[]) {
        this.posting = { ...this.posting, reactions: updatedReactions };
    }

    @HostListener('document:click', ['$event'])
    onClickOutside() {
        this.showDropdown = false;
        this.enableBodyScroll();
    }

    private disableBodyScroll() {
        const mainContainer = this.document.querySelector('.thread-answer-post');
        if (mainContainer) {
            this.renderer.setStyle(mainContainer, 'overflow', 'hidden');
        }
    }

    enableBodyScroll() {
        const mainContainer = this.document.querySelector('.thread-answer-post');
        if (mainContainer) {
            this.renderer.setStyle(mainContainer, 'overflow-y', 'auto');
        }
    }

    onMayDelete(value: boolean) {
        this.mayDelete = value;
    }

    onMayEdit(value: boolean) {
        this.mayEdit = value;
    }

    onRightClick(event: MouseEvent) {
        const targetElement = event.target as HTMLElement;
        let isPointerCursor: boolean;
        try {
            isPointerCursor = window.getComputedStyle(targetElement).cursor === 'pointer';
        } catch (error) {
            console.error('Failed to compute style:', error);
            isPointerCursor = true;
        }

        if (!isPointerCursor) {
            event.preventDefault();

            if (AnswerPostComponent.activeDropdownPost !== this) {
                AnswerPostComponent.cleanupActiveDropdown();
            }

            AnswerPostComponent.activeDropdownPost = this;

            this.dropdownPosition = {
                x: event.clientX,
                y: event.clientY,
            };

            this.showDropdown = true;
            this.adjustDropdownPosition();
            this.disableBodyScroll();
        }
    }

    adjustDropdownPosition() {
        const dropdownWidth = 200;
        const screenWidth = window.innerWidth;

        if (this.dropdownPosition.x + dropdownWidth > screenWidth) {
            this.dropdownPosition.x = screenWidth - dropdownWidth - 10;
        }
    }

    private static cleanupActiveDropdown(): void {
        if (AnswerPostComponent.activeDropdownPost) {
            AnswerPostComponent.activeDropdownPost.showDropdown = false;
            AnswerPostComponent.activeDropdownPost.enableBodyScroll();
            AnswerPostComponent.activeDropdownPost.changeDetector.detectChanges();
            AnswerPostComponent.activeDropdownPost = null;
        }
    }

    ngOnDestroy(): void {
        if (AnswerPostComponent.activeDropdownPost === this) {
            AnswerPostComponent.cleanupActiveDropdown();
        }
    }

    private assignPostingToAnswerPost() {
        // This is needed because otherwise instanceof returns 'object'.
        if (this.posting && !(this.posting instanceof AnswerPost)) {
            this.posting = Object.assign(new AnswerPost(), this.posting);
        }
    }
}<|MERGE_RESOLUTION|>--- conflicted
+++ resolved
@@ -20,13 +20,7 @@
 import dayjs from 'dayjs/esm';
 import { animate, style, transition, trigger } from '@angular/animations';
 import { Reaction } from 'app/entities/metis/reaction.model';
-<<<<<<< HEAD
 import { faBookmark, faPencilAlt, faShare, faSmile, faTrash } from '@fortawesome/free-solid-svg-icons';
-import { DOCUMENT } from '@angular/common';
-import { AnswerPostReactionsBarComponent } from 'app/shared/metis/posting-reactions-bar/answer-post-reactions-bar/answer-post-reactions-bar.component';
-import { Course } from 'app/entities/course.model';
-=======
-import { faBookmark, faPencilAlt, faSmile, faTrash } from '@fortawesome/free-solid-svg-icons';
 import { DOCUMENT, NgClass, NgIf, NgStyle } from '@angular/common';
 import { AnswerPostReactionsBarComponent } from 'app/shared/metis/posting-reactions-bar/answer-post-reactions-bar/answer-post-reactions-bar.component';
 import { FaIconComponent } from '@fortawesome/angular-fontawesome';
@@ -38,7 +32,7 @@
 import { CdkConnectedOverlay, CdkOverlayOrigin } from '@angular/cdk/overlay';
 import { EmojiPickerComponent } from '../emoji/emoji-picker.component';
 import { ArtemisDatePipe } from 'app/shared/pipes/artemis-date.pipe';
->>>>>>> 43d00896
+import { Course } from 'app/entities/course.model';
 
 @Component({
     selector: 'jhi-answer-post',
@@ -96,23 +90,13 @@
     readonly faSmile = faSmile;
     readonly faTrash = faTrash;
     static activeDropdownPost: AnswerPostComponent | null = null;
-<<<<<<< HEAD
-    mayEdit: boolean = false;
-    mayDelete: boolean = false;
-    @ViewChild(AnswerPostReactionsBarComponent) private reactionsBarComponent!: AnswerPostReactionsBarComponent;
-
-    constructor(
-        public changeDetector: ChangeDetectorRef,
-        public renderer: Renderer2,
-        @Inject(DOCUMENT) private document: Document,
-    ) {
+    mayEdit = false;
+    mayDelete = false;
+
+    constructor() {
         super();
         this.course = this.metisService.getCourse();
     }
-=======
-    mayEdit = false;
-    mayDelete = false;
->>>>>>> 43d00896
 
     ngOnInit() {
         super.ngOnInit();
