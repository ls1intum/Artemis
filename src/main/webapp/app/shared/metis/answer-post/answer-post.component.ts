import {
    ChangeDetectionStrategy,
    ChangeDetectorRef,
    Component,
    HostListener,
    OnChanges,
    OnDestroy,
    OnInit,
    Renderer2,
    ViewContainerRef,
    inject,
    input,
    output,
    viewChild,
} from '@angular/core';
import { AnswerPost } from 'app/entities/metis/answer-post.model';
import { PostingDirective } from 'app/shared/metis/posting.directive';
import dayjs from 'dayjs/esm';
import { animate, style, transition, trigger } from '@angular/animations';
import { Reaction } from 'app/entities/metis/reaction.model';
import { faBookmark, faPencilAlt, faShare, faSmile, faTrash } from '@fortawesome/free-solid-svg-icons';
import { DOCUMENT, NgClass, NgStyle } from '@angular/common';
import { FaIconComponent } from '@fortawesome/angular-fontawesome';
import { TranslateDirective } from '../../language/translate.directive';
import { NgbTooltip } from '@ng-bootstrap/ng-bootstrap';
import { PostingHeaderComponent } from '../posting-header/posting-header.component';
import { PostingContentComponent } from '../posting-content/posting-content.components';
import { AnswerPostCreateEditModalComponent } from '../posting-create-edit-modal/answer-post-create-edit-modal/answer-post-create-edit-modal.component';
import { CdkConnectedOverlay, CdkOverlayOrigin } from '@angular/cdk/overlay';
import { EmojiPickerComponent } from '../emoji/emoji-picker.component';
import { ArtemisDatePipe } from 'app/shared/pipes/artemis-date.pipe';
import { captureException } from '@sentry/angular';
import { PostingReactionsBarComponent } from 'app/shared/metis/posting-reactions-bar/posting-reactions-bar.component';
import { Course } from 'app/entities/course.model';

@Component({
    selector: 'jhi-answer-post',
    templateUrl: './answer-post.component.html',
    styleUrls: ['./answer-post.component.scss'],
    changeDetection: ChangeDetectionStrategy.OnPush,
    animations: [
        trigger('fade', [
            transition(':enter', [style({ opacity: 0 }), animate('300ms ease-in', style({ opacity: 1 }))]),
            transition(':leave', [animate('300ms ease-out', style({ opacity: 0 }))]),
        ]),
    ],
    imports: [
        NgClass,
        FaIconComponent,
        TranslateDirective,
        NgbTooltip,
        PostingHeaderComponent,
        PostingContentComponent,
        PostingReactionsBarComponent,
        AnswerPostCreateEditModalComponent,
        NgStyle,
        CdkOverlayOrigin,
        CdkConnectedOverlay,
        EmojiPickerComponent,
        ArtemisDatePipe,
    ],
})
export class AnswerPostComponent extends PostingDirective<AnswerPost> implements OnInit, OnChanges, OnDestroy {
    changeDetector = inject(ChangeDetectorRef);
    renderer = inject(Renderer2);
    private document = inject<Document>(DOCUMENT);

<<<<<<< HEAD
    @Input() lastReadDate?: dayjs.Dayjs;
    @Input() isLastAnswer: boolean;
    @Output() openPostingCreateEditModal = new EventEmitter<void>();
    @Output() userReferenceClicked = new EventEmitter<string>();
    @Output() channelReferenceClicked = new EventEmitter<number>();
    isAnswerPost = true;
    course: Course;
=======
    lastReadDate = input<dayjs.Dayjs | undefined>(undefined);
    isLastAnswer = input<boolean>(false);
    isReadOnlyMode = input<boolean>(false);
    isConsecutive = input<boolean>(false);
>>>>>>> cc1e3cbd

    openPostingCreateEditModal = output<void>();
    userReferenceClicked = output<string>();
    channelReferenceClicked = output<number>();

    containerRef = viewChild.required('createEditAnswerPostContainer', { read: ViewContainerRef });
    reactionsBarComponent = viewChild<PostingReactionsBarComponent<AnswerPost>>(PostingReactionsBarComponent);

    isAnswerPost = true;

    // Icons
    faBookmark = faBookmark;

    readonly faPencilAlt = faPencilAlt;
    readonly faShare = faShare;
    readonly faSmile = faSmile;
    readonly faTrash = faTrash;
    static activeDropdownPost: AnswerPostComponent | null = null;
    mayEdit = false;
    mayDelete = false;

    constructor() {
        super();
        this.course = this.metisService.getCourse();
    }

    ngOnInit() {
        super.ngOnInit();
        this.assignPostingToAnswerPost();
    }

    ngOnChanges() {
        this.assignPostingToAnswerPost();
    }

    get reactionsBar() {
        return this.reactionsBarComponent();
    }

    onPostingUpdated(updatedPosting: AnswerPost) {
        this.posting = updatedPosting;
    }

    onReactionsUpdated(updatedReactions: Reaction[]) {
        this.posting = { ...this.posting, reactions: updatedReactions };
    }

    @HostListener('document:click', ['$event'])
    onClickOutside() {
        this.showDropdown = false;
        this.enableBodyScroll();
    }

    private disableBodyScroll() {
        const mainContainer = this.document.querySelector('.thread-answer-post');
        if (mainContainer) {
            this.renderer.setStyle(mainContainer, 'overflow', 'hidden');
        }
    }

    enableBodyScroll() {
        const mainContainer = this.document.querySelector('.thread-answer-post');
        if (mainContainer) {
            this.renderer.setStyle(mainContainer, 'overflow-y', 'auto');
        }
    }

    onMayDelete(value: boolean) {
        this.mayDelete = value;
    }

    onMayEdit(value: boolean) {
        this.mayEdit = value;
    }

    onRightClick(event: MouseEvent) {
        const targetElement = event.target as HTMLElement;
        let isPointerCursor: boolean;
        try {
            isPointerCursor = window.getComputedStyle(targetElement).cursor === 'pointer';
        } catch (error) {
            captureException(error);
            isPointerCursor = true;
        }

        if (!isPointerCursor) {
            event.preventDefault();

            if (AnswerPostComponent.activeDropdownPost !== this) {
                AnswerPostComponent.cleanupActiveDropdown();
            }

            AnswerPostComponent.activeDropdownPost = this;

            this.dropdownPosition = {
                x: event.clientX,
                y: event.clientY,
            };

            this.showDropdown = true;
            this.adjustDropdownPosition();
            this.disableBodyScroll();
        }
    }

    adjustDropdownPosition() {
        const dropdownWidth = 200;
        const screenWidth = window.innerWidth;

        if (this.dropdownPosition.x + dropdownWidth > screenWidth) {
            this.dropdownPosition.x = screenWidth - dropdownWidth - 10;
        }
    }

    private static cleanupActiveDropdown(): void {
        if (AnswerPostComponent.activeDropdownPost) {
            AnswerPostComponent.activeDropdownPost.showDropdown = false;
            AnswerPostComponent.activeDropdownPost.enableBodyScroll();
            AnswerPostComponent.activeDropdownPost.changeDetector.detectChanges();
            AnswerPostComponent.activeDropdownPost = null;
        }
    }

    ngOnDestroy(): void {
        if (AnswerPostComponent.activeDropdownPost === this) {
            AnswerPostComponent.cleanupActiveDropdown();
        }
    }

    private assignPostingToAnswerPost() {
        // This is needed because otherwise instanceof returns 'object'.
        if (this.posting && !(this.posting instanceof AnswerPost)) {
            this.posting = Object.assign(new AnswerPost(), this.posting);
        }
    }
}<|MERGE_RESOLUTION|>--- conflicted
+++ resolved
@@ -65,20 +65,10 @@
     renderer = inject(Renderer2);
     private document = inject<Document>(DOCUMENT);
 
-<<<<<<< HEAD
-    @Input() lastReadDate?: dayjs.Dayjs;
-    @Input() isLastAnswer: boolean;
-    @Output() openPostingCreateEditModal = new EventEmitter<void>();
-    @Output() userReferenceClicked = new EventEmitter<string>();
-    @Output() channelReferenceClicked = new EventEmitter<number>();
-    isAnswerPost = true;
-    course: Course;
-=======
     lastReadDate = input<dayjs.Dayjs | undefined>(undefined);
     isLastAnswer = input<boolean>(false);
     isReadOnlyMode = input<boolean>(false);
     isConsecutive = input<boolean>(false);
->>>>>>> cc1e3cbd
 
     openPostingCreateEditModal = output<void>();
     userReferenceClicked = output<string>();
@@ -88,6 +78,7 @@
     reactionsBarComponent = viewChild<PostingReactionsBarComponent<AnswerPost>>(PostingReactionsBarComponent);
 
     isAnswerPost = true;
+    course: Course;
 
     // Icons
     faBookmark = faBookmark;
