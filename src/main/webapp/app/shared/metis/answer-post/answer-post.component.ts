import {
    ChangeDetectionStrategy,
    ChangeDetectorRef,
    Component,
    EventEmitter,
    HostListener,
    Inject,
    Input,
<<<<<<< HEAD
    OnDestroy,
=======
    OnChanges,
    OnInit,
>>>>>>> 4eaba4e5
    Output,
    Renderer2,
    ViewChild,
    ViewContainerRef,
    input,
} from '@angular/core';
import { AnswerPost } from 'app/entities/metis/answer-post.model';
import { PostingDirective } from 'app/shared/metis/posting.directive';
import dayjs from 'dayjs/esm';
import { animate, style, transition, trigger } from '@angular/animations';
import { Posting } from 'app/entities/metis/posting.model';
import { Reaction } from 'app/entities/metis/reaction.model';
import { faBookmark, faPencilAlt, faSmile, faTrash } from '@fortawesome/free-solid-svg-icons';
import { DOCUMENT } from '@angular/common';
import { AnswerPostReactionsBarComponent } from 'app/shared/metis/posting-reactions-bar/answer-post-reactions-bar/answer-post-reactions-bar.component';

@Component({
    selector: 'jhi-answer-post',
    templateUrl: './answer-post.component.html',
    styleUrls: ['./answer-post.component.scss'],
    changeDetection: ChangeDetectionStrategy.OnPush,
    animations: [
        trigger('fade', [
            transition(':enter', [style({ opacity: 0 }), animate('300ms ease-in', style({ opacity: 1 }))]),
            transition(':leave', [animate('300ms ease-out', style({ opacity: 0 }))]),
        ]),
    ],
})
<<<<<<< HEAD
export class AnswerPostComponent extends PostingDirective<AnswerPost> implements OnDestroy {
=======
export class AnswerPostComponent extends PostingDirective<AnswerPost> implements OnInit, OnChanges {
>>>>>>> 4eaba4e5
    @Input() lastReadDate?: dayjs.Dayjs;
    @Input() isLastAnswer: boolean;
    @Output() openPostingCreateEditModal = new EventEmitter<void>();
    @Output() userReferenceClicked = new EventEmitter<string>();
    @Output() channelReferenceClicked = new EventEmitter<number>();
    isAnswerPost = true;

    @Input()
    isReadOnlyMode = false;
    // ng-container to render answerPostCreateEditModalComponent

    // Icons
    faBookmark = faBookmark;

    @ViewChild('createEditAnswerPostContainer', { read: ViewContainerRef }) containerRef: ViewContainerRef;
    isConsecutive = input<boolean>(false);
    readonly faPencilAlt = faPencilAlt;
    readonly faSmile = faSmile;
    readonly faTrash = faTrash;
    static activeDropdownPost: AnswerPostComponent | null = null;
    mayEdit: boolean = false;
    mayDelete: boolean = false;
    @ViewChild(AnswerPostReactionsBarComponent) private reactionsBarComponent!: AnswerPostReactionsBarComponent;

    constructor(
        public changeDetector: ChangeDetectorRef,
        public renderer: Renderer2,
        @Inject(DOCUMENT) private document: Document,
    ) {
        super();
    }

    ngOnInit() {
        super.ngOnInit();
        this.assignPostingToAnswerPost();
    }

    ngOnChanges(): void {
        this.assignPostingToAnswerPost();
    }

    get reactionsBar() {
        return this.reactionsBarComponent;
    }

    onPostingUpdated(updatedPosting: Posting) {
        this.posting = updatedPosting;
    }

    onReactionsUpdated(updatedReactions: Reaction[]) {
        this.posting = { ...this.posting, reactions: updatedReactions };
    }

    @HostListener('document:click', ['$event'])
    onClickOutside() {
        this.showDropdown = false;
        this.enableBodyScroll();
    }

    private disableBodyScroll() {
        const mainContainer = this.document.querySelector('.thread-answer-post');
        if (mainContainer) {
            this.renderer.setStyle(mainContainer, 'overflow', 'hidden');
        }
    }

    enableBodyScroll() {
        const mainContainer = this.document.querySelector('.thread-answer-post');
        if (mainContainer) {
            this.renderer.setStyle(mainContainer, 'overflow-y', 'auto');
        }
    }

    onMayDelete(value: boolean) {
        this.mayDelete = value;
    }

    onMayEdit(value: boolean) {
        this.mayEdit = value;
    }

    onRightClick(event: MouseEvent) {
        const targetElement = event.target as HTMLElement;
        let isPointerCursor = false;
        try {
            isPointerCursor = window.getComputedStyle(targetElement).cursor === 'pointer';
        } catch (error) {
            console.error('Failed to compute style:', error);
            isPointerCursor = true;
        }

        if (!isPointerCursor) {
            event.preventDefault();

            if (AnswerPostComponent.activeDropdownPost !== this) {
                AnswerPostComponent.cleanupActiveDropdown();
            }

            AnswerPostComponent.activeDropdownPost = this;

            this.dropdownPosition = {
                x: event.clientX,
                y: event.clientY,
            };

            this.showDropdown = true;
            this.adjustDropdownPosition();
            this.disableBodyScroll();
        }
    }

    adjustDropdownPosition() {
        const dropdownWidth = 200;
        const screenWidth = window.innerWidth;

        if (this.dropdownPosition.x + dropdownWidth > screenWidth) {
            this.dropdownPosition.x = screenWidth - dropdownWidth - 10;
        }
    }

<<<<<<< HEAD
    private static cleanupActiveDropdown(): void {
        if (AnswerPostComponent.activeDropdownPost) {
            AnswerPostComponent.activeDropdownPost.showDropdown = false;
            AnswerPostComponent.activeDropdownPost.enableBodyScroll();
            AnswerPostComponent.activeDropdownPost.changeDetector.detectChanges();
            AnswerPostComponent.activeDropdownPost = null;
        }
    }

    ngOnDestroy(): void {
        if (AnswerPostComponent.activeDropdownPost === this) {
            AnswerPostComponent.cleanupActiveDropdown();
=======
    private assignPostingToAnswerPost() {
        // This is needed because otherwise instanceof returns 'object'.
        if (this.posting && !(this.posting instanceof AnswerPost)) {
            this.posting = Object.assign(new AnswerPost(), this.posting);
>>>>>>> 4eaba4e5
        }
    }
}<|MERGE_RESOLUTION|>--- conflicted
+++ resolved
@@ -6,12 +6,9 @@
     HostListener,
     Inject,
     Input,
-<<<<<<< HEAD
+    OnChanges,
     OnDestroy,
-=======
-    OnChanges,
     OnInit,
->>>>>>> 4eaba4e5
     Output,
     Renderer2,
     ViewChild,
@@ -40,11 +37,7 @@
         ]),
     ],
 })
-<<<<<<< HEAD
-export class AnswerPostComponent extends PostingDirective<AnswerPost> implements OnDestroy {
-=======
-export class AnswerPostComponent extends PostingDirective<AnswerPost> implements OnInit, OnChanges {
->>>>>>> 4eaba4e5
+export class AnswerPostComponent extends PostingDirective<AnswerPost> implements OnInit, OnChanges, OnDestroy {
     @Input() lastReadDate?: dayjs.Dayjs;
     @Input() isLastAnswer: boolean;
     @Output() openPostingCreateEditModal = new EventEmitter<void>();
@@ -165,7 +158,6 @@
         }
     }
 
-<<<<<<< HEAD
     private static cleanupActiveDropdown(): void {
         if (AnswerPostComponent.activeDropdownPost) {
             AnswerPostComponent.activeDropdownPost.showDropdown = false;
@@ -178,12 +170,13 @@
     ngOnDestroy(): void {
         if (AnswerPostComponent.activeDropdownPost === this) {
             AnswerPostComponent.cleanupActiveDropdown();
-=======
+        }
+    }
+
     private assignPostingToAnswerPost() {
         // This is needed because otherwise instanceof returns 'object'.
         if (this.posting && !(this.posting instanceof AnswerPost)) {
             this.posting = Object.assign(new AnswerPost(), this.posting);
->>>>>>> 4eaba4e5
         }
     }
 }