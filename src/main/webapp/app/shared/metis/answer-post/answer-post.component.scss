--- conflicted
+++ resolved
@@ -19,8 +19,6 @@
     }
 }
 
-<<<<<<< HEAD
-=======
 .hover-actions {
     position: absolute;
     top: -1.8rem;
@@ -37,7 +35,6 @@
     border: 0.01rem solid var(--metis-gray);
 }
 
->>>>>>> e3f1c929
 .message-container {
     position: relative;
     border-radius: 5px;
@@ -61,25 +58,6 @@
     background: var(--metis-selection-option-hover-background);
 }
 
-<<<<<<< HEAD
-.hover-actions {
-    position: absolute;
-    top: -1.8rem;
-    right: 3%;
-    display: flex;
-    gap: 10px;
-    visibility: hidden;
-    transition:
-        opacity 0.2s ease-in-out,
-        visibility 0.2s ease-in-out;
-    background: var(--metis-selection-option-background);
-    padding: 5px;
-    border-radius: 5px;
-    border: 0.01rem solid var(--metis-gray);
-}
-
-=======
->>>>>>> e3f1c929
 .message-container:hover .hover-actions {
     opacity: 1;
     visibility: visible;
