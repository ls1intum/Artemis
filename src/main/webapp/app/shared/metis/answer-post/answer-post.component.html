<div
    [id]="'item-' + posting.id"
    class="answer-post hover-container"
    [ngClass]="{ 'module-bg rounded-2': isCommunicationPage, 'is-saved': !isConsecutive() && posting.isSaved, 'non-consecutive': !isConsecutive() }"
>
    @if (posting.isSaved) {
        <div class="post-is-saved-message post-content-padding fs-xx-small py-1" [ngClass]="{ 'is-saved': isConsecutive() && posting.isSaved }">
            <div class="post-is-saved-message-content">
                <fa-icon [icon]="faBookmark" />
                <span class="text-secondary" jhiTranslate="artemisApp.metis.post.saved"></span>
            </div>
        </div>
    }
    @if (isConsecutive()) {
        <span class="post-time fs-small" ngbTooltip="{{ posting.creationDate | artemisDate: 'time' }}">
            {{ posting.creationDate | artemisDate: 'time' }}
        </span>
    }
    @if (!isConsecutive()) {
        <div class="ps-3">
            <jhi-posting-header
                [posting]="posting"
                [readOnlyMode]="isReadOnlyMode"
                [isCommunicationPage]="isCommunicationPage"
                [lastReadDate]="lastReadDate"
                [isDeleted]="isDeleted"
                (onUserNameClicked)="onUserNameClicked()"
            />
        </div>
    }
    @if (!createAnswerPostModal.isInputOpen) {
        <div class="message-container post-content-padding" [ngClass]="{ 'is-saved': isConsecutive() && posting.isSaved }" (contextmenu)="onRightClick($event)">
            <div class="message-content" [class.force-hover]="showDropdown">
                <jhi-posting-content
                    [content]="posting.content"
                    [isEdited]="!!posting.updatedDate"
                    [author]="posting.author"
                    [posting]="posting"
                    [isReply]="true"
                    [isDeleted]="isDeleted"
                    [deleteTimerInSeconds]="deleteTimerInSeconds"
                    (onUndoDeleteEvent)="onDeleteEvent(false)"
                    (userReferenceClicked)="onUserReferenceClicked($event)"
                    (channelReferenceClicked)="channelReferenceClicked.emit($event)"
                />
                <div class="post-content-padding hover-actions">
<<<<<<< HEAD
                    <jhi-answer-post-reactions-bar
                        [course]="course"
=======
                    <jhi-posting-reactions-bar
>>>>>>> 833e46ce
                        [isReadOnlyMode]="isReadOnlyMode"
                        [posting]="posting"
                        [isLastAnswer]="isLastAnswer"
                        [isThreadSidebar]="isThreadSidebar"
                        (openPostingCreateEditModal)="createAnswerPostModal.open()"
                        (reactionsUpdated)="onReactionsUpdated($event)"
                        (mayDeleteOutput)="onMayDelete($event)"
                        (mayEditOutput)="onMayEdit($event)"
                        (isDeleteEvent)="onDeleteEvent(true)"
                        (onBookmarkClicked)="toggleSavePost()"
                    />
                </div>
            </div>
        </div>
    }
    <div class="post-content-padding">
        <ng-container #createEditAnswerPostContainer />
    </div>
    @if (!isDeleted) {
        <div class="post-content-padding post-reactions-bar" [ngClass]="{ 'is-saved': posting.isSaved && isConsecutive() }" @fade>
            <jhi-posting-reactions-bar
                [isReadOnlyMode]="isReadOnlyMode"
                [posting]="posting"
                [isLastAnswer]="isLastAnswer"
                [isThreadSidebar]="isThreadSidebar"
                (openPostingCreateEditModal)="createAnswerPostModal.open()"
                (reactionsUpdated)="onReactionsUpdated($event)"
                [isEmojiCount]="true"
                (onBookmarkClicked)="toggleSavePost()"
            />
        </div>
    }
</div>
<jhi-answer-post-create-edit-modal #createAnswerPostModal [posting]="posting" (postingUpdated)="onPostingUpdated($event)" [createEditAnswerPostContainerRef]="containerRef" />

<!-- Right-Click Dropdown -->
@if (showDropdown) {
    <div [ngStyle]="{ position: 'fixed', 'top.px': dropdownPosition.y, 'left.px': dropdownPosition.x }" class="dropdown-menu show">
        <button class="dropdown-item d-flex" (click)="addReaction($event)">
            <fa-icon [icon]="faSmile" class="item-icon" />
            <span jhiTranslate="artemisApp.metis.post.addReaction"></span>
        </button>
        @if (mayEdit) {
            <button class="dropdown-item d-flex" (click)="editPosting()">
                <fa-icon [icon]="faPencilAlt" class="item-icon" />
                <span jhiTranslate="artemisApp.metis.post.editMessage"></span>
            </button>
        }
        @if (mayDelete) {
            <button class="dropdown-item d-flex" (click)="deletePost()">
                <fa-icon [icon]="faTrash" class="item-icon" />
                <span jhiTranslate="artemisApp.metis.post.deleteMessage"></span>
            </button>
        }
        <button class="dropdown-item d-flex" (click)="toggleSavePost()">
            <fa-icon [icon]="posting.isSaved ? faBookmark : farBookmark" class="item-icon" />
            <span [jhiTranslate]="posting.isSaved ? 'artemisApp.metis.post.removeBookmarkPost' : 'artemisApp.metis.post.bookmarkPost'"></span>
        </button>
        <button class="dropdown-item d-flex forward" (click)="forwardMessage()">
            <fa-icon [icon]="faShare" class="item-icon" />
            <span jhiTranslate="artemisApp.metis.post.forwardMessage"></span>
        </button>
    </div>
}

<div #emojiPickerTrigger="cdkOverlayOrigin" cdkOverlayOrigin [ngStyle]="{ position: 'fixed', 'top.px': clickPosition.y, 'left.px': clickPosition.x }"></div>

<ng-template
    cdkConnectedOverlay
    [cdkConnectedOverlayHasBackdrop]="true"
    [cdkConnectedOverlayBackdropClass]="'cdk-overlay-transparent-backdrop'"
    [cdkConnectedOverlayOrigin]="emojiPickerTrigger"
    [cdkConnectedOverlayOpen]="showReactionSelector"
    (backdropClick)="toggleEmojiSelect()"
>
    <jhi-emoji-picker (emojiSelect)="selectReaction($event)" />
</ng-template><|MERGE_RESOLUTION|>--- conflicted
+++ resolved
@@ -44,12 +44,8 @@
                     (channelReferenceClicked)="channelReferenceClicked.emit($event)"
                 />
                 <div class="post-content-padding hover-actions">
-<<<<<<< HEAD
-                    <jhi-answer-post-reactions-bar
+                    <jhi-posting-reactions-bar
                         [course]="course"
-=======
-                    <jhi-posting-reactions-bar
->>>>>>> 833e46ce
                         [isReadOnlyMode]="isReadOnlyMode"
                         [posting]="posting"
                         [isLastAnswer]="isLastAnswer"
