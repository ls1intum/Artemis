--- conflicted
+++ resolved
@@ -44,13 +44,8 @@
                     (channelReferenceClicked)="channelReferenceClicked.emit($event)"
                 />
                 <div class="post-content-padding hover-actions">
-<<<<<<< HEAD
-                    <jhi-answer-post-reactions-bar
+                    <jhi-posting-reactions-bar
                         [isReadOnlyMode]="isReadOnlyMode()"
-=======
-                    <jhi-posting-reactions-bar
-                        [isReadOnlyMode]="isReadOnlyMode"
->>>>>>> 833e46ce
                         [posting]="posting"
                         [isLastAnswer]="isLastAnswer()"
                         [isThreadSidebar]="isThreadSidebar"
@@ -70,13 +65,8 @@
     </div>
     @if (!isDeleted) {
         <div class="post-content-padding post-reactions-bar" [ngClass]="{ 'is-saved': posting.isSaved && isConsecutive() }" @fade>
-<<<<<<< HEAD
-            <jhi-answer-post-reactions-bar
+            <jhi-posting-reactions-bar
                 [isReadOnlyMode]="isReadOnlyMode()"
-=======
-            <jhi-posting-reactions-bar
-                [isReadOnlyMode]="isReadOnlyMode"
->>>>>>> 833e46ce
                 [posting]="posting"
                 [isLastAnswer]="isLastAnswer()"
                 [isThreadSidebar]="isThreadSidebar"
