--- conflicted
+++ resolved
@@ -89,15 +89,13 @@
             <span jhiTranslate="artemisApp.metis.post.deleteMessage"></span>
         </button>
     }
-<<<<<<< HEAD
+    <button class="dropdown-item d-flex" (click)="toggleSavePost()">
+        <fa-icon [icon]="posting.isSaved ? faBookmark : farBookmark" class="item-icon"></fa-icon>
+        <span [jhiTranslate]="posting.isSaved ? 'artemisApp.metis.post.removeBookmarkPost' : 'artemisApp.metis.post.bookmarkPost'"></span>
+    </button>
     <button class="dropdown-item d-flex forward" (click)="forwardMessage()">
         <fa-icon [icon]="faShare" class="item-icon"></fa-icon>
         <span jhiTranslate="artemisApp.metis.post.forwardMessage"></span>
-=======
-    <button class="dropdown-item d-flex" (click)="toggleSavePost()">
-        <fa-icon [icon]="posting.isSaved ? faBookmark : farBookmark" class="item-icon"></fa-icon>
-        <span [jhiTranslate]="posting.isSaved ? 'artemisApp.metis.post.removeBookmarkPost' : 'artemisApp.metis.post.bookmarkPost'"></span>
->>>>>>> 4eaba4e5
     </button>
 </div>
 
