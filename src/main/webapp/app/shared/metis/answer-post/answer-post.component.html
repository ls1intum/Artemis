--- conflicted
+++ resolved
@@ -8,26 +8,15 @@
         </div>
     }
     @if (!isConsecutive()) {
-<<<<<<< HEAD
         <div class="ps-3">
             <jhi-answer-post-header
                 [posting]="posting"
                 [isReadOnlyMode]="isReadOnlyMode"
                 [isCommunicationPage]="isCommunicationPage"
                 [lastReadDate]="lastReadDate"
-                [hasChannelModerationRights]="hasChannelModerationRights"
                 [isDeleted]="isDeleted"
             />
         </div>
-=======
-        <jhi-answer-post-header
-            [posting]="posting"
-            [isReadOnlyMode]="isReadOnlyMode"
-            [isCommunicationPage]="isCommunicationPage"
-            [lastReadDate]="lastReadDate"
-            [isDeleted]="isDeleted"
-        />
->>>>>>> 5024862a
     }
     @if (!createAnswerPostModal.isInputOpen) {
         <div class="answer-post-content-margin message-container" [ngClass]="{ 'is-saved': isConsecutive() && posting.isSaved }" (contextmenu)="onRightClick($event)">
