<<<<<<< HEAD
@import 'src/main/webapp/content/scss/artemis-variables';

$metis-light-gray: #979797;

.post-separation-line {
    width: auto;
    height: 1px;
    background: $metis-light-gray;
    content: ' ';
=======
.post-separation-line {
    height: 1px;
    background: #979797;
>>>>>>> 02f8654c
}<|MERGE_RESOLUTION|>--- conflicted
+++ resolved
@@ -1,16 +1,6 @@
-<<<<<<< HEAD
 @import 'src/main/webapp/content/scss/artemis-variables';
 
-$metis-light-gray: #979797;
-
 .post-separation-line {
-    width: auto;
     height: 1px;
     background: $metis-light-gray;
-    content: ' ';
-=======
-.post-separation-line {
-    height: 1px;
-    background: #979797;
->>>>>>> 02f8654c
 }