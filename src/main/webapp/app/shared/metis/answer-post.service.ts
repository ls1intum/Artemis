--- conflicted
+++ resolved
@@ -22,15 +22,10 @@
      * @return {Observable<EntityResponseType>}
      */
     create(courseId: number, answerPost: AnswerPost): Observable<EntityResponseType> {
-<<<<<<< HEAD
-        const copy = this.convertDateFromClient(answerPost);
+        const copy = this.convertPostingDateFromClient(answerPost);
         return this.http
             .post<AnswerPost>(`${this.resourceUrl}${courseId}${AnswerPostService.getResourceEndpoint(answerPost)}`, copy, { observe: 'response' })
-            .pipe(map(this.convertDateFromServer));
-=======
-        const copy = this.convertPostingDateFromClient(answerPost);
-        return this.http.post<AnswerPost>(`${this.resourceUrl}${courseId}/answer-posts`, copy, { observe: 'response' }).pipe(map(this.convertPostingResponseDateFromServer));
->>>>>>> 728e61c5
+            .pipe(map(this.convertPostingResponseDateFromServer));
     }
 
     /**
@@ -40,17 +35,10 @@
      * @return {Observable<EntityResponseType>}
      */
     update(courseId: number, answerPost: AnswerPost): Observable<EntityResponseType> {
-<<<<<<< HEAD
-        const copy = this.convertDateFromClient(answerPost);
+        const copy = this.convertPostingDateFromClient(answerPost);
         return this.http
             .put<AnswerPost>(`${this.resourceUrl}${courseId}${AnswerPostService.getResourceEndpoint(answerPost)}/${answerPost.id}`, copy, { observe: 'response' })
-            .pipe(map(this.convertDateFromServer));
-=======
-        const copy = this.convertPostingDateFromClient(answerPost);
-        return this.http
-            .put<AnswerPost>(`${this.resourceUrl}${courseId}/answer-posts/${answerPost.id}`, copy, { observe: 'response' })
             .pipe(map(this.convertPostingResponseDateFromServer));
->>>>>>> 728e61c5
     }
 
     /**
