import { Directive, EventEmitter, Input, OnChanges, OnInit, Output, TemplateRef, ViewChild } from '@angular/core';
import { FormBuilder, FormGroup } from '@angular/forms';
import { NgbModal } from '@ng-bootstrap/ng-bootstrap';
import { Posting } from 'app/entities/metis/posting.model';
import { MetisService } from 'app/shared/metis/metis.service';
import { PostingEditType } from 'app/shared/metis/metis.util';

const MAX_CONTENT_LENGTH = 1000;

@Directive()
export abstract class PostingCreateEditModalDirective<T extends Posting> implements OnInit, OnChanges {
    @Input() posting: T;
    @ViewChild('postingEditor') postingEditor: TemplateRef<any>;
    @Output() onCreate: EventEmitter<T> = new EventEmitter<T>();
<<<<<<< HEAD
    @Output() isModalOpen = new EventEmitter<void>();
    modalRef?: NgbModalRef;
=======
>>>>>>> 728e61c5
    modalTitle: string;
    isLoading = false;
    maxContentLength = MAX_CONTENT_LENGTH;
    content: string;
    formGroup: FormGroup;
    readonly EditType = PostingEditType;

    protected constructor(protected metisService: MetisService, protected modalService: NgbModal, protected formBuilder: FormBuilder) {}

    get editType(): PostingEditType {
        return this.posting.id ? PostingEditType.UPDATE : PostingEditType.CREATE;
    }

    /**
     * on initialization: sets the content, and the modal title (edit or create)
     */
    ngOnInit(): void {
        this.content = this.posting.content ?? '';
        this.updateModalTitle();
    }

    /**
     * on changes: sets the content, and the modal title (edit or create), resets the from
     */
    ngOnChanges(): void {
        this.content = this.posting?.content ?? '';
        this.updateModalTitle();
        this.resetFormGroup();
    }

    /**
     * checks if the form group is valid, changes the clicked button to indicate a loading process,
     * set the input content (updated or new; of post and answer post) delegates to the corresponding method
     */
    confirm(): void {
        if (this.formGroup.valid) {
            this.isLoading = true;
            if (this.editType === PostingEditType.UPDATE) {
                this.updatePosting();
            } else if (this.editType === PostingEditType.CREATE) {
                this.createPosting();
            }
        }
        this.isModalOpen.emit();
    }

<<<<<<< HEAD
    /**
     * opens the modal to edit or create a posting
     */
    open(): void {
        this.modalRef = this.modalService.open(this.postingEditor, {
            size: 'lg',
            backdrop: 'static',
            beforeDismiss: () => {
                // when cancelling the create/update action, we do not want to store the current values
                // but rather reset the formGroup values so when re-opening the modal we do not show the previously unsaved changes
                this.resetFormGroup();
                this.isModalOpen.emit();
                return true;
            },
        });
        this.isModalOpen.emit();
    }
=======
    abstract open(): void;
>>>>>>> 728e61c5

    abstract updateModalTitle(): void;

    abstract resetFormGroup(): void;

    abstract createPosting(): void;

    abstract updatePosting(): void;
}<|MERGE_RESOLUTION|>--- conflicted
+++ resolved
@@ -12,11 +12,8 @@
     @Input() posting: T;
     @ViewChild('postingEditor') postingEditor: TemplateRef<any>;
     @Output() onCreate: EventEmitter<T> = new EventEmitter<T>();
-<<<<<<< HEAD
     @Output() isModalOpen = new EventEmitter<void>();
     modalRef?: NgbModalRef;
-=======
->>>>>>> 728e61c5
     modalTitle: string;
     isLoading = false;
     maxContentLength = MAX_CONTENT_LENGTH;
@@ -63,27 +60,7 @@
         this.isModalOpen.emit();
     }
 
-<<<<<<< HEAD
-    /**
-     * opens the modal to edit or create a posting
-     */
-    open(): void {
-        this.modalRef = this.modalService.open(this.postingEditor, {
-            size: 'lg',
-            backdrop: 'static',
-            beforeDismiss: () => {
-                // when cancelling the create/update action, we do not want to store the current values
-                // but rather reset the formGroup values so when re-opening the modal we do not show the previously unsaved changes
-                this.resetFormGroup();
-                this.isModalOpen.emit();
-                return true;
-            },
-        });
-        this.isModalOpen.emit();
-    }
-=======
     abstract open(): void;
->>>>>>> 728e61c5
 
     abstract updateModalTitle(): void;
 
