<ng-template #postingEditor let-d="dismiss">
    <form [formGroup]="formGroup" (ngSubmit)="confirm()">
        <div class="modal-header">
            <h4 class="modal-title">{{ modalTitle | artemisTranslate }}</h4>
            <button type="button" class="btn-close" aria-label="Close" (click)="d('Cross click')"></button>
        </div>
        <div class="modal-body">
            <!-- info if announcement is created-->
<<<<<<< HEAD
            @if (this.editType === EditType.CREATE && isCourseMessagesPage && getAsChannel(posting.conversation)?.isAnnouncementChannel) {
                <div class="alert alert-warning" jhiTranslate="artemisApp.metis.post.announcementHint"></div>
=======
            @if (this.editType === EditType.CREATE && isCommunicationPage && getAsChannel(posting.conversation)?.isAnnouncementChannel) {
                <div class="alert alert-warning">
                    {{ 'artemisApp.metis.post.announcementHint' | artemisTranslate }}
                </div>
>>>>>>> a75e8cfa
            }
            <!-- title -->
            <div class="position-relative mb-3">
                <div>
                    <label for="title" class="mb-1" jhiTranslate="artemisApp.metis.post.title"></label>
                    <jhi-help-icon text="artemisApp.metis.post.titleTooltip" />
                </div>
                <div>
                    <input id="title" formControlName="title" type="text" class="form-control" name="title" />
                </div>
            </div>
            <!-- tags -->
            @if (pageType !== PageType.PLAGIARISM_CASE_INSTRUCTOR && pageType !== PageType.PLAGIARISM_CASE_STUDENT && !isCommunicationPage && !posting.conversation) {
                <div class="position-relative mb-3">
                    <div>
                        <label jhiTranslate="artemisApp.metis.post.tags"></label>
                        <jhi-help-icon text="artemisApp.metis.post.tagsTooltip" />
                    </div>
                    <div>
                        <jhi-post-tag-selector [(postTags)]="tags" />
                    </div>
                </div>
            }
            <!-- top K similar posts, only shown if there are similar posts (i.e. not during updating a post), announcements will not be compared -->
            @if (similarPosts.length > 0) {
                <div class="mb-3">
                    <div ngbAccordion>
                        <div ngbAccordionItem>
                            <div ngbAccordionHeader>
                                <button ngbAccordionButton class="d-flex align-items-center justify-content-between">
                                    <p class="my-2 ps-1">
                                        {{ 'artemisApp.metis.post.similarPosts' | artemisTranslate }}
                                        <jhi-help-icon text="artemisApp.metis.post.similarPostsTooltip" />
                                    </p>
                                </button>
                            </div>
                            <div ngbAccordionCollapse>
                                <div ngbAccordionBody>
                                    @for (post of similarPosts; track post; let i = $index) {
                                        <div class="row">
                                            <jhi-post [posting]="post" [previewMode]="true" [modalRef]="modalRef" />
                                            @if (i < similarPosts.length - 1) {
                                                <div class="post-separation-line"></div>
                                            }
                                        </div>
                                    }
                                </div>
                            </div>
                        </div>
                    </div>
                </div>
            }
            <!-- content -->
            <div class="position-relative mb-1">
                <div>
                    <label class="mb-1" jhiTranslate="artemisApp.metis.post.content"></label>
                    <jhi-help-icon text="artemisApp.metis.post.contentTooltip" />
                </div>
                <div class="row mb-2">
                    <jhi-posting-markdown-editor formControlName="content" [editorHeight]="editorHeight" [maxContentLength]="maxContentLength" />
                </div>
            </div>
        </div>
        <div class="modal-footer">
            <button
                jhi-posting-button
                [buttonLoading]="isLoading"
                [disabled]="isLoading || !formGroup.valid"
                [buttonLabel]="'artemisApp.metis.savePosting' | artemisTranslate"
                id="save"
                class="btn btn-sm btn-outline-secondary"
                type="submit"
            ></button>
        </div>
    </form>
</ng-template><|MERGE_RESOLUTION|>--- conflicted
+++ resolved
@@ -6,15 +6,10 @@
         </div>
         <div class="modal-body">
             <!-- info if announcement is created-->
-<<<<<<< HEAD
-            @if (this.editType === EditType.CREATE && isCourseMessagesPage && getAsChannel(posting.conversation)?.isAnnouncementChannel) {
-                <div class="alert alert-warning" jhiTranslate="artemisApp.metis.post.announcementHint"></div>
-=======
             @if (this.editType === EditType.CREATE && isCommunicationPage && getAsChannel(posting.conversation)?.isAnnouncementChannel) {
                 <div class="alert alert-warning">
                     {{ 'artemisApp.metis.post.announcementHint' | artemisTranslate }}
                 </div>
->>>>>>> a75e8cfa
             }
             <!-- title -->
             <div class="position-relative mb-3">
