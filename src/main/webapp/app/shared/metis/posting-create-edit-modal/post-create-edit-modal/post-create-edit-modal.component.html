<ng-template #postingEditor let-d="dismiss">
    <form [formGroup]="formGroup" (ngSubmit)="confirm()">
        <div class="modal-header">
            <h4 class="modal-title">{{ modalTitle | artemisTranslate }}</h4>
            <button type="button" class="btn-close" aria-label="Close" (click)="d('Cross click')"></button>
        </div>
        <div class="modal-body">
<<<<<<< HEAD
            @if (!isCourseMessagesPage && !posting.conversation) {
                <div>
                    <!-- context -> only tutors can select from all possibles contexts in update mode, no matter if they open the post at course overview or page section level -->
                    @if (isAtLeastTutorInCourse && editType === EditType.UPDATE) {
                        <div class="position-relative mb-3">
                            <label class="mb-1" jhiTranslate="artemisApp.metis.post.context"></label>
                            <jhi-help-icon text="artemisApp.metis.post.contextTutorTooltip" />
                            <select formControlName="context" class="form-select" [compareWith]="compareContextSelectorOptionFn" name="context">
                                <optgroup [label]="'artemisApp.metis.post.courseWideContext' | artemisTranslate">
                                    <!-- only tutors can select the announcement mode on post update -->
                                    @for (context of CourseWideContext | keyvalue; track context) {
                                        @if (context.value !== CourseWideContext.ANNOUNCEMENT || isAtLeastInstructorInCourse) {
                                            <option [ngValue]="{ courseWideContext: context.value }">
                                                {{ 'artemisApp.metis.overview.' + context.value | artemisTranslate }}
                                            </option>
                                        }
                                    }
                                </optgroup>
                                @if (lectures !== undefined && lectures!.length > 0) {
                                    <optgroup [label]="'artemisApp.metis.post.lectures' | artemisTranslate">
                                        @for (lecture of lectures; track lecture) {
                                            <option [ngValue]="{ lecture: lecture }">
                                                {{ lecture.title }}
                                            </option>
                                        }
                                    </optgroup>
                                }
                                @if (exercises !== undefined && exercises!.length > 0) {
                                    <optgroup [label]="'artemisApp.metis.post.exercises' | artemisTranslate">
                                        @for (exercise of exercises; track exercise) {
                                            <option [ngValue]="{ exercise: exercise }">
                                                {{ exercise.title }}
                                            </option>
                                        }
                                    </optgroup>
                                }
                            </select>
                        </div>
                    } @else {
                        @if (pageType === PageType.OVERVIEW && editType === EditType.CREATE) {
                            <div class="position-relative mb-3">
                                <label class="mb-1" jhiTranslate="artemisApp.metis.post.context"></label>
                                <jhi-help-icon text="artemisApp.metis.post.courseWideTopicTooltip" />
                                <select id="context" formControlName="context" class="form-select" [compareWith]="compareContextSelectorOptionFn" name="context">
                                    <optgroup [label]="'artemisApp.metis.post.courseWideContext' | artemisTranslate">
                                        @for (context of CourseWideContext | keyvalue; track context) {
                                            <!-- only tutors can select the announcement mode on post creation or update -->
                                            @if (context.value !== CourseWideContext.ANNOUNCEMENT || isAtLeastInstructorInCourse) {
                                                <option [ngValue]="{ courseWideContext: context.value }">
                                                    {{ 'artemisApp.metis.overview.' + context.value | artemisTranslate }}
                                                </option>
                                            }
                                        }
                                    </optgroup>
                                </select>
                            </div>
                        }
                    }
                    <!-- select a course-wide topic as context -> when creating a post at course overview level, tutors and students can choose between the course-wide topics -->
                    <!-- info if announcement (course-wide topic) is selected -->
                    @if (currentContextSelectorOption.courseWideContext === CourseWideContext.ANNOUNCEMENT) {
                        <div class="alert alert-info">
                            {{ 'artemisApp.metis.post.announcementHint' | artemisTranslate }}
                        </div>
                    }
                </div>
            }
=======
>>>>>>> 6e56d5f0
            <!-- info if announcement is created-->
            @if (this.editType === EditType.CREATE && isCourseMessagesPage && getAsChannel(posting.conversation)?.isAnnouncementChannel) {
                <div class="alert alert-warning">
                    {{ 'artemisApp.metis.post.announcementHint' | artemisTranslate }}
                </div>
            }
            <!-- title -->
            <div class="position-relative mb-3">
                <div>
                    <label for="title" class="mb-1" jhiTranslate="artemisApp.metis.post.title">Title</label>
                    <jhi-help-icon text="artemisApp.metis.post.titleTooltip" />
                </div>
                <div>
                    <input id="title" formControlName="title" type="text" class="form-control" name="title" />
                </div>
            </div>
            <!-- tags -->
            @if (pageType !== PageType.PLAGIARISM_CASE_INSTRUCTOR && pageType !== PageType.PLAGIARISM_CASE_STUDENT && !isCourseMessagesPage && !posting.conversation) {
                <div class="position-relative mb-3">
                    <div>
                        <label jhiTranslate="artemisApp.metis.post.tags">Tags</label>
                        <jhi-help-icon text="artemisApp.metis.post.tagsTooltip" />
                    </div>
                    <div>
                        <jhi-post-tag-selector [(postTags)]="tags" />
                    </div>
                </div>
            }
            <!-- top K similar posts, only shown if there are similar posts (i.e. not during updating a post), announcements will not be compared -->
            @if (similarPosts.length > 0) {
                <div class="mb-3">
                    <div ngbAccordion>
                        <div ngbAccordionItem>
                            <div ngbAccordionHeader>
                                <button ngbAccordionButton class="d-flex align-items-center justify-content-between">
                                    <p class="my-2 ps-1">
                                        {{ 'artemisApp.metis.post.similarPosts' | artemisTranslate }}
                                        <jhi-help-icon text="artemisApp.metis.post.similarPostsTooltip" />
                                    </p>
                                </button>
                            </div>
                            <div ngbAccordionCollapse>
                                <div ngbAccordionBody>
                                    @for (post of similarPosts; track post; let i = $index) {
                                        <div class="row">
                                            <jhi-post [posting]="post" [previewMode]="true" [modalRef]="modalRef" />
                                            @if (i < similarPosts.length - 1) {
                                                <div class="post-separation-line"></div>
                                            }
                                        </div>
                                    }
                                </div>
                            </div>
                        </div>
                    </div>
                </div>
            }
            <!-- content -->
            <div class="position-relative mb-1">
                <div>
                    <label class="mb-1" jhiTranslate="artemisApp.metis.post.content">Content</label>
                    <jhi-help-icon text="artemisApp.metis.post.contentTooltip" />
                </div>
                <div class="row mb-2">
                    <jhi-posting-markdown-editor formControlName="content" [editorHeight]="editorHeight" [maxContentLength]="maxContentLength" />
                </div>
            </div>
        </div>
        <div class="modal-footer">
            <button
                jhi-posting-button
                [buttonLoading]="isLoading"
                [disabled]="isLoading || !formGroup.valid"
                [buttonLabel]="'artemisApp.metis.savePosting' | artemisTranslate"
                id="save"
                class="btn btn-sm btn-outline-secondary"
                type="submit"
            ></button>
        </div>
    </form>
</ng-template><|MERGE_RESOLUTION|>--- conflicted
+++ resolved
@@ -5,76 +5,6 @@
             <button type="button" class="btn-close" aria-label="Close" (click)="d('Cross click')"></button>
         </div>
         <div class="modal-body">
-<<<<<<< HEAD
-            @if (!isCourseMessagesPage && !posting.conversation) {
-                <div>
-                    <!-- context -> only tutors can select from all possibles contexts in update mode, no matter if they open the post at course overview or page section level -->
-                    @if (isAtLeastTutorInCourse && editType === EditType.UPDATE) {
-                        <div class="position-relative mb-3">
-                            <label class="mb-1" jhiTranslate="artemisApp.metis.post.context"></label>
-                            <jhi-help-icon text="artemisApp.metis.post.contextTutorTooltip" />
-                            <select formControlName="context" class="form-select" [compareWith]="compareContextSelectorOptionFn" name="context">
-                                <optgroup [label]="'artemisApp.metis.post.courseWideContext' | artemisTranslate">
-                                    <!-- only tutors can select the announcement mode on post update -->
-                                    @for (context of CourseWideContext | keyvalue; track context) {
-                                        @if (context.value !== CourseWideContext.ANNOUNCEMENT || isAtLeastInstructorInCourse) {
-                                            <option [ngValue]="{ courseWideContext: context.value }">
-                                                {{ 'artemisApp.metis.overview.' + context.value | artemisTranslate }}
-                                            </option>
-                                        }
-                                    }
-                                </optgroup>
-                                @if (lectures !== undefined && lectures!.length > 0) {
-                                    <optgroup [label]="'artemisApp.metis.post.lectures' | artemisTranslate">
-                                        @for (lecture of lectures; track lecture) {
-                                            <option [ngValue]="{ lecture: lecture }">
-                                                {{ lecture.title }}
-                                            </option>
-                                        }
-                                    </optgroup>
-                                }
-                                @if (exercises !== undefined && exercises!.length > 0) {
-                                    <optgroup [label]="'artemisApp.metis.post.exercises' | artemisTranslate">
-                                        @for (exercise of exercises; track exercise) {
-                                            <option [ngValue]="{ exercise: exercise }">
-                                                {{ exercise.title }}
-                                            </option>
-                                        }
-                                    </optgroup>
-                                }
-                            </select>
-                        </div>
-                    } @else {
-                        @if (pageType === PageType.OVERVIEW && editType === EditType.CREATE) {
-                            <div class="position-relative mb-3">
-                                <label class="mb-1" jhiTranslate="artemisApp.metis.post.context"></label>
-                                <jhi-help-icon text="artemisApp.metis.post.courseWideTopicTooltip" />
-                                <select id="context" formControlName="context" class="form-select" [compareWith]="compareContextSelectorOptionFn" name="context">
-                                    <optgroup [label]="'artemisApp.metis.post.courseWideContext' | artemisTranslate">
-                                        @for (context of CourseWideContext | keyvalue; track context) {
-                                            <!-- only tutors can select the announcement mode on post creation or update -->
-                                            @if (context.value !== CourseWideContext.ANNOUNCEMENT || isAtLeastInstructorInCourse) {
-                                                <option [ngValue]="{ courseWideContext: context.value }">
-                                                    {{ 'artemisApp.metis.overview.' + context.value | artemisTranslate }}
-                                                </option>
-                                            }
-                                        }
-                                    </optgroup>
-                                </select>
-                            </div>
-                        }
-                    }
-                    <!-- select a course-wide topic as context -> when creating a post at course overview level, tutors and students can choose between the course-wide topics -->
-                    <!-- info if announcement (course-wide topic) is selected -->
-                    @if (currentContextSelectorOption.courseWideContext === CourseWideContext.ANNOUNCEMENT) {
-                        <div class="alert alert-info">
-                            {{ 'artemisApp.metis.post.announcementHint' | artemisTranslate }}
-                        </div>
-                    }
-                </div>
-            }
-=======
->>>>>>> 6e56d5f0
             <!-- info if announcement is created-->
             @if (this.editType === EditType.CREATE && isCourseMessagesPage && getAsChannel(posting.conversation)?.isAnnouncementChannel) {
                 <div class="alert alert-warning">
