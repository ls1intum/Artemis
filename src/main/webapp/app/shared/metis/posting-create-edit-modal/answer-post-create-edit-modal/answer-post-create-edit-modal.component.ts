--- conflicted
+++ resolved
@@ -25,11 +25,7 @@
      */
     open(): void {
         this.close();
-<<<<<<< HEAD
-        this.createEditAnswerPostContainerRef()!.createEmbeddedView(this.postingEditor);
-=======
         this.createEditAnswerPostContainerRef()?.createEmbeddedView(this.postingEditor);
->>>>>>> c8c93d2a
         this.isInputOpen = true;
     }
 
@@ -37,11 +33,7 @@
      * clears the container to remove the input field when the user clicks cancel
      */
     close(): void {
-<<<<<<< HEAD
-        this.createEditAnswerPostContainerRef()!.clear();
-=======
         this.createEditAnswerPostContainerRef()?.clear();
->>>>>>> c8c93d2a
         this.resetFormGroup();
         this.isInputOpen = false;
     }
