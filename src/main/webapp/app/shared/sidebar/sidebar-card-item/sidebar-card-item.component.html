--- conflicted
+++ resolved
@@ -24,7 +24,6 @@
                     @if (sidebarItem.isAttempt) {
                         {{ sidebarItem.submissionDate | artemisDate: 'long-date' }}
                         -
-<<<<<<< HEAD
                         {{ sidebarItem.submissionDate | artemisDate: 'time' }}
                     } @else {
                         @if (sidebarItem.startDateWithTime) {
@@ -32,12 +31,11 @@
                             -
                             {{ sidebarItem.startDateWithTime | artemisDate: 'time' }}
                         }
-=======
-                        {{ sidebarItem.startDateWithTime | artemisDate: 'time' }}
                     }
                 </small>
             </div>
             <hr class="my-1 mx-0" />
+            <!--            TODO start dev code-->
             <div class="d-flex flex-column align-items-baseline">
                 <small class="me-2 text-truncate fw-semibold small-title-color" jhiTranslate="artemisApp.courseOverview.sidebar.workingTime"></small>
                 <small class="me-2 text-truncate fw-semibold">
@@ -45,11 +43,20 @@
                         <jhi-student-exam-working-time [studentExam]="sidebarItem.studentExam" />
                     } @else if (sidebarItem.workingTime) {
                         {{ sidebarItem.workingTime | artemisDurationFromSeconds }}
->>>>>>> f4deff34
                     }
                 </small>
             </div>
             <hr class="my-1 mx-0" />
+            <div class="d-flex flex-column align-items-baseline">
+                <small class="me-2 text-truncate fw-semibold small-title-color" jhiTranslate="artemisApp.courseOverview.sidebar.attainablePoints"></small>
+                <small class="me-2 text-truncate fw-semibold">
+                    @if (sidebarItem.attainablePoints) {
+                        {{ sidebarItem.attainablePoints }}
+                    }
+                </small>
+            </div>
+            <!--            TODO stop dev code-->
+            <!--            TODO start branch code-->
             @if (sidebarItem.isAttempt) {
                 <div class="d-flex flex-column align-items-baseline">
                     <small class="me-2 text-truncate fw-semibold small-title-color" jhiTranslate="artemisApp.courseOverview.sidebar.usedWorkingTime"></small>
@@ -89,6 +96,7 @@
                     </div>
                 }
             }
+            <!--            TODO stop branch code-->
         } @else {
             <div class="d-flex justify-content-between mb-1 align-items-baseline">
                 <span id="test-sidebar-card-title" class="small fw-semibold text-truncate me-2" [title]="sidebarItem.title" [class.muted]="sidebarItem.conversation?.isMuted">
