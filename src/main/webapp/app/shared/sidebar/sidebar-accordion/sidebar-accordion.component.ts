--- conflicted
+++ resolved
@@ -3,17 +3,6 @@
 import { AccordionGroups, ChannelAccordionShowAdd, ChannelTypeIcons, CollapseState, SidebarCardElement, SidebarTypes } from 'app/types/sidebar';
 import { Params } from '@angular/router';
 
-<<<<<<< HEAD
-const DEFAULT_EXERCISE_COLLAPSE_STATE: ExerciseCollapseState = {
-    future: true,
-    current: false,
-    dueSoon: false,
-    past: true,
-    noDate: true,
-};
-
-=======
->>>>>>> a8d23ed4
 @Component({
     selector: 'jhi-sidebar-accordion',
     templateUrl: './sidebar-accordion.component.html',
