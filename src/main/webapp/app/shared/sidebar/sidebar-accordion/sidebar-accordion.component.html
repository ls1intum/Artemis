@for (groupKey of Object.keys(groupedData); track groupKey; let i = $index) {
<<<<<<< HEAD
    @if ((groupedData[groupKey].entityData | searchFilter: ['title', 'type'] : searchValue)!.length || sidebarItemAlwaysShow()[groupKey]) {
        <div
            id="test-accordion-item-container-{{ i }}"
            class="pointer"
            [ngClass]="{ 'd-none': (!showAddOptions || searchValue?.length !== 0) && !(groupedData[groupKey].entityData | searchFilter: ['title', 'type'] : searchValue)?.length }"
        >
=======
    @if ((groupedData[groupKey].entityData | searchFilter: ['title', 'type'] : searchValue)?.length) {
        <div id="test-accordion-item-container-{{ i }}" class="pointer">
>>>>>>> abf15185
            <div
                [id]="'test-accordion-item-header-' + groupKey"
                class="control-label d-flex align-items-center justify-content-between py-2 bg-module"
                (click)="toggleGroupCategoryCollapse(groupKey)"
            >
                <div class="my-2">
                    @if (showLeadingIcon) {
                        <fa-icon [fixedWidth]="true" [icon]="$any(channelTypeIcon)?.[groupKey]" />
                    }
                    {{ 'artemisApp.courseOverview.sidebar.' + groupKey | artemisTranslate | titlecase }}
                    ({{ (groupedData[groupKey].entityData | searchFilter: ['title', 'type'] : searchValue)?.length }})
                </div>
                <div class="icon-container pe-3">
<<<<<<< HEAD
                    <jhi-accordion-add-options [hidden]="!showAddOptions || (showAddOption ? !getGroupKey(groupKey) : false)" [groupKey]="groupKey" />
=======
>>>>>>> abf15185
                    <fa-icon [icon]="faChevronRight" class="rotate-icon chevron-position" [class.rotated]="!collapseState[groupKey]" />
                </div>
            </div>
            @if ((groupedData[groupKey].entityData | searchFilter: ['title', 'type'] : searchValue)?.length) {
                <hr class="my-0" />
                <div id="test-accordion-item-content" [ngbCollapse]="collapseState[groupKey]" class="p-2 bg-body">
                    @for (sidebarItem of groupedData[groupKey].entityData | searchFilter: ['title', 'type'] : searchValue; let last = $last; track sidebarItem) {
                        <div [ngClass]="{ 'mb-2': !last }">
                            <!-- loading sidebarCard with help of a directive depending on its size input-->
                            <div
                                jhiSidebarCard
                                [size]="sidebarItem.size"
                                [itemSelected]="itemSelected"
                                [sidebarType]="sidebarType"
                                [sidebarItem]="sidebarItem"
<<<<<<< HEAD
=======
                                [groupKey]="groupKey"
>>>>>>> abf15185
                                (onUpdateSidebar)="onUpdateSidebar.emit()"
                            ></div>
                        </div>
                    }
                </div>
                @if (!collapseState[groupKey]) {
                    <hr class="my-0" />
                }
            }
        </div>
    }
}<|MERGE_RESOLUTION|>--- conflicted
+++ resolved
@@ -1,15 +1,7 @@
 @for (groupKey of Object.keys(groupedData); track groupKey; let i = $index) {
-<<<<<<< HEAD
-    @if ((groupedData[groupKey].entityData | searchFilter: ['title', 'type'] : searchValue)!.length || sidebarItemAlwaysShow()[groupKey]) {
-        <div
-            id="test-accordion-item-container-{{ i }}"
-            class="pointer"
-            [ngClass]="{ 'd-none': (!showAddOptions || searchValue?.length !== 0) && !(groupedData[groupKey].entityData | searchFilter: ['title', 'type'] : searchValue)?.length }"
-        >
-=======
-    @if ((groupedData[groupKey].entityData | searchFilter: ['title', 'type'] : searchValue)?.length) {
+    @if ((groupedData[groupKey].entityData | searchFilter: ['title', 'type'] : searchValue)?.length || sidebarItemAlwaysShow()[groupKey]) {
         <div id="test-accordion-item-container-{{ i }}" class="pointer">
->>>>>>> abf15185
+
             <div
                 [id]="'test-accordion-item-header-' + groupKey"
                 class="control-label d-flex align-items-center justify-content-between py-2 bg-module"
@@ -23,10 +15,6 @@
                     ({{ (groupedData[groupKey].entityData | searchFilter: ['title', 'type'] : searchValue)?.length }})
                 </div>
                 <div class="icon-container pe-3">
-<<<<<<< HEAD
-                    <jhi-accordion-add-options [hidden]="!showAddOptions || (showAddOption ? !getGroupKey(groupKey) : false)" [groupKey]="groupKey" />
-=======
->>>>>>> abf15185
                     <fa-icon [icon]="faChevronRight" class="rotate-icon chevron-position" [class.rotated]="!collapseState[groupKey]" />
                 </div>
             </div>
@@ -42,10 +30,7 @@
                                 [itemSelected]="itemSelected"
                                 [sidebarType]="sidebarType"
                                 [sidebarItem]="sidebarItem"
-<<<<<<< HEAD
-=======
                                 [groupKey]="groupKey"
->>>>>>> abf15185
                                 (onUpdateSidebar)="onUpdateSidebar.emit()"
                             ></div>
                         </div>
