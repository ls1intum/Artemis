--- conflicted
+++ resolved
@@ -24,7 +24,6 @@
             </div>
             @if ((groupedData[groupKey].entityData | searchFilter: ['title', 'type'] : searchValue)?.length) {
                 <hr class="my-0" />
-<<<<<<< HEAD
                 <div id="test-accordion-item-content" [ngbCollapse]="collapseState[groupKey]" class="p-2 bg-module">
                     @for (weekGroup of getGroupedByWeek(groupKey); track weekGroup.weekRange) {
                         @if (weekGroup.weekRange && weekGroup.weekRange !== 'No Date' && groupKey !== 'noDate') {
@@ -33,7 +32,7 @@
                             </div>
                         }
                         <div class="bg-body p-2">
-                            @for (sidebarItem of weekGroup.items | searchFilter: ['title', 'type'] : searchValue; let last = $last; track sidebarItem) {
+                            @for (sidebarItem of weekGroup.items | searchFilter: ['title', 'type'] : searchValue; let last = $last; track sidebarItem.id) {
                                 <div [ngClass]="{ 'mb-2': !last }">
                                     <!-- loading sidebarCard with help of a directive depending on its size input-->
                                     <div
@@ -47,21 +46,6 @@
                                     ></div>
                                 </div>
                             }
-=======
-                <div id="test-accordion-item-content" [ngbCollapse]="collapseState[groupKey]" class="p-2 bg-body">
-                    @for (sidebarItem of groupedData[groupKey].entityData | searchFilter: ['title', 'type'] : searchValue; let last = $last; track sidebarItem.id) {
-                        <div [ngClass]="{ 'mb-2': !last }">
-                            <!-- loading sidebarCard with help of a directive depending on its size input-->
-                            <div
-                                jhiSidebarCard
-                                [size]="sidebarItem.size"
-                                [itemSelected]="itemSelected"
-                                [sidebarType]="sidebarType"
-                                [sidebarItem]="sidebarItem"
-                                [groupKey]="groupKey"
-                                (onUpdateSidebar)="onUpdateSidebar.emit()"
-                            ></div>
->>>>>>> 954fed43
                         </div>
                     }
                 </div>
