<<<<<<< HEAD
<div
    id="test-sidebar-card-medium"
    class="pointer rounded-3 col-12 px-1 pt-2 pb-1 border-start border-5 highlight-card bg-module"
    [ngClass]="{
        'border-success': sidebarItem?.difficulty === DifficultyLevel.EASY,
        'border-warning': sidebarItem?.difficulty === DifficultyLevel.MEDIUM,
        'border-danger': sidebarItem?.difficulty === DifficultyLevel.HARD,
        'border-module': !sidebarItem?.difficulty
    }"
    [routerLink]="'./' + sidebarItem?.id"
    (click)="emitStoreAndRefresh(sidebarItem.id)"
    [routerLinkActive]="'bg-selected border-selected'"
>
    <jhi-sidebar-card-item [sidebarType]="sidebarType" [sidebarItem]="sidebarItem" />
</div>
=======
@if (sidebarType === 'inExam') {
    <div
        id="test-sidebar-card-medium"
        class="pointer rounded-3 col-12 px-1 pt-2 pb-1 border-5 highlight-card bg-module"
        [ngClass]="{ 'bg-selected border-selected': itemSelected }"
        (click)="emitPageChangeForExam()"
    >
        <jhi-sidebar-card-item [sidebarType]="sidebarType" [sidebarItem]="sidebarItem" />
    </div>
} @else {
    <div
        id="test-sidebar-card-medium"
        class="pointer rounded-3 col-12 px-1 pt-2 pb-1 border-start border-5 highlight-card bg-module"
        [ngClass]="{
            'border-success': sidebarItem?.difficulty === DifficultyLevel.EASY,
            'border-warning': sidebarItem?.difficulty === DifficultyLevel.MEDIUM,
            'border-danger': sidebarItem?.difficulty === DifficultyLevel.HARD,
            'border-module': !sidebarItem?.difficulty,
        }"
        [routerLink]="'./' + sidebarItem?.id"
        (click)="emitStoreAndRefresh(sidebarItem.id)"
        [routerLinkActive]="'bg-selected border-selected'"
    >
        <jhi-sidebar-card-item [sidebarType]="sidebarType" [sidebarItem]="sidebarItem" />
    </div>
}
>>>>>>> 65750193
<|MERGE_RESOLUTION|>--- conflicted
+++ resolved
@@ -1,20 +1,3 @@
-<<<<<<< HEAD
-<div
-    id="test-sidebar-card-medium"
-    class="pointer rounded-3 col-12 px-1 pt-2 pb-1 border-start border-5 highlight-card bg-module"
-    [ngClass]="{
-        'border-success': sidebarItem?.difficulty === DifficultyLevel.EASY,
-        'border-warning': sidebarItem?.difficulty === DifficultyLevel.MEDIUM,
-        'border-danger': sidebarItem?.difficulty === DifficultyLevel.HARD,
-        'border-module': !sidebarItem?.difficulty
-    }"
-    [routerLink]="'./' + sidebarItem?.id"
-    (click)="emitStoreAndRefresh(sidebarItem.id)"
-    [routerLinkActive]="'bg-selected border-selected'"
->
-    <jhi-sidebar-card-item [sidebarType]="sidebarType" [sidebarItem]="sidebarItem" />
-</div>
-=======
 @if (sidebarType === 'inExam') {
     <div
         id="test-sidebar-card-medium"
@@ -40,5 +23,4 @@
     >
         <jhi-sidebar-card-item [sidebarType]="sidebarType" [sidebarItem]="sidebarItem" />
     </div>
-}
->>>>>>> 65750193
+}