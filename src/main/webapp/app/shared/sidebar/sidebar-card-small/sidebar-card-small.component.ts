--- conflicted
+++ resolved
@@ -1,9 +1,5 @@
-<<<<<<< HEAD
 import { Component, EventEmitter, Input, Output } from '@angular/core';
 import { DifficultyLevel } from 'app/entities/exercise.model';
-=======
-import { Component, Input } from '@angular/core';
->>>>>>> 5d703c7f
 import { SidebarCardElement, SidebarTypes } from 'app/types/sidebar';
 import { SidebarEventService } from '../sidebar-event.service';
 import { ActivatedRoute, Router } from '@angular/router';
@@ -14,11 +10,8 @@
     styleUrls: ['./sidebar-card-small.component.scss'],
 })
 export class SidebarCardSmallComponent {
-<<<<<<< HEAD
     DifficultyLevel = DifficultyLevel;
     @Output() onUpdateSidebar = new EventEmitter<void>();
-=======
->>>>>>> 5d703c7f
     @Input({ required: true }) sidebarItem: SidebarCardElement;
     @Input() sidebarType?: SidebarTypes;
     @Input() itemSelected?: boolean;
@@ -32,13 +25,9 @@
 
     emitStoreAndRefresh(itemId: number | string) {
         this.sidebarEventService.emitSidebarCardEvent(itemId);
-<<<<<<< HEAD
         if (this.sidebarType !== 'conversation') {
-            this.forceReload();
+        this.refreshChildComponent();
         }
-=======
-        this.refreshChildComponent();
->>>>>>> 5d703c7f
     }
 
     refreshChildComponent(): void {
