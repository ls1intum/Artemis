<!-- Explicitly implemented query parameters for the messages module as a workaround, since routing in the messages module
 operates differently over the MetisConversations service, it will get adjusted in a followup PR -->
<div
    id="test-sidebar-card-small"
    class="pointer rounded-3 col-12 border-start border-5 highlight-card bg-module padding-small"
<<<<<<< HEAD
    [ngClass]="{
        'border-primary': isConversationUnread,
        'border-module': !isConversationUnread
    }"
    [routerLink]="itemSelected ? '../' : './'"
    [queryParams]="{ conversationId: sidebarItem?.id }"
    (click)="emitStoreLastSelectedItem(sidebarItem.id)"
=======
    [routerLink]="itemSelected ? '../' + sidebarItem?.id : './' + sidebarItem?.id"
    (click)="emitStoreAndRefresh(sidebarItem.id)"
>>>>>>> 5d703c7f
    [routerLinkActive]="'bg-selected border-selected'"
>
    <div class="inline-block col-7">
        <jhi-sidebar-card-item [sidebarType]="sidebarType" [sidebarItem]="sidebarItem" />
    </div>
    @if (sidebarItem.conversation) {
        <div class="inline-block pb-2">
            <jhi-conversation-options [conversation]="sidebarItem.conversation!" (onUpdateSidebar)="onUpdateSidebar.emit()" />
        </div>
    }
</div><|MERGE_RESOLUTION|>--- conflicted
+++ resolved
@@ -3,18 +3,13 @@
 <div
     id="test-sidebar-card-small"
     class="pointer rounded-3 col-12 border-start border-5 highlight-card bg-module padding-small"
-<<<<<<< HEAD
     [ngClass]="{
         'border-primary': isConversationUnread,
         'border-module': !isConversationUnread
     }"
     [routerLink]="itemSelected ? '../' : './'"
     [queryParams]="{ conversationId: sidebarItem?.id }"
-    (click)="emitStoreLastSelectedItem(sidebarItem.id)"
-=======
-    [routerLink]="itemSelected ? '../' + sidebarItem?.id : './' + sidebarItem?.id"
     (click)="emitStoreAndRefresh(sidebarItem.id)"
->>>>>>> 5d703c7f
     [routerLinkActive]="'bg-selected border-selected'"
 >
     <div class="inline-block col-7">
