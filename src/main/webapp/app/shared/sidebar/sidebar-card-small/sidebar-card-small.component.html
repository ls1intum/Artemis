--- conflicted
+++ resolved
@@ -9,14 +9,8 @@
     (click)="emitStoreAndRefresh(sidebarItem.id)"
     [routerLinkActive]="'bg-selected border-selected'"
 >
-<<<<<<< HEAD
-    <div class="w-75">
+    <div class="w-75 align-self-center">
         <jhi-sidebar-card-item [groupKey]="groupKey" [sidebarType]="sidebarType" [sidebarItem]="sidebarItem" />
-=======
-    <div class="w-75 align-self-center">
-        <jhi-sidebar-card-item [sidebarType]="sidebarType" [sidebarItem]="sidebarItem" />
->>>>>>> 96284c76
-    </div>
     @if (sidebarItem.conversation) {
         <div>
             <jhi-conversation-options [conversation]="sidebarItem.conversation!" (onUpdateSidebar)="onUpdateSidebar.emit()" />
