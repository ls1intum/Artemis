<div
<<<<<<< HEAD
    id="test-sidebar-card"
    class="pointer rounded-3 col-12 px-1 py-2 border-start border-5 highlight-card bg-module"
=======
    id="test-sidebar-card-large"
    class="pointer rounded-3 col-12 px-1 pt-5 pb-3 border-start border-5 highlight-card bg-module"
>>>>>>> 5d703c7f
    [routerLink]="itemSelected ? '../' + sidebarItem?.id : './' + sidebarItem?.id"
    (click)="emitStoreAndRefresh(sidebarItem.id)"
    [routerLinkActive]="'bg-selected border-selected'"
>
    <jhi-sidebar-card-item [sidebarType]="sidebarType" [sidebarItem]="sidebarItem" />
</div><|MERGE_RESOLUTION|>--- conflicted
+++ resolved
@@ -1,11 +1,6 @@
 <div
-<<<<<<< HEAD
-    id="test-sidebar-card"
+    id="test-sidebar-card-large"
     class="pointer rounded-3 col-12 px-1 py-2 border-start border-5 highlight-card bg-module"
-=======
-    id="test-sidebar-card-large"
-    class="pointer rounded-3 col-12 px-1 pt-5 pb-3 border-start border-5 highlight-card bg-module"
->>>>>>> 5d703c7f
     [routerLink]="itemSelected ? '../' + sidebarItem?.id : './' + sidebarItem?.id"
     (click)="emitStoreAndRefresh(sidebarItem.id)"
     [routerLinkActive]="'bg-selected border-selected'"
