--- conflicted
+++ resolved
@@ -5,10 +5,6 @@
     (click)="emitStoreAndRefresh(sidebarItem.id)"
     [routerLinkActive]="'bg-selected border-selected'"
 >
-<<<<<<< HEAD
-    <jhi-sidebar-card-item [unreadCount]="this.sidebarItem.conversation?.unreadMessagesCount" [sidebarType]="sidebarType" [sidebarItem]="sidebarItem" />
-=======
     <!-- groupKey is used to determine the display format of channel names in different sidebar sections -->
     <jhi-sidebar-card-item [groupKey]="groupKey" [sidebarType]="sidebarType" [sidebarItem]="sidebarItem" />
->>>>>>> 1b8ad604
 </div>