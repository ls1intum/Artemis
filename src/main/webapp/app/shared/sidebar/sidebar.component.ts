<<<<<<< HEAD
import { Component, Input, OnChanges, OnDestroy, OnInit } from '@angular/core';
import { faCheckDouble, faDiagramProject, faFileArrowUp, faFilter, faFont, faKeyboard } from '@fortawesome/free-solid-svg-icons';
import { ActivatedRoute, Params } from '@angular/router';
import { Subscription, distinctUntilChanged } from 'rxjs';
import { ProfileService } from '../layouts/profiles/profile.service';
import { SidebarCardElement, SidebarData } from 'app/types/sidebar';
=======
import { Component, EventEmitter, Input, OnChanges, OnDestroy, OnInit, Output } from '@angular/core';
import { faChevronRight, faFilter, faMagnifyingGlass } from '@fortawesome/free-solid-svg-icons';
import { ActivatedRoute, Params } from '@angular/router';
import { Subscription, distinctUntilChanged } from 'rxjs';
import { ProfileService } from '../layouts/profiles/profile.service';
import { ChannelAccordionShowAdd, ChannelTypeIcons, CollapseState, SidebarData } from 'app/types/sidebar';
>>>>>>> 41682036
import { SidebarEventService } from './sidebar-event.service';
import { ExerciseFilterModalComponent } from 'app/shared/exercise-filter/exercise-filter-modal.component';
import { NgbModal, NgbModalRef } from '@ng-bootstrap/ng-bootstrap';
import { DifficultyLevel, ExerciseType } from 'app/entities/exercise.model';
import { cloneDeep } from 'lodash-es';
import { ExerciseCategory } from 'app/entities/exercise-category.model';
import { getLatestResultOfStudentParticipation } from 'app/exercises/shared/participation/participation.utils';
import {
    DifficultyFilterOptions,
    ExerciseCategoryFilterOption,
    ExerciseFilterOptions,
    ExerciseFilterResults,
    ExerciseTypeFilterOptions,
    RangeFilter,
} from 'app/types/exercise-filter';

const POINTS_STEP = 1;
const SCORE_THRESHOLD_TO_INCREASE_STEP = 20;
const SMALL_SCORE_STEP = 1;
const SCORE_STEP = 5;

// TODO allow to filter for no difficulty?
const DEFAULT_DIFFICULTIES_FILTER: DifficultyFilterOptions = [
    { name: 'artemisApp.exercise.easy', value: DifficultyLevel.EASY, checked: false },
    { name: 'artemisApp.exercise.medium', value: DifficultyLevel.MEDIUM, checked: false },
    { name: 'artemisApp.exercise.hard', value: DifficultyLevel.HARD, checked: false },
];

const DEFAULT_EXERCISE_TYPES_FILTER: ExerciseTypeFilterOptions = [
    { name: 'artemisApp.courseStatistics.programming', value: ExerciseType.PROGRAMMING, checked: false, icon: faKeyboard },
    { name: 'artemisApp.courseStatistics.quiz', value: ExerciseType.QUIZ, checked: false, icon: faCheckDouble },
    { name: 'artemisApp.courseStatistics.modeling', value: ExerciseType.MODELING, checked: false, icon: faDiagramProject },
    { name: 'artemisApp.courseStatistics.text', value: ExerciseType.TEXT, checked: false, icon: faFont },
    { name: 'artemisApp.courseStatistics.file-upload', value: ExerciseType.FILE_UPLOAD, checked: false, icon: faFileArrowUp },
];

@Component({
    selector: 'jhi-sidebar',
    templateUrl: './sidebar.component.html',
    styleUrls: ['./sidebar.component.scss'],
})
export class SidebarComponent implements OnDestroy, OnChanges, OnInit {
    @Output() onSelectConversation = new EventEmitter<number>();
    @Output() onUpdateSidebar = new EventEmitter<void>();
    @Output() onPlusPressed = new EventEmitter<string>();
    @Input() searchFieldEnabled: boolean = true;
    @Input() sidebarData: SidebarData;
    @Input() courseId?: number;
    @Input() itemSelected?: boolean;
    @Input() showAddOption?: ChannelAccordionShowAdd;
    @Input() channelTypeIcon?: ChannelTypeIcons;
    @Input() collapseState: CollapseState;

    searchValue = '';
    isCollapsed: boolean = false;

    exerciseId: string;

    paramSubscription?: Subscription;
    profileSubscription?: Subscription;
    sidebarEventSubscription?: Subscription;
    sidebarAccordionEventSubscription?: Subscription;
    routeParams: Params;
    isProduction = true;
    isTestServer = false;

    private modalRef: NgbModalRef | null;

    readonly faFilter = faFilter;

    sidebarDataBeforeFiltering: SidebarData;

    exerciseFilters?: ExerciseFilterOptions;

    constructor(
        private route: ActivatedRoute,
        private profileService: ProfileService,
        private sidebarEventService: SidebarEventService,
        private modalService: NgbModal,
    ) {}

    ngOnInit(): void {
        this.profileSubscription = this.profileService.getProfileInfo()?.subscribe((profileInfo) => {
            this.isProduction = profileInfo?.inProduction;
            this.isTestServer = profileInfo?.testServer ?? false;
        });
        this.sidebarEventSubscription = this.sidebarEventService
            .sidebarCardEventListener()
            .pipe(
                distinctUntilChanged(), // This ensures the function is only called when the actual value changes
            )
            .subscribe((itemId) => {
                if (itemId) {
                    this.storeLastSelectedItem(itemId);
                    if (this.sidebarData.sidebarType == 'conversation') {
                        this.onSelectConversation.emit(+itemId);
                        this.onUpdateSidebar.emit();
                    }
                }
            });

        this.sidebarAccordionEventSubscription = this.sidebarEventService
            .sidebarAccordionPlusClickedEventListener()
            .pipe(
                distinctUntilChanged(), // This ensures the function is only called when the actual value changes
            )
            .subscribe((groupKey) => {
                if (groupKey) {
                    this.onPlusPressed.emit(groupKey);
                }
            });
    }

    ngOnChanges() {
        this.paramSubscription = this.route.params?.subscribe((params) => {
            this.routeParams = params;
        });
    }

    setSearchValue(searchValue: string) {
        this.searchValue = searchValue;
    }

    storeLastSelectedItem(itemId: number | string) {
        sessionStorage.setItem('sidebar.lastSelectedItem.' + this.sidebarData.storageId + '.byCourse.' + this.courseId, JSON.stringify(itemId));
    }

    ngOnDestroy() {
        this.paramSubscription?.unsubscribe();
        this.profileSubscription?.unsubscribe();
        this.sidebarEventSubscription?.unsubscribe();
        this.sidebarEventService.emitResetValue();
    }

<<<<<<< HEAD
    openFilterExercisesDialog() {
        // TODO uncollapse all groups when a filter is active
        // TODO display a message if filter options lead to no results

        this.initializeFilterOptions();

        if (!this.sidebarDataBeforeFiltering) {
            this.sidebarDataBeforeFiltering = cloneDeep(this.sidebarData);
        }

        this.modalRef = this.modalService.open(ExerciseFilterModalComponent, {
            size: 'lg',
            backdrop: 'static',
            animation: true,
        });

        this.modalRef.componentInstance.sidebarData = cloneDeep(this.sidebarDataBeforeFiltering);
        this.modalRef.componentInstance.exerciseFilters = cloneDeep(this.exerciseFilters);

        this.modalRef.componentInstance.filterApplied.subscribe((exerciseFilterResults: ExerciseFilterResults) => {
            this.sidebarData = exerciseFilterResults.filteredSidebarData!;
            this.exerciseFilters = exerciseFilterResults.appliedExerciseFilters;

            console.log('Filter applied', exerciseFilterResults);
        });
    }

    // TODO handle course switching (reset filters when switching courses)

    // TODO dont display the filter option if no filter option is reasonable

    private initializeFilterOptions() {
        if (this.exerciseFilters) {
            return;
        }

        const scoreAndPointsFilterOptions = this.getAchievablePointsAndAchievedScoreFilterOptions();

        this.exerciseFilters = {
            categoryFilters: this.getExerciseCategoryFilterOptions(),
            exerciseTypesFilter: this.getExerciseTypeFilterOptions(),
            difficultyFilters: this.getExerciseDifficultyFilterOptions(),
            achievedScore: scoreAndPointsFilterOptions?.achievedScore,
            achievablePoints: scoreAndPointsFilterOptions?.achievablePoints,
        };
    }

    private getExerciseCategoryFilterOptions() {
        if (this.exerciseFilters?.categoryFilters) {
            return this.exerciseFilters?.categoryFilters;
        }

        const categoryFilters =
            this.sidebarData?.ungroupedData
                ?.filter((sidebarElement: SidebarCardElement) => sidebarElement.exercise?.categories !== undefined)
                .flatMap((sidebarElement: SidebarCardElement) => sidebarElement.exercise?.categories || [])
                .map((category: ExerciseCategory) => ({ category: category, searched: false })) ?? [];

        this.sortCategoriesAlphanumerically(categoryFilters);

        return categoryFilters;
    }

    private sortCategoriesAlphanumerically(categoryFilters: ExerciseCategoryFilterOption[]) {
        categoryFilters.sort((categoryA, categoryB) => {
            const categoryADisplayText = categoryA.category.category?.toLowerCase() ?? '';
            const categoryBDisplayText = categoryB.category.category?.toLowerCase() ?? '';
            if (categoryADisplayText < categoryBDisplayText) {
                return -1;
            }
            if (categoryADisplayText > categoryBDisplayText) {
                return 1;
            }
            return 0;
        });
    }

    private getExerciseTypeFilterOptions() {
        if (this.exerciseFilters?.exerciseTypesFilter) {
            return this.exerciseFilters?.exerciseTypesFilter;
        }

        const existingExerciseTypes = this.sidebarData?.ungroupedData
            ?.filter((sidebarElement: SidebarCardElement) => sidebarElement.type !== undefined)
            .map((sidebarElement: SidebarCardElement) => sidebarElement.type);

        return DEFAULT_EXERCISE_TYPES_FILTER?.filter((exerciseType) => existingExerciseTypes?.includes(exerciseType.value));
    }

    private getExerciseDifficultyFilterOptions() {
        if (this.exerciseFilters?.difficultyFilters) {
            return this.exerciseFilters.difficultyFilters;
        }
        // TODO handle noLevel difficulty

        const existingDifficulties = this.sidebarData?.ungroupedData
            ?.filter((sidebarElement: SidebarCardElement) => sidebarElement.difficulty !== undefined)
            .map((sidebarElement: SidebarCardElement) => sidebarElement.difficulty);

        return DEFAULT_DIFFICULTIES_FILTER?.filter((difficulty) => existingDifficulties?.includes(difficulty.value));
    }

    private getAchievablePointsAndAchievedScoreFilterOptions():
        | {
              achievablePoints: RangeFilter;
              achievedScore: RangeFilter;
          }
        | undefined {
        // TODO re caluclate the scores, they might have changed since the last filter application

        if ((this.exerciseFilters?.achievablePoints && this.exerciseFilters.achievedScore) || !this.sidebarData?.ungroupedData) {
            return;
        }

        let minAchievablePoints = Infinity;
        let maxAchievablePoints = -Infinity;

        let minAchievedScore = Infinity;
        let maxAchievedScore = -Infinity;

        this.sidebarData.ungroupedData.forEach((sidebarElement: SidebarCardElement) => {
            if (sidebarElement.exercise?.maxPoints) {
                const currentExerciseMaxPoints = sidebarElement.exercise.maxPoints;

                if (currentExerciseMaxPoints > maxAchievablePoints) {
                    maxAchievablePoints = currentExerciseMaxPoints;
                }
                if (currentExerciseMaxPoints < minAchievablePoints) {
                    minAchievablePoints = currentExerciseMaxPoints;
                }

                if (sidebarElement.studentParticipation) {
                    const currentExerciseAchievedScore = getLatestResultOfStudentParticipation(sidebarElement.studentParticipation, true)?.score;

                    if (currentExerciseAchievedScore !== undefined) {
                        if (currentExerciseAchievedScore > maxAchievedScore) {
                            maxAchievedScore = currentExerciseAchievedScore;
                        }
                        if (currentExerciseAchievedScore < minAchievedScore) {
                            minAchievedScore = currentExerciseAchievedScore;
                        }
                    }
                }
            }
        });

        minAchievablePoints = this.roundToMultiple(minAchievablePoints, POINTS_STEP);
        maxAchievablePoints = this.roundToMultiple(maxAchievablePoints, POINTS_STEP);

        minAchievedScore = this.roundToMultiple(minAchievedScore, SMALL_SCORE_STEP);
        maxAchievedScore = this.roundToMultiple(maxAchievedScore, SMALL_SCORE_STEP);

        if (maxAchievedScore > SCORE_THRESHOLD_TO_INCREASE_STEP) {
            minAchievedScore = this.roundToMultiple(minAchievedScore, SCORE_STEP);
            maxAchievedScore = this.roundToMultiple(maxAchievedScore, SCORE_STEP);
        }

        return {
            achievablePoints: {
                generalMin: minAchievablePoints,
                generalMax: maxAchievablePoints,
                selectedMin: minAchievablePoints,
                selectedMax: maxAchievablePoints,
                step: POINTS_STEP,
            },
            achievedScore: {
                generalMin: minAchievedScore,
                generalMax: maxAchievedScore,
                selectedMin: minAchievedScore,
                selectedMax: maxAchievedScore,
                step: maxAchievedScore <= SCORE_THRESHOLD_TO_INCREASE_STEP ? SMALL_SCORE_STEP : SCORE_STEP,
            },
        };
    }

    private roundToMultiple(value: number, multiple: number) {
        return Math.round(value / multiple) * multiple;
=======
    getSize() {
        const size = {
            ['exercise']: 'M',
            ['default']: 'M',
            ['conversation']: 'S',
            ['exam']: 'L',
        };
        return this.sidebarData.sidebarType ? size[this.sidebarData.sidebarType] : 'M';
>>>>>>> 41682036
    }
}<|MERGE_RESOLUTION|>--- conflicted
+++ resolved
@@ -1,18 +1,9 @@
-<<<<<<< HEAD
-import { Component, Input, OnChanges, OnDestroy, OnInit } from '@angular/core';
+import { Component, EventEmitter, Input, OnChanges, OnDestroy, OnInit, Output } from '@angular/core';
 import { faCheckDouble, faDiagramProject, faFileArrowUp, faFilter, faFont, faKeyboard } from '@fortawesome/free-solid-svg-icons';
 import { ActivatedRoute, Params } from '@angular/router';
 import { Subscription, distinctUntilChanged } from 'rxjs';
 import { ProfileService } from '../layouts/profiles/profile.service';
-import { SidebarCardElement, SidebarData } from 'app/types/sidebar';
-=======
-import { Component, EventEmitter, Input, OnChanges, OnDestroy, OnInit, Output } from '@angular/core';
-import { faChevronRight, faFilter, faMagnifyingGlass } from '@fortawesome/free-solid-svg-icons';
-import { ActivatedRoute, Params } from '@angular/router';
-import { Subscription, distinctUntilChanged } from 'rxjs';
-import { ProfileService } from '../layouts/profiles/profile.service';
-import { ChannelAccordionShowAdd, ChannelTypeIcons, CollapseState, SidebarData } from 'app/types/sidebar';
->>>>>>> 41682036
+import { ChannelAccordionShowAdd, ChannelTypeIcons, CollapseState, SidebarCardElement, SidebarData } from 'app/types/sidebar';
 import { SidebarEventService } from './sidebar-event.service';
 import { ExerciseFilterModalComponent } from 'app/shared/exercise-filter/exercise-filter-modal.component';
 import { NgbModal, NgbModalRef } from '@ng-bootstrap/ng-bootstrap';
@@ -147,7 +138,16 @@
         this.sidebarEventService.emitResetValue();
     }
 
-<<<<<<< HEAD
+    getSize() {
+        const size = {
+            ['exercise']: 'M',
+            ['default']: 'M',
+            ['conversation']: 'S',
+            ['exam']: 'L',
+        };
+        return this.sidebarData.sidebarType ? size[this.sidebarData.sidebarType] : 'M';
+    }
+
     openFilterExercisesDialog() {
         // TODO uncollapse all groups when a filter is active
         // TODO display a message if filter options lead to no results
@@ -325,15 +325,5 @@
 
     private roundToMultiple(value: number, multiple: number) {
         return Math.round(value / multiple) * multiple;
-=======
-    getSize() {
-        const size = {
-            ['exercise']: 'M',
-            ['default']: 'M',
-            ['conversation']: 'S',
-            ['exam']: 'L',
-        };
-        return this.sidebarData.sidebarType ? size[this.sidebarData.sidebarType] : 'M';
->>>>>>> 41682036
     }
 }