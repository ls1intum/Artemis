.search-height-normal {
    --search-height: 97px;
}

.search-height-conversations {
    --search-height: 152px;
}

.scrollable-item-content {
    height: calc(100vh - var(--sidebar-footer-height-prod) - var(--header-height) - var(--search-height));
    &.content-height-dev {
        height: calc(100vh - var(--sidebar-footer-height-dev) - var(--header-height) - var(--search-height));
    }
    @media (max-width: 768px) {
        height: calc(100vh - var(--sidebar-footer-height-prod) - var(--header-height) - var(--search-height)) !important;
    }

    overflow-y: auto;
}

.sidebar {
    background-color: var(--module-bg);
    height: calc(100vh - var(--sidebar-footer-height-prod) - var(--header-height));
    &.sidebar-height-dev {
        height: calc(100vh - var(--sidebar-footer-height-dev) - var(--header-height));
    }
    @media (max-width: 768px) {
        height: calc(100vh - var(--sidebar-footer-height-prod) - var(--header-height)) !important;
    }
}

.bg-module {
    background-color: var(--module-bg);
}

.sidebar-width {
    width: 275px !important;
}

<<<<<<< HEAD
.link-primary {
    color: var(--primary);
=======
@media print {
    .hide-on_print {
        display: none !important;
    }
>>>>>>> 3e131aa0
}<|MERGE_RESOLUTION|>--- conflicted
+++ resolved
@@ -37,13 +37,12 @@
     width: 275px !important;
 }
 
-<<<<<<< HEAD
-.link-primary {
-    color: var(--primary);
-=======
 @media print {
     .hide-on_print {
         display: none !important;
     }
->>>>>>> 3e131aa0
+}
+
+.link-primary {
+    color: var(--primary);
 }