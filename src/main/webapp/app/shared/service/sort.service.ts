import { Injectable } from '@angular/core';
import * as moment from 'moment';

@Injectable({
    providedIn: 'root',
})
export class SortService {
    constructor() {}

    sortByProperty<T>(array: T[], key: string, asc: boolean): T[] {
        return array.sort((a: T, b: T) => {
            const valueA = this.customGet(a, key, undefined);
            const valueB = this.customGet(b, key, undefined);

<<<<<<< HEAD
            if ((!valueA && valueA !== 0) || (!valueB && valueB !== 0)) {
=======
            if (valueA == undefined || valueB == undefined) {
>>>>>>> eb4060e2
                return SortService.compareWithUndefinedNull(valueA, valueB);
            }

            if (moment.isMoment(valueA) && moment.isMoment(valueB)) {
                return SortService.compareMoments(valueA, valueB, asc);
            }

            return SortService.compareBasic(valueA, valueB, asc);
        });
    }

    private static compareWithUndefinedNull(valueA: any, valueB: any) {
        if (!valueA && !valueB) {
            return 0;
        } else if (!valueA) {
            return 1;
        } else {
            return -1;
        }
    }

    private static compareMoments(valueA: moment.Moment, valueB: moment.Moment, ascending: boolean) {
        if (valueA.isSame(valueB)) {
            return 0;
        } else if (ascending) {
            return valueA.isBefore(valueB) ? -1 : 1;
        } else {
            return valueA.isBefore(valueB) ? 1 : -1;
        }
    }

    private static compareBasic(valueA: any, valueB: any, ascending: boolean) {
        if (valueA === valueB) {
            return 0;
        } else if (ascending) {
            return valueA < valueB ? -1 : 1;
        } else {
            return valueA < valueB ? 1 : -1;
        }
    }

    private customGet(object: any, path: string, defaultValue: any) {
        const pathArray = path.split('.').filter((key) => key);
        const value = pathArray.reduce((obj, key) => {
            if (!obj) {
                return obj;
            } else {
                if (obj instanceof Map) {
                    return obj.get(key);
                } else {
                    return obj[key];
                }
            }
        }, object);

        if (value === undefined) {
            return defaultValue;
        } else {
            return value;
        }
    }
}<|MERGE_RESOLUTION|>--- conflicted
+++ resolved
@@ -12,11 +12,7 @@
             const valueA = this.customGet(a, key, undefined);
             const valueB = this.customGet(b, key, undefined);
 
-<<<<<<< HEAD
-            if ((!valueA && valueA !== 0) || (!valueB && valueB !== 0)) {
-=======
             if (valueA == undefined || valueB == undefined) {
->>>>>>> eb4060e2
                 return SortService.compareWithUndefinedNull(valueA, valueB);
             }
 
