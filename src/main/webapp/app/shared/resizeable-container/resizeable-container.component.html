<div class="resizable-container" [style.display]="isBeingPrinted ? 'block' : 'flex'">
    <!--region LEFT SIDE-->
    <div class="left card" [class.border-0]="isExerciseParticipation">
        <div class="card-header bg-primary text-white" *ngIf="!isExerciseParticipation">
            <ng-content select="span[left-header]"></ng-content>
            <span class="flex-fill"></span>
            <ng-content select="jhi-score-display[left-header]"></ng-content>
        </div>
        <div class="left-body card-body" [class.p-0]="isExerciseParticipation">
            <ng-content select="[left-body]"></ng-content>
        </div>
    </div>
    <!--endregion LEFT SIDE-->

<<<<<<< HEAD
<!--region RIGHT SIDE-->
<ng-container *ngIf="!examTimeline">
    <ng-container *ngIf="collapsed; then collapsedBody; else expandedBody"></ng-container>
</ng-container>
=======
    <!--region RIGHT SIDE-->
    <ng-container *ngIf="collapsed && !expandProblemStatement; then collapsedBody; else expandedBody"></ng-container>
>>>>>>> 60927d04

    <ng-template #expandedBody>
        <div class="expanded right" [style.width]="isBeingPrinted ? 'fit-content' : '30vw'">
            <div class="draggable-left">
                <fa-icon [icon]="faGripLinesVertical"></fa-icon>
            </div>
            <div class="card" (click)="collapsed = !collapsed">
                <div class="card-header text-white bg-primary">
                    <h3 class="card-title">
                        <span class="me-1">
                            <ng-content select="fa-icon[right-header]"></ng-content>
                        </span>
                        <ng-container *ngTemplateOutlet="rightHeaderSpan"></ng-container>
                        <ng-container *ngTemplateOutlet="Highlighter"></ng-container>
                    </h3>
                    <fa-icon id="right-header-icon" [icon]="faChevronRight"></fa-icon>
                </div>
                <div class="card-body">
                    <ng-content select="[right-body]"></ng-content>
                </div>
            </div>
        </div>
    </ng-template>

    <ng-template #collapsedBody>
        <div class="collapsed right text-white bg-primary" (click)="collapsed = !collapsed">
            <fa-icon [icon]="faChevronLeft"></fa-icon>
            <div class="header">
                <ng-container *ngTemplateOutlet="rightHeaderSpan"></ng-container>
            </div>
            <fa-icon [icon]="faChevronLeft"></fa-icon>
        </div>
    </ng-template>

    <ng-template #rightHeaderSpan>
        <ng-content select="span[right-header]"></ng-content>
    </ng-template>

    <ng-template #Highlighter>
        <ng-content select="jhi-exam-exercise-update-highlighter"></ng-content>
    </ng-template>
    <!--endregion RIGHT SIDE-->
</div><|MERGE_RESOLUTION|>--- conflicted
+++ resolved
@@ -12,15 +12,10 @@
     </div>
     <!--endregion LEFT SIDE-->
 
-<<<<<<< HEAD
-<!--region RIGHT SIDE-->
-<ng-container *ngIf="!examTimeline">
-    <ng-container *ngIf="collapsed; then collapsedBody; else expandedBody"></ng-container>
-</ng-container>
-=======
     <!--region RIGHT SIDE-->
-    <ng-container *ngIf="collapsed && !expandProblemStatement; then collapsedBody; else expandedBody"></ng-container>
->>>>>>> 60927d04
+    <ng-container *ngIf="!examTimeline">
+        <ng-container *ngIf="collapsed && !expandProblemStatement; then collapsedBody; else expandedBody"></ng-container>
+    </ng-container>
 
     <ng-template #expandedBody>
         <div class="expanded right" [style.width]="isBeingPrinted ? 'fit-content' : '30vw'">
