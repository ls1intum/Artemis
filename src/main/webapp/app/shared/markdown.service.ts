--- conflicted
+++ resolved
@@ -28,7 +28,6 @@
         const convertedString = htmlForMarkdown(markdownText, [...extensions, ...addCSSClass], allowedHtmlTags, allowedHtmlAttributes);
         return this.sanitizer.bypassSecurityTrustHtml(convertedString);
     }
-<<<<<<< HEAD
 
     /**
      * Converts markdown used in posting content, into html, sanitizes it and then declares it as safe to bypass further security.
@@ -48,7 +47,7 @@
         if (!markdownText || markdownText === '') {
             return '';
         }
-        let convertedString = this.htmlForMarkdown(markdownText, [], allowedHtmlTags, allowedHtmlAttributes);
+        let convertedString = hmlForMarkdown(markdownText, [], allowedHtmlTags, allowedHtmlAttributes);
         // determine the first paragraph before (in contentBeforeReference) and the first paragraph after (in contentAfterReference) a reference
         let paragraphPosition: number;
         if (contentBeforeReference) {
@@ -60,75 +59,4 @@
         convertedString = convertedString.slice(0, paragraphPosition) + convertedString.slice(paragraphPosition).replace('<p>', '<p class="inline-paragraph">');
         return this.sanitizer.bypassSecurityTrustHtml(convertedString);
     }
-
-    /**
-     * Converts markdown into html (string) and sanitizes it. Does NOT declare it as safe to bypass further security
-     * Note: If possible, please use safeHtmlForMarkdown
-     *
-     * @param {string} markdownText the original markdown text
-     * @param {showdown.ShowdownExtension[]} extensions to use for markdown parsing
-     * @param {string[]} allowedHtmlTags to allow during sanitization
-     * @param {string[]} allowedHtmlAttributes to allow during sanitization
-     * @returns {string} the resulting html as a SafeHtml object that can be inserted into the angular template
-     */
-    htmlForMarkdown(
-        markdownText?: string,
-        extensions: showdown.ShowdownExtension[] = [],
-        allowedHtmlTags: string[] | undefined = undefined,
-        allowedHtmlAttributes: string[] | undefined = undefined,
-    ): string {
-        if (!markdownText || markdownText === '') {
-            return '';
-        }
-        const converter = new showdown.Converter({
-            parseImgDimensions: true,
-            headerLevelStart: 3,
-            simplifiedAutoLink: true,
-            excludeTrailingPunctuationFromURLs: true,
-            strikethrough: true,
-            tables: true,
-            openLinksInNewWindow: true,
-            backslashEscapesHTMLTags: true,
-            extensions: [...extensions, showdownKatex(), showdownHighlight({ pre: true }), ...addCSSClass],
-        });
-        const html = converter.makeHtml(markdownText);
-        const purifyParameters = {};
-        if (allowedHtmlTags) {
-            purifyParameters['ALLOWED_TAGS'] = allowedHtmlTags;
-        }
-        if (allowedHtmlAttributes) {
-            purifyParameters['ALLOWED_ATTR'] = allowedHtmlAttributes;
-        }
-        return DOMPurify.sanitize(html, purifyParameters);
-    }
-
-    /**
-     * Converts markdown into html, sanitizes it and then declares it as safe to bypass further security.
-     *
-     * @param {string} markdownText the original markdown text
-     * @returns {string} the resulting html as a string
-     */
-    htmlForGuidedTourMarkdown(markdownText?: string): SafeHtml {
-        if (!markdownText || markdownText === '') {
-            return '';
-        }
-        const sanitized = DOMPurify.sanitize(markdownText, { ALLOWED_TAGS: ['a', 'p', 'ul', 'ol', 'li', 'tt', 'span'], ALLOWED_ATTR: ['class', 'href', 'rel', 'target'] });
-        return this.sanitizer.bypassSecurityTrustHtml(sanitized);
-    }
-
-    markdownForHtml(htmlText: string): string {
-        const converter = new showdown.Converter({
-            parseImgDimensions: true,
-            headerLevelStart: 3,
-            simplifiedAutoLink: true,
-            excludeTrailingPunctuationFromURLs: true,
-            strikethrough: true,
-            tables: true,
-            openLinksInNewWindow: true,
-            backslashEscapesHTMLTags: true,
-        });
-        return converter.makeMarkdown(htmlText);
-    }
-=======
->>>>>>> 7ad5853f
 }