--- conflicted
+++ resolved
@@ -118,11 +118,8 @@
     faCogs,
     faUserCheck,
     faUserMinus,
-<<<<<<< HEAD
+    faClipboardList,
     faToggleOn,
-=======
-    faClipboardList,
->>>>>>> fe9a2163
 } from '@fortawesome/free-solid-svg-icons';
 
 import {
@@ -284,10 +281,7 @@
         library.addIcons(faHandPointUp);
         library.addIcons(faICursor);
         library.addIcons(faVideo);
-<<<<<<< HEAD
+        library.addIcons(faClipboardList);
         library.addIcons(faToggleOn);
-=======
-        library.addIcons(faClipboardList);
->>>>>>> fe9a2163
     }
 }