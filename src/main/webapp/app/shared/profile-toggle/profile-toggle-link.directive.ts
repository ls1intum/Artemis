import { ChangeDetectorRef, Directive, HostBinding, Input, OnDestroy, OnInit, SkipSelf } from '@angular/core';
import { ProfileToggle, ProfileToggleService } from 'app/shared/profile-toggle/profile-toggle.service';
import { tap } from 'rxjs/operators';
import { Subscription } from 'rxjs';

@Directive({
    selector: '[jhiProfileToggleLink]',
})
export class ProfileToggleLinkDirective implements OnInit, OnDestroy {
<<<<<<< HEAD
    @Input('jhiProfileToggleLink') profile: ProfileToggle | undefined;
=======
    @Input('jhiProfileToggleLink') profile?: ProfileToggle;
>>>>>>> 07bd87c7
    private profileActive = true;

    private profileToggleActiveSubscription: Subscription;

    constructor(
        @SkipSelf() protected cdRef: ChangeDetectorRef,
        private profileToggleService: ProfileToggleService,
    ) {}

    /**
     * Life cycle hook called by Angular to indicate that Angular is done creating the component
     */
    ngOnInit() {
        // If no profile is set for the toggle, the directive does nothing.
        if (this.profile) {
            this.profileToggleActiveSubscription = this.profileToggleService
                .getProfileToggleActive(this.profile)
                .pipe(
                    // Disable the element if the profile is inactive.
                    tap((active) => {
                        this.profileActive = active;
                        // Required to update OnPush-changes
                        this.cdRef.detectChanges();
                    }),
                )
                .subscribe();
        }
    }

    /**
     * Life cycle hook called by Angular for cleanup just before Angular destroys the component
     */
    ngOnDestroy(): void {
        if (this.profileToggleActiveSubscription) {
            this.profileToggleActiveSubscription.unsubscribe();
        }
    }

    /**
     * This will disable the link if the specified profile is inactive.
     */
    @HostBinding('class.disabled')
    get disabled(): boolean {
        return !this.profileActive;
    }
}<|MERGE_RESOLUTION|>--- conflicted
+++ resolved
@@ -7,11 +7,7 @@
     selector: '[jhiProfileToggleLink]',
 })
 export class ProfileToggleLinkDirective implements OnInit, OnDestroy {
-<<<<<<< HEAD
-    @Input('jhiProfileToggleLink') profile: ProfileToggle | undefined;
-=======
     @Input('jhiProfileToggleLink') profile?: ProfileToggle;
->>>>>>> 07bd87c7
     private profileActive = true;
 
     private profileToggleActiveSubscription: Subscription;
