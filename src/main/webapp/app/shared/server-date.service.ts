--- conflicted
+++ resolved
@@ -23,11 +23,7 @@
 
     constructor(http: HttpClient) {
         this.http = http;
-<<<<<<< HEAD
-        this.resourceUrl = SERVER_API_URL + 'api/public/time';
-=======
-        this.resourceUrl = 'time';
->>>>>>> f0183ce4
+        this.resourceUrl = 'api/public/time';
         this.recentOffsets = new Array<number>();
         this.recentClientDates = new Array<dayjs.Dayjs>();
     }
