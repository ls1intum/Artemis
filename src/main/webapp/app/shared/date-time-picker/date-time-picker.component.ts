--- conflicted
+++ resolved
@@ -24,29 +24,8 @@
     protected readonly faTriangleExclamation = faTriangleExclamation;
 
     @ViewChild('dateInput', { static: false }) dateInput: NgModel;
-<<<<<<< HEAD
-    @Input() labelName: string;
-    @Input() hideLabelName: boolean = false;
-    @Input() labelTooltip: string;
-    @Input() value: any;
-    @Input() disabled: boolean;
-    @Input() error: boolean;
-    @Input() warning: boolean;
-    @Input() requiredField: boolean = false;
-    @Input() startAt?: dayjs.Dayjs; // Default selected date. By default, this sets it to the current time without seconds or milliseconds;
-    @Input() min?: dayjs.Dayjs; // Dates before this date are not selectable.
-    @Input() max?: dayjs.Dayjs; // Dates after this date are not selectable.
-    @Input() shouldDisplayTimeZoneWarning = true; // Displays a warning that the current time zone might differ from the participants'.
-    @Output() valueChange = new EventEmitter();
-
-    readonly faCalendarAlt = faCalendarAlt;
-    readonly faGlobe = faGlobe;
-    readonly faClock = faClock;
-    readonly faQuestionCircle = faQuestionCircle;
-    readonly faCircleXmark = faCircleXmark;
-    readonly faTriangleExclamation = faTriangleExclamation;
-=======
     labelName = input<string>();
+    hideLabelName = input<boolean>(false);
     labelTooltip = input<string>();
     value = model<dayjs.Dayjs | Date | null>();
     disabled = input<boolean>(false);
@@ -71,7 +50,6 @@
         this.isInputValid.set(!Boolean(this.dateInput?.invalid));
         this.dateInputValue.set(this.dateInput?.value);
     }
->>>>>>> 64f95cd3
 
     private onChange?: (val?: dayjs.Dayjs) => void;
 
