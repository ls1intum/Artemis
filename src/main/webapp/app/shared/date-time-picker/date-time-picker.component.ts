<<<<<<< HEAD
import { Component, Input, ViewChild, computed, forwardRef, input, output, signal } from '@angular/core';
=======
import { Component, ViewChild, computed, forwardRef, input, model, output, signal } from '@angular/core';
>>>>>>> 6e37a8f7
import { ControlValueAccessor, NG_VALUE_ACCESSOR, NgModel } from '@angular/forms';
import { faCalendarAlt, faCircleXmark, faClock, faGlobe, faQuestionCircle, faTriangleExclamation } from '@fortawesome/free-solid-svg-icons';
import dayjs from 'dayjs/esm';

@Component({
    selector: 'jhi-date-time-picker',
    templateUrl: `./date-time-picker.component.html`,
    styleUrls: [`./date-time-picker.component.scss`],
    providers: [
        {
            provide: NG_VALUE_ACCESSOR,
            multi: true,
            useExisting: forwardRef(() => FormDateTimePickerComponent),
        },
    ],
})
export class FormDateTimePickerComponent implements ControlValueAccessor {
    protected readonly faCalendarAlt = faCalendarAlt;
    protected readonly faGlobe = faGlobe;
    protected readonly faClock = faClock;
    protected readonly faQuestionCircle = faQuestionCircle;
    protected readonly faCircleXmark = faCircleXmark;
    protected readonly faTriangleExclamation = faTriangleExclamation;

    @ViewChild('dateInput', { static: false }) dateInput: NgModel;
    labelName = input<string>();
    labelTooltip = input<string>();
<<<<<<< HEAD
    @Input() value: any;
    disabled = input<boolean>();
    error = input<boolean>();
    warning = input<boolean>();
    requiredField = input<boolean>(false);
    startAt? = input<dayjs.Dayjs>(); // Default selected date. By default, this sets it to the current time without seconds or milliseconds;
    min? = input<dayjs.Dayjs>(); // Dates before this date are not selectable.
    max? = input<dayjs.Dayjs>(); // Dates after this date are not selectable.
=======
    value = model<dayjs.Dayjs | Date | null>();
    disabled = input<boolean>(false);
    error = input<boolean>();
    warning = input<boolean>();
    requiredField = input<boolean>(false);
    startAt = input<dayjs.Dayjs | undefined>(); // Default selected date. By default, this sets it to the current time without seconds or milliseconds;
    min = input<dayjs.Dayjs>(); // Dates before this date are not selectable.
    max = input<dayjs.Dayjs>(); // Dates after this date are not selectable.
>>>>>>> 6e37a8f7
    shouldDisplayTimeZoneWarning = input<boolean>(true); // Displays a warning that the current time zone might differ from the participants'.
    valueChange = output<void>();

    protected isInputValid = signal<boolean>(false);
    protected dateInputValue = signal<string>('');

    isValid = computed(() => {
        const isInvalid = this.error() || !this.isInputValid() || (this.requiredField() && !this.dateInputValue()) || this.warning();
        return !isInvalid;
    });

<<<<<<< HEAD
    private updateSignals(): void {
=======
    updateSignals(): void {
>>>>>>> 6e37a8f7
        this.isInputValid.set(!Boolean(this.dateInput?.invalid));
        this.dateInputValue.set(this.dateInput?.value);
    }

    private onChange?: (val?: dayjs.Dayjs) => void;

    /**
     * Emits the value change from component.
     */
    valueChanged() {
        this.valueChange.emit();
        this.updateSignals();
    }

    /**
     * Function that writes the value safely.
     * @param value as dayjs or date
     */
    writeValue(value: any) {
        // convert dayjs to date, because owl-date-time only works correctly with date objects
        if (dayjs.isDayjs(value)) {
            this.value.set((value as dayjs.Dayjs).toDate());
        } else {
            this.value.set(value);
        }
        this.updateSignals();
    }

    /**
     * Registers a callback function is called by the forms API on initialization to update the form model on blur.
     * @param fn
     */
    // eslint-disable-next-line @typescript-eslint/no-unused-vars
    registerOnTouched(fn: any) {}

    /**
     *
     * @param fn
     */
    registerOnChange(fn: any) {
        this.onChange = fn;
    }

    /**
     *
     * @param newValue
     */
    updateField(newValue: dayjs.Dayjs) {
        this.value.set(newValue);
        this.onChange?.(dayjs(this.value()));
        this.valueChanged();
    }

    /**
     * Get the current time zone of the user / browser
     */
    get currentTimeZone(): string {
        return Intl.DateTimeFormat().resolvedOptions().timeZone;
    }

    startDate = computed(() => {
        return this.convertToDate(this.startAt?.() ?? dayjs().startOf('minutes'));
    });

    minDate = computed(() => {
        return this.convertToDate(this.min?.());
    });

    maxDate = computed(() => {
        return this.convertToDate(this.max?.());
    });

    /**
     * Function that converts a possibly undefined dayjs value to a date or null.
     *
     * @param value as dayjs
     */
    convertToDate(value?: dayjs.Dayjs) {
        return value != undefined && value.isValid() ? value.toDate() : null;
    }

    /**
     * Clear the datepicker value.
     */
    clearDate() {
        this.dateInput.reset(undefined);
        this.updateSignals();
    }
}<|MERGE_RESOLUTION|>--- conflicted
+++ resolved
@@ -1,8 +1,4 @@
-<<<<<<< HEAD
-import { Component, Input, ViewChild, computed, forwardRef, input, output, signal } from '@angular/core';
-=======
 import { Component, ViewChild, computed, forwardRef, input, model, output, signal } from '@angular/core';
->>>>>>> 6e37a8f7
 import { ControlValueAccessor, NG_VALUE_ACCESSOR, NgModel } from '@angular/forms';
 import { faCalendarAlt, faCircleXmark, faClock, faGlobe, faQuestionCircle, faTriangleExclamation } from '@fortawesome/free-solid-svg-icons';
 import dayjs from 'dayjs/esm';
@@ -30,16 +26,6 @@
     @ViewChild('dateInput', { static: false }) dateInput: NgModel;
     labelName = input<string>();
     labelTooltip = input<string>();
-<<<<<<< HEAD
-    @Input() value: any;
-    disabled = input<boolean>();
-    error = input<boolean>();
-    warning = input<boolean>();
-    requiredField = input<boolean>(false);
-    startAt? = input<dayjs.Dayjs>(); // Default selected date. By default, this sets it to the current time without seconds or milliseconds;
-    min? = input<dayjs.Dayjs>(); // Dates before this date are not selectable.
-    max? = input<dayjs.Dayjs>(); // Dates after this date are not selectable.
-=======
     value = model<dayjs.Dayjs | Date | null>();
     disabled = input<boolean>(false);
     error = input<boolean>();
@@ -48,7 +34,6 @@
     startAt = input<dayjs.Dayjs | undefined>(); // Default selected date. By default, this sets it to the current time without seconds or milliseconds;
     min = input<dayjs.Dayjs>(); // Dates before this date are not selectable.
     max = input<dayjs.Dayjs>(); // Dates after this date are not selectable.
->>>>>>> 6e37a8f7
     shouldDisplayTimeZoneWarning = input<boolean>(true); // Displays a warning that the current time zone might differ from the participants'.
     valueChange = output<void>();
 
@@ -60,11 +45,7 @@
         return !isInvalid;
     });
 
-<<<<<<< HEAD
-    private updateSignals(): void {
-=======
     updateSignals(): void {
->>>>>>> 6e37a8f7
         this.isInputValid.set(!Boolean(this.dateInput?.invalid));
         this.dateInputValue.set(this.dateInput?.value);
     }
