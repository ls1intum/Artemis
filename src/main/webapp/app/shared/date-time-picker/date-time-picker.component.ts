--- conflicted
+++ resolved
@@ -30,28 +30,7 @@
     protected readonly faTriangleExclamation = faTriangleExclamation;
 
     @ViewChild('dateInput', { static: false }) dateInput: NgModel;
-<<<<<<< HEAD
-    @Input() labelName: string;
-    @Input() labelTooltip: string;
-    @Input() value: any;
-    @Input() disabled: boolean;
-    @Input() error: boolean;
-    @Input() warning: boolean;
-    @Input() requiredField: boolean = false;
-    @Input() startAt?: dayjs.Dayjs; // Default selected date. By default, this sets it to the current time without seconds or milliseconds;
-    @Input() min?: dayjs.Dayjs; // Dates before this date are not selectable.
-    @Input() max?: dayjs.Dayjs; // Dates after this date are not selectable.
-    @Input() shouldDisplayTimeZoneWarning = true; // Displays a warning that the current time zone might differ from the participants'.
-    @Input() pickerType = DateTimePickerType.DEFAULT; // Only show the date picker, not the time picker.
-    @Output() valueChange = new EventEmitter();
 
-    readonly faCalendarAlt = faCalendarAlt;
-    readonly faGlobe = faGlobe;
-    readonly faClock = faClock;
-    readonly faQuestionCircle = faQuestionCircle;
-    readonly faCircleXmark = faCircleXmark;
-    readonly faTriangleExclamation = faTriangleExclamation;
-=======
     labelName = input<string>();
     labelTooltip = input<string>();
     value = model<dayjs.Dayjs | Date | null>();
@@ -63,6 +42,7 @@
     min = input<dayjs.Dayjs>(); // Dates before this date are not selectable.
     max = input<dayjs.Dayjs>(); // Dates after this date are not selectable.
     shouldDisplayTimeZoneWarning = input<boolean>(true); // Displays a warning that the current time zone might differ from the participants'.
+    pickerType = input<DateTimePickerType>(DateTimePickerType.DEFAULT); // Select type of picker
     valueChange = output<void>();
 
     protected isInputValid = signal<boolean>(false);
@@ -77,7 +57,6 @@
         this.isInputValid.set(!Boolean(this.dateInput?.invalid));
         this.dateInputValue.set(this.dateInput?.value);
     }
->>>>>>> bf2fbbd5
 
     private onChange?: (val?: dayjs.Dayjs) => void;
 
