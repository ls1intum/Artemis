--- conflicted
+++ resolved
@@ -40,13 +40,8 @@
 
     <owl-date-time [startAt]="startDate" #dt />
 </div>
-<<<<<<< HEAD
 @if (dateInput.invalid || (requiredField() && !dateInput.value)) {
-    <div class="invalid-feedback">{{ 'entity.dateMissingOrNotValid' | artemisTranslate: { labelName: labelName } }}</div>
-=======
-@if (dateInput.invalid || (requiredField && !dateInput.value)) {
     <div class="invalid-feedback" jhiTranslate="entity.dateMissingOrNotValid" [translateValues]="{ labelName: labelName }"></div>
->>>>>>> 31fca80a
 }
 @if (warning()) {
     <div class="invalid-feedback">
