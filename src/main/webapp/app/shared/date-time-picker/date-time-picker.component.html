--- conflicted
+++ resolved
@@ -52,13 +52,9 @@
         </button>
     </div>
 
-<<<<<<< HEAD
     <owl-date-time [startAt]="startDate" #dtDefault></owl-date-time>
     <owl-date-time [pickerType]="'calendar'" #dtCalendar />
     <owl-date-time [pickerType]="'timer'" #dtTimer />
-=======
-    <owl-date-time [startAt]="startDate()" #dt />
->>>>>>> bf2fbbd5
 </div>
 @if (dateInput.invalid || (requiredField() && !dateInput.value)) {
     <div class="invalid-feedback" jhiTranslate="entity.dateMissingOrNotValid" [translateValues]="{ labelName: labelName() }"></div>
