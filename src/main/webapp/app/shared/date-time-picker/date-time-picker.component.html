<<<<<<< HEAD
@if (labelName && !hideLabelName) {
=======
@if (labelName()) {
>>>>>>> 64f95cd3
    <label for="date-input-field" class="form-control-label col">
        {{ labelName() }}
    </label>
}
@if (labelTooltip()) {
    <fa-stack class="text-secondary icon-full-size" [ngbTooltip]="labelTooltip()">
        <fa-icon [icon]="faQuestionCircle" stackItemSize="1x" />
    </fa-stack>
}
@if (shouldDisplayTimeZoneWarning()) {
    <fa-stack ngbTooltip="{{ 'entity.timeZoneWarning' | artemisTranslate: { timeZone: currentTimeZone } }}" class="icon-full-size">
        <fa-icon [icon]="faGlobe" stackItemSize="1x" class="text-lightgrey" />
        <fa-icon [icon]="faClock" stackItemSize="1x" transform="shrink-6 down-5 right-5" class="text-secondary" />
    </fa-stack>
}
<div class="d-flex">
    <input
        #dateInput="ngModel"
        class="form-control position-relative ps-5"
        id="date-input-field"
        [ngClass]="{ 'is-invalid': !isValid(), 'border-warning': warning() }"
        [class.ng-invalid]="!isValid()"
        [ngModel]="value()"
        [disabled]="disabled()"
        [min]="minDate()"
        [max]="maxDate()"
        (ngModelChange)="updateField($event)"
        [owlDateTime]="dt"
        name="datePicker"
    />
    <button [owlDateTimeTrigger]="dt" class="btn position-absolute" type="button">
        <fa-icon [icon]="faCalendarAlt" />
    </button>
    <div class="position-relative">
        <button class="btn position-absolute" type="button" style="right: 0" (click)="clearDate()">
            <fa-icon [icon]="faCircleXmark" />
        </button>
    </div>

    <owl-date-time [startAt]="startDate()" #dt />
</div>
@if (dateInput.invalid || (requiredField() && !dateInput.value)) {
    <div class="invalid-feedback" jhiTranslate="entity.dateMissingOrNotValid" [translateValues]="{ labelName: labelName() }"></div>
}
@if (warning()) {
    <div class="invalid-feedback">
        <fa-icon class="text-warning" [icon]="faTriangleExclamation" />
        <span class="visible-date-warning" jhiTranslate="entity.warningError" ngbTooltip="{{ 'entity.warningToolTip' | artemisTranslate }}"></span>
    </div>
}<|MERGE_RESOLUTION|>--- conflicted
+++ resolved
@@ -1,8 +1,4 @@
-<<<<<<< HEAD
-@if (labelName && !hideLabelName) {
-=======
-@if (labelName()) {
->>>>>>> 64f95cd3
+@if (labelName() && !hideLabelName()) {
     <label for="date-input-field" class="form-control-label col">
         {{ labelName() }}
     </label>
