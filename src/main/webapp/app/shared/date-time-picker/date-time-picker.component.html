<<<<<<< HEAD
<label for="date-input-field" class="form-control-label col" *ngIf="labelName">
    {{ labelName }}
</label>
<fa-stack *ngIf="labelTooltip" class="text-secondary icon-full-size" [ngbTooltip]="labelTooltip">
    <fa-icon [icon]="faQuestionCircle" stackItemSize="1x"></fa-icon>
</fa-stack>
<fa-stack *ngIf="shouldDisplayTimeZoneWarning" ngbTooltip="{{ 'entity.timeZoneWarning' | artemisTranslate: { timeZone: currentTimeZone } }}" class="icon-full-size date-icon">
    <fa-icon [icon]="faGlobe" stackItemSize="1x" class="text-lightgrey"></fa-icon>
    <fa-icon [icon]="faClock" stackItemSize="1x" transform="shrink-6 down-5 right-5" class="text-secondary"></fa-icon>
</fa-stack>
=======
@if (labelName) {
    <label for="date-input-field" class="form-control-label col">
        {{ labelName }}
    </label>
}
@if (labelTooltip) {
    <fa-stack class="text-secondary icon-full-size" [ngbTooltip]="labelTooltip">
        <fa-icon [icon]="faQuestionCircle" stackItemSize="1x"></fa-icon>
    </fa-stack>
}
@if (shouldDisplayTimeZoneWarning) {
    <fa-stack ngbTooltip="{{ 'entity.timeZoneWarning' | artemisTranslate: { timeZone: currentTimeZone } }}" class="icon-full-size">
        <fa-icon [icon]="faGlobe" stackItemSize="1x" class="text-lightgrey"></fa-icon>
        <fa-icon [icon]="faClock" stackItemSize="1x" transform="shrink-6 down-5 right-5" class="text-secondary"></fa-icon>
    </fa-stack>
}
>>>>>>> d49d4375
<div class="d-flex">
    <input
        #dateInput="ngModel"
        class="form-control position-relative ps-5"
        id="date-input-field"
        [ngClass]="{ 'is-invalid': error }"
        [ngModel]="value"
        [disabled]="disabled"
        [min]="minDate"
        [max]="maxDate"
        (ngModelChange)="updateField($event)"
        [owlDateTime]="dt"
        name="datePicker"
    />
    <button [owlDateTimeTrigger]="dt" class="btn position-absolute" type="button">
        <fa-icon [icon]="faCalendarAlt"></fa-icon>
    </button>
    <owl-date-time [startAt]="startDate" #dt></owl-date-time>
</div><|MERGE_RESOLUTION|>--- conflicted
+++ resolved
@@ -1,15 +1,3 @@
-<<<<<<< HEAD
-<label for="date-input-field" class="form-control-label col" *ngIf="labelName">
-    {{ labelName }}
-</label>
-<fa-stack *ngIf="labelTooltip" class="text-secondary icon-full-size" [ngbTooltip]="labelTooltip">
-    <fa-icon [icon]="faQuestionCircle" stackItemSize="1x"></fa-icon>
-</fa-stack>
-<fa-stack *ngIf="shouldDisplayTimeZoneWarning" ngbTooltip="{{ 'entity.timeZoneWarning' | artemisTranslate: { timeZone: currentTimeZone } }}" class="icon-full-size date-icon">
-    <fa-icon [icon]="faGlobe" stackItemSize="1x" class="text-lightgrey"></fa-icon>
-    <fa-icon [icon]="faClock" stackItemSize="1x" transform="shrink-6 down-5 right-5" class="text-secondary"></fa-icon>
-</fa-stack>
-=======
 @if (labelName) {
     <label for="date-input-field" class="form-control-label col">
         {{ labelName }}
@@ -21,12 +9,11 @@
     </fa-stack>
 }
 @if (shouldDisplayTimeZoneWarning) {
-    <fa-stack ngbTooltip="{{ 'entity.timeZoneWarning' | artemisTranslate: { timeZone: currentTimeZone } }}" class="icon-full-size">
+    <fa-stack ngbTooltip="{{ 'entity.timeZoneWarning' | artemisTranslate: { timeZone: currentTimeZone } }}" class="icon-full-size date-icon">
         <fa-icon [icon]="faGlobe" stackItemSize="1x" class="text-lightgrey"></fa-icon>
         <fa-icon [icon]="faClock" stackItemSize="1x" transform="shrink-6 down-5 right-5" class="text-secondary"></fa-icon>
     </fa-stack>
 }
->>>>>>> d49d4375
 <div class="d-flex">
     <input
         #dateInput="ngModel"
