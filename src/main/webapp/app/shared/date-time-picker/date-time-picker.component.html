@if (labelName) {
    <label for="date-input-field" class="form-control-label col">
        {{ labelName }}
    </label>
}
@if (labelTooltip) {
    <fa-stack class="text-secondary icon-full-size" [ngbTooltip]="labelTooltip">
        <fa-icon [icon]="faQuestionCircle" stackItemSize="1x" />
    </fa-stack>
}
@if (shouldDisplayTimeZoneWarning) {
    <fa-stack ngbTooltip="{{ 'entity.timeZoneWarning' | artemisTranslate: { timeZone: currentTimeZone } }}" class="icon-full-size">
        <fa-icon [icon]="faGlobe" stackItemSize="1x" class="text-lightgrey" />
        <fa-icon [icon]="faClock" stackItemSize="1x" transform="shrink-6 down-5 right-5" class="text-secondary" />
    </fa-stack>
}
<div class="d-flex">
    <input
        #dateInput="ngModel"
        class="form-control position-relative ps-5"
        id="date-input-field"
        [ngClass]="{ 'is-invalid': error || dateInput.invalid || (requiredField && !dateInput.value) || warning, 'border-warning': warning }"
        [class.ng-invalid]="error || dateInput.invalid || (requiredField && !dateInput.value) || warning"
        [ngModel]="value"
        [disabled]="disabled"
        [min]="minDate"
        [max]="maxDate"
        (ngModelChange)="updateField($event)"
        [owlDateTime]="dt"
        name="datePicker"
    />
    <button [owlDateTimeTrigger]="dt" class="btn position-absolute" type="button">
        <fa-icon [icon]="faCalendarAlt" />
    </button>
    <div class="position-relative">
        <button class="btn position-absolute" type="button" style="right: 0" (click)="clearDate()">
            <fa-icon [icon]="faCircleXmark" />
        </button>
    </div>

    <owl-date-time [startAt]="startDate" #dt />
</div>
@if (dateInput.invalid || (requiredField && !dateInput.value)) {
<<<<<<< HEAD
    <div class="invalid-feedback" jhiTranslate="entity.dateMissingOrNotValid" [translateValues]="{ labelName: labelName }"></div>
=======
    <div class="invalid-feedback">{{ 'entity.dateMissingOrNotValid' | artemisTranslate: { labelName: labelName } }}</div>
}
@if (warning) {
    <div class="invalid-feedback">
        <fa-icon class="text-warning" [icon]="faTriangleExclamation" />
        <span class="visible-date-warning" jhiTranslate="entity.warningError" ngbTooltip="{{ 'entity.warningToolTip' | artemisTranslate }}"></span>
    </div>
>>>>>>> 8cc18bb9
}<|MERGE_RESOLUTION|>--- conflicted
+++ resolved
@@ -41,15 +41,11 @@
     <owl-date-time [startAt]="startDate" #dt />
 </div>
 @if (dateInput.invalid || (requiredField && !dateInput.value)) {
-<<<<<<< HEAD
     <div class="invalid-feedback" jhiTranslate="entity.dateMissingOrNotValid" [translateValues]="{ labelName: labelName }"></div>
-=======
-    <div class="invalid-feedback">{{ 'entity.dateMissingOrNotValid' | artemisTranslate: { labelName: labelName } }}</div>
 }
 @if (warning) {
     <div class="invalid-feedback">
         <fa-icon class="text-warning" [icon]="faTriangleExclamation" />
         <span class="visible-date-warning" jhiTranslate="entity.warningError" ngbTooltip="{{ 'entity.warningToolTip' | artemisTranslate }}"></span>
     </div>
->>>>>>> 8cc18bb9
 }