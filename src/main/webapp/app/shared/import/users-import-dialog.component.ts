--- conflicted
+++ resolved
@@ -186,11 +186,7 @@
     importUsers() {
         this.isImporting = true;
         if (this.tutorialGroup) {
-<<<<<<< HEAD
-            this.tutorialGroupService.registerMultipleStudents(this.tutorialGroup.id!, this.usersToImport).subscribe({
-=======
             this.tutorialGroupService.registerMultipleStudents(this.courseId, this.tutorialGroup.id!, this.usersToImport).subscribe({
->>>>>>> aecac9c4
                 next: (res) => this.onSaveSuccess(res),
                 error: () => this.onSaveError(),
             });
