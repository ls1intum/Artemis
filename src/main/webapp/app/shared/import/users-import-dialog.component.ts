--- conflicted
+++ resolved
@@ -186,11 +186,7 @@
     importUsers() {
         this.isImporting = true;
         if (this.tutorialGroup) {
-<<<<<<< HEAD
-            this.tutorialGroupService.registerMultipleStudents(this.courseId, this.tutorialGroup.id!, this.usersToImport).subscribe({
-=======
             this.tutorialGroupService.registerMultipleStudents(this.tutorialGroup.id!, this.usersToImport).subscribe({
->>>>>>> ca58ae8f
                 next: (res) => this.onSaveSuccess(res),
                 error: () => this.onSaveError(),
             });
