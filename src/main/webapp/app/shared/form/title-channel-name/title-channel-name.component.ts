import { Component, EventEmitter, Input, OnInit, Output } from '@angular/core';
import { ControlContainer, NgForm } from '@angular/forms';

@Component({
    selector: 'jhi-title-channel-name',
    templateUrl: './title-channel-name.component.html',
    viewProviders: [{ provide: ControlContainer, useExisting: NgForm }],
})
export class TitleChannelNameComponent implements OnInit {
    @Input() title?: string;
    @Input() channelName?: string;
    @Input() channelNamePrefix: string;
    @Input() titlePattern: string;
    @Input() hideTitleLabel: boolean;
    @Input() emphasizeLabels = false;
    @Input() hideChannelName?: boolean;
    @Input() minTitleLength: number;
    @Input() initChannelName = true;

    @Output() titleChange = new EventEmitter<string>();
    @Output() channelNameChange = new EventEmitter<string>();

    ngOnInit(): void {
        if (!this.channelNamePrefix) {
            this.channelNamePrefix = '';
        }

        if (this.initChannelName) {
            // Defer updating the channel name into the next change detection cycle to avoid the
            // "NG0100: Expression has changed after it was checked" error
            setTimeout(() => {
<<<<<<< HEAD
                this.formatChannelName(this.channelNamePrefix + (this.title ?? ''));
=======
                // Remove trailing hyphens if title is not undefined or empty
                this.formatChannelName(this.channelNamePrefix + (this.title ?? ''), false, !!this.title);
>>>>>>> 5548ed7a
            });
        }
    }

    updateTitle(newTitle: string) {
        this.title = newTitle;
        this.titleChange.emit(this.title);
        // Remove trailing hyphens if title is not undefined or empty
        this.formatChannelName(this.channelNamePrefix + this.title, false, !!this.title);
    }

<<<<<<< HEAD
    formatChannelName(newName: string, allowDuplicateDashes = false) {
        const regex = allowDuplicateDashes ? /[^a-z0-9-]+/g : /[^a-z0-9]+/g;
        this.channelName = newName.toLowerCase().replaceAll(regex, '-').slice(0, 30);
=======
    formatChannelName(newName: string, allowDuplicateHyphens = true, removeTrailingHyphens = false) {
        const specialCharacters = allowDuplicateHyphens ? /[^a-z0-9-]+/g : /[^a-z0-9]+/g;
        const trailingHyphens = removeTrailingHyphens ? /-$/ : new RegExp('[]');
        this.channelName = newName.toLowerCase().replaceAll(specialCharacters, '-').replace(trailingHyphens, '').slice(0, 30);
>>>>>>> 5548ed7a
        this.channelNameChange.emit(this.channelName);
    }
}<|MERGE_RESOLUTION|>--- conflicted
+++ resolved
@@ -29,12 +29,8 @@
             // Defer updating the channel name into the next change detection cycle to avoid the
             // "NG0100: Expression has changed after it was checked" error
             setTimeout(() => {
-<<<<<<< HEAD
-                this.formatChannelName(this.channelNamePrefix + (this.title ?? ''));
-=======
                 // Remove trailing hyphens if title is not undefined or empty
                 this.formatChannelName(this.channelNamePrefix + (this.title ?? ''), false, !!this.title);
->>>>>>> 5548ed7a
             });
         }
     }
@@ -46,16 +42,10 @@
         this.formatChannelName(this.channelNamePrefix + this.title, false, !!this.title);
     }
 
-<<<<<<< HEAD
-    formatChannelName(newName: string, allowDuplicateDashes = false) {
-        const regex = allowDuplicateDashes ? /[^a-z0-9-]+/g : /[^a-z0-9]+/g;
-        this.channelName = newName.toLowerCase().replaceAll(regex, '-').slice(0, 30);
-=======
     formatChannelName(newName: string, allowDuplicateHyphens = true, removeTrailingHyphens = false) {
         const specialCharacters = allowDuplicateHyphens ? /[^a-z0-9-]+/g : /[^a-z0-9]+/g;
         const trailingHyphens = removeTrailingHyphens ? /-$/ : new RegExp('[]');
         this.channelName = newName.toLowerCase().replaceAll(specialCharacters, '-').replace(trailingHyphens, '').slice(0, 30);
->>>>>>> 5548ed7a
         this.channelNameChange.emit(this.channelName);
     }
 }