<div class="container">
    <div class="row">
        <div class="col-lg-3 col-sm-12">
            <!-- profile header -->
            <div class="d-flex">
                <fa-icon id="avatar" size="3x" [icon]="faUser" />
                @if (currentUser) {
                    <div>
                        @if (currentUser.name) {
                            <span id="user-header">{{ currentUser.name }}</span>
                        }
                        <br />
                        <span id="login">{{ currentUser.login }}</span>
                    </div>
                }
            </div>
            <!-- links to the different settings -->
            <section id="navigation-bar" class="list-group d-block pt-2">
                <span class="list-group-item disabled fw-bold" jhiTranslate="artemisApp.userSettings.userSettings"></span>
                <a class="list-group-item btn btn-outline-primary" routerLink="account" routerLinkActive="active" jhiTranslate="artemisApp.userSettings.accountInformation"></a>
                <a
                    class="list-group-item btn btn-outline-primary"
                    routerLink="notifications"
                    routerLinkActive="active"
                    jhiTranslate="artemisApp.userSettings.notificationSettings"
                ></a>
                <a class="list-group-item btn btn-outline-primary" routerLink="science" routerLinkActive="active" jhiTranslate="artemisApp.userSettings.scienceSettings"></a>
                @if (localVCEnabled) {
<<<<<<< HEAD
                    <a class="list-group-item btn btn-outline-primary" routerLink="ssh" routerLinkActive="active" jhiTranslate="artemisApp.userSettings.sshSettings">
                        <!--SSH Settings-->
                    </a>
                    <a
                        class="list-group-item btn btn-outline-primary"
                        routerLink="vcs-token"
                        routerLinkActive="active"
                        jhiTranslate="artemisApp.userSettings.vcsAccessTokenSettings"
                    >
                        <!--VCS Access Token Settings-->
                    </a>
=======
                    <a class="list-group-item btn btn-outline-primary" routerLink="sshSettings" routerLinkActive="active" jhiTranslate="artemisApp.userSettings.sshSettings"></a>
>>>>>>> 215b72f7
                }
            </section>
        </div>
        <!-- the currently opened settings -->
        <div class="col-lg-8 col-sm-12">
            <section id="current-settings">
                <router-outlet />
            </section>
        </div>
    </div>
</div><|MERGE_RESOLUTION|>--- conflicted
+++ resolved
@@ -26,21 +26,14 @@
                 ></a>
                 <a class="list-group-item btn btn-outline-primary" routerLink="science" routerLinkActive="active" jhiTranslate="artemisApp.userSettings.scienceSettings"></a>
                 @if (localVCEnabled) {
-<<<<<<< HEAD
-                    <a class="list-group-item btn btn-outline-primary" routerLink="ssh" routerLinkActive="active" jhiTranslate="artemisApp.userSettings.sshSettings">
-                        <!--SSH Settings-->
-                    </a>
+                    <a class="list-group-item btn btn-outline-primary" routerLink="ssh" routerLinkActive="active" jhiTranslate="artemisApp.userSettings.sshSettings"></a>
                     <a
                         class="list-group-item btn btn-outline-primary"
                         routerLink="vcs-token"
                         routerLinkActive="active"
                         jhiTranslate="artemisApp.userSettings.vcsAccessTokenSettings"
                     >
-                        <!--VCS Access Token Settings-->
                     </a>
-=======
-                    <a class="list-group-item btn btn-outline-primary" routerLink="sshSettings" routerLinkActive="active" jhiTranslate="artemisApp.userSettings.sshSettings"></a>
->>>>>>> 215b72f7
                 }
             </section>
         </div>
