<div class="container">
    <div class="row">
        <div class="col-lg-3 col-sm-12">
            <!-- profile header -->
            <div class="d-flex">
                <fa-icon id="avatar" size="3x" [icon]="faUser" />
                @if (currentUser) {
                    <div>
                        @if (currentUser.name) {
                            <span id="user-header">{{ currentUser.name }}</span>
                        }
                        <br />
                        <span id="login">{{ currentUser.login }}</span>
                    </div>
                }
            </div>
            <!-- links to the different settings -->
            <section id="navigation-bar" class="list-group d-block pt-2">
<<<<<<< HEAD
                <span class="list-group-item disabled fw-bold" jhiTranslate="artemisApp.userSettings.userSettings"></span>
                <a class="list-group-item btn btn-outline-primary" routerLink="account" routerLinkActive="active" jhiTranslate="artemisApp.userSettings.accountInformation"></a>
                <a
                    class="list-group-item btn btn-outline-primary"
                    routerLink="notifications"
                    routerLinkActive="active"
                    jhiTranslate="artemisApp.userSettings.notificationSettings"
                ></a>
                <a class="list-group-item btn btn-outline-primary" routerLink="science" routerLinkActive="active" jhiTranslate="artemisApp.userSettings.scienceSettings"></a>
=======
                <span class="list-group-item disabled fw-bold">
                    <!--User Settings Menu Title-->
                    {{ 'artemisApp.userSettings.userSettings' | artemisTranslate }}
                </span>
                <a class="list-group-item btn btn-outline-primary" routerLink="account" routerLinkActive="active">
                    <!--Account Information-->
                    {{ 'artemisApp.userSettings.accountInformation' | artemisTranslate }}
                </a>
                <a class="list-group-item btn btn-outline-primary" routerLink="notifications" routerLinkActive="active">
                    <!--Notification Settings-->
                    {{ 'artemisApp.userSettings.notificationSettings' | artemisTranslate }}
                </a>
                <a class="list-group-item btn btn-outline-primary" routerLink="science" routerLinkActive="active">
                    <!--Science Settings-->
                    {{ 'artemisApp.userSettings.scienceSettings' | artemisTranslate }}
                </a>
                @if (localVCEnabled) {
                    <a class="list-group-item btn btn-outline-primary" routerLink="sshSettings" routerLinkActive="active">
                        <!--Account Information-->
                        {{ 'artemisApp.userSettings.sshSettings' | artemisTranslate }}
                    </a>
                }
>>>>>>> a75e8cfa
            </section>
        </div>
        <!-- the currently opened settings -->
        <div class="col-lg-8 col-sm-12">
            <section id="current-settings">
                <router-outlet />
            </section>
        </div>
    </div>
</div><|MERGE_RESOLUTION|>--- conflicted
+++ resolved
@@ -16,17 +16,6 @@
             </div>
             <!-- links to the different settings -->
             <section id="navigation-bar" class="list-group d-block pt-2">
-<<<<<<< HEAD
-                <span class="list-group-item disabled fw-bold" jhiTranslate="artemisApp.userSettings.userSettings"></span>
-                <a class="list-group-item btn btn-outline-primary" routerLink="account" routerLinkActive="active" jhiTranslate="artemisApp.userSettings.accountInformation"></a>
-                <a
-                    class="list-group-item btn btn-outline-primary"
-                    routerLink="notifications"
-                    routerLinkActive="active"
-                    jhiTranslate="artemisApp.userSettings.notificationSettings"
-                ></a>
-                <a class="list-group-item btn btn-outline-primary" routerLink="science" routerLinkActive="active" jhiTranslate="artemisApp.userSettings.scienceSettings"></a>
-=======
                 <span class="list-group-item disabled fw-bold">
                     <!--User Settings Menu Title-->
                     {{ 'artemisApp.userSettings.userSettings' | artemisTranslate }}
@@ -49,7 +38,6 @@
                         {{ 'artemisApp.userSettings.sshSettings' | artemisTranslate }}
                     </a>
                 }
->>>>>>> a75e8cfa
             </section>
         </div>
         <!-- the currently opened settings -->
