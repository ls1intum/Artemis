import { Component, OnInit, inject } from '@angular/core';
import { faUser } from '@fortawesome/free-solid-svg-icons';
import { ProfileService } from 'app/shared/layouts/profiles/profile.service';
import { PROFILE_LOCALVC } from 'app/app.constants';
import { User } from 'app/core/user/user.model';
import { AccountService } from 'app/core/auth/account.service';
import { tap } from 'rxjs';
import { TranslateDirective } from 'app/shared/language/translate.directive';
import { RouterModule } from '@angular/router';
import { FontAwesomeModule } from '@fortawesome/angular-fontawesome';

/**
 * UserSettingsContainerComponent serves as the common ground for different settings
 */
@Component({
    selector: 'jhi-user-settings',
    templateUrl: 'user-settings-container.component.html',
    standalone: true,
    styleUrls: ['user-settings-container.component.scss'],
    imports: [TranslateDirective, RouterModule, FontAwesomeModule],
})
export class UserSettingsContainerComponent implements OnInit {
<<<<<<< HEAD
    private profileService = inject(ProfileService);
    private accountService = inject(AccountService);
=======
    private readonly profileService = inject(ProfileService);
    private readonly accountService = inject(AccountService);
>>>>>>> 6549075f

    // Icons
    faUser = faUser;

    currentUser?: User;
    localVCEnabled = false;
<<<<<<< HEAD
=======
    isAtLeastTutor = false;
>>>>>>> 6549075f

    ngOnInit() {
        this.profileService.getProfileInfo().subscribe((profileInfo) => {
            this.localVCEnabled = profileInfo.activeProfiles.includes(PROFILE_LOCALVC);
        });

        this.accountService
            .getAuthenticationState()
            .pipe(
                tap((user: User) => {
                    this.currentUser = user;
                    this.isAtLeastTutor = this.accountService.isAtLeastTutor();
                }),
            )
            .subscribe();
    }
}<|MERGE_RESOLUTION|>--- conflicted
+++ resolved
@@ -20,23 +20,15 @@
     imports: [TranslateDirective, RouterModule, FontAwesomeModule],
 })
 export class UserSettingsContainerComponent implements OnInit {
-<<<<<<< HEAD
-    private profileService = inject(ProfileService);
-    private accountService = inject(AccountService);
-=======
     private readonly profileService = inject(ProfileService);
     private readonly accountService = inject(AccountService);
->>>>>>> 6549075f
 
     // Icons
     faUser = faUser;
 
     currentUser?: User;
     localVCEnabled = false;
-<<<<<<< HEAD
-=======
     isAtLeastTutor = false;
->>>>>>> 6549075f
 
     ngOnInit() {
         this.profileService.getProfileInfo().subscribe((profileInfo) => {
