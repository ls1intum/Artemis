import { Authority } from 'app/shared/constants/authority.constants';
import { SettingId, UserSettingsCategory } from 'app/shared/constants/user-settings.constants';
import { Setting, UserSettingsStructure } from '../user-settings.model';

export interface NotificationSetting extends Setting {
    // Status indicating if the settings was activated for a specific communication channel by the user or the default settings
    webapp?: boolean;
    email?: boolean;

    // 'x-Support' indicates if the corresponding checkbox is visible in the UI
    // e.g. announcements should always generate a webapp notification -> webappSupport=false
    // If left undefined webappSupport will count as true/activated (to make the structure file more lightweight)
    webappSupport?: boolean;
    // If left undefined emailSupport will count as false/deactivated
    emailSupport?: boolean;
}

export const notificationSettingsStructure: UserSettingsStructure<NotificationSetting> = {
    category: UserSettingsCategory.NOTIFICATION_SETTINGS,
    groups: [
        {
            key: 'weeklySummary',
            restrictionLevels: [Authority.USER],
            settings: [
                {
                    key: 'basicWeeklySummary',
                    descriptionKey: 'basicWeeklySummaryDescription',
                    settingId: SettingId.NOTIFICATION__WEEKLY_SUMMARY__BASIC_WEEKLY_SUMMARY,
                    emailSupport: true,
                    webappSupport: false,
                },
            ],
        },
        {
            key: 'courseWideDiscussionNotifications',
            restrictionLevels: [Authority.USER],
            settings: [
                {
                    key: 'newCoursePost',
                    descriptionKey: 'newCoursePostDescription',
                    settingId: SettingId.NOTIFICATION__COURSE_WIDE_DISCUSSION__NEW_COURSE_POST,
                },
                {
                    key: 'newReplyForCoursePost',
                    descriptionKey: 'newReplyForCoursePostDescription',
                    settingId: SettingId.NOTIFICATION__COURSE_WIDE_DISCUSSION__NEW_REPLY_FOR_COURSE_POST,
                },
                {
                    key: 'newAnnouncementPost',
                    descriptionKey: 'newAnnouncementPostDescription',
                    settingId: SettingId.NOTIFICATION__COURSE_WIDE_DISCUSSION__NEW_ANNOUNCEMENT_POST,
                    emailSupport: true,
                    webappSupport: false,
                },
            ],
        },
        {
            key: 'exerciseNotifications',
            restrictionLevels: [Authority.USER],
            settings: [
                {
                    key: 'exerciseReleased',
                    descriptionKey: 'exerciseReleasedDescription',
                    settingId: SettingId.NOTIFICATION__EXERCISE_NOTIFICATION__EXERCISE_RELEASED,
                    emailSupport: true,
                },
                {
                    key: 'exerciseOpenForPractice',
                    descriptionKey: 'exerciseOpenForPracticeDescription',
                    settingId: SettingId.NOTIFICATION__EXERCISE_NOTIFICATION__EXERCISE_OPEN_FOR_PRACTICE,
                    emailSupport: true,
                },
                {
                    key: 'exerciseSubmissionAssessed',
                    descriptionKey: 'exerciseSubmissionAssessedDescription',
                    settingId: SettingId.NOTIFICATION__EXERCISE_NOTIFICATION__EXERCISE_SUBMISSION_ASSESSED,
                    emailSupport: true,
                },
                {
                    key: 'fileSubmissionSuccessful',
                    descriptionKey: 'fileSubmissionSuccessfulDescription',
                    settingId: SettingId.NOTIFICATION__EXERCISE_NOTIFICATION__FILE_SUBMISSION_SUCCESSFUL,
                    emailSupport: true,
                },
                {
                    key: 'newExercisePost',
                    descriptionKey: 'newExercisePostDescription',
                    settingId: SettingId.NOTIFICATION__EXERCISE_NOTIFICATION__NEW_EXERCISE_POST,
                },
                {
                    key: 'newReplyForExercisePost',
                    descriptionKey: 'newReplyForExercisePostDescription',
                    settingId: SettingId.NOTIFICATION__EXERCISE_NOTIFICATION__NEW_REPLY_FOR_EXERCISE_POST,
                },
                // quizStartReminder is not necessary here. Only relevant on push devices (android, iOS)
            ],
        },
        {
            key: 'lectureNotifications',
            restrictionLevels: [Authority.USER],
            settings: [
                {
                    key: 'attachmentChanges',
                    descriptionKey: 'attachmentChangesDescription',
                    settingId: SettingId.NOTIFICATION__LECTURE_NOTIFICATION__ATTACHMENT_CHANGES,
                    emailSupport: true,
                },
                {
                    key: 'newLecturePost',
                    descriptionKey: 'newLecturePostDescription',
                    settingId: SettingId.NOTIFICATION__LECTURE_NOTIFICATION__NEW_LECTURE_POST,
                },
                {
                    key: 'newReplyForLecturePost',
                    descriptionKey: 'newReplyForLecturePostDescription',
                    settingId: SettingId.NOTIFICATION__LECTURE_NOTIFICATION__NEW_REPLY_FOR_LECTURE_POST,
                },
            ],
        },
        {
            key: 'examNotifications',
            restrictionLevels: [Authority.USER],
            settings: [
                {
                    key: 'newExamPost',
                    descriptionKey: 'newExamPostDescription',
                    settingId: SettingId.NOTIFICATION__EXAM_NOTIFICATION__NEW_EXAM_POST,
                },
                {
                    key: 'newReplyForExamPost',
<<<<<<< HEAD
                    descriptionKey: 'newReplyForLecturePostDescription',
=======
                    descriptionKey: 'newReplyForExamPostDescription',
>>>>>>> 79122e44
                    settingId: SettingId.NOTIFICATION__EXAM_NOTIFICATION__NEW_REPLY_FOR_EXAM_POST,
                },
            ],
        },
        {
<<<<<<< HEAD
=======
            key: 'userMentionNotifications',
            restrictionLevels: [Authority.USER],
            settings: [
                {
                    key: 'newUserMention',
                    descriptionKey: 'newUserMentionDescription',
                    settingId: SettingId.NOTIFICATION__USER_NOTIFICATION__USER_MENTION,
                },
            ],
        },
        {
>>>>>>> 79122e44
            key: 'conversationNotifications',
            restrictionLevels: [Authority.USER],
            settings: [
                {
                    key: 'newConversationMessages',
                    descriptionKey: 'newConversationMessageDescription',
                    settingId: SettingId.NOTIFICATION__USER_NOTIFICATION__CONVERSATION_MESSAGE,
                    emailSupport: false,
                },
                {
                    key: 'newReplyMessage',
                    descriptionKey: 'conversationNewReplyMessageDescription',
                    settingId: SettingId.NOTIFICATION__USER_NOTIFICATION__NEW_REPLY_IN_CONVERSATION_MESSAGE,
                    emailSupport: false,
                },
            ],
        },
        {
            key: 'tutorialGroupNotifications',
            restrictionLevels: [Authority.USER],
            settings: [
                {
                    key: 'registrationTutorialGroup',
                    descriptionKey: 'registrationTutorialGroupStudentDescription',
                    settingId: SettingId.NOTIFICATION__TUTORIAL_GROUP_NOTIFICATION__TUTORIAL_GROUP_REGISTRATION,
                    emailSupport: true,
                },
                {
                    key: 'tutorialGroupUpdateDelete',
                    descriptionKey: 'tutorialGroupUpdateDeleteDescription',
                    settingId: SettingId.NOTIFICATION__TUTORIAL_GROUP_NOTIFICATION__TUTORIAL_GROUP_DELETE_UPDATE,
                    emailSupport: true,
                },
            ],
        },
        {
            key: 'tutorNotifications',
            restrictionLevels: [Authority.TA, Authority.EDITOR, Authority.INSTRUCTOR],
            settings: [
                {
                    key: 'registrationTutorialGroup',
                    descriptionKey: 'registrationTutorialGroupTutorDescription',
                    settingId: SettingId.NOTIFICATION__TUTOR_NOTIFICATION__TUTORIAL_GROUP_REGISTRATION,
                    emailSupport: true,
                },
                {
                    key: 'assignUnassignTutorialGroup',
                    descriptionKey: 'assignUnassignTutorialGroupDescription',
                    settingId: SettingId.NOTIFICATION__TUTOR_NOTIFICATION__TUTORIAL_GROUP_ASSIGN_UNASSIGN,
                    emailSupport: true,
                },
            ],
        },
        {
            key: 'editorNotifications',
            restrictionLevels: [Authority.EDITOR, Authority.INSTRUCTOR],
            settings: [
                {
                    key: 'programmingTestCasesChanged',
                    descriptionKey: 'programmingTestCasesChangedDescription',
                    settingId: SettingId.NOTIFICATION__EDITOR_NOTIFICATION__PROGRAMMING_TEST_CASES_CHANGED,
                },
            ],
        },
        {
            key: 'instructorNotifications',
            restrictionLevels: [Authority.INSTRUCTOR],
            settings: [
                {
                    key: 'courseAndExamArchivingStarted',
                    descriptionKey: 'courseAndExamArchivingStartedDescription',
                    settingId: SettingId.NOTIFICATION__INSTRUCTOR_NOTIFICATION__COURSE_AND_EXAM_ARCHIVING_STARTED,
                },
            ],
        },
    ],
};<|MERGE_RESOLUTION|>--- conflicted
+++ resolved
@@ -128,18 +128,12 @@
                 },
                 {
                     key: 'newReplyForExamPost',
-<<<<<<< HEAD
-                    descriptionKey: 'newReplyForLecturePostDescription',
-=======
                     descriptionKey: 'newReplyForExamPostDescription',
->>>>>>> 79122e44
                     settingId: SettingId.NOTIFICATION__EXAM_NOTIFICATION__NEW_REPLY_FOR_EXAM_POST,
                 },
             ],
         },
         {
-<<<<<<< HEAD
-=======
             key: 'userMentionNotifications',
             restrictionLevels: [Authority.USER],
             settings: [
@@ -151,7 +145,6 @@
             ],
         },
         {
->>>>>>> 79122e44
             key: 'conversationNotifications',
             restrictionLevels: [Authority.USER],
             settings: [
