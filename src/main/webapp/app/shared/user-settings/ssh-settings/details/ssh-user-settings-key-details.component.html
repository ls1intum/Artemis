@if (isLoading()) {
    <h1 jhiTranslate="artemisApp.userSettings.sshSettings"></h1>
} @else {
    @if (!isCreateMode) {
        <h1 jhiTranslate="artemisApp.userSettings.sshSettingsPage.sshKeyDetails"></h1>
    } @else {
        <h1 jhiTranslate="artemisApp.userSettings.sshSettingsPage.addNewSshKey"></h1>
    }

    <div class="list-group d-block">
        <!-- Viewing existing key and creating a new key -->
        <div class="list-group-item">
            <div class="d-flex flex-wrap">
                <p>
                    <span class="large-text" jhiTranslate="artemisApp.userSettings.sshSettingsPage.whatToUseSSHForInfo"></span>
                    <jhi-documentation-link [documentationType]="documentationType" [displayString]="'artemisApp.userSettings.sshSettingsPage.learnMore'"> </jhi-documentation-link>
                </p>
            </div>

            @if (isCreateMode()) {
                <div>
                    <p class="large-text" jhiTranslate="artemisApp.userSettings.sshSettingsPage.key"></p>
                </div>
            } @else {
                <div>
                    <p class="large-text">{{ displayedKeyLabel() }}</p>
                </div>
            }
            <div>
<<<<<<< HEAD
                <textarea class="form-control" rows="10" [readonly]="!isCreateMode()" [(ngModel)]="displayedSshKey"></textarea>
=======
                <textarea class="form-control" rows="10" [readonly]="!isCreateMode" [(ngModel)]="displayedSshKey" data-testid="sshKeyField"></textarea>
>>>>>>> 50adb942
            </div>

            <!-- input fields for key creation -->
            @if (isCreateMode()) {
                <div class="d-flex flex-wrap mb-4">
                    <p class="small-text">
                        <span jhiTranslate="artemisApp.userSettings.sshSettingsPage.alreadyHaveKey"> </span>
                        <code> {{ copyInstructions() }} </code>
                    </p>
                </div>

                <div class="mb-4">
                    <p class="large-text" jhiTranslate="artemisApp.userSettings.sshSettingsPage.label"></p>
                    <textarea class="form-control small-text-area" rows="1" [readonly]="!isCreateMode" [(ngModel)]="displayedKeyLabel" maxlength="50">></textarea>
                    <p class="small-text">
                        <span jhiTranslate="artemisApp.userSettings.sshSettingsPage.commentUsedAsLabel"> </span>
                    </p>
                </div>

                <!-- Expiry date settings -->
                <div>
                    <span class="large-text" jhiTranslate="artemisApp.userSettings.sshSettingsPage.expiry.title"></span>
                    <p jhiTranslate="artemisApp.userSettings.sshSettingsPage.expiry.info"></p>
                </div>
                <div>
                    <label class="form-check-label">
                        <input class="form-check-input" type="radio" name="activationOption" [(ngModel)]="selectedOption" value="doNotUseExpiration" />
                        <span jhiTranslate="artemisApp.userSettings.sshSettingsPage.expiry.doNotExpire"></span>
                    </label>
                </div>
                <div>
                    <label class="form-check-label">
                        <input class="form-check-input" type="radio" name="activationOption" [(ngModel)]="selectedOption" value="useExpiration" />
                        <span jhiTranslate="artemisApp.userSettings.sshSettingsPage.expiry.expireAutomatically"></span>
                    </label>
                </div>

                <!-- expiry date date picker -->
                @if (selectedOption() === 'useExpiration') {
                    <div class="mt-4">
                        <div class="col-sm-4">
                            <jhi-date-time-picker
                                labelName="{{ 'artemisApp.userSettings.sshSettingsPage.expiryDate' | artemisTranslate }}"
                                [(ngModel)]="displayedExpiryDate"
                                [pickerType]="DateTimePickerType.CALENDAR"
                                [shouldDisplayTimeZoneWarning]="false"
                                [min]="currentDate()"
                                [requiredField]="true"
                                (valueChange)="validateExpiryDate()"
                                name="expiryDate"
                                id="expiryDate"
                            />
                        </div>
                    </div>
                }
            } @else {
                <!-- View for viewing key details -->
                @if (displayCreationDate()) {
                    <div class="text-and-date large-text mt-4">
                        <div jhiTranslate="artemisApp.userSettings.sshSettingsPage.createdOn"></div>
                        <div>
                            {{ displayCreationDate() | artemisDate: 'long-date' }}
                        </div>
                    </div>
                }
                @if (displayedLastUsedDate()) {
                    <div class="text-and-date large-text mt-2">
                        <div jhiTranslate="artemisApp.userSettings.sshSettingsPage.lastUsedOn"></div>
                        <div>
                            {{ displayedLastUsedDate() | artemisDate: 'long-date' }}
                        </div>
                    </div>
                }
                @if (displayedExpiryDate()) {
                    <div class="text-and-date large-text mt-2">
                        <div jhiTranslate="artemisApp.userSettings.sshSettingsPage.expiresOn"></div>
                        <div>
                            {{ displayedExpiryDate() | artemisDate: 'long-date' }}
                        </div>
                    </div>
                }
            }
            <div class="col col-auto text-right mt-4">
                @if (isCreateMode()) {
                    <div class="btn-group" role="group" aria-label="Actions">
                        <jhi-button
                            [disabled]="
                                !(
                                    displayedSshKey() &&
                                    ((selectedOption() === 'useExpiration' && displayedExpiryDate() && isExpiryDateValid()) || selectedOption() !== 'useExpiration')
                                )
                            "
                            [btnType]="ButtonType.PRIMARY"
                            [btnSize]="ButtonSize.SMALL"
                            [icon]="faSave"
                            [title]="'artemisApp.userSettings.sshSettingsPage.saveSshKey'"
                            (onClick)="saveSshKey()"
                            data-testid="saveSshKeyButton"
                        />
                    </div>
                }
                <div class="btn-group" role="group" aria-label="Actions">
                    <jhi-button
                        [btnType]="ButtonType.PRIMARY"
                        [btnSize]="ButtonSize.SMALL"
                        [title]="isCreateMode() ? 'artemisApp.userSettings.sshSettingsPage.cancelSavingSshKey' : 'artemisApp.userSettings.sshSettingsPage.back'"
                        (onClick)="goBack()"
                    />
                </div>
            </div>
        </div>
    </div>
}<|MERGE_RESOLUTION|>--- conflicted
+++ resolved
@@ -27,11 +27,7 @@
                 </div>
             }
             <div>
-<<<<<<< HEAD
-                <textarea class="form-control" rows="10" [readonly]="!isCreateMode()" [(ngModel)]="displayedSshKey"></textarea>
-=======
-                <textarea class="form-control" rows="10" [readonly]="!isCreateMode" [(ngModel)]="displayedSshKey" data-testid="sshKeyField"></textarea>
->>>>>>> 50adb942
+                <textarea class="form-control" rows="10" [readonly]="!isCreateMode()" [(ngModel)]="displayedSshKey" data-testid="sshKeyField"></textarea>
             </div>
 
             <!-- input fields for key creation -->
