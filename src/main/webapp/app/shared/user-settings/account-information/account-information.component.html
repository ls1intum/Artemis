--- conflicted
+++ resolved
@@ -1,61 +1,53 @@
-<h1 jhiTranslate="artemisApp.userSettings.accountInformation"></h1>
+<h1>
+    <!--Account Information-->
+    {{ 'artemisApp.userSettings.accountInformation' | artemisTranslate }}
+</h1>
 @if (currentUser) {
     <div class="list-group d-block">
         @if (currentUser.name) {
             <div class="list-group-item">
-                <dt jhiTranslate="artemisApp.userSettings.accountInformationPage.fullName"></dt>
+                <dt>
+                    <!--Full Name-->
+                    {{ 'artemisApp.userSettings.accountInformationPage.fullName' | artemisTranslate }}
+                </dt>
                 <dd>{{ currentUser.name }}</dd>
             </div>
         }
         @if (currentUser.login) {
             <div class="list-group-item">
-                <dt jhiTranslate="artemisApp.userSettings.accountInformationPage.login"></dt>
+                <dt>
+                    <!--Login-->
+                    {{ 'artemisApp.userSettings.accountInformationPage.login' | artemisTranslate }}
+                </dt>
                 <dd>{{ currentUser.login }}</dd>
             </div>
         }
         @if (currentUser.email) {
             <div class="list-group-item">
-                <dt jhiTranslate="artemisApp.userSettings.accountInformationPage.email"></dt>
+                <dt>
+                    <!--Email-->
+                    {{ 'artemisApp.userSettings.accountInformationPage.email' | artemisTranslate }}
+                </dt>
                 <dd>{{ currentUser.email }}</dd>
             </div>
         }
         @if (currentUser.visibleRegistrationNumber) {
             <div class="list-group-item">
-                <dt jhiTranslate="artemisApp.userSettings.accountInformationPage.registrationNumber"></dt>
+                <dt>
+                    <!--Registration Number-->
+                    {{ 'artemisApp.userSettings.accountInformationPage.registrationNumber' | artemisTranslate }}
+                </dt>
                 <dd>{{ currentUser.visibleRegistrationNumber }}</dd>
             </div>
         }
         @if (currentUser.createdDate) {
             <div class="list-group-item">
-                <dt jhiTranslate="artemisApp.userSettings.accountInformationPage.joinedArtemis"></dt>
+                <dt>
+                    <!--Joined Artemis on-->
+                    {{ 'artemisApp.userSettings.accountInformationPage.joinedArtemis' | artemisTranslate }}
+                </dt>
                 <dd>{{ currentUser.createdDate | artemisDate }}</dd>
             </div>
         }
-<<<<<<< HEAD
-        @if (localVCEnabled) {
-            <div class="list-group-item">
-                <dt>
-                    <!--Local Version Control SSH Key-->
-                    <div class="row pb-1">
-                        <div class="col" jhiTranslate="artemisApp.userSettings.accountInformationPage.sshKey"></div>
-                        <div class="col col-auto text-right">
-                            <div class="btn-group" role="group" aria-label="Actions">
-                                <button class="btn btn-sm btn-warning" (click)="editSshKey = !editSshKey">
-                                    <fa-icon [icon]="faEdit" />
-                                </button>
-                                <button class="btn btn-sm btn-success" (click)="saveSshKey()" [disabled]="!editSshKey">
-                                    <fa-icon [icon]="faSave" />
-                                </button>
-                            </div>
-                        </div>
-                    </div>
-                </dt>
-                <dd>
-                    <textarea class="form-control" rows="5" [readonly]="!editSshKey" [(ngModel)]="sshKey"></textarea>
-                </dd>
-            </div>
-        }
-=======
->>>>>>> a75e8cfa
     </div>
 }