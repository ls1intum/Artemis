import { omit, sum } from 'lodash-es';
import { captureException } from '@sentry/angular-ivy';
import { Result } from 'app/entities/result.model';
import { Course } from 'app/entities/course.model';
import { Exercise } from 'app/entities/exercise.model';

// Cartesian product helper function
const cartesianConcatHelper = (a: any[], b: any[]): any[][] => ([] as any[][]).concat(...a.map((a2) => b.map((b2) => ([] as any[]).concat(a2, b2))));

/**
 * Returns the cartesian product for all arrays provided to the function.
 * Type of the arrays does not matter, it will just return the combinations without any type information.
 * Implementation taken from here: https://gist.github.com/ssippe/1f92625532eef28be6974f898efb23ef.
 * @param a an array
 * @param b another array
 * @param c rest of arrays
 */
export const cartesianProduct = (a: any[], b: any[], ...c: any[][]): any[] => {
    if (!b || b.length === 0) {
        return a;
    }
    const [b2, ...c2] = c;
    const fab = cartesianConcatHelper(a, b);
    return cartesianProduct(fab, b2, ...c2);
};

export function cleanString(str?: string): string {
    if (!str) {
        return '';
    }
    return str.toLowerCase().replaceAll(' ', '').replaceAll('_', '').replaceAll('-', '').trim();
}

/**
 * https://developer.mozilla.org/en-US/docs/Web/JavaScript/Reference/Errors/Cyclic_object_value
 * Stringify a circular JSON structure by omitting keys that would close a circle
 *
 * @param val The object you want to stringify
 */
export const stringifyCircular = (val: any): string => {
    const seen = new WeakSet();
    return JSON.stringify(val, (key, value) => {
        if (typeof value === 'object' && value !== null) {
            if (seen.has(value)) {
                return;
            }
            seen.add(value);
        }
        return value;
    });
};

/**
 * Stringifies an object ignoring certain top-level fields
 *
 * @param val Object to stringify
 * @param ignoredFields Fields to omit from object before converting to string
 */
export const stringifyIgnoringFields = (val: any, ...ignoredFields: string[]): string => {
    return JSON.stringify(omit(val, ignoredFields));
};

/**
 * Helper function to make actually rounding possible
 * @param value
 * @param exp
 */
export const round = (value: any, exp?: number) => {
    if (exp == undefined || +exp === 0) {
        return Math.round(value);
    }

    value = +value;
    exp = +exp;

    if (isNaN(value) || !(exp % 1 === 0)) {
        return NaN;
    }

    // Shift
    value = value.toString().split('e');
    value = Math.round(+(value[0] + 'e' + (value[1] ? +value[1] + exp : exp)));

    // Shift back
    value = value.toString().split('e');
    return +(value[0] + 'e' + (value[1] ? +value[1] - exp : -exp));
};

/**
 * Rounds the score to the specified amount in the course object.
 * @param relativeScore The score of the student in the value range [0;1]
 * @param course The course in which the score is displayed. The attribute accuracyOfScores determines the accuracy
 * @returns The rounded percent of the score in the range [0;100]
 */
export const roundScorePercentSpecifiedByCourseSettings = (relativeScore: any, course: Course | undefined) => {
    if (!course) {
        captureException(new Error('The course object used for determining the rounding of scores was undefined'));
    }
    return round(relativeScore * 100, course?.accuracyOfScores ?? 1);
};

/**
 * Rounds the given value to the accuracy defined by the course.
 * @param value The value that should be rounded.
 * @param course The course which defines the accuracy to which the value should be rounded.
 * @returns The rounded value.
 */
export const roundValueSpecifiedByCourseSettings = (value: any, course: Course | undefined) => {
    if (!course) {
        captureException(new Error('The course object used for determining the rounding of scores was undefined'));
    }
    return round(value, course?.accuracyOfScores ?? 1);
};

/**
 * Computes the average value for the given array.
 * @param values The array for which the average should be computed.
 * @returns The average value of the array. Zero for an empty array.
 */
export const average = (values: Array<number>): number => {
    if (values.length === 0) {
        return 0;
    } else {
        return sum(values) / values.length;
    }
};

/**
 * finds the latest result based on the max id
 * @param results
 */
export const findLatestResult = (results: Result[] | undefined) => {
    return results?.length ? results.reduce((current, result) => (current.id! > result.id! ? current : result)) : undefined;
};

export const isDate = (input: any) => {
    return input instanceof Date || Object.prototype.toString.call(input) === '[object Date]';
};

/**
 * Represents the inclusive range with a lower and upper bound
 */
export class Range {
    constructor(
        public lowerBound: number,
        public upperBound: number,
    ) {}

    toString(): string {
        return '[' + this.lowerBound + '%, ' + this.upperBound + '%' + (this.upperBound === 100 ? ']' : ')');
    }
}

export function getAsMutableObject(object: any) {
    return { ...object };
}

/**
 * Usages:
 * - when the router keeps the position from the previous page for the new page
 * - to make sure that a message from the {@link AlertService} is recognized by the user
 */
export function scrollToTopOfPage() {
    // The window itself cannot be scrolled; overflowing content is handled by the page wrapper.
    const pageWrapper = document.getElementById('page-wrapper');
    if (pageWrapper) {
        pageWrapper.scroll(0, 0);
    }
}

<<<<<<< HEAD
const ROOT_DIRECTORY_PATH: string = '/';

export function addLeadingSlashIfNotPresent(directory: string | undefined): string {
    if (!directory) {
        return ROOT_DIRECTORY_PATH;
    }

    return directory.startsWith(ROOT_DIRECTORY_PATH) ? directory : ROOT_DIRECTORY_PATH + directory;
=======
/**
 * For exam exercises the course will not be set as exam exercises are linked via exercise groups.
 *
 * @param exercise for which is checked if it belongs to an exam
 */
export function isExamExercise(exercise: Exercise) {
    return exercise.course === undefined;
>>>>>>> 4563638d
}<|MERGE_RESOLUTION|>--- conflicted
+++ resolved
@@ -168,7 +168,15 @@
     }
 }
 
-<<<<<<< HEAD
+/**
+ * For exam exercises the course will not be set as exam exercises are linked via exercise groups.
+ *
+ * @param exercise for which is checked if it belongs to an exam
+ */
+export function isExamExercise(exercise: Exercise) {
+    return exercise.course === undefined;
+}
+
 const ROOT_DIRECTORY_PATH: string = '/';
 
 export function addLeadingSlashIfNotPresent(directory: string | undefined): string {
@@ -177,13 +185,4 @@
     }
 
     return directory.startsWith(ROOT_DIRECTORY_PATH) ? directory : ROOT_DIRECTORY_PATH + directory;
-=======
-/**
- * For exam exercises the course will not be set as exam exercises are linked via exercise groups.
- *
- * @param exercise for which is checked if it belongs to an exam
- */
-export function isExamExercise(exercise: Exercise) {
-    return exercise.course === undefined;
->>>>>>> 4563638d
 }