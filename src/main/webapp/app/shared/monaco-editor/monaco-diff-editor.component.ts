--- conflicted
+++ resolved
@@ -1,10 +1,4 @@
-<<<<<<< HEAD
-import { Component, ElementRef, EventEmitter, Input, OnDestroy, OnInit, Output, Renderer2, ViewEncapsulation } from '@angular/core';
-import { toObservable } from '@angular/core/rxjs-interop';
-import { Theme, ThemeService } from 'app/core/theme/theme.service';
-=======
 import { ChangeDetectionStrategy, Component, ElementRef, OnDestroy, OnInit, Renderer2, ViewEncapsulation, effect, inject, input, output } from '@angular/core';
->>>>>>> 3779e88a
 
 import * as monaco from 'monaco-editor';
 import { Disposable } from 'app/shared/monaco-editor/model/actions/monaco-editor.util';
@@ -50,16 +44,12 @@
         this.renderer.appendChild(this.elementRef.nativeElement, this.monacoDiffEditorContainerElement);
         this.setupDiffListener();
         this.setupContentHeightListeners();
-<<<<<<< HEAD
-        this.themeSubscription = toObservable(this.themeService.currentTheme).subscribe((theme) => this.changeTheme(theme));
-=======
 
         effect(() => {
             this._editor.updateOptions({
                 renderSideBySide: this.allowSplitView(),
             });
         });
->>>>>>> 3779e88a
     }
 
     ngOnInit(): void {
