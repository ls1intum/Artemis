import { TextEditorAction } from 'app/shared/monaco-editor/model/actions/text-editor-action.model';
import { MetisService } from 'app/shared/metis/metis.service';
import { firstValueFrom } from 'rxjs';
import { LectureService } from 'app/lecture/lecture.service';
import { ReferenceType } from 'app/shared/metis/metis.util';
import { AttachmentUnit } from 'app/entities/lecture-unit/attachmentUnit.model';
import { Attachment } from 'app/entities/attachment.model';
import { Slide } from 'app/entities/lecture-unit/slide.model';
import { LectureUnitType } from 'app/entities/lecture-unit/lectureUnit.model';
import { TextEditor } from 'app/shared/monaco-editor/model/actions/adapter/text-editor.interface';
import { sanitizeStringForMarkdownEditor } from 'app/shared/util/markdown.util';
import { FileService } from 'app/shared/http/file.service';
<<<<<<< HEAD
=======
import { cloneDeep } from 'lodash-es';
>>>>>>> bbe907c1

interface LectureWithDetails {
    id: number;
    title: string;
    attachmentUnits?: AttachmentUnit[];
    attachments?: Attachment[];
}

interface LectureAttachmentReferenceActionArgs {
    reference: ReferenceType;
    lecture: LectureWithDetails;
    attachmentUnit?: AttachmentUnit;
    slide?: Slide;
    attachment?: Attachment;
    slideIndex?: number;
}

/**
 * Action to insert a reference to a lecture, attachment, slide, or attachment unit into the editor.
 * The specific format of the reference depends on the type of reference.
 */
export class LectureAttachmentReferenceAction extends TextEditorAction {
    static readonly ID = 'lecture-attachment-reference.action';

    lecturesWithDetails: LectureWithDetails[] = [];

    private readonly fileService: FileService;

    constructor(
        private readonly metisService: MetisService,
        private readonly lectureService: LectureService,
        private readonly fileService: FileService,
    ) {
        super(LectureAttachmentReferenceAction.ID, 'artemisApp.metis.editor.lecture');
        firstValueFrom(this.lectureService.findAllByCourseIdWithSlides(this.metisService.getCourse().id!)).then((response) => {
            const lectures = response.body;
            if (lectures) {
                this.lecturesWithDetails = lectures
                    .filter((lecture) => !!lecture.id && !!lecture.title)
                    .map((lecture) => {
                        const attachmentsWithFileUrls = cloneDeep(lecture.attachments)?.map((attachment) => {
                            if (attachment.link && attachment.name) {
                                attachment.link = this.fileService.createAttachmentFileUrl(attachment.link!, attachment.name!, false);
                            }

                            return attachment;
                        });

                        return {
                            id: lecture.id!,
                            title: lecture.title!,
                            attachmentUnits: lecture.lectureUnits?.filter((unit) => unit.type === LectureUnitType.ATTACHMENT),
                            attachments: attachmentsWithFileUrls,
                        };
                    });
            }
        });
    }

    /**
     * Executes the action in the current editor for the given arguments (lecture, attachment, slide, and/or attachment unit).
     * @param args The arguments to execute the action with.
     */
    executeInCurrentEditor(args: LectureAttachmentReferenceActionArgs): void {
        super.executeInCurrentEditor(args);
    }

    /**
     * Inserts, at the current position, a reference to the specified lecture, attachment, slide, or attachment unit.
     * Depending on the reference type, the reference will be formatted differently:
     * - Lecture: [lecture]Lecture Title(link)[/lecture]
     * - Attachment: [attachment]Attachment Name(link)[/attachment]
     * - Slide: [slide]Attachment Unit Name Slide Number(link)[/slide]
     * - Attachment Unit: [lecture-unit]Attachment Unit Name(link)[/lecture-unit]
     * @param editor The editor to insert the reference in.
     * @param args An object containing the item to reference and the type of reference.
     */
    run(editor: TextEditor, args?: LectureAttachmentReferenceActionArgs): void {
        switch (args?.reference) {
            case ReferenceType.LECTURE:
                this.insertLectureReference(editor, args.lecture);
                break;
            case ReferenceType.ATTACHMENT:
                if (args.attachment) {
                    this.insertAttachmentReference(editor, args.attachment);
                } else {
                    throw new Error(`[${this.id}] No attachment provided to reference.`);
                }
                break;
            case ReferenceType.ATTACHMENT_UNITS:
                if (args.attachmentUnit) {
                    this.insertAttachmentUnitReference(editor, args.attachmentUnit);
                } else {
                    throw new Error(`[${this.id}] No attachment unit provided to reference.`);
                }
                break;
            case ReferenceType.SLIDE:
                if (args.attachmentUnit && args.slide && args.slideIndex) {
                    this.insertSlideReference(editor, args.attachmentUnit, args.slide, args.slideIndex);
                } else {
                    throw new Error(`[${this.id}] No attachment unit or slide provided to reference.`);
                }
                break;
            default:
                throw new Error(`[${this.id}] Unsupported reference type.`);
        }
        editor.focus();
    }

    dispose() {
        super.dispose();
        this.lecturesWithDetails = [];
    }

    insertLectureReference(editor: TextEditor, lecture: LectureWithDetails): void {
        this.replaceTextAtCurrentSelection(
            editor,
            `[lecture]${sanitizeStringForMarkdownEditor(lecture.title)}(${this.metisService.getLinkForLecture(lecture.id.toString())})[/lecture]`,
        );
    }

    insertAttachmentReference(editor: TextEditor, attachment: Attachment): void {
        const shortLink = attachment.link?.split('attachments/')[1];
        this.replaceTextAtCurrentSelection(editor, `[attachment]${sanitizeStringForMarkdownEditor(attachment.name)}(${shortLink})[/attachment]`);
    }

    insertSlideReference(editor: TextEditor, attachmentUnit: AttachmentUnit, slide: Slide, slideIndex: number): void {
        const shortLink = slide.slideImagePath?.split('attachments/')[1];
        // Extract just the first part of the path up to /slide/
        const shortLinkWithoutFileName = shortLink?.match(/attachment-unit\/\d+\/slide\//)?.[0];
        this.replaceTextAtCurrentSelection(
            editor,
            `[slide]${sanitizeStringForMarkdownEditor(attachmentUnit.name)} Slide ${slideIndex}(${shortLinkWithoutFileName}${slideIndex})[/slide]`,
        );
    }

    insertAttachmentUnitReference(editor: TextEditor, attachmentUnit: AttachmentUnit): void {
        const link = attachmentUnit.attachment!.studentVersion || this.fileService.createStudentLink(attachmentUnit.attachment!.link!);
        const shortLink = link.split('attachments/')[1];
        this.replaceTextAtCurrentSelection(editor, `[lecture-unit]${sanitizeStringForMarkdownEditor(attachmentUnit.name)}(${shortLink})[/lecture-unit]`);
    }
}<|MERGE_RESOLUTION|>--- conflicted
+++ resolved
@@ -10,10 +10,7 @@
 import { TextEditor } from 'app/shared/monaco-editor/model/actions/adapter/text-editor.interface';
 import { sanitizeStringForMarkdownEditor } from 'app/shared/util/markdown.util';
 import { FileService } from 'app/shared/http/file.service';
-<<<<<<< HEAD
-=======
 import { cloneDeep } from 'lodash-es';
->>>>>>> bbe907c1
 
 interface LectureWithDetails {
     id: number;
