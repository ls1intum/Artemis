import { HttpClient } from '@angular/common/http';
import { Injectable, computed, inject, signal } from '@angular/core';
<<<<<<< HEAD
import { Observable, finalize } from 'rxjs';
import { WebsocketService } from 'app/shared/service/websocket.service';
import { ConsistencyCheckResult, RewriteResult } from 'app/shared/monaco-editor/model/actions/artemis-intelligence/artemis-intelligence-results';
=======
import { Observable } from 'rxjs';
import { finalize, map, tap } from 'rxjs/operators';
import RewritingVariant from 'app/shared/monaco-editor/model/actions/artemis-intelligence/rewriting-variant';
import { AlertService } from 'app/shared/service/alert.service';
import { RewriteResult } from 'app/shared/monaco-editor/model/actions/artemis-intelligence/rewriting-result';
import { WebsocketService } from 'app/shared/service/websocket.service';
import { HyperionReviewAndRefineApiService } from 'app/openapi/api/hyperionReviewAndRefineApi.service';
import { ProblemStatementRewriteRequest } from 'app/openapi/model/problemStatementRewriteRequest';
import { ProblemStatementRewriteResponse } from 'app/openapi/model/problemStatementRewriteResponse';
import { ConsistencyCheckResponse } from 'app/openapi/model/consistencyCheckResponse';
>>>>>>> e15344b7

/**
 * Service providing shared functionality for Artemis Intelligence of the markdown editor.
 * This service is intended to be used by the AI actions of the Monaco editors.
 */
@Injectable({ providedIn: 'root' })
export class ArtemisIntelligenceService {
    public resourceUrl = 'api/nebula';

    private http = inject(HttpClient);
<<<<<<< HEAD
    private websocketService = inject(WebsocketService);
=======
    private alertService = inject(AlertService);
    private websocketService = inject(WebsocketService);
    private hyperionApiService = inject(HyperionReviewAndRefineApiService);
>>>>>>> e15344b7

    private isLoadingRewrite = signal<boolean>(false);
    private isLoadingConsistencyCheck = signal<boolean>(false);
    isLoading = computed(() => this.isLoadingRewrite() || this.isLoadingConsistencyCheck());

    /**
     * Triggers the rewriting pipeline via HTTP and subscribes to its WebSocket updates.
     * @param toBeRewritten The text to be rewritten.
<<<<<<< HEAD
     * @param courseId The ID of the course to which the rewritten text belongs.
     * @return Observable that emits the rewritten text when available.
     */
    rewrite(toBeRewritten: string | undefined, courseId: number): Observable<RewriteResult> {
=======
     * @param rewritingVariant The variant for rewriting.
     * @param contextId The ID of the context (courseId for both Iris and Hyperion).
     * @return Observable that emits the rewritten text when available.
     */
    rewrite(toBeRewritten: string | undefined, rewritingVariant: RewritingVariant, contextId: number): Observable<RewriteResult> {
>>>>>>> e15344b7
        this.isLoadingRewrite.set(true);
        return this.http
            .post<RewriteResult>(`${this.resourceUrl}/courses/${courseId}/rewrite-text`, {
                toBeRewritten: toBeRewritten,
            })
            .pipe(finalize(() => this.isLoadingRewrite.set(false)));
    }

<<<<<<< HEAD
    faqConsistencyCheck(courseId: number, toBeChecked: string): Observable<ConsistencyCheckResult> {
        this.isLoadingRewrite.set(true);
        return this.http
            .post<ConsistencyCheckResult>(`${this.resourceUrl}/courses/${courseId}/consistency-check`, { toBeChecked: toBeChecked })
            .pipe(finalize(() => this.isLoadingRewrite.set(false)));
=======
        if (rewritingVariant === RewritingVariant.FAQ) {
            // Use WebSocket approach for FAQ rewriting via Iris
            return new Observable<RewriteResult>((observer) => {
                this.http
                    .post(`${this.resourceUrl}/courses/${contextId}/rewrite-text`, {
                        toBeRewritten: toBeRewritten,
                        variant: rewritingVariant,
                    })
                    .subscribe({
                        next: () => {
                            const websocketTopic = `/user/topic/iris/rewriting/${contextId}`;
                            this.websocketService.subscribe(websocketTopic);

                            this.websocketService.receive(websocketTopic).subscribe({
                                next: (update: any) => {
                                    if (update.result) {
                                        observer.next({
                                            result: update.result || undefined,
                                            inconsistencies: update.inconsistencies || [],
                                            suggestions: update.suggestions || [],
                                            improvement: update.improvement || '',
                                        });
                                        observer.complete();
                                        this.isLoadingRewrite.set(false);
                                        this.websocketService.unsubscribe(websocketTopic);
                                        this.alertService.success('artemisApp.markdownEditor.artemisIntelligence.alerts.rewrite.success');
                                    }
                                },
                                error: (error) => {
                                    observer.error(error);
                                    this.isLoadingRewrite.set(false);
                                    this.websocketService.unsubscribe(websocketTopic);
                                },
                            });
                        },
                        error: (error) => {
                            this.isLoadingRewrite.set(false);
                            observer.error(error);
                        },
                    });
            });
        } else {
            // Use OpenAPI client for Hyperion rewriting (contextId is courseId)
            const request: ProblemStatementRewriteRequest = {
                problemStatementText: toBeRewritten || '',
            };

            return this.hyperionApiService.rewriteProblemStatement(contextId, request).pipe(
                map(
                    (response: ProblemStatementRewriteResponse): RewriteResult => ({
                        result: response.rewrittenText,
                        inconsistencies: undefined,
                        suggestions: undefined,
                        improvement: response.improved ? 'Text was improved' : 'Text was not improved',
                    }),
                ),
                tap(() => {
                    this.alertService.success('artemisApp.markdownEditor.artemisIntelligence.alerts.rewrite.success');
                }),
                finalize(() => this.isLoadingRewrite.set(false)),
            );
        }
>>>>>>> e15344b7
    }

    /**
     * Triggers the consistency check pipeline using the OpenAPI client.
     *
     * @param exerciseId The ID of the exercise to check for consistency.
     * @return Observable that emits the consistency check result.
     */
    consistencyCheck(exerciseId: number): Observable<ConsistencyCheckResponse> {
        this.isLoadingConsistencyCheck.set(true);
<<<<<<< HEAD
        return new Observable<string>((observer) => {
            this.http.post(`api/iris/consistency-check/exercises/${exerciseId}`, null).subscribe({
                next: () => {
                    const websocketTopic = `/user/topic/iris/consistency-check/exercises/${exerciseId}`;
                    this.websocketService.subscribe(websocketTopic);
                    this.websocketService.receive(websocketTopic).subscribe({
                        next: (update: any) => {
                            if (update.result) {
                                observer.next(update.result);
                                observer.complete();
                                this.isLoadingConsistencyCheck.set(false);
                                this.websocketService.unsubscribe(websocketTopic);
                            }
                        },
                        error: (error) => {
                            observer.error(error);
                            this.isLoadingConsistencyCheck.set(false);
                            this.websocketService.unsubscribe(websocketTopic);
                        },
                    });
                },
                error: (error) => {
                    this.isLoadingConsistencyCheck.set(false);
                    observer.error(error);
                },
            });
        });
=======
        return this.hyperionApiService.checkExerciseConsistency(exerciseId).pipe(finalize(() => this.isLoadingConsistencyCheck.set(false)));
>>>>>>> e15344b7
    }
}<|MERGE_RESOLUTION|>--- conflicted
+++ resolved
@@ -1,21 +1,14 @@
 import { HttpClient } from '@angular/common/http';
 import { Injectable, computed, inject, signal } from '@angular/core';
-<<<<<<< HEAD
-import { Observable, finalize } from 'rxjs';
-import { WebsocketService } from 'app/shared/service/websocket.service';
-import { ConsistencyCheckResult, RewriteResult } from 'app/shared/monaco-editor/model/actions/artemis-intelligence/artemis-intelligence-results';
-=======
-import { Observable } from 'rxjs';
-import { finalize, map, tap } from 'rxjs/operators';
+import { map, tap } from 'rxjs/operators';
 import RewritingVariant from 'app/shared/monaco-editor/model/actions/artemis-intelligence/rewriting-variant';
 import { AlertService } from 'app/shared/service/alert.service';
-import { RewriteResult } from 'app/shared/monaco-editor/model/actions/artemis-intelligence/rewriting-result';
-import { WebsocketService } from 'app/shared/service/websocket.service';
+import { ConsistencyCheckResult, RewriteResult } from 'app/shared/monaco-editor/model/actions/artemis-intelligence/artemis-intelligence-results';
 import { HyperionReviewAndRefineApiService } from 'app/openapi/api/hyperionReviewAndRefineApi.service';
 import { ProblemStatementRewriteRequest } from 'app/openapi/model/problemStatementRewriteRequest';
 import { ProblemStatementRewriteResponse } from 'app/openapi/model/problemStatementRewriteResponse';
 import { ConsistencyCheckResponse } from 'app/openapi/model/consistencyCheckResponse';
->>>>>>> e15344b7
+import { Observable, finalize } from 'rxjs';
 
 /**
  * Service providing shared functionality for Artemis Intelligence of the markdown editor.
@@ -26,14 +19,8 @@
     public resourceUrl = 'api/nebula';
 
     private http = inject(HttpClient);
-<<<<<<< HEAD
-    private websocketService = inject(WebsocketService);
-=======
     private alertService = inject(AlertService);
-    private websocketService = inject(WebsocketService);
     private hyperionApiService = inject(HyperionReviewAndRefineApiService);
->>>>>>> e15344b7
-
     private isLoadingRewrite = signal<boolean>(false);
     private isLoadingConsistencyCheck = signal<boolean>(false);
     isLoading = computed(() => this.isLoadingRewrite() || this.isLoadingConsistencyCheck());
@@ -41,74 +28,19 @@
     /**
      * Triggers the rewriting pipeline via HTTP and subscribes to its WebSocket updates.
      * @param toBeRewritten The text to be rewritten.
-<<<<<<< HEAD
-     * @param courseId The ID of the course to which the rewritten text belongs.
-     * @return Observable that emits the rewritten text when available.
-     */
-    rewrite(toBeRewritten: string | undefined, courseId: number): Observable<RewriteResult> {
-=======
      * @param rewritingVariant The variant for rewriting.
      * @param contextId The ID of the context (courseId for both Iris and Hyperion).
      * @return Observable that emits the rewritten text when available.
      */
     rewrite(toBeRewritten: string | undefined, rewritingVariant: RewritingVariant, contextId: number): Observable<RewriteResult> {
->>>>>>> e15344b7
         this.isLoadingRewrite.set(true);
-        return this.http
-            .post<RewriteResult>(`${this.resourceUrl}/courses/${courseId}/rewrite-text`, {
-                toBeRewritten: toBeRewritten,
-            })
-            .pipe(finalize(() => this.isLoadingRewrite.set(false)));
-    }
 
-<<<<<<< HEAD
-    faqConsistencyCheck(courseId: number, toBeChecked: string): Observable<ConsistencyCheckResult> {
-        this.isLoadingRewrite.set(true);
-        return this.http
-            .post<ConsistencyCheckResult>(`${this.resourceUrl}/courses/${courseId}/consistency-check`, { toBeChecked: toBeChecked })
-            .pipe(finalize(() => this.isLoadingRewrite.set(false)));
-=======
         if (rewritingVariant === RewritingVariant.FAQ) {
-            // Use WebSocket approach for FAQ rewriting via Iris
-            return new Observable<RewriteResult>((observer) => {
-                this.http
-                    .post(`${this.resourceUrl}/courses/${contextId}/rewrite-text`, {
-                        toBeRewritten: toBeRewritten,
-                        variant: rewritingVariant,
-                    })
-                    .subscribe({
-                        next: () => {
-                            const websocketTopic = `/user/topic/iris/rewriting/${contextId}`;
-                            this.websocketService.subscribe(websocketTopic);
-
-                            this.websocketService.receive(websocketTopic).subscribe({
-                                next: (update: any) => {
-                                    if (update.result) {
-                                        observer.next({
-                                            result: update.result || undefined,
-                                            inconsistencies: update.inconsistencies || [],
-                                            suggestions: update.suggestions || [],
-                                            improvement: update.improvement || '',
-                                        });
-                                        observer.complete();
-                                        this.isLoadingRewrite.set(false);
-                                        this.websocketService.unsubscribe(websocketTopic);
-                                        this.alertService.success('artemisApp.markdownEditor.artemisIntelligence.alerts.rewrite.success');
-                                    }
-                                },
-                                error: (error) => {
-                                    observer.error(error);
-                                    this.isLoadingRewrite.set(false);
-                                    this.websocketService.unsubscribe(websocketTopic);
-                                },
-                            });
-                        },
-                        error: (error) => {
-                            this.isLoadingRewrite.set(false);
-                            observer.error(error);
-                        },
-                    });
-            });
+            return this.http
+                .post<RewriteResult>(`${this.resourceUrl}/courses/${contextId}/rewrite-text`, {
+                    toBeRewritten: toBeRewritten,
+                })
+                .pipe(finalize(() => this.isLoadingRewrite.set(false)));
         } else {
             // Use OpenAPI client for Hyperion rewriting (contextId is courseId)
             const request: ProblemStatementRewriteRequest = {
@@ -130,7 +62,6 @@
                 finalize(() => this.isLoadingRewrite.set(false)),
             );
         }
->>>>>>> e15344b7
     }
 
     /**
@@ -141,36 +72,19 @@
      */
     consistencyCheck(exerciseId: number): Observable<ConsistencyCheckResponse> {
         this.isLoadingConsistencyCheck.set(true);
-<<<<<<< HEAD
-        return new Observable<string>((observer) => {
-            this.http.post(`api/iris/consistency-check/exercises/${exerciseId}`, null).subscribe({
-                next: () => {
-                    const websocketTopic = `/user/topic/iris/consistency-check/exercises/${exerciseId}`;
-                    this.websocketService.subscribe(websocketTopic);
-                    this.websocketService.receive(websocketTopic).subscribe({
-                        next: (update: any) => {
-                            if (update.result) {
-                                observer.next(update.result);
-                                observer.complete();
-                                this.isLoadingConsistencyCheck.set(false);
-                                this.websocketService.unsubscribe(websocketTopic);
-                            }
-                        },
-                        error: (error) => {
-                            observer.error(error);
-                            this.isLoadingConsistencyCheck.set(false);
-                            this.websocketService.unsubscribe(websocketTopic);
-                        },
-                    });
-                },
-                error: (error) => {
-                    this.isLoadingConsistencyCheck.set(false);
-                    observer.error(error);
-                },
-            });
-        });
-=======
         return this.hyperionApiService.checkExerciseConsistency(exerciseId).pipe(finalize(() => this.isLoadingConsistencyCheck.set(false)));
->>>>>>> e15344b7
+    }
+
+    /**
+     * Triggers a consistency check for FAQ entries via HTTP.
+     * @param courseId The ID of the course the FAQ belongs to.
+     * @param toBeChecked The text of the FAQ entry to be checked for consistency.
+     * @return Observable that emits the consistency check result.
+     */
+    faqConsistencyCheck(courseId: number, toBeChecked: string): Observable<ConsistencyCheckResult> {
+        this.isLoadingRewrite.set(true);
+        return this.http
+            .post<ConsistencyCheckResult>(`${this.resourceUrl}/courses/${courseId}/consistency-check`, { toBeChecked: toBeChecked })
+            .pipe(finalize(() => this.isLoadingRewrite.set(false)));
     }
 }