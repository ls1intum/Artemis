import { HttpClient } from '@angular/common/http';
import { Injectable, computed, inject, signal } from '@angular/core';
import { Observable } from 'rxjs';
import { WebsocketService } from 'app/core/websocket/websocket.service';
import RewritingVariant from 'app/shared/monaco-editor/model/actions/artemis-intelligence/rewriting-variant';
import { AlertService } from 'app/core/util/alert.service';

/**
 * Service providing shared functionality for Artemis Intelligence of the markdown editor.
 * This service is intended to be used by the AI actions of the Monaco editors.
 */
@Injectable({ providedIn: 'root' })
export class ArtemisIntelligenceService {
    public resourceUrl = 'api';

    private http = inject(HttpClient);
    private jhiWebsocketService = inject(WebsocketService);
    private alertService = inject(AlertService);

    private isLoadingRewrite = signal<boolean>(false);
    private isLoadingConsistencyCheck = signal<boolean>(false);
    isLoading = computed(() => this.isLoadingRewrite() || this.isLoadingConsistencyCheck());

    /**
     * Triggers the rewriting pipeline via HTTP and subscribes to its WebSocket updates.
     * @param toBeRewritten The text to be rewritten.
     * @param rewritingVariant The variant for rewriting.
     * @param courseId The ID of the course to which the rewritten text belongs.
     * @return Observable that emits the rewritten text when available.
     */
    rewrite(toBeRewritten: string, rewritingVariant: RewritingVariant, courseId: number): Observable<string> {
        this.isLoadingRewrite.set(true);
        return new Observable<string>((observer) => {
            this.http
<<<<<<< HEAD
                .post(`${this.resourceUrl}/courses/${courseId}/rewrite-text`, null, {
                    params: {
                        toBeRewritten: toBeRewritten,
                        variant: rewritingVariant,
                    },
=======
                .post(`${this.resourceUrl}/${courseId}/rewrite-text`, {
                    toBeRewritten: toBeRewritten,
                    variant: rewritingVariant,
>>>>>>> 8a431b73
                })
                .subscribe({
                    next: () => {
                        const websocketTopic = `/user/topic/iris/rewriting/${courseId}`;
                        this.jhiWebsocketService.subscribe(websocketTopic);
                        this.jhiWebsocketService.receive(websocketTopic).subscribe({
                            next: (update: any) => {
                                if (update.result) {
                                    observer.next(update.result);
                                    observer.complete();
                                    this.isLoadingRewrite.set(false);
                                    this.jhiWebsocketService.unsubscribe(websocketTopic);
                                    this.alertService.success('artemisApp.markdownEditor.artemisIntelligence.alerts.rewrite.success');
                                }
                            },
                            error: (error) => {
                                observer.error(error);
                                this.isLoadingRewrite.set(false);
                                this.jhiWebsocketService.unsubscribe(websocketTopic);
                            },
                        });
                    },
                    error: (error) => {
                        this.isLoadingRewrite.set(false);
                        observer.error(error);
                    },
                });
        });
    }

    consistencyCheck(toBeChecked: string, courseId: number, exerciseId: number): Observable<string> {
        this.isLoadingConsistencyCheck.set(true);
        return new Observable<string>((observer) => {
            this.http
                .post(`${this.resourceUrl}/exercises/${courseId}/${exerciseId}/consistency-check`, null, {
                    params: {
                        toBeChecked: toBeChecked,
                    },
                })
                .subscribe({
                    next: () => {
                        const websocketTopic = `/user/topic/iris/consistency-check/${courseId}/${exerciseId}`;
                        this.jhiWebsocketService.subscribe(websocketTopic);
                        this.jhiWebsocketService.receive(websocketTopic).subscribe({
                            next: (update: any) => {
                                if (update.result) {
                                    observer.next(update.result);
                                    observer.complete();
                                    this.isLoadingConsistencyCheck.set(false);
                                    this.jhiWebsocketService.unsubscribe(websocketTopic);
                                }
                            },
                            error: (error) => {
                                observer.error(error);
                                this.isLoadingConsistencyCheck.set(false);
                                this.jhiWebsocketService.unsubscribe(websocketTopic);
                            },
                        });
                    },
                    error: (error) => {
                        this.isLoadingConsistencyCheck.set(false);
                        observer.error(error);
                    },
                });
        });
    }
}<|MERGE_RESOLUTION|>--- conflicted
+++ resolved
@@ -32,17 +32,9 @@
         this.isLoadingRewrite.set(true);
         return new Observable<string>((observer) => {
             this.http
-<<<<<<< HEAD
-                .post(`${this.resourceUrl}/courses/${courseId}/rewrite-text`, null, {
-                    params: {
-                        toBeRewritten: toBeRewritten,
-                        variant: rewritingVariant,
-                    },
-=======
                 .post(`${this.resourceUrl}/${courseId}/rewrite-text`, {
                     toBeRewritten: toBeRewritten,
                     variant: rewritingVariant,
->>>>>>> 8a431b73
                 })
                 .subscribe({
                     next: () => {
