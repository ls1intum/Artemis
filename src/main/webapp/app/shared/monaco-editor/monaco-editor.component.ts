--- conflicted
+++ resolved
@@ -109,7 +109,7 @@
         });
         resizeObserver.observe(this.monacoEditorContainerElement);
 
-        this.textChangedListener = this._editor.onDidChangeModelContent(() => {
+        this._editor.onDidChangeModelContent(() => {
             this.emitTextChangeEvent();
         }, this);
 
@@ -383,7 +383,6 @@
     }
 
     /**
-<<<<<<< HEAD
      * Sets the line number from which the editor should start counting.
      * @param startLineNumber The line number to start counting from (starting at 1).
      */
@@ -391,7 +390,9 @@
         this._editor.updateOptions({
             lineNumbers: (number) => `${startLineNumber + number - 1}`,
         });
-=======
+    }
+
+    /**
      * Enables a text field mode for the editor. This will make the editor look more like a text field and less like a code editor.
      * In particular, line numbers, margins, and highlights will be disabled.
      */
@@ -426,6 +427,5 @@
             wrappingStrategy: 'simple',
         });
         this.setWordWrap(true);
->>>>>>> eb5b9bd4
     }
 }