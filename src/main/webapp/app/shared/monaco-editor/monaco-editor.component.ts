--- conflicted
+++ resolved
@@ -380,13 +380,6 @@
     }
 
     /**
-<<<<<<< HEAD
-     * Applies the given options to the editor.
-     * @param options The options to apply.
-     */
-    applyOptionPreset(options: MonacoEditorOptionPreset): void {
-        options.apply(this._editor);
-=======
      * Enables a text field mode for the editor. This will make the editor look more like a text field and less like a code editor.
      * In particular, line numbers, margins, and highlights will be disabled.
      */
@@ -421,6 +414,13 @@
             wrappingStrategy: 'simple',
         });
         this.setWordWrap(true);
->>>>>>> eb5b9bd4
+    }
+
+    /**
+     * Applies the given options to the editor.
+     * @param options The options to apply.
+     */
+    applyOptionPreset(options: MonacoEditorOptionPreset): void {
+        options.apply(this._editor);
     }
 }