import { Component, ElementRef, EventEmitter, Input, OnDestroy, OnInit, Output, Renderer2, ViewEncapsulation } from '@angular/core';
import * as monaco from 'monaco-editor';
import { Subscription } from 'rxjs';
import { Theme, ThemeService } from 'app/core/theme/theme.service';
import { MonacoEditorLineWidget } from 'app/shared/monaco-editor/model/monaco-editor-inline-widget.model';
import { MonacoEditorBuildAnnotation, MonacoEditorBuildAnnotationType } from 'app/shared/monaco-editor/model/monaco-editor-build-annotation.model';
import { MonacoEditorLineHighlight } from 'app/shared/monaco-editor/model/monaco-editor-line-highlight.model';
import { Annotation } from 'app/exercises/programming/shared/code-editor/monaco/code-editor-monaco.component';
<<<<<<< HEAD
import { MonacoEditorAction } from 'app/shared/monaco-editor/model/actions/monaco-editor-action.model';
import { TranslateService } from '@ngx-translate/core';
=======
import { MonacoEditorLineDecorationsHoverButton } from './model/monaco-editor-line-decorations-hover-button.model';
>>>>>>> d9aa184a

type EditorPosition = { row: number; column: number };
@Component({
    selector: 'jhi-monaco-editor',
    template: '',
    styleUrls: ['monaco-editor.component.scss'],
    encapsulation: ViewEncapsulation.None,
})
export class MonacoEditorComponent implements OnInit, OnDestroy {
    private _editor: monaco.editor.IStandaloneCodeEditor;
    private monacoEditorContainerElement: HTMLElement;
    themeSubscription?: Subscription;
    models: monaco.editor.IModel[] = [];
    lineWidgets: MonacoEditorLineWidget[] = [];
    editorBuildAnnotations: MonacoEditorBuildAnnotation[] = [];
    lineHighlights: MonacoEditorLineHighlight[] = [];
<<<<<<< HEAD
    actions: MonacoEditorAction[] = [];
    glyphMarginHoverButton?: MonacoEditorGlyphMarginHoverButton;
=======
    lineDecorationsHoverButton?: MonacoEditorLineDecorationsHoverButton;

    /**
     * The default width of the line decoration button in the editor. We use the ch unit to avoid fixed pixel sizes.
     * @private
     */
    private static readonly DEFAULT_LINE_DECORATION_BUTTON_WIDTH = '2.3ch';
>>>>>>> d9aa184a

    constructor(
        private readonly themeService: ThemeService,
        elementRef: ElementRef,
        private readonly renderer: Renderer2,
        private readonly translateService: TranslateService,
    ) {
        /*
         * The constructor injects the editor along with its container into the empty template of this component.
         * This makes the editor available immediately (not just after ngOnInit), preventing errors when the methods
         * of this component are called.
         */
        this.monacoEditorContainerElement = renderer.createElement('div');
        renderer.addClass(this.monacoEditorContainerElement, 'monaco-editor-container');
        renderer.addClass(this.monacoEditorContainerElement, 'monaco-shrink-to-fit');
        this._editor = monaco.editor.create(this.monacoEditorContainerElement, {
            value: '',
            glyphMargin: true,
            minimap: { enabled: false },
            readOnly: this._readOnly,
            lineNumbersMinChars: 4,
            scrollBeyondLastLine: false,
            scrollbar: {
                alwaysConsumeMouseWheel: false, // Prevents the editor from consuming the mouse wheel event, allowing the parent element to scroll.
            },
        });
        this._editor.getModel()?.setEOL(monaco.editor.EndOfLineSequence.LF);
        renderer.appendChild(elementRef.nativeElement, this.monacoEditorContainerElement);
    }

    @Input()
    textChangedEmitDelay?: number;

    // TODO: The CSS class below allows the editor to shrink in the CodeEditorContainerComponent. We should eventually remove this class and handle the editor size differently in the code editor grid.
    @Input()
    set shrinkToFit(value: boolean) {
        if (value) {
            this.renderer.addClass(this.monacoEditorContainerElement, 'monaco-shrink-to-fit');
        } else {
            this.renderer.removeClass(this.monacoEditorContainerElement, 'monaco-shrink-to-fit');
        }
    }

    @Input()
    set stickyScroll(value: boolean) {
        this._editor.updateOptions({
            stickyScroll: { enabled: value },
        });
    }

    @Input()
    set readOnly(value: boolean) {
        this._readOnly = value;
        this._editor.updateOptions({
            readOnly: value,
        });
    }

    private _readOnly: boolean = false;

    @Output()
    textChanged = new EventEmitter<string>();

    private textChangedEmitTimeout?: NodeJS.Timeout;

    ngOnInit(): void {
        const resizeObserver = new ResizeObserver(() => {
            this._editor.layout();
        });
        resizeObserver.observe(this.monacoEditorContainerElement);

        this._editor.onDidChangeModelContent(() => {
            this.emitTextChangeEvent();
        }, this);

        this.themeSubscription = this.themeService.getCurrentThemeObservable().subscribe((theme) => this.changeTheme(theme));
    }

    ngOnDestroy() {
        this.reset();
        this._editor.dispose();
        this.themeSubscription?.unsubscribe();
    }

    private emitTextChangeEvent() {
        const newValue = this.getText();
        if (!this.textChangedEmitDelay) {
            this.textChanged.emit(newValue);
        } else {
            if (this.textChangedEmitTimeout) {
                clearTimeout(this.textChangedEmitTimeout);
                this.textChangedEmitTimeout = undefined;
            }
            this.textChangedEmitTimeout = setTimeout(() => {
                this.textChanged.emit(newValue);
            }, this.textChangedEmitDelay);
        }
    }

    // Workaround: The rest of the code expects { row, column } - we have { lineNumber, column }. Can be removed when Ace is removed.
    getPosition(): EditorPosition {
        const position = this._editor.getPosition() ?? new monaco.Position(0, 0);
        return { row: position.lineNumber, column: position.column };
    }

    setPosition(position: EditorPosition) {
        this._editor.setPosition({ lineNumber: position.row, column: position.column });
    }

    setSelection(range: monaco.IRange): void {
        this._editor.setSelection(range);
    }

    getText(): string {
        return this._editor.getValue();
    }

    setText(text: string): void {
        if (this.getText() !== text) {
            this._editor.setValue(text);
        }
    }

    /**
     * Signals to the editor that the specified text was typed.
     * @param text The text to type.
     */
    triggerKeySequence(text: string): void {
        this._editor.trigger('MonacoEditorComponent::triggerKeySequence', 'type', { text });
    }

    focus(): void {
        this._editor.focus();
    }

    getNumberOfLines(): number {
        return this._editor.getModel()?.getLineCount() ?? 0;
    }

    isReadOnly(): boolean {
        return this._editor.getOption(monaco.editor.EditorOption.readOnly);
    }

    /**
     * Switches to another model (representing files) in the editor and optionally sets its content.
     * The editor's syntax highlighting will be set depending on the file extension.
     * All elements currently rendered in the editor will be disposed.
     * @param fileName The name of the file to switch to.
     * @param newFileContent The content of the file (will be retrieved from the model if left out).
     */
    changeModel(fileName: string, newFileContent?: string, languageId?: string) {
        const uri = monaco.Uri.parse(`inmemory://model/${this._editor.getId()}/${fileName}`);
        const model = monaco.editor.getModel(uri) ?? monaco.editor.createModel(newFileContent ?? '', undefined, uri);

        if (!this.models.includes(model)) {
            this.models.push(model);
        }
        if (newFileContent !== undefined) {
            model.setValue(newFileContent);
        }

        // Some elements remain when the model is changed - dispose of them.
        this.disposeEditorElements();

        monaco.editor.setModelLanguage(model, languageId !== undefined ? languageId : model.getLanguageId());
        model.setEOL(monaco.editor.EndOfLineSequence.LF);
        this._editor.setModel(model);
    }

    disposeModels() {
        this._editor.setModel(null);
        this.models.forEach((m) => m.dispose());
        this.models = [];
    }

    reset(): void {
        this.disposeEditorElements();
        this.disposeModels();
    }

    disposeEditorElements(): void {
        this.disposeAnnotations();
        this.disposeWidgets();
        this.disposeLineHighlights();
<<<<<<< HEAD
        this.disposeActions();
        this.glyphMarginHoverButton?.dispose();
=======
        this.lineDecorationsHoverButton?.dispose();
>>>>>>> d9aa184a
    }

    disposeWidgets() {
        this.lineWidgets.forEach((i) => {
            i.dispose();
        });
        this.lineWidgets = [];
    }

    disposeAnnotations() {
        this.editorBuildAnnotations.forEach((o) => {
            o.dispose();
        });
        this.editorBuildAnnotations = [];
    }

    disposeLineHighlights(): void {
        this.lineHighlights.forEach((o) => {
            o.dispose();
        });
        this.lineHighlights = [];
    }

    disposeActions(): void {
        this.actions.forEach((a) => {
            a.dispose();
        });
        this.actions = [];
    }

    changeTheme(artemisTheme: Theme): void {
        this._editor.updateOptions({
            theme: artemisTheme === Theme.DARK ? 'vs-dark' : 'vs-light',
        });
    }

    layout(): void {
        this._editor.layout();
    }

    /**
     * Layouts this editor with a fixed size. Should only be used for testing purposes or when the size
     * of the editor is clear; otherwise, there may be visual glitches!
     * @param width The new width of the editor
     * @param height The new height of the editor.
     */
    layoutWithFixedSize(width: number, height: number): void {
        this._editor.layout({ width, height });
    }

    /**
     * Sets the build annotations to display in the editor. They are fixed to their respective lines and will be marked
     * as outdated.
     * @param annotations The annotations to render in the editor.
     * @param outdated Whether the specified annotations are already outdated and should be grayed out.
     */
    setAnnotations(annotations: Annotation[], outdated: boolean = false): void {
        this.disposeAnnotations();
        for (const annotation of annotations) {
            const lineNumber = annotation.row + 1;
            const editorBuildAnnotation = new MonacoEditorBuildAnnotation(
                this._editor,
                `${annotation.fileName}:${lineNumber}:${annotation.text}`,
                lineNumber,
                annotation.text,
                annotation.type === 'error' ? MonacoEditorBuildAnnotationType.ERROR : MonacoEditorBuildAnnotationType.WARNING,
            );
            editorBuildAnnotation.addToEditor();
            editorBuildAnnotation.setOutdatedAndUpdate(outdated);
            this.editorBuildAnnotations.push(editorBuildAnnotation);
        }
    }

    /**
     * Renders a line widget after the specified line.
     * @param lineNumber The line after which the widget should be rendered.
     * @param id The ID to use for the widget.
     * @param domNode The content to display in the editor.
     */
    addLineWidget(lineNumber: number, id: string, domNode: HTMLElement) {
        const lineWidget = new MonacoEditorLineWidget(this._editor, id, domNode, lineNumber);
        lineWidget.addToEditor();
        this.lineWidgets.push(lineWidget);
    }

    /**
     * Adds a hover button to the line decorations of the editor. The button is only visible when hovering over the line.
     * This will disable folding and set the line decorations width to make room for the button.
     * @param className The CSS class to use for the button. This class must uniquely identify the button. To render content, use the CSS content attribute.
     * @param clickCallback The callback to invoke when the button is clicked. The line number is passed as an argument.
     */
    setLineDecorationsHoverButton(className: string, clickCallback: (lineNumber: number) => void): void {
        this.lineDecorationsHoverButton?.dispose();
        this.lineDecorationsHoverButton = new MonacoEditorLineDecorationsHoverButton(
            this._editor,
            `line-decorations-hover-button-${this._editor.getId()}`,
            className,
            clickCallback,
        );
        // Make room for the hover button in the line decorations.
        this._editor.updateOptions({
            folding: false,
            lineDecorationsWidth: MonacoEditorComponent.DEFAULT_LINE_DECORATION_BUTTON_WIDTH,
        });
    }

    /**
     * Highlights a range of lines in the editor using the specified class names.
     * @param startLine The number of the first line to highlight.
     * @param endLine The number of the last line to highlight.
     * @param className The CSS class to use for highlighting the line itself, or undefined if none should be used.
     * @param marginClassName The CSS class to use for highlighting the margin, or undefined if none should be used.
     */
    highlightLines(startLine: number, endLine: number, className?: string, marginClassName?: string) {
        const highlight = new MonacoEditorLineHighlight(this._editor, 'line-highlight', startLine, endLine, className, marginClassName);
        highlight.addToEditor();
        this.lineHighlights.push(highlight);
    }

    getLineHighlights(): MonacoEditorLineHighlight[] {
        return this.lineHighlights;
    }

    /**
     * Registers an action to be available in the editor. The action will be disposed when the editor is disposed.
     * @param action The action to register.
     */
    registerAction(action: MonacoEditorAction): void {
        action.register(this._editor, this.translateService);
        this.actions.push(action);
    }

    setWordWrap(value: boolean): void {
        this._editor.updateOptions({
            wordWrap: value ? 'on' : 'off',
        });
    }
}<|MERGE_RESOLUTION|>--- conflicted
+++ resolved
@@ -6,12 +6,9 @@
 import { MonacoEditorBuildAnnotation, MonacoEditorBuildAnnotationType } from 'app/shared/monaco-editor/model/monaco-editor-build-annotation.model';
 import { MonacoEditorLineHighlight } from 'app/shared/monaco-editor/model/monaco-editor-line-highlight.model';
 import { Annotation } from 'app/exercises/programming/shared/code-editor/monaco/code-editor-monaco.component';
-<<<<<<< HEAD
+import { MonacoEditorLineDecorationsHoverButton } from './model/monaco-editor-line-decorations-hover-button.model';
 import { MonacoEditorAction } from 'app/shared/monaco-editor/model/actions/monaco-editor-action.model';
 import { TranslateService } from '@ngx-translate/core';
-=======
-import { MonacoEditorLineDecorationsHoverButton } from './model/monaco-editor-line-decorations-hover-button.model';
->>>>>>> d9aa184a
 
 type EditorPosition = { row: number; column: number };
 @Component({
@@ -28,10 +25,7 @@
     lineWidgets: MonacoEditorLineWidget[] = [];
     editorBuildAnnotations: MonacoEditorBuildAnnotation[] = [];
     lineHighlights: MonacoEditorLineHighlight[] = [];
-<<<<<<< HEAD
     actions: MonacoEditorAction[] = [];
-    glyphMarginHoverButton?: MonacoEditorGlyphMarginHoverButton;
-=======
     lineDecorationsHoverButton?: MonacoEditorLineDecorationsHoverButton;
 
     /**
@@ -39,7 +33,6 @@
      * @private
      */
     private static readonly DEFAULT_LINE_DECORATION_BUTTON_WIDTH = '2.3ch';
->>>>>>> d9aa184a
 
     constructor(
         private readonly themeService: ThemeService,
@@ -224,12 +217,8 @@
         this.disposeAnnotations();
         this.disposeWidgets();
         this.disposeLineHighlights();
-<<<<<<< HEAD
         this.disposeActions();
-        this.glyphMarginHoverButton?.dispose();
-=======
         this.lineDecorationsHoverButton?.dispose();
->>>>>>> d9aa184a
     }
 
     disposeWidgets() {
