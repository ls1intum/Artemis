import { Injectable, effect, inject } from '@angular/core';
import * as monaco from 'monaco-editor';
import { CUSTOM_MARKDOWN_CONFIG, CUSTOM_MARKDOWN_LANGUAGE, CUSTOM_MARKDOWN_LANGUAGE_ID } from 'app/shared/monaco-editor/model/languages/monaco-custom-markdown.language';
import { Theme, ThemeService } from 'app/core/theme/theme.service';
<<<<<<< HEAD
=======
import { toSignal } from '@angular/core/rxjs-interop';
import { MONACO_LIGHT_THEME_DEFINITION } from 'app/shared/monaco-editor/model/themes/monaco-light.theme';
import { MonacoEditorTheme } from 'app/shared/monaco-editor/model/themes/monaco-editor-theme.model';
import { MONACO_DARK_THEME_DEFINITION } from 'app/shared/monaco-editor/model/themes/monaco-dark.theme';
>>>>>>> fdc2501b

/**
 * Service providing shared functionality for the Monaco editor.
 * This service is intended to be used by components that need to create and manage Monaco editors.
 * It also ensures that the editor's theme matches the current theme of Artemis.
 */
@Injectable({ providedIn: 'root' })
export class MonacoEditorService {
    private readonly themeService: ThemeService = inject(ThemeService);
    private readonly currentTheme = this.themeService.currentTheme;

    private lightTheme: MonacoEditorTheme;
    private darkTheme: MonacoEditorTheme;

    constructor() {
        this.registerCustomThemes();
        this.registerCustomMarkdownLanguage();

        effect(() => {
            this.applyTheme(this.currentTheme());
        });
    }

    private registerCustomThemes(): void {
        this.lightTheme = new MonacoEditorTheme(MONACO_LIGHT_THEME_DEFINITION);
        this.darkTheme = new MonacoEditorTheme(MONACO_DARK_THEME_DEFINITION);
        this.lightTheme.register();
        this.darkTheme.register();
    }

    private registerCustomMarkdownLanguage(): void {
        monaco.languages.register({ id: CUSTOM_MARKDOWN_LANGUAGE_ID });
        monaco.languages.setLanguageConfiguration(CUSTOM_MARKDOWN_LANGUAGE_ID, CUSTOM_MARKDOWN_CONFIG);
        monaco.languages.setMonarchTokensProvider(CUSTOM_MARKDOWN_LANGUAGE_ID, CUSTOM_MARKDOWN_LANGUAGE);
    }

    /**
     * Applies the given theme to the Monaco editor.
     * @param artemisTheme The theme to apply.
     * @private
     */
    private applyTheme(artemisTheme: Theme): void {
        monaco.editor.setTheme(artemisTheme === Theme.LIGHT ? this.lightTheme.getId() : this.darkTheme.getId());
    }

    /**
     * Creates a standalone code editor (see {@link MonacoEditorComponent}) with sensible default settings and inserts it into the given DOM element.
     * @param domElement The DOM element to insert the editor into.
     */
    createStandaloneCodeEditor(domElement: HTMLElement): monaco.editor.IStandaloneCodeEditor {
        const editor = monaco.editor.create(domElement, {
            value: '',
            glyphMargin: true,
            minimap: { enabled: false },
            lineNumbersMinChars: 4,
            scrollBeyondLastLine: false,
            scrollbar: {
                alwaysConsumeMouseWheel: false, // Prevents the editor from consuming the mouse wheel event, allowing the parent element to scroll.
            },
        });
        editor.getModel()?.setEOL(monaco.editor.EndOfLineSequence.LF);
        return editor;
    }

    /**
     * Creates a standalone diff editor (see {@link MonacoDiffEditorComponent}) with sensible default settings and inserts it into the given DOM element.
     * @param domElement The DOM element to insert the editor into.
     */
    createStandaloneDiffEditor(domElement: HTMLElement): monaco.editor.IStandaloneDiffEditor {
        return monaco.editor.createDiffEditor(domElement, {
            automaticLayout: true,
            glyphMargin: true,
            minimap: { enabled: false },
            readOnly: true,
            renderSideBySide: true,
            scrollBeyondLastLine: false,
            stickyScroll: {
                enabled: false,
            },
            renderOverviewRuler: false,
            scrollbar: {
                vertical: 'hidden',
                handleMouseWheel: true,
                alwaysConsumeMouseWheel: false,
            },
            hideUnchangedRegions: {
                enabled: true,
            },
            guides: {
                indentation: false,
            },
            renderLineHighlight: 'none',
            fontSize: 12,
        });
    }
}<|MERGE_RESOLUTION|>--- conflicted
+++ resolved
@@ -2,13 +2,9 @@
 import * as monaco from 'monaco-editor';
 import { CUSTOM_MARKDOWN_CONFIG, CUSTOM_MARKDOWN_LANGUAGE, CUSTOM_MARKDOWN_LANGUAGE_ID } from 'app/shared/monaco-editor/model/languages/monaco-custom-markdown.language';
 import { Theme, ThemeService } from 'app/core/theme/theme.service';
-<<<<<<< HEAD
-=======
-import { toSignal } from '@angular/core/rxjs-interop';
 import { MONACO_LIGHT_THEME_DEFINITION } from 'app/shared/monaco-editor/model/themes/monaco-light.theme';
 import { MonacoEditorTheme } from 'app/shared/monaco-editor/model/themes/monaco-editor-theme.model';
 import { MONACO_DARK_THEME_DEFINITION } from 'app/shared/monaco-editor/model/themes/monaco-dark.theme';
->>>>>>> fdc2501b
 
 /**
  * Service providing shared functionality for the Monaco editor.
@@ -17,6 +13,9 @@
  */
 @Injectable({ providedIn: 'root' })
 export class MonacoEditorService {
+    static readonly LIGHT_THEME_ID = 'vs';
+    static readonly DARK_THEME_ID = 'vs-dark';
+
     private readonly themeService: ThemeService = inject(ThemeService);
     private readonly currentTheme = this.themeService.currentTheme;
 
@@ -43,6 +42,10 @@
         monaco.languages.register({ id: CUSTOM_MARKDOWN_LANGUAGE_ID });
         monaco.languages.setLanguageConfiguration(CUSTOM_MARKDOWN_LANGUAGE_ID, CUSTOM_MARKDOWN_CONFIG);
         monaco.languages.setMonarchTokensProvider(CUSTOM_MARKDOWN_LANGUAGE_ID, CUSTOM_MARKDOWN_LANGUAGE);
+
+        effect(() => {
+            this.applyTheme(this.currentTheme());
+        });
     }
 
     /**
