import { ComponentFixture, TestBed } from '@angular/core/testing';
import { DocumentationButtonComponent } from 'app/shared/components/buttons/documentation-button/documentation-button.component';
import { MockDirective, MockPipe, MockProvider } from 'ng-mocks';
import { ArtemisTranslatePipe } from 'app/shared/pipes/artemis-translate.pipe';
import { FaIconComponent } from '@fortawesome/angular-fontawesome';
import { NgbTooltip } from '@ng-bootstrap/ng-bootstrap';
import { TranslateService } from '@ngx-translate/core';

describe('DocumentationButtonComponent', () => {
    let fixture: ComponentFixture<DocumentationButtonComponent>;
    let comp: DocumentationButtonComponent;
    let translateService: TranslateService;

    beforeEach(() => {
        TestBed.configureTestingModule({
<<<<<<< HEAD
            imports: [MockDirective(NgbTooltip), FaIconComponent],
=======
            imports: [FaIconComponent, MockDirective(NgbTooltip)],
>>>>>>> dddc9e85
            declarations: [DocumentationButtonComponent, MockPipe(ArtemisTranslatePipe)],
            providers: [MockProvider(TranslateService)],
        })
            .compileComponents()
            .then(() => {
                fixture = TestBed.createComponent(DocumentationButtonComponent);
                translateService = TestBed.inject(TranslateService);
                comp = fixture.componentInstance;
                comp.type = 'Course';
            });
    });

    afterEach(() => {
        jest.restoreAllMocks();
    });

    it('should initialize', () => {
        fixture.detectChanges();
        expect(comp).not.toBeNull();
    });

    it('should return the correct translation string', () => {
        fixture.detectChanges();

        const translateServiceSpy = jest.spyOn(translateService, 'instant');

        comp.getTooltipForType();

        expect(translateServiceSpy).toHaveBeenCalledTimes(2);
        expect(translateServiceSpy).toHaveBeenCalledWith('artemisApp.documentationLinks.prefix');
        expect(translateServiceSpy).toHaveBeenCalledWith('artemisApp.documentationLinks.course');
    });
});<|MERGE_RESOLUTION|>--- conflicted
+++ resolved
@@ -13,11 +13,7 @@
 
     beforeEach(() => {
         TestBed.configureTestingModule({
-<<<<<<< HEAD
             imports: [MockDirective(NgbTooltip), FaIconComponent],
-=======
-            imports: [FaIconComponent, MockDirective(NgbTooltip)],
->>>>>>> dddc9e85
             declarations: [DocumentationButtonComponent, MockPipe(ArtemisTranslatePipe)],
             providers: [MockProvider(TranslateService)],
         })
