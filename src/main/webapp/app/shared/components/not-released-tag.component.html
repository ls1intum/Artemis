<span
<<<<<<< HEAD
    class="ms-1 badge bg-warning"
    *ngIf="exercise.releaseDate != undefined && !moment(exercise.releaseDate).isBefore(moment())"
=======
    class="ml-1 badge badge-warning"
    *ngIf="exercise.isAtLeastTutor && exercise.releaseDate != undefined && !moment(exercise.releaseDate).isBefore(moment())"
>>>>>>> 8f07cd11
    placement="right"
    ngbTooltip="Only visible to teaching assistants and instructors. Release date: {{ exercise.releaseDate | artemisDate }}"
>
    {{ 'artemisApp.courseOverview.exerciseList.notReleased' | artemisTranslate }}
</span><|MERGE_RESOLUTION|>--- conflicted
+++ resolved
@@ -1,11 +1,6 @@
 <span
-<<<<<<< HEAD
     class="ms-1 badge bg-warning"
-    *ngIf="exercise.releaseDate != undefined && !moment(exercise.releaseDate).isBefore(moment())"
-=======
-    class="ml-1 badge badge-warning"
     *ngIf="exercise.isAtLeastTutor && exercise.releaseDate != undefined && !moment(exercise.releaseDate).isBefore(moment())"
->>>>>>> 8f07cd11
     placement="right"
     ngbTooltip="Only visible to teaching assistants and instructors. Release date: {{ exercise.releaseDate | artemisDate }}"
 >
