<ng-container>
    <ng-template #archiveCompleteWithWarningsModal let-modal>
        <div class="modal-header">
            <h4 class="modal-title">
                <span *ngIf="archiveMode === 'Course'" [jhiTranslate]="'artemisApp.courseExamArchive.archiveCourseSuccess'">The course has been archived!</span>
                <span *ngIf="archiveMode === 'Exam'" [jhiTranslate]="'artemisApp.courseExamArchive.archiveExamSuccess'">The exam has been archived!</span>
            </h4>
            <button type="button" class="close" aria-label="Close" (click)="modal.dismiss()">
                <span aria-hidden="true">&times;</span>
            </button>
        </div>
        <div class="modal-body">
            <ng-container>
                <p [jhiTranslate]="'artemisApp.courseExamArchive.archiveSuccessWithWarnings'">The archival process has completed with the following warnings:</p>
                <br />
                <ul style="height: 200px; overflow: auto">
                    <li *ngFor="let item of archiveWarnings">{{ item }}</li>
                </ul>
            </ng-container>
        </div>
        <div class="modal-footer">
            <button type="button" class="btn btn-warning" (click)="modal.close()">Close</button>
        </div>
    </ng-template>
    <ng-template #archiveWarningPopup let-modal>
        <div class="modal-header">
            <h4 class="modal-title">
                <span *ngIf="archiveMode === 'Course'" [jhiTranslate]="'artemisApp.courseExamArchive.popup.course.title'">Confirm Archive Course Operation</span>
                <span *ngIf="archiveMode === 'Exam'" [jhiTranslate]="'artemisApp.courseExamArchive.popup.exam.title'">Confirm Archive Exam Operation</span>
            </h4>
            <button type="button" class="close" aria-label="Close" (click)="modal.dismiss()">
                <span aria-hidden="true">&times;</span>
            </button>
        </div>
        <div class="modal-body">
            <ng-container *ngIf="archiveMode === 'Course'">
                <p [jhiTranslate]="'artemisApp.courseExamArchive.popup.course.question'" [translateValues]="{ title: course.title }">Are you sure you want to archive??</p>
                <p [jhiTranslate]="'artemisApp.courseExamArchive.popup.course.statement1'">
                    The process will compress all student code repositories, file upload exercises, modeling exercises, and text exercises for exercises and exams.
                </p>
            </ng-container>
            <ng-container *ngIf="archiveMode === 'Exam'">
                <p [jhiTranslate]="'artemisApp.courseExamArchive.popup.exam.question'" [translateValues]="{ title: exam?.title || '' }">Are you sure you want to archive??</p>
                <p [jhiTranslate]="'artemisApp.courseExamArchive.popup.exam.statement1'">
                    The process will compress all student code repositories, file upload exercises, modeling exercises, and text exercises in the exam.
                </p>
            </ng-container>

            <p [jhiTranslate]="'artemisApp.courseExamArchive.popup.statement2'">
                This process can take several hours depending on the number of students and programming exercises and will take up many server resources. Please start this process
                only once when the server load is low (e.g. early in the morning)
            </p>
            <p [jhiTranslate]="'artemisApp.courseExamArchive.popup.footerStatement'">
                You will receive a notification when the process is finished. Then you can download the archive as zip file on this page.
            </p>
        </div>
        <div class="modal-footer">
            <button
                type="button"
                class="btn btn-warning"
                (click)="modal.close('archive')"
                [jhiTranslate]="archiveMode === 'Course' ? 'artemisApp.courseExamArchive.archiveCourse' : 'artemisApp.courseExamArchive.archiveExam'"
            >
                Archive
            </button>
        </div>
    </ng-template>
<<<<<<< HEAD
    <button
        *ngIf="canArchive()"
        [disabled]="isBeingArchived"
        type="button"
        [ngClass]="archiveMode === 'Course' ? 'ml-1' : 'mr-1 mb-1'"
        class="btn btn-warning"
        (click)="openArchiveWarningModal(archiveWarningPopup)"
    >
=======
    <button *ngIf="canArchive()" [disabled]="isBeingArchived" type="button" class="btn btn-warning mr-1 mb-1" (click)="openModal(archiveWarningPopup)">
>>>>>>> 8c8127b9
        <fa-icon [hidden]="!isBeingArchived" [spin]="true" [icon]="'circle-notch'"></fa-icon>
        <fa-icon [hidden]="isBeingArchived" [icon]="'archive'"></fa-icon>&nbsp;
        <span>{{ archiveButtonText }}</span>
    </button>
    <button
        *ngIf="canDownloadArchive()"
        [disabled]="isBeingArchived"
        type="button"
        [ngClass]="archiveMode === 'Course' ? 'ml-1' : 'mr-1 mb-1'"
        class="btn btn-warning"
        (click)="downloadArchive()"
    >
        <fa-icon [icon]="'download'"></fa-icon>&nbsp;
        <span jhiTranslate="artemisApp.courseExamArchive.downloadArchive">Download Archive</span>
    </button>
    <button
        *ngIf="canCleanupCourse()"
        [disabled]="isBeingArchived"
        jhiDeleteButton
        [buttonSize]="ButtonSize.MEDIUM"
        [actionType]="ActionType.Cleanup"
        [entityTitle]="course.title!"
        deleteQuestion="artemisApp.course.cleanup.question"
        (delete)="cleanupCourse()"
        [dialogError]="dialogError$"
        deleteConfirmationText="artemisApp.course.delete.typeNameToConfirm"
    >
        <fa-icon [icon]="'eraser'"></fa-icon>
    </button>
</ng-container><|MERGE_RESOLUTION|>--- conflicted
+++ resolved
@@ -65,30 +65,12 @@
             </button>
         </div>
     </ng-template>
-<<<<<<< HEAD
-    <button
-        *ngIf="canArchive()"
-        [disabled]="isBeingArchived"
-        type="button"
-        [ngClass]="archiveMode === 'Course' ? 'ml-1' : 'mr-1 mb-1'"
-        class="btn btn-warning"
-        (click)="openArchiveWarningModal(archiveWarningPopup)"
-    >
-=======
     <button *ngIf="canArchive()" [disabled]="isBeingArchived" type="button" class="btn btn-warning mr-1 mb-1" (click)="openModal(archiveWarningPopup)">
->>>>>>> 8c8127b9
         <fa-icon [hidden]="!isBeingArchived" [spin]="true" [icon]="'circle-notch'"></fa-icon>
         <fa-icon [hidden]="isBeingArchived" [icon]="'archive'"></fa-icon>&nbsp;
         <span>{{ archiveButtonText }}</span>
     </button>
-    <button
-        *ngIf="canDownloadArchive()"
-        [disabled]="isBeingArchived"
-        type="button"
-        [ngClass]="archiveMode === 'Course' ? 'ml-1' : 'mr-1 mb-1'"
-        class="btn btn-warning"
-        (click)="downloadArchive()"
-    >
+    <button *ngIf="canDownloadArchive()" [disabled]="isBeingArchived" type="button" class="btn btn-primary mr-1 mb-1" (click)="downloadArchive()">
         <fa-icon [icon]="'download'"></fa-icon>&nbsp;
         <span jhiTranslate="artemisApp.courseExamArchive.downloadArchive">Download Archive</span>
     </button>
