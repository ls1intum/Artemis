--- conflicted
+++ resolved
@@ -12,11 +12,8 @@
 import { HelpIconComponentWithoutTranslationComponent } from 'app/shared/components/help-icon-without-translation.component';
 import { OpenCodeEditorButtonComponent } from 'app/shared/components/open-code-editor-button/open-code-editor-button.component';
 import { ArtemisCoursesRoutingModule } from 'app/overview/courses-routing.module';
-<<<<<<< HEAD
 import { CopyIconButtonComponent } from 'app/shared/components/copy-icon-button/copy-icon-button.component';
-=======
 import { StartPracticeModeButtonComponent } from 'app/shared/components/start-practice-mode-button/start-practice-mode-button.component';
->>>>>>> 5c13e2e1
 
 @NgModule({
     imports: [ArtemisSharedModule, ArtemisCoursesRoutingModule, FeatureToggleModule, ClipboardModule],
@@ -27,11 +24,8 @@
         ConfirmAutofocusButtonComponent,
         ConfirmAutofocusModalComponent,
         CloneRepoButtonComponent,
-<<<<<<< HEAD
         CopyIconButtonComponent,
-=======
         StartPracticeModeButtonComponent,
->>>>>>> 5c13e2e1
         OpenCodeEditorButtonComponent,
         ExerciseActionButtonComponent,
         CourseExamArchiveButtonComponent,
@@ -43,11 +37,8 @@
         HelpIconComponentWithoutTranslationComponent,
         ConfirmAutofocusButtonComponent,
         CloneRepoButtonComponent,
-<<<<<<< HEAD
         CopyIconButtonComponent,
-=======
         StartPracticeModeButtonComponent,
->>>>>>> 5c13e2e1
         OpenCodeEditorButtonComponent,
         ExerciseActionButtonComponent,
         CourseExamArchiveButtonComponent,
