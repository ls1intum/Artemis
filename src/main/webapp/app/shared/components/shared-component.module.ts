import { NgModule } from '@angular/core';
import { ArtemisSharedModule } from 'app/shared/shared.module';
import { FeatureToggleModule } from 'app/shared/feature-toggle/feature-toggle.module';
import { ConfirmAutofocusButtonComponent, ConfirmAutofocusModalComponent } from 'app/shared/components/confirm-autofocus-button.component';
import { HelpIconComponent } from 'app/shared/components/help-icon.component';
import { ButtonComponent } from 'app/shared/components/button.component';
import { CloneRepoButtonComponent } from 'app/shared/components/clone-repo-button/clone-repo-button.component';
import { ExerciseActionButtonComponent } from 'app/shared/components/exercise-action-button.component';
import { ClipboardModule } from '@angular/cdk/clipboard';
import { CourseExamArchiveButtonComponent } from 'app/shared/components/course-exam-archive-button/course-exam-archive-button.component';
import { NotReleasedTagComponent } from 'app/shared/components/not-released-tag.component';
import { HelpIconComponentWithoutTranslationComponent } from 'app/shared/components/help-icon-without-translation.component';
import { OpenCodeEditorButtonComponent } from 'app/shared/components/open-code-editor-button/open-code-editor-button.component';
import { ArtemisCoursesRoutingModule } from 'app/overview/courses-routing.module';
import { CopyIconButtonComponent } from 'app/shared/components/copy-icon-button/copy-icon-button.component';
import { StartPracticeModeButtonComponent } from 'app/shared/components/start-practice-mode-button/start-practice-mode-button.component';
<<<<<<< HEAD
import { DocumentationButtonComponent } from 'app/shared/components/documentation-button/documentation-button.component';
=======
import { ResetRepoButtonComponent } from 'app/shared/components/reset-repo-button/reset-repo-button.component';
import { ExerciseImportComponent } from 'app/exercises/shared/import/exercise-import.component';
>>>>>>> 2cd54c21

@NgModule({
    imports: [ArtemisSharedModule, ArtemisCoursesRoutingModule, FeatureToggleModule, ClipboardModule],
    declarations: [
        ButtonComponent,
        HelpIconComponent,
        HelpIconComponentWithoutTranslationComponent,
        ConfirmAutofocusButtonComponent,
        ConfirmAutofocusModalComponent,
        CloneRepoButtonComponent,
        ResetRepoButtonComponent,
        CopyIconButtonComponent,
        StartPracticeModeButtonComponent,
        OpenCodeEditorButtonComponent,
        ExerciseActionButtonComponent,
        CourseExamArchiveButtonComponent,
        NotReleasedTagComponent,
<<<<<<< HEAD
        DocumentationButtonComponent,
=======
        ExerciseImportComponent,
>>>>>>> 2cd54c21
    ],
    exports: [
        ButtonComponent,
        HelpIconComponent,
        HelpIconComponentWithoutTranslationComponent,
        ConfirmAutofocusButtonComponent,
        CloneRepoButtonComponent,
        ResetRepoButtonComponent,
        CopyIconButtonComponent,
        StartPracticeModeButtonComponent,
        OpenCodeEditorButtonComponent,
        ExerciseActionButtonComponent,
        CourseExamArchiveButtonComponent,
        NotReleasedTagComponent,
<<<<<<< HEAD
        DocumentationButtonComponent,
=======
        ExerciseImportComponent,
>>>>>>> 2cd54c21
    ],
})
export class ArtemisSharedComponentModule {}<|MERGE_RESOLUTION|>--- conflicted
+++ resolved
@@ -14,12 +14,9 @@
 import { ArtemisCoursesRoutingModule } from 'app/overview/courses-routing.module';
 import { CopyIconButtonComponent } from 'app/shared/components/copy-icon-button/copy-icon-button.component';
 import { StartPracticeModeButtonComponent } from 'app/shared/components/start-practice-mode-button/start-practice-mode-button.component';
-<<<<<<< HEAD
 import { DocumentationButtonComponent } from 'app/shared/components/documentation-button/documentation-button.component';
-=======
 import { ResetRepoButtonComponent } from 'app/shared/components/reset-repo-button/reset-repo-button.component';
 import { ExerciseImportComponent } from 'app/exercises/shared/import/exercise-import.component';
->>>>>>> 2cd54c21
 
 @NgModule({
     imports: [ArtemisSharedModule, ArtemisCoursesRoutingModule, FeatureToggleModule, ClipboardModule],
@@ -37,11 +34,8 @@
         ExerciseActionButtonComponent,
         CourseExamArchiveButtonComponent,
         NotReleasedTagComponent,
-<<<<<<< HEAD
         DocumentationButtonComponent,
-=======
         ExerciseImportComponent,
->>>>>>> 2cd54c21
     ],
     exports: [
         ButtonComponent,
@@ -56,11 +50,8 @@
         ExerciseActionButtonComponent,
         CourseExamArchiveButtonComponent,
         NotReleasedTagComponent,
-<<<<<<< HEAD
         DocumentationButtonComponent,
-=======
         ExerciseImportComponent,
->>>>>>> 2cd54c21
     ],
 })
 export class ArtemisSharedComponentModule {}