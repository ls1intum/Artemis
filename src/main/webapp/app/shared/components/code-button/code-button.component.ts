import { Component, Input, OnChanges, OnInit } from '@angular/core';
import { ProgrammingExercise, ProgrammingLanguage } from 'app/entities/programming/programming-exercise.model';
import { FeatureToggle } from 'app/shared/feature-toggle/feature-toggle.service';
import { ExternalCloningService } from 'app/exercises/programming/shared/service/external-cloning.service';
import { TranslateService } from '@ngx-translate/core';
import { AccountService } from 'app/core/auth/account.service';
import { HttpErrorResponse, HttpResponse } from '@angular/common/http';
import { User } from 'app/core/user/user.model';
import { ProfileService } from 'app/shared/layouts/profiles/profile.service';
import { LocalStorageService } from 'ngx-webstorage';
import { ProgrammingExerciseStudentParticipation } from 'app/entities/participation/programming-exercise-student-participation.model';
import { ParticipationService } from 'app/exercises/shared/participation/participation.service';
import { PROFILE_GITLAB, PROFILE_LOCALVC, PROFILE_THEIA } from 'app/app.constants';
import dayjs from 'dayjs/esm';
import { isPracticeMode } from 'app/entities/participation/student-participation.model';
import { faCode, faDesktop, faExternalLink } from '@fortawesome/free-solid-svg-icons';
import { IdeSettingsService } from 'app/shared/user-settings/ide-preferences/ide-settings.service';
import { Ide } from 'app/shared/user-settings/ide-preferences/ide.model';
<<<<<<< HEAD
import { ProgrammingExerciseService } from 'app/exercises/programming/manage/services/programming-exercise.service';
import { ProfileInfo } from 'app/shared/layouts/profiles/profile-info.model';
=======
import { SshUserSettingsService } from 'app/shared/user-settings/ssh-settings/ssh-user-settings.service';
import { UserSshPublicKey } from 'app/entities/programming/user-ssh-public-key.model';
>>>>>>> 390d00cb

@Component({
    selector: 'jhi-code-button',
    templateUrl: './code-button.component.html',
    styleUrls: ['./code-button.component.scss'],
})
export class CodeButtonComponent implements OnInit, OnChanges {
    readonly FeatureToggle = FeatureToggle;
    readonly ProgrammingLanguage = ProgrammingLanguage;

    @Input() loading = false;
    @Input() useParticipationVcsAccessToken = false;
    @Input() smallButtons: boolean;
    @Input() repositoryUri?: string;
    @Input() routerLinkForRepositoryView?: string | (string | number)[];
    @Input() participations?: ProgrammingExerciseStudentParticipation[];
    @Input() exercise?: ProgrammingExercise;
    @Input() hideLabelMobile = false;

    useSsh = false;
    useToken = false;
    tokenExpired = false;
    tokenMissing = false;
    sshEnabled = false;
    sshTemplateUrl?: string;
    sshSettingsUrl?: string;
    vcsTokenSettingsUrl?: string;
    repositoryPassword?: string;
    versionControlUrl: string;
    accessTokensEnabled?: boolean;
    localVCEnabled = false;
    gitlabVCEnabled = false;
    showCloneUrlWithoutToken = true;
    copyEnabled? = true;
    doesUserHaveSSHkeys = false;
    areAnySshKeysExpired = false;

    sshKeyMissingTip: string;
    sshKeysExpiredTip: string;
    tokenMissingTip: string;
    tokenExpiredTip: string;

    user: User;
    sshKeys?: UserSshPublicKey[];
    cloneHeadline: string;
    wasCopied = false;
    isTeamParticipation: boolean;
    activeParticipation?: ProgrammingExerciseStudentParticipation;
    isPracticeMode: boolean | undefined;

    vscodeFallback: Ide = { name: 'VS Code', deepLink: 'vscode://vscode.git/clone?url={cloneUrl}' };
    programmingLanguageToIde: Map<ProgrammingLanguage, Ide> = new Map([[ProgrammingLanguage.EMPTY, this.vscodeFallback]]);

    theiaEnabled = false;
    theiaPortalURL: string;

    // Icons
    readonly faCode = faCode;
    readonly faExternalLink = faExternalLink;
    readonly faDesktop = faDesktop;
    ideName: string;

    constructor(
        private translateService: TranslateService,
        private externalCloningService: ExternalCloningService,
        private sshUserSettingsService: SshUserSettingsService,
        private accountService: AccountService,
        private profileService: ProfileService,
        private localStorage: LocalStorageService,
        private participationService: ParticipationService,
        private ideSettingsService: IdeSettingsService,
        private programmingExerciseService: ProgrammingExerciseService,
    ) {}

    async ngOnInit() {
        const user = await this.accountService.identity();
        if (!user) {
            return;
        }
        this.user = user;

        await this.checkForSshKeys();
        this.refreshTokenState();

        this.copyEnabled = true;
        this.useSsh = this.localStorage.retrieve('useSsh') || false;
        this.useToken = this.localStorage.retrieve('useToken') || false;

        // Get ssh information from the user
        this.profileService.getProfileInfo().subscribe((profileInfo) => {
            this.sshSettingsUrl = profileInfo.sshKeysURL;
            this.sshTemplateUrl = profileInfo.sshCloneURLTemplate;

            this.sshEnabled = !!this.sshTemplateUrl;
            if (profileInfo.versionControlUrl) {
                this.versionControlUrl = profileInfo.versionControlUrl;
            }
            this.accessTokensEnabled = profileInfo.useVersionControlAccessToken ?? false;
            this.showCloneUrlWithoutToken = profileInfo.showCloneUrlWithoutToken ?? true;
            this.useToken = !this.showCloneUrlWithoutToken;
            this.localVCEnabled = profileInfo.activeProfiles.includes(PROFILE_LOCALVC);
            this.gitlabVCEnabled = profileInfo.activeProfiles.includes(PROFILE_GITLAB);
            if (this.localVCEnabled) {
                this.sshSettingsUrl = `${window.location.origin}/user-settings/ssh`;
                this.vcsTokenSettingsUrl = `${window.location.origin}/user-settings/vcs-token`;
                this.tokenMissingTip = this.formatTip('artemisApp.exerciseActions.vcsTokenTip', this.vcsTokenSettingsUrl);
                this.tokenExpiredTip = this.formatTip('artemisApp.exerciseActions.vcsTokenExpiredTip', this.vcsTokenSettingsUrl);
            } else {
                this.sshSettingsUrl = profileInfo.sshKeysURL;
            }
            this.sshKeyMissingTip = this.formatTip('artemisApp.exerciseActions.sshKeyTip', this.sshSettingsUrl);
            this.sshKeysExpiredTip = this.formatTip('artemisApp.exerciseActions.sshKeyExpiredTip', this.sshSettingsUrl);

            if (this.useSsh) {
                this.useSshUrl();
            }
            if (this.useToken) {
                this.useHttpsUrlWithToken();
            }

            this.initTheia(profileInfo);
            this.loadParticipationVcsAccessTokens();
        });

        this.ideSettingsService.loadIdePreferences().then((programmingLanguageToIde) => {
            if (programmingLanguageToIde.size) {
                this.programmingLanguageToIde = programmingLanguageToIde;
            }

            this.ideName = this.getIde().name;
        });
    }

    ngOnChanges() {
        if (this.participations?.length) {
            const shouldPreferPractice = this.participationService.shouldPreferPractice(this.exercise);
            this.activeParticipation = this.participationService.getSpecificStudentParticipation(this.participations, shouldPreferPractice) ?? this.participations[0];
            this.isPracticeMode = isPracticeMode(this.activeParticipation);
            this.cloneHeadline =
                this.isPracticeMode && !this.exercise?.exerciseGroup ? 'artemisApp.exerciseActions.clonePracticeRepository' : 'artemisApp.exerciseActions.cloneRatedRepository';
            this.isTeamParticipation = !!this.activeParticipation?.team;
        } else if (this.repositoryUri) {
            this.cloneHeadline = 'artemisApp.exerciseActions.cloneExerciseRepository';
        }
        this.loadParticipationVcsAccessTokens();
    }

    public useSshUrl() {
        this.useSsh = true;
        this.useToken = false;
        this.copyEnabled = this.doesUserHaveSSHkeys || this.gitlabVCEnabled;
        this.storeToLocalStorage();
    }

    public useHttpsUrlWithToken() {
        this.useSsh = false;
        this.useToken = true;
        this.copyEnabled = !!(this.accessTokensEnabled && ((!!this.user.vcsAccessToken && !this.isTokenExpired()) || this.useParticipationVcsAccessToken));
        this.refreshTokenState();
        this.storeToLocalStorage();
    }

    public useHttpsUrlWithoutToken() {
        this.useSsh = false;
        this.useToken = false;
        this.copyEnabled = true;
        this.storeToLocalStorage();
    }

    public storeToLocalStorage() {
        this.localStorage.store('useSsh', this.useSsh);
        this.localStorage.store('useToken', this.useToken);
    }

    public refreshTokenState() {
        this.tokenMissing = !this.user.vcsAccessToken;
        this.tokenExpired = this.isTokenExpired();
    }

    public formatTip(translationKey: string, url: string): string {
        return this.translateService.instant(translationKey).replace(/{link:(.*)}/, `<a href="${url}" target="_blank">$1</a>`);
    }

    public isTokenExpired(): boolean {
        return dayjs().isAfter(dayjs(this.user.vcsAccessTokenExpiryDate));
    }

    private getRepositoryUri() {
        return this.activeParticipation?.repositoryUri ?? this.repositoryUri!;
    }

    getHttpOrSshRepositoryUri(insertPlaceholder = true): string {
        if (this.useSsh && this.sshEnabled && this.sshTemplateUrl) {
            return this.getSshCloneUrl(this.getRepositoryUri()) || this.getRepositoryUri();
        }
        if (this.isTeamParticipation) {
            return this.addCredentialsToHttpUrl(this.repositoryUriForTeam(this.getRepositoryUri()), insertPlaceholder);
        }
        return this.addCredentialsToHttpUrl(this.getRepositoryUri(), insertPlaceholder);
    }

    loadParticipationVcsAccessTokens() {
        if (this.accessTokensEnabled && this.localVCEnabled && this.useParticipationVcsAccessToken) {
            this.participations?.forEach((participation) => {
                if (participation?.id && !participation.vcsAccessToken) {
                    this.loadVcsAccessToken(participation);
                }
            });
            if (this.activeParticipation?.vcsAccessToken) {
                this.user.vcsAccessToken = this.activeParticipation?.vcsAccessToken;
            }
        }
    }

    /**
     * Loads the vcsAccessToken for a participation from the server. If none exists, sens a request to create one
     */
    loadVcsAccessToken(participation: ProgrammingExerciseStudentParticipation) {
        this.accountService.getVcsAccessToken(participation!.id!).subscribe({
            next: (res: HttpResponse<string>) => {
                if (res.body) {
                    participation.vcsAccessToken = res.body;
                    if (this.activeParticipation?.id == participation.id) {
                        this.user.vcsAccessToken = res.body;
                    }
                }
            },
            error: (error: HttpErrorResponse) => {
                if (error.status == 404) {
                    this.createNewVcsAccessToken(participation);
                }
                if (error.status == 403) {
                    this.useParticipationVcsAccessToken = false;
                }
            },
        });
    }

    /**
     * Sends the request to create a new
     */
    createNewVcsAccessToken(participation: ProgrammingExerciseStudentParticipation) {
        this.accountService.createVcsAccessToken(participation!.id!).subscribe({
            next: (res: HttpResponse<string>) => {
                if (res.body) {
                    participation.vcsAccessToken = res.body;
                    if (this.activeParticipation?.id == participation.id) {
                        this.user.vcsAccessToken = res.body;
                    }
                }
            },
            error: (error: HttpErrorResponse) => {
                if (error.status == 403) {
                    this.useParticipationVcsAccessToken = false;
                }
            },
        });
    }

    /**
     * Add the credentials to the http url, if possible.
     * The token will be added if
     * - the token is required (based on the profile information), and
     * - the token is present (based on the user model).
     *
     * @param url the url to which the credentials should be added
     * @param insertPlaceholder if true, instead of the actual token, '**********' is used (e.g. to prevent leaking the token during a screen-share)
     * @param alwaysToken if true, the token is always added, even if it is not required
     */
    private addCredentialsToHttpUrl(url: string, insertPlaceholder = false, alwaysToken = false): string {
        const includeToken = this.accessTokensEnabled && this.user.vcsAccessToken && (this.useToken || alwaysToken);
        const token = insertPlaceholder ? '**********' : this.user.vcsAccessToken;
        const credentials = `://${this.user.login}${includeToken ? `:${token}` : ''}@`;
        if (!url.includes('@')) {
            // the url has the format https://vcs-server.com
            return url.replace('://', credentials);
        } else {
            // the url has the format https://username@vcs-server.com -> replace ://username@
            return url.replace(/:\/\/.*@/, credentials);
        }
    }

    /**
     * Gets the external link of the repository. For LocalVC, undefined is returned.
     */
    getHttpRepositoryUri(): string {
        return this.isTeamParticipation ? this.repositoryUriForTeam(this.getRepositoryUri()) : this.getRepositoryUri();
    }

    /**
     * The user info part of the repository uri of a team participation has to be added with the current user's login.
     *
     * @return repository uri with username of current user inserted
     */
    private repositoryUriForTeam(url: string) {
        // (https://)(gitlab.ase.in.tum.de/...-team1.git)  =>  (https://)ga12abc@(gitlab.ase.in.tum.de/...-team1.git)
        return url.replace(/^(\w*:\/\/)(.*)$/, `$1${this.user.login}@$2`);
    }

    /**
     * Transforms the repository uri to an ssh clone url
     */
    private getSshCloneUrl(url?: string) {
        return url?.replace(/^\w*:\/\/[^/]*?\/(scm\/)?(.*)$/, this.sshTemplateUrl + '$2');
    }

    /**
     * set wasCopied for 3 seconds on success
     */
    onCopyFinished(successful: boolean) {
        if (successful) {
            this.wasCopied = true;
            setTimeout(() => {
                this.wasCopied = false;
            }, 3000);
        }
    }

    /**
     * build the sourceTreeUrl from the repository uri
     * @return sourceTreeUrl
     */
    buildSourceTreeUrl(): string | undefined {
        return this.externalCloningService.buildSourceTreeUrl(this.versionControlUrl, this.getHttpOrSshRepositoryUri(false));
    }

    buildIdeUrl(): string | undefined {
        return this.externalCloningService.buildIdeUrl(this.getHttpOrSshRepositoryUri(false), this.getIde());
    }

    getIde(): Ide {
        return (
            this.programmingLanguageToIde.get(this.exercise?.programmingLanguage ?? ProgrammingLanguage.EMPTY) ??
            this.programmingLanguageToIde.get(ProgrammingLanguage.EMPTY) ??
            this.vscodeFallback
        );
    }

    switchPracticeMode() {
        this.isPracticeMode = !this.isPracticeMode;
        this.activeParticipation = this.participationService.getSpecificStudentParticipation(this.participations!, this.isPracticeMode)!;
        this.cloneHeadline = this.isPracticeMode ? 'artemisApp.exerciseActions.clonePracticeRepository' : 'artemisApp.exerciseActions.cloneRatedRepository';
        if (this.activeParticipation.vcsAccessToken) {
            this.user.vcsAccessToken = this.activeParticipation.vcsAccessToken;
        }
    }

<<<<<<< HEAD
    private initTheia(profileInfo: ProfileInfo) {
        if (profileInfo.activeProfiles?.includes(PROFILE_THEIA) && this.exercise) {
            // Theia requires the Build Config of the programming exercise to be set
            this.programmingExerciseService.getBuildConfig(this.exercise.id!).subscribe((buildConfig) => {
                if (this.exercise) {
                    this.exercise.buildConfig = buildConfig;
                    // Set variables now, sanitize later on
                    this.theiaPortalURL = profileInfo.theiaPortalURL ?? '';
                    // Verify that all conditions are met
                    if (this.theiaPortalURL !== '' && this.exercise.allowOnlineIde && this.exercise.buildConfig?.theiaImage) {
                        this.theiaEnabled = true;
                    }
                }
            });
        }
    }

    async startOnlineIDE() {
        const artemisToken: string = (await this.accountService.getToolToken('SCORPIO').toPromise()) ?? '';

        let artemisUrl: string = '';
        if (window.location.protocol) {
            artemisUrl += window.location.protocol + '//';
        }
        if (window.location.host) {
            artemisUrl += window.location.host;
        }

        const data = {
            appDef: this.exercise?.buildConfig?.theiaImage ?? '',
            gitUri: this.addCredentialsToHttpUrl(this.getRepositoryUri(), false, true),
            gitUser: this.user.name,
            gitMail: this.user.email,
            artemisToken: artemisToken,
            artemisUrl: artemisUrl,
        };

        const newWindow = window.open('', '_blank');
        if (!newWindow) {
            return;
        }
        newWindow.name = 'Theia-IDE';

        const form = document.createElement('form');
        form.method = 'GET';
        form.action = this.theiaPortalURL;
        form.target = newWindow.name;

        // Loop over data element and create input fields
        for (const key in data) {
            if (Object.hasOwn(data, key)) {
                const hiddenField = document.createElement('input');
                hiddenField.type = 'hidden';
                hiddenField.name = key;
                const descriptor = Object.getOwnPropertyDescriptor(data, key);
                hiddenField.value = descriptor ? descriptor.value : '';
                form.appendChild(hiddenField);
            }
        }

        document.body.appendChild(form);
        form.submit();
        document.body.removeChild(form);
    }
=======
    /**
     * Checks whether the user owns any SSH keys, and checks if any of them is expired
     */
    private async checkForSshKeys() {
        this.sshKeys = await this.sshUserSettingsService.getCachedSshKeys();
        if (this.sshKeys) {
            const now = dayjs();
            this.doesUserHaveSSHkeys = this.sshKeys.length > 0;
            this.areAnySshKeysExpired = this.sshKeys.some((key) => {
                if (key.expiryDate) {
                    return dayjs(key.expiryDate).isBefore(now);
                }
            });
        }
    }
>>>>>>> 390d00cb
}<|MERGE_RESOLUTION|>--- conflicted
+++ resolved
@@ -16,13 +16,10 @@
 import { faCode, faDesktop, faExternalLink } from '@fortawesome/free-solid-svg-icons';
 import { IdeSettingsService } from 'app/shared/user-settings/ide-preferences/ide-settings.service';
 import { Ide } from 'app/shared/user-settings/ide-preferences/ide.model';
-<<<<<<< HEAD
 import { ProgrammingExerciseService } from 'app/exercises/programming/manage/services/programming-exercise.service';
 import { ProfileInfo } from 'app/shared/layouts/profiles/profile-info.model';
-=======
 import { SshUserSettingsService } from 'app/shared/user-settings/ssh-settings/ssh-user-settings.service';
 import { UserSshPublicKey } from 'app/entities/programming/user-ssh-public-key.model';
->>>>>>> 390d00cb
 
 @Component({
     selector: 'jhi-code-button',
@@ -370,7 +367,22 @@
         }
     }
 
-<<<<<<< HEAD
+    /**
+     * Checks whether the user owns any SSH keys, and checks if any of them is expired
+     */
+    private async checkForSshKeys() {
+        this.sshKeys = await this.sshUserSettingsService.getCachedSshKeys();
+        if (this.sshKeys) {
+            const now = dayjs();
+            this.doesUserHaveSSHkeys = this.sshKeys.length > 0;
+            this.areAnySshKeysExpired = this.sshKeys.some((key) => {
+                if (key.expiryDate) {
+                    return dayjs(key.expiryDate).isBefore(now);
+                }
+            });
+        }
+    }
+
     private initTheia(profileInfo: ProfileInfo) {
         if (profileInfo.activeProfiles?.includes(PROFILE_THEIA) && this.exercise) {
             // Theia requires the Build Config of the programming exercise to be set
@@ -435,21 +447,4 @@
         form.submit();
         document.body.removeChild(form);
     }
-=======
-    /**
-     * Checks whether the user owns any SSH keys, and checks if any of them is expired
-     */
-    private async checkForSshKeys() {
-        this.sshKeys = await this.sshUserSettingsService.getCachedSshKeys();
-        if (this.sshKeys) {
-            const now = dayjs();
-            this.doesUserHaveSSHkeys = this.sshKeys.length > 0;
-            this.areAnySshKeysExpired = this.sshKeys.some((key) => {
-                if (key.expiryDate) {
-                    return dayjs(key.expiryDate).isBefore(now);
-                }
-            });
-        }
-    }
->>>>>>> 390d00cb
 }