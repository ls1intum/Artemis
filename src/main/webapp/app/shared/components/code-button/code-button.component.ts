--- conflicted
+++ resolved
@@ -62,6 +62,7 @@
     private localStorage = inject(LocalStorageService);
     private participationService = inject(ParticipationService);
     private ideSettingsService = inject(IdeSettingsService);
+    private programmingExerciseService = inject(ProgrammingExerciseService);
 
     readonly FeatureToggle = FeatureToggle;
     readonly ProgrammingLanguage = ProgrammingLanguage;
@@ -118,21 +119,6 @@
     readonly faDesktop = faDesktop;
     ideName: string;
 
-<<<<<<< HEAD
-    constructor(
-        private translateService: TranslateService,
-        private externalCloningService: ExternalCloningService,
-        private sshUserSettingsService: SshUserSettingsService,
-        private accountService: AccountService,
-        private profileService: ProfileService,
-        private localStorage: LocalStorageService,
-        private participationService: ParticipationService,
-        private ideSettingsService: IdeSettingsService,
-        private programmingExerciseService: ProgrammingExerciseService,
-    ) {}
-
-=======
->>>>>>> 1951b03d
     async ngOnInit() {
         const user = await this.accountService.identity();
         if (!user) {
