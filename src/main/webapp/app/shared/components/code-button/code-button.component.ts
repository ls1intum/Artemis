--- conflicted
+++ resolved
@@ -10,11 +10,7 @@
 import { LocalStorageService } from 'ngx-webstorage';
 import { ProgrammingExerciseStudentParticipation } from 'app/entities/participation/programming-exercise-student-participation.model';
 import { ParticipationService } from 'app/exercises/shared/participation/participation.service';
-<<<<<<< HEAD
-import { PROFILE_GITLAB, PROFILE_LOCALVC, PROFILE_THEIA } from 'app/app.constants';
-=======
-import { PROFILE_LOCALVC } from 'app/app.constants';
->>>>>>> 13a03a62
+import { PROFILE_LOCALVC, PROFILE_THEIA } from 'app/app.constants';
 import dayjs from 'dayjs/esm';
 import { isPracticeMode } from 'app/entities/participation/student-participation.model';
 import { faCode, faDesktop, faExternalLink } from '@fortawesome/free-solid-svg-icons';
@@ -248,7 +244,6 @@
      * Add the credentials to the http url, if a token should be used.
      *
      * @param insertPlaceholder if true, instead of the actual token, '**********' is used (e.g. to prevent leaking the token during a screen-share)
-     * @param alwaysHttpWithToken if true, the http url is always used, even if the ssh url is configured (used for Theia)
      */
     getHttpOrSshRepositoryUri(insertPlaceholder = true): string {
         if (this.useSsh && this.sshTemplateUrl) {
