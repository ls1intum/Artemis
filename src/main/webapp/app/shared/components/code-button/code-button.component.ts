import { Component, Input, OnChanges, OnInit } from '@angular/core';
import { ProgrammingExercise, ProgrammingLanguage } from 'app/entities/programming-exercise.model';
import { FeatureToggle } from 'app/shared/feature-toggle/feature-toggle.service';
import { ExternalCloningService } from 'app/exercises/programming/shared/service/external-cloning.service';
import { TranslateService } from '@ngx-translate/core';
import { AccountService } from 'app/core/auth/account.service';
import { HttpErrorResponse, HttpResponse } from '@angular/common/http';
import { User } from 'app/core/user/user.model';
import { ProfileService } from 'app/shared/layouts/profiles/profile.service';
import { LocalStorageService } from 'ngx-webstorage';
import { ProgrammingExerciseStudentParticipation } from 'app/entities/participation/programming-exercise-student-participation.model';
import { ParticipationService } from 'app/exercises/shared/participation/participation.service';
import { PROFILE_GITLAB, PROFILE_LOCALVC } from 'app/app.constants';
import dayjs from 'dayjs/esm';
import { isPracticeMode } from 'app/entities/participation/student-participation.model';
import { faCode, faExternalLink } from '@fortawesome/free-solid-svg-icons';
import { IdeSettingsService } from 'app/shared/user-settings/ide-preferences/ide-settings.service';
import { Ide } from 'app/shared/user-settings/ide-preferences/ide.model';

@Component({
    selector: 'jhi-code-button',
    templateUrl: './code-button.component.html',
    styleUrls: ['./code-button.component.scss'],
})
export class CodeButtonComponent implements OnInit, OnChanges {
    readonly FeatureToggle = FeatureToggle;
    readonly ProgrammingLanguage = ProgrammingLanguage;

    @Input()
    loading = false;
    @Input()
    useParticipationVcsAccessToken = false;
    @Input()
    smallButtons: boolean;
    @Input()
    repositoryUri?: string;
    @Input()
    routerLinkForRepositoryView?: string | (string | number)[];
    @Input()
    participations?: ProgrammingExerciseStudentParticipation[];
    @Input()
    exercise?: ProgrammingExercise;

    useSsh = false;
    useToken = false;
    tokenExpired = false;
    tokenMissing = false;
    sshEnabled = false;
    sshTemplateUrl?: string;
    sshSettingsUrl?: string;
    vcsTokenSettingsUrl?: string;
    repositoryPassword?: string;
    versionControlUrl: string;
    accessTokensEnabled?: boolean;
    localVCEnabled = false;
    gitlabVCEnabled = false;
    showCloneUrlWithoutToken = true;
    copyEnabled? = true;

    sshKeyMissingTip: string;
    tokenMissingTip: string;
    tokenExpiredTip: string;

    user: User;
    cloneHeadline: string;
    wasCopied = false;
    isTeamParticipation: boolean;
    activeParticipation?: ProgrammingExerciseStudentParticipation;
    isPracticeMode: boolean | undefined;

    vscodeFallback: Ide = { name: 'VS Code', deepLink: 'vscode://vscode.git/clone?url={cloneUrl}' };
    programmingLanguageToIde: Map<ProgrammingLanguage, Ide> = new Map([[ProgrammingLanguage.EMPTY, this.vscodeFallback]]);

    // Icons
    readonly faCode = faCode;
    readonly faExternalLink = faExternalLink;
    ideName: string;

    constructor(
        private translateService: TranslateService,
        private externalCloningService: ExternalCloningService,
        private accountService: AccountService,
        private profileService: ProfileService,
        private localStorage: LocalStorageService,
        private participationService: ParticipationService,
        private ideSettingsService: IdeSettingsService,
    ) {}

    ngOnInit() {
        this.accountService
            .identity()
            .then((user) => {
                this.user = user!;
                this.refreshTokenState();

                this.copyEnabled = true;
                this.useSsh = this.localStorage.retrieve('useSsh') || false;
                this.useToken = this.localStorage.retrieve('useToken') || false;
                this.localStorage.observe('useSsh').subscribe((useSsh) => (this.useSsh = useSsh || false));
                this.localStorage.observe('useToken').subscribe((useToken) => (this.useToken = useToken || false));

                if (this.useSsh) {
                    this.useSshUrl();
                }
                if (this.useToken) {
                    this.useHttpsUrlWithToken();
                }
            })
            .then(() => this.loadParticipationVcsAccessTokens());

        // Get ssh information from the user
        this.profileService.getProfileInfo().subscribe((profileInfo) => {
            this.sshSettingsUrl = profileInfo.sshKeysURL;
            this.sshTemplateUrl = profileInfo.sshCloneURLTemplate;

            this.sshEnabled = !!this.sshTemplateUrl;
            if (profileInfo.versionControlUrl) {
                this.versionControlUrl = profileInfo.versionControlUrl;
            }
            this.accessTokensEnabled = profileInfo.useVersionControlAccessToken ?? false;
            this.showCloneUrlWithoutToken = profileInfo.showCloneUrlWithoutToken ?? true;
            this.useToken = !this.showCloneUrlWithoutToken;
            this.localVCEnabled = profileInfo.activeProfiles.includes(PROFILE_LOCALVC);
            this.gitlabVCEnabled = profileInfo.activeProfiles.includes(PROFILE_GITLAB);
            if (this.localVCEnabled) {
                this.sshSettingsUrl = `${window.location.origin}/user-settings/ssh`;
                this.vcsTokenSettingsUrl = `${window.location.origin}/user-settings/vcs-token`;
                this.tokenMissingTip = this.formatTip('artemisApp.exerciseActions.vcsTokenTip', this.vcsTokenSettingsUrl);
                this.tokenExpiredTip = this.formatTip('artemisApp.exerciseActions.vcsTokenExpiredTip', this.vcsTokenSettingsUrl);
            } else {
                this.sshSettingsUrl = profileInfo.sshKeysURL;
            }
            this.sshKeyMissingTip = this.formatTip('artemisApp.exerciseActions.sshKeyTip', this.sshSettingsUrl);
        });
<<<<<<< HEAD

        this.useSsh = this.localStorage.retrieve('useSsh') || false;
        this.localStorage.observe('useSsh').subscribe((useSsh) => (this.useSsh = useSsh || false));

        this.ideSettingsService.loadIdePreferences().subscribe((programmingLanguageToIde) => {
            if (programmingLanguageToIde.size) {
                this.programmingLanguageToIde = programmingLanguageToIde;
            }

            this.ideName = this.getIde().name;
        });
=======
>>>>>>> d27e108b
    }

    ngOnChanges() {
        if (this.participations?.length) {
            const shouldPreferPractice = this.participationService.shouldPreferPractice(this.exercise);
            this.activeParticipation = this.participationService.getSpecificStudentParticipation(this.participations, shouldPreferPractice) ?? this.participations[0];
            this.isPracticeMode = isPracticeMode(this.activeParticipation);
            this.cloneHeadline =
                this.isPracticeMode && !this.exercise?.exerciseGroup ? 'artemisApp.exerciseActions.clonePracticeRepository' : 'artemisApp.exerciseActions.cloneRatedRepository';
            this.isTeamParticipation = !!this.activeParticipation?.team;
        } else if (this.repositoryUri) {
            this.cloneHeadline = 'artemisApp.exerciseActions.cloneExerciseRepository';
        }
        this.loadParticipationVcsAccessTokens();
    }

    public useSshUrl() {
        this.useSsh = true;
        this.useToken = false;
        this.copyEnabled = this.useSsh && (!!this.user.sshPublicKey || this.gitlabVCEnabled);
        this.storeToLocalStorage();
    }

    public useHttpsUrlWithToken() {
        this.useSsh = false;
        this.useToken = true;
        this.copyEnabled = !!(this.accessTokensEnabled && this.useToken && ((!!this.user.vcsAccessToken && !this.isTokenExpired()) || this.useParticipationVcsAccessToken));
        this.refreshTokenState();
        this.storeToLocalStorage();
    }

    public useHttpsUrlWithoutToken() {
        this.useSsh = false;
        this.useToken = false;
        this.copyEnabled = true;
        this.storeToLocalStorage();
    }

    public storeToLocalStorage() {
        this.localStorage.store('useSsh', this.useSsh);
        this.localStorage.store('useToken', this.useToken);
    }

    public refreshTokenState() {
        this.tokenMissing = !this.user.vcsAccessToken;
        this.tokenExpired = this.isTokenExpired();
    }

    public formatTip(translationKey: string, url: string): string {
        return this.translateService.instant(translationKey).replace(/{link:(.*)}/, `<a href="${url}" target="_blank">$1</a>`);
    }

    public isTokenExpired(): boolean {
        return dayjs().isAfter(dayjs(this.user.vcsAccessTokenExpiryDate));
    }

    private getRepositoryUri() {
        return this.activeParticipation?.repositoryUri ?? this.repositoryUri!;
    }

    getHttpOrSshRepositoryUri(insertPlaceholder = true): string {
        if (this.useSsh && this.sshEnabled && this.sshTemplateUrl) {
            return this.getSshCloneUrl(this.getRepositoryUri()) || this.getRepositoryUri();
        }
        if (this.isTeamParticipation) {
            return this.addCredentialsToHttpUrl(this.repositoryUriForTeam(this.getRepositoryUri()), insertPlaceholder);
        }
        return this.addCredentialsToHttpUrl(this.getRepositoryUri(), insertPlaceholder);
    }

    loadParticipationVcsAccessTokens() {
        if (this.accessTokensEnabled && this.localVCEnabled && this.useParticipationVcsAccessToken) {
            this.participations?.forEach((participation) => {
                if (participation?.id && !participation.vcsAccessToken) {
                    this.loadVcsAccessToken(participation);
                }
            });
            if (this.activeParticipation?.vcsAccessToken) {
                this.user.vcsAccessToken = this.activeParticipation?.vcsAccessToken;
            }
        }
    }

    /**
     * Loads the vcsAccessToken for a participation from the server. If none exists, sens a request to create one
     */
    loadVcsAccessToken(participation: ProgrammingExerciseStudentParticipation) {
        this.accountService.getVcsAccessToken(participation!.id!).subscribe({
            next: (res: HttpResponse<string>) => {
                if (res.body) {
                    participation.vcsAccessToken = res.body;
                    if (this.activeParticipation?.id == participation.id) {
                        this.user.vcsAccessToken = res.body;
                    }
                }
            },
            error: (error: HttpErrorResponse) => {
                if (error.status == 404) {
                    this.createNewVcsAccessToken(participation);
                }
            },
        });
    }

    /**
     * Sends the request to create a new
     */
    createNewVcsAccessToken(participation: ProgrammingExerciseStudentParticipation) {
        this.accountService.createVcsAccessToken(participation!.id!).subscribe({
            next: (res: HttpResponse<string>) => {
                if (res.body) {
                    participation.vcsAccessToken = res.body;
                    if (this.activeParticipation?.id == participation.id) {
                        this.user.vcsAccessToken = res.body;
                    }
                }
            },
            error: () => {},
        });
    }

    /**
     * Add the credentials to the http url, if possible.
     * The token will be added if
     * - the token is required (based on the profile information), and
     * - the token is present (based on the user model).
     *
     * @param url the url to which the credentials should be added
     * @param insertPlaceholder if true, instead of the actual token, '**********' is used (e.g. to prevent leaking the token during a screen-share)
     */
    private addCredentialsToHttpUrl(url: string, insertPlaceholder = false): string {
        const includeToken = this.accessTokensEnabled && this.user.vcsAccessToken && this.useToken;
        const token = insertPlaceholder ? '**********' : this.user.vcsAccessToken;
        const credentials = `://${this.user.login}${includeToken ? `:${token}` : ''}@`;
        if (!url.includes('@')) {
            // the url has the format https://vcs-server.com
            return url.replace('://', credentials);
        } else {
            // the url has the format https://username@vcs-server.com -> replace ://username@
            return url.replace(/:\/\/.*@/, credentials);
        }
    }

    /**
     * Gets the external link of the repository. For LocalVC, undefined is returned.
     */
    getHttpRepositoryUri(): string {
        return this.isTeamParticipation ? this.repositoryUriForTeam(this.getRepositoryUri()) : this.getRepositoryUri();
    }

    /**
     * The user info part of the repository uri of a team participation has to be added with the current user's login.
     *
     * @return repository uri with username of current user inserted
     */
    private repositoryUriForTeam(url: string) {
        // (https://)(gitlab.ase.in.tum.de/...-team1.git)  =>  (https://)ga12abc@(gitlab.ase.in.tum.de/...-team1.git)
        return url.replace(/^(\w*:\/\/)(.*)$/, `$1${this.user.login}@$2`);
    }

    /**
     * Transforms the repository uri to an ssh clone url
     */
    private getSshCloneUrl(url?: string) {
        return url?.replace(/^\w*:\/\/[^/]*?\/(scm\/)?(.*)$/, this.sshTemplateUrl + '$2');
    }

    /**
     * set wasCopied for 3 seconds on success
     */
    onCopyFinished(successful: boolean) {
        if (successful) {
            this.wasCopied = true;
            setTimeout(() => {
                this.wasCopied = false;
            }, 3000);
        }
    }

    /**
     * build the sourceTreeUrl from the repository uri
     * @return sourceTreeUrl
     */
    buildSourceTreeUrl(): string | undefined {
        return this.externalCloningService.buildSourceTreeUrl(this.versionControlUrl, this.getHttpOrSshRepositoryUri(false));
    }

    buildIdeUrl(): string | undefined {
        return this.externalCloningService.buildIdeUrl(this.getHttpOrSshRepositoryUri(false), this.getIde());
    }

    getIde(): Ide {
        return this.programmingLanguageToIde.get(this.exercise?.programmingLanguage ?? ProgrammingLanguage.EMPTY) ?? this.vscodeFallback;
    }

    switchPracticeMode() {
        this.isPracticeMode = !this.isPracticeMode;
        this.activeParticipation = this.participationService.getSpecificStudentParticipation(this.participations!, this.isPracticeMode)!;
        this.cloneHeadline = this.isPracticeMode ? 'artemisApp.exerciseActions.clonePracticeRepository' : 'artemisApp.exerciseActions.cloneRatedRepository';
        if (this.activeParticipation.vcsAccessToken) {
            this.user.vcsAccessToken = this.activeParticipation.vcsAccessToken;
        }
    }
}<|MERGE_RESOLUTION|>--- conflicted
+++ resolved
@@ -132,10 +132,6 @@
             }
             this.sshKeyMissingTip = this.formatTip('artemisApp.exerciseActions.sshKeyTip', this.sshSettingsUrl);
         });
-<<<<<<< HEAD
-
-        this.useSsh = this.localStorage.retrieve('useSsh') || false;
-        this.localStorage.observe('useSsh').subscribe((useSsh) => (this.useSsh = useSsh || false));
 
         this.ideSettingsService.loadIdePreferences().subscribe((programmingLanguageToIde) => {
             if (programmingLanguageToIde.size) {
@@ -144,8 +140,6 @@
 
             this.ideName = this.getIde().name;
         });
-=======
->>>>>>> d27e108b
     }
 
     ngOnChanges() {
