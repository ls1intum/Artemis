--- conflicted
+++ resolved
@@ -119,21 +119,6 @@
     readonly faDesktop = faDesktop;
     ideName: string;
 
-<<<<<<< HEAD
-    constructor(
-        private translateService: TranslateService,
-        private externalCloningService: ExternalCloningService,
-        private sshUserSettingsService: SshUserSettingsService,
-        private accountService: AccountService,
-        private profileService: ProfileService,
-        private localStorage: LocalStorageService,
-        private participationService: ParticipationService,
-        private ideSettingsService: IdeSettingsService,
-        private programmingExerciseService: ProgrammingExerciseService,
-    ) {}
-
-=======
->>>>>>> 405c2e13
     async ngOnInit() {
         const user = await this.accountService.identity();
         if (!user) {
