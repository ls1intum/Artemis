--- conflicted
+++ resolved
@@ -22,16 +22,10 @@
 }
 
 .clone-url {
-<<<<<<< HEAD
-=======
     flex: 1;
->>>>>>> f089f06a
     text-overflow: ellipsis;
     overflow: hidden;
     white-space: nowrap;
     max-width: 50vw;
-<<<<<<< HEAD
-=======
     padding: 4.5px;
->>>>>>> f089f06a
 }