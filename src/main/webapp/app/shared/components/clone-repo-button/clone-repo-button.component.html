<ng-container>
    <button
        jhi-exercise-action-button
        [buttonIcon]="faDownload"
        class="ms-2 clone-repository"
        [jhiFeatureToggle]="FeatureToggle.PROGRAMMING_EXERCISES"
        [buttonLabel]="'artemisApp.exerciseActions.cloneRepository' | artemisTranslate"
        [buttonLoading]="loading"
        [smallButton]="smallButtons"
        [hideLabelMobile]="false"
        [ngbPopover]="popContent"
        [autoClose]="'outside'"
        placement="right"
        container="body"
    ></button>
    <ng-template #popContent style="max-width: 660px">
        <p>{{ 'artemisApp.exerciseActions.clonePersonalRepository' | artemisTranslate }}</p>
        <div *ngIf="useSsh" class="alert alert-warning" [innerHTML]="getSshKeyTip()"></div>
        <div class="d-flex" style="margin: 0; max-width: 100%">
            <div *ngIf="sshEnabled" aria-label="Button group with nested dropdown" class="btn-group" ngbDropdown role="group" style="margin-bottom: 10px">
                <button class="btn btn-primary dropdown-toggle" ngbDropdownToggle type="button" style="border-top-right-radius: 0; border-bottom-right-radius: 0">
                    {{ useSsh ? 'SSH' : 'HTTPS' }}
                </button>
                <div class="dropdown-menu" ngbDropdownMenu style="min-width: 100%">
                    <a (click)="setUseSSH(false)" class="dropdown-item {{ !useSsh ? 'active' : '' }}" id="useHTTPSButton">HTTPS</a>
                    <a (click)="setUseSSH(true)" class="dropdown-item {{ useSsh ? 'active' : '' }}" id="useSSHButton">SSH</a>
                </div>
            </div>
            <pre
                style="flex: 1"
<<<<<<< HEAD
                [ngStyle]="sshEnabled ? { borderTopLeftRadius: 0, borderBottomLeftRadius: 0, borderLeft: 'none' } : {}"
                ngxClipboard
                [cbContent]="getHttpOrSshRepositoryUrl()"
                (cbOnSuccess)="onCopySuccess()"
                (cbOnError)="onCopyFailure()"
=======
                [ngStyle]="sshEnabled ? { borderTopRightRadius: 0, borderBottomRightRadius: 0, borderRight: 'none' } : {}"
                [cdkCopyToClipboard]="getHttpOrSshRepositoryUrl()"
                (cdkCopyToClipboardCopied)="onCopyFinished($event)"
>>>>>>> 8c56cd7d
                >{{ getHttpOrSshRepositoryUrl() }}</pre
            >
        </div>
        <p *ngIf="repositoryPassword">
            {{ 'artemisApp.exerciseActions.repositoryPassword' | artemisTranslate }} <code class="password">{{ repositoryPassword }}</code>
            {{ 'artemisApp.exerciseActions.hoverToShow' | artemisTranslate }}
        </p>
        <button
            [cdkCopyToClipboard]="getHttpOrSshRepositoryUrl()"
            (cdkCopyToClipboardCopied)="onCopyFinished($event)"
            [class.btn-success]="wasCopied"
            class="btn btn-primary btn-sm me-2"
            type="button"
            style="min-width: 100px"
        >
            {{ wasCopied ? ('artemisApp.exerciseActions.copiedUrl' | artemisTranslate) : ('artemisApp.exerciseActions.copyUrl' | artemisTranslate) }}
        </button>
        <a class="btn btn-primary btn-sm me-2" style="min-width: 150px" target="hidden-iframe" [href]="buildSourceTreeUrl() | safeUrl"
            >{{ 'artemisApp.exerciseActions.cloneSourceTree' | artemisTranslate }}
        </a>
        <iframe name="hidden-iframe" style="visibility: hidden; position: absolute"></iframe>
        <span [innerHTML]="'artemisApp.exerciseActions.sourceTreeDescription' | artemisTranslate"></span>
    </ng-template>
</ng-container><|MERGE_RESOLUTION|>--- conflicted
+++ resolved
@@ -28,17 +28,9 @@
             </div>
             <pre
                 style="flex: 1"
-<<<<<<< HEAD
                 [ngStyle]="sshEnabled ? { borderTopLeftRadius: 0, borderBottomLeftRadius: 0, borderLeft: 'none' } : {}"
-                ngxClipboard
-                [cbContent]="getHttpOrSshRepositoryUrl()"
-                (cbOnSuccess)="onCopySuccess()"
-                (cbOnError)="onCopyFailure()"
-=======
-                [ngStyle]="sshEnabled ? { borderTopRightRadius: 0, borderBottomRightRadius: 0, borderRight: 'none' } : {}"
                 [cdkCopyToClipboard]="getHttpOrSshRepositoryUrl()"
                 (cdkCopyToClipboardCopied)="onCopyFinished($event)"
->>>>>>> 8c56cd7d
                 >{{ getHttpOrSshRepositoryUrl() }}</pre
             >
         </div>
