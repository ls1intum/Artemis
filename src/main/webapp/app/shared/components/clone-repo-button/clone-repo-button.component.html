--- conflicted
+++ resolved
@@ -80,18 +80,12 @@
         >
             {{ wasCopied ? ('artemisApp.exerciseActions.copiedUrl' | artemisTranslate) : ('artemisApp.exerciseActions.copyUrl' | artemisTranslate) }}
         </button>
-<<<<<<< HEAD
         <a class="btn btn-primary btn-sm" [href]="buildVSCodeUrl() | safeUrl" jhiTranslate="artemisApp.exerciseActions.cloneVSCode.button"> </a>
         <jhi-help-icon placement="right auto" text="artemisApp.exerciseActions.cloneVSCode.helpIcon" />
-        <a class="btn btn-primary btn-sm" [href]="buildJetbrainsUrl() | safeUrl" jhiTranslate="artemisApp.exerciseActions.cloneIntelliJ.button"> </a>
-        <jhi-help-icon placement="right auto" text="artemisApp.exerciseActions.cloneIntelliJ.helpIcon" />
-        <a class="btn btn-primary btn-sm" target="hidden-iframe" [href]="buildSourceTreeUrl() | safeUrl" jhiTranslate="artemisApp.exerciseActions.cloneSourceTree.button"> </a>
-=======
         <a class="btn btn-primary btn-sm" target="hidden-iframe" [href]="buildJetbrainsUrl() | safeUrl" jhiTranslate="artemisApp.exerciseActions.cloneIntelliJ.button"> </a>
         <jhi-help-icon placement="right auto" text="artemisApp.exerciseActions.cloneIntelliJ.helpIcon" />
         <a class="btn btn-primary btn-sm" target="hidden-iframe" [href]="buildSourceTreeUrl() | safeUrl" jhiTranslate="artemisApp.exerciseActions.cloneSourceTree.button"> </a>
         <!-- This hidden iframe is used to avoid "Do you want to leave the site" messages in the exam mode -->
->>>>>>> 9fad3685
         <iframe name="hidden-iframe" style="visibility: hidden; position: absolute"></iframe>
         <jhi-help-icon placement="right auto" text="artemisApp.exerciseActions.cloneSourceTree.helpIcon" />
     </ng-template>
