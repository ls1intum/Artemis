--- conflicted
+++ resolved
@@ -20,7 +20,9 @@
         @if (participations && participations.length > 1) {
             <div class="form-check form-switch">
                 <input mdbCheckbox id="switch-practice" class="form-check-input" type="checkbox" [checked]="isPracticeMode" (click)="switchPracticeMode()" />
-                <label class="form-check-label" for="switch-practice" jhiTranslate="artemisApp.exerciseActions.practiceMode.title"></label>
+                <label class="form-check-label" for="switch-practice">
+                    {{ 'artemisApp.exerciseActions.practiceMode.title' | artemisTranslate }}
+                </label>
             </div>
         }
         <h5>{{ cloneHeadline | artemisTranslate }}</h5>
@@ -75,11 +77,6 @@
             class="btn btn-primary btn-sm me-2"
             type="button"
             style="min-width: 100px"
-<<<<<<< HEAD
-            jhiTranslate="{{ wasCopied ? 'artemisApp.exerciseActions.copiedUrl' : 'artemisApp.exerciseActions.copyUrl' }}"
-        ></button>
-        <a class="btn btn-primary btn-sm" target="hidden-iframe" [href]="buildSourceTreeUrl() | safeUrl" jhiTranslate="artemisApp.exerciseActions.cloneSourceTree.button"></a>
-=======
         >
             {{ wasCopied ? ('artemisApp.exerciseActions.copiedUrl' | artemisTranslate) : ('artemisApp.exerciseActions.copyUrl' | artemisTranslate) }}
         </button>
@@ -89,7 +86,6 @@
         <jhi-help-icon placement="right auto" text="artemisApp.exerciseActions.cloneIntelliJ.helpIcon" />
         <a class="btn btn-primary btn-sm" target="hidden-iframe" [href]="buildSourceTreeUrl() | safeUrl" jhiTranslate="artemisApp.exerciseActions.cloneSourceTree.button"> </a>
         <!-- This hidden iframe is used to avoid "Do you want to leave the site" messages in the exam mode -->
->>>>>>> 5bb9e06d
         <iframe name="hidden-iframe" style="visibility: hidden; position: absolute"></iframe>
         <jhi-help-icon placement="right auto" text="artemisApp.exerciseActions.cloneSourceTree.helpIcon" />
     </ng-template>
