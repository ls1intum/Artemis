import { Component, Input, OnChanges, OnInit } from '@angular/core';
import { FeatureToggle } from 'app/shared/feature-toggle/feature-toggle.service';
import { SourceTreeService } from 'app/exercises/programming/shared/service/sourceTree.service';
import { TranslateService } from '@ngx-translate/core';
import { AccountService } from 'app/core/auth/account.service';
import { User } from 'app/core/user/user.model';
import { ProfileService } from 'app/shared/layouts/profiles/profile.service';
import { LocalStorageService } from 'ngx-webstorage';
import { ProgrammingExerciseStudentParticipation } from 'app/entities/participation/programming-exercise-student-participation.model';
import { ParticipationService } from 'app/exercises/shared/participation/participation.service';
import { Exercise } from 'app/entities/exercise.model';
import { PROFILE_LOCALVC } from 'app/app.constants';
import { isPracticeMode } from 'app/entities/participation/student-participation.model';
import { faDownload, faExternalLink } from '@fortawesome/free-solid-svg-icons';
import { AlertService } from 'app/core/util/alert.service';

@Component({
    selector: 'jhi-clone-repo-button',
    templateUrl: './clone-repo-button.component.html',
    styleUrls: ['./clone-repo-button.component.scss'],
})
export class CloneRepoButtonComponent implements OnInit, OnChanges {
    readonly FeatureToggle = FeatureToggle;

    @Input()
    loading = false;
    @Input()
    smallButtons: boolean;
    @Input()
    repositoryUri?: string;
    @Input()
    participations?: ProgrammingExerciseStudentParticipation[];
    @Input()
    exercise?: Exercise;

    useSsh = false;
    sshKeysUrl: string;
    sshEnabled: boolean;
    sshTemplateUrl: string;
    repositoryPassword: string;
    versionControlUrl: string;
    versionControlAccessTokenRequired?: boolean;
    localVCEnabled = false;
    user: User;
    cloneHeadline: string;
    wasCopied = false;
    isTeamParticipation: boolean;
    activeParticipation?: ProgrammingExerciseStudentParticipation;
    isPracticeMode: boolean | undefined;
    ableToLoadVCSAccessToken: boolean = true;

    // Icons
    faDownload = faDownload;
    faExternalLink = faExternalLink;

    constructor(
        private translateService: TranslateService,
        private sourceTreeService: SourceTreeService,
        private accountService: AccountService,
        private alertService: AlertService,
        private profileService: ProfileService,
        private localStorage: LocalStorageService,
        private participationService: ParticipationService,
    ) {}

    ngOnInit() {
        this.accountService.identity().then((user) => {
            this.user = user!;
        });

        // Get ssh information from the user
        this.profileService.getProfileInfo().subscribe((profileInfo) => {
            this.sshKeysUrl = profileInfo.sshKeysURL;
            this.sshTemplateUrl = profileInfo.sshCloneURLTemplate;
            this.sshEnabled = !!this.sshTemplateUrl;
            if (profileInfo.versionControlUrl) {
                this.versionControlUrl = profileInfo.versionControlUrl;
            }
            this.versionControlAccessTokenRequired = profileInfo.versionControlAccessToken;
            this.localVCEnabled = profileInfo.activeProfiles.includes(PROFILE_LOCALVC);
        });

        this.useSsh = this.localStorage.retrieve('useSsh') || false;
        this.localStorage.observe('useSsh').subscribe((useSsh) => (this.useSsh = useSsh || false));
    }

    public setUseSSH(useSsh: boolean) {
        this.useSsh = useSsh;
        this.localStorage.store('useSsh', this.useSsh);
    }

    ngOnChanges() {
        if (this.participations?.length) {
            const shouldPreferPractice = this.participationService.shouldPreferPractice(this.exercise);
            this.activeParticipation = this.participationService.getSpecificStudentParticipation(this.participations, shouldPreferPractice) ?? this.participations[0];
            this.isPracticeMode = isPracticeMode(this.activeParticipation);
            this.cloneHeadline =
                this.isPracticeMode && !this.exercise?.exerciseGroup ? 'artemisApp.exerciseActions.clonePracticeRepository' : 'artemisApp.exerciseActions.cloneRatedRepository';
            this.isTeamParticipation = !!this.activeParticipation?.team;
        } else if (this.repositoryUri) {
            this.cloneHeadline = 'artemisApp.exerciseActions.cloneExerciseRepository';
        }
    }

<<<<<<< HEAD
    /**
     * Called when the user clicks on the clone repo button. Sometimes the VCS access token is not present in the user
     * object, so the resulting repo URL is wrong. This method tries to retrieve the token from the server by requesting
     * the user object again.
     * This case only happens when a user is created before VCS access tokens are enabled. For those users, a token is
     * created the first time they start participating in a programming exercise. In that case, however, they do not
     * have an access token yet, because during login, there was no token available.
     *
     * In case the token could not be retrieved, this method is not called again and the student
     * is prompted to reload the page. Otherwise, the error would be displayed every time the button is clicked,
     * including the clicks that make the popover go away (every second click).
     */
    onClick() {
        if (this.versionControlAccessTokenRequired && !this.user.vcsAccessToken && this.ableToLoadVCSAccessToken) {
            this.accountService
                .identity(true)
                .then((user) => {
                    this.user = user ?? this.user;
                    if (!this.user.vcsAccessToken) {
                        this.onTokenRetrievalFail();
                    }
                })
                .catch(() => {
                    this.onTokenRetrievalFail();
                });
        }
    }

    /**
     * Called if still no access token exists after fetching the user object from the server. This informs the student
     * that something is wrong and that they should try again after reloading the page.
     */
    onTokenRetrievalFail() {
        this.ableToLoadVCSAccessToken = false;
        this.alertService.error('artemisApp.exerciseActions.fetchVCSAccessTokenError');
    }

    private getRepositoryUrl() {
        return this.activeParticipation?.repositoryUrl ?? this.repositoryUrl!;
=======
    private getRepositoryUri() {
        return this.activeParticipation?.repositoryUri ?? this.repositoryUri!;
>>>>>>> 00253834
    }

    getHttpOrSshRepositoryUri(insertPlaceholder = true): string {
        if (this.useSsh) {
            return this.getSshCloneUrl(this.getRepositoryUri()) || this.getRepositoryUri();
        }

        if (this.isTeamParticipation) {
            return this.addCredentialsToHttpUrl(this.repositoryUriForTeam(this.getRepositoryUri()), insertPlaceholder);
        }

        return this.addCredentialsToHttpUrl(this.getRepositoryUri(), insertPlaceholder);
    }

    /**
     * Add the credentials to the http url, if possible.
     * The token will be added if
     * - the token is required (based on the profile information), and
     * - the token is present (based on the user model).
     *
     * @param url the url to which the credentials should be added
     * @param insertPlaceholder if true, instead of the actual token, '**********' is used (e.g. to prevent leaking the token during a screen-share)
     */
    private addCredentialsToHttpUrl(url: string, insertPlaceholder = false): string {
        const includeToken = this.versionControlAccessTokenRequired && this.user.vcsAccessToken;
        const token = insertPlaceholder ? '**********' : this.user.vcsAccessToken;
        const credentials = `://${this.user.login}${includeToken ? `:${token}` : ''}@`;
        if (!url.includes('@')) {
            // the url has the format https://vcs-server.com
            return url.replace('://', credentials);
        } else {
            // the url has the format https://username@vcs-server.com -> replace ://username@
            return url.replace(/:\/\/.*@/, credentials);
        }
    }

    /**
     * Used for the Button to open the repository in a separate browser-window
     * @return HTTPS-Repository link of the student
     */
    getHttpRepositoryUri(): string {
        if (this.isTeamParticipation) {
            return this.repositoryUriForTeam(this.getRepositoryUri());
        } else {
            return this.getRepositoryUri();
        }
    }

    /**
     * The user info part of the repository uri of a team participation has to be added with the current user's login.
     *
     * @return repository uri with username of current user inserted
     */
    private repositoryUriForTeam(url: string) {
        // (https://)(bitbucket.ase.in.tum.de/...-team1.git)  =>  (https://)ga12abc@(bitbucket.ase.in.tum.de/...-team1.git)
        return url.replace(/^(\w*:\/\/)(.*)$/, `$1${this.user.login}@$2`);
    }

    /**
     * Transforms the repository uri to an ssh clone url
     */
    private getSshCloneUrl(url?: string) {
        return url?.replace(/^\w*:\/\/[^/]*?\/(scm\/)?(.*)$/, this.sshTemplateUrl + '$2');
    }

    /**
     * Inserts the correct link to the translated ssh tip.
     */
    getSshKeyTip() {
        return this.translateService.instant('artemisApp.exerciseActions.sshKeyTip').replace(/{link:(.*)}/, '<a href="' + this.sshKeysUrl + '" target="_blank">$1</a>');
    }

    /**
     * set wasCopied for 3 seconds on success
     */
    onCopyFinished(successful: boolean) {
        if (successful) {
            this.wasCopied = true;
            setTimeout(() => {
                this.wasCopied = false;
            }, 3000);
        }
    }

    /**
     * build the sourceTreeUrl from the repository uri
     * @return sourceTreeUrl
     */
    buildSourceTreeUrl() {
        return this.sourceTreeService.buildSourceTreeUrl(this.versionControlUrl, this.getHttpOrSshRepositoryUri(false));
    }

    switchPracticeMode() {
        this.isPracticeMode = !this.isPracticeMode;
        this.activeParticipation = this.participationService.getSpecificStudentParticipation(this.participations!, this.isPracticeMode)!;
        this.cloneHeadline = this.isPracticeMode ? 'artemisApp.exerciseActions.clonePracticeRepository' : 'artemisApp.exerciseActions.cloneRatedRepository';
    }
}<|MERGE_RESOLUTION|>--- conflicted
+++ resolved
@@ -102,7 +102,6 @@
         }
     }
 
-<<<<<<< HEAD
     /**
      * Called when the user clicks on the clone repo button. Sometimes the VCS access token is not present in the user
      * object, so the resulting repo URL is wrong. This method tries to retrieve the token from the server by requesting
@@ -140,12 +139,8 @@
         this.alertService.error('artemisApp.exerciseActions.fetchVCSAccessTokenError');
     }
 
-    private getRepositoryUrl() {
-        return this.activeParticipation?.repositoryUrl ?? this.repositoryUrl!;
-=======
     private getRepositoryUri() {
         return this.activeParticipation?.repositoryUri ?? this.repositoryUri!;
->>>>>>> 00253834
     }
 
     getHttpOrSshRepositoryUri(insertPlaceholder = true): string {
