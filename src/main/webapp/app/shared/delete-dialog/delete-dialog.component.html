<form name="deleteForm" (ngSubmit)="confirmDelete()" #deleteForm="ngForm">
    <div class="modal-header">
        <h4 class="modal-title" [ngSwitch]="actionType">
            <span *ngSwitchCase="actionTypes.Delete" jhiTranslate="entity.delete.title">Confirm delete operation</span>
            <span *ngSwitchCase="actionTypes.Reset" jhiTranslate="entity.reset.title">Confirm reset operation</span>
            <span *ngSwitchCase="actionTypes.Cleanup" jhiTranslate="entity.cleanup.title">Confirm cleanup operation</span>
        </h4>
        <button type="button" class="close" data-dismiss="modal" aria-hidden="true" (click)="clear()">&times;</button>
    </div>
    <div class="modal-body">
        <jhi-alert></jhi-alert>
        <p [jhiTranslate]="deleteQuestion" [translateValues]="{ title: entityTitle }">Are you sure you want to delete?</p>
        <div *ngIf="additionalChecks">
            <div *ngFor="let checkKey of objectKeys(additionalChecks)">
                <div class="checkbox" *ngIf="additionalChecks[checkKey]">
                    <label class="control-label text-danger">
                        <input type="checkbox" name="checkbox" [(ngModel)]="additionalChecksValues[checkKey]" />&nbsp;{{ additionalChecks[checkKey] | translate }}
                    </label>
                </div>
            </div>
        </div>
        <div class="form-group" *ngIf="deleteConfirmationText">
            <label class="text-danger" [jhiTranslate]="deleteConfirmationText">Please type in the name to confirm</label>
            <input type="text" class="form-control" name="confirmExerciseName" [(ngModel)]="confirmEntityName" />
        </div>
    </div>
    <div class="modal-footer">
        <button type="button" class="btn btn-secondary" data-dismiss="modal" (click)="clear()">
            <fa-icon [icon]="'ban'"></fa-icon>&nbsp;<span jhiTranslate="entity.action.cancel">Cancel</span>
        </button>
<<<<<<< HEAD
        <button type="submit" class="btn btn-danger" [disabled]="deleteForm.form.invalid || (deleteConfirmationText && confirmEntityName != entityTitle)" [ngSwitch]="actionType">
            <fa-icon icon="times"></fa-icon>&nbsp;
            <span *ngSwitchCase="actionTypes.Delete" jhiTranslate="entity.action.delete">Delete</span>
            <span *ngSwitchCase="actionTypes.Reset" jhiTranslate="entity.action.reset">Reset</span>
            <span *ngSwitchCase="actionTypes.Cleanup" jhiTranslate="entity.action.cleanup">Cleanup</span>
=======
        <button type="submit" class="btn btn-danger" [disabled]="deleteForm.form.invalid || (deleteConfirmationText && confirmEntityName != entityTitle)">
            <fa-icon [icon]="'times'"></fa-icon>&nbsp;<span jhiTranslate="entity.action.delete">Delete</span>
>>>>>>> 1962378b
        </button>
    </div>
</form><|MERGE_RESOLUTION|>--- conflicted
+++ resolved
@@ -28,16 +28,11 @@
         <button type="button" class="btn btn-secondary" data-dismiss="modal" (click)="clear()">
             <fa-icon [icon]="'ban'"></fa-icon>&nbsp;<span jhiTranslate="entity.action.cancel">Cancel</span>
         </button>
-<<<<<<< HEAD
         <button type="submit" class="btn btn-danger" [disabled]="deleteForm.form.invalid || (deleteConfirmationText && confirmEntityName != entityTitle)" [ngSwitch]="actionType">
-            <fa-icon icon="times"></fa-icon>&nbsp;
+            <fa-icon [icon]="'times'"></fa-icon>&nbsp;
             <span *ngSwitchCase="actionTypes.Delete" jhiTranslate="entity.action.delete">Delete</span>
             <span *ngSwitchCase="actionTypes.Reset" jhiTranslate="entity.action.reset">Reset</span>
             <span *ngSwitchCase="actionTypes.Cleanup" jhiTranslate="entity.action.cleanup">Cleanup</span>
-=======
-        <button type="submit" class="btn btn-danger" [disabled]="deleteForm.form.invalid || (deleteConfirmationText && confirmEntityName != entityTitle)">
-            <fa-icon [icon]="'times'"></fa-icon>&nbsp;<span jhiTranslate="entity.action.delete">Delete</span>
->>>>>>> 1962378b
         </button>
     </div>
 </form>