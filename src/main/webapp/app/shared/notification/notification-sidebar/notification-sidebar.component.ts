import { Component, OnInit } from '@angular/core';
import { HttpErrorResponse, HttpHeaders, HttpResponse } from '@angular/common/http';
import { User } from 'app/core/user/user.model';
import { UserService } from 'app/core/user/user.service';
import * as moment from 'moment';
import { Moment } from 'moment';
import { GroupNotification } from 'app/entities/group-notification.model';
import { Notification, OriginalNotificationType } from 'app/entities/notification.model';
import { AccountService } from 'app/core/auth/account.service';
import { NotificationService } from 'app/shared/notification/notification.service';
<<<<<<< HEAD
import { UserSettingsService } from 'app/shared/user-settings/user-settings.service';
import { NotificationOptionCore } from 'app/shared/user-settings/notification-settings/notification-settings.default';
import { Subscription } from 'rxjs';
import { NotificationSettingsService } from 'app/shared/user-settings/notification-settings/notification-settings.service';
import { UserSettingsCategory } from 'app/shared/constants/user-settings.constants';
import { OptionCore } from 'app/shared/user-settings/user-settings.model';

export const reloadNotificationSideBarMessage = 'reloadNotificationsInNotificationSideBar';
=======
import { LIVE_EXAM_EXERCISE_UPDATE_NOTIFICATION_TITLE } from 'app/shared/notification/notification.constants';
>>>>>>> a7881f2c

@Component({
    selector: 'jhi-notification-sidebar',
    templateUrl: './notification-sidebar.component.html',
    styleUrls: ['./notification-sidebar.scss'],
})
export class NotificationSidebarComponent implements OnInit {
    // HTML template related
    showSidebar = false;
    loading = false;

    // notification logic related
    notifications: Notification[] = [];
    sortedNotifications: Notification[] = [];
    recentNotificationCount = 0;
    totalNotifications = 0;
    lastNotificationRead?: Moment;
    page = 0;
    notificationsPerPage = 25;
    error?: string;

    // notification settings related
    notificationOptionCores: NotificationOptionCore[] = [];
    originalNotificationTypesActivationMap: Map<OriginalNotificationType, boolean> = new Map<OriginalNotificationType, boolean>();
    subscriptionToNotificationSettingsChanges: Subscription;

    constructor(
        private notificationService: NotificationService,
        private userService: UserService,
        private accountService: AccountService,
        private userSettingsService: UserSettingsService,
        private notificationSettingsService: NotificationSettingsService,
    ) {}

    /**
     * Load notifications when user is authenticated on component initialization.
     */
    ngOnInit(): void {
        this.accountService.getAuthenticationState().subscribe((user: User | undefined) => {
            if (user) {
                if (user.lastNotificationRead) {
                    this.lastNotificationRead = user.lastNotificationRead;
                }
                this.loadNotificationSetting();
                this.listenForNotificationSettingsChanges();
                this.loadNotifications();
                this.subscribeToNotificationUpdates();
            }
        });
    }

    // HTML template related methods

    /**
     * Will be executed when a notification was clicked. The notification sidebar will be closed and the actual interpretation
     * of what should happen after the notification was clicked will be handled in the notification service.
     * @param notification that will be interpreted of type {Notification}
     */
    startNotification(notification: Notification): void {
        this.showSidebar = false;
        this.notificationService.interpretNotification(notification as GroupNotification);
    }

    /**
     * Check scroll position and load more notifications if the user scrolled to the end.
     */
    onScroll(): void {
        const container = document.getElementById('notification-sidebar-container');
        const threshold = 350;
        if (container) {
            const height = container.scrollHeight - container.offsetHeight;
            if (height > threshold && container.scrollTop > height - threshold) {
                this.loadNotifications();
            }
        }
    }

    /**
     * Show the sidebar when it is not visible and hide the sidebar when it is visible.
     */
    toggleSidebar(): void {
        this.showSidebar = !this.showSidebar;
    }

    // notification logic related methods

    /**
     * Update the user's lastNotificationRead setting. As this method will be executed when the user opens the sidebar, the
     * component's lastNotificationRead attribute will be updated only after two seconds so that the notification `new` badges
     * won't disappear immediately.
     */
    updateLastNotificationRead(): void {
        this.userService.updateLastNotificationRead().subscribe(() => {
            const lastNotificationReadNow = moment();
            setTimeout(() => {
                this.lastNotificationRead = lastNotificationReadNow;
                this.updateRecentNotificationCount();
            }, 2000);
        });
    }

    private loadNotifications(): void {
        if (!this.loading && (this.totalNotifications === 0 || this.notifications.length < this.totalNotifications)) {
            this.loading = true;
            this.notificationService
                .queryFiltered({
                    page: this.page,
                    size: this.notificationsPerPage,
                    sort: ['notificationDate,desc'],
                })
                .subscribe(
                    (res: HttpResponse<Notification[]>) => this.loadNotificationsSuccess(res.body!, res.headers),
                    (res: HttpErrorResponse) => (this.error = res.message),
                );
        }
    }

    private loadNotificationsSuccess(notifications: Notification[], headers: HttpHeaders): void {
        this.totalNotifications = Number(headers.get('X-Total-Count')!);
        this.addNotifications(this.filterLoadedNotifiactions(notifications));
        this.page += 1;
        this.loading = false;
    }

    // filter out every exam related notification
    private filterLoadedNotifiactions(notifications: Notification[]): Notification[] {
        return notifications.filter((notification) => notification.title !== LIVE_EXAM_EXERCISE_UPDATE_NOTIFICATION_TITLE);
    }

    private subscribeToNotificationUpdates(): void {
        this.notificationService.subscribeToNotificationUpdates().subscribe((notification: Notification) => {
<<<<<<< HEAD
            if (this.notificationSettingsService.isNotificationAllowedBySettings(notification, this.originalNotificationTypesActivationMap)) {
                // Increase total notifications count if the notification does not already exist.
                if (!this.notifications.some(({ id }) => id === notification.id)) {
                    this.totalNotifications += 1;
                }
                this.addNotifications([notification]);
=======
            // ignores live exam notifications because the sidebar is not visible during the exam mode
            if (notification.title === LIVE_EXAM_EXERCISE_UPDATE_NOTIFICATION_TITLE) {
                return;
            }

            // Increase total notifications count if the notification does not already exist.
            if (!this.notifications.some(({ id }) => id === notification.id)) {
                this.totalNotifications += 1;
>>>>>>> a7881f2c
            }
        });
    }

    private addNotifications(notifications: Notification[]): void {
        if (notifications) {
            notifications.forEach((notification: Notification) => {
                if (!this.notifications.some(({ id }) => id === notification.id) && notification.notificationDate) {
                    this.notifications.push(notification);
                }
            });
            this.updateNotifications();
        }
    }

    private updateNotifications(): void {
        this.sortedNotifications = this.notifications.sort((a: Notification, b: Notification) => {
            return moment(b.notificationDate!).valueOf() - moment(a.notificationDate!).valueOf();
        });
        this.updateRecentNotificationCount();
    }

    private updateRecentNotificationCount(): void {
        if (!this.notifications) {
            this.recentNotificationCount = 0;
        } else if (this.lastNotificationRead) {
            this.recentNotificationCount = this.notifications.filter((notification) => {
                return notification.notificationDate && notification.notificationDate.isAfter(this.lastNotificationRead!);
            }).length;
        } else {
            this.recentNotificationCount = this.notifications.length;
        }
    }

    /**
     * Clears all currently loaded notifications and settings, afterwards fetches updated once
     * E.g. is used to update the view after the user changed the notification settings
     */
    private resetNotificationSidebars(): void {
        // reset notification settings
        this.notificationOptionCores = [];
        this.originalNotificationTypesActivationMap = new Map<OriginalNotificationType, boolean>();
        this.loadNotificationSetting();

        //reset notifications
        this.notifications = [];
        this.sortedNotifications = [];
        this.recentNotificationCount = 0;
        this.totalNotifications = 0;
        this.page = 0;
        this.loadNotifications();
    }

    // notification settings related methods

    /**
     * Loads the notifications settings, i.e. the respective option cores
     */
    private loadNotificationSetting(): void {
        this.userSettingsService.loadUserOptions(UserSettingsCategory.NOTIFICATION_SETTINGS).subscribe((res: HttpResponse<OptionCore[]>) => {
            this.notificationOptionCores = this.userSettingsService.loadUserOptionCoresSuccessAsOptionCores(
                res.body!,
                res.headers,
                UserSettingsCategory.NOTIFICATION_SETTINGS,
            ) as NotificationOptionCore[];
            this.originalNotificationTypesActivationMap = this.notificationSettingsService.updateOriginalNotificationTypeActivationMap(this.notificationOptionCores);
            //(res: HttpErrorResponse) => (this.error = res.message) TODO
        });
    }

    /**
     * Subscribes and listens for changes related to notifications
     * When a fitting event arrives resets the notification side bar to update the view
     */
    private listenForNotificationSettingsChanges(): void {
        this.subscriptionToNotificationSettingsChanges = this.userSettingsService.userSettingsChangeEvent.subscribe((changeMessage) => {
            if (changeMessage === reloadNotificationSideBarMessage) {
                this.resetNotificationSidebars();
            }
        });
    }
}<|MERGE_RESOLUTION|>--- conflicted
+++ resolved
@@ -8,7 +8,7 @@
 import { Notification, OriginalNotificationType } from 'app/entities/notification.model';
 import { AccountService } from 'app/core/auth/account.service';
 import { NotificationService } from 'app/shared/notification/notification.service';
-<<<<<<< HEAD
+import { LIVE_EXAM_EXERCISE_UPDATE_NOTIFICATION_TITLE } from 'app/shared/notification/notification.constants';
 import { UserSettingsService } from 'app/shared/user-settings/user-settings.service';
 import { NotificationOptionCore } from 'app/shared/user-settings/notification-settings/notification-settings.default';
 import { Subscription } from 'rxjs';
@@ -17,9 +17,6 @@
 import { OptionCore } from 'app/shared/user-settings/user-settings.model';
 
 export const reloadNotificationSideBarMessage = 'reloadNotificationsInNotificationSideBar';
-=======
-import { LIVE_EXAM_EXERCISE_UPDATE_NOTIFICATION_TITLE } from 'app/shared/notification/notification.constants';
->>>>>>> a7881f2c
 
 @Component({
     selector: 'jhi-notification-sidebar',
@@ -151,23 +148,18 @@
 
     private subscribeToNotificationUpdates(): void {
         this.notificationService.subscribeToNotificationUpdates().subscribe((notification: Notification) => {
-<<<<<<< HEAD
             if (this.notificationSettingsService.isNotificationAllowedBySettings(notification, this.originalNotificationTypesActivationMap)) {
+              
+                // ignores live exam notifications because the sidebar is not visible during the exam mode
+                if (notification.title === LIVE_EXAM_EXERCISE_UPDATE_NOTIFICATION_TITLE) {
+                  return;
+                }
+              
                 // Increase total notifications count if the notification does not already exist.
                 if (!this.notifications.some(({ id }) => id === notification.id)) {
                     this.totalNotifications += 1;
                 }
                 this.addNotifications([notification]);
-=======
-            // ignores live exam notifications because the sidebar is not visible during the exam mode
-            if (notification.title === LIVE_EXAM_EXERCISE_UPDATE_NOTIFICATION_TITLE) {
-                return;
-            }
-
-            // Increase total notifications count if the notification does not already exist.
-            if (!this.notifications.some(({ id }) => id === notification.id)) {
-                this.totalNotifications += 1;
->>>>>>> a7881f2c
             }
         });
     }
