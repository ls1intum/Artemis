--- conflicted
+++ resolved
@@ -7,22 +7,12 @@
 import { LIVE_EXAM_EXERCISE_UPDATE_NOTIFICATION_TITLE, Notification } from 'app/entities/notification.model';
 import { AccountService } from 'app/core/auth/account.service';
 import { NotificationService } from 'app/shared/notification/notification.service';
-<<<<<<< HEAD
-import { LIVE_EXAM_EXERCISE_UPDATE_NOTIFICATION_TITLE } from 'app/shared/notification/notification.constants';
-import { UserSettingsService } from 'app/shared/user-settings/user-settings.service';
-import { NotificationOptionCore } from 'app/shared/user-settings/notification-settings/notification-settings.default';
-import { Subscription } from 'rxjs';
-import { NotificationSettingsService } from 'app/shared/user-settings/notification-settings/notification-settings.service';
-import { UserSettingsCategory } from 'app/shared/constants/user-settings.constants';
-import { OptionCore } from 'app/shared/user-settings/user-settings.model';
-=======
 import { UserSettingsService } from 'app/shared/user-settings/user-settings.service';
 import { NotificationSetting } from 'app/shared/user-settings/notification-settings/notification-settings-structure';
 import { Subscription } from 'rxjs';
 import { NotificationSettingsService } from 'app/shared/user-settings/notification-settings/notification-settings.service';
 import { UserSettingsCategory } from 'app/shared/constants/user-settings.constants';
 import { Setting } from 'app/shared/user-settings/user-settings.model';
->>>>>>> b4bbafee
 
 export const reloadNotificationSideBarMessage = 'reloadNotificationsInNotificationSideBar';
 
@@ -47,11 +37,7 @@
     error?: string;
 
     // notification settings related
-<<<<<<< HEAD
-    notificationOptionCores: NotificationOptionCore[] = [];
-=======
     notificationSettings: NotificationSetting[] = [];
->>>>>>> b4bbafee
     notificationTitleActivationMap: Map<string, boolean> = new Map<string, boolean>();
     subscriptionToNotificationSettingsChanges: Subscription;
 
@@ -72,11 +58,7 @@
                 if (user.lastNotificationRead) {
                     this.lastNotificationRead = user.lastNotificationRead;
                 }
-<<<<<<< HEAD
-                this.loadNotificationSetting();
-=======
                 this.loadNotificationSettings();
->>>>>>> b4bbafee
                 this.listenForNotificationSettingsChanges();
                 this.loadNotifications();
                 this.subscribeToNotificationUpdates();
@@ -138,11 +120,7 @@
         if (!this.loading && (this.totalNotifications === 0 || this.notifications.length < this.totalNotifications)) {
             this.loading = true;
             this.notificationService
-<<<<<<< HEAD
-                .queryFiltered({
-=======
                 .queryNotificationsFilteredBySettings({
->>>>>>> b4bbafee
                     page: this.page,
                     size: this.notificationsPerPage,
                     sort: ['notificationDate,desc'],
@@ -219,15 +197,9 @@
      */
     private resetNotificationSidebars(): void {
         // reset notification settings
-<<<<<<< HEAD
-        this.notificationOptionCores = [];
-        this.notificationTitleActivationMap = new Map<string, boolean>();
-        this.loadNotificationSetting();
-=======
         this.notificationSettings = [];
         this.notificationTitleActivationMap = new Map<string, boolean>();
         this.loadNotificationSettings();
->>>>>>> b4bbafee
 
         // reset notifications
         this.notifications = [];
@@ -241,18 +213,6 @@
     // notification settings related methods
 
     /**
-<<<<<<< HEAD
-     * Loads the notifications settings, i.e. the respective option cores
-     */
-    private loadNotificationSetting(): void {
-        this.userSettingsService.loadUserOptions(UserSettingsCategory.NOTIFICATION_SETTINGS).subscribe(
-            (res: HttpResponse<OptionCore[]>) => {
-                this.notificationOptionCores = this.userSettingsService.loadUserOptionCoresSuccessAsOptionCores(
-                    res.body!,
-                    UserSettingsCategory.NOTIFICATION_SETTINGS,
-                ) as NotificationOptionCore[];
-                this.notificationTitleActivationMap = this.notificationSettingsService.createUpdatedNotificationTitleActivationMap(this.notificationOptionCores);
-=======
      * Loads the notifications settings
      */
     private loadNotificationSettings(): void {
@@ -263,7 +223,6 @@
                     UserSettingsCategory.NOTIFICATION_SETTINGS,
                 ) as NotificationSetting[];
                 this.notificationTitleActivationMap = this.notificationSettingsService.createUpdatedNotificationTitleActivationMap(this.notificationSettings);
->>>>>>> b4bbafee
             },
             (res: HttpErrorResponse) => (this.error = res.message),
         );
