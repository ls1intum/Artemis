import { Component, OnInit } from '@angular/core';
import { ActivatedRoute } from '@angular/router';
import * as moment from 'moment';
import { SystemNotification, SystemNotificationType } from 'app/entities/system-notification.model';
import { AccountService } from 'app/core/auth/account.service';
import { JhiWebsocketService } from 'app/core/websocket/websocket.service';
import { User } from 'app/core/user/user.model';
import { SystemNotificationService } from 'app/shared/notification/system-notification/system-notification.service';

@Component({
    selector: 'jhi-system-notification',
    templateUrl: './system-notification.component.html',
})
export class SystemNotificationComponent implements OnInit {
    readonly INFO = SystemNotificationType.INFO;
    readonly WARNING = SystemNotificationType.WARNING;
    notification: SystemNotification | undefined;
    alertClass: string;
    alertIcon: string;
    websocketChannel: string;

    constructor(
        private route: ActivatedRoute,
        private accountService: AccountService,
        private jhiWebsocketService: JhiWebsocketService,
        private systemNotificationService: SystemNotificationService,
    ) {}

    /**
     * Lifecycle function which is called on initialisations. Calls {@link loadActiveNotification} when a user is connected.
     */
    ngOnInit() {
        this.accountService.identity().then((user: User | null) => {
            this.loadActiveNotification();
            if (user) {
                // maybe use connectedPromise as a set function
                setTimeout(() => {
                    this.jhiWebsocketService.bind('connect', () => {
                        this.subscribeSocket();
                    });
                }, 500);
            }
        });
    }

<<<<<<< HEAD
    /** Subscribes to {@link systemNotificationService~getActiveNotification}.
     * It sets the {@link notification} and triggers {@link setAlertClass} & {@link setAlertIcon} when a notification is received.
     * @method
     */
    loadActiveNotification() {
=======
    private loadActiveNotification() {
>>>>>>> 43bc953a
        this.systemNotificationService.getActiveNotification().subscribe((notification: SystemNotification) => {
            if (notification) {
                this.notification = notification;
                this.setAlertClass();
                this.setAlertIcon();
            } else {
                this.notification = undefined;
            }
        });
    }

<<<<<<< HEAD
    /** Sets the websocket channel and subscribes to it for receiving system notifications. See {@link jhiWebsocketService~subscribe}, {@link jhiWebsocketService~receive}.
     * Before displaying a notification that is not null, the {@link SystemNotification~id} and {@link SystemNotification~notificationDate} are validated.
     * {@link checkNotificationDates}.
     * @method subscribeSocket
     */
    subscribeSocket() {
=======
    private subscribeSocket() {
>>>>>>> 43bc953a
        this.websocketChannel = '/topic/system-notification';
        this.jhiWebsocketService.subscribe(this.websocketChannel);
        this.jhiWebsocketService.receive(this.websocketChannel).subscribe((systemNotification: SystemNotification | string) => {
            // as we cannot send null as websocket payload (this is not supported), we send a string 'deleted' in case the system notification was deleted
            if (systemNotification === 'deleted') {
                this.loadActiveNotification();
                return;
            }
            systemNotification = systemNotification as SystemNotification;
            systemNotification.notificationDate = systemNotification.notificationDate ? moment(systemNotification.notificationDate) : null;
            systemNotification.expireDate = systemNotification.expireDate ? moment(systemNotification.expireDate) : null;
            if (!this.notification) {
                this.checkNotificationDates(systemNotification);
            } else {
                if (this.notification.id === systemNotification.id) {
                    this.checkNotificationDates(systemNotification);
                } else if (systemNotification.notificationDate!.isBefore(this.notification.notificationDate!) && systemNotification.expireDate!.isAfter(moment())) {
                    this.checkNotificationDates(systemNotification);
                }
            }
        });
    }

<<<<<<< HEAD
    /** Checks whether the notifications are still valid before triggering {@link setAlertClass} and {@link setAlertIcon} and setting it in {@link notification}.
     * If they are not valid, {@link loadActiveNotification} is called.
     * @method
     * @param systemNotification {SystemNotification}
     */
    checkNotificationDates(systemNotification: SystemNotification) {
=======
    private checkNotificationDates(systemNotification: SystemNotification) {
>>>>>>> 43bc953a
        if (systemNotification.expireDate!.isAfter(moment()) && systemNotification.notificationDate!.isBefore(moment())) {
            this.notification = systemNotification;
            this.setAlertClass();
            this.setAlertIcon();
        } else {
            this.loadActiveNotification();
            return;
        }
    }

<<<<<<< HEAD
    /** Sets the {@link alertClass} according to the {@link SystemNotificationType}.
     * For {@link SystemNotificationType~WARNING} {@link alertClass} is set to 'alert-warning', otherwise it is set to 'alert-info'.
     * @method
     */
    setAlertClass(): void {
=======
    private setAlertClass(): void {
>>>>>>> 43bc953a
        if (this.notification) {
            if (this.notification.type === SystemNotificationType.WARNING) {
                this.alertClass = 'alert-warning';
            } else {
                this.alertClass = 'alert-info';
            }
        }
    }

<<<<<<< HEAD
    /** Sets the {@link alertIcon} according to the {@link SystemNotificationType}.
     * For {@link SystemNotificationType~WARNING} {@link alertIcon} is set to 'exclamation-triangle', otherwise it is set to 'info-circle'.
     * @method
     */
    setAlertIcon(): void {
=======
    private setAlertIcon(): void {
>>>>>>> 43bc953a
        if (this.notification) {
            if (this.notification.type === SystemNotificationType.WARNING) {
                this.alertIcon = 'exclamation-triangle';
            } else {
                this.alertIcon = 'info-circle';
            }
        }
    }
}<|MERGE_RESOLUTION|>--- conflicted
+++ resolved
@@ -43,15 +43,7 @@
         });
     }
 
-<<<<<<< HEAD
-    /** Subscribes to {@link systemNotificationService~getActiveNotification}.
-     * It sets the {@link notification} and triggers {@link setAlertClass} & {@link setAlertIcon} when a notification is received.
-     * @method
-     */
-    loadActiveNotification() {
-=======
     private loadActiveNotification() {
->>>>>>> 43bc953a
         this.systemNotificationService.getActiveNotification().subscribe((notification: SystemNotification) => {
             if (notification) {
                 this.notification = notification;
@@ -63,16 +55,7 @@
         });
     }
 
-<<<<<<< HEAD
-    /** Sets the websocket channel and subscribes to it for receiving system notifications. See {@link jhiWebsocketService~subscribe}, {@link jhiWebsocketService~receive}.
-     * Before displaying a notification that is not null, the {@link SystemNotification~id} and {@link SystemNotification~notificationDate} are validated.
-     * {@link checkNotificationDates}.
-     * @method subscribeSocket
-     */
-    subscribeSocket() {
-=======
     private subscribeSocket() {
->>>>>>> 43bc953a
         this.websocketChannel = '/topic/system-notification';
         this.jhiWebsocketService.subscribe(this.websocketChannel);
         this.jhiWebsocketService.receive(this.websocketChannel).subscribe((systemNotification: SystemNotification | string) => {
@@ -96,16 +79,7 @@
         });
     }
 
-<<<<<<< HEAD
-    /** Checks whether the notifications are still valid before triggering {@link setAlertClass} and {@link setAlertIcon} and setting it in {@link notification}.
-     * If they are not valid, {@link loadActiveNotification} is called.
-     * @method
-     * @param systemNotification {SystemNotification}
-     */
-    checkNotificationDates(systemNotification: SystemNotification) {
-=======
     private checkNotificationDates(systemNotification: SystemNotification) {
->>>>>>> 43bc953a
         if (systemNotification.expireDate!.isAfter(moment()) && systemNotification.notificationDate!.isBefore(moment())) {
             this.notification = systemNotification;
             this.setAlertClass();
@@ -116,15 +90,7 @@
         }
     }
 
-<<<<<<< HEAD
-    /** Sets the {@link alertClass} according to the {@link SystemNotificationType}.
-     * For {@link SystemNotificationType~WARNING} {@link alertClass} is set to 'alert-warning', otherwise it is set to 'alert-info'.
-     * @method
-     */
-    setAlertClass(): void {
-=======
     private setAlertClass(): void {
->>>>>>> 43bc953a
         if (this.notification) {
             if (this.notification.type === SystemNotificationType.WARNING) {
                 this.alertClass = 'alert-warning';
@@ -134,15 +100,7 @@
         }
     }
 
-<<<<<<< HEAD
-    /** Sets the {@link alertIcon} according to the {@link SystemNotificationType}.
-     * For {@link SystemNotificationType~WARNING} {@link alertIcon} is set to 'exclamation-triangle', otherwise it is set to 'info-circle'.
-     * @method
-     */
-    setAlertIcon(): void {
-=======
     private setAlertIcon(): void {
->>>>>>> 43bc953a
         if (this.notification) {
             if (this.notification.type === SystemNotificationType.WARNING) {
                 this.alertIcon = 'exclamation-triangle';
