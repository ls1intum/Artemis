import { Injectable } from '@angular/core';
import { HttpClient, HttpResponse } from '@angular/common/http';
import { Observable } from 'rxjs';
import { map } from 'rxjs/operators';
import { createRequestOption } from 'app/shared/util/request.util';
import { Router } from '@angular/router';
import { SystemNotification } from 'app/entities/system-notification.model';
import { convertDateFromClient, convertDateFromServer } from 'app/utils/date.utils';

type EntityResponseType = HttpResponse<SystemNotification>;
type EntityArrayResponseType = HttpResponse<SystemNotification[]>;

@Injectable({ providedIn: 'root' })
export class SystemNotificationService {
<<<<<<< HEAD
    public resourceUrl = SERVER_API_URL + 'api/system-notifications';
    public publicResourceUrl = SERVER_API_URL + 'api/public/system-notifications';
=======
    public resourceUrl = 'api/system-notifications';
>>>>>>> f0183ce4

    constructor(private router: Router, private http: HttpClient) {}

    /**
     * Find a notification on the server using a GET request.
     * @param systemNotificationId The id of the notification to get.
     */
    find(systemNotificationId: number): Observable<EntityResponseType> {
        return this.http
            .get<SystemNotification>(`${this.resourceUrl}/${systemNotificationId}`, { observe: 'response' })
            .pipe(map((res: EntityResponseType) => this.convertSystemNotificationResponseDatesFromServer(res)));
    }

    query(req?: any): Observable<EntityArrayResponseType> {
        const options = createRequestOption(req);
        return this.http
            .get<SystemNotification[]>(this.resourceUrl, { params: options, observe: 'response' })
            .pipe(map((res: EntityArrayResponseType) => this.convertSystemNotificationArrayResponseDatesFromServer(res)));
    }

    /**
     * Fetch active and future notifications from the server.
     */
    getActiveNotifications(): Observable<SystemNotification[]> {
        return this.http
            .get<SystemNotification[]>(`${this.publicResourceUrl}/active`, { observe: 'response' })
            .pipe(map((res: EntityArrayResponseType) => this.convertSystemNotificationArrayResponseDatesFromServer(res)))
            .pipe(map((res) => res.body || []));
    }

    /**
     * Convert notification dates from client format to ISO format.
     * @param {SystemNotification} notification The notification to format.
     * @return {SystemNotification} A copy of notification with formatted dates.
     */
    convertSystemNotificationDatesFromClient(notification: SystemNotification): SystemNotification {
        const copy: SystemNotification = Object.assign({}, notification, {
            notificationDate: convertDateFromClient(notification.notificationDate),
            expireDate: convertDateFromClient(notification.expireDate),
        });
        return copy;
    }

    /**
     * Convert server response dates from server format to ISO format.
     * @param {EntityResponseType} res The server response to format.
     * @return {EntityResponseType} The server response with formatted dates.
     */
    convertSystemNotificationResponseDatesFromServer(res: EntityResponseType): EntityResponseType {
        if (res.body) {
            res.body.notificationDate = convertDateFromServer(res.body.notificationDate);
            res.body.expireDate = convertDateFromServer(res.body.expireDate);
        }
        return res;
    }

    /**
     * Convert server response dates from server format to ISO format for an array of responses.
     * @param {EntityResponseType} res The array of server responses to format.
     * @return {EntityResponseType} The array of server responses with formatted dates.
     */
    convertSystemNotificationArrayResponseDatesFromServer(res: EntityArrayResponseType): EntityArrayResponseType {
        if (res.body) {
            res.body.forEach((notification: SystemNotification) => {
                notification.notificationDate = convertDateFromServer(notification.notificationDate);
                notification.expireDate = convertDateFromServer(notification.expireDate);
            });
        }
        return res;
    }
}<|MERGE_RESOLUTION|>--- conflicted
+++ resolved
@@ -12,12 +12,8 @@
 
 @Injectable({ providedIn: 'root' })
 export class SystemNotificationService {
-<<<<<<< HEAD
-    public resourceUrl = SERVER_API_URL + 'api/system-notifications';
-    public publicResourceUrl = SERVER_API_URL + 'api/public/system-notifications';
-=======
     public resourceUrl = 'api/system-notifications';
->>>>>>> f0183ce4
+    public publicResourceUrl = 'api/public/system-notifications';
 
     constructor(private router: Router, private http: HttpClient) {}
 
