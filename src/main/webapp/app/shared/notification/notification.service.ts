--- conflicted
+++ resolved
@@ -238,11 +238,7 @@
             title: QUIZ_EXERCISE_STARTED_TITLE,
             text: QUIZ_EXERCISE_STARTED_TEXT,
             textIsPlaceholder: true,
-<<<<<<< HEAD
-            placeholderValues: '["' + quizExercise.title + '"]',
-=======
             placeholderValues: '["' + quizExercise.course!.title + '","' + quizExercise.title + '"]',
->>>>>>> 68cb7ea3
             notificationDate: dayjs(),
             target: JSON.stringify({
                 course: quizExercise.course!.id,
