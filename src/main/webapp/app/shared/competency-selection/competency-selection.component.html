@if (isLoading || (competencies && competencies.length)) {
    <div>
        @if (labelName) {
            <label for="competency-selector">
                {{ labelName }}
            </label>
        }
        @if (labelTooltip) {
            <fa-stack class="text-secondary icon-full-size" [ngbTooltip]="labelTooltip">
                <fa-icon [icon]="faQuestionCircle" stackItemSize="1x" />
            </fa-stack>
        }
        @if (isLoading) {
            <div>
                <div class="spinner-border" role="status">
                    <span class="sr-only">Loading...</span>
                </div>
            </div>
        } @else {
<<<<<<< HEAD
            <select
                class="form-select"
                id="competency-input-field"
                [ngClass]="{ 'is-invalid': error }"
                [ngModel]="value"
                [disabled]="disabled"
                (ngModelChange)="updateField($event)"
                multiple
            >
=======
            <div class="competency-selector p-2" id="competency-selector">
>>>>>>> a7971e05
                @for (competency of competencies; track competency) {
                    @if (competency.id) {
                        <div>
                            <input
                                id="competency-{{ competency.id }}"
                                type="checkbox"
                                [ngModel]="checkboxStates[competency.id]"
                                (ngModelChange)="toggleCompetency(competency)"
                                [disabled]="disabled"
                            />
                            <label for="competency-{{ competency.id }}">
                                <fa-icon [icon]="getIcon(competency.taxonomy)" [fixedWidth]="true" />
                                {{ competency.title }}
                            </label>
                        </div>
                    }
                }
            </div>
        }
    </div>
}<|MERGE_RESOLUTION|>--- conflicted
+++ resolved
@@ -17,19 +17,7 @@
                 </div>
             </div>
         } @else {
-<<<<<<< HEAD
-            <select
-                class="form-select"
-                id="competency-input-field"
-                [ngClass]="{ 'is-invalid': error }"
-                [ngModel]="value"
-                [disabled]="disabled"
-                (ngModelChange)="updateField($event)"
-                multiple
-            >
-=======
             <div class="competency-selector p-2" id="competency-selector">
->>>>>>> a7971e05
                 @for (competency of competencies; track competency) {
                     @if (competency.id) {
                         <div>
