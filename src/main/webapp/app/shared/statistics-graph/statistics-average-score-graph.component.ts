import { Component, Input, OnInit } from '@angular/core';
import { getGraphColorForTheme, GraphColors, SpanType } from 'app/entities/statistics.model';
import { CourseManagementStatisticsModel } from 'app/entities/quiz/course-management-statistics-model';
import { faArrowLeft, faArrowRight, faFilter } from '@fortawesome/free-solid-svg-icons';
import { Color, ScaleType } from '@swimlane/ngx-charts';
import { ExerciseType } from 'app/entities/exercise.model';
import { NgxChartsSingleSeriesDataEntry } from 'app/shared/chart/ngx-charts-datatypes';
import { axisTickFormattingWithPercentageSign } from 'app/shared/statistics-graph/statistics-graph.utils';
import { ChartExerciseTypeFilterDirective } from 'app/shared/chart/chart-exercise-type-filter.directive';
<<<<<<< HEAD
import { ThemeService } from 'app/core/theme/theme.service';
=======
import { ArtemisNavigationUtilService } from 'app/utils/navigation.utils';
>>>>>>> 9ff9e649

interface ExerciseStatisticsEntry extends NgxChartsSingleSeriesDataEntry {
    exerciseType: ExerciseType;
    exerciseId: number;
}

export enum PerformanceInterval {
    LOWEST = 'lowest',
    AVERAGE = 'average',
    BEST = 'best',
}

@Component({
    selector: 'jhi-statistics-average-score-graph',
    templateUrl: './statistics-average-score-graph.component.html',
    styleUrls: ['./statistics-average-score-graph.component.scss', '../chart/vertical-bar-chart.scss'],
})
export class StatisticsAverageScoreGraphComponent extends ChartExerciseTypeFilterDirective implements OnInit {
    @Input()
    exerciseAverageScores: CourseManagementStatisticsModel[];
    @Input()
    courseAverage: number;
    @Input()
    courseId: number;

    // Html properties
    LEFT = false;
    RIGHT = true;
    SpanType = SpanType;

    // Data
    barChartLabels: string[] = [];
    // ngx
    ngxData: ExerciseStatisticsEntry[] = [];
    ngxColor = {
        name: 'Course statistics',
        selectable: true,
        group: ScaleType.Ordinal,
        domain: [],
    } as Color;

    // for filtering
    exerciseScoresFilteredByPerformanceInterval: CourseManagementStatisticsModel[];
    currentlyDisplayableExercises: CourseManagementStatisticsModel[];
    displayColorMap = new Map<PerformanceInterval, string>();
    numberOfSelectedIntervals = 3;

    readonly yAxisTickFormatting = axisTickFormattingWithPercentageSign;
    readonly performanceIntervals = [PerformanceInterval.LOWEST, PerformanceInterval.AVERAGE, PerformanceInterval.BEST];
    readonly convertToMapKey = ChartExerciseTypeFilterDirective.convertToMapKey;
    readonly CRITICAL_CLASS = 'critical-color';
    readonly MEDIAN_CLASS = 'median-color';
    readonly BEST_CLASS = 'best-color';

    weakestThirdUpperBoundary: number;
    bestThirdLowerBoundary: number;

    // Left arrow -> decrease, right arrow -> increase
    currentPeriod = 0;
    currentSize = 0;

    // Icons
    faArrowLeft = faArrowLeft;
    faArrowRight = faArrowRight;
    faFilter = faFilter;

<<<<<<< HEAD
    constructor(private router: Router, private themeService: ThemeService) {
=======
    constructor(private navigationUtilService: ArtemisNavigationUtilService) {
>>>>>>> 9ff9e649
        super();
    }

    ngOnInit(): void {
        this.initializeChart();
    }

    private initializeChart(): void {
        this.includeAllIntervals();
        this.exerciseAverageScores = this.orderAverageScores(this.exerciseAverageScores);
        this.setUpColorDistribution();
        this.initializeFilterOptions(this.exerciseAverageScores);
        this.setupChart(this.exerciseAverageScores);
        this.currentlyDisplayableExercises = this.exerciseAverageScores;
        this.exerciseScoresFilteredByPerformanceInterval = this.exerciseAverageScores;
        this.currentSize = this.exerciseAverageScores.length;
    }

    // handles arrow clicks and updates the exercises which are shown, forward is boolean since it is either forward or backward
    public switchTimeSpan(forward: boolean): void {
        this.currentPeriod += forward ? 1 : -1;
        this.setupChart(this.currentlyDisplayableExercises);
    }

    /**
     * Determines the color of the bar given the score
     * @param score that is represented by the bar
     * @returns string rgba representation of the color
     * @private
     */
    private determineColor(score: number): string {
        let baseColor: GraphColors;
        if (score > this.bestThirdLowerBoundary) {
            baseColor = GraphColors.GREEN;
        } else if (score < this.weakestThirdUpperBoundary) {
            baseColor = GraphColors.RED;
        } else {
            baseColor = GraphColors.GREY;
        }
        return getGraphColorForTheme(this.themeService.getCurrentTheme(), baseColor);
    }

    /**
     * Handles the click event on one of the bars and navigates to the corresponding exercise statistics page
     * @param event the event that is passed by the framework
     */
    onSelect(event: any): void {
        const dataEntry = this.determineChartEntry(event.name, event.value);

        // a workaround in order to prevent false navigation. If more than one exercise is matching, no routing is done
        if (dataEntry) {
            const route = ['course-management', this.courseId, '', dataEntry.exerciseId, 'exercise-statistics'];
            let type = dataEntry.exerciseType.toLowerCase();
            if (type === ExerciseType.QUIZ) {
                route[4] = 'quiz-point-statistic';
            } else if (type === 'file_upload') {
                type = 'file-upload';
            }
            route[2] = type + '-exercises';
            this.navigationUtilService.routeInNewTab(route);
        }
    }

    /**
     * Determines the entry in the chart for a mouse event
     * @param name name of the exercise
     * @param value average score of the exercise
     * @private
     */
    private determineChartEntry(name: string, value: number): ExerciseStatisticsEntry | undefined {
        let counter = 0;
        let result;
        /*
         * The emitted event only contains the name and the average score of the exercise. Using those values to determine the chart entry
         * is not an ideal solution as this pair is not necessarily unique.
         * In practice they most likely are unique, though. Not being able to find the entry in this edge case therefore has negligible impact.
         */
        this.ngxData.forEach((exercise) => {
            if (exercise.name === name && exercise.value === value) {
                counter++;
                result = exercise;
            }
        });
        // if more than one exercise match, we do not navigate
        return counter === 1 ? result : undefined;
    }

    /**
     * Converts the exercise type contained in the ExerciseStatisticEntries for the tooltip in order to make it translatable
     * @param name the name of the exercise
     * @param value the average score of the exercise
     */
    convertTypeForTooltip(name: string, value: number): string {
        const entry = this.determineChartEntry(name, value);
        if (entry) {
            const type = entry.exerciseType.toLowerCase();
            if (type === 'file_upload') {
                return 'file-upload';
            }
            return type;
        } else {
            // if the name and value is not unique, we cannot determine the type
            return '';
        }
    }

    /**
     * Sets up chart labels, the dedicated objects in order to represent the exercises by ngx-charts and the bar coloring
     * @param exerciseModels the models representing the course exercises
     * @private
     */
    private setupChart(exerciseModels: CourseManagementStatisticsModel[]): void {
        this.barChartLabels = exerciseModels.slice(this.currentPeriod, 10 + this.currentPeriod).map((exercise) => exercise.exerciseName);
        this.ngxData = exerciseModels.slice(this.currentPeriod, 10 + this.currentPeriod).map(
            (exercise, index) =>
                ({
                    name: this.barChartLabels[index],
                    value: exercise.averageScore,
                    exerciseType: exercise.exerciseType,
                    exerciseId: exercise.exerciseId,
                } as ExerciseStatisticsEntry),
        );
        this.ngxColor.domain = this.ngxData.map((exercise) => this.determineColor(exercise.value));
    }

    /**
     * Sets up the color distribution for the chart that is later on used to determine the color for every bar
     * The 33% lowest performing exercises are colored red.
     * The 33% average performing exercises are colored grey.
     * The 33% best performing exercises are colored green.
     * This method only identifies the threshold scores for the lowest and highest performing exercises.
     * These are exclusive, which means that both boundary values are excluded by the lowest and best third accordingly
     * @private
     */
    private setUpColorDistribution(): void {
        if (!this.exerciseAverageScores || this.exerciseAverageScores.length === 0) {
            return;
        }
        const averageScores = this.exerciseAverageScores.map((exercise) => exercise.averageScore);
        const thirdSize = Math.floor(averageScores.length / 3);
        const highestScoreInLowestThird = averageScores[Math.max(thirdSize - 1, 0)];
        const allScoresAboveLowestThird = averageScores.filter((score) => score > highestScoreInLowestThird);
        this.weakestThirdUpperBoundary = allScoresAboveLowestThird.length > 0 ? Math.min(...allScoresAboveLowestThird) : highestScoreInLowestThird;
        const lowestScoreInBestThird = averageScores[Math.min(averageScores.length - thirdSize, averageScores.length - 1)];
        const allScoresBelowBestThird = averageScores.filter((score) => score < lowestScoreInBestThird);
        this.bestThirdLowerBoundary = allScoresBelowBestThird.length > 0 ? Math.max(...allScoresBelowBestThird) : lowestScoreInBestThird;
    }

    /**
     * Wrapper method that handles the filtering per exercise type and sets up the chart accordingly
     * @param type the exercise type that is filtered against
     */
    toggleType(type: ExerciseType): void {
        this.currentlyDisplayableExercises = this.orderAverageScores(this.toggleExerciseType(type, this.exerciseScoresFilteredByPerformanceInterval));
        this.currentPeriod = 0;
        this.setupChart(this.currentlyDisplayableExercises);
        this.currentSize = this.currentlyDisplayableExercises.length;
    }

    /**
     * Performs a filtering for a performance interval (legend entry).
     * If all intervals are currently displayed and one is clicked, for this interval is filtered.
     * If a disabled interval is clicked, this interval is added to the filter.
     * @param interval the interval that is selected
     */
    togglePerformanceInterval(interval: PerformanceInterval): void {
        const currentValue = this.displayColorMap.get(interval);
        // we reset the view of the chart (changed with the arrows) before displaying the filtered exercises
        this.currentPeriod = 0;
        let newValue = '';
        // This means an interval is selected that is currently already displayed
        if (currentValue !== '') {
            // if only this interval is selected, reselecting it leads to selecting all intervals
            if (this.numberOfSelectedIntervals === 1) {
                this.includeAllIntervals();
                this.exerciseScoresFilteredByPerformanceInterval = this.orderAverageScores(this.exerciseAverageScores);
            } else {
                this.deselectAllOtherIntervals(interval);
            }
            this.initializeFilterOptionsAndSetupChartWithCurrentVisibleScores();
            return;
        }
        switch (interval) {
            case PerformanceInterval.LOWEST: {
                newValue = this.CRITICAL_CLASS;
                break;
            }
            case PerformanceInterval.AVERAGE: {
                newValue = this.MEDIAN_CLASS;
                break;
            }
            case PerformanceInterval.BEST: {
                newValue = this.BEST_CLASS;
                break;
            }
        }
        // This map determines whether the color legend next to a chart entry is colored or not representing whether this entry is currently visible in the chart or not
        this.displayColorMap.set(interval, newValue);
        this.numberOfSelectedIntervals += 1;
        const exercises = this.filterForPerformanceInterval(interval);
        this.exerciseScoresFilteredByPerformanceInterval = this.orderAverageScores(this.exerciseScoresFilteredByPerformanceInterval.concat(exercises));
        this.initializeFilterOptionsAndSetupChartWithCurrentVisibleScores();
    }

    /**
     * Auxiliary method that identifies the exercises contained by the passed interval
     * @param interval the interval the exercises should be filtered against
     * @private
     */
    private filterForPerformanceInterval(interval: PerformanceInterval) {
        let filterFunction;
        switch (interval) {
            case PerformanceInterval.LOWEST: {
                filterFunction = (model: CourseManagementStatisticsModel) => model.averageScore < this.weakestThirdUpperBoundary;
                break;
            }
            case PerformanceInterval.AVERAGE: {
                filterFunction = (model: CourseManagementStatisticsModel) =>
                    model.averageScore >= this.weakestThirdUpperBoundary && model.averageScore <= this.bestThirdLowerBoundary;
                break;
            }
            case PerformanceInterval.BEST: {
                filterFunction = (model: CourseManagementStatisticsModel) => model.averageScore > this.bestThirdLowerBoundary;
            }
        }
        return this.exerciseAverageScores.filter(filterFunction);
    }

    /**
     * Auxiliary method reducing code duplication for sorting the model array ascending in its averageScores
     * @param exerciseModels the array that should be ordered
     * @private
     */
    private orderAverageScores(exerciseModels: CourseManagementStatisticsModel[]): CourseManagementStatisticsModel[] {
        return exerciseModels.sort((exercise1, exercise2) => exercise1.averageScore - exercise2.averageScore);
    }

    /**
     * Auxiliary method reducing code duplication for initializing the chart after a performance interval has been selected
     * @private
     */
    private initializeFilterOptionsAndSetupChartWithCurrentVisibleScores(): void {
        this.initializeFilterOptions(this.exerciseScoresFilteredByPerformanceInterval);
        this.setupChart(this.exerciseScoresFilteredByPerformanceInterval);
        this.currentlyDisplayableExercises = this.exerciseScoresFilteredByPerformanceInterval;
        this.currentSize = this.exerciseScoresFilteredByPerformanceInterval.length;
    }

    /**
     * Sets all performance intervals to visible
     * @private
     */
    private includeAllIntervals(): void {
        this.displayColorMap.set(PerformanceInterval.LOWEST, this.CRITICAL_CLASS);
        this.displayColorMap.set(PerformanceInterval.AVERAGE, this.MEDIAN_CLASS);
        this.displayColorMap.set(PerformanceInterval.BEST, this.BEST_CLASS);
        this.numberOfSelectedIntervals = 3;
    }

    /**
     * Deselects all performance intervals except the passed one
     * @param interval the interval that should not be deselected
     * @private
     */
    private deselectAllOtherIntervals(interval: PerformanceInterval): void {
        this.performanceIntervals.forEach((pi) => {
            if (pi !== interval) {
                this.displayColorMap.set(pi, '');
            }
        });
        this.numberOfSelectedIntervals = 1;
        this.exerciseScoresFilteredByPerformanceInterval = this.filterForPerformanceInterval(interval);
    }

    /**
     * Appends a percentage sign to every data label of the chart
     * @param averageScore the score that is displayed by the data label
     */
    formatDataLabel(averageScore: number): string {
        return averageScore + '%';
    }
}<|MERGE_RESOLUTION|>--- conflicted
+++ resolved
@@ -7,11 +7,8 @@
 import { NgxChartsSingleSeriesDataEntry } from 'app/shared/chart/ngx-charts-datatypes';
 import { axisTickFormattingWithPercentageSign } from 'app/shared/statistics-graph/statistics-graph.utils';
 import { ChartExerciseTypeFilterDirective } from 'app/shared/chart/chart-exercise-type-filter.directive';
-<<<<<<< HEAD
+import { ArtemisNavigationUtilService } from 'app/utils/navigation.utils';
 import { ThemeService } from 'app/core/theme/theme.service';
-=======
-import { ArtemisNavigationUtilService } from 'app/utils/navigation.utils';
->>>>>>> 9ff9e649
 
 interface ExerciseStatisticsEntry extends NgxChartsSingleSeriesDataEntry {
     exerciseType: ExerciseType;
@@ -78,11 +75,7 @@
     faArrowRight = faArrowRight;
     faFilter = faFilter;
 
-<<<<<<< HEAD
-    constructor(private router: Router, private themeService: ThemeService) {
-=======
-    constructor(private navigationUtilService: ArtemisNavigationUtilService) {
->>>>>>> 9ff9e649
+    constructor(private router: Router, private themeService: ThemeService, private navigationUtilService: ArtemisNavigationUtilService) {
         super();
     }
 
