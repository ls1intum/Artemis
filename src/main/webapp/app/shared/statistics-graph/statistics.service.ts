--- conflicted
+++ resolved
@@ -6,12 +6,8 @@
 import { ExerciseManagementStatisticsDto } from 'app/exercises/shared/statistics/exercise-management-statistics-dto';
 import { map } from 'rxjs/operators';
 import { round } from 'app/shared/util/utils';
-<<<<<<< HEAD
 import { convertDateFromServer } from 'app/utils/date.utils';
-=======
-import dayjs from 'dayjs/esm';
 import { ExerciseCategory } from 'app/entities/exercise-category.model';
->>>>>>> b6ad0a9d
 
 @Injectable({ providedIn: 'root' })
 export class StatisticsService {
@@ -48,18 +44,12 @@
      */
     getCourseStatistics(courseId: number): Observable<CourseManagementStatisticsDTO> {
         const params = new HttpParams().set('courseId', '' + courseId);
-<<<<<<< HEAD
-        return this.http
-            .get<CourseManagementStatisticsDTO>(`${this.resourceUrl}course-statistics`, { params })
-            .pipe(map((res: CourseManagementStatisticsDTO) => StatisticsService.convertCourseManagementStatisticDatesFromServer(res)));
-=======
         return this.http.get<CourseManagementStatisticsDTO>(`${this.resourceUrl}course-statistics`, { params }).pipe(
             map((res: CourseManagementStatisticsDTO) => {
                 StatisticsService.convertExerciseCategoriesForCourseManagementStatistics(res);
-                return StatisticsService.convertDatesFromServer(res);
+                return StatisticsService.convertCourseManagementStatisticDatesFromServer(res);
             }),
         );
->>>>>>> b6ad0a9d
     }
 
     /**
