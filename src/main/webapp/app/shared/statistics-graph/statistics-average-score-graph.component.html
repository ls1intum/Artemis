<div class="row mb-3 d-flex justify-content-center">
    <div class="col-xl-1 d-flex flex-column">
        <h3>{{ 'artemisApp.course.averageScore' | artemisTranslate }}</h3>
        <h4>{{ 'artemisApp.courseStatistics.courseAverage' | artemisTranslate }}: {{ courseAverage }}%</h4>
    </div>
<<<<<<< HEAD
    <fa-icon
        *ngIf="currentSize > 10 + currentPeriod; else placeholder"
        [icon]="faArrowRight"
        size="3x"
        class="col d-flex align-items-center switch-forward"
        role="button"
        (click)="switchTimeSpan(RIGHT)"
    ></fa-icon>
    <ng-template #placeholder>
        <div class="switch-forward-placeholder"></div>
    </ng-template>
    <div class="col d-flex flex-column align-items-center justify-content-center ms-4">
        <div class="filter mb-3" aria-label="Filter Dropdown" ngbDropdown>
            <button
                class="btn"
                [ngClass]="{ 'btn-secondary': typeFilter.numberOfActiveFilters === 0, 'btn-success': typeFilter.numberOfActiveFilters > 0 }"
                ngbDropdownToggle
                id="filter-dropdown-button"
            >
                <fa-icon [icon]="faFilter"></fa-icon>
                <span>{{
                    'artemisApp.courseOverview.exerciseList.filter' | artemisTranslate: { num: typeFilter.numberOfActiveFilters + chartCategoryFilter.numberOfActiveFilters }
                }}</span>
            </button>
            <ul ngbDropdownMenu class="checkbox-menu text-nowrap pe-2" aria-labelledby="filter-dropdown-button">
                <li *ngIf="typeFilter.typeSet.size">
                    <b class="ms-2">{{ 'artemisApp.exercise-scores-chart.includeType' | artemisTranslate }}</b>
                </li>
                <li *ngFor="let type of typeFilter.typeSet">
                    <label>
                        <input class="ms-2 form-check-input" (change)="toggleType(type)" [checked]="typeFilter.getCurrentFilterState(convertToMapKey(type))" type="checkbox" />
                        <span class="ms-2">{{ 'artemisApp.exercise-scores-chart.' + type.toLowerCase() + 'Plural' | artemisTranslate }}</span>
                    </label>
                </li>
                <li class="mt-1 mb-1">
                    <b class="ms-2">{{ 'artemisApp.courseOverview.statistics.includeIndividualCategories' | artemisTranslate }}</b>
                </li>
                <li>
                    <label class="mb-1">
                        <input class="ms-2 form-check-input" (change)="toggleAllCategories()" [checked]="chartCategoryFilter.allCategoriesSelected" type="checkbox" />
                        <b class="ms-2">{{ 'artemisApp.courseOverview.statistics.includeAllCategories' | artemisTranslate }}</b>
                    </label>
                </li>
                <li>
                    <label>
                        <input
                            class="ms-2 form-check-input"
                            (change)="toggleExercisesWithNoCategory()"
                            [checked]="chartCategoryFilter.includeExercisesWithNoCategory"
                            type="checkbox"
                        />
                        <span class="ms-2">{{ 'artemisApp.courseOverview.statistics.exercisesWithNoCategories' | artemisTranslate }}</span>
                    </label>
                </li>
                <li *ngFor="let category of chartCategoryFilter.exerciseCategories">
                    <label>
                        <input class="ms-2 form-check-input" (change)="toggleCategory(category)" [checked]="chartCategoryFilter.getCurrentFilterState(category)" type="checkbox" />
                        <span class="ms-2">{{ category }}</span>
                    </label>
                </li>
            </ul>
=======
    <div class="row col-xl-11 chart-row">
        <fa-icon
            [icon]="faArrowLeft"
            size="2x"
            class="col-1 d-flex align-items-center justify-content-end"
            role="button"
            (click)="switchTimeSpan(LEFT)"
            [ngClass]="{ hidden: !(currentSize > 10 && currentPeriod > 0) }"
        ></fa-icon>
        <div #containerRef class="col-lg-8 ps-0 chart-container">
            <ngx-charts-bar-vertical
                [view]="[containerRef.offsetWidth, 300]"
                [results]="ngxData"
                [scheme]="ngxColor"
                [yScaleMax]="100"
                [xAxis]="true"
                [yAxis]="true"
                [yAxisTickFormatting]="yAxisTickFormatting"
                [dataLabelFormatting]="formatDataLabel"
                [showDataLabel]="true"
                (select)="onSelect($event)"
            >
                <ng-template #tooltipTemplate let-model="model">
                    <b>{{ model.name }}</b> <br />
                    <span>{{ 'artemisApp.courseStatistics.exerciseAverage' | artemisTranslate }}: {{ model.value }}%</span> <br />
                    <b
                        >{{ 'artemisApp.courseStatistics.exerciseType' | artemisTranslate }}:
                        {{ 'artemisApp.courseStatistics.' + convertTypeForTooltip(model.name, model.value) | artemisTranslate }}</b
                    >
                </ng-template>
            </ngx-charts-bar-vertical>
>>>>>>> dd525569
        </div>
        <fa-icon
            [icon]="faArrowRight"
            size="2x"
            class="col-1 d-flex align-items-center switch-forward"
            role="button"
            (click)="switchTimeSpan(RIGHT)"
            [ngClass]="{ hidden: !(currentSize > 10 + currentPeriod) }"
        ></fa-icon>
        <ng-template #placeholder>
            <div class="switch-forward-placeholder"></div>
        </ng-template>
        <div class="col-lg-2 d-flex flex-column align-items-center justify-content-center">
            <div *ngIf="typeSet.size > 0" class="filter my-3" aria-label="Filter Dropdown" ngbDropdown>
                <button
                    class="btn"
                    [ngClass]="{ 'btn-secondary': numberOfActiveFilters === 0, 'btn-success': numberOfActiveFilters > 0 }"
                    ngbDropdownToggle
                    id="filter-dropdown-button"
                >
                    <fa-icon [icon]="faFilter"></fa-icon>
                    <span>{{ 'artemisApp.courseOverview.exerciseList.filter' | artemisTranslate: { num: numberOfActiveFilters } }}</span>
                </button>
                <ul ngbDropdownMenu class="checkbox-menu text-nowrap pe-2" aria-labelledby="filter-dropdown-button">
                    <li>
                        <b class="ms-2">{{ 'artemisApp.exercise-scores-chart.includeType' | artemisTranslate }}</b>
                    </li>
                    <li *ngFor="let type of typeSet">
                        <label>
                            <input class="ms-2 form-check-input" (change)="toggleType(type)" [checked]="chartFilter.get(convertToMapKey(type))" type="checkbox" />
                            <span class="ms-2">{{ 'artemisApp.exercise-scores-chart.' + type.toLowerCase() + 'Plural' | artemisTranslate }}</span>
                        </label>
                    </li>
                </ul>
            </div>
            <div class="d-flex align-items-center">
                <div class="legend-container">
                    <div *ngFor="let interval of performanceIntervals" class="legend-entry" (click)="togglePerformanceInterval(interval)">
                        <div class="color-legend" [ngClass]="displayColorMap.get(interval)!"></div>
                        <span>{{ 'artemisApp.courseStatistics.chartLegend.' + interval | artemisTranslate }}</span>
                    </div>
                </div>
            </div>
        </div>
    </div>
</div><|MERGE_RESOLUTION|>--- conflicted
+++ resolved
@@ -3,69 +3,6 @@
         <h3>{{ 'artemisApp.course.averageScore' | artemisTranslate }}</h3>
         <h4>{{ 'artemisApp.courseStatistics.courseAverage' | artemisTranslate }}: {{ courseAverage }}%</h4>
     </div>
-<<<<<<< HEAD
-    <fa-icon
-        *ngIf="currentSize > 10 + currentPeriod; else placeholder"
-        [icon]="faArrowRight"
-        size="3x"
-        class="col d-flex align-items-center switch-forward"
-        role="button"
-        (click)="switchTimeSpan(RIGHT)"
-    ></fa-icon>
-    <ng-template #placeholder>
-        <div class="switch-forward-placeholder"></div>
-    </ng-template>
-    <div class="col d-flex flex-column align-items-center justify-content-center ms-4">
-        <div class="filter mb-3" aria-label="Filter Dropdown" ngbDropdown>
-            <button
-                class="btn"
-                [ngClass]="{ 'btn-secondary': typeFilter.numberOfActiveFilters === 0, 'btn-success': typeFilter.numberOfActiveFilters > 0 }"
-                ngbDropdownToggle
-                id="filter-dropdown-button"
-            >
-                <fa-icon [icon]="faFilter"></fa-icon>
-                <span>{{
-                    'artemisApp.courseOverview.exerciseList.filter' | artemisTranslate: { num: typeFilter.numberOfActiveFilters + chartCategoryFilter.numberOfActiveFilters }
-                }}</span>
-            </button>
-            <ul ngbDropdownMenu class="checkbox-menu text-nowrap pe-2" aria-labelledby="filter-dropdown-button">
-                <li *ngIf="typeFilter.typeSet.size">
-                    <b class="ms-2">{{ 'artemisApp.exercise-scores-chart.includeType' | artemisTranslate }}</b>
-                </li>
-                <li *ngFor="let type of typeFilter.typeSet">
-                    <label>
-                        <input class="ms-2 form-check-input" (change)="toggleType(type)" [checked]="typeFilter.getCurrentFilterState(convertToMapKey(type))" type="checkbox" />
-                        <span class="ms-2">{{ 'artemisApp.exercise-scores-chart.' + type.toLowerCase() + 'Plural' | artemisTranslate }}</span>
-                    </label>
-                </li>
-                <li class="mt-1 mb-1">
-                    <b class="ms-2">{{ 'artemisApp.courseOverview.statistics.includeIndividualCategories' | artemisTranslate }}</b>
-                </li>
-                <li>
-                    <label class="mb-1">
-                        <input class="ms-2 form-check-input" (change)="toggleAllCategories()" [checked]="chartCategoryFilter.allCategoriesSelected" type="checkbox" />
-                        <b class="ms-2">{{ 'artemisApp.courseOverview.statistics.includeAllCategories' | artemisTranslate }}</b>
-                    </label>
-                </li>
-                <li>
-                    <label>
-                        <input
-                            class="ms-2 form-check-input"
-                            (change)="toggleExercisesWithNoCategory()"
-                            [checked]="chartCategoryFilter.includeExercisesWithNoCategory"
-                            type="checkbox"
-                        />
-                        <span class="ms-2">{{ 'artemisApp.courseOverview.statistics.exercisesWithNoCategories' | artemisTranslate }}</span>
-                    </label>
-                </li>
-                <li *ngFor="let category of chartCategoryFilter.exerciseCategories">
-                    <label>
-                        <input class="ms-2 form-check-input" (change)="toggleCategory(category)" [checked]="chartCategoryFilter.getCurrentFilterState(category)" type="checkbox" />
-                        <span class="ms-2">{{ category }}</span>
-                    </label>
-                </li>
-            </ul>
-=======
     <div class="row col-xl-11 chart-row">
         <fa-icon
             [icon]="faArrowLeft"
@@ -97,7 +34,6 @@
                     >
                 </ng-template>
             </ngx-charts-bar-vertical>
->>>>>>> dd525569
         </div>
         <fa-icon
             [icon]="faArrowRight"
@@ -111,24 +47,57 @@
             <div class="switch-forward-placeholder"></div>
         </ng-template>
         <div class="col-lg-2 d-flex flex-column align-items-center justify-content-center">
-            <div *ngIf="typeSet.size > 0" class="filter my-3" aria-label="Filter Dropdown" ngbDropdown>
+            <div class="filter my-3" aria-label="Filter Dropdown" ngbDropdown>
                 <button
                     class="btn"
-                    [ngClass]="{ 'btn-secondary': numberOfActiveFilters === 0, 'btn-success': numberOfActiveFilters > 0 }"
+                    [ngClass]="{ 'btn-secondary': typeFilter.numberOfActiveFilters === 0, 'btn-success': typeFilter.numberOfActiveFilters > 0 }"
                     ngbDropdownToggle
                     id="filter-dropdown-button"
                 >
                     <fa-icon [icon]="faFilter"></fa-icon>
-                    <span>{{ 'artemisApp.courseOverview.exerciseList.filter' | artemisTranslate: { num: numberOfActiveFilters } }}</span>
+                    <span>{{
+                        'artemisApp.courseOverview.exerciseList.filter' | artemisTranslate: { num: typeFilter.numberOfActiveFilters + chartCategoryFilter.numberOfActiveFilters }
+                    }}</span>
                 </button>
                 <ul ngbDropdownMenu class="checkbox-menu text-nowrap pe-2" aria-labelledby="filter-dropdown-button">
-                    <li>
+                    <li *ngIf="typeFilter.typeSet.size">
                         <b class="ms-2">{{ 'artemisApp.exercise-scores-chart.includeType' | artemisTranslate }}</b>
                     </li>
-                    <li *ngFor="let type of typeSet">
+                    <li *ngFor="let type of typeFilter.typeSet">
                         <label>
-                            <input class="ms-2 form-check-input" (change)="toggleType(type)" [checked]="chartFilter.get(convertToMapKey(type))" type="checkbox" />
+                            <input class="ms-2 form-check-input" (change)="toggleType(type)" [checked]="typeFilter.getCurrentFilterState(convertToMapKey(type))" type="checkbox" />
                             <span class="ms-2">{{ 'artemisApp.exercise-scores-chart.' + type.toLowerCase() + 'Plural' | artemisTranslate }}</span>
+                        </label>
+                    </li>
+                    <li class="mt-1 mb-1">
+                        <b class="ms-2">{{ 'artemisApp.courseOverview.statistics.includeIndividualCategories' | artemisTranslate }}</b>
+                    </li>
+                    <li>
+                        <label class="mb-1">
+                            <input class="ms-2 form-check-input" (change)="toggleAllCategories()" [checked]="chartCategoryFilter.allCategoriesSelected" type="checkbox" />
+                            <b class="ms-2">{{ 'artemisApp.courseOverview.statistics.includeAllCategories' | artemisTranslate }}</b>
+                        </label>
+                    </li>
+                    <li>
+                        <label>
+                            <input
+                                class="ms-2 form-check-input"
+                                (change)="toggleExercisesWithNoCategory()"
+                                [checked]="chartCategoryFilter.includeExercisesWithNoCategory"
+                                type="checkbox"
+                            />
+                            <span class="ms-2">{{ 'artemisApp.courseOverview.statistics.exercisesWithNoCategories' | artemisTranslate }}</span>
+                        </label>
+                    </li>
+                    <li *ngFor="let category of chartCategoryFilter.exerciseCategories">
+                        <label>
+                            <input
+                                class="ms-2 form-check-input"
+                                (change)="toggleCategory(category)"
+                                [checked]="chartCategoryFilter.getCurrentFilterState(category)"
+                                type="checkbox"
+                            />
+                            <span class="ms-2">{{ category }}</span>
                         </label>
                     </li>
                 </ul>
