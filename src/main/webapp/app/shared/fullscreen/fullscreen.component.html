--- conflicted
+++ resolved
@@ -25,10 +25,6 @@
                     } @else {
                         {{ 'artemisApp.modelingEditor.fullscreen.exitButtonText' | artemisTranslate }}
                     }
-<<<<<<< HEAD
-                    <ng-template #exitButtonText>{{ 'artemisApp.modelingEditor.fullscreen.exitButtonText' | artemisTranslate }}</ng-template>
-=======
->>>>>>> dd1769c7
                 </span>
             }
         }
