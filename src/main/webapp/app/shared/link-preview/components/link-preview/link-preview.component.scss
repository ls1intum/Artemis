.loading-container {
    display: flex;
    justify-content: center;
    align-items: center;
    height: 100px;
}

.loading-spinner {
    display: flex;
    align-items: center;
}

.spinner {
    border: 4px solid var(--secondary);
    border-radius: 50%;
    width: 40px;
    height: 40px;
    animation: spin 1s linear infinite;
}

@keyframes spin {
    0% {
        transform: rotate(0deg);
    }

    100% {
        transform: rotate(360deg);
    }
}

.loading-container,
.preview-content {
<<<<<<< HEAD
=======
    margin-left: 10px;
>>>>>>> 233597fd
    max-width: 600px;

    /* Add responsive styles */
    @media (max-width: 768px) {
        margin-left: 0;
        margin-top: 10px;
    }
}

.preview-title {
    font-size: 15px;
    font-weight: bold;
}

.preview-description {
    margin-top: 5px;
    font-size: 14px;
}

.preview-url {
    display: block;
    margin-top: 10px;
    color: var(--primary);
}

.preview-container {
    margin-top: 20px;
    margin-bottom: 10px;
    margin-left: 10px;
}

.preview-card {
    flex-direction: row;
    padding-left: 20px;
    position: relative;
}

.preview-card::before {
    content: '';
    position: absolute;
    left: 0;
    top: 0;
    width: 4px;
    height: 100%;
<<<<<<< HEAD
    background-color: #ccc;
=======
    background-color: var(--secondary);
>>>>>>> 233597fd
    border-radius: 4px;
}

.preview-image img {
    max-width: 100%;
    max-height: 150px;
    margin-right: 10px;
    margin-top: 10px;
    border-radius: 4px;
}

.close-button {
    position: absolute;
    top: 0;
    left: -15px;
    font-weight: bold;
    cursor: pointer;
    opacity: 0; /* Initially hide the button */
    transition: opacity 0.3s; /* Add a smooth transition effect */
}

.preview-card:hover .close-button {
    opacity: 1; /* Show the button on hover */
}<|MERGE_RESOLUTION|>--- conflicted
+++ resolved
@@ -30,10 +30,7 @@
 
 .loading-container,
 .preview-content {
-<<<<<<< HEAD
-=======
     margin-left: 10px;
->>>>>>> 233597fd
     max-width: 600px;
 
     /* Add responsive styles */
@@ -78,11 +75,7 @@
     top: 0;
     width: 4px;
     height: 100%;
-<<<<<<< HEAD
-    background-color: #ccc;
-=======
     background-color: var(--secondary);
->>>>>>> 233597fd
     border-radius: 4px;
 }
 
