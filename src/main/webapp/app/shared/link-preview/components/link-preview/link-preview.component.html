--- conflicted
+++ resolved
@@ -3,7 +3,6 @@
     <div *ngIf="linkPreview && linkPreview.shouldPreviewBeShown" class="preview-container">
         <!-- Link preview template -->
         <div class="preview-card">
-<<<<<<< HEAD
             <jhi-confirm-icon
                 class="close-button"
                 *ngIf="isAuthorOfOriginalPost"
@@ -21,20 +20,9 @@
                     <p class="preview-description">{{ linkPreview.description }}</p>
                 </div>
 
-                <div class="preview-image" *ngIf="linkPreview.image">
+                <div class="preview-image" *ngIf="linkPreview.image && !multiple">
                     <img [src]="linkPreview.image" alt="Preview Image" />
                 </div>
-=======
-            <div class="preview-content">
-                <a [href]="linkPreview.url" target="_blank" rel="noopener noreferrer">
-                    <h2 class="preview-title">{{ linkPreview.title }}</h2>
-                </a>
-                <p class="preview-description">{{ linkPreview.description }}</p>
-            </div>
-
-            <div class="preview-image" *ngIf="linkPreview.image && !multiple">
-                <img [src]="linkPreview.image" alt="Preview Image" />
->>>>>>> 7cfb7181
             </div>
         </div>
     </div>
