--- conflicted
+++ resolved
@@ -4,7 +4,6 @@
             <!-- Loading template -->
             <div class="loading-spinner">
                 <div class="spinner"></div>
-<<<<<<< HEAD
             </div>
         </div>
     }
@@ -39,46 +38,4 @@
             </div>
         </div>
     }
-}
-<ng-template #preview>
-=======
-            </div>
-        </div>
-    }
-} @else {
->>>>>>> dd1769c7
-    @if (linkPreview && linkPreview.shouldPreviewBeShown) {
-        <div class="preview-container">
-            <!-- Link preview template -->
-            <div class="preview-card">
-                @if (isAuthorOfOriginalPost) {
-                    <jhi-confirm-icon
-                        class="close-button"
-                        iconSize="sm"
-                        (confirmEvent)="removeLinkPreview(linkPreview)"
-                        [ngClass]="'faTimes clickable icon'"
-                        [initialIcon]="faTimes"
-                        [initialTooltip]="'artemisApp.metis.removeLinkPreview' | artemisTranslate"
-                        [confirmTooltip]="'artemisApp.metis.confirmRemoveLinkPreview' | artemisTranslate"
-                    >
-                    </jhi-confirm-icon>
-                }
-                <div class="left-border">
-                    <div class="preview-content">
-                        <h2 class="preview-title">{{ linkPreview.title }}</h2>
-                        <p class="preview-description">{{ linkPreview.description }}</p>
-                    </div>
-                    @if (linkPreview.image && !multiple) {
-                        <div class="preview-image">
-                            <img [src]="linkPreview.image" alt="Preview Image" />
-                        </div>
-                    }
-                </div>
-            </div>
-        </div>
-    }
-<<<<<<< HEAD
-</ng-template>
-=======
-}
->>>>>>> dd1769c7
+}