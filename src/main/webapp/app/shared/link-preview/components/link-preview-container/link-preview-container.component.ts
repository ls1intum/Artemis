--- conflicted
+++ resolved
@@ -9,12 +9,7 @@
     templateUrl: './link-preview-container.component.html',
     styleUrls: ['./link-preview-container.component.scss'],
 })
-<<<<<<< HEAD
 export class LinkPreviewContainerComponent implements OnInit, OnChanges {
-    @Input() multiple: boolean;
-=======
-export class LinkPreviewContainerComponent implements OnInit {
->>>>>>> 0a891883
     @Input() data: string | undefined;
     @Input() author?: User;
     @Input() posting?: Post;
