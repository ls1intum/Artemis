--- conflicted
+++ resolved
@@ -31,15 +31,10 @@
             const start = match.index;
             const end = start + url.length;
 
-<<<<<<< HEAD
             // Check if <!--LinkPreviewRemoved--> is present within 30 characters to the right
             const isRemoved = text.substring(end, end + 30).includes('<!--LinkPreviewRemoved-->');
 
-            // Create a linkable item object
             const linkableItem: Link = {
-=======
-            const linkableItem = {
->>>>>>> 233597fd
                 type: 'url',
                 value: url,
                 isLink: true,
