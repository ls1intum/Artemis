<div class="row justify-content-center">
    <ul>
        <li class="not_participated" [ngClass]="calculateClasses(NOT_PARTICIPATED)">0</li>
        <li [ngClass]="calculateClasses(REVIEWED_INSTRUCTIONS)" (click)="navigate()" [ngbTooltip]="'artemisApp.assessmentDashboard.readGradingInstructions' | artemisTranslate">
            <fa-icon [icon]="'book'"></fa-icon>
        </li>
        <li
            *ngIf="exercise.type !== ExerciseType.PROGRAMMING"
            [ngClass]="calculateClasses(TRAINED)"
            (click)="navigate()"
            [ngbTooltip]="'artemisApp.assessmentDashboard.trainOnExampleSubmissions' | artemisTranslate"
        >
            <fa-icon [icon]="'chalkboard-teacher'"></fa-icon>
        </li>
<<<<<<< HEAD
        <ng-container *ngIf="shouldShowManualAssessments">
            <li *ngFor="let stat of numberOfAssessmentsOfCorrectionRounds; let i = index" class="progress-bar-li stacked-li" [ngClass]="calculateClassProgressBar()">
                <div class="stacked-item">
                    <jhi-progress-bar
                        [tooltip]="'artemisApp.assessmentDashboard.assessStudentsSubmissions' | artemisTranslate"
                        [percentage]="percentageInTimeAssessmentProgressOfCorrectionRound[i]"
                        [numerator]="stat.inTime"
                        [denominator]="numberOfSubmissions?.inTime || 0"
                    >
                    </jhi-progress-bar>
                </div>
                <div class="stacked-item" *ngIf="numberOfSubmissions && numberOfSubmissions!.late > 0">
                    <jhi-progress-bar
                        [tooltip]="'artemisApp.assessmentDashboard.assessStudentsLateSubmissions' | artemisTranslate"
                        [percentage]="percentageLateAssessmentProgressOfCorrectionRound[i]"
                        [numerator]="stat.late"
                        [denominator]="numberOfSubmissions?.late || 0"
                    >
                    </jhi-progress-bar>
                </div>
            </li>
        </ng-container>
=======
        <li
            *ngFor="let numberOfAssessedSubmissions of numberOfAssessmentsOfCorrectionRounds; let i = index"
            class="progress-bar-li stacked-li"
            [ngClass]="calculateClassProgressBar()"
        >
            <div class="stacked-item">
                <jhi-progress-bar
                    [tooltip]="'artemisApp.assessmentDashboard.assessStudentsSubmissions' | artemisTranslate"
                    [percentage]="percentageInTimeAssessmentProgressOfCorrectionRound[i]"
                    [numerator]="numberOfAssessedSubmissions.inTime"
                    [denominator]="numberOfSubmissions?.inTime || 0"
                >
                </jhi-progress-bar>
            </div>
            <div class="stacked-item" *ngIf="numberOfSubmissions && numberOfSubmissions!.late > 0">
                <jhi-progress-bar
                    [tooltip]="'artemisApp.assessmentDashboard.assessStudentsLateSubmissions' | artemisTranslate"
                    [percentage]="percentageLateAssessmentProgressOfCorrectionRound[i]"
                    [numerator]="numberOfAssessedSubmissions.late"
                    [denominator]="numberOfSubmissions?.late || 0"
                >
                </jhi-progress-bar>
            </div>
        </li>
>>>>>>> 89b3b427
        <li class="progress-bar-li" [ngClass]="calculateClassProgressBar()">
            <jhi-progress-bar
                [tooltip]="'artemisApp.assessmentDashboard.evaluateStudentsComplaints' | artemisTranslate"
                [percentage]="percentageComplaintsProgress"
                [numerator]="calculateComplaintsNumerator()"
                [denominator]="calculateComplaintsDenominator()"
            >
            </jhi-progress-bar>
        </li>
    </ul>
</div><|MERGE_RESOLUTION|>--- conflicted
+++ resolved
@@ -12,14 +12,17 @@
         >
             <fa-icon [icon]="'chalkboard-teacher'"></fa-icon>
         </li>
-<<<<<<< HEAD
         <ng-container *ngIf="shouldShowManualAssessments">
-            <li *ngFor="let stat of numberOfAssessmentsOfCorrectionRounds; let i = index" class="progress-bar-li stacked-li" [ngClass]="calculateClassProgressBar()">
+            <li
+                *ngFor="let numberOfAssessedSubmissions of numberOfAssessmentsOfCorrectionRounds; let i = index"
+                class="progress-bar-li stacked-li"
+                [ngClass]="calculateClassProgressBar()"
+            >
                 <div class="stacked-item">
                     <jhi-progress-bar
                         [tooltip]="'artemisApp.assessmentDashboard.assessStudentsSubmissions' | artemisTranslate"
                         [percentage]="percentageInTimeAssessmentProgressOfCorrectionRound[i]"
-                        [numerator]="stat.inTime"
+                        [numerator]="numberOfAssessedSubmissions.inTime"
                         [denominator]="numberOfSubmissions?.inTime || 0"
                     >
                     </jhi-progress-bar>
@@ -28,39 +31,13 @@
                     <jhi-progress-bar
                         [tooltip]="'artemisApp.assessmentDashboard.assessStudentsLateSubmissions' | artemisTranslate"
                         [percentage]="percentageLateAssessmentProgressOfCorrectionRound[i]"
-                        [numerator]="stat.late"
+                        [numerator]="numberOfAssessedSubmissions.late"
                         [denominator]="numberOfSubmissions?.late || 0"
                     >
                     </jhi-progress-bar>
                 </div>
             </li>
         </ng-container>
-=======
-        <li
-            *ngFor="let numberOfAssessedSubmissions of numberOfAssessmentsOfCorrectionRounds; let i = index"
-            class="progress-bar-li stacked-li"
-            [ngClass]="calculateClassProgressBar()"
-        >
-            <div class="stacked-item">
-                <jhi-progress-bar
-                    [tooltip]="'artemisApp.assessmentDashboard.assessStudentsSubmissions' | artemisTranslate"
-                    [percentage]="percentageInTimeAssessmentProgressOfCorrectionRound[i]"
-                    [numerator]="numberOfAssessedSubmissions.inTime"
-                    [denominator]="numberOfSubmissions?.inTime || 0"
-                >
-                </jhi-progress-bar>
-            </div>
-            <div class="stacked-item" *ngIf="numberOfSubmissions && numberOfSubmissions!.late > 0">
-                <jhi-progress-bar
-                    [tooltip]="'artemisApp.assessmentDashboard.assessStudentsLateSubmissions' | artemisTranslate"
-                    [percentage]="percentageLateAssessmentProgressOfCorrectionRound[i]"
-                    [numerator]="numberOfAssessedSubmissions.late"
-                    [denominator]="numberOfSubmissions?.late || 0"
-                >
-                </jhi-progress-bar>
-            </div>
-        </li>
->>>>>>> 89b3b427
         <li class="progress-bar-li" [ngClass]="calculateClassProgressBar()">
             <jhi-progress-bar
                 [tooltip]="'artemisApp.assessmentDashboard.evaluateStudentsComplaints' | artemisTranslate"
