--- conflicted
+++ resolved
@@ -79,16 +79,11 @@
      * Function to calculate the percentage of the number of assessments divided by the number of participations
      */
     calculatePercentageAssessmentProgress() {
-<<<<<<< HEAD
         if (this.numberOfSubmissions?.inTime !== 0) {
-            this.percentageInTimeAssessmentProgress = Math.round((this.numberOfAssessments.inTime / this.numberOfSubmissions.inTime) * 100);
+            this.percentageInTimeAssessmentProgress = Math.floor((this.numberOfAssessments.inTime / this.numberOfSubmissions.inTime) * 100);
         }
         if (this.numberOfSubmissions?.late !== 0) {
-            this.percentageLateAssessmentProgress = Math.round((this.numberOfAssessments.late / this.numberOfSubmissions.late) * 100);
-=======
-        if (this.numberOfParticipations !== 0) {
-            this.percentageAssessmentProgress = Math.floor((this.numberOfAssessments / this.numberOfParticipations) * 100);
->>>>>>> 81b1c8d1
+            this.percentageLateAssessmentProgress = Math.floor((this.numberOfAssessments.late / this.numberOfSubmissions.late) * 100);
         }
     }
 
