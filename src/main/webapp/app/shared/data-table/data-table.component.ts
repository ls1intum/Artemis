import { Component, ContentChild, EventEmitter, Input, OnChanges, OnInit, Output, SimpleChanges, TemplateRef, ViewEncapsulation, ViewChild, ElementRef } from '@angular/core';
import { debounceTime, distinctUntilChanged, map, tap } from 'rxjs/operators';
import { Observable } from 'rxjs';
import { ColumnMode, SortType } from '@swimlane/ngx-datatable';
import { compose, filter, flatten } from 'lodash/fp';
import { get, isNumber } from 'lodash';
import { BaseEntity } from 'app/shared/model/base-entity';
import { LocalStorageService } from 'ngx-webstorage';
import { SortByPipe } from 'app/shared/pipes/sort-by.pipe';

enum SortOrder {
    ASC = 'asc',
    DESC = 'desc',
}

enum SortIcon {
    NONE = 'sort',
    ASC = 'sort-up',
    DESC = 'sort-down',
}

const SortOrderIcon = {
    [SortOrder.ASC]: SortIcon.ASC,
    [SortOrder.DESC]: SortIcon.DESC,
};

type SortProp = {
    field: string;
    order: SortOrder;
};

type PagingValue = number | 'all';

@Component({
    selector: 'jhi-data-table',
    templateUrl: './data-table.component.html',
    styleUrls: ['data-table.component.scss'],
    encapsulation: ViewEncapsulation.None,
})
export class DataTableComponent implements OnInit, OnChanges {
    /**
     * @property templateRef Ref to the content child of this component (which is ngx-datatable)
     */
    @ContentChild(TemplateRef, { read: TemplateRef, static: false }) templateRef: TemplateRef<any>;

    /**
     * @property ngbTypeahead Ref to the autocomplete component from Angular
     */
    @ViewChild('ngbTypeahead', { static: false }) ngbTypeahead: ElementRef;

    /**
     * @property isLoading Loading state of the data that is fetched by the ancestral component
<<<<<<< HEAD
     * @property showPageSizeDropdownAndSearchField Flag whether to show the "entities per page" dropdown and search input field
=======
     * @property isSearching Whether to show a spinner inside of the input field on the right side (indicating a server search)
     * @property searchFailed Whether to show a badge that indicates that the search has failed
     * @property searchNoResults Whether to show a badge that indicates that the search did not return any results
     * @property isTransitioning Loading overlay on top of the table indicating that the content is changing
>>>>>>> 3d6d9053
     * @property entityType Entity identifier (e.g. 'result' or 'participation') used as a key to differentiate from other tables
     * @property allEntities List of all entities that should be displayed in the table (one entity per row)
     * @property entitiesPerPageTranslation Translation string that has the variable {{ number }} in it (e.g. 'artemisApp.exercise.resultsPerPage')
     * @property showAllEntitiesTranslation Translation string if all entities should be displayed (e.g. 'artemisApp.exercise.showAll')
     * @property searchNoResultsTranslation Translation string that has the variable {{ length }} in it (default: 'artemisApp.dataTable.search.noResults')
     * @property searchPlaceholderTranslation Translation string that is used for the placeholder in the search input field
     * @property searchFields Fields of entity whose values will be compared to the user's search string (allows nested attributes, e.g. ['student.login', 'student.name'])
     * @property searchFiltersEntities Flag whether searching should cause a filtering of the entities (default: true)
     * @function searchTextFromEntity Function that takes an entity and returns a text that is inserted into the search input field when clicking on an autocomplete suggestion
     * @function searchResultFormatter Function that takes an entity and returns the text for the autocomplete suggestion result row
     * @function onSearchWrapper Wrapper around the onSearch method that can be used to modify the items displayed in the autocomplete
     * @function onAutocompleteSelectWrapper Wrapper that can be used to hook into the process when an entity was selected in the autocomplete
     * @function customFilter Function that takes an entity and returns true or false depending on whether this entity should be shown (combine with customFilterKey)
     * @property customFilterKey Filter state of an ancestral component which triggers a table re-rendering if it changes
     */
    @Input() isLoading = false;
<<<<<<< HEAD
    @Input() showPageSizeDropdownAndSearchField = true;
=======
    @Input() isSearching = false;
    @Input() searchFailed = false;
    @Input() searchNoResults = false;
    @Input() isTransitioning = false;
>>>>>>> 3d6d9053
    @Input() entityType = 'entity';
    @Input() allEntities: BaseEntity[] = [];
    @Input() entitiesPerPageTranslation: string;
    @Input() showAllEntitiesTranslation: string;
    @Input() searchNoResultsTranslation = 'artemisApp.dataTable.search.noResults';
    @Input() searchPlaceholderTranslation: string;
    @Input() searchFields: string[] = [];
    @Input() searchEntityFilterEnabled = true;
    @Input() searchTextFromEntity: (entity: BaseEntity) => string = entityToString;
    @Input() searchResultFormatter: (entity: BaseEntity) => string = entityToString;
    @Input() onSearchWrapper: (stream: Observable<{ text: string; entities: BaseEntity[] }>) => Observable<BaseEntity[]> = onSearchDefaultWrapper;
    @Input() onAutocompleteSelectWrapper: (entity: BaseEntity, callback: (entity: BaseEntity) => void) => void = onAutocompleteSelectDefaultWrapper;
    @Input() customFilter: (entity: BaseEntity) => boolean = () => true;
    @Input() customFilterKey: any = {};

    /**
     * @property entitiesSizeChange Emits an event when the number of entities displayed changes (e.g. by filtering)
     */
    @Output() entitiesSizeChange = new EventEmitter<number>();

    /**
     * @property PAGING_VALUES Possible values for the number of entities shown per page of the table
     * @property DEFAULT_PAGING_VALUE Default number of entities shown per page if the user has no value set for this yet in local storage
     */
    readonly PAGING_VALUES: PagingValue[] = [10, 20, 50, 100, 200, 500, 1000, 'all'];
    readonly DEFAULT_PAGING_VALUE = 50;

    /**
     * @property isRendering Rendering state of the table (used for conditional display of the loading indicator)
     * @property entities (Sorted) List of entities that are shown in the table (is a subset of allEntities after filters were applied)
     * @property pagingValue Current number (or 'all') of entities displayed per page (can be changed and saved to local storage by the user)
     * @property entityCriteria Contains a list of search terms
     */
    isRendering: boolean;
    entities: BaseEntity[];
    pagingValue: PagingValue;
    entityCriteria: {
        textSearch: string[];
        sortProp: SortProp;
    };

    /**
     * @property searchQueryTooShort Whether the entered search term
     * @property minSearchQueryLength Minimum number of characters before a search is triggered
     */
    searchQueryTooShort: boolean;
    readonly minSearchQueryLength = 3;

    constructor(private sortByPipe: SortByPipe, private localStorage: LocalStorageService) {
        this.entities = [];
        this.entityCriteria = {
            textSearch: [],
            sortProp: { field: 'id', order: SortOrder.ASC },
        };
    }

    ngOnInit() {
        this.pagingValue = this.getCachedEntitiesPerPage();

        // explicitly bind these callbacks to their current context
        // so that they can be used from child components
        this.onSort = this.onSort.bind(this);
        this.iconForSortPropField = this.iconForSortPropField.bind(this);
    }

    /**
     * Method is called when Inputs of this component have changed.
     *
     * @param changes List of Inputs that were changed
     */
    ngOnChanges(changes: SimpleChanges) {
        if (changes.allEntities || changes.customFilterKey) {
            this.updateEntities();
        }
    }

    /**
     * This context will be passed down to templateRef and will be
     * available for binding by the local template let declarations
     */
    get context() {
        return {
            settings: {
                limit: this.pageLimit,
                sortType: SortType.multi,
                columnMode: ColumnMode.force,
                headerHeight: 50,
                footerHeight: 50,
                rowHeight: 'auto',
                rows: this.entities,
                rowClass: '',
                scrollbarH: true,
            },
            controls: {
                iconForSortPropField: this.iconForSortPropField,
                onSort: this.onSort,
            },
        };
    }

    /**
     * The component is preparing if the data is loading (managed by the parent component)
     * or rendering (managed by this component).
     */
    get isPreparing() {
        return this.isLoading || this.isRendering;
    }

    /**
     * Number of entities displayed per page. Can be undefined to show all entities without pagination.
     */
    get pageLimit() {
        return isNumber(this.pagingValue) ? this.pagingValue : undefined;
    }

    /**
     * Returns the translation based on whether a limited number of entities is displayed or all
     *
     * @param quantifier Number of entities per page or 'all'
     */
    perPageTranslation(quantifier: PagingValue) {
        return isNumber(quantifier) ? this.entitiesPerPageTranslation : this.showAllEntitiesTranslation;
    }

    /**
     * Key that is used for storing this "items per page" setting in local storage
     */
    private get perPageCacheKey() {
        return `${this.entityType}-items-per-page`;
    }

    /**
     * Get "items per page" setting from local storage. If it does not exist, use the default.
     */
    private getCachedEntitiesPerPage = () => {
        const cachedValue = this.localStorage.retrieve(this.perPageCacheKey);
        if (cachedValue) {
            const parsedValue = parseInt(cachedValue, 10) || cachedValue;
            if (this.PAGING_VALUES.includes(parsedValue as any)) {
                return parsedValue as PagingValue;
            }
        }
        return this.DEFAULT_PAGING_VALUE;
    };

    /**
     * Set the number of entities shown per page (and persist it in local storage).
     * Since the rendering takes a bit, show the loading animation until it completes.
     *
     * @param paging Number of entities per page
     */
    setEntitiesPerPage = (paging: number) => {
        this.isRendering = true;
        setTimeout(() => {
            this.pagingValue = paging;
            this.isRendering = false;
        }, 500);
        this.localStorage.store(this.perPageCacheKey, paging.toString());
    };

    /**
     * Updates the UI with all available filter/sort settings.
     * First performs the filtering, then sorts the remaining entities.
     */
    private updateEntities() {
        const searchPredicate = (entity: BaseEntity) => {
            return !this.searchEntityFilterEnabled || this.filterEntityByTextSearch(this.entityCriteria.textSearch, entity, this.searchFields);
        };
        const filteredEntities = compose(filter(searchPredicate), filter(this.customFilter))(this.allEntities);
        this.entities = this.sortByPipe.transform(filteredEntities, this.entityCriteria.sortProp.field, this.entityCriteria.sortProp.order === SortOrder.ASC);
        // defer execution of change emit to prevent ExpressionChangedAfterItHasBeenCheckedError, see explanation at https://blog.angular-university.io/angular-debugging/
        setTimeout(() => this.entitiesSizeChange.emit(this.entities.length));
    }

    /**
     * Filter the given entities by the provided search words.
     * Returns entities that match any of the provides search words, if searchWords is empty returns all entities.
     *
     * @param searchWords list of student logins or names
     * @param entity BaseEntity
     * @param searchFields list of paths in entity to search
     */
    private filterEntityByTextSearch = (searchWords: string[], entity: BaseEntity, searchFields: string[]) => {
        // When no search word is inputted, we return all entities.
        if (!searchWords.length) {
            return true;
        }
        // Otherwise we do a fuzzy search on the inputted search words.
        const containsSearchWord = (fieldValue: string) => searchWords.some(this.foundIn(fieldValue));
        return this.entityFieldValues(entity, searchFields).some(containsSearchWord);
    };

    /**
     * Returns the values that the given entity has in the given fields
     *
     * @param entity Entity whose field values are extracted
     * @param fields Fields to extract from entity (can be paths such as "student.login")
     */
    private entityFieldValues = (entity: BaseEntity, fields: string[]) => {
        return flatten(fields.map((field) => this.collectEntityFieldValues(entity, field))).filter(Boolean) as string[];
    };

    /**
     * Returns the values that the given entity has in the given field.
     * Usually, this will be one value but if the field path contains an array, the rest of the path will be resolved for each array element.
     * Values are merged recursively into a flat list.
     *
     * @param entity Entity whose field values are extracted
     * @param field Field to extract from entity (can be paths such as "student.login" or array path such as "students.login")
     */
    private collectEntityFieldValues = (entity: BaseEntity, field: string): any[] => {
        const separator = '.';
        const [head, ...tail] = field.split(separator);
        if (tail.length > 0) {
            const resolved = get(entity, head);
            if (Array.isArray(resolved)) {
                return flatten(resolved.map((subEntity) => this.collectEntityFieldValues(subEntity, tail.join(separator))));
            }
            return this.collectEntityFieldValues(resolved, tail.join(separator));
        }
        return [get(entity, head, false)];
    };

    /**
     * Performs a case-insensitive search of "word" inside of "text".
     * If "word" consists of multiple segments separated by a space, each one of them must appear in "text".
     * This relaxation has the benefit that searching for "Max Mustermann" will still find "Max Gregor Mustermann".
     * Additionally, the wildcard symbols "*" and "?" are supported.
     *
     * @param text string that is searched for param "word"
     */
    private foundIn = (text: string) => (word: string) => {
        const segments = word.toLowerCase().split(' ');
        return (
            text &&
            word &&
            segments.every((segment) => {
                const regex = segment
                    .replace(/[.+\-^${}()|[\]\\]/g, '\\$&') // escape
                    .replace(/\*/g, '.*') // multiple characters
                    .replace(/\?/g, '.'); // single character
                return new RegExp(regex).test(text.toLowerCase());
            })
        );
    };

    /**
     * Splits the provides search words by comma and updates the autocompletion overlay.
     * Also updates the available entities in the UI.
     *
     * @param text$ stream of text input.
     */
    onSearch = (text$: Observable<string>): Observable<BaseEntity[]> => {
        return this.onSearchWrapper(
            text$.pipe(
                debounceTime(200),
                distinctUntilChanged(),
                tap(() => {
                    this.searchQueryTooShort = false;
                }),
                map((text) => {
                    const searchWords = text.split(',').map((word) => word.trim());
                    // When the entity field is cleared, we translate the resulting empty string to an empty array (otherwise no entities would be found).
                    return { text, searchWords: searchWords.length === 1 && !searchWords[0] ? [] : searchWords };
                }),
                // For available entities in table.
                tap(({ searchWords }) => {
                    this.entityCriteria.textSearch = searchWords;
                    this.updateEntities();
                }),
                // For autocomplete.
                map(({ text, searchWords }) => {
                    // We only execute the autocomplete for the last keyword in the provided list.
                    const lastSearchWord = searchWords.length ? searchWords[searchWords.length - 1] : null;
                    // Don't execute autocomplete for less then two inputted characters.
                    if (!lastSearchWord || lastSearchWord.length < this.minSearchQueryLength) {
                        this.searchQueryTooShort = true;
                        return { text, entities: [] };
                    }
                    return {
                        text,
                        entities: this.entities.filter((entity) => {
                            const fieldValues = this.entityFieldValues(entity, this.searchFields);
                            return fieldValues.some((fieldValue) => this.foundIn(fieldValue)(lastSearchWord));
                        }),
                    };
                }),
            ),
        );
    };

    /**
     * Function that is called when the search input emits a blur event.
     * Can be used to clear up search-related info messages.
     */
    onSearchInputBlur() {
        this.searchQueryTooShort = false;
    }

    /**
     * Property that exposes the typeahead buttons (= autocomplete suggestion options) as DOM elements
     */
    get typeaheadButtons() {
        return get(this.ngbTypeahead, 'nativeElement.nextSibling.children', []);
    }

    /**
     * Method is called when user clicks on an autocomplete suggestion. The input method
     * searchTextFromEntity determines how the entity is converted to a searchable string.
     *
     * @param entity Entity that was selected via autocomplete
     */
    onAutocompleteSelect = (entity: BaseEntity) => {
        this.entityCriteria.textSearch[this.entityCriteria.textSearch.length - 1] = this.searchTextFromEntity(entity);
        this.onAutocompleteSelectWrapper(entity, this.filterAfterAutocompleteSelect);
    };

    /**
     * Method updates the displayed entities (will be only one entity if the search text is unique per entity).
     *
     * @param entity Entity that was selected via autocomplete
     */
    filterAfterAutocompleteSelect = (entity: BaseEntity) => {
        this.updateEntities();
    };

    /**
     * Formats the search input.
     */
    searchInputFormatter = () => {
        return this.entityCriteria.textSearch.join(', ');
    };

    /**
     * Sets the selected sort field, then updates the available entities in the UI.
     * Toggles the order direction (asc, desc) when the field has not changed.
     *
     * @param field Entity field
     */
    onSort(field: string) {
        const sameField = this.entityCriteria.sortProp && this.entityCriteria.sortProp.field === field;
        const order = sameField ? this.invertSort(this.entityCriteria.sortProp.order) : SortOrder.ASC;
        this.entityCriteria.sortProp = { field, order };
        this.updateEntities();
    }

    /**
     * Returns the opposite sort order of the given sort order.
     *
     * @param order SortOrder
     */
    private invertSort = (order: SortOrder) => {
        return order === SortOrder.ASC ? SortOrder.DESC : SortOrder.ASC;
    };

    /**
     * Returns the Font Awesome icon name for a column header's sorting icon
     * based on the currently active sortProp field and order.
     *
     * @param field Entity field
     */
    iconForSortPropField(field: string) {
        if (this.entityCriteria.sortProp.field !== field) {
            return SortIcon.NONE;
        }
        return SortOrderIcon[this.entityCriteria.sortProp.order];
    }
}

const entityToString = (entity: BaseEntity) => entity.id.toString();

/**
 * Default on search wrapper that simply strips the search text and passes on the results.
 * This can be customized by supplying your own onSearchWrapper as an Input that e.g. modifies the results.
 * Just copy the default wrapper below into your consumer component (that uses this component) as a blueprint and adapt it.
 *
 * @param stream$ stream of searches of the format {text, entities} where entities are the results
 */
const onSearchDefaultWrapper = (stream$: Observable<{ text: string; entities: BaseEntity[] }>): Observable<BaseEntity[]> => {
    return stream$.map(({ entities }) => {
        return entities;
    });
};

/**
 * Default on autocomplete select wrapper that simply calls the provided callback (which is this components onAutocompleteSelect).
 * This can be customized by supplying your own onAutocompleteSelectWrapper as an Input that changes or adds behavior.
 * Just copy the default wrapper below into your consumer component (that uses this component) as a blueprint and adapt it.
 *
 * @param entity The selected entity from the autocomplete suggestions
 * @param callback Function that can be called with the selected entity to trigger this component's default behavior for on select
 */
const onAutocompleteSelectDefaultWrapper = (entity: BaseEntity, callback: (entity: BaseEntity) => void): void => {
    callback(entity);
};<|MERGE_RESOLUTION|>--- conflicted
+++ resolved
@@ -50,14 +50,11 @@
 
     /**
      * @property isLoading Loading state of the data that is fetched by the ancestral component
-<<<<<<< HEAD
-     * @property showPageSizeDropdownAndSearchField Flag whether to show the "entities per page" dropdown and search input field
-=======
      * @property isSearching Whether to show a spinner inside of the input field on the right side (indicating a server search)
      * @property searchFailed Whether to show a badge that indicates that the search has failed
      * @property searchNoResults Whether to show a badge that indicates that the search did not return any results
      * @property isTransitioning Loading overlay on top of the table indicating that the content is changing
->>>>>>> 3d6d9053
+     * @property showPageSizeDropdownAndSearchField Flag whether to show the "entities per page" dropdown and search input field
      * @property entityType Entity identifier (e.g. 'result' or 'participation') used as a key to differentiate from other tables
      * @property allEntities List of all entities that should be displayed in the table (one entity per row)
      * @property entitiesPerPageTranslation Translation string that has the variable {{ number }} in it (e.g. 'artemisApp.exercise.resultsPerPage')
@@ -74,14 +71,11 @@
      * @property customFilterKey Filter state of an ancestral component which triggers a table re-rendering if it changes
      */
     @Input() isLoading = false;
-<<<<<<< HEAD
-    @Input() showPageSizeDropdownAndSearchField = true;
-=======
     @Input() isSearching = false;
     @Input() searchFailed = false;
     @Input() searchNoResults = false;
     @Input() isTransitioning = false;
->>>>>>> 3d6d9053
+    @Input() showPageSizeDropdownAndSearchField = true;
     @Input() entityType = 'entity';
     @Input() allEntities: BaseEntity[] = [];
     @Input() entitiesPerPageTranslation: string;
