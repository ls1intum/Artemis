--- conflicted
+++ resolved
@@ -1,17 +1,12 @@
-import { Component, ContentChild, ElementRef, EventEmitter, Input, OnChanges, OnInit, Output, SimpleChanges, TemplateRef, ViewChild, ViewEncapsulation } from '@angular/core';
+import { Component, ContentChild, EventEmitter, Input, OnChanges, OnInit, Output, SimpleChanges, TemplateRef, ViewEncapsulation, ViewChild, ElementRef } from '@angular/core';
 import { debounceTime, distinctUntilChanged, map, tap } from 'rxjs/operators';
 import { Observable } from 'rxjs';
-<<<<<<< HEAD
-import { ColumnMode, SortType } from '@swimlane/ngx-datatable';
-import { flatten, get, isNumber } from 'lodash-es';
-=======
 import { ColumnMode, SortType } from '@flaviosantoro92/ngx-datatable';
 import { get, isNumber, flatten } from 'lodash-es';
->>>>>>> 728e61c5
 import { BaseEntity } from 'app/shared/model/base-entity';
 import { LocalStorageService } from 'ngx-webstorage';
 import { SortService } from 'app/shared/service/sort.service';
-import { faCircleNotch, faSort, faSortDown, faSortUp } from '@fortawesome/free-solid-svg-icons';
+import { faSort, faSortUp, faSortDown, faCircleNotch } from '@fortawesome/free-solid-svg-icons';
 
 /**
  * Enum for ascending and descending order.
