--- conflicted
+++ resolved
@@ -52,17 +52,7 @@
                     }
                     @case (DetailType.ModelingEditor) {
                         <dd class="p-3 border" id="detail-value-{{ detail.title }}">
-<<<<<<< HEAD
-                            @if (!!detail.data.umlModel?.nodes?.length && detail.data.isApollonProfileActive) {
-                                <button
-                                    (click)="downloadApollonDiagramAsPDf(detail.data.umlModel, detail.data.title)"
-                                    class="btn btn-primary m-2"
-                                    jhiTranslate="entity.action.export"
-                                ></button>
-                            }
                             @if (!isEmpty(detail.data.umlModel?.nodes) && detail.data.diagramType && detail.data.umlModel) {
-=======
-                            @if (!isEmpty(detail.data.umlModel?.elements) && detail.data.diagramType && detail.data.umlModel) {
                                 @if (detail.data.isApollonProfileActive) {
                                     <button
                                         (click)="downloadApollonDiagramAsPDf(detail.data.umlModel, detail.data.title)"
@@ -70,7 +60,6 @@
                                         jhiTranslate="entity.action.export"
                                     ></button>
                                 }
->>>>>>> b3cea260
                                 <jhi-modeling-editor
                                     class="editor-outline-background"
                                     [readOnly]="true"
