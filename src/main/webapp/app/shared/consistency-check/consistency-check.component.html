--- conflicted
+++ resolved
@@ -20,21 +20,13 @@
                         <div>
                             <span class="h1 text-danger"><fa-icon [icon]="faTimes" /></span>
                             <br />
-<<<<<<< HEAD
-                            <span jhiTranslate="artemisApp.consistencyCheck.noInconsistencies"></span>
-=======
-                            <span jhiTranslate="artemisApp.consistencyCheck.inconsistenciesFound">Following inconsistencies have been found</span>
->>>>>>> bdb6d9b0
+                            <span jhiTranslate="artemisApp.consistencyCheck.inconsistenciesFound"></span>
                         </div>
                     } @else {
                         <div>
                             <span class="h1 text-success"><fa-icon [icon]="faCheck" /></span>
                             <br />
-<<<<<<< HEAD
-                            <span jhiTranslate="artemisApp.consistencyCheck.inconsistenciesFound"></span>
-=======
-                            <span jhiTranslate="artemisApp.consistencyCheck.noInconsistencies">No inconsistencies found</span>
->>>>>>> bdb6d9b0
+                            <span jhiTranslate="artemisApp.consistencyCheck.noInconsistencies"></span>
                         </div>
                     }
                 </div>
