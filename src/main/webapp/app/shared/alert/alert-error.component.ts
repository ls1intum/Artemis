import { Component, OnDestroy } from '@angular/core';
import { TranslateService } from '@ngx-translate/core';
import { JhiEventManager, JhiAlert, JhiEventWithContent } from 'ng-jhipster';
import { Subscription } from 'rxjs/Subscription';
import { AlertService } from 'app/core/alert/alert.service';
import { AlertError } from 'app/shared/alert/alert-error.model';

@Component({
    selector: 'jhi-alert-error',
    template: `
        <div class="alerts" role="alert">
            <div *ngFor="let alert of alerts" [ngClass]="setClasses(alert)">
                <ngb-alert *ngIf="alert && alert.type && alert.msg" [type]="alert.type" (close)="alert.close(alerts)">
                    <pre [innerHTML]="alert.msg"></pre>
                </ngb-alert>
            </div>
        </div>
    `,
})
export class JhiAlertErrorComponent implements OnDestroy {
    alerts: JhiAlert[] = [];
    errorListener: Subscription;
    httpErrorListener: Subscription;

    constructor(private alertService: AlertService, private eventManager: JhiEventManager, private translateService: TranslateService) {
        this.errorListener = eventManager.subscribe('artemisApp.error', (response: JhiEventWithContent<AlertError>) => {
            const errorResponse = response.content;
            this.addErrorAlert(errorResponse.message, errorResponse.key, errorResponse.params);
        });

        this.httpErrorListener = eventManager.subscribe('artemisApp.httpError', (response: any) => {
            const httpErrorResponse = response.content;
            switch (httpErrorResponse.status) {
                // connection refused, server not reachable
                case 0:
                    this.addErrorAlert('Server not reachable', 'error.server.not.reachable');
                    break;

                case 400:
                    console.log('httpErrorResponse', httpErrorResponse);
                    if (httpErrorResponse.error !== '' && httpErrorResponse.error.skipAlert) {
                        break;
                    }
                    const arr = httpErrorResponse.headers.keys();
                    let errorHeader = null;
                    let entityKey = null;
                    arr.forEach((entry: string) => {
                        if (entry.toLowerCase().endsWith('app-error')) {
                            errorHeader = httpErrorResponse.headers.get(entry);
                        } else if (entry.toLowerCase().endsWith('app-params')) {
                            entityKey = httpErrorResponse.headers.get(entry);
                        }
                    });
                    if (errorHeader) {
                        const entityName = translateService.instant('global.menu.entities.' + entityKey);
                        this.addErrorAlert(errorHeader, errorHeader, { entityName });
                    } else if (httpErrorResponse.error !== '' && httpErrorResponse.error.fieldErrors) {
                        const fieldErrors = httpErrorResponse.error.fieldErrors;
                        for (const fieldError of fieldErrors) {
                            if (['Min', 'Max', 'DecimalMin', 'DecimalMax'].includes(fieldError.message)) {
                                fieldError.message = 'Size';
                            }
                            // convert 'something[14].other[4].id' to 'something[].other[].id' so translations can be written to it
                            const convertedField = fieldError.field.replace(/\[\d*\]/g, '[]');
                            const fieldName = translateService.instant('artemisApp.' + fieldError.objectName + '.' + convertedField);
                            this.addErrorAlert('Error on field "' + fieldName + '"', 'error.' + fieldError.message, { fieldName });
                        }
                    } else if (httpErrorResponse.error !== '' && httpErrorResponse.error.message) {
                        this.addErrorAlert(httpErrorResponse.error.message, httpErrorResponse.error.message, httpErrorResponse.error.params);
                    } else {
                        this.addErrorAlert(httpErrorResponse.error);
                    }
                    break;

                case 404:
                    this.addErrorAlert('Not found', 'error.url.not.found');
                    break;

                default:
                    if (httpErrorResponse.error && httpErrorResponse.error.message) {
                        this.addErrorAlert(httpErrorResponse.error.message);
                    } else {
                        this.addErrorAlert(httpErrorResponse.error);
                    }
            }
        });
    }

    setClasses(alert: JhiAlert): { [key: string]: boolean } {
        const classes = { 'jhi-toast': Boolean(alert.toast) };
        if (alert.position) {
            return { ...classes, [alert.position]: true };
        }
        return classes;
    }

    ngOnDestroy(): void {
        if (this.errorListener) {
            this.eventManager.destroy(this.errorListener);
        }
        if (this.httpErrorListener) {
            this.eventManager.destroy(this.httpErrorListener);
        }
    }

<<<<<<< HEAD
    addErrorAlert(message: string, key?: string, data?: any) {
        key = key ? key : message;

        console.log('key', key);
        console.log('params', data);

        this.alerts.push(
            this.alertService.addAlert(
                {
                    type: 'danger',
                    msg: key,
                    params: data,
                    timeout: 5000,
                    toast: this.alertService.isToast(),
                    scoped: true,
                },
                this.alerts,
            ),
        );
=======
    addErrorAlert(message: string, key?: string, data?: any): void {
        message = key && key !== null ? key : message;

        const newAlert: JhiAlert = {
            type: 'danger',
            msg: message,
            params: data,
            timeout: 5000,
            toast: this.alertService.isToast(),
            scoped: true,
        };

        this.alerts.push(this.alertService.addAlert(newAlert, this.alerts));
>>>>>>> 492000d2
    }
}<|MERGE_RESOLUTION|>--- conflicted
+++ resolved
@@ -37,7 +37,6 @@
                     break;
 
                 case 400:
-                    console.log('httpErrorResponse', httpErrorResponse);
                     if (httpErrorResponse.error !== '' && httpErrorResponse.error.skipAlert) {
                         break;
                     }
@@ -103,27 +102,6 @@
         }
     }
 
-<<<<<<< HEAD
-    addErrorAlert(message: string, key?: string, data?: any) {
-        key = key ? key : message;
-
-        console.log('key', key);
-        console.log('params', data);
-
-        this.alerts.push(
-            this.alertService.addAlert(
-                {
-                    type: 'danger',
-                    msg: key,
-                    params: data,
-                    timeout: 5000,
-                    toast: this.alertService.isToast(),
-                    scoped: true,
-                },
-                this.alerts,
-            ),
-        );
-=======
     addErrorAlert(message: string, key?: string, data?: any): void {
         message = key && key !== null ? key : message;
 
@@ -137,6 +115,5 @@
         };
 
         this.alerts.push(this.alertService.addAlert(newAlert, this.alerts));
->>>>>>> 492000d2
     }
 }