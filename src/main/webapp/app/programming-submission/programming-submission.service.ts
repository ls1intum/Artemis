import { Injectable, OnDestroy } from '@angular/core';
import { HttpClient, HttpResponse } from '@angular/common/http';
import { BehaviorSubject, from, merge, Observable, of, Subject, Subscription, timer } from 'rxjs';
import { catchError, distinctUntilChanged, filter, map, reduce, switchMap, tap } from 'rxjs/operators';
import { JhiWebsocketService } from 'app/core';
import { SERVER_API_URL } from 'app/app.constants';
import { ParticipationWebsocketService } from 'app/entities/participation/participation-websocket.service';
import { Result } from 'app/entities/result';
import { ProgrammingSubmission } from 'app/entities/programming-submission';
<<<<<<< HEAD
import { createRequestOption } from 'app/shared';
import { FileUploadSubmission } from 'app/entities/file-upload-submission';
=======
import { SubmissionType } from 'app/entities/submission';
>>>>>>> 33a02bd4

export enum ProgrammingSubmissionState {
    // The last submission of participation has a result.
    HAS_NO_PENDING_SUBMISSION = 'HAS_NO_PENDING_SUBMISSION',
    // The submission was created on the server, we assume that the build is running within an expected time frame.
    IS_BUILDING_PENDING_SUBMISSION = 'IS_BUILDING_PENDING_SUBMISSION',
    // A failed submission is a pending submission that has not received a result within an expected time frame.
    HAS_FAILED_SUBMISSION = 'HAS_FAILED_SUBMISSION',
}

export type ProgrammingSubmissionStateObj = { participationId: number; submissionState: ProgrammingSubmissionState; submission: ProgrammingSubmission | null };

export type ExerciseSubmissionState = { [participationId: number]: ProgrammingSubmissionStateObj };

type ProgrammingSubmissionError = { error: string; participationId: number };

/**
 * Type guard for checking if the submission received through the websocket is an error object.
 * @param toBeDetermined either a ProgrammingSubmission or a ProgrammingSubmissionError.
 */
const checkIfSubmissionIsError = (toBeDetermined: ProgrammingSubmission | ProgrammingSubmissionError): toBeDetermined is ProgrammingSubmissionError => {
    return !!(toBeDetermined as ProgrammingSubmissionError).error;
};

export interface IProgrammingSubmissionService {
    getLatestPendingSubmissionByParticipationId: (participationId: number, exerciseId: number) => Observable<ProgrammingSubmissionStateObj>;
    getSubmissionStateOfExercise: (exerciseId: number) => Observable<ExerciseSubmissionState>;
    getResultEtaInMs: () => Observable<number>;
    triggerBuild: (participationId: number) => Observable<Object>;
    triggerInstructorBuildForAllParticipationsOfExercise: (exerciseId: number) => Observable<void>;
    triggerInstructorBuildForParticipationsOfExercise: (exerciseId: number, participationIds: number[]) => Observable<void>;
}

@Injectable({ providedIn: 'root' })
export class ProgrammingSubmissionService implements IProgrammingSubmissionService, OnDestroy {
    public SUBMISSION_RESOURCE_URL = SERVER_API_URL + 'api/programming-submissions/';
    public PROGRAMMING_EXERCISE_RESOURCE_URL = SERVER_API_URL + 'api/programming-exercises/';
    // Default value: 2 minutes.
    private DEFAULT_EXPECTED_RESULT_ETA = 2 * 60 * 1000;
    private SUBMISSION_TEMPLATE_TOPIC = '/topic/participation/%participationId%/newSubmission';

    private resultSubscriptions: { [participationId: number]: Subscription } = {};
    private submissionTopicsSubscribed: { [participationId: number]: string } = {};
    // Null describes the case where no pending submission exists, undefined is used for the setup process and will not be emitted to subscribers.
    private submissionSubjects: { [participationId: number]: BehaviorSubject<ProgrammingSubmissionStateObj | undefined> } = {};
    private exerciseBuildStateSubjects: { [exerciseId: number]: BehaviorSubject<ExerciseSubmissionState | undefined> } = {};
    private resultTimerSubjects: { [participationId: number]: Subject<null> } = {};
    private resultTimerSubscriptions: { [participationId: number]: Subscription } = {};
    private resultEtaSubject = new BehaviorSubject<number>(this.DEFAULT_EXPECTED_RESULT_ETA);

    private exerciseBuildStateValue: { [exerciseId: number]: ExerciseSubmissionState } = {};
    private currentExpectedResultETA = this.DEFAULT_EXPECTED_RESULT_ETA;

    constructor(private websocketService: JhiWebsocketService, private http: HttpClient, private participationWebsocketService: ParticipationWebsocketService) {}

    ngOnDestroy(): void {
        Object.values(this.resultSubscriptions).forEach(sub => sub.unsubscribe());
        Object.values(this.resultTimerSubscriptions).forEach(sub => sub.unsubscribe());
        Object.values(this.submissionTopicsSubscribed).forEach(topic => this.websocketService.unsubscribe(topic));
    }

    get exerciseBuildState() {
        return this.exerciseBuildStateValue;
    }

    set exerciseBuildState(exerciseBuildState: { [exerciseId: number]: ExerciseSubmissionState }) {
        this.exerciseBuildStateValue = exerciseBuildState;
        this.updateResultEta();
    }

    /**
     * Based on the number of building submissions, calculate the result eta.
     *
     */
    private updateResultEta() {
        const buildingSubmissionCount = Object.values(this.exerciseBuildStateValue).reduce((acc, exerciseSubmissionState) => {
            const buildingSubmissionsOfExercise = exerciseSubmissionState
                ? Object.values(exerciseSubmissionState).filter(({ submissionState }) => submissionState === ProgrammingSubmissionState.IS_BUILDING_PENDING_SUBMISSION).length
                : 0;
            return acc + buildingSubmissionsOfExercise;
        }, 0);

        // For every 100 submissions, we increase the expected time by 1 minute.
        this.currentExpectedResultETA = this.DEFAULT_EXPECTED_RESULT_ETA + Math.floor(buildingSubmissionCount / 100) * 4000 * 60;
        this.resultEtaSubject.next(this.currentExpectedResultETA);
    }

    /**
     * Fetch the latest pending submission for a participation, which means:
     * - Submission is the newest one (by submissionDate)
     * - Submission does not have a result (yet)
     * - Submission is not older than DEFAULT_EXPECTED_RESULT_ETA (in this case it could be that never a result will come due to an error)
     *
     * This method is private on purpose as subscribers should not try to load initial data!
     * A separate initial fetch is not necessary as this service takes care of it and provides a BehaviorSubject.
     *
     * @param participationId
     */
    private fetchLatestPendingSubmissionByParticipationId = (participationId: number): Observable<ProgrammingSubmission | null> => {
        return this.http
            .get<ProgrammingSubmission>(SERVER_API_URL + 'api/programming-exercise-participations/' + participationId + '/latest-pending-submission')
            .pipe(catchError(() => of(null)));
    };

    /**
     * Fetch the latest pending submission for all participations of a given exercise.
     * Returns an empty array if the api request fails.
     *
     * This method is private on purpose as subscribers should not try to load initial data!
     * A separate initial fetch is not necessary as this service takes care of it and provides a BehaviorSubject.
     *
     * @param exerciseId of programming exercise.
     */
    private fetchLatestPendingSubmissionByExerciseId = (exerciseId: number): Observable<{ [participationId: number]: ProgrammingSubmission | null }> => {
        return this.http
            .get<{ [participationId: number]: ProgrammingSubmission | null }>(SERVER_API_URL + `api/programming-exercises/${exerciseId}/latest-pending-submissions`)
            .pipe(catchError(() => of([])));
    };

    /**
     * Start a timer after which the timer subject will notify the corresponding subject.
     * Side effect: Timer will also emit an alert when the time runs out as it means here that no result came for a submission.
     *
     * @param participationId
     * @param time
     */
    private startResultWaitingTimer = (participationId: number, time = this.currentExpectedResultETA) => {
        this.resetResultWaitingTimer(participationId);
        this.resultTimerSubscriptions[participationId] = timer(time)
            .pipe(
                tap(() => {
                    this.resultTimerSubjects[participationId].next(null);
                }),
            )
            .subscribe();
    };

    private resetResultWaitingTimer = (participationId: number) => {
        if (this.resultTimerSubscriptions[participationId]) {
            this.resultTimerSubscriptions[participationId].unsubscribe();
        }
    };

    /**
     * Set up a submission subscription for the latest pending submission if not yet existing.
     *
     * @param participationId that is connected to the submission.
     * @param exerciseId that is connected to the participation.
     */
    private setupWebsocketSubscriptionForLatestPendingSubmission = (participationId: number, exerciseId: number): void => {
        if (!this.submissionTopicsSubscribed[participationId]) {
            const newSubmissionTopic = this.SUBMISSION_TEMPLATE_TOPIC.replace('%participationId%', participationId.toString());
            this.submissionTopicsSubscribed[participationId] = newSubmissionTopic;
            this.websocketService.subscribe(newSubmissionTopic);
            this.resultTimerSubjects[participationId] = new Subject<null>();
            this.websocketService
                .receive(newSubmissionTopic)
                .pipe(
                    tap((submission: ProgrammingSubmission | ProgrammingSubmissionError) => {
                        if (checkIfSubmissionIsError(submission)) {
                            this.emitFailedSubmission(participationId, exerciseId);
                            return;
                        }
                        this.emitBuildingSubmission(participationId, exerciseId, submission);
                        // Now we start a timer, if there is no result when the timer runs out, it will notify the subscribers that no result was received and show an error.
                        this.startResultWaitingTimer(participationId);
                    }),
                )
                .subscribe();
        }
    };

    /**
     * Waits for a new result to come in while a pending submission exists.
     * Will stop waiting after the timer subject has emited a value.
     *
     * @param participationId that is connected to the result.
     * @param exerciseId that is connected to the participation.
     */
    private subscribeForNewResult = (participationId: number, exerciseId: number) => {
        if (this.resultSubscriptions[participationId]) {
            return;
        }
        const resultObservable = this.participationWebsocketService.subscribeForLatestResultOfParticipation(participationId).pipe(
            // Make sure that the incoming result belongs the latest submission!
            filter((result: Result | null) => {
                if (!result || !result.submission) {
                    return false;
                }
                const { submission } = this.exerciseBuildState[exerciseId][participationId];
                return !!submission && result.submission.id === submission.id;
            }),
            distinctUntilChanged(),
            tap(() => {
                // This is the normal case - the last pending submission received a result, so we emit null as the message that there is no pending submission anymore.
                this.emitNoPendingSubmission(participationId, exerciseId);
            }),
        );

        // If the timer runs out, we will emit an error as we assume the result is lost.
        const timerObservable = this.resultTimerSubjects[participationId].pipe(
            tap(() => {
                this.emitFailedSubmission(participationId, exerciseId);
            }),
        );

        this.resultSubscriptions[participationId] = merge(timerObservable, resultObservable)
            .pipe(
                filter(() => !!this.exerciseBuildState[exerciseId][participationId]),
                tap(() => {
                    // We reset the timer when a new result came through OR the timer ran out. The stream will then be inactive until the next submission comes in.
                    this.resetResultWaitingTimer(participationId);
                }),
            )
            .subscribe();
    };

    private emitNoPendingSubmission = (participationId: number, exerciseId: number) => {
        const newSubmissionState = { participationId, submissionState: ProgrammingSubmissionState.HAS_NO_PENDING_SUBMISSION, submission: null };
        this.notifySubscribers(participationId, exerciseId, newSubmissionState);
    };

    private emitBuildingSubmission = (participationId: number, exerciseId: number, submission: ProgrammingSubmission) => {
        const newSubmissionState = { participationId, submissionState: ProgrammingSubmissionState.IS_BUILDING_PENDING_SUBMISSION, submission };
        this.notifySubscribers(participationId, exerciseId, newSubmissionState);
    };

    private emitFailedSubmission = (participationId: number, exerciseId: number) => {
        const submissionStateObj = this.exerciseBuildState[exerciseId] && this.exerciseBuildState[exerciseId][participationId];
        const newSubmissionState = {
            participationId,
            submissionState: ProgrammingSubmissionState.HAS_FAILED_SUBMISSION,
            submission: submissionStateObj ? submissionStateObj.submission : null,
        };
        this.notifySubscribers(participationId, exerciseId, newSubmissionState);
    };

    /**
     * Notifies both the exercise and participation specific subscribers about a new SubmissionState.
     *
     * @param participationId id of ProgrammingExerciseStudentParticipation
     * @param exerciseId id of ProgrammingExercise
     * @param newSubmissionState to inform subscribers about.
     */
    private notifySubscribers = (participationId: number, exerciseId: number, newSubmissionState: ProgrammingSubmissionStateObj) => {
        // Inform participation subscribers.
        this.submissionSubjects[participationId].next(newSubmissionState);
        // Inform exercise subscribers.
        this.exerciseBuildState = { ...this.exerciseBuildState, [exerciseId]: { ...(this.exerciseBuildState[exerciseId] || {}), [participationId]: newSubmissionState } };
        const exerciseBuildStateSubject = this.exerciseBuildStateSubjects[exerciseId];
        if (exerciseBuildStateSubject) {
            exerciseBuildStateSubject.next(this.exerciseBuildState[exerciseId]);
        }
    };

    /**
     * Check how much time is still left for the build.
     *
     * @param submission for which to check the passed build time.
     * @return the expected rest time to wait for the build.
     */
    private getExpectedRemainingTimeForBuild = (submission: ProgrammingSubmission): number => {
        return this.currentExpectedResultETA - (Date.now() - Date.parse(submission.submissionDate as any));
    };

    /**
     * Subscribe for the latest pending submission for the given participation.
     * A latest pending submission is characterized by the following properties:
     * - Submission is the newest one (by submissionDate)
     * - Submission does not have a result (yet)
     * - Submission is not older than DEFAULT_EXPECTED_RESULT_ETA (in this case it could be that never a result will come due to an error)
     *
     * Will emit:
     * - A submission if a last pending submission exists.
     * - A null value when there is no pending submission.
     * - A null value when no result arrived in time for the submission.
     *
     * This method will execute a REST call to the server so that the subscriber will always receive the latest information from the server.
     *
     * @param participationId id of ProgrammingExerciseStudentParticipation
     * @param exerciseId id of ProgrammingExercise
     */
    public getLatestPendingSubmissionByParticipationId = (participationId: number, exerciseId: number) => {
        const subject = this.submissionSubjects[participationId];
        if (subject) {
            return subject.asObservable().pipe(filter(stateObj => stateObj !== undefined)) as Observable<ProgrammingSubmissionStateObj>;
        }
        // The setup process is difficult, because it should not happen that multiple subscribers trigger the setup process at the same time.
        // There the subject is returned before the REST call is made, but will emit its result as soon as it returns.
        this.submissionSubjects[participationId] = new BehaviorSubject<ProgrammingSubmissionStateObj | undefined>(undefined);
        this.fetchLatestPendingSubmissionByParticipationId(participationId)
            .pipe(switchMap(submission => this.processPendingSubmission(submission, participationId, exerciseId)))
            .subscribe();
        // We just remove the initial undefined from the pipe as it is only used to make the setup process easier.
        return this.submissionSubjects[participationId].asObservable().pipe(filter(stateObj => stateObj !== undefined)) as Observable<ProgrammingSubmissionStateObj>;
    };

    /**
     * Will retrieve and cache all pending submissions for all student participations of given exercise.
     * After calling this method, subscribers for single pending submissions will be able to use the cached submissions so that we don't execute a GET request to the server for every participation.
     *
     * Will emit once at the end so the subscriber knows that the loading & setup process is done.
     * If the user is not an instructor, this method will not be able to retrieve any pending submission.
     *
     * This method will execute a REST call to the server so that the subscriber will always receive the latest information from the server.
     *
     * @param exerciseId id of programming exercise for which to retrieve all pending submissions.
     */
    public getSubmissionStateOfExercise = (exerciseId: number): Observable<ExerciseSubmissionState> => {
        // We need to check if the submissions for the given exercise are already being fetched, otherwise the call would be done multiple done.
        const preloadingSubject = this.exerciseBuildStateSubjects[exerciseId];
        if (preloadingSubject) {
            return preloadingSubject.asObservable().filter(val => val !== undefined) as Observable<ExerciseSubmissionState>;
        }
        this.exerciseBuildStateSubjects[exerciseId] = new BehaviorSubject<ExerciseSubmissionState | undefined>(undefined);
        this.fetchLatestPendingSubmissionByExerciseId(exerciseId)
            .pipe(
                map(Object.entries),
                map(this.mapParticipationIdToNumber),
                switchMap((submissions: Array<[number, ProgrammingSubmission | null]>) => {
                    if (!submissions.length) {
                        // This needs to be done as from([]) would stop the stream.
                        return of([]);
                    }
                    return from(submissions).pipe(
                        switchMap(
                            ([participationId, submission]): Observable<ProgrammingSubmissionStateObj> => {
                                this.submissionSubjects[participationId] = new BehaviorSubject<ProgrammingSubmissionStateObj | undefined>(undefined);
                                return this.processPendingSubmission(submission, participationId, exerciseId);
                            },
                        ),
                    );
                }),
                reduce(this.mapToExerciseBuildState, {}),
                catchError(() => of({})),
            )
            .subscribe((exerciseBuildState: ExerciseSubmissionState) => {
                this.exerciseBuildState = { ...this.exerciseBuildState, [exerciseId]: exerciseBuildState };
                this.exerciseBuildStateSubjects[exerciseId].next(exerciseBuildState);
            });
        return this.exerciseBuildStateSubjects[exerciseId].asObservable().pipe(filter(val => val !== undefined)) as Observable<ExerciseSubmissionState>;
    };

    getResultEtaInMs = () => {
        return this.resultEtaSubject.asObservable().pipe(distinctUntilChanged());
    };

    public triggerBuild(participationId: number, submissionType = SubmissionType.MANUAL) {
        return this.http.post(this.SUBMISSION_RESOURCE_URL + participationId + `/trigger-build?submissionType=${submissionType}`, {});
    }

    public triggerFailedBuild(participationId: number) {
        return this.http.post(this.SUBMISSION_RESOURCE_URL + participationId + '/trigger-failed-build', {}, { observe: 'response' });
    }

    public triggerInstructorBuildForAllParticipationsOfExercise(exerciseId: number) {
        return this.http.post<void>(this.PROGRAMMING_EXERCISE_RESOURCE_URL + exerciseId + '/trigger-instructor-build-all', {});
    }

    public triggerInstructorBuildForParticipationsOfExercise(exerciseId: number, participationIds: number[]) {
        return this.http.post<void>(this.PROGRAMMING_EXERCISE_RESOURCE_URL + exerciseId + '/trigger-instructor-build', participationIds);
    }

    /**
     * Get the count of submission state type for exercise.
     *
     * @param exerciseId ProgrammingExercise
     * @param state ProgrammingSubmissionState
     */
    public getSubmissionCountByType(exerciseId: number, state: ProgrammingSubmissionState) {
        const exerciseBuildState = this.exerciseBuildState[exerciseId];
        return Object.entries(exerciseBuildState)
            .filter(([, buildState]) => {
                const { submissionState } = buildState;
                return submissionState === state;
            })
            .map(([participationId]) => parseInt(participationId, 10));
    }

    /**
     * Cache a retrieved pending submission and setup the websocket connections and timer.
     *
     * @param submissionToBeProcessed to cache and use for the websocket subscriptions
     * @param participationId that serves as an identifier for caching the submission.
     * @param exerciseId of the given participationId.
     */
    private processPendingSubmission = (
        submissionToBeProcessed: ProgrammingSubmission | null,
        participationId: number,
        exerciseId: number,
    ): Observable<ProgrammingSubmissionStateObj> => {
        return of(submissionToBeProcessed).pipe(
            // When a new submission comes in, make sure that a subscription is set up for new incoming submissions. The new submission would then override the current latest pending submission.
            tap(() => {
                this.setupWebsocketSubscriptionForLatestPendingSubmission(participationId, exerciseId);
            }),
            // Find out in what state the latest submission is (pending / failed). If the submission is pending, start the result timer.
            map((submission: ProgrammingSubmission | null) => {
                if (submission) {
                    const remainingTime = this.getExpectedRemainingTimeForBuild(submission);
                    if (remainingTime > 0) {
                        this.emitBuildingSubmission(participationId, exerciseId, submission);
                        this.startResultWaitingTimer(participationId, remainingTime);
                        return { participationId, submission: submissionToBeProcessed, submissionState: ProgrammingSubmissionState.IS_BUILDING_PENDING_SUBMISSION };
                    }
                    // The server sends the latest submission without a result - so it could be that the result is too old. In this case the error is shown directly.
                    this.emitFailedSubmission(participationId, exerciseId);
                    return { participationId, submission: submissionToBeProcessed, submissionState: ProgrammingSubmissionState.HAS_FAILED_SUBMISSION };
                }
                this.emitNoPendingSubmission(participationId, exerciseId);
                return { participationId, submission: null, submissionState: ProgrammingSubmissionState.HAS_NO_PENDING_SUBMISSION };
            }),
            // Now update the exercise build state object and start the result subscription regardless of the submission state.
            tap((submissionStateObj: ProgrammingSubmissionStateObj) => {
                this.exerciseBuildState = { ...this.exerciseBuildState, [exerciseId]: { ...(this.exerciseBuildState[exerciseId] || {}), [participationId]: submissionStateObj } };
                this.subscribeForNewResult(participationId, exerciseId);
            }),
        );
    };

    private mapParticipationIdToNumber = (submissions: Array<[string, ProgrammingSubmission | null]>) => {
        return submissions.map(([participationId, submission]) => [parseInt(participationId, 10), submission]);
    };

    private mapToExerciseBuildState = (acc: ExerciseSubmissionState, val: ProgrammingSubmissionStateObj) => {
        if (!Object.keys(val).length) {
            return {};
        }
        const { participationId, submission, submissionState } = val;
        return { ...acc, [participationId]: { participationId, submissionState, submission } };
    };

    /**
     * Returns programming submissions for exercise from the server
     * @param exerciseId the id of the exercise
     * @param req request parameters
     */
    getProgrammingSubmissionsForExercise(exerciseId: number, req: { submittedOnly?: boolean; assessedByTutor?: boolean }): Observable<HttpResponse<ProgrammingSubmission[]>> {
        const options = createRequestOption(req);
        return this.http
            .get<ProgrammingSubmission[]>(`api/exercises/${exerciseId}/programming-submissions`, {
                params: options,
                observe: 'response',
            })
            .map((res: HttpResponse<ProgrammingSubmission[]>) => this.convertArrayResponse(res));
    }

    /**
     * Returns next programming submission without assessment from the server
     * @param exerciseId the id of the exercise
     */
    getProgrammingSubmissionForExerciseWithoutAssessment(exerciseId: number): Observable<ProgrammingSubmission> {
        const url = `api/exercises/${exerciseId}/programming-submission-without-assessment`;
        return this.http.get<ProgrammingSubmission>(url);
    }

    private convertArrayResponse(res: HttpResponse<ProgrammingSubmission[]>): HttpResponse<ProgrammingSubmission[]> {
        const jsonResponse: ProgrammingSubmission[] = res.body!;
        const body: ProgrammingSubmission[] = [];
        for (let i = 0; i < jsonResponse.length; i++) {
            body.push({ ...jsonResponse[i] });
        }
        return res.clone({ body });
    }
}<|MERGE_RESOLUTION|>--- conflicted
+++ resolved
@@ -7,12 +7,8 @@
 import { ParticipationWebsocketService } from 'app/entities/participation/participation-websocket.service';
 import { Result } from 'app/entities/result';
 import { ProgrammingSubmission } from 'app/entities/programming-submission';
-<<<<<<< HEAD
 import { createRequestOption } from 'app/shared';
-import { FileUploadSubmission } from 'app/entities/file-upload-submission';
-=======
 import { SubmissionType } from 'app/entities/submission';
->>>>>>> 33a02bd4
 
 export enum ProgrammingSubmissionState {
     // The last submission of participation has a result.
