import { Injectable, OnDestroy } from '@angular/core';
import { HttpClient, HttpResponse, HttpParams } from '@angular/common/http';
import { BehaviorSubject, from, merge, Observable, of, Subject, Subscription, timer } from 'rxjs';
import { catchError, distinctUntilChanged, filter, map, reduce, switchMap, tap } from 'rxjs/operators';
import { SERVER_API_URL } from 'app/app.constants';
import { ParticipationWebsocketService } from 'app/entities/participation/participation-websocket.service';
import { Result } from 'app/entities/result';
import { ProgrammingSubmission } from 'app/entities/programming-submission';
import { createRequestOption } from 'app/shared';
import { SubmissionType } from 'app/entities/submission';
<<<<<<< HEAD
import { Exercise, ExerciseType } from 'app/entities/exercise/exercise.model';
import { ProgrammingExerciseStudentParticipation } from 'app/entities/participation';
=======
import { JhiWebsocketService } from 'app/core/websocket/websocket.service';
>>>>>>> 1962378b

export enum ProgrammingSubmissionState {
    // The last submission of participation has a result.
    HAS_NO_PENDING_SUBMISSION = 'HAS_NO_PENDING_SUBMISSION',
    // The submission was created on the server, we assume that the build is running within an expected time frame.
    IS_BUILDING_PENDING_SUBMISSION = 'IS_BUILDING_PENDING_SUBMISSION',
    // A failed submission is a pending submission that has not received a result within an expected time frame.
    HAS_FAILED_SUBMISSION = 'HAS_FAILED_SUBMISSION',
}

export type ProgrammingSubmissionStateObj = { participationId: number; submissionState: ProgrammingSubmissionState; submission: ProgrammingSubmission | null };

export type ExerciseSubmissionState = { [participationId: number]: ProgrammingSubmissionStateObj };

type ProgrammingSubmissionError = { error: string; participationId: number };

/**
 * Type guard for checking if the submission received through the websocket is an error object.
 * @param toBeDetermined either a ProgrammingSubmission or a ProgrammingSubmissionError.
 */
const checkIfSubmissionIsError = (toBeDetermined: ProgrammingSubmission | ProgrammingSubmissionError): toBeDetermined is ProgrammingSubmissionError => {
    return !!(toBeDetermined as ProgrammingSubmissionError).error;
};

export interface IProgrammingSubmissionService {
    getLatestPendingSubmissionByParticipationId: (participationId: number, exerciseId: number) => Observable<ProgrammingSubmissionStateObj>;
    getSubmissionStateOfExercise: (exerciseId: number) => Observable<ExerciseSubmissionState>;
    getResultEtaInMs: () => Observable<number>;
    triggerBuild: (participationId: number) => Observable<Object>;
    triggerInstructorBuildForAllParticipationsOfExercise: (exerciseId: number) => Observable<void>;
    triggerInstructorBuildForParticipationsOfExercise: (exerciseId: number, participationIds: number[]) => Observable<void>;
}

@Injectable({ providedIn: 'root' })
export class ProgrammingSubmissionService implements IProgrammingSubmissionService, OnDestroy {
    public SUBMISSION_RESOURCE_URL = SERVER_API_URL + 'api/programming-submissions/';
    public PROGRAMMING_EXERCISE_RESOURCE_URL = SERVER_API_URL + 'api/programming-exercises/';
    // Default value: 2 minutes.
    private DEFAULT_EXPECTED_RESULT_ETA = 2 * 60 * 1000;
    private SUBMISSION_TEMPLATE_TOPIC = '/topic/participation/%participationId%/newSubmission';

    private resultSubscriptions: { [participationId: number]: Subscription } = {};
    private submissionTopicsSubscribed: { [participationId: number]: string } = {};
    // Null describes the case where no pending submission exists, undefined is used for the setup process and will not be emitted to subscribers.
    private submissionSubjects: { [participationId: number]: BehaviorSubject<ProgrammingSubmissionStateObj | undefined> } = {};
    private exerciseBuildStateSubjects: { [exerciseId: number]: BehaviorSubject<ExerciseSubmissionState | undefined> } = {};
    private resultTimerSubjects: { [participationId: number]: Subject<null> } = {};
    private resultTimerSubscriptions: { [participationId: number]: Subscription } = {};
    private resultEtaSubject = new BehaviorSubject<number>(this.DEFAULT_EXPECTED_RESULT_ETA);

    private exerciseBuildStateValue: { [exerciseId: number]: ExerciseSubmissionState } = {};
    private currentExpectedResultETA = this.DEFAULT_EXPECTED_RESULT_ETA;

    constructor(private websocketService: JhiWebsocketService, private http: HttpClient, private participationWebsocketService: ParticipationWebsocketService) {}

    ngOnDestroy(): void {
        Object.values(this.resultSubscriptions).forEach(sub => sub.unsubscribe());
        Object.values(this.resultTimerSubscriptions).forEach(sub => sub.unsubscribe());
        Object.values(this.submissionTopicsSubscribed).forEach(topic => this.websocketService.unsubscribe(topic));
    }

    get exerciseBuildState() {
        return this.exerciseBuildStateValue;
    }

    set exerciseBuildState(exerciseBuildState: { [exerciseId: number]: ExerciseSubmissionState }) {
        this.exerciseBuildStateValue = exerciseBuildState;
        this.updateResultEta();
    }

    /**
     * Based on the number of building submissions, calculate the result eta.
     *
     */
    private updateResultEta() {
        const buildingSubmissionCount = Object.values(this.exerciseBuildStateValue).reduce((acc, exerciseSubmissionState) => {
            const buildingSubmissionsOfExercise = exerciseSubmissionState
                ? Object.values(exerciseSubmissionState).filter(({ submissionState }) => submissionState === ProgrammingSubmissionState.IS_BUILDING_PENDING_SUBMISSION).length
                : 0;
            return acc + buildingSubmissionsOfExercise;
        }, 0);

        // For every 100 submissions, we increase the expected time by 1 minute.
        this.currentExpectedResultETA = this.DEFAULT_EXPECTED_RESULT_ETA + Math.floor(buildingSubmissionCount / 100) * 4000 * 60;
        this.resultEtaSubject.next(this.currentExpectedResultETA);
    }

    /**
     * Fetch the latest pending submission for a participation, which means:
     * - Submission is the newest one (by submissionDate)
     * - Submission does not have a result (yet)
     * - Submission is not older than DEFAULT_EXPECTED_RESULT_ETA (in this case it could be that never a result will come due to an error)
     *
     * This method is private on purpose as subscribers should not try to load initial data!
     * A separate initial fetch is not necessary as this service takes care of it and provides a BehaviorSubject.
     *
     * @param participationId
     */
    private fetchLatestPendingSubmissionByParticipationId = (participationId: number): Observable<ProgrammingSubmission | null> => {
        return this.http
            .get<ProgrammingSubmission>(SERVER_API_URL + 'api/programming-exercise-participations/' + participationId + '/latest-pending-submission')
            .pipe(catchError(() => of(null)));
    };

    /**
     * Fetch the latest pending submission for all participations of a given exercise.
     * Returns an empty array if the api request fails.
     *
     * This method is private on purpose as subscribers should not try to load initial data!
     * A separate initial fetch is not necessary as this service takes care of it and provides a BehaviorSubject.
     *
     * @param exerciseId of programming exercise.
     */
    private fetchLatestPendingSubmissionByExerciseId = (exerciseId: number): Observable<{ [participationId: number]: ProgrammingSubmission | null }> => {
        return this.http
            .get<{ [participationId: number]: ProgrammingSubmission | null }>(SERVER_API_URL + `api/programming-exercises/${exerciseId}/latest-pending-submissions`)
            .pipe(catchError(() => of([])));
    };

    /**
     * Start a timer after which the timer subject will notify the corresponding subject.
     * Side effect: Timer will also emit an alert when the time runs out as it means here that no result came for a submission.
     *
     * @param participationId
     * @param time
     */
    private startResultWaitingTimer = (participationId: number, time = this.currentExpectedResultETA) => {
        this.resetResultWaitingTimer(participationId);
        this.resultTimerSubscriptions[participationId] = timer(time)
            .pipe(
                tap(() => {
                    this.resultTimerSubjects[participationId].next(null);
                }),
            )
            .subscribe();
    };

    private resetResultWaitingTimer = (participationId: number) => {
        if (this.resultTimerSubscriptions[participationId]) {
            this.resultTimerSubscriptions[participationId].unsubscribe();
        }
    };

    /**
     * Set up a submission subscription for the latest pending submission if not yet existing.
     *
     * @param participationId that is connected to the submission.
     * @param exerciseId that is connected to the participation.
     */
    private setupWebsocketSubscriptionForLatestPendingSubmission = (participationId: number, exerciseId: number): void => {
        if (!this.submissionTopicsSubscribed[participationId]) {
            const newSubmissionTopic = this.SUBMISSION_TEMPLATE_TOPIC.replace('%participationId%', participationId.toString());
            this.submissionTopicsSubscribed[participationId] = newSubmissionTopic;
            this.websocketService.subscribe(newSubmissionTopic);
            this.resultTimerSubjects[participationId] = new Subject<null>();
            this.websocketService
                .receive(newSubmissionTopic)
                .pipe(
                    tap((submission: ProgrammingSubmission | ProgrammingSubmissionError) => {
                        if (checkIfSubmissionIsError(submission)) {
                            this.emitFailedSubmission(participationId, exerciseId);
                            return;
                        }
                        this.emitBuildingSubmission(participationId, exerciseId, submission);
                        // Now we start a timer, if there is no result when the timer runs out, it will notify the subscribers that no result was received and show an error.
                        this.startResultWaitingTimer(participationId);
                    }),
                )
                .subscribe();
        }
    };

    /**
     * Waits for a new result to come in while a pending submission exists.
     * Will stop waiting after the timer subject has emited a value.
     *
     * @param participationId that is connected to the result.
     * @param exerciseId that is connected to the participation.
     */
    private subscribeForNewResult = (participationId: number, exerciseId: number) => {
        if (this.resultSubscriptions[participationId]) {
            return;
        }
        const resultObservable = this.participationWebsocketService.subscribeForLatestResultOfParticipation(participationId).pipe(
            // Make sure that the incoming result belongs the latest submission!
            filter((result: Result | null) => {
                if (!result || !result.submission) {
                    return false;
                }
                const { submission } = this.exerciseBuildState[exerciseId][participationId];
                return !!submission && result.submission.id === submission.id;
            }),
            distinctUntilChanged(),
            tap(() => {
                // This is the normal case - the last pending submission received a result, so we emit null as the message that there is no pending submission anymore.
                this.emitNoPendingSubmission(participationId, exerciseId);
            }),
        );

        // If the timer runs out, we will emit an error as we assume the result is lost.
        const timerObservable = this.resultTimerSubjects[participationId].pipe(
            tap(() => {
                this.emitFailedSubmission(participationId, exerciseId);
            }),
        );

        this.resultSubscriptions[participationId] = merge(timerObservable, resultObservable)
            .pipe(
                filter(() => !!this.exerciseBuildState[exerciseId][participationId]),
                tap(() => {
                    // We reset the timer when a new result came through OR the timer ran out. The stream will then be inactive until the next submission comes in.
                    this.resetResultWaitingTimer(participationId);
                }),
            )
            .subscribe();
    };

    private emitNoPendingSubmission = (participationId: number, exerciseId: number) => {
        const newSubmissionState = { participationId, submissionState: ProgrammingSubmissionState.HAS_NO_PENDING_SUBMISSION, submission: null };
        this.notifySubscribers(participationId, exerciseId, newSubmissionState);
    };

    private emitBuildingSubmission = (participationId: number, exerciseId: number, submission: ProgrammingSubmission) => {
        const newSubmissionState = { participationId, submissionState: ProgrammingSubmissionState.IS_BUILDING_PENDING_SUBMISSION, submission };
        this.notifySubscribers(participationId, exerciseId, newSubmissionState);
    };

    private emitFailedSubmission = (participationId: number, exerciseId: number) => {
        const submissionStateObj = this.exerciseBuildState[exerciseId] && this.exerciseBuildState[exerciseId][participationId];
        const newSubmissionState = {
            participationId,
            submissionState: ProgrammingSubmissionState.HAS_FAILED_SUBMISSION,
            submission: submissionStateObj ? submissionStateObj.submission : null,
        };
        this.notifySubscribers(participationId, exerciseId, newSubmissionState);
    };

    /**
     * Notifies both the exercise and participation specific subscribers about a new SubmissionState.
     *
     * @param participationId id of ProgrammingExerciseStudentParticipation
     * @param exerciseId id of ProgrammingExercise
     * @param newSubmissionState to inform subscribers about.
     */
    private notifySubscribers = (participationId: number, exerciseId: number, newSubmissionState: ProgrammingSubmissionStateObj) => {
        // Inform participation subscribers.
        this.submissionSubjects[participationId].next(newSubmissionState);
        // Inform exercise subscribers.
        this.exerciseBuildState = { ...this.exerciseBuildState, [exerciseId]: { ...(this.exerciseBuildState[exerciseId] || {}), [participationId]: newSubmissionState } };
        const exerciseBuildStateSubject = this.exerciseBuildStateSubjects[exerciseId];
        if (exerciseBuildStateSubject) {
            exerciseBuildStateSubject.next(this.exerciseBuildState[exerciseId]);
        }
    };

    /**
     * Check how much time is still left for the build.
     *
     * @param submission for which to check the passed build time.
     * @return the expected rest time to wait for the build.
     */
    private getExpectedRemainingTimeForBuild = (submission: ProgrammingSubmission): number => {
        return this.currentExpectedResultETA - (Date.now() - Date.parse(submission.submissionDate as any));
    };

    /**
     * Initialize the cache from outside of the service.
     *
     * The service expects that:
     * - Each exercise does only have one student participation for the given student.
     *
     * If the expectations are violated, the service might not work as intended anymore!
     *
     * @param exercises
     * @param forceCacheOverride if true it will clear the current value in the cache for each participation of the exercises.
     */
    public initializeCacheForStudent(exercises: Exercise[], forceCacheOverride = false) {
        exercises
            .filter(exercise => {
                // We only process programming exercises in this service.
                if (exercise.type !== ExerciseType.PROGRAMMING) {
                    return false;
                }
                // We can't process exercises without participations.
                if (!exercise.studentParticipations || !exercise.studentParticipations.length) {
                    return false;
                }
                // If we already have a value cached for the participation we don't override it.
                if (!forceCacheOverride && !!this.submissionSubjects[exercise.studentParticipations[0].id]) {
                    return false;
                }
                // Without submissions we can't determine if the latest submission is pending.
                return !!exercise.studentParticipations[0].submissions && !!exercise.studentParticipations[0].submissions.length;
            })
            .forEach(exercise => {
                const participation = exercise.studentParticipations[0] as ProgrammingExerciseStudentParticipation;
                const latestSubmission = participation.submissions.reduce((current, next) => (current.id > next.id ? current : next)) as ProgrammingSubmission;
                const latestResult: Result | null =
                    participation.results && participation.results.length ? participation.results.reduce((current, next) => (current.id > next.id ? current : next)) : null;
                const isPendingSubmission = !!latestSubmission && (!latestResult || (latestResult.submission && latestResult.submission.id !== latestSubmission.id));
                // This needs to be done to clear the cache if exists and to prepare the subject for the later notification of the subscribers.
                this.submissionSubjects[participation.id] = new BehaviorSubject<ProgrammingSubmissionStateObj | undefined>(undefined);
                this.processPendingSubmission(isPendingSubmission ? latestSubmission : null, participation.id, exercise.id).subscribe();
            });
    }

    /**
     * Subscribe for the latest pending submission for the given participation.
     * A latest pending submission is characterized by the following properties:
     * - Submission is the newest one (by submissionDate)
     * - Submission does not have a result (yet)
     * - Submission is not older than DEFAULT_EXPECTED_RESULT_ETA (in this case it could be that never a result will come due to an error)
     *
     * Will emit:
     * - A submission if a last pending submission exists.
     * - A null value when there is no pending submission.
     * - A null value when no result arrived in time for the submission.
     *
     * This method will execute a REST call to the server so that the subscriber will always receive the latest information from the server.
     *
     * @param participationId id of ProgrammingExerciseStudentParticipation
     * @param exerciseId id of ProgrammingExercise
     */
    public getLatestPendingSubmissionByParticipationId = (participationId: number, exerciseId: number, forceCacheOverride = false) => {
        const subject = this.submissionSubjects[participationId];
        if (!forceCacheOverride && subject) {
            return subject.asObservable().pipe(filter(stateObj => stateObj !== undefined)) as Observable<ProgrammingSubmissionStateObj>;
        }
        // The setup process is difficult, because it should not happen that multiple subscribers trigger the setup process at the same time.
        // There the subject is returned before the REST call is made, but will emit its result as soon as it returns.
        this.submissionSubjects[participationId] = new BehaviorSubject<ProgrammingSubmissionStateObj | undefined>(undefined);
        this.fetchLatestPendingSubmissionByParticipationId(participationId)
            .pipe(switchMap(submission => this.processPendingSubmission(submission, participationId, exerciseId)))
            .subscribe();
        // We just remove the initial undefined from the pipe as it is only used to make the setup process easier.
        return this.submissionSubjects[participationId].asObservable().pipe(filter(stateObj => stateObj !== undefined)) as Observable<ProgrammingSubmissionStateObj>;
    };

    /**
     * Will retrieve and cache all pending submissions for all student participations of given exercise.
     * After calling this method, subscribers for single pending submissions will be able to use the cached submissions so that we don't execute a GET request to the server for every participation.
     *
     * Will emit once at the end so the subscriber knows that the loading & setup process is done.
     * If the user is not an instructor, this method will not be able to retrieve any pending submission.
     *
     * This method will execute a REST call to the server so that the subscriber will always receive the latest information from the server.
     *
     * @param exerciseId id of programming exercise for which to retrieve all pending submissions.
     */
    public getSubmissionStateOfExercise = (exerciseId: number): Observable<ExerciseSubmissionState> => {
        // We need to check if the submissions for the given exercise are already being fetched, otherwise the call would be done multiple done.
        const preloadingSubject = this.exerciseBuildStateSubjects[exerciseId];
        if (preloadingSubject) {
            return preloadingSubject.asObservable().filter(val => val !== undefined) as Observable<ExerciseSubmissionState>;
        }
        this.exerciseBuildStateSubjects[exerciseId] = new BehaviorSubject<ExerciseSubmissionState | undefined>(undefined);
        this.fetchLatestPendingSubmissionByExerciseId(exerciseId)
            .pipe(
                map(Object.entries),
                map(this.mapParticipationIdToNumber),
                switchMap((submissions: Array<[number, ProgrammingSubmission | null]>) => {
                    if (!submissions.length) {
                        // This needs to be done as from([]) would stop the stream.
                        return of([]);
                    }
                    return from(submissions).pipe(
                        switchMap(
                            ([participationId, submission]): Observable<ProgrammingSubmissionStateObj> => {
                                this.submissionSubjects[participationId] = new BehaviorSubject<ProgrammingSubmissionStateObj | undefined>(undefined);
                                return this.processPendingSubmission(submission, participationId, exerciseId);
                            },
                        ),
                    );
                }),
                reduce(this.mapToExerciseBuildState, {}),
                catchError(() => of({})),
            )
            .subscribe((exerciseBuildState: ExerciseSubmissionState) => {
                this.exerciseBuildState = { ...this.exerciseBuildState, [exerciseId]: exerciseBuildState };
                this.exerciseBuildStateSubjects[exerciseId].next(exerciseBuildState);
            });
        return this.exerciseBuildStateSubjects[exerciseId].asObservable().pipe(filter(val => val !== undefined)) as Observable<ExerciseSubmissionState>;
    };

    getResultEtaInMs = () => {
        return this.resultEtaSubject.asObservable().pipe(distinctUntilChanged());
    };

    public triggerBuild(participationId: number, submissionType = SubmissionType.MANUAL) {
        return this.http.post(this.SUBMISSION_RESOURCE_URL + participationId + `/trigger-build?submissionType=${submissionType}`, {});
    }

    public triggerFailedBuild(participationId: number, lastGraded: boolean) {
        const params = new HttpParams().set('lastGraded', lastGraded.toString());
        return this.http.post(this.SUBMISSION_RESOURCE_URL + participationId + '/trigger-failed-build', {}, { params, observe: 'response' });
    }

    public triggerInstructorBuildForAllParticipationsOfExercise(exerciseId: number) {
        return this.http.post<void>(this.PROGRAMMING_EXERCISE_RESOURCE_URL + exerciseId + '/trigger-instructor-build-all', {});
    }

    public triggerInstructorBuildForParticipationsOfExercise(exerciseId: number, participationIds: number[]) {
        return this.http.post<void>(this.PROGRAMMING_EXERCISE_RESOURCE_URL + exerciseId + '/trigger-instructor-build', participationIds);
    }

    /**
     * Get the count of submission state type for exercise.
     *
     * @param exerciseId ProgrammingExercise
     * @param state ProgrammingSubmissionState
     */
    public getSubmissionCountByType(exerciseId: number, state: ProgrammingSubmissionState) {
        const exerciseBuildState = this.exerciseBuildState[exerciseId];
        return Object.entries(exerciseBuildState)
            .filter(([, buildState]) => {
                const { submissionState } = buildState;
                return submissionState === state;
            })
            .map(([participationId]) => parseInt(participationId, 10));
    }

    /**
     * Cache a retrieved pending submission and setup the websocket connections and timer.
     *
     * @param submissionToBeProcessed to cache and use for the websocket subscriptions
     * @param participationId that serves as an identifier for caching the submission.
     * @param exerciseId of the given participationId.
     */
    private processPendingSubmission = (
        submissionToBeProcessed: ProgrammingSubmission | null,
        participationId: number,
        exerciseId: number,
    ): Observable<ProgrammingSubmissionStateObj> => {
        return of(submissionToBeProcessed).pipe(
            // When a new submission comes in, make sure that a subscription is set up for new incoming submissions. The new submission would then override the current latest pending submission.
            tap(() => {
                this.setupWebsocketSubscriptionForLatestPendingSubmission(participationId, exerciseId);
            }),
            // Find out in what state the latest submission is (pending / failed). If the submission is pending, start the result timer.
            map((submission: ProgrammingSubmission | null) => {
                if (submission) {
                    const remainingTime = this.getExpectedRemainingTimeForBuild(submission);
                    if (remainingTime > 0) {
                        this.emitBuildingSubmission(participationId, exerciseId, submission);
                        this.startResultWaitingTimer(participationId, remainingTime);
                        return { participationId, submission: submissionToBeProcessed, submissionState: ProgrammingSubmissionState.IS_BUILDING_PENDING_SUBMISSION };
                    }
                    // The server sends the latest submission without a result - so it could be that the result is too old. In this case the error is shown directly.
                    this.emitFailedSubmission(participationId, exerciseId);
                    return { participationId, submission: submissionToBeProcessed, submissionState: ProgrammingSubmissionState.HAS_FAILED_SUBMISSION };
                }
                this.emitNoPendingSubmission(participationId, exerciseId);
                return { participationId, submission: null, submissionState: ProgrammingSubmissionState.HAS_NO_PENDING_SUBMISSION };
            }),
            // Now update the exercise build state object and start the result subscription regardless of the submission state.
            tap((submissionStateObj: ProgrammingSubmissionStateObj) => {
                this.exerciseBuildState = { ...this.exerciseBuildState, [exerciseId]: { ...(this.exerciseBuildState[exerciseId] || {}), [participationId]: submissionStateObj } };
                this.subscribeForNewResult(participationId, exerciseId);
            }),
        );
    };

    private mapParticipationIdToNumber = (submissions: Array<[string, ProgrammingSubmission | null]>) => {
        return submissions.map(([participationId, submission]) => [parseInt(participationId, 10), submission]);
    };

    private mapToExerciseBuildState = (acc: ExerciseSubmissionState, val: ProgrammingSubmissionStateObj) => {
        if (!Object.keys(val).length) {
            return {};
        }
        const { participationId, submission, submissionState } = val;
        return { ...acc, [participationId]: { participationId, submissionState, submission } };
    };

    /**
     * Returns programming submissions for exercise from the server
     * @param exerciseId the id of the exercise
     * @param req request parameters
     */
    getProgrammingSubmissionsForExercise(exerciseId: number, req: { submittedOnly?: boolean; assessedByTutor?: boolean }): Observable<HttpResponse<ProgrammingSubmission[]>> {
        const options = createRequestOption(req);
        return this.http
            .get<ProgrammingSubmission[]>(`api/exercises/${exerciseId}/programming-submissions`, {
                params: options,
                observe: 'response',
            })
            .map((res: HttpResponse<ProgrammingSubmission[]>) => this.convertArrayResponse(res));
    }

    /**
     * Returns next programming submission without assessment from the server
     * @param exerciseId the id of the exercise
     */
    getProgrammingSubmissionForExerciseWithoutAssessment(exerciseId: number): Observable<ProgrammingSubmission> {
        const url = `api/exercises/${exerciseId}/programming-submission-without-assessment`;
        return this.http.get<ProgrammingSubmission>(url);
    }

    private convertArrayResponse(res: HttpResponse<ProgrammingSubmission[]>): HttpResponse<ProgrammingSubmission[]> {
        const jsonResponse: ProgrammingSubmission[] = res.body!;
        const body: ProgrammingSubmission[] = [];
        for (let i = 0; i < jsonResponse.length; i++) {
            body.push({ ...jsonResponse[i] });
        }
        return res.clone({ body });
    }
}<|MERGE_RESOLUTION|>--- conflicted
+++ resolved
@@ -8,12 +8,9 @@
 import { ProgrammingSubmission } from 'app/entities/programming-submission';
 import { createRequestOption } from 'app/shared';
 import { SubmissionType } from 'app/entities/submission';
-<<<<<<< HEAD
+import { JhiWebsocketService } from 'app/core/websocket/websocket.service';
 import { Exercise, ExerciseType } from 'app/entities/exercise/exercise.model';
 import { ProgrammingExerciseStudentParticipation } from 'app/entities/participation';
-=======
-import { JhiWebsocketService } from 'app/core/websocket/websocket.service';
->>>>>>> 1962378b
 
 export enum ProgrammingSubmissionState {
     // The last submission of participation has a result.
