--- conflicted
+++ resolved
@@ -17,16 +17,11 @@
     totalScore = 0;
 
     @ViewChild('editorContainer') editorContainer: ElementRef;
-
     @ViewChild('resizeContainer') resizeContainer: ElementRef;
     @Input() model: UMLModel;
-<<<<<<< HEAD
     @Input() highlightedElementIds: Set<string>;
     @Input() highlightColor = 'rgba(219, 53, 69,0.6)';
     @Input() centeredElementId: string;
-=======
-    @Input() highlightedElementIds: string[];
->>>>>>> 9b47e556
     @Input() feedbacks: Feedback[] = [];
     @Input() diagramType: DiagramType;
     @Input() maxScore: number;
@@ -218,11 +213,10 @@
         }
     }
 
-    private updateHighlightedElements(newElementIDs: string[]) {
+    private updateHighlightedElements(newElementIDs: Set<string>) {
         if (!newElementIDs) {
-            newElementIDs = [];
-        }
-<<<<<<< HEAD
+            newElementIDs = new Set<string>();
+        }
         if (this.apollonEditor !== null) {
             const model: UMLModel = this.apollonEditor.model;
             for (const element of model.elements) {
@@ -238,21 +232,6 @@
                 } else {
                     relationship.highlight = undefined;
                 }
-=======
-        const model: UMLModel = this.apollonEditor.model;
-        for (const element of model.elements) {
-            if (newElementIDs.includes(element.id)) {
-                element.highlight = 'red';
-            } else {
-                element.highlight = undefined;
-            }
-        }
-        for (const relationship of model.relationships) {
-            if (newElementIDs.includes(relationship.id)) {
-                relationship.highlight = 'red';
-            } else {
-                relationship.highlight = undefined;
->>>>>>> 9b47e556
             }
             this.apollonEditor.model = model;
         }
