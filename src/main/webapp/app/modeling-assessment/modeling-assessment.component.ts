--- conflicted
+++ resolved
@@ -75,7 +75,7 @@
 
     ngOnChanges(changes: SimpleChanges): void {
         if (changes.model && changes.model.currentValue && this.apollonEditor) {
-            this.apollonEditor.model = changes.model.currentValue;
+            this.apollonEditor!.model = changes.model.currentValue;
             this.handleFeedback();
         }
         if (changes.feedbacks && changes.feedbacks.currentValue && this.model) {
@@ -214,23 +214,14 @@
         if (!newElementIDs) {
             newElementIDs = new Set<string>();
         }
-<<<<<<< HEAD
-        const model: UMLModel = this.apollonEditor!.model;
-        for (const element of model.elements) {
-            if (newElementIDs.has(element.id)) {
-                element.highlight = 'red';
-            } else {
-                element.highlight = undefined;
-=======
         if (this.apollonEditor !== null) {
-            const model: UMLModel = this.apollonEditor.model;
+            const model: UMLModel = this.apollonEditor!.model;
             for (const element of model.elements) {
                 if (newElementIDs.has(element.id)) {
                     element.highlight = this.highlightColor;
                 } else {
                     element.highlight = undefined;
                 }
->>>>>>> 51fcce74
             }
             for (const relationship of model.relationships) {
                 if (newElementIDs.has(relationship.id)) {
@@ -239,12 +230,8 @@
                     relationship.highlight = undefined;
                 }
             }
-            this.apollonEditor.model = model;
-        }
-<<<<<<< HEAD
-        this.apollonEditor!.model = model;
-=======
->>>>>>> 51fcce74
+            this.apollonEditor!.model = model;
+        }
     }
 
     private scrollIntoView(elementId: string) {
@@ -274,7 +261,7 @@
             };
         });
         if (this.apollonEditor) {
-            this.apollonEditor.model = this.model;
+            this.apollonEditor!.model = this.model;
         }
     }
 
