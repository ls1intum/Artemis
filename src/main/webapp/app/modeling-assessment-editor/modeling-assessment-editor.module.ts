--- conflicted
+++ resolved
@@ -10,21 +10,13 @@
 import { AssessmentInstructionsModule } from 'app/assessment-instructions/assessment-instructions.module';
 import { modelingAssessmentRoutes } from 'app/modeling-assessment-editor/modeling-assessment-editor.route';
 import { ModelingAssessmentModule } from 'app/modeling-assessment/modeling-assessment.module';
-<<<<<<< HEAD
 import { ModelingAssessmentDashboardComponent } from 'app/modeling-assessment-editor/modeling-assessment-dashboard/modeling-assessment-dashboard.component';
-=======
 import { FontAwesomeModule } from '@fortawesome/angular-fontawesome';
 import { ArTEMiSComplaintsForTutorModule } from 'app/complaints-for-tutor';
->>>>>>> b6c0237a
 
 const ENTITY_STATES = [...modelingAssessmentRoutes];
 
 @NgModule({
-<<<<<<< HEAD
-    imports: [ArTEMiSSharedModule, RouterModule.forChild(ENTITY_STATES), SortByModule, ArTEMiSResultModule, AssessmentInstructionsModule, ModelingAssessmentModule],
-    declarations: [ModelingAssessmentDashboardComponent, ModelingAssessmentEditorComponent],
-    entryComponents: [ResultComponent, ResultDetailComponent, ModelingAssessmentDashboardComponent, ModelingAssessmentEditorComponent],
-=======
     imports: [
         ArTEMiSSharedModule,
         RouterModule.forChild(ENTITY_STATES),
@@ -36,16 +28,7 @@
         ArTEMiSComplaintsForTutorModule,
     ],
     declarations: [ModelingAssessmentDashboardComponent, ModelingAssessmentEditorComponent, ModelingAssessmentConflictComponent],
-    entryComponents: [
-        HomeComponent,
-        ResultComponent,
-        ResultDetailComponent,
-        ModelingAssessmentDashboardComponent,
-        JhiMainComponent,
-        ModelingAssessmentEditorComponent,
-        ModelingAssessmentConflictComponent,
-    ],
->>>>>>> b6c0237a
+    entryComponents: [HomeComponent, ResultComponent, ResultDetailComponent, ModelingAssessmentDashboardComponent, JhiMainComponent, ModelingAssessmentEditorComponent],
     providers: [{ provide: JhiLanguageService, useClass: JhiLanguageService }],
     schemas: [CUSTOM_ELEMENTS_SCHEMA],
 })
