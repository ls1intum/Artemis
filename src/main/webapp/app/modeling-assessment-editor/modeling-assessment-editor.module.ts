import { NgModule } from '@angular/core';

import { ArtemisSharedModule } from 'app/shared';
import { RouterModule } from '@angular/router';
import { ModelingAssessmentEditorComponent } from 'app/modeling-assessment-editor/modeling-assessment-editor.component';
import { ArtemisResultModule } from 'app/entities/result';
import { SortByModule } from 'app/components/pipes';
import { AssessmentInstructionsModule } from 'app/assessment-instructions/assessment-instructions.module';
import { modelingAssessmentRoutes } from 'app/modeling-assessment-editor/modeling-assessment-editor.route';
import { ModelingAssessmentModule } from 'app/modeling-assessment/modeling-assessment.module';
import { FontAwesomeModule } from '@fortawesome/angular-fontawesome';
import { ModelingAssessmentConflictComponent } from 'app/modeling-assessment-editor/modeling-assessment-conflict/modeling-assessment-conflict.component';
import { ModelingAssessmentDashboardComponent } from 'app/modeling-assessment-editor/modeling-assessment-dashboard/modeling-assessment-dashboard.component';
import { ArtemisAssessmentSharedModule } from 'app/assessment-shared';

const ENTITY_STATES = [...modelingAssessmentRoutes];

@NgModule({
    imports: [
        ArtemisSharedModule,
        RouterModule.forChild(ENTITY_STATES),
        SortByModule,
        ArtemisResultModule,
        AssessmentInstructionsModule,
        ModelingAssessmentModule,
        FontAwesomeModule,
        ArtemisAssessmentSharedModule,
    ],
    declarations: [ModelingAssessmentDashboardComponent, ModelingAssessmentEditorComponent, ModelingAssessmentConflictComponent],
<<<<<<< HEAD
    exports: [ModelingAssessmentEditorComponent],
    entryComponents: [ModelingAssessmentDashboardComponent, ModelingAssessmentEditorComponent, ModelingAssessmentConflictComponent],
    providers: [{ provide: JhiLanguageService, useClass: JhiLanguageService }],
=======
    entryComponents: [
        HomeComponent,
        ResultComponent,
        ResultDetailComponent,
        ModelingAssessmentDashboardComponent,
        JhiMainComponent,
        ModelingAssessmentEditorComponent,
        ModelingAssessmentConflictComponent,
    ],
>>>>>>> 10e831c0
})
export class ArtemisModelingAssessmentEditorModule {}<|MERGE_RESOLUTION|>--- conflicted
+++ resolved
@@ -27,20 +27,7 @@
         ArtemisAssessmentSharedModule,
     ],
     declarations: [ModelingAssessmentDashboardComponent, ModelingAssessmentEditorComponent, ModelingAssessmentConflictComponent],
-<<<<<<< HEAD
     exports: [ModelingAssessmentEditorComponent],
     entryComponents: [ModelingAssessmentDashboardComponent, ModelingAssessmentEditorComponent, ModelingAssessmentConflictComponent],
-    providers: [{ provide: JhiLanguageService, useClass: JhiLanguageService }],
-=======
-    entryComponents: [
-        HomeComponent,
-        ResultComponent,
-        ResultDetailComponent,
-        ModelingAssessmentDashboardComponent,
-        JhiMainComponent,
-        ModelingAssessmentEditorComponent,
-        ModelingAssessmentConflictComponent,
-    ],
->>>>>>> 10e831c0
 })
 export class ArtemisModelingAssessmentEditorModule {}