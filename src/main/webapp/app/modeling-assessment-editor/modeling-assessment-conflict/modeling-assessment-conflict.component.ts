import { Component, Input, OnInit } from '@angular/core';
import { ModelingSubmission, ModelingSubmissionService } from 'app/entities/modeling-submission';
import { ModelingExercise } from 'app/entities/modeling-exercise';
import { ActivatedRoute, UrlSegment } from '@angular/router';
import { UMLModel } from '@ls1intum/apollon';
import { Conflict } from 'app/modeling-assessment-editor/conflict.model';
import { AccountService, User } from 'app/core';

@Component({
    selector: 'jhi-modeling-assessment-conflict',
    templateUrl: './modeling-assessment-conflict.component.html',
    styleUrls: ['./modeling-assessment-conflict.component.scss'],
})
export class ModelingAssessmentConflictComponent implements OnInit {
    model: UMLModel;
<<<<<<< HEAD
    conflictIndex = 0;
=======
    conflictIndex: number = 0;
    user: User;
>>>>>>> 9a7cc0f8

    @Input() submission: ModelingSubmission;
    @Input() modelingExercise: ModelingExercise;
    @Input() conflicts: Conflict[] = [];
    constructor(private route: ActivatedRoute, private modelingSubmisionService: ModelingSubmissionService, private accountService: AccountService) {}

    ngOnInit() {
        this.route.url.subscribe((urlSegments: UrlSegment[]) => {
            if (urlSegments.pop().path === 'conflict') {
                this.loadSubmision();
            }
        });
        this.accountService.identity().then(value => (this.user = value));
    }

    loadSubmision() {
        this.route.params.subscribe(params => {
            const submissionId = Number(params['submissionId']);
            this.modelingSubmisionService.getSubmission(submissionId).subscribe((submission: ModelingSubmission) => {
                this.submission = submission;
                this.modelingExercise = submission.participation.exercise as ModelingExercise;
                this.model = JSON.parse(submission.model);
            });
        });
    }

    onNextConflict() {
        this.conflictIndex = this.conflictIndex < this.conflicts.length - 1 ? ++this.conflictIndex : this.conflictIndex;
    }

    onPrevConflict() {
        this.conflictIndex = this.conflictIndex > 0 ? --this.conflictIndex : this.conflictIndex;
    }
}<|MERGE_RESOLUTION|>--- conflicted
+++ resolved
@@ -13,12 +13,8 @@
 })
 export class ModelingAssessmentConflictComponent implements OnInit {
     model: UMLModel;
-<<<<<<< HEAD
     conflictIndex = 0;
-=======
-    conflictIndex: number = 0;
     user: User;
->>>>>>> 9a7cc0f8
 
     @Input() submission: ModelingSubmission;
     @Input() modelingExercise: ModelingExercise;
