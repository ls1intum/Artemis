import { AfterViewInit, Component, OnInit } from '@angular/core';
import { ModelingSubmission, ModelingSubmissionService } from 'app/entities/modeling-submission';
import { ActivatedRoute, Router } from '@angular/router';
import { UMLModel } from '@ls1intum/apollon';
import { Conflict, ConflictingResult } from 'app/modeling-assessment-editor/conflict.model';
import { AccountService, User } from 'app/core';
import * as $ from 'jquery';
import { JhiAlertService } from 'ng-jhipster';
import { ModelingExercise } from 'app/entities/modeling-exercise';
import { Feedback } from 'app/entities/feedback';
import { ConflictResolutionState } from 'app/modeling-assessment-editor/conflict-resolution-state.enum';
import { ModelingAssessmentService } from 'app/entities/modeling-assessment';

@Component({
    selector: 'jhi-modeling-assessment-conflict',
    templateUrl: './modeling-assessment-conflict.component.html',
    styleUrls: ['./modeling-assessment-conflict.component.scss', '../modeling-assessment-editor.component.scss'],
})
export class ModelingAssessmentConflictComponent implements OnInit, AfterViewInit {
    model: UMLModel;
    mergedFeedbacks: Feedback[];
    currentFeedbacksCopy: Feedback[];
    modelHighlightedElementIds: Set<string>;
<<<<<<< HEAD
    conflictIndex = 0;
    user: User | null;
=======
    highlightColor: string;
    user: User;
>>>>>>> 6c9b4670

    currentConflict: Conflict;
    conflictingResult: ConflictingResult;
    conflictingModel: UMLModel;
    conflictingModelHighlightedElementIds: Set<string>;
    conflicts: Conflict[];
    conflictResolutionStates: ConflictResolutionState[];
    conflictIndex = 0;
    conflictsAllHandled = false;
    modelingExercise: ModelingExercise;
    submissionId: number;

    constructor(
        private jhiAlertService: JhiAlertService,
        private route: ActivatedRoute,
        private router: Router,
        private modelingSubmissionService: ModelingSubmissionService,
        private modelingAssessmentService: ModelingAssessmentService,
        private accountService: AccountService,
    ) {}

    ngOnInit() {
        this.route.params.subscribe(params => {
            this.submissionId = Number(params['submissionId']);
            this.conflicts = this.modelingAssessmentService.getLocalConflicts(this.submissionId);
            if (this.conflicts && this.conflicts.length > 0) {
                this.initComponent();
                this.model = JSON.parse((this.currentConflict.causingConflictingResult.result.submission as ModelingSubmission).model);
                this.modelingExercise = this.currentConflict.causingConflictingResult.result.participation.exercise as ModelingExercise;
            } else {
                this.conflicts = undefined;
                this.jhiAlertService.error('modelingAssessmentEditor.messages.noConflicts');
            }
        });
        this.accountService.identity().then(value => (this.user = value));
    }

    ngAfterViewInit() {
        this.setSameWidthOnModelingAssessments();
    }

    initComponent() {
        this.mergedFeedbacks = [...this.conflicts[0].causingConflictingResult.result.feedbacks];
        this.currentFeedbacksCopy = [...this.conflicts[0].causingConflictingResult.result.feedbacks];
        this.conflictResolutionStates = [...this.conflicts.map(() => ConflictResolutionState.UNHANDLED)];
        this.updateSelectedConflict();
    }

    onNextConflict() {
        this.conflictIndex = this.conflictIndex < this.conflicts.length - 1 ? ++this.conflictIndex : this.conflictIndex;
        this.updateSelectedConflict();
    }

    onPrevConflict() {
        this.conflictIndex = this.conflictIndex > 0 ? --this.conflictIndex : this.conflictIndex;
        this.updateSelectedConflict();
    }

    onKeepYours() {
        this.updateFeedbackInMergedFeedback(
            this.currentConflict.causingConflictingResult.modelElementId,
            this.currentConflict.causingConflictingResult.modelElementId,
            this.currentConflict.causingConflictingResult.result.feedbacks,
        );
        this.currentFeedbacksCopy = [...this.mergedFeedbacks];
        this.updateCurrentState();
    }

    onAcceptOther() {
        this.updateFeedbackInMergedFeedback(
            this.currentConflict.causingConflictingResult.modelElementId,
            this.conflictingResult.modelElementId,
            this.conflictingResult.result.feedbacks,
        );
        this.currentFeedbacksCopy = [...this.mergedFeedbacks];
        this.updateCurrentState();
    }

    onFeedbackChanged(feedbacks: Feedback[]) {
        const elementAssessmentUpdate = feedbacks.find(feedback => feedback.referenceId === this.currentConflict.causingConflictingResult.modelElementId);
        const originalElementAssessment = this.currentConflict.causingConflictingResult.result.feedbacks.find(
            feedback => feedback.referenceId === this.currentConflict.causingConflictingResult.modelElementId,
        );
        if (originalElementAssessment && elementAssessmentUpdate && elementAssessmentUpdate.credits !== originalElementAssessment.credits) {
            this.updateCurrentState();
        }
        this.mergedFeedbacks = feedbacks;
    }

    onSave() {
        this.modelingAssessmentService.saveAssessment(this.mergedFeedbacks, this.submissionId).subscribe(
            result => {
                this.jhiAlertService.success('modelingAssessmentEditor.messages.saveSuccessful');
            },
            error => this.jhiAlertService.error('modelingAssessmentEditor.messages.saveFailed'),
        );
    }

    onSubmit() {
        const escalatedConflicts: Conflict[] = [];
        for (let i = 0; i < this.conflictResolutionStates.length; i++) {
            if (this.conflictResolutionStates[i] === ConflictResolutionState.ESCALATED) {
                escalatedConflicts.push(this.conflicts[i]);
            }
        }
        this.modelingAssessmentService.escalateConflict(escalatedConflicts).subscribe(value => {
            this.modelingAssessmentService.saveAssessment(this.mergedFeedbacks, this.submissionId, true).subscribe(
                result => {
                    this.jhiAlertService.success('modelingAssessmentEditor.messages.submitSuccessful');
                    this.router.navigate(['modeling-exercise', this.modelingExercise.id, 'submissions', this.submissionId, 'assessment']);
                },
                error => {
                    if (error.status === 409) {
                        this.conflicts = error.error as Conflict[];
                        this.conflicts.forEach((conflict: Conflict) => {
                            this.modelingAssessmentService.convertResult(conflict.causingConflictingResult.result);
                            conflict.resultsInConflict.forEach((conflictingResult: ConflictingResult) => this.modelingAssessmentService.convertResult(conflictingResult.result));
                        });
                        this.initComponent();
                        this.jhiAlertService.clear();
                        this.jhiAlertService.error('modelingAssessmentEditor.messages.submitFailedWithConflict');
                    } else {
                        this.jhiAlertService.clear();
                        this.jhiAlertService.error('modelingAssessmentEditor.messages.submitFailed');
                    }
                },
            );
        });
    }

    updateFeedbackInMergedFeedback(elementIdToUpdate: string, elementIdToUpdateWith: string, sourceFeedbacks: Feedback[]) {
        const feedbacks: Feedback[] = [];
        const feedbackToUse = sourceFeedbacks.find((feedback: Feedback) => feedback.referenceId === elementIdToUpdateWith);
        if (feedbackToUse) {
            this.mergedFeedbacks.forEach(feedback => {
                if (feedback.referenceId === elementIdToUpdate) {
                    feedback.credits = feedbackToUse.credits;
                }
                feedbacks.push(feedback);
            });
            this.mergedFeedbacks = feedbacks;
        } else {
            console.error(`could not find expected feedback with id ${elementIdToUpdateWith} inside source feedback`);
        }
    }

    setSameWidthOnModelingAssessments() {
        const conflictEditorWidth = $('#conflictEditor').width();
        const instructionsWidth = $('#assessmentInstructions').width();
        $('.resizable').css('width', ((conflictEditorWidth || 0) - (instructionsWidth || 0)) / 2 + 15);
    }

    private updateSelectedConflict() {
        this.currentConflict = this.conflicts[this.conflictIndex];
        this.conflictingResult = this.currentConflict.resultsInConflict[0];
        this.conflictingModel = JSON.parse((this.conflictingResult.result.submission as ModelingSubmission).model);
        this.updateHighlightedElements();
        this.updateHighlightColor();
    }

    private updateHighlightedElements() {
        this.modelHighlightedElementIds = new Set<string>([this.currentConflict.causingConflictingResult.modelElementId]);
        this.conflictingModelHighlightedElementIds = new Set<string>([this.conflictingResult.modelElementId]);
    }

    private updateCurrentState() {
        const mergedFeedback = this.mergedFeedbacks.find((feedback: Feedback) => feedback.referenceId === this.currentConflict.causingConflictingResult.modelElementId);
        const conflictingFeedback = this.conflictingResult.result.feedbacks.find((feedback: Feedback) => feedback.referenceId === this.conflictingResult.modelElementId);
        if (mergedFeedback.credits !== conflictingFeedback.credits) {
            this.conflictResolutionStates[this.conflictIndex] = ConflictResolutionState.ESCALATED;
        } else {
            this.conflictResolutionStates[this.conflictIndex] = ConflictResolutionState.RESOLVED;
        }
        this.updateHighlightColor();
        this.updateOverallResolutioState();
    }

    private updateHighlightColor() {
        switch (this.conflictResolutionStates[this.conflictIndex]) {
            case ConflictResolutionState.UNHANDLED:
                this.highlightColor = 'rgba(0, 123, 255, 0.6)';
                break;
            case ConflictResolutionState.ESCALATED:
                this.highlightColor = 'rgba(255, 193, 7, 0.6)';
                break;
            case ConflictResolutionState.RESOLVED:
                this.highlightColor = 'rgba(40, 167, 69, 0.6)';
                break;
        }
    }

    private updateOverallResolutioState() {
        const newConflictsAllHandled = this.conflictResolutionStates.every(state => state !== ConflictResolutionState.UNHANDLED);
        if (newConflictsAllHandled && !this.conflictsAllHandled) {
            this.jhiAlertService.success('modelingAssessmentEditor.messages.conflictsResolved');
        }
        this.conflictsAllHandled = newConflictsAllHandled;
    }
}<|MERGE_RESOLUTION|>--- conflicted
+++ resolved
@@ -21,19 +21,14 @@
     mergedFeedbacks: Feedback[];
     currentFeedbacksCopy: Feedback[];
     modelHighlightedElementIds: Set<string>;
-<<<<<<< HEAD
-    conflictIndex = 0;
+    highlightColor: string;
     user: User | null;
-=======
-    highlightColor: string;
-    user: User;
->>>>>>> 6c9b4670
 
     currentConflict: Conflict;
     conflictingResult: ConflictingResult;
     conflictingModel: UMLModel;
     conflictingModelHighlightedElementIds: Set<string>;
-    conflicts: Conflict[];
+    conflicts?: Conflict[];
     conflictResolutionStates: ConflictResolutionState[];
     conflictIndex = 0;
     conflictsAllHandled = false;
@@ -56,7 +51,7 @@
             if (this.conflicts && this.conflicts.length > 0) {
                 this.initComponent();
                 this.model = JSON.parse((this.currentConflict.causingConflictingResult.result.submission as ModelingSubmission).model);
-                this.modelingExercise = this.currentConflict.causingConflictingResult.result.participation.exercise as ModelingExercise;
+                this.modelingExercise = this.currentConflict.causingConflictingResult.result.participation!.exercise as ModelingExercise;
             } else {
                 this.conflicts = undefined;
                 this.jhiAlertService.error('modelingAssessmentEditor.messages.noConflicts');
@@ -70,14 +65,14 @@
     }
 
     initComponent() {
-        this.mergedFeedbacks = [...this.conflicts[0].causingConflictingResult.result.feedbacks];
-        this.currentFeedbacksCopy = [...this.conflicts[0].causingConflictingResult.result.feedbacks];
-        this.conflictResolutionStates = [...this.conflicts.map(() => ConflictResolutionState.UNHANDLED)];
+        this.mergedFeedbacks = [...this.conflicts![0].causingConflictingResult.result.feedbacks];
+        this.currentFeedbacksCopy = [...this.conflicts![0].causingConflictingResult.result.feedbacks];
+        this.conflictResolutionStates = [...this.conflicts!.map(() => ConflictResolutionState.UNHANDLED)];
         this.updateSelectedConflict();
     }
 
     onNextConflict() {
-        this.conflictIndex = this.conflictIndex < this.conflicts.length - 1 ? ++this.conflictIndex : this.conflictIndex;
+        this.conflictIndex = this.conflictIndex < this.conflicts!.length - 1 ? ++this.conflictIndex : this.conflictIndex;
         this.updateSelectedConflict();
     }
 
@@ -130,7 +125,7 @@
         const escalatedConflicts: Conflict[] = [];
         for (let i = 0; i < this.conflictResolutionStates.length; i++) {
             if (this.conflictResolutionStates[i] === ConflictResolutionState.ESCALATED) {
-                escalatedConflicts.push(this.conflicts[i]);
+                escalatedConflicts.push(this.conflicts![i]);
             }
         }
         this.modelingAssessmentService.escalateConflict(escalatedConflicts).subscribe(value => {
@@ -181,7 +176,7 @@
     }
 
     private updateSelectedConflict() {
-        this.currentConflict = this.conflicts[this.conflictIndex];
+        this.currentConflict = this.conflicts![this.conflictIndex];
         this.conflictingResult = this.currentConflict.resultsInConflict[0];
         this.conflictingModel = JSON.parse((this.conflictingResult.result.submission as ModelingSubmission).model);
         this.updateHighlightedElements();
@@ -194,8 +189,8 @@
     }
 
     private updateCurrentState() {
-        const mergedFeedback = this.mergedFeedbacks.find((feedback: Feedback) => feedback.referenceId === this.currentConflict.causingConflictingResult.modelElementId);
-        const conflictingFeedback = this.conflictingResult.result.feedbacks.find((feedback: Feedback) => feedback.referenceId === this.conflictingResult.modelElementId);
+        const mergedFeedback = this.mergedFeedbacks.find((feedback: Feedback) => feedback.referenceId === this.currentConflict.causingConflictingResult.modelElementId)!;
+        const conflictingFeedback = this.conflictingResult.result.feedbacks.find((feedback: Feedback) => feedback.referenceId === this.conflictingResult.modelElementId)!;
         if (mergedFeedback.credits !== conflictingFeedback.credits) {
             this.conflictResolutionStates[this.conflictIndex] = ConflictResolutionState.ESCALATED;
         } else {
