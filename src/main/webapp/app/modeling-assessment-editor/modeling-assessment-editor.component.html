<jhi-assessment-layout
<<<<<<< HEAD
    [showBackButton]="showBackButton"
=======
    [hideBackButton]="hideBackButton"
>>>>>>> aeeef3c0
    (navigateBack)="goToExerciseDashboard()"
    [isLoading]="isLoading"
    [busy]="busy"
    [isAssessor]="isAssessor"
    [isAtLeastInstructor]="isAtLeastInstructor"
    [canOverride]="canOverride"
    [result]="result"
    [conflicts]="conflicts"
    [assessmentsAreValid]="assessmentsAreValid"
    [complaint]="complaint"
    (save)="onSaveAssessment()"
    (submit)="onSubmitAssessment()"
    (cancel)="onCancelAssessment()"
    (resolveConflict)="onShowConflictResolution()"
    (nextSubmission)="assessNextOptimal()"
    (updateAssessmentAfterComplaint)="onUpdateAssessmentAfterComplaint($event)"
>
    <div class="alert alert-info" *ngIf="hasAutomaticFeedback && isAssessor && !result?.completionDate" jhiTranslate="modelingAssessmentEditor.automaticAssessmentAvailable">
        Congratulations! Parts of this model could already be assessed automatically. Please review the automatic assessment and complete the assessment afterwards. By submitting
        the assessment you also confirm the automatic assessment. Please be aware that you are responsible for the whole assessment.
    </div>

    <div class="editor-container flex-grow-1">
        <jhi-modeling-assessment
            *ngIf="submission"
            [diagramType]="modelingExercise?.diagramType"
            [maxScore]="modelingExercise?.maxScore"
            [model]="model"
            [feedbacks]="result?.feedbacks"
            [highlightedElements]="highlightedElements"
            (feedbackChanged)="onFeedbackChanged($event)"
        ></jhi-modeling-assessment>
        <jhi-assessment-instructions *ngIf="modelingExercise" [exercise]="modelingExercise" [collapsed]="false"></jhi-assessment-instructions>
    </div>

    <div class="row mt-3">
        <div class="col-md-6">
            <h4 jhiTranslate="artemisApp.assessment.generalFeedback">General Feedback</h4>
            <div>
                <textarea class="form-control" rows="2" maxlength="5000" [(ngModel)]="generalFeedback.detailText" (ngModelChange)="validateFeedback()"></textarea>
            </div>
        </div>
        <div class="col-md-6" *ngIf="(hasAutomaticFeedback || highlightMissingFeedback) && !result?.completionDate">
            <h4 jhiTranslate="modelingAssessmentEditor.highlightingColors.title">Highlighting Color(s)</h4>
            <div class="row" *ngIf="hasAutomaticFeedback">
                <div class="mx-3 mb-2 highlighting-item color-cyan"></div>
                <span jhiTranslate="modelingAssessmentEditor.highlightingColors.automaticAssessment">automatic assessment</span>
            </div>
            <div class="row" *ngIf="highlightMissingFeedback">
                <div class="mx-3 mb-2 highlighting-item color-red"></div>
                <span jhiTranslate="modelingAssessmentEditor.highlightingColors.missingAssessment">missing assessment</span>
            </div>
        </div>
    </div>
<<<<<<< HEAD
    <div class="mt-3" *ngIf="complaint">
        <jhi-complaints-for-tutor-form
            [complaint]="complaint"
            [isAllowedToRespond]="complaint.complaintType === ComplaintType.COMPLAINT ? !isAssessor : isAssessor"
            (updateAssessmentAfterComplaint)="onUpdateAssessmentAfterComplaint($event)"
        >
        </jhi-complaints-for-tutor-form>
    </div>
=======
>>>>>>> aeeef3c0
</jhi-assessment-layout><|MERGE_RESOLUTION|>--- conflicted
+++ resolved
@@ -1,9 +1,5 @@
 <jhi-assessment-layout
-<<<<<<< HEAD
-    [showBackButton]="showBackButton"
-=======
     [hideBackButton]="hideBackButton"
->>>>>>> aeeef3c0
     (navigateBack)="goToExerciseDashboard()"
     [isLoading]="isLoading"
     [busy]="busy"
@@ -58,15 +54,4 @@
             </div>
         </div>
     </div>
-<<<<<<< HEAD
-    <div class="mt-3" *ngIf="complaint">
-        <jhi-complaints-for-tutor-form
-            [complaint]="complaint"
-            [isAllowedToRespond]="complaint.complaintType === ComplaintType.COMPLAINT ? !isAssessor : isAssessor"
-            (updateAssessmentAfterComplaint)="onUpdateAssessmentAfterComplaint($event)"
-        >
-        </jhi-complaints-for-tutor-form>
-    </div>
-=======
->>>>>>> aeeef3c0
 </jhi-assessment-layout>