--- conflicted
+++ resolved
@@ -1,14 +1,8 @@
-<<<<<<< HEAD
 <div class="assessment-container">
     <h3 class="top-container">
-        <div class="row-container" jhiTranslate="modelingAssessmentEditor.assessment">
-=======
-<div *ngIf="true; else conflictResolution" class="assessment-container">
-    <h2 class="top-container">
         <!--back button only used in tutor dashboard-->
         <fa-icon *ngIf="forTutorDashboard" [icon]="'arrow-left'" (click)="back()" class="back-button mr-2"></fa-icon>
-        <div class="assessment-title row-container" jhiTranslate="modelingAssessmentEditor.assessment">
->>>>>>> 8d776eeb
+        <div class="row-container" jhiTranslate="modelingAssessmentEditor.assessment">
             Assessment
             <jhi-result *ngIf="result?.rated && result.participation" [participation]="result.participation"></jhi-result>
         </div>
