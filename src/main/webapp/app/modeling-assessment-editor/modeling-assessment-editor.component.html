--- conflicted
+++ resolved
@@ -4,10 +4,7 @@
         <fa-icon *ngIf="showBackButton" [icon]="'arrow-left'" (click)="goToExerciseDashboard()" class="back-button mr-2"></fa-icon>
         <div class="row-container" jhiTranslate="modelingAssessmentEditor.assessment">
             Assessment
-<<<<<<< HEAD
             <jhi-updating-result *ngIf="result?.rated && result.participation" [participation]="result.participation"></jhi-updating-result>
-=======
->>>>>>> 4d27d9d9
         </div>
         <jhi-alert></jhi-alert>
         <div class="control-container row-container">
