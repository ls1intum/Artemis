<div class="assessment-container">
    <h3 class="top-container">
        <!--back button only used in tutor dashboard-->
        <fa-icon *ngIf="showBackButton" [icon]="'arrow-left'" (click)="goToExerciseDashboard()" class="back-button mr-2"></fa-icon>
        <div class="row-container mr-2" jhiTranslate="modelingAssessmentEditor.assessment">
            Assessment
        </div>
        <jhi-alert></jhi-alert>
        <div class="control-container row-container" *ngIf="!isLoading">
            <span
                *ngIf="!isAuthorized"
                class="text-danger ml-3"
                style="font-size: 65%"
                jhiTranslate="modelingAssessmentEditor.assessmentLocked"
                [translateValues]="{ otherUser: result?.assessor?.firstName }"
            >
                Assessment locked by another user!
            </span>
            <span *ngIf="isAuthorized" class="text-danger ml-3" style="font-size: 65%" jhiTranslate="modelingAssessmentEditor.assessmentLockedCurrentUser">
                You have the lock for this assessment
            </span>
            <div *ngIf="!result?.completionDate">
                <button class="btn btn-primary ml-3" (click)="onSaveAssessment()" [disabled]="!assessmentsAreValid || !isAuthorized">
                    <fa-icon icon="save"></fa-icon>
                    <span jhiTranslate="entity.action.save">Save</span>
                </button>
                <button class="btn btn-success ml-3" (click)="onSubmitAssessment()" [disabled]="!assessmentsAreValid || !isAuthorized">
                    <span jhiTranslate="entity.action.submit">Submit</span>
                </button>
                <button class="btn btn-danger ml-3" (click)="onCancelAssessment()" [disabled]="!isAuthorized">
                    <span jhiTranslate="entity.action.cancel">Cancel</span>
                </button>
            </div>
<<<<<<< HEAD
            <button class="btn btn-danger" *ngIf="result?.completionDate && canOverride" (click)="onSubmitAssessment()" [disabled]="!assessmentsAreValid">
=======
            <button
                class="btn btn-danger ml-3"
                *ngIf="result?.completionDate && (isAtLeastInstructor || isAuthorized)"
                (click)="onSubmitAssessment()"
                [disabled]="!assessmentsAreValid || !isAtLeastInstructor"
            >
>>>>>>> 70c73b7d
                <span jhiTranslate="modelingAssessmentEditor.button.overrideAssessment">Override Assessment</span>
            </button>
            <button class="btn ml-3 btn-success" [hidden]="!conflicts" (click)="onShowConflictResolution()">
                <span jhiTranslate="modelingAssessmentEditor.button.resolveConflict">Resolve Conflict</span>
            </button>
            <button class="btn ml-3 btn-success" *ngIf="result?.completionDate && isAuthorized" [disabled]="busy" (click)="assessNextOptimal()">
                <fa-icon *ngIf="busy" icon="spinner" [spin]="true">&nbsp;</fa-icon>
                <span jhiTranslate="modelingAssessmentEditor.button.nextSubmission"> Next Submission</span>
            </button>
        </div>
    </h3>
    <div class="alert alert-info" *ngIf="hasComplaint" jhiTranslate="arTeMiSApp.complaint.hint">
        You find the complaint at the end of the page
    </div>
    <div class="editor-container flex-grow-1">
        <jhi-modeling-assessment
            *ngIf="submission"
            [diagramType]="modelingExercise.diagramType"
            [maxScore]="modelingExercise.maxScore"
            [model]="model"
            [feedbacks]="result.feedbacks"
            [highlightedElementIds]="highlightedElementIds"
            (feedbackChanged)="onFeedbackChanged($event)"
        ></jhi-modeling-assessment>
        <jhi-assessment-instructions *ngIf="modelingExercise" [exercise]="modelingExercise" [collapsed]="false"></jhi-assessment-instructions>
    </div>
    <div class="row mt-3">
        <h4 class="col-12" jhiTranslate="arTeMiSApp.assessment.generalFeedback">General Feedback</h4>
        <div class="col-12 col-lg-6">
            <textarea class="form-control" rows="2" [(ngModel)]="generalFeedback.detailText" (ngModelChange)="validateFeedback()"></textarea>
        </div>
    </div>
</div>
<div class="mt-3" *ngIf="hasComplaint && result?.id">
    <h2 class="row-container" jhiTranslate="modelingAssessmentEditor.reviewComplaint">
        Review Complaint
    </h2>
    <jhi-complaints-for-tutor-form
        [resultId]="result.id"
        [isAllowedToRespond]="result.assessor.id !== userId"
        (updateAssessmentAfterComplaint)="onUpdateAssessmentAfterComplaint($event)"
    >
    </jhi-complaints-for-tutor-form>
</div><|MERGE_RESOLUTION|>--- conflicted
+++ resolved
@@ -31,16 +31,7 @@
                     <span jhiTranslate="entity.action.cancel">Cancel</span>
                 </button>
             </div>
-<<<<<<< HEAD
-            <button class="btn btn-danger" *ngIf="result?.completionDate && canOverride" (click)="onSubmitAssessment()" [disabled]="!assessmentsAreValid">
-=======
-            <button
-                class="btn btn-danger ml-3"
-                *ngIf="result?.completionDate && (isAtLeastInstructor || isAuthorized)"
-                (click)="onSubmitAssessment()"
-                [disabled]="!assessmentsAreValid || !isAtLeastInstructor"
-            >
->>>>>>> 70c73b7d
+            <button class="btn btn-danger ml-3" *ngIf="result?.completionDate && canOverride" (click)="onSubmitAssessment()" [disabled]="!assessmentsAreValid">
                 <span jhiTranslate="modelingAssessmentEditor.button.overrideAssessment">Override Assessment</span>
             </button>
             <button class="btn ml-3 btn-success" [hidden]="!conflicts" (click)="onShowConflictResolution()">
