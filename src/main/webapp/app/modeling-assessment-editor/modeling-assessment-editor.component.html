--- conflicted
+++ resolved
@@ -1,21 +1,12 @@
 <div class="assessment-container">
     <h3 class="top-container">
         <!--back button only used in tutor dashboard-->
-<<<<<<< HEAD
-        <div class="row-container mr-2">
-            <fa-icon *ngIf="showBackButton" [icon]="'arrow-left'" (click)="goToExerciseDashboard()" class="back-button mr-2"></fa-icon>
-            <span jhiTranslate="modelingAssessmentEditor.assessment">Assessment</span>
-        </div>
-        <jhi-alert></jhi-alert>
-        <div class="control-button-container row-container">
-=======
         <fa-icon *ngIf="showBackButton" [icon]="'arrow-left'" (click)="goToExerciseDashboard()" class="back-button mr-2"></fa-icon>
-        <div class="row-container" jhiTranslate="modelingAssessmentEditor.assessment">
+        <div class="row-container mr-2" jhiTranslate="modelingAssessmentEditor.assessment">
             Assessment
         </div>
         <jhi-alert></jhi-alert>
         <div class="control-container row-container">
->>>>>>> 308b2c57
             <span
                 *ngIf="!isAuthorized"
                 class="text-danger ml-3"
@@ -25,22 +16,6 @@
             >
                 Assessment locked by another user!
             </span>
-<<<<<<< HEAD
-            <button class="btn ml-2 btn-primary" (click)="onSaveAssessment()" [disabled]="!assessmentsAreValid || !isAuthorized" [hidden]="result && result.rated">
-                <fa-icon icon="save"></fa-icon>
-                <span jhiTranslate="entity.action.save">Save</span>
-            </button>
-            <button class="btn ml-2 btn-success" (click)="onSubmitAssessment()" [disabled]="!assessmentsAreValid || !isAuthorized" [hidden]="result && result.rated">
-                <span jhiTranslate="entity.action.submit">Submit</span>
-            </button>
-            <button class="btn ml-2 btn-danger" (click)="onSubmitAssessment()" [disabled]="!assessmentsAreValid || !isAtLeastInstructor" [hidden]="!result || !result.rated">
-                <span jhiTranslate="modelingAssessmentEditor.button.overrideAssessment">Override Assessment</span>
-            </button>
-            <button class="btn ml-2 btn-success" [hidden]="!conflicts" (click)="onShowConflictResolution()">
-                <span jhiTranslate="modelingAssessmentEditor.button.resolveConflict">Resolve Conflict</span>
-            </button>
-            <button class="btn ml-2 btn-success" [disabled]="busy" [hidden]="!result || !result.rated" (click)="assessNextOptimal()">
-=======
             <span *ngIf="isAuthorized" class="text-danger ml-3" style="font-size: 65%" jhiTranslate="modelingAssessmentEditor.assessmentLockedCurrentUser">
                 You have the lock for this assessment
             </span>
@@ -56,10 +31,6 @@
                     <span jhiTranslate="entity.action.cancel">Cancel</span>
                 </button>
             </div>
-            <div *ngIf="conflicts && conflicts.length > 0" class="custom-control custom-switch">
-                <input type="checkbox" class="custom-control-input" id="customSwitches" [(ngModel)]="ignoreConflicts" />
-                <label class="custom-control-label" for="customSwitches">Ignore Conflict</label>
-            </div>
             <button
                 class="btn btn-danger"
                 *ngIf="result?.completionDate && (isAtLeastInstructor || isAuthorized)"
@@ -68,20 +39,18 @@
             >
                 <span jhiTranslate="modelingAssessmentEditor.button.overrideAssessment">Override Assessment</span>
             </button>
-            <button class="btn btn-success" *ngIf="result?.completionDate && isAuthorized" [disabled]="busy" (click)="assessNextOptimal()">
->>>>>>> 308b2c57
+            <button class="btn ml-2 btn-success" [hidden]="!conflicts" (click)="onShowConflictResolution()">
+                <span jhiTranslate="modelingAssessmentEditor.button.resolveConflict">Resolve Conflict</span>
+            </button>
+            <button class="btn ml-2 btn-success" *ngIf="result?.completionDate && isAuthorized" [disabled]="busy" (click)="assessNextOptimal()">
                 <fa-icon *ngIf="busy" icon="spinner" [spin]="true">&nbsp;</fa-icon>
                 <span jhiTranslate="modelingAssessmentEditor.button.nextSubmission"> Next Submission</span>
             </button>
         </div>
-<<<<<<< HEAD
     </h3>
-=======
-    </h2>
     <div class="alert alert-info" *ngIf="hasComplaint" jhiTranslate="arTeMiSApp.complaint.hint">
         You find the complaint at the end of the page
     </div>
->>>>>>> 308b2c57
     <div class="editor-container">
         <jhi-modeling-assessment
             *ngIf="submission"
@@ -94,9 +63,6 @@
         ></jhi-modeling-assessment>
         <jhi-assessment-instructions *ngIf="modelingExercise" [exercise]="modelingExercise" [collapsed]="false"></jhi-assessment-instructions>
     </div>
-<<<<<<< HEAD
-</div>
-=======
     <div class="row mt-3">
         <h4 class="col-12" jhiTranslate="arTeMiSApp.assessment.generalFeedback">General Feedback</h4>
         <div class="col-12 col-lg-6">
@@ -114,9 +80,4 @@
         (updateAssessmentAfterComplaint)="onUpdateAssessmentAfterComplaint($event)"
     >
     </jhi-complaints-for-tutor-form>
-</div>
-
-<ng-template #conflictResolution>
-    <jhi-modeling-assessment-conflict [conflicts]="conflicts" [modelingExercise]="modelingExercise"></jhi-modeling-assessment-conflict>
-</ng-template>
->>>>>>> 308b2c57
+</div>