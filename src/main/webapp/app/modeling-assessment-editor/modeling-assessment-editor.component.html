--- conflicted
+++ resolved
@@ -1,6 +1,5 @@
-<<<<<<< HEAD
 <jhi-assessment-layout
-    [showBackButton]="showBackButton"
+    [hideBackButton]="hideBackButton"
     (navigateBack)="goToExerciseDashboard()"
     [isLoading]="isLoading"
     [busy]="busy"
@@ -18,32 +17,6 @@
     (nextSubmission)="assessNextOptimal()"
     (updateAssessmentAfterComplaint)="onUpdateAssessmentAfterComplaint($event)"
 >
-=======
-<div class="assessment-container">
-    <jhi-assessment-header
-        [hideBackButton]="hideBackButton"
-        (goBack)="goToExerciseDashboard()"
-        [isLoading]="isLoading"
-        [busy]="busy"
-        [isAssessor]="isAssessor"
-        [isAtLeastInstructor]="isAtLeastInstructor"
-        [canOverride]="canOverride"
-        [assessmentsAreValid]="assessmentsAreValid"
-        [result]="result"
-        (save)="onSaveAssessment()"
-        (submit)="onSubmitAssessment()"
-        (cancel)="onCancelAssessment()"
-        (nextSubmission)="assessNextOptimal()"
-        [hasConflict]="conflicts != null"
-        (resolveConflict)="onShowConflictResolution()"
-        [hasComplaint]="complaint != null"
-    ></jhi-assessment-header>
-    <div *ngIf="complaint">
-        <div class="alert alert-info" *ngIf="complaint.complaintType === ComplaintType.COMPLAINT">{{ 'artemisApp.complaint.hint' | translate }}</div>
-        <div class="alert alert-info" *ngIf="complaint.complaintType === ComplaintType.MORE_FEEDBACK">{{ 'artemisApp.moreFeedback.hint' | translate }}</div>
-    </div>
-
->>>>>>> 10e831c0
     <div class="alert alert-info" *ngIf="hasAutomaticFeedback && isAssessor && !result?.completionDate" jhiTranslate="modelingAssessmentEditor.automaticAssessmentAvailable">
         Congratulations! Parts of this model could already be assessed automatically. Please review the automatic assessment and complete the assessment afterwards. By submitting
         the assessment you also confirm the automatic assessment. Please be aware that you are responsible for the whole assessment.
