import { Component, OnDestroy, OnInit } from '@angular/core';
import { Location } from '@angular/common';
import { JhiAlertService } from 'ng-jhipster';
import { NgbModal } from '@ng-bootstrap/ng-bootstrap';
import { UMLDiagramType, UMLModel } from '@ls1intum/apollon';
import { ActivatedRoute, Router } from '@angular/router';
import { ModelingSubmission, ModelingSubmissionService } from '../entities/modeling-submission';
import { ModelingExercise, ModelingExerciseService } from '../entities/modeling-exercise';
import { Result, ResultService } from '../entities/result';
import { AccountService } from 'app/core';
import { HttpErrorResponse } from '@angular/common/http';
import { Conflict, ConflictingResult } from 'app/modeling-assessment-editor/conflict.model';
import { Feedback, FeedbackHighlightColor, FeedbackType } from 'app/entities/feedback';
import { ComplaintResponse } from 'app/entities/complaint-response';
import { TranslateService } from '@ngx-translate/core';
import * as moment from 'moment';
import { ModelingAssessmentService } from 'app/entities/modeling-assessment';
<<<<<<< HEAD
import { Complaint, ComplaintType } from 'app/entities/complaint';
import { ComplaintService } from 'app/entities/complaint/complaint.service';
import { filter } from 'rxjs/operators';
=======
import { StudentParticipation } from 'app/entities/participation';
>>>>>>> 782ce003

@Component({
    selector: 'jhi-modeling-assessment-editor',
    templateUrl: './modeling-assessment-editor.component.html',
    styleUrls: ['./modeling-assessment-editor.component.scss'],
})
export class ModelingAssessmentEditorComponent implements OnInit, OnDestroy {
    submission: ModelingSubmission | null;
    model: UMLModel | null;
    modelingExercise: ModelingExercise | null;
    result: Result | null;
    generalFeedback: Feedback;
    referencedFeedback: Feedback[];
    conflicts: Conflict[] | null;
    highlightedElements: Map<string, string>; // map elementId -> highlight color
    highlightMissingFeedback = false;

    assessmentsAreValid = false;
    busy: boolean;
    userId: number;
    isAssessor = false;
    isAtLeastInstructor = false;
    showBackButton: boolean;
    complaint: Complaint;
    ComplaintType = ComplaintType;
    canOverride = false;
    isLoading: boolean;
    hasAutomaticFeedback = false;

    private cancelConfirmationText: string;

    constructor(
        private jhiAlertService: JhiAlertService,
        private modalService: NgbModal,
        private router: Router,
        private route: ActivatedRoute,
        private modelingSubmissionService: ModelingSubmissionService,
        private modelingExerciseService: ModelingExerciseService,
        private resultService: ResultService,
        private modelingAssessmentService: ModelingAssessmentService,
        private accountService: AccountService,
        private location: Location,
        private translateService: TranslateService,
        private complaintService: ComplaintService,
    ) {
        translateService.get('modelingAssessmentEditor.messages.confirmCancel').subscribe(text => (this.cancelConfirmationText = text));
        this.generalFeedback = new Feedback();
        this.referencedFeedback = [];
        this.isLoading = true;
    }

    get feedback(): Feedback[] {
        if (!this.referencedFeedback) {
            return [this.generalFeedback];
        }
        return [this.generalFeedback, ...this.referencedFeedback];
    }

    ngOnInit() {
        // Used to check if the assessor is the current user
        this.accountService.identity().then(user => {
            this.userId = user!.id!;
        });
        this.isAtLeastInstructor = this.accountService.hasAnyAuthorityDirect(['ROLE_ADMIN', 'ROLE_INSTRUCTOR']);

        this.route.params.subscribe(params => {
            const submissionId: String = params['submissionId'];
            const exerciseId = Number(params['exerciseId']);
            if (submissionId === 'new') {
                this.loadOptimalSubmission(exerciseId);
            } else {
                this.loadSubmission(Number(submissionId));
            }
        });
        this.route.queryParams.subscribe(params => {
            this.showBackButton = params['showBackButton'] === 'true';
        });
    }

    ngOnDestroy() {}

    private loadSubmission(submissionId: number): void {
        this.modelingSubmissionService.getSubmission(submissionId).subscribe(
            (submission: ModelingSubmission) => {
                this.handleReceivedSubmission(submission);
            },
            (error: HttpErrorResponse) => {
                if (error.error && error.error.errorKey === 'lockedSubmissionsLimitReached') {
                    this.goToExerciseDashboard();
                } else {
                    this.onError();
                }
            },
        );
    }

    private loadOptimalSubmission(exerciseId: number): void {
        this.modelingSubmissionService.getModelingSubmissionForExerciseWithoutAssessment(exerciseId, true).subscribe(
            (submission: ModelingSubmission) => {
                this.handleReceivedSubmission(submission);

                // Update the url with the new id, without reloading the page, to make the history consistent
                const newUrl = window.location.hash.replace('#', '').replace('new', `${this.submission!.id}`);
                this.location.go(newUrl);
            },
            (error: HttpErrorResponse) => {
                if (error.status === 404) {
                    // there is no submission waiting for assessment at the moment
                    this.goToExerciseDashboard();
                    this.jhiAlertService.info('artemisApp.tutorExerciseDashboard.noSubmissions');
                } else if (error.error && error.error.errorKey === 'lockedSubmissionsLimitReached') {
                    this.goToExerciseDashboard();
                } else {
                    this.onError();
                }
            },
        );
    }

    private handleReceivedSubmission(submission: ModelingSubmission): void {
        this.submission = submission;
        const studentParticipation = this.submission.participation as StudentParticipation;
        this.modelingExercise = studentParticipation.exercise as ModelingExercise;
        this.result = this.submission.result;
        if (this.result.hasComplaint) {
            this.getComplaint(this.result.id);
        }
        if (this.result.feedbacks) {
            this.result = this.modelingAssessmentService.convertResult(this.result);
            this.handleFeedback(this.result.feedbacks);
        } else {
            this.result.feedbacks = [];
        }
        this.submission.participation.results = [this.result];
        this.result.participation = this.submission.participation;
        if (this.modelingExercise.diagramType == null) {
            this.modelingExercise.diagramType = UMLDiagramType.ClassDiagram;
        }
        if (this.submission.model) {
            this.model = JSON.parse(this.submission.model);
        } else {
            this.jhiAlertService.clear();
            this.jhiAlertService.error('modelingAssessmentEditor.messages.noModel');
        }
        if ((this.result.assessor == null || this.result.assessor.id === this.userId) && !this.result.completionDate) {
            this.jhiAlertService.clear();
            this.jhiAlertService.info('modelingAssessmentEditor.messages.lock');
        }
        this.checkPermissions();
        this.validateFeedback();
        this.isLoading = false;
    }

    private getComplaint(id: number): void {
        if (this.result) {
            this.complaintService
                .findByResultId(id)
                .pipe(filter(res => !!res.body))
                .subscribe(
                    res => {
                        this.complaint = res.body!;
                    },
                    (err: HttpErrorResponse) => {
                        this.onError();
                    },
                );
        }
    }

    /**
     * Checks the given feedback list for general feedback (i.e. feedback without a reference). If there is one, it is assigned to the generalFeedback variable and removed from
     * the original feedback list. The remaining list is then assigned to the referencedFeedback variable containing only feedback elements with a reference and valid score.
     * Additionally, it checks if the feedback list contains any automatic feedback elements and sets the hasAutomaticFeedback flag accordingly. Afterwards, it triggers the
     * highlighting of feedback elements, if necessary.
     */
    private handleFeedback(feedback: Feedback[]): void {
        if (!feedback || feedback.length === 0) {
            return;
        }

        const generalFeedbackIndex = feedback.findIndex(feedbackElement => feedbackElement.reference == null);
        if (generalFeedbackIndex >= 0) {
            this.generalFeedback = feedback[generalFeedbackIndex] || new Feedback();
            feedback.splice(generalFeedbackIndex, 1);
        }

        this.referencedFeedback = feedback;

        this.hasAutomaticFeedback = feedback.some(feedbackItem => feedbackItem.type === FeedbackType.AUTOMATIC);
        this.highlightAutomaticFeedback();

        if (this.highlightMissingFeedback) {
            this.highlightElementsWithMissingFeedback();
        }
    }

    private checkPermissions(): void {
        this.isAssessor = this.result != null && this.result.assessor && this.result.assessor.id === this.userId;
        const isBeforeAssessmentDueDate = this.modelingExercise && this.modelingExercise.assessmentDueDate && moment().isBefore(this.modelingExercise.assessmentDueDate);
        // tutors are allowed to override one of their assessments before the assessment due date, instructors can override any assessment at any time
        this.canOverride = (this.isAssessor && isBeforeAssessmentDueDate) || this.isAtLeastInstructor;
    }

    onError(): void {
        this.submission = null;
        this.modelingExercise = null;
        this.result = null;
        this.model = null;
        this.jhiAlertService.clear();
        this.jhiAlertService.error('modelingAssessmentEditor.messages.loadSubmissionFailed');
    }

    onSaveAssessment() {
        if (!this.modelingAssessmentService.isFeedbackTextValid(this.feedback)) {
            this.jhiAlertService.error('modelingAssessmentEditor.messages.feedbackTextTooLong');
            return;
        }

        this.modelingAssessmentService.saveAssessment(this.feedback, this.submission!.id).subscribe(
            (result: Result) => {
                this.result = result;
                this.handleFeedback(this.result.feedbacks);
                this.jhiAlertService.clear();
                this.jhiAlertService.success('modelingAssessmentEditor.messages.saveSuccessful');
            },
            () => {
                this.jhiAlertService.clear();
                this.jhiAlertService.error('modelingAssessmentEditor.messages.saveFailed');
            },
        );
    }

    onSubmitAssessment() {
        if (this.referencedFeedback.length < this.model!.elements.length || !this.assessmentsAreValid) {
            const confirmationMessage = this.translateService.instant('modelingAssessmentEditor.messages.confirmSubmission');
            const confirm = window.confirm(confirmationMessage);
            if (confirm) {
                this.submitAssessment();
            } else {
                this.highlightMissingFeedback = true;
                this.highlightElementsWithMissingFeedback();
            }
        } else {
            this.submitAssessment();
        }
    }

    private submitAssessment() {
        if (!this.modelingAssessmentService.isFeedbackTextValid(this.feedback)) {
            this.jhiAlertService.error('modelingAssessmentEditor.messages.feedbackTextTooLong');
            return;
        }

        this.modelingAssessmentService.saveAssessment(this.feedback, this.submission!.id, true, true).subscribe(
            (result: Result) => {
                result.participation!.results = [result];
                this.result = result;

                this.jhiAlertService.clear();
                this.jhiAlertService.success('modelingAssessmentEditor.messages.submitSuccessful');

                this.highlightMissingFeedback = false;

                this.conflicts = null;
                this.updateHighlightedConflictingElements();
            },
            (error: HttpErrorResponse) => {
                if (error.status === 409) {
                    this.conflicts = error.error as Conflict[];
                    this.conflicts.forEach((conflict: Conflict) => {
                        this.modelingAssessmentService.convertResult(conflict.causingConflictingResult.result);
                        conflict.resultsInConflict.forEach((conflictingResult: ConflictingResult) => this.modelingAssessmentService.convertResult(conflictingResult.result));
                    });
                    this.updateHighlightedConflictingElements();
                    this.jhiAlertService.clear();
                    this.jhiAlertService.error('modelingAssessmentEditor.messages.submitFailedWithConflict');
                } else {
                    let errorMessage = 'modelingAssessmentEditor.messages.submitFailed';
                    if (error.error && error.error.entityName && error.error.message) {
                        errorMessage = `artemisApp.${error.error.entityName}.${error.error.message}`;
                    }
                    this.jhiAlertService.clear();
                    this.jhiAlertService.error(errorMessage);
                }
            },
        );
    }

    /**
     * Sends the current (updated) assessment to the server to update the original assessment after a complaint was accepted.
     * The corresponding complaint response is sent along with the updated assessment to prevent additional requests.
     *
     * @param complaintResponse the response to the complaint that is sent to the server along with the assessment update
     */
    onUpdateAssessmentAfterComplaint(complaintResponse: ComplaintResponse): void {
        this.modelingAssessmentService.updateAssessmentAfterComplaint(this.feedback, complaintResponse, this.submission!.id).subscribe(
            (result: Result) => {
                this.result = result;
                this.jhiAlertService.clear();
                this.jhiAlertService.success('modelingAssessmentEditor.messages.updateAfterComplaintSuccessful');
            },
            (error: HttpErrorResponse) => {
                this.jhiAlertService.clear();
                this.jhiAlertService.error('modelingAssessmentEditor.messages.updateAfterComplaintFailed');
            },
        );
    }

    onShowConflictResolution() {
        this.modelingAssessmentService.addLocalConflicts(this.submission!.id, this.conflicts!);
        this.jhiAlertService.clear();
        this.router.navigate(['modeling-exercise', this.modelingExercise!.id, 'submissions', this.submission!.id, 'assessment', 'conflict']);
    }

    /**
     * Cancel the current assessment and navigate back to the exercise dashboard.
     */
    onCancelAssessment() {
        const confirmCancel = window.confirm(this.cancelConfirmationText);
        if (confirmCancel) {
            this.modelingAssessmentService.cancelAssessment(this.submission!.id).subscribe(() => {
                this.goToExerciseDashboard();
            });
        }
    }

    onFeedbackChanged(feedback: Feedback[]) {
        this.referencedFeedback = feedback;
        this.validateFeedback();
    }

    assessNextOptimal() {
        this.busy = true;
        this.modelingAssessmentService.getOptimalSubmissions(this.modelingExercise!.id).subscribe(
            (optimal: number[]) => {
                this.busy = false;
                if (optimal.length === 0) {
                    this.jhiAlertService.clear();
                    this.jhiAlertService.info('assessmentDashboard.noSubmissionFound');
                } else {
                    this.jhiAlertService.clear();
                    this.router.onSameUrlNavigation = 'reload';
                    // navigate to root and then to new assessment page to trigger re-initialization of the components
                    this.router
                        .navigateByUrl('/', { skipLocationChange: true })
                        .then(() => this.router.navigateByUrl(`modeling-exercise/${this.modelingExercise!.id}/submissions/${optimal.pop()}/assessment?showBackButton=true`));
                }
            },
            (error: HttpErrorResponse) => {
                this.busy = false;
                if (error.error && error.error.errorKey === 'lockedSubmissionsLimitReached') {
                    this.goToExerciseDashboard();
                } else {
                    this.jhiAlertService.clear();
                    this.jhiAlertService.info('assessmentDashboard.noSubmissionFound');
                }
            },
        );
    }

    private updateHighlightedConflictingElements() {
        this.highlightedElements = new Map<string, string>();
        if (this.conflicts) {
            this.conflicts.forEach((conflict: Conflict) => {
                this.highlightedElements.set(conflict.causingConflictingResult.modelElementId, FeedbackHighlightColor.RED);
            });
        }
    }

    /**
     * Validates the feedback:
     *   - There must be any form of feedback, either general feedback or feedback referencing a model element or both
     *   - Each reference feedback must have a score that is a valid number
     */
    validateFeedback() {
        if (
            (!this.referencedFeedback || this.referencedFeedback.length === 0) &&
            (!this.generalFeedback || !this.generalFeedback.detailText || this.generalFeedback.detailText.length === 0)
        ) {
            this.assessmentsAreValid = false;
            return;
        }
        for (const feedback of this.referencedFeedback) {
            if (feedback.credits == null || isNaN(feedback.credits)) {
                this.assessmentsAreValid = false;
                return;
            }
        }
        this.assessmentsAreValid = true;
    }

    goToExerciseDashboard() {
        if (this.modelingExercise && this.modelingExercise.course) {
            this.router.navigateByUrl(`/course/${this.modelingExercise.course.id}/exercise/${this.modelingExercise.id}/tutor-dashboard`);
        } else {
            this.location.back();
        }
    }

    /**
     * Add all elements for which no corresponding feedback element exist to the map of highlighted elements. To make sure that we do not have outdated elements in the map, all
     * elements with the corresponding "missing feedback color" get removed first.
     */
    private highlightElementsWithMissingFeedback() {
        if (!this.model) {
            return;
        }

        this.highlightedElements = this.highlightedElements
            ? this.removeHighlightedFeedbackOfColor(this.highlightedElements, FeedbackHighlightColor.RED)
            : new Map<string, string>();

        const referenceIds = this.referencedFeedback.map(feedback => feedback.referenceId);
        for (const element of this.model.elements) {
            if (!referenceIds.includes(element.id)) {
                this.highlightedElements.set(element.id, FeedbackHighlightColor.RED);
            }
        }
    }

    /**
     * Add all automatic feedback elements to the map of highlighted elements. To make sure that we do not have outdated elements in the map, all elements with the corresponding
     * "automatic feedback color" get removed first. The automatic feedback will not be highlighted anymore after the assessment has been completed.
     */
    private highlightAutomaticFeedback() {
        if (this.result && this.result.completionDate) {
            return;
        }

        this.highlightedElements = this.highlightedElements
            ? this.removeHighlightedFeedbackOfColor(this.highlightedElements, FeedbackHighlightColor.CYAN)
            : new Map<string, string>();

        for (const feedbackItem of this.referencedFeedback) {
            if (feedbackItem.type === FeedbackType.AUTOMATIC && feedbackItem.referenceId) {
                this.highlightedElements.set(feedbackItem.referenceId, FeedbackHighlightColor.CYAN);
            }
        }
    }

    /**
     * Remove all elements with the given highlight color from the map of highlighted feedback elements.
     *
     * @param highlightedElements the map of highlighted feedback elements
     * @param color the color of the elements that should be removed
     */
    private removeHighlightedFeedbackOfColor(highlightedElements: Map<string, string>, color: string) {
        return new Map<string, string>([...highlightedElements].filter(([, value]) => value !== color));
    }
}<|MERGE_RESOLUTION|>--- conflicted
+++ resolved
@@ -15,13 +15,10 @@
 import { TranslateService } from '@ngx-translate/core';
 import * as moment from 'moment';
 import { ModelingAssessmentService } from 'app/entities/modeling-assessment';
-<<<<<<< HEAD
+import { StudentParticipation } from 'app/entities/participation';
 import { Complaint, ComplaintType } from 'app/entities/complaint';
 import { ComplaintService } from 'app/entities/complaint/complaint.service';
 import { filter } from 'rxjs/operators';
-=======
-import { StudentParticipation } from 'app/entities/participation';
->>>>>>> 782ce003
 
 @Component({
     selector: 'jhi-modeling-assessment-editor',
