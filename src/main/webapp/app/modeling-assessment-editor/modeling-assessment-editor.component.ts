import { Component, OnInit } from '@angular/core';
import { Location } from '@angular/common';
import { JhiAlertService } from 'ng-jhipster';
import { NgbModal } from '@ng-bootstrap/ng-bootstrap';
import { UMLDiagramType, UMLModel } from '@ls1intum/apollon';
import { ActivatedRoute, Router } from '@angular/router';
import { ModelingSubmission, ModelingSubmissionService } from '../entities/modeling-submission';
import { ModelingExercise, ModelingExerciseService } from '../entities/modeling-exercise';
import { Result, ResultService } from '../entities/result';
import { AccountService } from 'app/core';
import { HttpErrorResponse } from '@angular/common/http';
import { Conflict, ConflictingResult } from 'app/modeling-assessment-editor/conflict.model';
import { Feedback, FeedbackHighlightColor, FeedbackType } from 'app/entities/feedback';
import { ComplaintResponse } from 'app/entities/complaint-response';
import { TranslateService } from '@ngx-translate/core';
import * as moment from 'moment';
import { ModelingAssessmentService } from 'app/entities/modeling-assessment';
import { StudentParticipation } from 'app/entities/participation';
import { Complaint, ComplaintType } from 'app/entities/complaint';
import { ComplaintService } from 'app/entities/complaint/complaint.service';
import { filter } from 'rxjs/operators';

@Component({
    selector: 'jhi-modeling-assessment-editor',
    templateUrl: './modeling-assessment-editor.component.html',
    styleUrls: ['./modeling-assessment-editor.component.scss'],
})
export class ModelingAssessmentEditorComponent implements OnInit {
    submission: ModelingSubmission | null;
    model: UMLModel | null;
    modelingExercise: ModelingExercise | null;
    result: Result | null;
    generalFeedback = new Feedback();
    referencedFeedback: Feedback[] = [];
    conflicts: Conflict[] | null;
    highlightedElements: Map<string, string>; // map elementId -> highlight color
    highlightMissingFeedback = false;

    assessmentsAreValid = false;
    busy: boolean;
    userId: number;
    isAssessor = false;
    isAtLeastInstructor = false;
    hideBackButton: boolean;
    complaint: Complaint;
    ComplaintType = ComplaintType;
    canOverride = false;
    isLoading = true;
    hasAutomaticFeedback = false;

    private cancelConfirmationText: string;

    constructor(
        private jhiAlertService: JhiAlertService,
        private modalService: NgbModal,
        private router: Router,
        private route: ActivatedRoute,
        private modelingSubmissionService: ModelingSubmissionService,
        private modelingExerciseService: ModelingExerciseService,
        private resultService: ResultService,
        private modelingAssessmentService: ModelingAssessmentService,
        private accountService: AccountService,
        private location: Location,
        private translateService: TranslateService,
        private complaintService: ComplaintService,
    ) {
        translateService.get('modelingAssessmentEditor.messages.confirmCancel').subscribe(text => (this.cancelConfirmationText = text));
    }

    private get feedback(): Feedback[] {
        if (!this.referencedFeedback) {
            return [this.generalFeedback];
        }
        return [this.generalFeedback, ...this.referencedFeedback];
    }

    ngOnInit() {
        // Used to check if the assessor is the current user
        this.accountService.identity().then(user => {
            this.userId = user!.id!;
        });
        this.isAtLeastInstructor = this.accountService.hasAnyAuthorityDirect(['ROLE_ADMIN', 'ROLE_INSTRUCTOR']);

        this.route.paramMap.subscribe(params => {
            const submissionId: String | null = params.get('submissionId');
            const exerciseId = Number(params.get('exerciseId'));
            if (submissionId === 'new') {
                this.loadOptimalSubmission(exerciseId);
            } else {
                this.loadSubmission(Number(submissionId));
            }
        });
<<<<<<< HEAD
        this.route.queryParamMap.subscribe(queryParams => {
            this.showBackButton = queryParams.get('showBackButton') === 'true';
=======
        this.route.queryParams.subscribe(params => {
            this.hideBackButton = params['hideBackButton'] === 'true';
>>>>>>> 10e831c0
        });
    }

    private loadSubmission(submissionId: number): void {
        this.modelingSubmissionService.getSubmission(submissionId).subscribe(
            (submission: ModelingSubmission) => {
                this.handleReceivedSubmission(submission);
            },
            (error: HttpErrorResponse) => {
                if (error.error && error.error.errorKey === 'lockedSubmissionsLimitReached') {
                    this.goToExerciseDashboard();
                } else {
                    this.onError();
                }
            },
        );
    }

    private loadOptimalSubmission(exerciseId: number): void {
        this.modelingSubmissionService.getModelingSubmissionForExerciseWithoutAssessment(exerciseId, true).subscribe(
            (submission: ModelingSubmission) => {
                this.handleReceivedSubmission(submission);

                // Update the url with the new id, without reloading the page, to make the history consistent
                const newUrl = window.location.hash.replace('#', '').replace('new', `${this.submission!.id}`);
                this.location.go(newUrl);
            },
            (error: HttpErrorResponse) => {
                if (error.status === 404) {
                    // there is no submission waiting for assessment at the moment
                    this.goToExerciseDashboard();
                    this.jhiAlertService.info('artemisApp.tutorExerciseDashboard.noSubmissions');
                } else if (error.error && error.error.errorKey === 'lockedSubmissionsLimitReached') {
                    this.goToExerciseDashboard();
                } else {
                    this.onError();
                }
            },
        );
    }

    private handleReceivedSubmission(submission: ModelingSubmission): void {
        this.submission = submission;
        const studentParticipation = this.submission.participation as StudentParticipation;
        this.modelingExercise = studentParticipation.exercise as ModelingExercise;
        this.result = this.submission.result;
        if (this.result.hasComplaint) {
            this.getComplaint(this.result.id);
        }
        if (this.result.feedbacks) {
            this.result = this.modelingAssessmentService.convertResult(this.result);
            this.handleFeedback(this.result.feedbacks);
        } else {
            this.result.feedbacks = [];
        }
        this.submission.participation.results = [this.result];
        this.result.participation = this.submission.participation;
        if (this.modelingExercise.diagramType == null) {
            this.modelingExercise.diagramType = UMLDiagramType.ClassDiagram;
        }
        if (this.submission.model) {
            this.model = JSON.parse(this.submission.model);
        } else {
            this.jhiAlertService.clear();
            this.jhiAlertService.error('modelingAssessmentEditor.messages.noModel');
        }
        if ((this.result.assessor == null || this.result.assessor.id === this.userId) && !this.result.completionDate) {
            this.jhiAlertService.clear();
            this.jhiAlertService.info('modelingAssessmentEditor.messages.lock');
        }
        this.checkPermissions();
        this.validateFeedback();
        this.isLoading = false;
    }

    private getComplaint(id: number): void {
        if (this.result) {
            this.complaintService
                .findByResultId(id)
                .pipe(filter(res => !!res.body))
                .subscribe(
                    res => {
                        this.complaint = res.body!;
                    },
                    (err: HttpErrorResponse) => {
                        this.onError();
                    },
                );
        }
    }

    /**
     * Checks the given feedback list for general feedback (i.e. feedback without a reference). If there is one, it is assigned to the generalFeedback variable and removed from
     * the original feedback list. The remaining list is then assigned to the referencedFeedback variable containing only feedback elements with a reference and valid score.
     * Additionally, it checks if the feedback list contains any automatic feedback elements and sets the hasAutomaticFeedback flag accordingly. Afterwards, it triggers the
     * highlighting of feedback elements, if necessary.
     */
    private handleFeedback(feedback: Feedback[]): void {
        if (!feedback || feedback.length === 0) {
            return;
        }

        const generalFeedbackIndex = feedback.findIndex(feedbackElement => feedbackElement.reference == null);
        if (generalFeedbackIndex >= 0) {
            this.generalFeedback = feedback[generalFeedbackIndex] || new Feedback();
            feedback.splice(generalFeedbackIndex, 1);
        }

        this.referencedFeedback = feedback;

        this.hasAutomaticFeedback = feedback.some(feedbackItem => feedbackItem.type === FeedbackType.AUTOMATIC);
        this.highlightAutomaticFeedback();

        if (this.highlightMissingFeedback) {
            this.highlightElementsWithMissingFeedback();
        }
    }

    private checkPermissions(): void {
        this.isAssessor = this.result != null && this.result.assessor && this.result.assessor.id === this.userId;
        this.isAtLeastInstructor =
            this.modelingExercise && this.modelingExercise.course
                ? this.accountService.isAtLeastInstructorInCourse(this.modelingExercise.course)
                : this.accountService.hasAnyAuthorityDirect(['ROLE_ADMIN', 'ROLE_INSTRUCTOR']);
        const isBeforeAssessmentDueDate = this.modelingExercise && this.modelingExercise.assessmentDueDate && moment().isBefore(this.modelingExercise.assessmentDueDate);
        // tutors are allowed to override one of their assessments before the assessment due date, instructors can override any assessment at any time
        this.canOverride = (this.isAssessor && isBeforeAssessmentDueDate) || this.isAtLeastInstructor;
    }

    onError(): void {
        this.isAtLeastInstructor = this.accountService.hasAnyAuthorityDirect(['ROLE_ADMIN', 'ROLE_INSTRUCTOR']);
        this.submission = null;
        this.modelingExercise = null;
        this.result = null;
        this.model = null;
        this.jhiAlertService.clear();
        this.jhiAlertService.error('modelingAssessmentEditor.messages.loadSubmissionFailed');
    }

    onSaveAssessment() {
        if (!this.modelingAssessmentService.isFeedbackTextValid(this.feedback)) {
            this.jhiAlertService.error('modelingAssessmentEditor.messages.feedbackTextTooLong');
            return;
        }

        this.modelingAssessmentService.saveAssessment(this.feedback, this.submission!.id).subscribe(
            (result: Result) => {
                this.result = result;
                this.handleFeedback(this.result.feedbacks);
                this.jhiAlertService.clear();
                this.jhiAlertService.success('modelingAssessmentEditor.messages.saveSuccessful');
            },
            () => {
                this.jhiAlertService.clear();
                this.jhiAlertService.error('modelingAssessmentEditor.messages.saveFailed');
            },
        );
    }

    onSubmitAssessment() {
        if (this.referencedFeedback.length < this.model!.elements.length || !this.assessmentsAreValid) {
            const confirmationMessage = this.translateService.instant('modelingAssessmentEditor.messages.confirmSubmission');
            const confirm = window.confirm(confirmationMessage);
            if (confirm) {
                this.submitAssessment();
            } else {
                this.highlightMissingFeedback = true;
                this.highlightElementsWithMissingFeedback();
            }
        } else {
            this.submitAssessment();
        }
    }

    private submitAssessment() {
        if (!this.modelingAssessmentService.isFeedbackTextValid(this.feedback)) {
            this.jhiAlertService.error('modelingAssessmentEditor.messages.feedbackTextTooLong');
            return;
        }

        this.modelingAssessmentService.saveAssessment(this.feedback, this.submission!.id, true, true).subscribe(
            (result: Result) => {
                result.participation!.results = [result];
                this.result = result;

                this.jhiAlertService.clear();
                this.jhiAlertService.success('modelingAssessmentEditor.messages.submitSuccessful');

                this.highlightMissingFeedback = false;

                this.conflicts = null;
                this.updateHighlightedConflictingElements();
            },
            (error: HttpErrorResponse) => {
                if (error.status === 409) {
                    this.conflicts = error.error as Conflict[];
                    this.conflicts.forEach((conflict: Conflict) => {
                        this.modelingAssessmentService.convertResult(conflict.causingConflictingResult.result);
                        conflict.resultsInConflict.forEach((conflictingResult: ConflictingResult) => this.modelingAssessmentService.convertResult(conflictingResult.result));
                    });
                    this.updateHighlightedConflictingElements();
                    this.jhiAlertService.clear();
                    this.jhiAlertService.error('modelingAssessmentEditor.messages.submitFailedWithConflict');
                } else {
                    let errorMessage = 'modelingAssessmentEditor.messages.submitFailed';
                    if (error.error && error.error.entityName && error.error.message) {
                        errorMessage = `artemisApp.${error.error.entityName}.${error.error.message}`;
                    }
                    this.jhiAlertService.clear();
                    this.jhiAlertService.error(errorMessage);
                }
            },
        );
    }

    /**
     * Sends the current (updated) assessment to the server to update the original assessment after a complaint was accepted.
     * The corresponding complaint response is sent along with the updated assessment to prevent additional requests.
     *
     * @param complaintResponse the response to the complaint that is sent to the server along with the assessment update
     */
    onUpdateAssessmentAfterComplaint(complaintResponse: ComplaintResponse): void {
        this.modelingAssessmentService.updateAssessmentAfterComplaint(this.feedback, complaintResponse, this.submission!.id).subscribe(
            (result: Result) => {
                this.result = result;
                this.jhiAlertService.clear();
                this.jhiAlertService.success('modelingAssessmentEditor.messages.updateAfterComplaintSuccessful');
            },
            (error: HttpErrorResponse) => {
                this.jhiAlertService.clear();
                this.jhiAlertService.error('modelingAssessmentEditor.messages.updateAfterComplaintFailed');
            },
        );
    }

    onShowConflictResolution() {
        this.modelingAssessmentService.addLocalConflicts(this.submission!.id, this.conflicts!);
        this.jhiAlertService.clear();
        this.router.navigate(['modeling-exercise', this.modelingExercise!.id, 'submissions', this.submission!.id, 'assessment', 'conflict']);
    }

    /**
     * Cancel the current assessment and navigate back to the exercise dashboard.
     */
    onCancelAssessment() {
        const confirmCancel = window.confirm(this.cancelConfirmationText);
        if (confirmCancel) {
            this.modelingAssessmentService.cancelAssessment(this.submission!.id).subscribe(() => {
                this.goToExerciseDashboard();
            });
        }
    }

    onFeedbackChanged(feedback: Feedback[]) {
        this.referencedFeedback = feedback;
        this.validateFeedback();
    }

    assessNextOptimal() {
        this.busy = true;
        this.modelingAssessmentService.getOptimalSubmissions(this.modelingExercise!.id).subscribe(
            (optimal: number[]) => {
                this.busy = false;
                if (optimal.length === 0) {
                    this.jhiAlertService.clear();
                    this.jhiAlertService.info('assessmentDashboard.noSubmissionFound');
                } else {
                    this.jhiAlertService.clear();
                    this.router.onSameUrlNavigation = 'reload';
                    // navigate to root and then to new assessment page to trigger re-initialization of the components
                    this.router
                        .navigateByUrl('/', { skipLocationChange: true })
                        .then(() => this.router.navigateByUrl(`modeling-exercise/${this.modelingExercise!.id}/submissions/${optimal.pop()}/assessment`));
                }
            },
            (error: HttpErrorResponse) => {
                this.busy = false;
                if (error.error && error.error.errorKey === 'lockedSubmissionsLimitReached') {
                    this.goToExerciseDashboard();
                } else {
                    this.jhiAlertService.clear();
                    this.jhiAlertService.info('assessmentDashboard.noSubmissionFound');
                }
            },
        );
    }

    private updateHighlightedConflictingElements() {
        this.highlightedElements = new Map<string, string>();
        if (this.conflicts) {
            this.conflicts.forEach((conflict: Conflict) => {
                this.highlightedElements.set(conflict.causingConflictingResult.modelElementId, FeedbackHighlightColor.RED);
            });
        }
    }

    /**
     * Validates the feedback:
     *   - There must be any form of feedback, either general feedback or feedback referencing a model element or both
     *   - Each reference feedback must have a score that is a valid number
     */
    validateFeedback() {
        if (
            (!this.referencedFeedback || this.referencedFeedback.length === 0) &&
            (!this.generalFeedback || !this.generalFeedback.detailText || this.generalFeedback.detailText.length === 0)
        ) {
            this.assessmentsAreValid = false;
            return;
        }
        for (const feedback of this.referencedFeedback) {
            if (feedback.credits == null || isNaN(feedback.credits)) {
                this.assessmentsAreValid = false;
                return;
            }
        }
        this.assessmentsAreValid = true;
    }

    goToExerciseDashboard() {
        if (this.modelingExercise && this.modelingExercise.course) {
            this.router.navigateByUrl(`/course/${this.modelingExercise.course.id}/exercise/${this.modelingExercise.id}/tutor-dashboard`);
        } else {
            this.location.back();
        }
    }

    /**
     * Add all elements for which no corresponding feedback element exist to the map of highlighted elements. To make sure that we do not have outdated elements in the map, all
     * elements with the corresponding "missing feedback color" get removed first.
     */
    private highlightElementsWithMissingFeedback() {
        if (!this.model) {
            return;
        }

        this.highlightedElements = this.highlightedElements
            ? this.removeHighlightedFeedbackOfColor(this.highlightedElements, FeedbackHighlightColor.RED)
            : new Map<string, string>();

        const referenceIds = this.referencedFeedback.map(feedback => feedback.referenceId);
        for (const element of this.model.elements) {
            if (!referenceIds.includes(element.id)) {
                this.highlightedElements.set(element.id, FeedbackHighlightColor.RED);
            }
        }
    }

    /**
     * Add all automatic feedback elements to the map of highlighted elements. To make sure that we do not have outdated elements in the map, all elements with the corresponding
     * "automatic feedback color" get removed first. The automatic feedback will not be highlighted anymore after the assessment has been completed.
     */
    private highlightAutomaticFeedback() {
        if (this.result && this.result.completionDate) {
            return;
        }

        this.highlightedElements = this.highlightedElements
            ? this.removeHighlightedFeedbackOfColor(this.highlightedElements, FeedbackHighlightColor.CYAN)
            : new Map<string, string>();

        for (const feedbackItem of this.referencedFeedback) {
            if (feedbackItem.type === FeedbackType.AUTOMATIC && feedbackItem.referenceId) {
                this.highlightedElements.set(feedbackItem.referenceId, FeedbackHighlightColor.CYAN);
            }
        }
    }

    /**
     * Remove all elements with the given highlight color from the map of highlighted feedback elements.
     *
     * @param highlightedElements the map of highlighted feedback elements
     * @param color the color of the elements that should be removed
     */
    private removeHighlightedFeedbackOfColor(highlightedElements: Map<string, string>, color: string) {
        return new Map<string, string>([...highlightedElements].filter(([, value]) => value !== color));
    }
}<|MERGE_RESOLUTION|>--- conflicted
+++ resolved
@@ -90,13 +90,8 @@
                 this.loadSubmission(Number(submissionId));
             }
         });
-<<<<<<< HEAD
         this.route.queryParamMap.subscribe(queryParams => {
-            this.showBackButton = queryParams.get('showBackButton') === 'true';
-=======
-        this.route.queryParams.subscribe(params => {
-            this.hideBackButton = params['hideBackButton'] === 'true';
->>>>>>> 10e831c0
+            this.hideBackButton = queryParams.get('hideBackButton') === 'true';
         });
     }
 
