--- conflicted
+++ resolved
@@ -11,12 +11,9 @@
 import { HttpErrorResponse } from '@angular/common/http';
 import { Conflict, ConflictingResult } from 'app/modeling-assessment-editor/conflict.model';
 import { Feedback } from 'app/entities/feedback';
-<<<<<<< HEAD
 import { ModelingAssessmentService } from 'app/entities/modeling-assessment';
-=======
 import { ComplaintResponse } from 'app/entities/complaint-response';
 import { TranslateService } from '@ngx-translate/core';
->>>>>>> 308b2c57
 
 @Component({
     selector: 'jhi-modeling-assessment-editor',
@@ -202,11 +199,7 @@
     onSubmitAssessment() {
         // TODO: we should warn the tutor if not all model elements have been assessed, and ask him to confirm that he really wants to submit the assessment
         // in case he says no, we should potentially highlight the elements that are not yet assessed
-<<<<<<< HEAD
-        this.modelingAssessmentService.saveAssessment(this.localFeedbacks, this.submission.id, true).subscribe(
-=======
-        this.modelingAssessmentService.saveAssessment(this.feedback, this.submission.id, true, this.ignoreConflicts).subscribe(
->>>>>>> 308b2c57
+        this.modelingAssessmentService.saveAssessment(this.feedback, this.submission.id, true, true).subscribe(
             (result: Result) => {
                 result.participation.results = [result];
                 this.result = result;
@@ -233,16 +226,12 @@
         );
     }
 
-<<<<<<< HEAD
     onShowConflictResolution() {
         this.modelingAssessmentService.addLocalConflicts(this.submission.id, this.conflicts);
         this.jhiAlertService.clear();
         this.router.navigate(['modeling-exercise', this.modelingExercise.id, 'submissions', this.submission.id, 'assessment', 'conflict']);
     }
 
-    onFeedbackChanged(feedbacks: Feedback[]) {
-        this.localFeedbacks = feedbacks;
-=======
     /**
      * Sends the current (updated) assessment to the server to update the original assessment after a complaint was accepted.
      * The corresponding complaint response is sent along with the updated assessment to prevent additional requests.
@@ -277,7 +266,6 @@
 
     onFeedbackChanged(feedback: Feedback[]) {
         this.referencedFeedback = feedback;
->>>>>>> 308b2c57
         this.validateFeedback();
     }
 
