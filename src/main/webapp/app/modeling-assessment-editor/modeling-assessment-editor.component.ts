import { Component, OnDestroy, OnInit } from '@angular/core';
import { Location } from '@angular/common';
import { JhiAlertService } from 'ng-jhipster';
import { NgbModal } from '@ng-bootstrap/ng-bootstrap';
import { DiagramType, UMLModel, UMLElement } from '@ls1intum/apollon';
import { ActivatedRoute, Router } from '@angular/router';
import { ModelingSubmission, ModelingSubmissionService } from '../entities/modeling-submission';
import { ModelingExercise, ModelingExerciseService } from '../entities/modeling-exercise';
import { Result, ResultService } from '../entities/result';
import { AccountService } from 'app/core';
import { HttpErrorResponse } from '@angular/common/http';
import { Conflict, ConflictingResult } from 'app/modeling-assessment-editor/conflict.model';
import { Feedback } from 'app/entities/feedback';
import { ComplaintResponse } from 'app/entities/complaint-response';
import { TranslateService } from '@ngx-translate/core';
import * as moment from 'moment';
import { ModelingAssessmentService } from 'app/entities/modeling-assessment';

@Component({
    selector: 'jhi-modeling-assessment-editor',
    templateUrl: './modeling-assessment-editor.component.html',
    styleUrls: ['./modeling-assessment-editor.component.scss'],
})
export class ModelingAssessmentEditorComponent implements OnInit, OnDestroy {
    submission: ModelingSubmission | null;
    model: UMLModel | null;
    modelingExercise: ModelingExercise | null;
    result: Result | null;
    generalFeedback: Feedback;
    referencedFeedback: Feedback[];
    conflicts: Conflict[] | null;
    highlightedElementIds: Set<string>;

    assessmentsAreValid = false;
    busy: boolean;
    userId: number;
    isAuthorized = false;
    isAtLeastInstructor = false;
    showBackButton: boolean;
    hasComplaint: boolean;
    canOverride = false;
    isLoading: boolean;
    hasErrors = false;

    private cancelConfirmationText: string;

    constructor(
        private jhiAlertService: JhiAlertService,
        private modalService: NgbModal,
        private router: Router,
        private route: ActivatedRoute,
        private modelingSubmissionService: ModelingSubmissionService,
        private modelingExerciseService: ModelingExerciseService,
        private resultService: ResultService,
        private modelingAssessmentService: ModelingAssessmentService,
        private accountService: AccountService,
        private location: Location,
        private translateService: TranslateService,
    ) {
        translateService.get('modelingAssessmentEditor.messages.confirmCancel').subscribe(text => (this.cancelConfirmationText = text));
        this.generalFeedback = new Feedback();
        this.referencedFeedback = [];
        this.isLoading = true;
    }

    get feedback(): Feedback[] {
        if (!this.referencedFeedback) {
            return [this.generalFeedback];
        }
        return [this.generalFeedback, ...this.referencedFeedback];
    }

    ngOnInit() {
        // Used to check if the assessor is the current user
        this.accountService.identity().then(user => {
            this.userId = user!.id!;
        });
        this.isAtLeastInstructor = this.accountService.hasAnyAuthorityDirect(['ROLE_ADMIN', 'ROLE_INSTRUCTOR']);

        this.route.params.subscribe(params => {
            const submissionId: String = params['submissionId'];
            const exerciseId = Number(params['exerciseId']);
            if (submissionId === 'new') {
                this.loadOptimalSubmission(exerciseId);
            } else {
                this.loadSubmission(Number(submissionId));
            }
        });
        this.route.queryParams.subscribe(params => {
            this.showBackButton = params['showBackButton'] === 'true';
        });
    }

    ngOnDestroy() {}

    private loadSubmission(submissionId: number): void {
        this.modelingSubmissionService.getSubmission(submissionId).subscribe(
            (submission: ModelingSubmission) => {
                this.handleReceivedSubmission(submission);
            },
            (error: HttpErrorResponse) => {
                if (error.error && error.error.errorKey === 'lockedSubmissionsLimitReached') {
                    this.onError(`artemisApp.${error.error.entityName}.${error.error.errorKey}`);
                } else {
                    this.onError();
                }
            },
        );
    }

    private loadOptimalSubmission(exerciseId: number): void {
        this.modelingSubmissionService.getModelingSubmissionForExerciseWithoutAssessment(exerciseId, true).subscribe(
            (submission: ModelingSubmission) => {
                this.handleReceivedSubmission(submission);

                // Update the url with the new id, without reloading the page, to make the history consistent
                const newUrl = window.location.hash.replace('#', '').replace('new', `${this.submission!.id}`);
                this.location.go(newUrl);
            },
            (error: HttpErrorResponse) => {
                if (error.status === 404) {
                    // there is no submission waiting for assessment at the moment
                    this.goToExerciseDashboard();
                    this.jhiAlertService.info('artemisApp.tutorExerciseDashboard.noSubmissions');
                } else if (error.error && error.error.errorKey === 'lockedSubmissionsLimitReached') {
                    this.onError(`artemisApp.${error.error.entityName}.${error.error.errorKey}`);
                } else {
                    this.onError();
                }
            },
        );
    }

    private handleReceivedSubmission(submission: ModelingSubmission): void {
        this.submission = submission;
        this.modelingExercise = this.submission.participation.exercise as ModelingExercise;
        this.result = this.submission.result;
        this.hasComplaint = this.result.hasComplaint;
        if (this.result.feedbacks) {
            this.result = this.modelingAssessmentService.convertResult(this.result);
            this.handleFeedback(this.result.feedbacks);
        } else {
            this.result.feedbacks = [];
        }
        this.submission.participation.results = [this.result];
        this.result.participation = this.submission.participation;
        if (this.modelingExercise.diagramType == null) {
            this.modelingExercise.diagramType = DiagramType.ClassDiagram;
        }
        if (this.submission.model) {
            this.model = JSON.parse(this.submission.model);
        } else {
            this.jhiAlertService.clear();
            this.jhiAlertService.error('modelingAssessmentEditor.messages.noModel');
        }
        if ((this.result.assessor == null || this.result.assessor.id === this.userId) && !this.result.completionDate) {
            this.jhiAlertService.clear();
            this.jhiAlertService.info('modelingAssessmentEditor.messages.lock');
        }
        this.checkPermissions();
        this.validateFeedback();
        this.isLoading = false;
    }

    /**
     * Checks the given feedback list for general feedback (i.e. feedback without a reference). If there is one, it is assigned to the generalFeedback variable and removed from
     * the original feedback list. The remaining list is then assigned to the referencedFeedback variable containing only feedback elements with a reference and valid score.
     */
    private handleFeedback(feedback: Feedback[]): void {
        if (!feedback || feedback.length === 0) {
            return;
        }
        const generalFeedbackIndex = feedback.findIndex(feedbackElement => feedbackElement.reference == null);
        if (generalFeedbackIndex >= 0) {
            this.generalFeedback = feedback[generalFeedbackIndex] || new Feedback();
            feedback.splice(generalFeedbackIndex, 1);
        }
        this.referencedFeedback = feedback;
    }

    private checkPermissions(): void {
        this.isAuthorized = this.result != null && this.result.assessor && this.result.assessor.id === this.userId;
        const isBeforeAssessmentDueDate = this.modelingExercise && this.modelingExercise.assessmentDueDate && moment().isBefore(this.modelingExercise.assessmentDueDate);
        // tutors are allowed to override one of their assessments before the assessment due date, instructors can override any assessment at any time
        this.canOverride = (this.isAuthorized && isBeforeAssessmentDueDate) || this.isAtLeastInstructor;
    }

<<<<<<< HEAD
    onError(error?: string): void {
        this.hasErrors = true;
        this.submission = undefined;
        this.modelingExercise = undefined;
        this.result = undefined;
        this.model = undefined;
        if (!error) {
            error = 'modelingAssessmentEditor.messages.loadSubmissionFailed';
        }
=======
    onError(): void {
        this.submission = null;
        this.modelingExercise = null;
        this.result = null;
        this.model = null;
>>>>>>> 3b552e2d
        this.jhiAlertService.clear();
        this.jhiAlertService.error(error);
        setTimeout(() => {
            this.goToExerciseDashboard();
            this.jhiAlertService.clear();
        }, 4000);
    }

    onSaveAssessment() {
        this.modelingAssessmentService.saveAssessment(this.feedback, this.submission!.id).subscribe(
            (result: Result) => {
                this.result = result;
                this.handleFeedback(this.result.feedbacks);
                this.jhiAlertService.clear();
                this.jhiAlertService.success('modelingAssessmentEditor.messages.saveSuccessful');
            },
            () => {
                this.jhiAlertService.clear();
                this.jhiAlertService.error('modelingAssessmentEditor.messages.saveFailed');
            },
        );
    }

    onSubmitAssessment() {
        if (this.referencedFeedback.length < this.model!.elements.length || !this.assessmentsAreValid) {
            const confirmationMessage = this.translateService.instant('modelingAssessmentEditor.messages.confirmSubmission');
            const confirm = window.confirm(confirmationMessage);
            if (confirm) {
                this.submitAssessment();
            } else {
                this.highlightElementsWithMissingFeedback();
            }
        } else {
            this.submitAssessment();
        }
    }

    private submitAssessment() {
        this.modelingAssessmentService.saveAssessment(this.feedback, this.submission!.id, true, true).subscribe(
            (result: Result) => {
                result.participation!.results = [result];
                this.result = result;
                this.jhiAlertService.clear();
                this.jhiAlertService.success('modelingAssessmentEditor.messages.submitSuccessful');
                this.conflicts = null;
                this.updateHighlightedConflictingElements();
            },
            (error: HttpErrorResponse) => {
                if (error.status === 409) {
                    this.conflicts = error.error as Conflict[];
                    this.conflicts.forEach((conflict: Conflict) => {
                        this.modelingAssessmentService.convertResult(conflict.causingConflictingResult.result);
                        conflict.resultsInConflict.forEach((conflictingResult: ConflictingResult) => this.modelingAssessmentService.convertResult(conflictingResult.result));
                    });
                    this.updateHighlightedConflictingElements();
                    this.jhiAlertService.clear();
                    this.jhiAlertService.error('modelingAssessmentEditor.messages.submitFailedWithConflict');
                } else {
                    let errorMessage = 'modelingAssessmentEditor.messages.submitFailed';
                    if (error.error && error.error.entityName && error.error.message) {
                        errorMessage = `artemisApp.${error.error.entityName}.${error.error.message}`;
                    }
                    this.jhiAlertService.clear();
                    this.jhiAlertService.error(errorMessage);
                }
            },
        );
    }

    /**
     * Sends the current (updated) assessment to the server to update the original assessment after a complaint was accepted.
     * The corresponding complaint response is sent along with the updated assessment to prevent additional requests.
     *
     * @param complaintResponse the response to the complaint that is sent to the server along with the assessment update
     */
    onUpdateAssessmentAfterComplaint(complaintResponse: ComplaintResponse): void {
        this.modelingAssessmentService.updateAssessmentAfterComplaint(this.feedback, complaintResponse, this.submission!.id).subscribe(
            (result: Result) => {
                this.result = result;
                this.jhiAlertService.clear();
                this.jhiAlertService.success('modelingAssessmentEditor.messages.updateAfterComplaintSuccessful');
            },
            (error: HttpErrorResponse) => {
                this.jhiAlertService.clear();
                this.jhiAlertService.error('modelingAssessmentEditor.messages.updateAfterComplaintFailed');
            },
        );
    }

    onShowConflictResolution() {
        this.modelingAssessmentService.addLocalConflicts(this.submission!.id, this.conflicts!);
        this.jhiAlertService.clear();
        this.router.navigate(['modeling-exercise', this.modelingExercise!.id, 'submissions', this.submission!.id, 'assessment', 'conflict']);
    }

    /**
     * Cancel the current assessment and navigate back to the exercise dashboard.
     */
    onCancelAssessment() {
        const confirmCancel = window.confirm(this.cancelConfirmationText);
        if (confirmCancel) {
            this.modelingAssessmentService.cancelAssessment(this.submission!.id).subscribe(() => {
                this.goToExerciseDashboard();
            });
        }
    }

    onFeedbackChanged(feedback: Feedback[]) {
        this.referencedFeedback = feedback;
        this.validateFeedback();
    }

    assessNextOptimal() {
        this.busy = true;
        this.modelingAssessmentService.getOptimalSubmissions(this.modelingExercise!.id).subscribe(
            (optimal: number[]) => {
                this.busy = false;
                if (optimal.length === 0) {
                    this.jhiAlertService.clear();
                    this.jhiAlertService.info('assessmentDashboard.noSubmissionFound');
                } else {
                    this.jhiAlertService.clear();
                    this.router.onSameUrlNavigation = 'reload';
                    // navigate to root and then to new assessment page to trigger re-initialization of the components
                    this.router
                        .navigateByUrl('/', { skipLocationChange: true })
                        .then(() => this.router.navigateByUrl(`modeling-exercise/${this.modelingExercise!.id}/submissions/${optimal.pop()}/assessment?showBackButton=true`));
                }
            },
            (error: HttpErrorResponse) => {
                this.busy = false;
                if (error.error && error.error.errorKey === 'lockedSubmissionsLimitReached') {
                    this.goToExerciseDashboard();
                } else {
                    this.jhiAlertService.clear();
                    this.jhiAlertService.info('assessmentDashboard.noSubmissionFound');
                }
            },
        );
    }

    private updateHighlightedConflictingElements() {
        this.highlightedElementIds = new Set<string>();
        if (this.conflicts) {
            this.conflicts.forEach((conflict: Conflict) => {
                this.highlightedElementIds.add(conflict.causingConflictingResult.modelElementId);
            });
        }
    }

    /**
     * Validates the feedback:
     *   - There must be any form of feedback, either general feedback or feedback referencing a model element or both
     *   - Each reference feedback must have a score that is a valid number
     */
    validateFeedback() {
        if (
            (!this.referencedFeedback || this.referencedFeedback.length === 0) &&
            (!this.generalFeedback || !this.generalFeedback.detailText || this.generalFeedback.detailText.length === 0)
        ) {
            this.assessmentsAreValid = false;
            return;
        }
        if (this.highlightedElementIds && this.highlightedElementIds.size > 0) {
            this.highlightedElementIds.delete(this.referencedFeedback[this.referencedFeedback.length - 1].referenceId!);
            this.highlightedElementIds = new Set<string>(this.highlightedElementIds);
        }
        for (const feedback of this.referencedFeedback) {
            if (feedback.credits == null || isNaN(feedback.credits)) {
                this.assessmentsAreValid = false;
                return;
            }
        }
        this.assessmentsAreValid = true;
    }

    goToExerciseDashboard() {
        if (this.modelingExercise && this.modelingExercise.course) {
            this.router.navigateByUrl(`/course/${this.modelingExercise.course.id}/exercise/${this.modelingExercise.id}/tutor-dashboard`);
        } else {
            this.location.back();
        }
    }

    private highlightElementsWithMissingFeedback() {
        this.highlightedElementIds = new Set<string>();
        this.model!.elements.forEach((element: UMLElement) => {
            if (this.referencedFeedback.findIndex(feedback => feedback.referenceId === element.id) < 0) {
                this.highlightedElementIds.add(element.id);
            }
        });
    }
}<|MERGE_RESOLUTION|>--- conflicted
+++ resolved
@@ -185,23 +185,15 @@
         this.canOverride = (this.isAuthorized && isBeforeAssessmentDueDate) || this.isAtLeastInstructor;
     }
 
-<<<<<<< HEAD
     onError(error?: string): void {
         this.hasErrors = true;
-        this.submission = undefined;
-        this.modelingExercise = undefined;
-        this.result = undefined;
-        this.model = undefined;
-        if (!error) {
-            error = 'modelingAssessmentEditor.messages.loadSubmissionFailed';
-        }
-=======
-    onError(): void {
         this.submission = null;
         this.modelingExercise = null;
         this.result = null;
         this.model = null;
->>>>>>> 3b552e2d
+        if (!error) {
+            error = 'modelingAssessmentEditor.messages.loadSubmissionFailed';
+        }
         this.jhiAlertService.clear();
         this.jhiAlertService.error(error);
         setTimeout(() => {
