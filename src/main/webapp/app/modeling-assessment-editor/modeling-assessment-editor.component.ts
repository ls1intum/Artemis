--- conflicted
+++ resolved
@@ -73,17 +73,9 @@
                 this.loadSubmission(Number(submissionId));
             }
         });
-<<<<<<< HEAD
-        this.showBackButton = !!this.route.snapshot.queryParamMap.get('showBackButton');
-    }
-
-    checkAuthorization() {
-        this.isAuthorized = this.result !== null && this.result.assessor !== null && this.result.assessor.id === this.userId;
-=======
         this.route.queryParams.subscribe(params => {
             this.showBackButton = params['showBackButton'] === 'true';
         });
->>>>>>> b6c0237a
     }
 
     ngOnDestroy() {}
@@ -151,7 +143,7 @@
     }
 
     private checkAuthorization() {
-        this.isAuthorized = this.result && this.result.assessor && this.result.assessor.id === this.userId;
+        this.isAuthorized = this.result != null && this.result.assessor != null && this.result.assessor.id != null && this.result.assessor.id === this.userId;
     }
 
     onError(): void {
@@ -226,7 +218,7 @@
         if (this.localFeedbacks === undefined || this.localFeedbacks === null) {
             this.localFeedbacks = [];
         }
-        this.modelingAssessmentService.updateAssessmentAfterComplaint(this.localFeedbacks, complaintResponse, this.submission.id).subscribe(
+        this.modelingAssessmentService.updateAssessmentAfterComplaint(this.localFeedbacks, complaintResponse, this.submission!.id).subscribe(
             (result: Result) => {
                 this.result = result;
                 this.jhiAlertService.clear();
@@ -245,7 +237,7 @@
     onCancelAssessment() {
         const confirmCancel = window.confirm(this.cancelConfirmationText);
         if (confirmCancel) {
-            this.modelingAssessmentService.cancelAssessment(this.submission.id).subscribe(() => {
+            this.modelingAssessmentService.cancelAssessment(this.submission!.id).subscribe(() => {
                 this.goToExerciseDashboard();
             });
         }
