import { Component, OnDestroy, OnInit } from '@angular/core';
import { Location } from '@angular/common';
import { JhiAlertService } from 'ng-jhipster';
import { NgbModal } from '@ng-bootstrap/ng-bootstrap';
import { UMLDiagramType, UMLModel } from '@ls1intum/apollon';
import { ActivatedRoute, Router } from '@angular/router';
import { ModelingSubmission, ModelingSubmissionService } from '../entities/modeling-submission';
import { ModelingExercise, ModelingExerciseService } from '../entities/modeling-exercise';
import { Result, ResultService } from '../entities/result';
import { AccountService } from 'app/core';
import { HttpErrorResponse } from '@angular/common/http';
<<<<<<< HEAD
import { Conflict } from 'app/modeling-assessment-editor/conflict.model';
import { Feedback } from 'app/entities/feedback';
=======
import { Conflict, ConflictingResult } from 'app/modeling-assessment-editor/conflict.model';
import { Feedback, FeedbackHighlightColor, FeedbackType } from 'app/entities/feedback';
>>>>>>> a46e9297
import { ComplaintResponse } from 'app/entities/complaint-response';
import { TranslateService } from '@ngx-translate/core';
import * as moment from 'moment';
import { ModelingAssessmentService } from 'app/entities/modeling-assessment';
import { ModelingAssessmentConflictService } from 'app/modeling-assessment-conflict/modeling-assessment-conflict.service';

@Component({
    selector: 'jhi-modeling-assessment-editor',
    templateUrl: './modeling-assessment-editor.component.html',
    styleUrls: ['./modeling-assessment-editor.component.scss'],
})
export class ModelingAssessmentEditorComponent implements OnInit, OnDestroy {
    submission: ModelingSubmission | null;
    model: UMLModel | null;
    modelingExercise: ModelingExercise | null;
    result: Result | null;
    generalFeedback: Feedback;
    referencedFeedback: Feedback[];
    conflicts: Conflict[] | null;
    highlightedElements: Map<string, string>; // map elementId -> highlight color
    highlightMissingFeedback = false;

    assessmentsAreValid = false;
    busy: boolean;
    userId: number;
    isAuthorized = false;
    isAtLeastInstructor = false;
    showBackButton: boolean;
    hasComplaint: boolean;
    canOverride = false;
    isLoading: boolean;
    hasAutomaticFeedback = false;

    private cancelConfirmationText: string;

    constructor(
        private jhiAlertService: JhiAlertService,
        private modalService: NgbModal,
        private router: Router,
        private route: ActivatedRoute,
        private modelingSubmissionService: ModelingSubmissionService,
        private modelingExerciseService: ModelingExerciseService,
        private resultService: ResultService,
        private modelingAssessmentService: ModelingAssessmentService,
        private conflictService: ModelingAssessmentConflictService,
        private accountService: AccountService,
        private location: Location,
        private translateService: TranslateService,
    ) {
        translateService.get('modelingAssessmentEditor.messages.confirmCancel').subscribe(text => (this.cancelConfirmationText = text));
        this.generalFeedback = new Feedback();
        this.referencedFeedback = [];
        this.isLoading = true;
    }

    get feedback(): Feedback[] {
        if (!this.referencedFeedback) {
            return [this.generalFeedback];
        }
        return [this.generalFeedback, ...this.referencedFeedback];
    }

    ngOnInit() {
        // Used to check if the assessor is the current user
        this.accountService.identity().then(user => {
            this.userId = user!.id!;
        });
        this.isAtLeastInstructor = this.accountService.hasAnyAuthorityDirect(['ROLE_ADMIN', 'ROLE_INSTRUCTOR']);

        this.route.params.subscribe(params => {
            const submissionId: String = params['submissionId'];
            const exerciseId = Number(params['exerciseId']);
            if (submissionId === 'new') {
                this.loadOptimalSubmission(exerciseId);
            } else {
                this.loadSubmission(Number(submissionId));
            }
        });
        this.route.queryParams.subscribe(params => {
            this.showBackButton = params['showBackButton'] === 'true';
        });
    }

    ngOnDestroy() {}

    private loadSubmission(submissionId: number): void {
        this.modelingSubmissionService.getSubmission(submissionId).subscribe(
            (submission: ModelingSubmission) => {
                this.handleReceivedSubmission(submission);
            },
            (error: HttpErrorResponse) => {
                if (error.error && error.error.errorKey === 'lockedSubmissionsLimitReached') {
                    this.goToExerciseDashboard();
                } else {
                    this.onError();
                }
            },
        );
    }

    private loadOptimalSubmission(exerciseId: number): void {
        this.modelingSubmissionService.getModelingSubmissionForExerciseWithoutAssessment(exerciseId, true).subscribe(
            (submission: ModelingSubmission) => {
                this.handleReceivedSubmission(submission);

                // Update the url with the new id, without reloading the page, to make the history consistent
                const newUrl = window.location.hash.replace('#', '').replace('new', `${this.submission!.id}`);
                this.location.go(newUrl);
            },
            (error: HttpErrorResponse) => {
                if (error.status === 404) {
                    // there is no submission waiting for assessment at the moment
                    this.goToExerciseDashboard();
                    this.jhiAlertService.info('artemisApp.tutorExerciseDashboard.noSubmissions');
                } else if (error.error && error.error.errorKey === 'lockedSubmissionsLimitReached') {
                    this.goToExerciseDashboard();
                } else {
                    this.onError();
                }
            },
        );
    }

    private handleReceivedSubmission(submission: ModelingSubmission): void {
        this.submission = submission;
        this.modelingExercise = this.submission.participation.exercise as ModelingExercise;
        this.result = this.submission.result;
        this.hasComplaint = this.result.hasComplaint;
        if (this.result.feedbacks) {
            this.result = this.modelingAssessmentService.convertResult(this.result);
            this.handleFeedback(this.result.feedbacks);
        } else {
            this.result.feedbacks = [];
        }
        this.submission.participation.results = [this.result];
        this.result.participation = this.submission.participation;
        if (this.modelingExercise.diagramType == null) {
            this.modelingExercise.diagramType = UMLDiagramType.ClassDiagram;
        }
        if (this.submission.model) {
            this.model = JSON.parse(this.submission.model);
        } else {
            this.jhiAlertService.clear();
            this.jhiAlertService.error('modelingAssessmentEditor.messages.noModel');
        }
        if ((this.result.assessor == null || this.result.assessor.id === this.userId) && !this.result.completionDate) {
            this.jhiAlertService.clear();
            this.jhiAlertService.info('modelingAssessmentEditor.messages.lock');
        }
        this.checkPermissions();
        this.validateFeedback();
        this.isLoading = false;
    }

    /**
     * Checks the given feedback list for general feedback (i.e. feedback without a reference). If there is one, it is assigned to the generalFeedback variable and removed from
     * the original feedback list. The remaining list is then assigned to the referencedFeedback variable containing only feedback elements with a reference and valid score.
     * Additionally, it checks if the feedback list contains any automatic feedback elements and sets the hasAutomaticFeedback flag accordingly. Afterwards, it triggers the
     * highlighting of feedback elements, if necessary.
     */
    private handleFeedback(feedback: Feedback[]): void {
        if (!feedback || feedback.length === 0) {
            return;
        }

        const generalFeedbackIndex = feedback.findIndex(feedbackElement => feedbackElement.reference == null);
        if (generalFeedbackIndex >= 0) {
            this.generalFeedback = feedback[generalFeedbackIndex] || new Feedback();
            feedback.splice(generalFeedbackIndex, 1);
        }

        this.referencedFeedback = feedback;

        this.hasAutomaticFeedback = feedback.some(feedbackItem => feedbackItem.type === FeedbackType.AUTOMATIC);
        this.highlightAutomaticFeedback();

        if (this.highlightMissingFeedback) {
            this.highlightElementsWithMissingFeedback();
        }
    }

    private checkPermissions(): void {
        this.isAuthorized = this.result != null && this.result.assessor && this.result.assessor.id === this.userId;
        const isBeforeAssessmentDueDate = this.modelingExercise && this.modelingExercise.assessmentDueDate && moment().isBefore(this.modelingExercise.assessmentDueDate);
        // tutors are allowed to override one of their assessments before the assessment due date, instructors can override any assessment at any time
        this.canOverride = (this.isAuthorized && isBeforeAssessmentDueDate) || this.isAtLeastInstructor;
    }

    onError(): void {
        this.submission = null;
        this.modelingExercise = null;
        this.result = null;
        this.model = null;
        this.jhiAlertService.clear();
        this.jhiAlertService.error('modelingAssessmentEditor.messages.loadSubmissionFailed');
    }

    onSaveAssessment() {
        if (!this.modelingAssessmentService.isFeedbackTextValid(this.feedback)) {
            this.jhiAlertService.error('modelingAssessmentEditor.messages.feedbackTextTooLong');
            return;
        }

        this.modelingAssessmentService.saveAssessment(this.feedback, this.submission!.id).subscribe(
            (result: Result) => {
                this.result = result;
                this.handleFeedback(this.result.feedbacks);
                this.jhiAlertService.clear();
                this.jhiAlertService.success('modelingAssessmentEditor.messages.saveSuccessful');
            },
            () => {
                this.jhiAlertService.clear();
                this.jhiAlertService.error('modelingAssessmentEditor.messages.saveFailed');
            },
        );
    }

    onSubmitAssessment() {
        if (this.referencedFeedback.length < this.model!.elements.length || !this.assessmentsAreValid) {
            const confirmationMessage = this.translateService.instant('modelingAssessmentEditor.messages.confirmSubmission');
            const confirm = window.confirm(confirmationMessage);
            if (confirm) {
                this.submitAssessment();
            } else {
                this.highlightMissingFeedback = true;
                this.highlightElementsWithMissingFeedback();
            }
        } else {
            this.submitAssessment();
        }
    }

    private submitAssessment() {
<<<<<<< HEAD
        this.modelingAssessmentService.saveAssessment(this.feedback, this.submission!.id, true, false).subscribe(
=======
        if (!this.modelingAssessmentService.isFeedbackTextValid(this.feedback)) {
            this.jhiAlertService.error('modelingAssessmentEditor.messages.feedbackTextTooLong');
            return;
        }

        this.modelingAssessmentService.saveAssessment(this.feedback, this.submission!.id, true, true).subscribe(
>>>>>>> a46e9297
            (result: Result) => {
                result.participation!.results = [result];
                this.result = result;

                this.jhiAlertService.clear();
                this.jhiAlertService.success('modelingAssessmentEditor.messages.submitSuccessful');

                this.highlightMissingFeedback = false;

                this.conflicts = null;
                this.updateHighlightedConflictingElements();
            },
            (error: HttpErrorResponse) => {
                if (error.status === 409) {
                    this.conflicts = this.conflictService.convertConflicts(error.error as Conflict[]);
                    this.updateHighlightedConflictingElements();
                    this.jhiAlertService.clear();
                    this.jhiAlertService.error('modelingAssessmentEditor.messages.submitFailedWithConflict');
                } else {
                    let errorMessage = 'modelingAssessmentEditor.messages.submitFailed';
                    if (error.error && error.error.entityName && error.error.message) {
                        errorMessage = `artemisApp.${error.error.entityName}.${error.error.message}`;
                    }
                    this.jhiAlertService.clear();
                    this.jhiAlertService.error(errorMessage);
                }
            },
        );
    }

    /**
     * Sends the current (updated) assessment to the server to update the original assessment after a complaint was accepted.
     * The corresponding complaint response is sent along with the updated assessment to prevent additional requests.
     *
     * @param complaintResponse the response to the complaint that is sent to the server along with the assessment update
     */
    onUpdateAssessmentAfterComplaint(complaintResponse: ComplaintResponse): void {
        this.modelingAssessmentService.updateAssessmentAfterComplaint(this.feedback, complaintResponse, this.submission!.id).subscribe(
            (result: Result) => {
                this.result = result;
                this.jhiAlertService.clear();
                this.jhiAlertService.success('modelingAssessmentEditor.messages.updateAfterComplaintSuccessful');
            },
            (error: HttpErrorResponse) => {
                this.jhiAlertService.clear();
                this.jhiAlertService.error('modelingAssessmentEditor.messages.updateAfterComplaintFailed');
            },
        );
    }

    onShowConflictResolution() {
        if (this.conflicts) {
            this.conflictService.addLocalConflicts(this.submission!.id, this.conflicts);
            this.jhiAlertService.clear();
            this.router.navigate(['modeling-exercise', this.modelingExercise!.id, 'submissions', this.submission!.id, 'assessment', 'conflict']);
        }
    }

    /**
     * Cancel the current assessment and navigate back to the exercise dashboard.
     */
    onCancelAssessment() {
        const confirmCancel = window.confirm(this.cancelConfirmationText);
        if (confirmCancel) {
            this.modelingAssessmentService.cancelAssessment(this.submission!.id).subscribe(() => {
                this.goToExerciseDashboard();
            });
        }
    }

    onFeedbackChanged(feedback: Feedback[]) {
        this.referencedFeedback = feedback;
        this.validateFeedback();
    }

    assessNextOptimal() {
        this.busy = true;
        this.modelingAssessmentService.getOptimalSubmissions(this.modelingExercise!.id).subscribe(
            (optimal: number[]) => {
                this.busy = false;
                if (optimal.length === 0) {
                    this.jhiAlertService.clear();
                    this.jhiAlertService.info('assessmentDashboard.noSubmissionFound');
                } else {
                    this.jhiAlertService.clear();
                    this.router.onSameUrlNavigation = 'reload';
                    // navigate to root and then to new assessment page to trigger re-initialization of the components
                    this.router
                        .navigateByUrl('/', { skipLocationChange: true })
                        .then(() => this.router.navigateByUrl(`modeling-exercise/${this.modelingExercise!.id}/submissions/${optimal.pop()}/assessment?showBackButton=true`));
                }
            },
            (error: HttpErrorResponse) => {
                this.busy = false;
                if (error.error && error.error.errorKey === 'lockedSubmissionsLimitReached') {
                    this.goToExerciseDashboard();
                } else {
                    this.jhiAlertService.clear();
                    this.jhiAlertService.info('assessmentDashboard.noSubmissionFound');
                }
            },
        );
    }

    private updateHighlightedConflictingElements() {
        this.highlightedElements = new Map<string, string>();
        if (this.conflicts) {
            this.conflicts.forEach((conflict: Conflict) => {
                this.highlightedElements.set(conflict.causingConflictingResult.modelElementId, FeedbackHighlightColor.RED);
            });
        }
    }

    /**
     * Validates the feedback:
     *   - There must be any form of feedback, either general feedback or feedback referencing a model element or both
     *   - Each reference feedback must have a score that is a valid number
     */
    validateFeedback() {
        if (
            (!this.referencedFeedback || this.referencedFeedback.length === 0) &&
            (!this.generalFeedback || !this.generalFeedback.detailText || this.generalFeedback.detailText.length === 0)
        ) {
            this.assessmentsAreValid = false;
            return;
        }
        for (const feedback of this.referencedFeedback) {
            if (feedback.credits == null || isNaN(feedback.credits)) {
                this.assessmentsAreValid = false;
                return;
            }
        }
        this.assessmentsAreValid = true;
    }

    goToExerciseDashboard() {
        if (this.modelingExercise && this.modelingExercise.course) {
            this.router.navigateByUrl(`/course/${this.modelingExercise.course.id}/exercise/${this.modelingExercise.id}/tutor-dashboard`);
        } else {
            this.location.back();
        }
    }

    /**
     * Add all elements for which no corresponding feedback element exist to the map of highlighted elements. To make sure that we do not have outdated elements in the map, all
     * elements with the corresponding "missing feedback color" get removed first.
     */
    private highlightElementsWithMissingFeedback() {
        if (!this.model) {
            return;
        }

        this.highlightedElements = this.highlightedElements
            ? this.removeHighlightedFeedbackOfColor(this.highlightedElements, FeedbackHighlightColor.RED)
            : new Map<string, string>();

        const referenceIds = this.referencedFeedback.map(feedback => feedback.referenceId);
        for (const element of this.model.elements) {
            if (!referenceIds.includes(element.id)) {
                this.highlightedElements.set(element.id, FeedbackHighlightColor.RED);
            }
        }
    }

    /**
     * Add all automatic feedback elements to the map of highlighted elements. To make sure that we do not have outdated elements in the map, all elements with the corresponding
     * "automatic feedback color" get removed first. The automatic feedback will not be highlighted anymore after the assessment has been completed.
     */
    private highlightAutomaticFeedback() {
        if (this.result && this.result.completionDate) {
            return;
        }

        this.highlightedElements = this.highlightedElements
            ? this.removeHighlightedFeedbackOfColor(this.highlightedElements, FeedbackHighlightColor.CYAN)
            : new Map<string, string>();

        for (const feedbackItem of this.referencedFeedback) {
            if (feedbackItem.type === FeedbackType.AUTOMATIC && feedbackItem.referenceId) {
                this.highlightedElements.set(feedbackItem.referenceId, FeedbackHighlightColor.CYAN);
            }
        }
    }

    /**
     * Remove all elements with the given highlight color from the map of highlighted feedback elements.
     *
     * @param highlightedElements the map of highlighted feedback elements
     * @param color the color of the elements that should be removed
     */
    private removeHighlightedFeedbackOfColor(highlightedElements: Map<string, string>, color: string) {
        return new Map<string, string>([...highlightedElements].filter(([, value]) => value !== color));
    }
}<|MERGE_RESOLUTION|>--- conflicted
+++ resolved
@@ -9,13 +9,8 @@
 import { Result, ResultService } from '../entities/result';
 import { AccountService } from 'app/core';
 import { HttpErrorResponse } from '@angular/common/http';
-<<<<<<< HEAD
 import { Conflict } from 'app/modeling-assessment-editor/conflict.model';
-import { Feedback } from 'app/entities/feedback';
-=======
-import { Conflict, ConflictingResult } from 'app/modeling-assessment-editor/conflict.model';
 import { Feedback, FeedbackHighlightColor, FeedbackType } from 'app/entities/feedback';
->>>>>>> a46e9297
 import { ComplaintResponse } from 'app/entities/complaint-response';
 import { TranslateService } from '@ngx-translate/core';
 import * as moment from 'moment';
@@ -249,16 +244,12 @@
     }
 
     private submitAssessment() {
-<<<<<<< HEAD
-        this.modelingAssessmentService.saveAssessment(this.feedback, this.submission!.id, true, false).subscribe(
-=======
         if (!this.modelingAssessmentService.isFeedbackTextValid(this.feedback)) {
             this.jhiAlertService.error('modelingAssessmentEditor.messages.feedbackTextTooLong');
             return;
         }
 
-        this.modelingAssessmentService.saveAssessment(this.feedback, this.submission!.id, true, true).subscribe(
->>>>>>> a46e9297
+        this.modelingAssessmentService.saveAssessment(this.feedback, this.submission!.id, true, false).subscribe(
             (result: Result) => {
                 result.participation!.results = [result];
                 this.result = result;
