import { Component, OnDestroy, OnInit } from '@angular/core';
import { Location } from '@angular/common';
import { JhiAlertService } from 'ng-jhipster';
import { NgbModal } from '@ng-bootstrap/ng-bootstrap';
import { DiagramType, UMLModel, UMLElement } from '@ls1intum/apollon';
import { ActivatedRoute, Router } from '@angular/router';
import { ModelingSubmission, ModelingSubmissionService } from '../entities/modeling-submission';
import { ModelingExercise, ModelingExerciseService } from '../entities/modeling-exercise';
import { Result, ResultService } from '../entities/result';
import { AccountService } from 'app/core';
import { HttpErrorResponse } from '@angular/common/http';
import { Conflict, ConflictingResult } from 'app/modeling-assessment-editor/conflict.model';
import { Feedback } from 'app/entities/feedback';
import { ComplaintResponse } from 'app/entities/complaint-response';
import { TranslateService } from '@ngx-translate/core';
import * as moment from 'moment';
import { ModelingAssessmentService } from 'app/entities/modeling-assessment';

@Component({
    selector: 'jhi-modeling-assessment-editor',
    templateUrl: './modeling-assessment-editor.component.html',
    styleUrls: ['./modeling-assessment-editor.component.scss'],
})
export class ModelingAssessmentEditorComponent implements OnInit, OnDestroy {
    submission: ModelingSubmission;
    model: UMLModel;
    modelingExercise: ModelingExercise;
    result: Result;
    generalFeedback: Feedback;
    referencedFeedback: Feedback[];
    conflicts: Conflict[];
<<<<<<< HEAD
    highlightedElementIds: Set<string>;
=======
    highlightedElementIds: string[];
    ignoreConflicts = false;
>>>>>>> 9b47e556

    assessmentsAreValid = false;
    busy: boolean;
    userId: number;
    isAuthorized = false;
    isAtLeastInstructor = false;
    showBackButton: boolean;
    hasComplaint: boolean;
    canOverride = false;
    isLoading: boolean;

    private cancelConfirmationText: string;

    constructor(
        private jhiAlertService: JhiAlertService,
        private modalService: NgbModal,
        private router: Router,
        private route: ActivatedRoute,
        private modelingSubmissionService: ModelingSubmissionService,
        private modelingExerciseService: ModelingExerciseService,
        private resultService: ResultService,
        private modelingAssessmentService: ModelingAssessmentService,
        private accountService: AccountService,
        private location: Location,
        private translateService: TranslateService,
    ) {
        translateService.get('modelingAssessmentEditor.messages.confirmCancel').subscribe(text => (this.cancelConfirmationText = text));
        this.generalFeedback = new Feedback();
        this.referencedFeedback = [];
        this.isLoading = true;
    }

    get feedback(): Feedback[] {
        if (!this.referencedFeedback) {
            return [this.generalFeedback];
        }
        return [this.generalFeedback, ...this.referencedFeedback];
    }

    ngOnInit() {
        // Used to check if the assessor is the current user
        this.accountService.identity().then(user => {
            this.userId = user.id;
        });
        this.isAtLeastInstructor = this.accountService.hasAnyAuthorityDirect(['ROLE_ADMIN', 'ROLE_INSTRUCTOR']);

        this.route.params.subscribe(params => {
            const submissionId: String = params['submissionId'];
            const exerciseId = Number(params['exerciseId']);
            if (submissionId === 'new') {
                this.loadOptimalSubmission(exerciseId);
            } else {
                this.loadSubmission(Number(submissionId));
            }
        });
        this.route.queryParams.subscribe(params => {
            this.showBackButton = params['showBackButton'] === 'true';
        });
    }

    ngOnDestroy() {}

    private loadSubmission(submissionId: number): void {
        this.modelingSubmissionService.getSubmission(submissionId).subscribe(
            (submission: ModelingSubmission) => {
                this.handleReceivedSubmission(submission);
            },
            error => {
                this.onError();
            },
        );
    }

    private loadOptimalSubmission(exerciseId: number): void {
        this.modelingSubmissionService.getModelingSubmissionForExerciseWithoutAssessment(exerciseId, true).subscribe(
            (submission: ModelingSubmission) => {
                this.handleReceivedSubmission(submission);

                // Update the url with the new id, without reloading the page, to make the history consistent
                const newUrl = window.location.hash.replace('#', '').replace('new', `${this.submission.id}`);
                this.location.go(newUrl);
            },
            (error: HttpErrorResponse) => {
                if (error.status === 404) {
                    // there is no submission waiting for assessment at the moment
                    this.goToExerciseDashboard();
                    this.jhiAlertService.info('arTeMiSApp.tutorExerciseDashboard.noSubmissions');
                } else {
                    this.onError();
                }
            },
        );
    }

    private handleReceivedSubmission(submission: ModelingSubmission): void {
        this.submission = submission;
        this.modelingExercise = this.submission.participation.exercise as ModelingExercise;
        this.result = this.submission.result;
        this.hasComplaint = this.result.hasComplaint;
        if (this.result.feedbacks) {
            this.result = this.modelingAssessmentService.convertResult(this.result);
            this.handleFeedback(this.result.feedbacks);
        } else {
            this.result.feedbacks = [];
        }
        this.submission.participation.results = [this.result];
        this.result.participation = this.submission.participation;
        if (this.modelingExercise.diagramType == null) {
            this.modelingExercise.diagramType = DiagramType.ClassDiagram;
        }
        if (this.submission.model) {
            this.model = JSON.parse(this.submission.model);
        } else {
            this.jhiAlertService.clear();
            this.jhiAlertService.error('modelingAssessmentEditor.messages.noModel');
        }
        if ((this.result.assessor == null || this.result.assessor.id === this.userId) && !this.result.completionDate) {
            this.jhiAlertService.clear();
            this.jhiAlertService.info('modelingAssessmentEditor.messages.lock');
        }
        this.checkPermissions();
        this.validateFeedback();
        this.isLoading = false;
    }

    /**
     * Checks the given feedback list for general feedback (i.e. feedback without a reference). If there is one, it is assigned to the generalFeedback variable and removed from
     * the original feedback list. The remaining list is then assigned to the referencedFeedback variable containing only feedback elements with a reference and valid score.
     */
    private handleFeedback(feedback: Feedback[]): void {
        if (!feedback || feedback.length === 0) {
            return;
        }
        const generalFeedbackIndex = feedback.findIndex(feedbackElement => feedbackElement.reference == null);
        if (generalFeedbackIndex >= 0) {
            this.generalFeedback = feedback[generalFeedbackIndex] || new Feedback();
            feedback.splice(generalFeedbackIndex, 1);
        }
        this.referencedFeedback = feedback;
    }

    private checkPermissions(): void {
        this.isAuthorized = this.result && this.result.assessor && this.result.assessor.id === this.userId;
        const isBeforeAssessmentDueDate = this.modelingExercise && this.modelingExercise.assessmentDueDate && moment().isBefore(this.modelingExercise.assessmentDueDate);
        // tutors are allowed to override one of their assessments before the assessment due date, instructors can override any assessment at any time
        this.canOverride = (this.isAuthorized && isBeforeAssessmentDueDate) || this.isAtLeastInstructor;
    }

    onError(): void {
        this.submission = undefined;
        this.modelingExercise = undefined;
        this.result = undefined;
        this.model = undefined;
        this.jhiAlertService.clear();
        this.jhiAlertService.error('modelingAssessmentEditor.messages.loadSubmissionFailed');
    }

    onSaveAssessment() {
        this.modelingAssessmentService.saveAssessment(this.feedback, this.submission.id).subscribe(
            (result: Result) => {
                this.result = result;
                this.handleFeedback(this.result.feedbacks);
                this.jhiAlertService.clear();
                this.jhiAlertService.success('modelingAssessmentEditor.messages.saveSuccessful');
            },
            () => {
                this.jhiAlertService.clear();
                this.jhiAlertService.error('modelingAssessmentEditor.messages.saveFailed');
            },
        );
    }

    onSubmitAssessment() {
        // TODO: we should warn the tutor if not all model elements have been assessed, and ask him to confirm that he really wants to submit the assessment
        // in case he says no, we should potentially highlight the elements that are not yet assessed
<<<<<<< HEAD
        this.modelingAssessmentService.saveAssessment(this.feedback, this.submission.id, true, false).subscribe(
=======
        if (this.referencedFeedback.length < this.model.elements.length || !this.assessmentsAreValid) {
            const confirmationMessage = this.translateService.instant('modelingAssessmentEditor.messages.confirmSubmission');
            const confirm = window.confirm(confirmationMessage);
            if (confirm) {
                this.submitAssessment();
            } else {
                this.highlightedElementIds = [];
                this.model.elements.forEach((element: UMLElement) => {
                    if (this.referencedFeedback.findIndex(feedback => feedback.referenceId === element.id) < 0) {
                        this.highlightedElementIds.push(element.id);
                    }
                });
            }
        } else {
            this.submitAssessment();
        }
    }

    private submitAssessment() {
        this.modelingAssessmentService.saveAssessment(this.feedback, this.submission.id, true, this.ignoreConflicts).subscribe(
>>>>>>> 9b47e556
            (result: Result) => {
                result.participation.results = [result];
                this.result = result;
                this.jhiAlertService.clear();
                this.jhiAlertService.success('modelingAssessmentEditor.messages.submitSuccessful');
                this.conflicts = undefined;
                this.updateHighlightedConflictingElements();
            },
            (error: HttpErrorResponse) => {
                if (error.status === 409) {
                    this.conflicts = error.error as Conflict[];
                    this.conflicts.forEach((conflict: Conflict) => {
                        this.modelingAssessmentService.convertResult(conflict.causingConflictingResult.result);
                        conflict.resultsInConflict.forEach((conflictingResult: ConflictingResult) => this.modelingAssessmentService.convertResult(conflictingResult.result));
                    });
                    this.updateHighlightedConflictingElements();
                    this.jhiAlertService.clear();
                    this.jhiAlertService.error('modelingAssessmentEditor.messages.submitFailedWithConflict');
                } else {
                    let errorMessage = 'modelingAssessmentEditor.messages.submitFailed';
                    if (error.error && error.error.entityName && error.error.message) {
                        errorMessage = `arTeMiSApp.${error.error.entityName}.${error.error.message}`;
                    }
                    this.jhiAlertService.clear();
                    this.jhiAlertService.error(errorMessage);
                }
            },
        );
    }

    /**
     * Sends the current (updated) assessment to the server to update the original assessment after a complaint was accepted.
     * The corresponding complaint response is sent along with the updated assessment to prevent additional requests.
     *
     * @param complaintResponse the response to the complaint that is sent to the server along with the assessment update
     */
    onUpdateAssessmentAfterComplaint(complaintResponse: ComplaintResponse): void {
        this.modelingAssessmentService.updateAssessmentAfterComplaint(this.feedback, complaintResponse, this.submission.id).subscribe(
            (result: Result) => {
                this.result = result;
                this.jhiAlertService.clear();
                this.jhiAlertService.success('modelingAssessmentEditor.messages.updateAfterComplaintSuccessful');
            },
            (error: HttpErrorResponse) => {
                this.jhiAlertService.clear();
                this.jhiAlertService.error('modelingAssessmentEditor.messages.updateAfterComplaintFailed');
            },
        );
    }

    onShowConflictResolution() {
        this.modelingAssessmentService.addLocalConflicts(this.submission.id, this.conflicts);
        this.jhiAlertService.clear();
        this.router.navigate(['modeling-exercise', this.modelingExercise.id, 'submissions', this.submission.id, 'assessment', 'conflict']);
    }

    /**
     * Cancel the current assessment and navigate back to the exercise dashboard.
     */
    onCancelAssessment() {
        const confirmCancel = window.confirm(this.cancelConfirmationText);
        if (confirmCancel) {
            this.modelingAssessmentService.cancelAssessment(this.submission.id).subscribe(() => {
                this.goToExerciseDashboard();
            });
        }
    }

    onFeedbackChanged(feedback: Feedback[]) {
        this.referencedFeedback = feedback;
        this.validateFeedback();
    }

    assessNextOptimal() {
        this.busy = true;
        this.modelingAssessmentService.getOptimalSubmissions(this.modelingExercise.id).subscribe(
            (optimal: number[]) => {
                this.busy = false;
                if (optimal.length === 0) {
                    this.jhiAlertService.clear();
                    this.jhiAlertService.info('assessmentDashboard.noSubmissionFound');
                } else {
                    this.jhiAlertService.clear();
                    this.router.onSameUrlNavigation = 'reload';
                    // navigate to root and then to new assessment page to trigger re-initialization of the components
                    this.router
                        .navigateByUrl('/', { skipLocationChange: true })
                        .then(() => this.router.navigateByUrl(`modeling-exercise/${this.modelingExercise.id}/submissions/${optimal.pop()}/assessment?showBackButton=true`));
                }
            },
            () => {
                this.busy = false;
                this.jhiAlertService.clear();
                this.jhiAlertService.info('assessmentDashboard.noSubmissionFound');
            },
        );
    }

<<<<<<< HEAD
    private updateHighlightedConflictingElements() {
        this.highlightedElementIds = new Set<string>();
        if (this.conflicts) {
            this.conflicts.forEach((conflict: Conflict) => {
                this.highlightedElementIds.add(conflict.causingConflictingResult.modelElementId);
            });
        }
=======
    private highlightConflictingElements() {
        this.highlightedElementIds = [];
        this.conflicts.forEach((conflict: Conflict) => {
            this.highlightedElementIds.push(conflict.modelElementId);
        });
>>>>>>> 9b47e556
    }

    /**
     * Validates the feedback:
     *   - There must be any form of feedback, either general feedback or feedback referencing a model element or both
     *   - Each reference feedback must have a score that is a valid number
     */
    validateFeedback() {
        if (
            (!this.referencedFeedback || this.referencedFeedback.length === 0) &&
            (!this.generalFeedback || !this.generalFeedback.detailText || this.generalFeedback.detailText.length === 0)
        ) {
            this.assessmentsAreValid = false;
            return;
        }
        if (this.highlightedElementIds && this.highlightedElementIds.length > 0) {
            this.highlightedElementIds = this.highlightedElementIds.filter(element => element !== this.referencedFeedback[this.referencedFeedback.length - 1].referenceId);
        }
        for (const feedback of this.referencedFeedback) {
            if (feedback.credits == null || isNaN(feedback.credits)) {
                this.assessmentsAreValid = false;
                return;
            }
        }
        this.assessmentsAreValid = true;
    }

    goToExerciseDashboard() {
        if (this.modelingExercise && this.modelingExercise.course) {
            this.router.navigateByUrl(`/course/${this.modelingExercise.course.id}/exercise/${this.modelingExercise.id}/tutor-dashboard`);
        } else {
            this.location.back();
        }
    }
}<|MERGE_RESOLUTION|>--- conflicted
+++ resolved
@@ -2,7 +2,7 @@
 import { Location } from '@angular/common';
 import { JhiAlertService } from 'ng-jhipster';
 import { NgbModal } from '@ng-bootstrap/ng-bootstrap';
-import { DiagramType, UMLModel, UMLElement } from '@ls1intum/apollon';
+import { DiagramType, UMLModel } from '@ls1intum/apollon';
 import { ActivatedRoute, Router } from '@angular/router';
 import { ModelingSubmission, ModelingSubmissionService } from '../entities/modeling-submission';
 import { ModelingExercise, ModelingExerciseService } from '../entities/modeling-exercise';
@@ -29,12 +29,7 @@
     generalFeedback: Feedback;
     referencedFeedback: Feedback[];
     conflicts: Conflict[];
-<<<<<<< HEAD
     highlightedElementIds: Set<string>;
-=======
-    highlightedElementIds: string[];
-    ignoreConflicts = false;
->>>>>>> 9b47e556
 
     assessmentsAreValid = false;
     busy: boolean;
@@ -210,9 +205,6 @@
     onSubmitAssessment() {
         // TODO: we should warn the tutor if not all model elements have been assessed, and ask him to confirm that he really wants to submit the assessment
         // in case he says no, we should potentially highlight the elements that are not yet assessed
-<<<<<<< HEAD
-        this.modelingAssessmentService.saveAssessment(this.feedback, this.submission.id, true, false).subscribe(
-=======
         if (this.referencedFeedback.length < this.model.elements.length || !this.assessmentsAreValid) {
             const confirmationMessage = this.translateService.instant('modelingAssessmentEditor.messages.confirmSubmission');
             const confirm = window.confirm(confirmationMessage);
@@ -232,8 +224,7 @@
     }
 
     private submitAssessment() {
-        this.modelingAssessmentService.saveAssessment(this.feedback, this.submission.id, true, this.ignoreConflicts).subscribe(
->>>>>>> 9b47e556
+        this.modelingAssessmentService.saveAssessment(this.feedback, this.submission.id, true, true).subscribe(
             (result: Result) => {
                 result.participation.results = [result];
                 this.result = result;
@@ -332,7 +323,6 @@
         );
     }
 
-<<<<<<< HEAD
     private updateHighlightedConflictingElements() {
         this.highlightedElementIds = new Set<string>();
         if (this.conflicts) {
@@ -340,13 +330,6 @@
                 this.highlightedElementIds.add(conflict.causingConflictingResult.modelElementId);
             });
         }
-=======
-    private highlightConflictingElements() {
-        this.highlightedElementIds = [];
-        this.conflicts.forEach((conflict: Conflict) => {
-            this.highlightedElementIds.push(conflict.modelElementId);
-        });
->>>>>>> 9b47e556
     }
 
     /**
