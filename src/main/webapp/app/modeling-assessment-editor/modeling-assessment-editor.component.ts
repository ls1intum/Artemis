import { Component, OnDestroy, OnInit } from '@angular/core';
import { Location } from '@angular/common';
import { JhiAlertService } from 'ng-jhipster';
import { NgbModal } from '@ng-bootstrap/ng-bootstrap';
import { DiagramType, UMLModel } from '@ls1intum/apollon';
import { ActivatedRoute, Router } from '@angular/router';
import { ModelingSubmission, ModelingSubmissionService } from '../entities/modeling-submission';
import { ModelingExercise, ModelingExerciseService } from '../entities/modeling-exercise';
import { Result, ResultService } from '../entities/result';
import { AccountService } from 'app/core';
import { HttpErrorResponse } from '@angular/common/http';
import { Conflict, ConflictingResult } from 'app/modeling-assessment-editor/conflict.model';
import { ModelingAssessmentService } from 'app/modeling-assessment-editor/modeling-assessment.service';
import { Feedback } from 'app/entities/feedback';
import { ComplaintResponse } from 'app/entities/complaint-response';
import { TranslateService } from '@ngx-translate/core';

@Component({
    selector: 'jhi-modeling-assessment-editor',
    templateUrl: './modeling-assessment-editor.component.html',
    styleUrls: ['./modeling-assessment-editor.component.scss'],
})
export class ModelingAssessmentEditorComponent implements OnInit, OnDestroy {
<<<<<<< HEAD
    submission: ModelingSubmission | null;
    model: UMLModel | null;
    modelingExercise: ModelingExercise | null;
    result: Result | null;
    localFeedbacks: Feedback[];
    conflicts: Conflict[] | null;
=======
    submission: ModelingSubmission;
    model: UMLModel;
    modelingExercise: ModelingExercise;
    result: Result;
    generalFeedback: Feedback;
    referencedFeedback: Feedback[];
    conflicts: Conflict[];
>>>>>>> 98432c56
    highlightedElementIds: Set<string>;
    ignoreConflicts = false;

    assessmentsAreValid = false;
    busy: boolean;
    userId: number;
    isAuthorized = false;
    isAtLeastInstructor = false;
    showBackButton: boolean;
    hasComplaint: boolean;
    canOverride = false;

    private cancelConfirmationText: string;

    constructor(
        private jhiAlertService: JhiAlertService,
        private modalService: NgbModal,
        private router: Router,
        private route: ActivatedRoute,
        private modelingSubmissionService: ModelingSubmissionService,
        private modelingExerciseService: ModelingExerciseService,
        private resultService: ResultService,
        private modelingAssessmentService: ModelingAssessmentService,
        private accountService: AccountService,
        private location: Location,
        private translateService: TranslateService,
    ) {
        translateService.get('modelingAssessmentEditor.messages.confirmCancel').subscribe(text => (this.cancelConfirmationText = text));
        this.generalFeedback = new Feedback();
        this.referencedFeedback = [];
    }

    get feedback(): Feedback[] {
        if (!this.referencedFeedback) {
            return [this.generalFeedback];
        }
        return [this.generalFeedback, ...this.referencedFeedback];
    }

    ngOnInit() {
        // Used to check if the assessor is the current user
        this.accountService.identity().then(user => {
            this.userId = user!.id!;
        });
        this.isAtLeastInstructor = this.accountService.hasAnyAuthorityDirect(['ROLE_ADMIN', 'ROLE_INSTRUCTOR']);

        this.route.params.subscribe(params => {
            const submissionId: String = params['submissionId'];
            const exerciseId = Number(params['exerciseId']);
            if (submissionId === 'new') {
                this.loadOptimalSubmission(exerciseId);
            } else {
                this.loadSubmission(Number(submissionId));
            }
        });
        this.route.queryParams.subscribe(params => {
            this.showBackButton = params['showBackButton'] === 'true';
        });
    }

    ngOnDestroy() {}

    private loadSubmission(submissionId: number): void {
        this.modelingSubmissionService.getSubmission(submissionId).subscribe(
            (submission: ModelingSubmission) => {
                this.handleReceivedSubmission(submission);
            },
            error => {
                this.onError();
            },
        );
    }

    private loadOptimalSubmission(exerciseId: number): void {
        this.modelingSubmissionService.getModelingSubmissionForExerciseWithoutAssessment(exerciseId, true).subscribe(
            (submission: ModelingSubmission) => {
                this.handleReceivedSubmission(submission);

                // Update the url with the new id, without reloading the page, to make the history consistent
                const newUrl = window.location.hash.replace('#', '').replace('new', `${this.submission!.id}`);
                this.location.go(newUrl);
            },
            (error: HttpErrorResponse) => {
                if (error.status === 404) {
                    // there is no submission waiting for assessment at the moment
                    this.goToExerciseDashboard();
                    this.jhiAlertService.info('arTeMiSApp.tutorExerciseDashboard.noSubmissions');
                } else {
                    this.onError();
                }
            },
        );
    }

    private handleReceivedSubmission(submission: ModelingSubmission): void {
        this.submission = submission;
        this.modelingExercise = this.submission.participation.exercise as ModelingExercise;
        this.result = this.submission.result;
        this.hasComplaint = this.result.hasComplaint;
        if (this.result.feedbacks) {
            this.result = this.modelingAssessmentService.convertResult(this.result);
            this.handleFeedback(this.result.feedbacks);
        } else {
            this.result.feedbacks = [];
        }
        this.submission.participation.results = [this.result];
        this.result.participation = this.submission.participation;
        if (this.modelingExercise.diagramType == null) {
            this.modelingExercise.diagramType = DiagramType.ClassDiagram;
        }
        if (this.submission.model) {
            this.model = JSON.parse(this.submission.model);
        } else {
            this.jhiAlertService.clear();
            this.jhiAlertService.error('modelingAssessmentEditor.messages.noModel');
        }
        if ((this.result.assessor == null || this.result.assessor.id === this.userId) && !this.result.completionDate) {
            this.jhiAlertService.clear();
            this.jhiAlertService.info('modelingAssessmentEditor.messages.lock');
        }
        this.checkAuthorization();
        this.validateFeedback();
    }

<<<<<<< HEAD
    private checkAuthorization() {
        this.isAuthorized = this.result != null && this.result.assessor != null && this.result.assessor.id != null && this.result.assessor.id === this.userId;
=======
    /**
     * Checks the given feedback list for general feedback (i.e. feedback without a reference). If there is one, it is assigned to the generalFeedback variable and removed from
     * the original feedback list. The remaining list is then assigned to the referencedFeedback variable containing only feedback elements with a reference and valid score.
     */
    private handleFeedback(feedback: Feedback[]): void {
        if (!feedback || feedback.length === 0) {
            return;
        }
        const generalFeedbackIndex = feedback.findIndex(feedbackElement => feedbackElement.reference == null);
        if (generalFeedbackIndex >= 0) {
            this.generalFeedback = feedback[generalFeedbackIndex] || new Feedback();
            feedback.splice(generalFeedbackIndex, 1);
        }
        this.referencedFeedback = feedback;
    }

    private checkAuthorization(): void {
        this.isAuthorized = this.result && this.result.assessor && this.result.assessor.id === this.userId;
>>>>>>> 98432c56
    }

    onError(): void {
        this.submission = null;
        this.modelingExercise = null;
        this.result = null;
        this.model = null;
        this.jhiAlertService.clear();
        this.jhiAlertService.error('modelingAssessmentEditor.messages.loadSubmissionFailed');
    }

    onSaveAssessment() {
<<<<<<< HEAD
        this.removeCircularDependencies();
        if (this.localFeedbacks === undefined || this.localFeedbacks === null) {
            this.localFeedbacks = [];
        }
        this.modelingAssessmentService.saveAssessment(this.localFeedbacks, this.submission!.id).subscribe(
=======
        this.modelingAssessmentService.saveAssessment(this.feedback, this.submission.id).subscribe(
>>>>>>> 98432c56
            (result: Result) => {
                this.result = result;
                this.handleFeedback(this.result.feedbacks);
                this.jhiAlertService.clear();
                this.jhiAlertService.success('modelingAssessmentEditor.messages.saveSuccessful');
            },
            () => {
                this.jhiAlertService.clear();
                this.jhiAlertService.error('modelingAssessmentEditor.messages.saveFailed');
            },
        );
    }

    onSubmitAssessment() {
        // TODO: we should warn the tutor if not all model elements have been assessed, and ask him to confirm that he really wants to submit the assessment
        // in case he says no, we should potentially highlight the elements that are not yet assessed
<<<<<<< HEAD
        this.modelingAssessmentService.saveAssessment(this.localFeedbacks, this.submission!.id, true, this.ignoreConflicts).subscribe(
=======
        this.modelingAssessmentService.saveAssessment(this.feedback, this.submission.id, true, this.ignoreConflicts).subscribe(
>>>>>>> 98432c56
            (result: Result) => {
                result.participation!.results = [result];
                this.result = result;
                this.jhiAlertService.clear();
                this.jhiAlertService.success('modelingAssessmentEditor.messages.submitSuccessful');
                this.conflicts = null;
                this.ignoreConflicts = false;
            },
            (error: HttpErrorResponse) => {
                if (error.status === 409) {
                    this.conflicts = error.error as Conflict[];
                    this.conflicts.forEach((conflict: Conflict) => {
                        this.modelingAssessmentService.convertResult(conflict.result);
                        conflict.conflictingResults.forEach((conflictingResult: ConflictingResult) => this.modelingAssessmentService.convertResult(conflictingResult.result));
                    });
                    this.highlightConflictingElements();
                    this.jhiAlertService.clear();
                    this.jhiAlertService.error('modelingAssessmentEditor.messages.submitFailedWithConflict');
                } else {
                    this.jhiAlertService.clear();
                    this.jhiAlertService.error('modelingAssessmentEditor.messages.submitFailed');
                }
            },
        );
    }

    /**
     * Sends the current (updated) assessment to the server to update the original assessment after a complaint was accepted.
     * The corresponding complaint response is sent along with the updated assessment to prevent additional requests.
     *
     * @param complaintResponse the response to the complaint that is sent to the server along with the assessment update
     */
    onUpdateAssessmentAfterComplaint(complaintResponse: ComplaintResponse): void {
<<<<<<< HEAD
        this.removeCircularDependencies();
        if (this.localFeedbacks === undefined || this.localFeedbacks === null) {
            this.localFeedbacks = [];
        }
        this.modelingAssessmentService.updateAssessmentAfterComplaint(this.localFeedbacks, complaintResponse, this.submission!.id).subscribe(
=======
        this.modelingAssessmentService.updateAssessmentAfterComplaint(this.feedback, complaintResponse, this.submission.id).subscribe(
>>>>>>> 98432c56
            (result: Result) => {
                this.result = result;
                this.jhiAlertService.clear();
                this.jhiAlertService.success('modelingAssessmentEditor.messages.updateAfterComplaintSuccessful');
            },
            (error: HttpErrorResponse) => {
                this.jhiAlertService.clear();
                this.jhiAlertService.error('modelingAssessmentEditor.messages.updateAfterComplaintFailed');
            },
        );
    }

    /**
     * Cancel the current assessment and navigate back to the exercise dashboard.
     */
    onCancelAssessment() {
        const confirmCancel = window.confirm(this.cancelConfirmationText);
        if (confirmCancel) {
            this.modelingAssessmentService.cancelAssessment(this.submission!.id).subscribe(() => {
                this.goToExerciseDashboard();
            });
        }
    }

    onFeedbackChanged(feedback: Feedback[]) {
        this.referencedFeedback = feedback;
        this.validateFeedback();
    }

    assessNextOptimal() {
        this.busy = true;
        this.modelingAssessmentService.getOptimalSubmissions(this.modelingExercise!.id).subscribe(
            (optimal: number[]) => {
                this.busy = false;
                if (optimal.length === 0) {
                    this.jhiAlertService.clear();
                    this.jhiAlertService.info('assessmentDashboard.noSubmissionFound');
                } else {
                    this.jhiAlertService.clear();
                    this.router.onSameUrlNavigation = 'reload';
                    // navigate to root and then to new assessment page to trigger re-initialization of the components
                    this.router
                        .navigateByUrl('/', { skipLocationChange: true })
                        .then(() => this.router.navigateByUrl(`modeling-exercise/${this.modelingExercise!.id}/submissions/${optimal.pop()}/assessment?showBackButton=true`));
                }
            },
            () => {
                this.busy = false;
                this.jhiAlertService.clear();
                this.jhiAlertService.info('assessmentDashboard.noSubmissionFound');
            },
        );
    }

    private highlightConflictingElements() {
        this.highlightedElementIds = new Set<string>();
        this.conflicts!.forEach((conflict: Conflict) => {
            this.highlightedElementIds.add(conflict.modelElementId);
        });
    }

    /**
     * Validates the feedback:
     *   - There must be any form of feedback, either general feedback or feedback referencing a model element or both
     *   - Each reference feedback must have a score that is a valid number
     */
<<<<<<< HEAD
    private removeCircularDependencies() {
        this.submission!.result.participation = null;
        this.submission!.result.submission = null;
    }

    private validateFeedback() {
        if (!this.result!.feedbacks) {
            this.assessmentsAreValid = false;
            return;
        }
        for (const feedback of this.result!.feedbacks) {
            if (feedback.credits == null) {
=======
    validateFeedback() {
        if (
            (!this.referencedFeedback || this.referencedFeedback.length === 0) &&
            (!this.generalFeedback || !this.generalFeedback.detailText || this.generalFeedback.detailText.length === 0)
        ) {
            this.assessmentsAreValid = false;
            return;
        }
        for (const feedback of this.referencedFeedback) {
            if (feedback.credits == null || isNaN(feedback.credits)) {
>>>>>>> 98432c56
                this.assessmentsAreValid = false;
                return;
            }
        }
        this.assessmentsAreValid = true;
    }

    goToExerciseDashboard() {
        if (this.modelingExercise && this.modelingExercise.course) {
            this.router.navigateByUrl(`/course/${this.modelingExercise.course.id}/exercise/${this.modelingExercise.id}/tutor-dashboard`);
        } else {
            this.location.back();
        }
    }
}<|MERGE_RESOLUTION|>--- conflicted
+++ resolved
@@ -21,22 +21,13 @@
     styleUrls: ['./modeling-assessment-editor.component.scss'],
 })
 export class ModelingAssessmentEditorComponent implements OnInit, OnDestroy {
-<<<<<<< HEAD
     submission: ModelingSubmission | null;
     model: UMLModel | null;
     modelingExercise: ModelingExercise | null;
     result: Result | null;
-    localFeedbacks: Feedback[];
-    conflicts: Conflict[] | null;
-=======
-    submission: ModelingSubmission;
-    model: UMLModel;
-    modelingExercise: ModelingExercise;
-    result: Result;
     generalFeedback: Feedback;
     referencedFeedback: Feedback[];
-    conflicts: Conflict[];
->>>>>>> 98432c56
+    conflicts: Conflict[] | null;
     highlightedElementIds: Set<string>;
     ignoreConflicts = false;
 
@@ -161,10 +152,6 @@
         this.validateFeedback();
     }
 
-<<<<<<< HEAD
-    private checkAuthorization() {
-        this.isAuthorized = this.result != null && this.result.assessor != null && this.result.assessor.id != null && this.result.assessor.id === this.userId;
-=======
     /**
      * Checks the given feedback list for general feedback (i.e. feedback without a reference). If there is one, it is assigned to the generalFeedback variable and removed from
      * the original feedback list. The remaining list is then assigned to the referencedFeedback variable containing only feedback elements with a reference and valid score.
@@ -182,8 +169,7 @@
     }
 
     private checkAuthorization(): void {
-        this.isAuthorized = this.result && this.result.assessor && this.result.assessor.id === this.userId;
->>>>>>> 98432c56
+        this.isAuthorized = this.result != null && this.result.assessor && this.result.assessor.id === this.userId;
     }
 
     onError(): void {
@@ -196,15 +182,7 @@
     }
 
     onSaveAssessment() {
-<<<<<<< HEAD
-        this.removeCircularDependencies();
-        if (this.localFeedbacks === undefined || this.localFeedbacks === null) {
-            this.localFeedbacks = [];
-        }
-        this.modelingAssessmentService.saveAssessment(this.localFeedbacks, this.submission!.id).subscribe(
-=======
-        this.modelingAssessmentService.saveAssessment(this.feedback, this.submission.id).subscribe(
->>>>>>> 98432c56
+        this.modelingAssessmentService.saveAssessment(this.feedback, this.submission!.id).subscribe(
             (result: Result) => {
                 this.result = result;
                 this.handleFeedback(this.result.feedbacks);
@@ -221,11 +199,7 @@
     onSubmitAssessment() {
         // TODO: we should warn the tutor if not all model elements have been assessed, and ask him to confirm that he really wants to submit the assessment
         // in case he says no, we should potentially highlight the elements that are not yet assessed
-<<<<<<< HEAD
-        this.modelingAssessmentService.saveAssessment(this.localFeedbacks, this.submission!.id, true, this.ignoreConflicts).subscribe(
-=======
-        this.modelingAssessmentService.saveAssessment(this.feedback, this.submission.id, true, this.ignoreConflicts).subscribe(
->>>>>>> 98432c56
+        this.modelingAssessmentService.saveAssessment(this.feedback, this.submission!.id, true, this.ignoreConflicts).subscribe(
             (result: Result) => {
                 result.participation!.results = [result];
                 this.result = result;
@@ -259,15 +233,7 @@
      * @param complaintResponse the response to the complaint that is sent to the server along with the assessment update
      */
     onUpdateAssessmentAfterComplaint(complaintResponse: ComplaintResponse): void {
-<<<<<<< HEAD
-        this.removeCircularDependencies();
-        if (this.localFeedbacks === undefined || this.localFeedbacks === null) {
-            this.localFeedbacks = [];
-        }
-        this.modelingAssessmentService.updateAssessmentAfterComplaint(this.localFeedbacks, complaintResponse, this.submission!.id).subscribe(
-=======
-        this.modelingAssessmentService.updateAssessmentAfterComplaint(this.feedback, complaintResponse, this.submission.id).subscribe(
->>>>>>> 98432c56
+        this.modelingAssessmentService.updateAssessmentAfterComplaint(this.feedback, complaintResponse, this.submission!.id).subscribe(
             (result: Result) => {
                 this.result = result;
                 this.jhiAlertService.clear();
@@ -334,20 +300,6 @@
      *   - There must be any form of feedback, either general feedback or feedback referencing a model element or both
      *   - Each reference feedback must have a score that is a valid number
      */
-<<<<<<< HEAD
-    private removeCircularDependencies() {
-        this.submission!.result.participation = null;
-        this.submission!.result.submission = null;
-    }
-
-    private validateFeedback() {
-        if (!this.result!.feedbacks) {
-            this.assessmentsAreValid = false;
-            return;
-        }
-        for (const feedback of this.result!.feedbacks) {
-            if (feedback.credits == null) {
-=======
     validateFeedback() {
         if (
             (!this.referencedFeedback || this.referencedFeedback.length === 0) &&
@@ -358,7 +310,6 @@
         }
         for (const feedback of this.referencedFeedback) {
             if (feedback.credits == null || isNaN(feedback.credits)) {
->>>>>>> 98432c56
                 this.assessmentsAreValid = false;
                 return;
             }
