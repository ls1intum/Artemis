import { Component, HostListener, OnDestroy, OnInit, ViewChild } from '@angular/core';
import { ActivatedRoute, Router } from '@angular/router';
import { Subscription } from 'rxjs/Subscription';
import { ModelingExercise } from '../entities/modeling-exercise';
import { Participation, ParticipationWebsocketService } from '../entities/participation';
import { ApollonDiagramService } from '../entities/apollon-diagram';
import { DiagramType, ElementType, Selection, UMLModel, UMLRelationshipType } from '@ls1intum/apollon';
import { JhiAlertService } from 'ng-jhipster';
import { Result } from '../entities/result';
import { ModelingSubmission, ModelingSubmissionService } from '../entities/modeling-submission';
import { NgbModal } from '@ng-bootstrap/ng-bootstrap';
import { ComponentCanDeactivate } from '../shared';
import { JhiWebsocketService } from '../core';
import { Observable } from 'rxjs/Observable';
import { TranslateService } from '@ngx-translate/core';
import * as moment from 'moment';
import { ModelingAssessmentService } from 'app/modeling-assessment-editor/modeling-assessment.service';
import { ModelingEditorComponent } from 'app/modeling-editor';
import { ComplaintService } from 'app/entities/complaint/complaint.service';

@Component({
    selector: 'jhi-modeling-submission',
    templateUrl: './modeling-submission.component.html',
    styleUrls: ['./modeling-submission.component.scss'],
})
// TODO CZ: move assessment stuff to separate assessment result view?
export class ModelingSubmissionComponent implements OnInit, OnDestroy, ComponentCanDeactivate {
    @ViewChild(ModelingEditorComponent)
    modelingEditor: ModelingEditorComponent;

    private subscription: Subscription;
    private resultUpdateListener: Subscription;

    participation: Participation;
    modelingExercise: ModelingExercise;
    result: Result;

    selectedEntities: string[];
    selectedRelationships: string[];

    submission: ModelingSubmission;

    assessmentResult: Result;
    assessmentsNames: Map<string, Map<string, string>>;
    totalScore: number;
    generalFeedbackText: String;

    umlModel: UMLModel; // input model for Apollon
    hasElements = false; // indicates if the current model has at least one element
    isActive: boolean;
    isSaving: boolean;
    retryStarted = false;
    autoSaveInterval: number;
    autoSaveTimer: number;

    automaticSubmissionWebsocketChannel: string;

    showComplaintForm = false;
    // indicates if there is a complaint for the result of the submission
    hasComplaint: boolean;
    // the number of complaints that the student is still allowed to submit in the course. this is used for disabling the complain button.
    numberOfAllowedComplaints: number;
    // indicates if the result is older than one week. if it is, the complain button is disabled.
    resultOlderThanOneWeek: boolean;
    // indicates if the assessment due date is in the past. the assessment will not be loaded and displayed to the student if it is not.
    isAfterAssessmentDueDate: boolean;
    isLoading: boolean;

    constructor(
        private jhiWebsocketService: JhiWebsocketService,
        private apollonDiagramService: ApollonDiagramService,
        private modelingSubmissionService: ModelingSubmissionService,
        private modelingAssessmentService: ModelingAssessmentService,
        private complaintService: ComplaintService,
        private jhiAlertService: JhiAlertService,
        private route: ActivatedRoute,
        private modalService: NgbModal,
        private translateService: TranslateService,
        private router: Router,
<<<<<<< HEAD
=======
        private artemisMarkdown: ArtemisMarkdown,
        private participationWebsocketService: ParticipationWebsocketService,
>>>>>>> af53eed6
    ) {
        this.isSaving = false;
        this.autoSaveTimer = 0;
        this.isLoading = true;
    }

    ngOnInit(): void {
        this.subscription = this.route.params.subscribe(params => {
            if (params['participationId']) {
                this.modelingSubmissionService.getDataForModelingEditor(params['participationId']).subscribe(
                    modelingSubmission => {
                        if (!modelingSubmission) {
                            this.jhiAlertService.error('arTeMiSApp.apollonDiagram.submission.noSubmission');
                        }
                        // reconnect participation <--> result
                        if (modelingSubmission.result) {
                            modelingSubmission.participation.results = [modelingSubmission.result];
                        }
                        this.participation = modelingSubmission.participation;
                        this.modelingExercise = this.participation.exercise as ModelingExercise;
                        if (this.modelingExercise.course) {
                            this.complaintService.getNumberOfAllowedComplaintsInCourse(this.modelingExercise.course.id).subscribe((allowedComplaints: number) => {
                                this.numberOfAllowedComplaints = allowedComplaints;
                            });
                        }
                        if (this.modelingExercise.diagramType == null) {
                            this.modelingExercise.diagramType = DiagramType.ClassDiagram;
                        }
                        this.isActive = this.modelingExercise.dueDate == null || new Date() <= moment(this.modelingExercise.dueDate).toDate();
                        this.isAfterAssessmentDueDate = !this.modelingExercise.assessmentDueDate || moment().isAfter(this.modelingExercise.assessmentDueDate);
                        this.submission = modelingSubmission;
                        if (this.submission.model) {
                            this.umlModel = JSON.parse(this.submission.model);
                            this.hasElements = this.umlModel.elements && this.umlModel.elements.length !== 0;
                        }
<<<<<<< HEAD
                        if (this.submission.id && !this.submission.submitted) {
                            this.subscribeToWebsocket();
                        }
                        if (this.submission.result && this.isAfterAssessmentDueDate) {
=======
                        this.subscribeToWebsockets();
                        if (this.submission.result) {
>>>>>>> af53eed6
                            this.result = this.submission.result;
                        }
                        if (this.submission.submitted && this.result && this.result.completionDate) {
                            this.resultOlderThanOneWeek = moment(this.result.completionDate).isBefore(moment().subtract(1, 'week'));
                            this.modelingAssessmentService.getAssessment(this.submission.id).subscribe((assessmentResult: Result) => {
                                this.assessmentResult = assessmentResult;
                                this.prepareAssessmentData();
                            });
                            this.complaintService.findByResultId(this.result.id).subscribe(res => {
                                this.hasComplaint = !!res.body;
                            });
                        }
                        this.setAutoSaveTimer();
                        this.isLoading = false;
                    },
                    error => {
                        if (error.status === 403) {
                            this.router.navigate(['accessdenied']);
                        }
                    },
                );
            }
        });
        window.scroll(0, 0);
    }

    /**
     * If the submission is submitted, subscribe to new results for the participation.
     * Otherwise, subscribe to the automatic submission (which happens when the submission is un-submitted and the exercise due date is over).
     */
    private subscribeToWebsockets(): void {
        if (this.submission && this.submission.id) {
            if (this.submission.submitted) {
                this.subscribeToNewResultsWebsocket();
            } else {
                this.subscribeToAutomaticSubmissionWebsocket();
            }
        }
    }

    /**
     * Subscribes to the websocket channel for automatic submissions. In the server the AutomaticSubmissionService regularly checks for unsubmitted submissions, if the
     * corresponding exercise has finished. If it has, the submission is automatically submitted and sent over this websocket channel. Here we listen to the channel and update the
     * view accordingly.
     */
    private subscribeToAutomaticSubmissionWebsocket(): void {
        if (!this.submission && !this.submission.id) {
            return;
        }
        this.automaticSubmissionWebsocketChannel = '/user/topic/modelingSubmission/' + this.submission.id;
        this.jhiWebsocketService.subscribe(this.automaticSubmissionWebsocketChannel);
        this.jhiWebsocketService.receive(this.automaticSubmissionWebsocketChannel).subscribe((submission: ModelingSubmission) => {
            if (submission.submitted) {
                this.submission = submission;
                if (this.submission.model) {
                    this.umlModel = JSON.parse(this.submission.model);
                    this.hasElements = this.umlModel.elements && this.umlModel.elements.length !== 0;
                }
                if (this.submission.result && this.submission.result.completionDate && this.isAfterAssessmentDueDate) {
                    this.modelingAssessmentService.getAssessment(this.submission.id).subscribe((assessmentResult: Result) => {
                        this.assessmentResult = assessmentResult;
                        this.prepareAssessmentData();
                    });
                }
                this.jhiAlertService.info('arTeMiSApp.modelingEditor.autoSubmit');
                this.isActive = false;
            }
        });
    }

    /**
     * Subscribes to the websocket channel for new results. When an assessment is submitted the new result is sent over this websocket channel. Here we listen to the channel
     * and show the new assessment information to the student.
     */
    private subscribeToNewResultsWebsocket(): void {
        if (!this.participation && !this.participation.id) {
            return;
        }
        this.participationWebsocketService.addParticipation(this.participation);
        this.resultUpdateListener = this.participationWebsocketService.subscribeForLatestResultOfParticipation(this.participation.id).subscribe((newResult: Result) => {
            if (newResult && newResult.completionDate) {
                this.assessmentResult = newResult;
                this.assessmentResult = this.modelingAssessmentService.convertResult(newResult);
                this.prepareAssessmentData();
                this.resultOlderThanOneWeek = moment(this.assessmentResult.completionDate).isBefore(moment().subtract(1, 'week'));
                this.jhiAlertService.info('arTeMiSApp.modelingEditor.newAssessment');
            }
        });
    }

    /**
     * This function sets and starts an auto-save timer that automatically saves changes
     * to the model after at most 60 seconds.
     */
    setAutoSaveTimer(): void {
        if (this.submission.submitted) {
            return;
        }
        this.autoSaveTimer = 0;
        // auto save of submission if there are changes
        this.autoSaveInterval = window.setInterval(() => {
            this.autoSaveTimer++;
            if (this.submission && this.submission.submitted) {
                clearInterval(this.autoSaveInterval);
                this.autoSaveTimer = 0;
            }
            if (this.autoSaveTimer >= 60 && !this.canDeactivate()) {
                this.saveDiagram();
            }
        }, 1000);
    }

    saveDiagram(): void {
        if (this.isSaving) {
            // don't execute the function if it is already currently executing
            return;
        }
        if (!this.submission) {
            this.submission = new ModelingSubmission();
        }
        this.submission.submitted = false;
        this.updateSubmissionModel();
        this.isSaving = true;
        this.autoSaveTimer = 0;

        if (this.submission.id) {
            this.modelingSubmissionService.update(this.submission, this.modelingExercise.id).subscribe(
                response => {
                    this.submission = response.body;
                    this.result = this.submission.result;
                    this.isSaving = false;
                    this.jhiAlertService.success('arTeMiSApp.modelingEditor.saveSuccessful');
                },
                error => {
                    this.isSaving = false;
                    this.jhiAlertService.error('arTeMiSApp.modelingEditor.error');
                },
            );
        } else {
            this.modelingSubmissionService.create(this.submission, this.modelingExercise.id).subscribe(
                submission => {
                    this.submission = submission.body;
                    this.result = this.submission.result;
                    this.isSaving = false;
                    this.jhiAlertService.success('arTeMiSApp.modelingEditor.saveSuccessful');
                    this.isActive = this.modelingExercise.dueDate == null || new Date() <= moment(this.modelingExercise.dueDate).toDate();
                    this.subscribeToAutomaticSubmissionWebsocket();
                },
                error => {
                    this.jhiAlertService.error('arTeMiSApp.modelingEditor.error');
                    this.isSaving = false;
                },
            );
        }
    }

    submit(): void {
        if (!this.submission) {
            return;
        }
        this.updateSubmissionModel();
        if (this.isModelEmpty(this.submission.model)) {
            this.jhiAlertService.warning('arTeMiSApp.modelingEditor.empty');
            return;
        }

        let confirmSubmit = true;
        if (this.calculateNumberOfModelElements() < 10) {
            confirmSubmit = window.confirm('Are you sure you want to submit? You cannot edit your model anymore until you get an assessment!');
        }

        if (confirmSubmit) {
            this.submission.submitted = true;
            this.modelingSubmissionService.update(this.submission, this.modelingExercise.id).subscribe(
                response => {
                    this.submission = response.body;
                    this.umlModel = JSON.parse(this.submission.model);
                    this.result = this.submission.result;
                    // Compass has already calculated a result
                    if (this.result && this.result.assessmentType && this.isAfterAssessmentDueDate) {
                        const participation = this.participation;
                        participation.results = [this.result];
                        this.participation = Object.assign({}, participation);
                        this.modelingAssessmentService.getAssessment(this.submission.id).subscribe((assessmentResult: Result) => {
                            this.assessmentResult = assessmentResult;
                            this.prepareAssessmentData();
                        });
                        this.jhiAlertService.success('arTeMiSApp.modelingEditor.submitSuccessfulWithAssessment');
                    } else {
                        if (this.isActive) {
                            this.jhiAlertService.success('arTeMiSApp.modelingEditor.submitSuccessful');
                        } else {
                            this.jhiAlertService.warning('arTeMiSApp.modelingEditor.submitDeadlineMissed');
                        }
                    }
                    this.retryStarted = false;
                    this.subscribeToWebsockets();
                    if (this.automaticSubmissionWebsocketChannel) {
                        this.jhiWebsocketService.unsubscribe(this.automaticSubmissionWebsocketChannel);
                    }
                },
                err => {
                    this.jhiAlertService.error('arTeMiSApp.modelingEditor.error');
                    this.submission.submitted = false;
                },
            );
        }
    }

    private isModelEmpty(model: string): boolean {
        const umlModel: UMLModel = JSON.parse(model);
        return !umlModel || !umlModel.elements || umlModel.elements.length === 0;
    }

    ngOnDestroy(): void {
        this.subscription.unsubscribe();
        clearInterval(this.autoSaveInterval);
        if (this.automaticSubmissionWebsocketChannel) {
            this.jhiWebsocketService.unsubscribe(this.automaticSubmissionWebsocketChannel);
        }
        if (this.resultUpdateListener) {
            this.resultUpdateListener.unsubscribe();
        }
    }

    /**
     * Updates the model of the submission with the current Apollon model state
     */
    updateSubmissionModel(): void {
        if (!this.modelingEditor || !this.modelingEditor.getCurrentModel()) {
            return;
        }
        const umlModel = this.modelingEditor.getCurrentModel();
        this.hasElements = umlModel.elements && umlModel.elements.length !== 0;
        const diagramJson = JSON.stringify(umlModel);
        if (this.submission && diagramJson) {
            this.submission.model = diagramJson;
        }
    }

    /**
     * Prepare assessment data for displaying the assessment information to the student.
     */
    private prepareAssessmentData(): void {
        this.filterGeneralFeedback();
        this.initializeAssessmentInfo();
    }

    /**
     * Gets the text of the general feedback, if there is one, and removes it from the original feedback list that is displayed in the assessment list.
     */
    private filterGeneralFeedback(): void {
        if (this.assessmentResult && this.assessmentResult.feedbacks && this.submission && this.submission.model) {
            const feedback = this.assessmentResult.feedbacks;
            const generalFeedbackIndex = feedback.findIndex(feedbackElement => feedbackElement.reference == null);
            if (generalFeedbackIndex >= 0) {
                this.generalFeedbackText = feedback[generalFeedbackIndex].detailText;
                feedback.splice(generalFeedbackIndex, 1);
            }
        }
    }

    /**
     * Retrieves names for displaying the assessment and calculates the total score
     */
    private initializeAssessmentInfo(): void {
        if (this.assessmentResult && this.assessmentResult.feedbacks && this.submission && this.submission.model) {
            this.assessmentsNames = this.modelingAssessmentService.getNamesForAssessments(this.assessmentResult, this.umlModel);
            let totalScore = 0;
            for (const feedback of this.assessmentResult.feedbacks) {
                totalScore += feedback.credits;
            }
            this.totalScore = totalScore;
        }
    }

    /**
     * Handles changes of the model element selection in Apollon. This is used for displaying
     * only the feedback of the selected model elements.
     * @param selection the new selection
     */
    onSelectionChanged(selection: Selection) {
        this.selectedEntities = selection.elements;
        for (const selectedEntity of this.selectedEntities) {
            this.selectedEntities.push(...this.getSelectedChildren(selectedEntity));
        }
        this.selectedRelationships = selection.relationships;
    }

    /**
     * Returns the elementIds of all the children of the element with the given elementId
     * or an empty list, if no children exist for this element.
     */
    private getSelectedChildren(elementId: string): string[] {
        if (!this.umlModel || !this.umlModel.elements) {
            return [];
        }
        return this.umlModel.elements.filter(element => element.owner === elementId).map(element => element.id);
    }

    /**
     * Checks whether a model element in the modeling editor is selected.
     */
    isSelected(modelElementId: string, type: ElementType): boolean {
        if ((!this.selectedEntities || this.selectedEntities.length === 0) && (!this.selectedRelationships || this.selectedRelationships.length === 0)) {
            return true;
        }
        if (type in UMLRelationshipType) {
            return this.selectedRelationships.indexOf(modelElementId) > -1;
        } else {
            return this.selectedEntities.indexOf(modelElementId) > -1;
        }
    }

    // function to check whether there are pending changes
    canDeactivate(): Observable<boolean> | boolean {
        if (this.submission && this.submission.submitted) {
            return true;
        }
        const model: UMLModel = this.modelingEditor.getCurrentModel();
        const jsonModel = JSON.stringify(model);
        if (
            ((!this.submission || !this.submission.model) && model.elements.length > 0 && jsonModel !== '') ||
            (this.submission && this.submission.model && JSON.parse(this.submission.model).version === model.version && this.submission.model !== jsonModel)
        ) {
            return false;
        }
        return true;
    }

    // displays the alert for confirming leaving the page if there are unsaved changes
    @HostListener('window:beforeunload', ['$event'])
    unloadNotification($event: any): void {
        if (!this.canDeactivate()) {
            $event.returnValue = this.translateService.instant('pendingChanges');
        }
    }

    /**
     * starts a retry and resets necessary attributes
     * the retry is only persisted after saving or submitting the model
     */
    retry(): void {
        this.retryStarted = true;
        this.umlModel.assessments = [];
        this.submission = new ModelingSubmission();
        this.assessmentResult = null;
        this.result = null; // TODO: think about how we could visualize old results and assessments after retry
        clearInterval(this.autoSaveInterval);
        this.setAutoSaveTimer();
    }

    /**
     * counts the number of model elements
     * is used in the submit() function
     */
    calculateNumberOfModelElements(): number {
        if (this.submission && this.submission.model) {
            const umlModel = JSON.parse(this.submission.model);
            return umlModel.elements.length + umlModel.relationships.length;
        }
        return 0;
    }
}<|MERGE_RESOLUTION|>--- conflicted
+++ resolved
@@ -77,11 +77,9 @@
         private modalService: NgbModal,
         private translateService: TranslateService,
         private router: Router,
-<<<<<<< HEAD
-=======
         private artemisMarkdown: ArtemisMarkdown,
         private participationWebsocketService: ParticipationWebsocketService,
->>>>>>> af53eed6
+
     ) {
         this.isSaving = false;
         this.autoSaveTimer = 0;
@@ -117,15 +115,10 @@
                             this.umlModel = JSON.parse(this.submission.model);
                             this.hasElements = this.umlModel.elements && this.umlModel.elements.length !== 0;
                         }
-<<<<<<< HEAD
                         if (this.submission.id && !this.submission.submitted) {
                             this.subscribeToWebsocket();
                         }
                         if (this.submission.result && this.isAfterAssessmentDueDate) {
-=======
-                        this.subscribeToWebsockets();
-                        if (this.submission.result) {
->>>>>>> af53eed6
                             this.result = this.submission.result;
                         }
                         if (this.submission.submitted && this.result && this.result.completionDate) {
