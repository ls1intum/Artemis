import { Component, HostListener, OnDestroy, OnInit, ViewChild } from '@angular/core';
import { ActivatedRoute, Router } from '@angular/router';
import { Subscription } from 'rxjs/Subscription';
import { ModelingExercise } from '../entities/modeling-exercise';
import { ParticipationWebsocketService, StudentParticipation } from '../entities/participation';
import { ApollonDiagramService } from '../entities/apollon-diagram';
import { Selection, UMLDiagramType, UMLModel, UMLRelationshipType, UMLRelationship } from '@ls1intum/apollon';
import { JhiAlertService } from 'ng-jhipster';
import { Result, ResultService } from '../entities/result';
import { ModelingSubmission, ModelingSubmissionService } from '../entities/modeling-submission';
import { NgbModal } from '@ng-bootstrap/ng-bootstrap';
import { ComponentCanDeactivate } from '../shared';
import { JhiWebsocketService } from '../core';
import { Observable } from 'rxjs/Observable';
import { TranslateService } from '@ngx-translate/core';
import * as moment from 'moment';
import { ModelingEditorComponent } from 'app/modeling-editor';
import { ModelingAssessmentService } from 'app/entities/modeling-assessment';
import { Feedback } from 'app/entities/feedback';
<<<<<<< HEAD
import { filter } from 'rxjs/operators';
import { GuidedTourService } from 'app/guided-tour/guided-tour.service';
import { modelingTour } from 'app/guided-tour/tours/modeling-tour';
=======
import { ComplaintType } from 'app/entities/complaint';
import { filter } from 'rxjs/operators';
import { ButtonType } from 'app/shared/components';
import { omit } from 'lodash';
>>>>>>> 30619255

@Component({
    selector: 'jhi-modeling-submission',
    templateUrl: './modeling-submission.component.html',
    styleUrls: ['./modeling-submission.component.scss'],
})
// TODO CZ: move assessment stuff to separate assessment result view?
export class ModelingSubmissionComponent implements OnInit, OnDestroy, ComponentCanDeactivate {
    @ViewChild(ModelingEditorComponent, { static: false })
    modelingEditor: ModelingEditorComponent;
    ButtonType = ButtonType;

    private subscription: Subscription;
    private resultUpdateListener: Subscription;

    participation: StudentParticipation;
    modelingExercise: ModelingExercise;
    result: Result | null;

    selectedEntities: string[];
    selectedRelationships: string[];

    submission: ModelingSubmission;

    assessmentResult: Result | null;
    assessmentsNames: Map<string, Map<string, string>>;
    totalScore: number;
    generalFeedbackText: String | null;

    umlModel: UMLModel; // input model for Apollon
    hasElements = false; // indicates if the current model has at least one element
    isSaving: boolean;
    retryStarted = false;
    autoSaveInterval: number;
    autoSaveTimer: number;

    automaticSubmissionWebsocketChannel: string;

    // indicates if the assessment due date is in the past. the assessment will not be loaded and displayed to the student if it is not.
    isAfterAssessmentDueDate: boolean;
    isLoading: boolean;
    isLate: boolean; // indicates if the submission is late
    ComplaintType = ComplaintType;

    constructor(
        private jhiWebsocketService: JhiWebsocketService,
        private apollonDiagramService: ApollonDiagramService,
        private modelingSubmissionService: ModelingSubmissionService,
        private modelingAssessmentService: ModelingAssessmentService,
        private resultService: ResultService,
        private jhiAlertService: JhiAlertService,
        private route: ActivatedRoute,
        private modalService: NgbModal,
        private translateService: TranslateService,
        private router: Router,
        private participationWebsocketService: ParticipationWebsocketService,
        private guidedTourService: GuidedTourService,
    ) {
        this.isSaving = false;
        this.autoSaveTimer = 0;
        this.isLoading = true;
    }

    ngOnInit(): void {
        this.subscription = this.route.params.subscribe(params => {
            if (params['participationId']) {
                this.modelingSubmissionService.getDataForModelingEditor(params['participationId']).subscribe(
                    modelingSubmission => {
                        if (!modelingSubmission) {
                            this.jhiAlertService.error('artemisApp.apollonDiagram.submission.noSubmission');
                        }
                        // reconnect participation <--> result
                        if (modelingSubmission.result) {
                            modelingSubmission.participation.results = [modelingSubmission.result];
                        }
                        this.participation = modelingSubmission.participation as StudentParticipation;

                        // reconnect participation <--> submission
                        this.participation.submissions = [<ModelingSubmission>omit(modelingSubmission, 'participation')];

                        this.modelingExercise = this.participation.exercise as ModelingExercise;
                        if (this.modelingExercise.diagramType == null) {
                            this.modelingExercise.diagramType = UMLDiagramType.ClassDiagram;
                        }
                        // checks if the student started the exercise after the due date
                        this.isLate =
                            this.modelingExercise &&
                            !!this.modelingExercise.dueDate &&
                            !!this.participation.initializationDate &&
                            moment(this.participation.initializationDate).isAfter(this.modelingExercise.dueDate);
                        this.isAfterAssessmentDueDate = !this.modelingExercise.assessmentDueDate || moment().isAfter(this.modelingExercise.assessmentDueDate);
                        this.submission = modelingSubmission;
                        if (this.submission.model) {
                            this.umlModel = JSON.parse(this.submission.model);
                            this.hasElements = this.umlModel.elements && this.umlModel.elements.length !== 0;
                        }
                        this.subscribeToWebsockets();
                        if (this.submission.result && this.isAfterAssessmentDueDate) {
                            this.result = this.submission.result;
                        }
                        if (this.submission.submitted && this.result && this.result.completionDate) {
                            this.modelingAssessmentService.getAssessment(this.submission.id).subscribe((assessmentResult: Result) => {
                                this.assessmentResult = assessmentResult;
                                this.prepareAssessmentData();
                            });
                        }
                        this.setAutoSaveTimer();
                        this.isLoading = false;
                        this.guidedTourService.enableTourForExercise(this.modelingExercise, modelingTour);
                    },
                    error => {
                        if (error.status === 403) {
                            this.router.navigate(['accessdenied']);
                        }
                    },
                );
            }
        });
        window.scroll(0, 0);
    }

    /**
     * If the submission is submitted, subscribe to new results for the participation.
     * Otherwise, subscribe to the automatic submission (which happens when the submission is un-submitted and the exercise due date is over).
     */
    private subscribeToWebsockets(): void {
        if (this.submission && this.submission.id) {
            if (this.submission.submitted) {
                this.subscribeToNewResultsWebsocket();
            } else {
                this.subscribeToAutomaticSubmissionWebsocket();
            }
        }
    }

    /**
     * Subscribes to the websocket channel for automatic submissions. In the server the AutomaticSubmissionService regularly checks for unsubmitted submissions, if the
     * corresponding exercise has finished. If it has, the submission is automatically submitted and sent over this websocket channel. Here we listen to the channel and update the
     * view accordingly.
     */
    private subscribeToAutomaticSubmissionWebsocket(): void {
        if (!this.submission || !this.submission.id) {
            return;
        }
        this.automaticSubmissionWebsocketChannel = '/user/topic/modelingSubmission/' + this.submission.id;
        this.jhiWebsocketService.subscribe(this.automaticSubmissionWebsocketChannel);
        this.jhiWebsocketService.receive(this.automaticSubmissionWebsocketChannel).subscribe((submission: ModelingSubmission) => {
            if (submission.submitted) {
                this.submission = submission;
                if (this.submission.model) {
                    this.umlModel = JSON.parse(this.submission.model);
                    this.hasElements = this.umlModel.elements && this.umlModel.elements.length !== 0;
                }
                if (this.submission.result && this.submission.result.completionDate && this.isAfterAssessmentDueDate) {
                    this.modelingAssessmentService.getAssessment(this.submission.id).subscribe((assessmentResult: Result) => {
                        this.assessmentResult = assessmentResult;
                        this.prepareAssessmentData();
                    });
                }
                this.jhiAlertService.info('artemisApp.modelingEditor.autoSubmit');
            }
        });
    }

    /**
     * Subscribes to the websocket channel for new results. When an assessment is submitted the new result is sent over this websocket channel. Here we listen to the channel
     * and show the new assessment information to the student.
     */
    private subscribeToNewResultsWebsocket(): void {
        if (!this.participation || !this.participation.id) {
            return;
        }
        this.resultUpdateListener = this.participationWebsocketService.subscribeForLatestResultOfParticipation(this.participation.id).subscribe((newResult: Result) => {
            if (newResult && newResult.completionDate) {
                this.assessmentResult = newResult;
                this.assessmentResult = this.modelingAssessmentService.convertResult(newResult);
                this.prepareAssessmentData();
                this.jhiAlertService.info('artemisApp.modelingEditor.newAssessment');
            }
        });
    }

    /**
     * This function sets and starts an auto-save timer that automatically saves changes
     * to the model after at most 60 seconds.
     */
    private setAutoSaveTimer(): void {
        this.autoSaveTimer = 0;
        // auto save of submission if there are changes
        this.autoSaveInterval = window.setInterval(() => {
            this.autoSaveTimer++;
            if (this.autoSaveTimer >= 60 && !this.canDeactivate()) {
                this.saveDiagram();
            }
        }, 1000);
    }

    saveDiagram(): void {
        if (this.isSaving) {
            // don't execute the function if it is already currently executing
            return;
        }
        if (!this.submission) {
            this.submission = new ModelingSubmission();
        }
        this.submission.submitted = false;
        this.updateSubmissionModel();
        this.isSaving = true;
        this.autoSaveTimer = 0;

        if (this.submission.id) {
            this.modelingSubmissionService.update(this.submission, this.modelingExercise.id).subscribe(
                response => {
                    this.submission = response.body!;
                    this.result = this.submission.result;
                    this.jhiAlertService.success('artemisApp.modelingEditor.saveSuccessful');
                },
                () => {
                    this.jhiAlertService.error('artemisApp.modelingEditor.error');
                },
                () => {
                    this.isSaving = false;
                },
            );
        } else {
            this.modelingSubmissionService.create(this.submission, this.modelingExercise.id).subscribe(
                submission => {
                    this.submission = submission.body!;
                    this.result = this.submission.result;
                    this.jhiAlertService.success('artemisApp.modelingEditor.saveSuccessful');
                    this.subscribeToAutomaticSubmissionWebsocket();
                },
                () => {
                    this.jhiAlertService.error('artemisApp.modelingEditor.error');
                },
                () => {
                    this.isSaving = false;
                },
            );
        }
    }
    submit(): void {
        if (this.isSaving) {
            // don't execute the function if it is already currently executing
            return;
        }
        if (!this.submission) {
            this.submission = new ModelingSubmission();
        }
        this.submission.submitted = true;
        this.updateSubmissionModel();
        if (this.isModelEmpty(this.submission.model)) {
            this.jhiAlertService.warning('artemisApp.modelingEditor.empty');
            return;
        }
        this.isSaving = true;
        this.autoSaveTimer = 0;
        if (this.submission.id) {
            this.modelingSubmissionService
                .update(this.submission, this.modelingExercise.id)
                .pipe(filter(res => !!res.body))
                .subscribe(
                    response => {
                        this.submission = response.body!;
                        this.result = this.submission.result;
                        this.retryStarted = false;

                        if (this.isLate) {
                            this.jhiAlertService.warning('entity.action.submitDeadlineMissedAlert');
                        } else {
                            this.jhiAlertService.success('entity.action.submitSuccessfulAlert');
                        }

                        this.subscribeToWebsockets();
                        if (this.automaticSubmissionWebsocketChannel) {
                            this.jhiWebsocketService.unsubscribe(this.automaticSubmissionWebsocketChannel);
                        }
                    },
                    () => {
                        this.jhiAlertService.error('artemisApp.modelingEditor.error');
                        this.submission.submitted = false;
                    },
                    () => (this.isSaving = false),
                );
        } else {
            this.modelingSubmissionService
                .create(this.submission, this.modelingExercise.id)
                .pipe(filter(res => !!res.body))
                .subscribe(
                    submission => {
                        this.submission = submission.body!;
                        this.result = this.submission.result;
                        if (this.isLate) {
                            this.jhiAlertService.warning('artemisApp.modelingEditor.submitDeadlineMissed');
                        } else {
                            this.jhiAlertService.success('artemisApp.modelingEditor.submitSuccessful');
                        }
                        this.subscribeToAutomaticSubmissionWebsocket();
                    },
                    () => {
                        this.jhiAlertService.error('artemisApp.modelingEditor.error');
                    },
                    () => (this.isSaving = false),
                );
        }
    }

    private isModelEmpty(model: string): boolean {
        const umlModel: UMLModel = JSON.parse(model);
        return !umlModel || !umlModel.elements || umlModel.elements.length === 0;
    }

    ngOnDestroy(): void {
        this.subscription.unsubscribe();
        clearInterval(this.autoSaveInterval);
        if (this.automaticSubmissionWebsocketChannel) {
            this.jhiWebsocketService.unsubscribe(this.automaticSubmissionWebsocketChannel);
        }
        if (this.resultUpdateListener) {
            this.resultUpdateListener.unsubscribe();
        }
    }

    /**
     * Updates the model of the submission with the current Apollon model state
     */
    updateSubmissionModel(): void {
        if (!this.modelingEditor || !this.modelingEditor.getCurrentModel()) {
            return;
        }
        const umlModel = this.modelingEditor.getCurrentModel();
        this.hasElements = umlModel.elements && umlModel.elements.length !== 0;
        const diagramJson = JSON.stringify(umlModel);
        if (this.submission && diagramJson) {
            this.submission.model = diagramJson;
        }
    }

    /**
     * Prepare assessment data for displaying the assessment information to the student.
     */
    private prepareAssessmentData(): void {
        this.filterGeneralFeedback();
        this.initializeAssessmentInfo();
    }

    /**
     * Gets the text of the general feedback, if there is one, and removes it from the original feedback list that is displayed in the assessment list.
     */
    private filterGeneralFeedback(): void {
        if (this.assessmentResult && this.assessmentResult.feedbacks && this.submission && this.submission.model) {
            const feedback = this.assessmentResult.feedbacks;
            const generalFeedbackIndex = feedback.findIndex(feedbackElement => feedbackElement.reference == null);
            if (generalFeedbackIndex >= 0) {
                this.generalFeedbackText = feedback[generalFeedbackIndex].detailText;
                feedback.splice(generalFeedbackIndex, 1);
            }
        }
    }

    /**
     * Retrieves names for displaying the assessment and calculates the total score
     */
    private initializeAssessmentInfo(): void {
        if (this.assessmentResult && this.assessmentResult.feedbacks && this.submission && this.submission.model) {
            this.assessmentsNames = this.modelingAssessmentService.getNamesForAssessments(this.assessmentResult, this.umlModel);
            let totalScore = 0;
            for (const feedback of this.assessmentResult.feedbacks) {
                totalScore += feedback.credits;
            }
            this.totalScore = totalScore;
        }
    }

    /**
     * Handles changes of the model element selection in Apollon. This is used for displaying
     * only the feedback of the selected model elements.
     * @param selection the new selection
     */
    onSelectionChanged(selection: Selection) {
        this.selectedEntities = selection.elements;
        for (const selectedEntity of this.selectedEntities) {
            this.selectedEntities.push(...this.getSelectedChildren(selectedEntity));
        }
        this.selectedRelationships = selection.relationships;
    }

    /**
     * Returns the elementIds of all the children of the element with the given elementId
     * or an empty list, if no children exist for this element.
     */
    private getSelectedChildren(elementId: string): string[] {
        if (!this.umlModel || !this.umlModel.elements) {
            return [];
        }
        return this.umlModel.elements.filter(element => element.owner === elementId).map(element => element.id);
    }

    /**
     * Checks whether a model element in the modeling editor is selected.
     */
    isSelected(feedback: Feedback): boolean {
        if ((!this.selectedEntities || this.selectedEntities.length === 0) && (!this.selectedRelationships || this.selectedRelationships.length === 0)) {
            return true;
        }
        if (feedback.referenceType! in UMLRelationshipType) {
            return this.selectedRelationships.indexOf(feedback.referenceId!) > -1;
        } else {
            return this.selectedEntities.indexOf(feedback.referenceId!) > -1;
        }
    }

    /**
     * Checks whether there are pending changes in the current model. Returns true if there are NO unsaved changes, false otherwise.
     */
    canDeactivate(): Observable<boolean> | boolean {
        if (!this.modelingEditor) {
            return true;
        }
        const model: UMLModel = this.modelingEditor.getCurrentModel();
        const jsonModel = JSON.stringify(model);
        if (
            ((!this.submission || !this.submission.model) && model.elements.length > 0 && jsonModel !== '') ||
            (this.submission && this.submission.model && JSON.parse(this.submission.model).version === model.version && this.submission.model !== jsonModel)
        ) {
            return false;
        }
        return true;
    }

    // displays the alert for confirming leaving the page if there are unsaved changes
    @HostListener('window:beforeunload', ['$event'])
    unloadNotification($event: any): void {
        if (!this.canDeactivate()) {
            $event.returnValue = this.translateService.instant('pendingChanges');
        }
    }

    /**
     * starts a retry and resets necessary attributes
     * the retry is only persisted after saving or submitting the model
     */
    retry(): void {
        this.retryStarted = true;
        this.umlModel.assessments = [];
        this.submission = new ModelingSubmission();
        this.assessmentResult = null;
        this.result = null; // TODO: think about how we could visualize old results and assessments after retry
        clearInterval(this.autoSaveInterval);
        this.setAutoSaveTimer();
    }

    /**
     * counts the number of model elements
     * is used in the submit() function
     */
    calculateNumberOfModelElements(): number {
        if (this.submission && this.submission.model) {
            const umlModel = JSON.parse(this.submission.model);
            return umlModel.elements.length + umlModel.relationships.length;
        }
        return 0;
    }

    /**
     * The exercise is still active if it's due date hasn't passed yet.
     */
    get isActive(): boolean {
        return this.modelingExercise && (!this.modelingExercise.dueDate || moment(this.modelingExercise.dueDate).isSameOrAfter(moment()));
    }

    get submitButtonTooltip(): string {
        if (!this.isLate) {
            if (this.isActive && !this.modelingExercise.dueDate) {
                return 'entity.action.submitNoDeadlineTooltip';
            } else if (this.isActive) {
                return 'entity.action.submitTooltip';
            } else {
                return 'entity.action.deadlineMissedTooltip';
            }
        }

        return 'entity.action.submitDeadlineMissedTooltip';
    }
}<|MERGE_RESOLUTION|>--- conflicted
+++ resolved
@@ -17,16 +17,12 @@
 import { ModelingEditorComponent } from 'app/modeling-editor';
 import { ModelingAssessmentService } from 'app/entities/modeling-assessment';
 import { Feedback } from 'app/entities/feedback';
-<<<<<<< HEAD
-import { filter } from 'rxjs/operators';
-import { GuidedTourService } from 'app/guided-tour/guided-tour.service';
-import { modelingTour } from 'app/guided-tour/tours/modeling-tour';
-=======
 import { ComplaintType } from 'app/entities/complaint';
 import { filter } from 'rxjs/operators';
 import { ButtonType } from 'app/shared/components';
 import { omit } from 'lodash';
->>>>>>> 30619255
+import { GuidedTourService } from 'app/guided-tour/guided-tour.service';
+import { modelingTour } from 'app/guided-tour/tours/modeling-tour';
 
 @Component({
     selector: 'jhi-modeling-submission',
