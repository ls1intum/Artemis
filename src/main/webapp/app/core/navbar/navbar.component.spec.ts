import { provideHttpClient } from '@angular/common/http';
import { ComponentFixture, TestBed, fakeAsync, tick } from '@angular/core/testing';
import { ActivatedRoute, Router, UrlSerializer } from '@angular/router';
import { TranslateService } from '@ngx-translate/core';
import { expectedProfileInfo } from 'app/core/layouts/profiles/shared/profile.service.spec';
import { MockProfileService } from 'test/helpers/mocks/service/mock-profile.service';
import { MockTranslateService } from 'test/helpers/mocks/service/mock-translate.service';
import { ProfileService } from 'app/core/layouts/profiles/shared/profile.service';
import { HasAnyAuthorityDirective } from 'app/shared/auth/has-any-authority.directive';
import { FindLanguageFromKeyPipe } from 'app/shared/language/find-language-from-key.pipe';
import { TranslateDirective } from 'app/shared/language/translate.directive';
import { ArtemisTranslatePipe } from 'app/shared/pipes/artemis-translate.pipe';
import { MockComponent, MockDirective, MockPipe, MockProvider } from 'ng-mocks';
import { LocalStorageService, SessionStorageService } from 'ngx-webstorage';
import { of } from 'rxjs';
import { MockRouter } from 'test/helpers/mocks/mock-router';
import { MockSyncStorage } from 'test/helpers/mocks/service/mock-sync-storage.service';
import { MockRouterLinkActiveOptionsDirective, MockRouterLinkDirective } from 'test/helpers/mocks/directive/mock-router-link.directive';
import { JhiConnectionWarningComponent } from 'app/shared/connection-warning/connection-warning.component';
import { AccountService } from 'app/core/auth/account.service';
import { MockAccountService } from 'test/helpers/mocks/service/mock-account.service';
import { Authority } from 'app/shared/constants/authority.constants';
import { User } from 'app/core/user/user.model';
import { ExamParticipationService } from 'app/exam/overview/services/exam-participation.service';
import dayjs from 'dayjs/esm';
import { StudentExam } from 'app/exam/shared/entities/student-exam.model';
import { MockActivatedRoute } from 'test/helpers/mocks/activated-route/mock-activated-route';
import { provideHttpClientTesting } from '@angular/common/http/testing';
import { FaIconComponent } from '@fortawesome/angular-fontawesome';
import { ThemeSwitchComponent } from 'app/core/theme/theme-switch.component';
import { mockThemeSwitcherComponentViewChildren } from 'test/helpers/mocks/mock-instance.helper';
import { NavbarComponent } from 'app/core/navbar/navbar.component';
import { EntityTitleService, EntityType } from 'app/core/navbar/entity-title.service';
import { ActiveMenuDirective } from 'app/core/navbar/active-menu.directive';
import { LoadingNotificationComponent } from 'app/core/loading-notification/loading-notification.component';

class MockBreadcrumb {
    label: string;
    uri: string;
    translate: boolean;
}

describe('NavbarComponent', () => {
    let fixture: ComponentFixture<NavbarComponent>;
    let component: NavbarComponent;
    let entityTitleServiceStub: jest.SpyInstance;
    let entityTitleService: EntityTitleService;
    let examParticipationService: ExamParticipationService;

    const router = new MockRouter();
    router.setUrl('');

    const courseManagementCrumb = {
        label: 'global.menu.course',
        translate: true,
        uri: '/course-management/',
    } as MockBreadcrumb;

    const testCourseCrumb = {
        label: 'Test Course',
        translate: false,
        uri: '/course-management/1/',
    } as MockBreadcrumb;

    const programmingExercisesCrumb = {
        label: 'artemisApp.course.exercises',
        translate: true,
        uri: '/course-management/1/programming-exercises/',
    } as MockBreadcrumb;

    // Workaround for an error with MockComponent(). You can remove this once https://github.com/help-me-mom/ng-mocks/issues/8634 is resolved.
    mockThemeSwitcherComponentViewChildren();

    beforeEach(async () => {
        await TestBed.configureTestingModule({
            declarations: [
                NavbarComponent,
                MockDirective(HasAnyAuthorityDirective),
                MockDirective(ActiveMenuDirective),
                MockDirective(TranslateDirective),
                MockRouterLinkDirective,
                MockRouterLinkActiveOptionsDirective,
                MockPipe(ArtemisTranslatePipe),
                MockPipe(FindLanguageFromKeyPipe),
<<<<<<< HEAD
                MockComponent(GuidedTourComponent),
=======
                MockComponent(NotificationSidebarComponent),
>>>>>>> d5fd7848
                MockComponent(LoadingNotificationComponent),
                MockComponent(JhiConnectionWarningComponent),
                MockComponent(FaIconComponent),
                MockComponent(ThemeSwitchComponent),
            ],
            providers: [
                provideHttpClient(),
                provideHttpClientTesting(),
                MockProvider(UrlSerializer),
                { provide: AccountService, useClass: MockAccountService },
                { provide: LocalStorageService, useClass: MockSyncStorage },
                { provide: SessionStorageService, useClass: MockSyncStorage },
                { provide: TranslateService, useClass: MockTranslateService },
                { provide: Router, useValue: router },
                { provide: ProfileService, useClass: MockProfileService },
                { provide: ActivatedRoute, useValue: new MockActivatedRoute({ id: 123 }) },
            ],
        })
            .overrideComponent(NavbarComponent, {
                remove: {
                    imports: [ThemeSwitchComponent],
                },
            })
            .compileComponents();
        fixture = TestBed.createComponent(NavbarComponent);
        component = fixture.componentInstance;
        examParticipationService = TestBed.inject(ExamParticipationService);
        entityTitleService = TestBed.inject(EntityTitleService);
        entityTitleServiceStub = jest.spyOn(entityTitleService, 'getTitle').mockImplementation((type) => of('Test ' + type.substring(0, 1) + type.substring(1).toLowerCase()));
        const profileService = TestBed.inject(ProfileService);
        jest.spyOn(profileService, 'getProfileInfo').mockReturnValue(expectedProfileInfo);
    });

    afterEach(() => {
        jest.restoreAllMocks();
    });

    it('should initialize component', () => {
        fixture.detectChanges();
        expect(component).not.toBeNull();
    });

    it('should make api call when logged in user changes language', () => {
        const languageService = TestBed.inject(TranslateService);
        const useSpy = jest.spyOn(languageService, 'use');
        const accountService = TestBed.inject(AccountService);
        const languageChangeSpy = jest.spyOn(accountService, 'updateLanguage');

        fixture.detectChanges();
        component.changeLanguage('elvish');

        expect(useSpy).toHaveBeenCalledWith('elvish');
        expect(languageChangeSpy).toHaveBeenCalledWith('elvish');
    });

    it('should not make api call when anonymous user changes language', () => {
        const languageService = TestBed.inject(TranslateService);
        const useSpy = jest.spyOn(languageService, 'use');
        const accountService = TestBed.inject(AccountService);
        const languageChangeSpy = jest.spyOn(accountService, 'updateLanguage');

        fixture.detectChanges();
        component.currAccount = undefined;
        component.changeLanguage('elvish');

        expect(useSpy).toHaveBeenCalledWith('elvish');
        expect(languageChangeSpy).not.toHaveBeenCalled();
    });

    it('should not build breadcrumbs for students', () => {
        const testUrl = '/courses/1/exercises';
        router.setUrl(testUrl);

        fixture.detectChanges();

        expect(component.breadcrumbs).toHaveLength(3);
    });

    it('should build breadcrumbs for course management', () => {
        const testUrl = '/course-management';
        router.setUrl(testUrl);

        fixture.detectChanges();

        expect(component.breadcrumbs).toHaveLength(1);
        expect(component.breadcrumbs[0]).toEqual(courseManagementCrumb);
    });

    it('should ignore query parameters', () => {
        const testUrl = '/course-management?query=param';
        router.setUrl(testUrl);

        fixture.detectChanges();

        expect(component.breadcrumbs).toHaveLength(1);
        expect(component.breadcrumbs[0]).toEqual(courseManagementCrumb);
    });

    it('should build breadcrumbs for system notification management', () => {
        const testUrl = '/admin/system-notification-management/1/edit';
        router.setUrl(testUrl);

        fixture.detectChanges();

        expect(component.breadcrumbs).toHaveLength(3);

        const systemBreadcrumb = {
            label: 'artemisApp.systemNotification.systemNotifications',
            translate: true,
            uri: '/admin/system-notification-management/',
        } as MockBreadcrumb;
        expect(component.breadcrumbs[0]).toEqual(systemBreadcrumb);
        expect(component.breadcrumbs[1]).toEqual({
            label: '1',
            translate: false,
            uri: '/admin/system-notification-management/1/',
        } as MockBreadcrumb);
        expect(component.breadcrumbs[2]).toEqual({
            label: 'global.generic.edit',
            translate: true,
            uri: '/admin/system-notification-management/1/edit/',
        } as MockBreadcrumb);
    });

    it('should build breadcrumbs for user management', () => {
        const testUrl = '/admin/user-management/test_user';
        router.setUrl(testUrl);

        fixture.detectChanges();

        expect(component.breadcrumbs).toHaveLength(2);

        expect(component.breadcrumbs[0]).toEqual({
            label: 'artemisApp.userManagement.home.title',
            translate: true,
            uri: '/admin/user-management/',
        } as MockBreadcrumb);
        expect(component.breadcrumbs[1]).toEqual({
            label: 'test_user',
            translate: false,
            uri: '/admin/user-management/test_user/',
        } as MockBreadcrumb);
    });

    it('should build breadcrumbs for organization management', () => {
        const testUrl = '/admin/organization-management/1';
        router.setUrl(testUrl);

        fixture.detectChanges();

        expect(entityTitleServiceStub).toHaveBeenCalledOnce();
        expect(entityTitleServiceStub).toHaveBeenCalledWith(EntityType.ORGANIZATION, [1]);
        expect(component.breadcrumbs).toHaveLength(2);

        expect(component.breadcrumbs[0]).toEqual({
            label: 'artemisApp.organizationManagement.title',
            translate: true,
            uri: '/admin/organization-management/',
        } as MockBreadcrumb);
        expect(component.breadcrumbs[1]).toEqual({
            label: 'Test Organization',
            translate: false,
            uri: '/admin/organization-management/1/',
        } as MockBreadcrumb);
    });

    it('should not error without translation', () => {
        const testUrl = '/admin/route-without-translation';
        router.setUrl(testUrl);

        fixture.detectChanges();

        expect(component.breadcrumbs).toHaveLength(1);

        expect(component.breadcrumbs[0]).toEqual({
            label: 'route-without-translation',
            translate: false,
            uri: '/admin/route-without-translation/',
        } as MockBreadcrumb);
    });

    it('should hide breadcrumb when exam is started', () => {
        (examParticipationService as any).examIsStarted$ = of(true);
        component.isExamActive = true;
        const testUrl = '/courses/1/exams/2';
        router.setUrl(testUrl);

        fixture.detectChanges();
        expect(fixture.nativeElement.querySelector('.breadcrumb')).toBeNull();

        component.isExamStarted = false;
        fixture.detectChanges();
        expect(fixture.nativeElement.querySelector('.breadcrumb')).not.toBeNull();
    });

    it('should have correct git info', fakeAsync(() => {
        const profileService = TestBed.inject(ProfileService);
        jest.spyOn(profileService, 'getProfileInfo').mockReturnValue(expectedProfileInfo);

        fixture.detectChanges();

        expect(component.gitCommitId).toBe('95ef2a');
        expect(component.gitBranchName).toBe('code-button');
        expect(component.gitTimestamp).toBe('Sun, 20 Nov 2022 20:35:01 GMT');
        expect(component.gitUsername).toBe('Max Musterman');
    }));

    it('should set the exam active state correctly', fakeAsync(() => {
        const now = dayjs();
        const examParticipationService = TestBed.inject(ExamParticipationService);
        const activatedRoute = TestBed.inject(ActivatedRoute) as MockActivatedRoute;

        fixture.detectChanges();
        activatedRoute.setParameters({ examId: 1 });
        router.setUrl('/course/2/exams/1');

        examParticipationService.currentlyLoadedStudentExam.next({
            workingTime: 60,
            exam: {
                id: 1,
                startDate: now.add(1, 'minute'),
                endDate: now.add(2, 'minutes'),
                gracePeriod: 180,
            },
        } as StudentExam);

        expect(component.isExamActive).toBeFalse();
        tick(61000);
        expect(component.isExamActive).toBeTrue();
        tick(61000);
        expect(component.isExamActive).toBeTrue();
        tick(180000);
        expect(component.isExamActive).toBeFalse();
    }));

    describe('Special Cases for Breadcrumbs', () => {
        it('programming exercise import', () => {
            const testUrl = '/course-management/1/programming-exercises/import/2';
            router.setUrl(testUrl);

            fixture.detectChanges();

            expect(entityTitleServiceStub).toHaveBeenCalledOnce();
            expect(entityTitleServiceStub).toHaveBeenCalledWith(EntityType.COURSE, [1]);

            const importCrumb = {
                label: 'artemisApp.exercise.import.table.doImport',
                translate: true,
                uri: '/course-management/1/programming-exercises/import/2/',
            } as MockBreadcrumb;

            expect(component.breadcrumbs).toHaveLength(4);

            expect(component.breadcrumbs[0]).toEqual(courseManagementCrumb);
            expect(component.breadcrumbs[1]).toEqual(testCourseCrumb);
            expect(component.breadcrumbs[2]).toEqual(programmingExercisesCrumb);
            expect(component.breadcrumbs[3]).toEqual(importCrumb);
        });

        it('programming exercise grading', () => {
            const testUrl = '/course-management/1/programming-exercises/2/grading/test-cases';
            router.setUrl(testUrl);

            fixture.detectChanges();

            expect(entityTitleServiceStub).toHaveBeenCalledTimes(2);
            expect(entityTitleServiceStub).toHaveBeenCalledWith(EntityType.COURSE, [1]);
            expect(entityTitleServiceStub).toHaveBeenCalledWith(EntityType.EXERCISE, [2]);

            const gradingCrumb = {
                label: 'artemisApp.programmingExercise.configureGrading.shortTitle',
                translate: true,
                uri: '/course-management/1/programming-exercises/2/grading/test-cases/',
            } as MockBreadcrumb;

            expect(component.breadcrumbs).toHaveLength(5);

            expect(component.breadcrumbs[0]).toEqual(courseManagementCrumb);
            expect(component.breadcrumbs[1]).toEqual(testCourseCrumb);
            expect(component.breadcrumbs[2]).toEqual(programmingExercisesCrumb);
            expect(component.breadcrumbs[3]).toEqual({
                label: 'Test Exercise',
                translate: false,
                uri: '/course-management/1/programming-exercises/2/',
            } as MockBreadcrumb);
            expect(component.breadcrumbs[4]).toEqual(gradingCrumb);
        });

        it('programming exercise new assessment', () => {
            const testUrl = '/course-management/1/programming-exercises/2/code-editor/new/assessment';
            router.setUrl(testUrl);

            fixture.detectChanges();

            expect(entityTitleServiceStub).toHaveBeenCalledTimes(2);
            expect(entityTitleServiceStub).toHaveBeenCalledWith(EntityType.COURSE, [1]);
            expect(entityTitleServiceStub).toHaveBeenCalledWith(EntityType.EXERCISE, [2]);

            const assessmentCrumb = {
                label: 'artemisApp.assessment.assessment',
                translate: true,
                uri: '/course-management/1/programming-exercises/2/code-editor/new/assessment/',
            } as MockBreadcrumb;

            expect(component.breadcrumbs).toHaveLength(5);

            expect(component.breadcrumbs[0]).toEqual(courseManagementCrumb);
            expect(component.breadcrumbs[1]).toEqual(testCourseCrumb);
            expect(component.breadcrumbs[2]).toEqual(programmingExercisesCrumb);
            expect(component.breadcrumbs[3]).toEqual({
                label: 'Test Exercise',
                translate: false,
                uri: '/course-management/1/programming-exercises/2/',
            } as MockBreadcrumb);
            expect(component.breadcrumbs[4]).toEqual(assessmentCrumb);
        });

        it('exercise assessment dashboard', () => {
            const courseId = 1;
            const exerciseId = 2;
            const testUrl = `/course-management/${courseId}/assessment-dashboard/${exerciseId}`;
            router.setUrl(testUrl);

            fixture.detectChanges();

            expect(entityTitleServiceStub).toHaveBeenCalledTimes(2);
            expect(entityTitleServiceStub).toHaveBeenCalledWith(EntityType.COURSE, [courseId]);
            expect(entityTitleServiceStub).toHaveBeenCalledWith(EntityType.EXERCISE, [exerciseId]);

            expect(component.breadcrumbs).toHaveLength(4);

            expect(component.breadcrumbs[0]).toEqual(courseManagementCrumb);
            expect(component.breadcrumbs[1]).toEqual(testCourseCrumb);
            expect(component.breadcrumbs[2]).toEqual({
                label: 'artemisApp.assessmentDashboard.home.title',
                translate: true,
                uri: '/course-management/1/assessment-dashboard/',
            } as MockBreadcrumb);
            expect(component.breadcrumbs[3]).toEqual({
                label: 'Test Exercise',
                translate: false,
                uri: '/course-management/1/assessment-dashboard/2/',
            } as MockBreadcrumb);
        });

        it('modeling exercise example submission', () => {
            const testUrl = '/course-management/1/modeling-exercises/2/example-submissions/new';
            router.setUrl(testUrl);

            fixture.detectChanges();

            expect(entityTitleServiceStub).toHaveBeenCalledTimes(2);
            expect(entityTitleServiceStub).toHaveBeenCalledWith(EntityType.COURSE, [1]);
            expect(entityTitleServiceStub).toHaveBeenCalledWith(EntityType.EXERCISE, [2]);

            const submissionCrumb = {
                label: 'artemisApp.exampleSubmission.home.title',
                translate: true,
                uri: '/course-management/1/modeling-exercises/2/example-submissions/',
            } as MockBreadcrumb;

            const editorSubmissionCrumb = {
                label: 'artemisApp.exampleSubmission.home.editor',
                translate: true,
                uri: '/course-management/1/modeling-exercises/2/example-submissions/new/',
            } as MockBreadcrumb;

            expect(component.breadcrumbs).toHaveLength(6);

            expect(component.breadcrumbs[0]).toEqual(courseManagementCrumb);
            expect(component.breadcrumbs[1]).toEqual(testCourseCrumb);
            expect(component.breadcrumbs[2]).toEqual({
                label: 'artemisApp.course.exercises',
                translate: true,
                uri: '/course-management/1/modeling-exercises/',
            } as MockBreadcrumb);
            expect(component.breadcrumbs[3]).toEqual({
                label: 'Test Exercise',
                translate: false,
                uri: '/course-management/1/modeling-exercises/2/',
            } as MockBreadcrumb);
            expect(component.breadcrumbs[4]).toEqual(submissionCrumb);
            expect(component.breadcrumbs[5]).toEqual(editorSubmissionCrumb);
        });

        it('existing modeling exercise example submission', () => {
            const testUrl = '/course-management/1/modeling-exercises/2/example-submissions/3';
            router.setUrl(testUrl);

            fixture.detectChanges();

            expect(entityTitleServiceStub).toHaveBeenCalledTimes(2);
            expect(entityTitleServiceStub).toHaveBeenCalledWith(EntityType.COURSE, [1]);
            expect(entityTitleServiceStub).toHaveBeenCalledWith(EntityType.EXERCISE, [2]);

            const submissionCrumb = {
                label: 'artemisApp.exampleSubmission.home.title',
                translate: true,
                uri: '/course-management/1/modeling-exercises/2/example-submissions/',
            } as MockBreadcrumb;

            const editorSubmissionCrumb = {
                label: 'artemisApp.exampleSubmission.home.editor',
                translate: true,
                uri: '/course-management/1/modeling-exercises/2/example-submissions/3/',
            } as MockBreadcrumb;

            expect(component.breadcrumbs).toHaveLength(6);

            expect(component.breadcrumbs[0]).toEqual(courseManagementCrumb);
            expect(component.breadcrumbs[1]).toEqual(testCourseCrumb);
            expect(component.breadcrumbs[2]).toEqual({
                label: 'artemisApp.course.exercises',
                translate: true,
                uri: '/course-management/1/modeling-exercises/',
            } as MockBreadcrumb);
            expect(component.breadcrumbs[3]).toEqual({
                label: 'Test Exercise',
                translate: false,
                uri: '/course-management/1/modeling-exercises/2/',
            } as MockBreadcrumb);
            expect(component.breadcrumbs[4]).toEqual(submissionCrumb);
            expect(component.breadcrumbs[5]).toEqual(editorSubmissionCrumb);
        });

        it('lecture units', () => {
            const testUrl = '/course-management/1/lectures/2/unit-management/text-units/create';
            router.setUrl(testUrl);

            fixture.detectChanges();

            expect(entityTitleServiceStub).toHaveBeenCalledTimes(2);
            expect(entityTitleServiceStub).toHaveBeenCalledWith(EntityType.COURSE, [1]);
            expect(entityTitleServiceStub).toHaveBeenCalledWith(EntityType.LECTURE, [2]);

            const unitManagementCrumb = {
                label: 'artemisApp.lectureUnit.home.title',
                translate: true,
                uri: '/course-management/1/lectures/2/unit-management/',
            } as MockBreadcrumb;

            const createCrumb = {
                label: 'global.generic.create',
                translate: true,
                uri: '/course-management/1/lectures/2/unit-management/text-units/create/',
            };

            expect(component.breadcrumbs).toHaveLength(6);

            expect(component.breadcrumbs[0]).toEqual(courseManagementCrumb);
            expect(component.breadcrumbs[1]).toEqual(testCourseCrumb);
            expect(component.breadcrumbs[2]).toEqual({
                label: 'artemisApp.lecture.home.title',
                translate: true,
                uri: '/course-management/1/lectures/',
            } as MockBreadcrumb);
            expect(component.breadcrumbs[3]).toEqual({
                label: 'Test Lecture',
                translate: false,
                uri: '/course-management/1/lectures/2/',
            } as MockBreadcrumb);
            expect(component.breadcrumbs[4]).toEqual(unitManagementCrumb);
            expect(component.breadcrumbs[5]).toEqual(createCrumb);
        });

        it('apollon diagrams', () => {
            const testUrl = '/course-management/1/apollon-diagrams/2';
            router.setUrl(testUrl);

            fixture.detectChanges();

            expect(entityTitleServiceStub).toHaveBeenCalledTimes(2);
            expect(entityTitleServiceStub).toHaveBeenCalledWith(EntityType.COURSE, [1]);
            expect(entityTitleServiceStub).toHaveBeenCalledWith(EntityType.DIAGRAM, [2]);

            expect(component.breadcrumbs).toHaveLength(4);

            expect(component.breadcrumbs[0]).toEqual(courseManagementCrumb);
            expect(component.breadcrumbs[1]).toEqual(testCourseCrumb);
            expect(component.breadcrumbs[2]).toEqual({
                label: 'artemisApp.apollonDiagram.home.title',
                translate: true,
                uri: '/course-management/1/apollon-diagrams/',
            } as MockBreadcrumb);
            expect(component.breadcrumbs[3]).toEqual({
                label: 'Test Diagram',
                translate: false,
                uri: '/course-management/1/apollon-diagrams/2/',
            } as MockBreadcrumb);
        });

        it('exam exercise groups', () => {
            const testUrl = '/course-management/1/exams/2/exercise-groups/3/quiz-exercises/new';
            router.setUrl(testUrl);

            fixture.detectChanges();

            expect(entityTitleServiceStub).toHaveBeenCalledTimes(2);
            expect(entityTitleServiceStub).toHaveBeenCalledWith(EntityType.COURSE, [1]);
            expect(entityTitleServiceStub).toHaveBeenCalledWith(EntityType.EXAM, [2]);

            const exerciseGroupsCrumb = {
                label: 'artemisApp.examManagement.exerciseGroups',
                translate: true,
                uri: '/course-management/1/exams/2/exercise-groups/',
            };
            const createCrumb = {
                label: 'global.generic.create',
                translate: true,
                uri: '/course-management/1/exams/2/exercise-groups/3/quiz-exercises/new/',
            };

            expect(component.breadcrumbs).toHaveLength(6);

            expect(component.breadcrumbs[0]).toEqual(courseManagementCrumb);
            expect(component.breadcrumbs[1]).toEqual(testCourseCrumb);
            expect(component.breadcrumbs[2]).toEqual({
                label: 'artemisApp.examManagement.title',
                translate: true,
                uri: '/course-management/1/exams/',
            } as MockBreadcrumb);
            expect(component.breadcrumbs[3]).toEqual({
                label: 'Test Exam',
                translate: false,
                uri: '/course-management/1/exams/2/',
            } as MockBreadcrumb);
            expect(component.breadcrumbs[4]).toEqual(exerciseGroupsCrumb);
            expect(component.breadcrumbs[5]).toEqual(createCrumb);
        });

        it('exam exercise plagiarism', () => {
            const testUrl = '/course-management/1/exams/2/exercise-groups/3/quiz-exercises/4/plagiarism';
            router.setUrl(testUrl);

            fixture.detectChanges();

            expect(entityTitleServiceStub).toHaveBeenCalledTimes(3);
            expect(entityTitleServiceStub).toHaveBeenCalledWith(EntityType.COURSE, [1]);
            expect(entityTitleServiceStub).toHaveBeenCalledWith(EntityType.EXAM, [2]);
            expect(entityTitleServiceStub).toHaveBeenCalledWith(EntityType.EXERCISE, [4]);

            const exerciseGroupsCrumb = {
                label: 'artemisApp.examManagement.exerciseGroups',
                translate: true,
                uri: '/course-management/1/exams/2/exercise-groups/',
            };
            const exerciseCrumb = {
                label: 'Test Exercise',
                translate: false,
                uri: '/course-management/1/exams/2/exercise-groups/3/quiz-exercises/4/',
            };
            const plagiarismCrumb = {
                label: 'artemisApp.plagiarism.plagiarismDetection',
                translate: true,
                uri: '/course-management/1/exams/2/exercise-groups/3/quiz-exercises/4/plagiarism/',
            };

            expect(component.breadcrumbs).toHaveLength(7);

            expect(component.breadcrumbs[0]).toEqual(courseManagementCrumb);
            expect(component.breadcrumbs[1]).toEqual(testCourseCrumb);
            expect(component.breadcrumbs[2]).toEqual({
                label: 'artemisApp.examManagement.title',
                translate: true,
                uri: '/course-management/1/exams/',
            } as MockBreadcrumb);
            expect(component.breadcrumbs[3]).toEqual({
                label: 'Test Exam',
                translate: false,
                uri: '/course-management/1/exams/2/',
            } as MockBreadcrumb);
            expect(component.breadcrumbs[4]).toEqual(exerciseGroupsCrumb);
            expect(component.breadcrumbs[5]).toEqual(exerciseCrumb);
            expect(component.breadcrumbs[6]).toEqual(plagiarismCrumb);
        });
    });

    describe('Special repository route breadcrumb cases', () => {
        const baseRoute = '/course-management/1/programming-exercises/2/repository/';

        it.each([
            {
                url: baseRoute + 'USER/5',
                label: 'artemisApp.repository.userRepository.title',
            },
            {
                url: baseRoute + 'TEMPLATE',
                label: 'artemisApp.repository.templateRepository.title',
            },
            {
                url: baseRoute + 'SOLUTION',
                label: 'artemisApp.repository.solutionRepository.title',
            },
            {
                url: baseRoute + 'TESTS',
                label: 'artemisApp.repository.testsRepository.title',
            },
            {
                url: baseRoute + 'AUXILIARY/5',
                label: 'artemisApp.repository.auxiliaryRepository.title',
            },
        ])('should calculated correct repository  breadcrumbs', ({ url, label }) => {
            router.setUrl(url);

            fixture.detectChanges();
            expect(component.breadcrumbs).toHaveLength(5);
            expect(component.breadcrumbs[4]).toMatchObject({ uri: url + '/', label: label });
        });
    });

    describe('Special student route breadcrumb cases', () => {
        it.each(['programming-exercises', 'modeling-exercises', 'text-exercises'])('should not show exercise types in URI on backlinking breadcrumbs', (exType: string) => {
            const testUrl = `/courses/1/exercises/${exType}/2`;
            router.setUrl(testUrl);

            fixture.detectChanges();

            expect(entityTitleServiceStub).toHaveBeenCalledTimes(2);
            expect(entityTitleServiceStub).toHaveBeenCalledWith(EntityType.COURSE, [1]);
            expect(entityTitleServiceStub).toHaveBeenCalledWith(EntityType.EXERCISE, [2]);

            expect(component.breadcrumbs).toHaveLength(4);
            expect(component.breadcrumbs[0]).toMatchObject({ uri: '/courses/', label: 'artemisApp.course.home.title' });
            expect(component.breadcrumbs[1]).toMatchObject({ uri: '/courses/1/', label: 'Test Course' });
            expect(component.breadcrumbs[2]).toMatchObject({
                uri: '/courses/1/exercises/',
                label: 'artemisApp.courseOverview.menu.exercises',
            });
            expect(component.breadcrumbs[3]).toMatchObject({ uri: '/courses/1/exercises/2/', label: 'Test Exercise' });
        });
    });

    it.each([
        {
            width: 1200,
            account: { login: 'test' },
            roles: [Authority.ADMIN],
            expected: { isCollapsed: false, isNavbarNavVertical: false, iconsMovedToMenu: false },
        },
        {
            width: 1100,
            account: { login: 'test' },
            roles: [Authority.ADMIN],
            expected: { isCollapsed: true, isNavbarNavVertical: false, iconsMovedToMenu: false },
        },
        {
            width: 600,
            account: { login: 'test' },
            roles: [Authority.ADMIN],
            expected: { isCollapsed: true, isNavbarNavVertical: false, iconsMovedToMenu: true },
        },
        {
            width: 550,
            account: { login: 'test' },
            roles: [Authority.ADMIN],
            expected: { isCollapsed: true, isNavbarNavVertical: true, iconsMovedToMenu: true },
        },
        {
            width: 1000,
            account: { login: 'test' },
            roles: [Authority.INSTRUCTOR],
            expected: { isCollapsed: false, isNavbarNavVertical: false, iconsMovedToMenu: false },
        },
        {
            width: 850,
            account: { login: 'test' },
            roles: [Authority.INSTRUCTOR],
            expected: { isCollapsed: true, isNavbarNavVertical: false, iconsMovedToMenu: false },
        },
        {
            width: 600,
            account: { login: 'test' },
            roles: [Authority.INSTRUCTOR],
            expected: { isCollapsed: true, isNavbarNavVertical: false, iconsMovedToMenu: true },
        },
        {
            width: 470,
            account: { login: 'test' },
            roles: [Authority.INSTRUCTOR],
            expected: { isCollapsed: true, isNavbarNavVertical: true, iconsMovedToMenu: true },
        },
        {
            width: 800,
            account: { login: 'test' },
            roles: [Authority.USER],
            expected: { isCollapsed: false, isNavbarNavVertical: false, iconsMovedToMenu: false },
        },
        {
            width: 650,
            account: { login: 'test' },
            roles: [Authority.USER],
            expected: { isCollapsed: true, isNavbarNavVertical: false, iconsMovedToMenu: false },
        },
        {
            width: 600,
            account: { login: 'test' },
            roles: [Authority.USER],
            expected: { isCollapsed: true, isNavbarNavVertical: false, iconsMovedToMenu: true },
        },
        {
            width: 470,
            account: { login: 'test' },
            roles: [Authority.USER],
            expected: { isCollapsed: true, isNavbarNavVertical: true, iconsMovedToMenu: true },
        },
        {
            width: 520,
            account: undefined,
            roles: [],
            expected: { isCollapsed: false, isNavbarNavVertical: false, iconsMovedToMenu: false },
        },
        {
            width: 500,
            account: undefined,
            roles: [],
            expected: { isCollapsed: true, isNavbarNavVertical: false, iconsMovedToMenu: false },
        },
        {
            width: 450,
            account: undefined,
            roles: [],
            expected: { isCollapsed: true, isNavbarNavVertical: true, iconsMovedToMenu: false },
        },
        {
            width: 400,
            account: undefined,
            roles: [],
            expected: { isCollapsed: true, isNavbarNavVertical: true, iconsMovedToMenu: true },
        },
    ])('should calculate correct breakpoints', ({ width, account, roles, expected }) => {
        const accountService = TestBed.inject(AccountService);
        jest.spyOn(accountService, 'hasAnyAuthorityDirect').mockImplementation((authArray) => authArray.some((auth) => (roles as string[]).includes(auth)));

        component.currAccount = account as User;
        window['innerWidth'] = width;

        component.onResize();

        expect({
            isCollapsed: component.isCollapsed,
            isNavbarNavVertical: component.isNavbarNavVertical,
            iconsMovedToMenu: component.iconsMovedToMenu,
        }).toEqual(expected);
    });
});<|MERGE_RESOLUTION|>--- conflicted
+++ resolved
@@ -82,11 +82,6 @@
                 MockRouterLinkActiveOptionsDirective,
                 MockPipe(ArtemisTranslatePipe),
                 MockPipe(FindLanguageFromKeyPipe),
-<<<<<<< HEAD
-                MockComponent(GuidedTourComponent),
-=======
-                MockComponent(NotificationSidebarComponent),
->>>>>>> d5fd7848
                 MockComponent(LoadingNotificationComponent),
                 MockComponent(JhiConnectionWarningComponent),
                 MockComponent(FaIconComponent),
