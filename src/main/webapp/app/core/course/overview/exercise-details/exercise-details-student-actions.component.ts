--- conflicted
+++ resolved
@@ -57,7 +57,6 @@
     protected readonly faEye = faEye;
     protected readonly faPlayCircle = faPlayCircle;
     protected readonly faRedo = faRedo;
-    protected readonly faDesktop = faDesktop;
 
     protected readonly FeatureToggle = FeatureToggle;
     protected readonly ExerciseType = ExerciseType;
@@ -92,18 +91,6 @@
     localVCEnabled = true;
     athenaEnabled = false;
     routerLink: string;
-
-<<<<<<< HEAD
-    theiaEnabled = false;
-    theiaPortalURL: string;
-=======
-    // Icons
-    readonly faFolderOpen = faFolderOpen;
-    readonly faUsers = faUsers;
-    readonly faEye = faEye;
-    readonly faPlayCircle = faPlayCircle;
-    readonly faRedo = faRedo;
->>>>>>> 161f0f1d
 
     ngOnInit(): void {
         if (this.exercise.type === ExerciseType.QUIZ) {
