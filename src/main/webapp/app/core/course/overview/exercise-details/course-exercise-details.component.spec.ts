--- conflicted
+++ resolved
@@ -411,11 +411,7 @@
 
         mergeStudentParticipationMock.mockReturnValue([newParticipation]);
 
-<<<<<<< HEAD
-        participationWebsockerBehaviourSubject.next({ ...newParticipation, exercise: programmingExercise });
-=======
-        participationWebsocketBehaviorSubject.next({ ...newParticipation, exercise: programmingExercise, results: [] });
->>>>>>> c3d1129e
+        participationWebsocketBehaviorSubject.next({ ...newParticipation, exercise: programmingExercise });
     }));
 
     it.each<[string[]]>([[[]], [[PROFILE_IRIS]]])(
