--- conflicted
+++ resolved
@@ -18,12 +18,9 @@
 import { MockAccountService } from 'test/helpers/mocks/service/mock-account.service';
 import { NgbModal, NgbTooltipModule } from '@ng-bootstrap/ng-bootstrap';
 import { ProfileInfo } from 'app/core/layouts/profiles/profile-info.model';
-<<<<<<< HEAD
 import { LLMSelectionDecision } from 'app/core/user/shared/dto/updateLLMSelectionDecision.dto';
-=======
 import { ParticipationWebsocketService } from 'app/core/course/shared/services/participation-websocket.service';
 import { MockParticipationWebsocketService } from 'test/helpers/mocks/service/mock-participation-websocket.service';
->>>>>>> 71a71d86
 
 describe('RequestFeedbackButtonComponent', () => {
     let component: RequestFeedbackButtonComponent;
@@ -113,13 +110,7 @@
             }),
         );
         jest.spyOn(alertService, 'error');
-<<<<<<< HEAD
         component.requestAIFeedback();
-=======
-
-        const mockTemplateRef = {} as TemplateRef<any>;
-        component.requestAIFeedback(mockTemplateRef);
->>>>>>> 71a71d86
         tick();
 
         expect(alertService.error).toHaveBeenCalledWith('artemisApp.exercise.someError');
@@ -219,16 +210,11 @@
     describe('acceptLLMUsage', () => {
         let updateLLMDecisionSpy: jest.SpyInstance;
 
-<<<<<<< HEAD
         beforeEach(() => {
             const accountService = component['accountService'];
             if (!accountService.setUserLLMSelectionDecision) {
                 accountService.setUserLLMSelectionDecision = jest.fn();
             }
-=======
-        const modalService = TestBed.inject(NgbModal);
-        const modalSpy = jest.spyOn(modalService, 'open').mockReturnValue({} as any);
->>>>>>> 71a71d86
 
             updateLLMDecisionSpy = jest.spyOn(component['userService'], 'updateLLMSelectionDecision').mockReturnValue(of(undefined as any));
         });
@@ -242,21 +228,11 @@
             expect(mockSubscription.unsubscribe).toHaveBeenCalledOnce();
         });
 
-<<<<<<< HEAD
         it('should not throw error if acceptSubscription is undefined', () => {
             component['acceptSubscription'] = undefined;
 
             expect(() => component.acceptLLMUsage(LLMSelectionDecision.CLOUD_AI)).not.toThrow();
         });
-=======
-        const modalService = TestBed.inject(NgbModal);
-        const modalSpy = jest.spyOn(modalService, 'open');
-        const processFeedbackSpy = jest.spyOn(courseExerciseService, 'requestFeedback').mockReturnValue(of({} as StudentParticipation));
-
-        const mockTemplateRef = {} as TemplateRef<any>;
-        component.requestAIFeedback(mockTemplateRef);
-        tick();
->>>>>>> 71a71d86
 
         it('should call updateLLMSelectionDecision with CLOUD_AI', () => {
             component.acceptLLMUsage(LLMSelectionDecision.CLOUD_AI);
