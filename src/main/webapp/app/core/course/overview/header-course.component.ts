--- conflicted
+++ resolved
@@ -7,7 +7,6 @@
 import { NgStyle } from '@angular/common';
 import { FaIconComponent } from '@fortawesome/angular-fontawesome';
 import { getContrastingTextColor } from 'app/shared/util/color.utils';
-import { TranslateDirective } from '@ngx-translate/core';
 import { ArtemisTranslatePipe } from 'app/shared/pipes/artemis-translate.pipe';
 import { TranslateDirective } from 'app/shared/language/translate.directive';
 
@@ -15,11 +14,7 @@
     selector: 'jhi-header-course',
     templateUrl: './header-course.component.html',
     styleUrls: ['./header-course.component.scss'],
-<<<<<<< HEAD
-    imports: [NgStyle, FaIconComponent, TranslateDirective, RouterLink, SecuredImageComponent, ArtemisTranslatePipe],
-=======
     imports: [NgStyle, FaIconComponent, RouterLink, SecuredImageComponent, ArtemisTranslatePipe, TranslateDirective],
->>>>>>> 6ae0e9a4
 })
 export class HeaderCourseComponent implements OnChanges {
     protected router = inject(Router);
