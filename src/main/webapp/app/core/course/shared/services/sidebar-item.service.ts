--- conflicted
+++ resolved
@@ -86,9 +86,6 @@
             translation: 'artemisApp.courseOverview.menu.statistics',
             hidden: false,
         };
-<<<<<<< HEAD
-        return [...items, exercisesItem, ...training, statisticsItem];
-=======
 
         const calendarItem: SidebarItem = {
             routerLink: 'calendar',
@@ -98,8 +95,7 @@
             hidden: false,
         };
 
-        return [...items, exercisesItem, statisticsItem, calendarItem];
->>>>>>> b475fce7
+        return [...items, exercisesItem, ...training, statisticsItem, calendarItem];
     }
 
     getTrainingItem(): SidebarItem {
