import { TestBed } from '@angular/core/testing';
import { FeatureToggle } from 'app/shared/feature-toggle/feature-toggle.service';
import {
    faChalkboardUser,
    faChartColumn,
    faCog,
    faComments,
    faDumbbell,
    faFlag,
    faGraduationCap,
    faList,
    faListAlt,
    faPuzzlePiece,
    faQuestion,
    faRobot,
    faTable,
    faTableCells,
    faUserCheck,
} from '@fortawesome/free-solid-svg-icons';
import { CourseSidebarItemService } from 'app/core/course/shared/services/sidebar-item.service';

describe('CourseSidebarItemService', () => {
    let service: CourseSidebarItemService;
    const courseId = 123;

    beforeEach(() => {
        TestBed.configureTestingModule({});
        service = TestBed.inject(CourseSidebarItemService);
    });

    describe('getManagementDefaultItems', () => {
        it('should return correct items with courseId', () => {
            const items = service.getManagementDefaultItems(courseId);
            const expectedItems = [
                {
                    routerLink: `${courseId}`,
                    icon: faTableCells,
                    title: 'Overview',
                    translation: 'artemisApp.course.overview',
                    hidden: false,
                    isPrefix: true,
                },
                {
                    routerLink: `${courseId}/exams`,
                    icon: faGraduationCap,
                    title: 'Exams',
                    testId: 'exam-tab',
                    translation: 'artemisApp.courseOverview.menu.exams',
                    hidden: false,
                },
                {
                    routerLink: `${courseId}/exercises`,
                    icon: faListAlt,
                    title: 'Exercises',
                    translation: 'artemisApp.courseOverview.menu.exercises',
                    hidden: false,
                },
                {
                    routerLink: `${courseId}/course-statistics`,
                    icon: faChartColumn,
                    title: 'Statistics',
                    translation: 'artemisApp.courseOverview.menu.statistics',
                    hidden: false,
                },
            ];
            expect(items).toHaveLength(4);
            expect(items).toEqual(expectedItems);
        });

        it('should return correct items without courseId', () => {
            const items = service.getManagementDefaultItems(2);

            expect(items).toHaveLength(4);

            expect(items[0]).toEqual({
                routerLink: '2',
                icon: faTableCells,
                title: 'Overview',
                translation: 'artemisApp.course.overview',
                hidden: false,
                isPrefix: true,
            });

            expect(items[2]).toEqual({
                routerLink: '2/exercises',
                icon: faListAlt,
                title: 'Exercises',
                translation: 'artemisApp.courseOverview.menu.exercises',
                hidden: false,
            });
        });
    });

    describe('getStudentDefaultItems', () => {
        it('should return items without dashboard when hasDashboard is false and questionsAvailableForPractice is false', () => {
            const items = service.getStudentDefaultItems(false, false);

            expect(items).toHaveLength(3);
            expect(items[0].title).toBe('Exercises');
            expect(items[1].title).toBe('Statistics');
            expect(items[2].title).toBe('Calendar');
        });

        it('should include dashboard item when hasDashboard is true and questionsAvailableForPractice is true', () => {
            const items = service.getStudentDefaultItems(true, true);

            expect(items).toHaveLength(4);
            expect(items[0].title).toBe('Dashboard');
            expect(items[1].title).toBe('Exercises');
<<<<<<< HEAD
            expect(items[2].title).toBe('Training');
            expect(items[3].title).toBe('Statistics');
=======
            expect(items[2].title).toBe('Statistics');
            expect(items[3].title).toBe('Calendar');
>>>>>>> b475fce7
        });
    });

    describe('Individual item methods', () => {
        it('getTrainingItem should return correct item', () => {
            const item = service.getTrainingItem();

            expect(item).toEqual({
                routerLink: 'training',
                icon: faDumbbell,
                title: 'Training',
                translation: 'overview.training',
                hidden: false,
            });
        });

        it('getExamsItem should return correct item with courseId', () => {
            const item = service.getExamsItem(courseId);

            expect(item).toEqual({
                routerLink: `${courseId}/exams`,
                icon: faGraduationCap,
                title: 'Exams',
                testId: 'exam-tab',
                translation: 'artemisApp.courseOverview.menu.exams',
                hidden: false,
            });
        });

        it('getExamsItem should return correct item without courseId', () => {
            const item = service.getExamsItem();

            expect(item).toEqual({
                routerLink: 'exams',
                icon: faGraduationCap,
                title: 'Exams',
                testId: 'exam-tab',
                translation: 'artemisApp.courseOverview.menu.exams',
                hidden: false,
            });
        });

        it('getLecturesItem should return correct item with courseId', () => {
            const item = service.getLecturesItem(courseId);

            expect(item).toEqual({
                routerLink: `${courseId}/lectures`,
                icon: faChalkboardUser,
                title: 'Lectures',
                translation: 'artemisApp.courseOverview.menu.lectures',
                testId: 'lectures',
                hidden: false,
            });
        });

        it('getLecturesItem should return correct item without courseId', () => {
            const item = service.getLecturesItem();

            expect(item).toEqual({
                routerLink: 'lectures',
                icon: faChalkboardUser,
                title: 'Lectures',
                translation: 'artemisApp.courseOverview.menu.lectures',
                testId: 'lectures',
                hidden: false,
            });
        });

        it('getCommunicationsItem should return correct item with courseId', () => {
            const item = service.getCommunicationsItem(courseId);

            expect(item).toEqual({
                routerLink: `${courseId}/communication`,
                icon: faComments,
                title: 'Communication',
                translation: 'artemisApp.courseOverview.menu.communication',
                hidden: false,
            });
        });

        it('getCompetenciesManagementItem should return correct item', () => {
            const item = service.getCompetenciesManagementItem(courseId);

            expect(item).toEqual({
                routerLink: `${courseId}/competency-management`,
                icon: faFlag,
                title: 'Competency Management',
                translation: 'artemisApp.courseOverview.menu.competencies',
                hidden: false,
            });
        });

        it('getCompetenciesItem should return correct item', () => {
            const item = service.getCompetenciesItem();

            expect(item).toEqual({
                routerLink: 'competencies',
                icon: faFlag,
                title: 'Competencies',
                translation: 'artemisApp.courseOverview.menu.competencies',
                hidden: false,
            });
        });

        it('getLearningPathItem should include feature toggle', () => {
            const item = service.getLearningPathItem();

            expect(item.featureToggle).toBe(FeatureToggle.LearningPaths);
        });

        it('getLearningPathManagementItem should include feature toggle', () => {
            const item = service.getLearningPathManagementItem(courseId);

            expect(item.featureToggle).toBe(FeatureToggle.LearningPaths);
        });

        it('getDashboardItem should include feature toggle', () => {
            const item = service.getDashboardItem();

            expect(item.featureToggle).toBe(FeatureToggle.StudentCourseAnalyticsDashboard);
        });

        it('getFaqManagementItem should return correct item', () => {
            const item = service.getFaqManagementItem(courseId);

            expect(item).toEqual({
                routerLink: `${courseId}/faqs`,
                icon: faQuestion,
                title: 'FAQs',
                translation: 'artemisApp.courseOverview.menu.faq',
                hidden: false,
            });
        });

        it('getFaqItem should return correct item', () => {
            const item = service.getFaqItem();

            expect(item).toEqual({
                routerLink: 'faq',
                icon: faQuestion,
                title: 'FAQs',
                translation: 'artemisApp.courseOverview.menu.faq',
                hidden: false,
            });
        });

        it('getIrisSettingsItem should return correct item', () => {
            const item = service.getIrisSettingsItem(courseId);

            expect(item).toEqual({
                routerLink: `${courseId}/iris-settings`,
                icon: faRobot,
                title: 'IRIS Settings',
                translation: 'artemisApp.iris.settings.button.course.title',
                testId: 'iris-settings',
                hidden: false,
            });
        });

        it('getAssessmentDashboardItem should return correct item', () => {
            const item = service.getAssessmentDashboardItem(courseId);

            expect(item).toEqual({
                routerLink: `${courseId}/assessment-dashboard`,
                icon: faUserCheck,
                title: 'Assessment Dashboard',
                translation: 'entity.action.assessmentDashboard',
                hidden: false,
            });
        });

        it('getScoresItem should return correct item', () => {
            const item = service.getScoresItem(courseId);

            expect(item).toEqual({
                routerLink: `${courseId}/scores`,
                icon: faTable,
                title: 'Scores',
                translation: 'entity.action.scores',
                hidden: false,
            });
        });

        it('getBuildQueueItem should return correct item', () => {
            const item = service.getBuildQueueItem(courseId);

            expect(item).toEqual({
                routerLink: `${courseId}/build-queue`,
                icon: faList,
                title: 'Build Queue',
                translation: 'artemisApp.buildQueue.title',
                hidden: false,
            });
        });

        it('getLtiConfigurationItem should return correct item', () => {
            const item = service.getLtiConfigurationItem(courseId);

            expect(item).toEqual({
                routerLink: `${courseId}/lti-configuration`,
                icon: faPuzzlePiece,
                title: 'LTI Configuration',
                translation: 'global.menu.admin.lti',
                testId: 'lti-settings',
                hidden: false,
            });
        });

        it('getCourseSettingsItem should return correct item', () => {
            const item = service.getCourseSettingsItem(courseId);

            expect(item).toEqual({
                routerLink: `${courseId}/settings`,
                icon: faCog,
                title: 'Settings',
                translation: 'artemisApp.courseOverview.menu.settings',
                testId: 'course-settings',
                bottom: true,
                hidden: false,
            });
        });
    });
});<|MERGE_RESOLUTION|>--- conflicted
+++ resolved
@@ -107,13 +107,9 @@
             expect(items).toHaveLength(4);
             expect(items[0].title).toBe('Dashboard');
             expect(items[1].title).toBe('Exercises');
-<<<<<<< HEAD
             expect(items[2].title).toBe('Training');
             expect(items[3].title).toBe('Statistics');
-=======
-            expect(items[2].title).toBe('Statistics');
-            expect(items[3].title).toBe('Calendar');
->>>>>>> b475fce7
+            expect(items[4].title).toBe('Calendar');
         });
     });
 
