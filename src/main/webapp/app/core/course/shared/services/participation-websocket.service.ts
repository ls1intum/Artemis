--- conflicted
+++ resolved
@@ -1,9 +1,5 @@
 import { Injectable, inject } from '@angular/core';
-<<<<<<< HEAD
-import { BehaviorSubject, Subscription, of, pipe } from 'rxjs';
-=======
-import { BehaviorSubject, Observable, of, pipe } from 'rxjs';
->>>>>>> d63aa9d8
+import { BehaviorSubject, Observable, Subscription, of, pipe } from 'rxjs';
 import { switchMap, tap } from 'rxjs/operators';
 import { Participation } from 'app/exercise/shared/entities/participation/participation.model';
 import { Result } from 'app/exercise/shared/entities/result/result.model';
@@ -91,30 +87,25 @@
     private participationService = inject(ParticipationService);
 
     /**
-     * Cache of student participations by participation ID.
-     */
-    cachedParticipations: Map<number /* ID of participation */, StudentParticipation> = new Map<number, StudentParticipation>();
-<<<<<<< HEAD
-    openResultWebsocketSubscriptions: Map<number /* ID of participation */, Subscription> = new Map<number, Subscription>();
+     * Cache of student participations by participationId.
+     */
+    cachedParticipations: Map<number, StudentParticipation> = new Map<number, StudentParticipation>();
+
+    /**
+     * Tracks open non-personal result websocket subscriptions by exerciseId.
+     * Value is the websocket subscription.
+     */
+    openResultWebsocketSubscriptions: Map<number, Subscription> = new Map<number, Subscription>();
+
+    /**
+     * Subscription of one open personal websocket subscription if any.
+     */
     openPersonalWebsocketSubscription?: Subscription;
-=======
-
-    /**
-     * Tracks open non-personal result websocket subscriptions by exercise ID.
-     * Value is the subscribed topic URL.
-     */
-    openResultWebsocketSubscriptions: Map<number /*ID of participation */, string /* url of websocket connection */> = new Map<number, string>();
-
-    /**
-     * Topic URL of an open personal websocket subscription if any.
-     */
-    openPersonalWebsocketSubscription?: string; /* url of websocket connection */
-
-    /**
-     * BehaviorSubjects that emit the latest result per participation ID.
-     */
->>>>>>> d63aa9d8
-    resultObservables: Map<number /* ID of participation */, BehaviorSubject<Result | undefined>> = new Map<number, BehaviorSubject<Result>>();
+
+    /**
+     * BehaviorSubjects that emit the latest result per participationId.
+     */
+    resultObservables: Map<number, BehaviorSubject<Result | undefined>> = new Map<number, BehaviorSubject<Result>>();
 
     /**
      * BehaviorSubject that emits the latest updated participation.
