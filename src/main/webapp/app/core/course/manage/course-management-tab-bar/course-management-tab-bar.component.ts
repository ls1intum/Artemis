import { AfterViewInit, Component, OnDestroy, OnInit, inject } from '@angular/core';
import { ActivatedRoute, Router, RouterLink, RouterLinkActive, RouterOutlet } from '@angular/router';
import { HttpErrorResponse } from '@angular/common/http';
import { HasAnyAuthorityDirective } from 'app/shared/auth/has-any-authority.directive';
import { Observable, Subject, Subscription, map, of } from 'rxjs';
import { Course, isCommunicationEnabled } from 'app/core/course/shared/entities/course.model';
import { CourseManagementService } from 'app/core/course/manage/services/course-management.service';
import { ButtonSize } from 'app/shared/components/button/button.component';
import { EventManager } from 'app/shared/service/event-manager.service';
import {
    faArrowUpRightFromSquare,
    faChartBar,
    faClipboard,
    faComments,
    faEye,
    faFilePdf,
    faFlag,
    faGraduationCap,
    faList,
    faListAlt,
    faNetworkWired,
    faPersonChalkboard,
    faPuzzlePiece,
    faQuestion,
    faRobot,
    faTable,
    faTrash,
    faUserCheck,
    faWrench,
} from '@fortawesome/free-solid-svg-icons';
import { FeatureToggle } from 'app/shared/feature-toggle/feature-toggle.service';
import { CourseAdminService } from 'app/core/course/manage/services/course-admin.service';
import { ProfileService } from 'app/core/layouts/profiles/shared/profile.service';
import { MODULE_FEATURE_ATLAS, MODULE_FEATURE_EXAM, PROFILE_IRIS, PROFILE_LOCALCI, PROFILE_LTI } from 'app/app.constants';
import { scrollToTopOfPage } from 'app/shared/util/utils';
import { ExerciseType } from 'app/exercise/shared/entities/exercise/exercise.model';
import { EntitySummary } from 'app/shared/delete-dialog/delete-dialog.model';
import { HeaderCourseComponent } from 'app/core/course/manage/header-course/header-course.component';
import { FaIconComponent } from '@fortawesome/angular-fontawesome';
import { TranslateDirective } from 'app/shared/language/translate.directive';
import { FeatureToggleLinkDirective } from 'app/shared/feature-toggle/feature-toggle-link.directive';
import { FeatureToggleHideDirective } from 'app/shared/feature-toggle/feature-toggle-hide.directive';
import { CourseExamArchiveButtonComponent } from 'app/shared/components/course-exam-archive-button/course-exam-archive-button.component';
import { FeatureOverlayComponent } from 'app/shared/components/feature-overlay/feature-overlay.component';
import { DeleteButtonDirective } from 'app/shared/delete-dialog/directive/delete-button.directive';
import { CourseAccessStorageService } from 'app/core/course/shared/services/course-access-storage.service';

@Component({
    selector: 'jhi-course-management-tab-bar',
    templateUrl: './course-management-tab-bar.component.html',
    styleUrls: ['./course-management-tab-bar.component.scss'],
    imports: [
        HeaderCourseComponent,
        RouterLinkActive,
        RouterLink,
        FaIconComponent,
        TranslateDirective,
        FeatureToggleLinkDirective,
        FeatureToggleHideDirective,
        CourseExamArchiveButtonComponent,
        DeleteButtonDirective,
        RouterOutlet,
        FeatureOverlayComponent,
        // NOTE: this is actually used in the html template, otherwise *jhiHasAnyAuthority would not work
        HasAnyAuthorityDirective,
    ],
})
export class CourseManagementTabBarComponent implements OnInit, OnDestroy, AfterViewInit {
    private eventManager = inject(EventManager);
    private courseManagementService = inject(CourseManagementService);
    private courseAdminService = inject(CourseAdminService);
    private route = inject(ActivatedRoute);
    private router = inject(Router);
    private profileService = inject(ProfileService);
    private courseAccessStorageService = inject(CourseAccessStorageService);

    readonly FeatureToggle = FeatureToggle;
    readonly ButtonSize = ButtonSize;

    course?: Course;

    private paramSub?: Subscription;
    private courseSub?: Subscription;
    private eventSubscriber: Subscription;

    localCIActive = false;

    private dialogErrorSource = new Subject<string>();
    dialogError$ = this.dialogErrorSource.asObservable();

    // Icons
    faArrowUpRightFromSquare = faArrowUpRightFromSquare;
    faTrash = faTrash;
    faEye = faEye;
    faWrench = faWrench;
    faTable = faTable;
    faUserCheck = faUserCheck;
    faFlag = faFlag;
    faNetworkWired = faNetworkWired;
    faListAlt = faListAlt;
    faChartBar = faChartBar;
    faFilePdf = faFilePdf;
    faComments = faComments;
    faClipboard = faClipboard;
    faGraduationCap = faGraduationCap;
    faPersonChalkboard = faPersonChalkboard;
    faRobot = faRobot;
    faPuzzlePiece = faPuzzlePiece;
    faList = faList;
    faQuestion = faQuestion;

    isCommunicationEnabled = false;

    atlasEnabled = false;
    examEnabled = false;
    irisEnabled = false;
    ltiEnabled = false;

    /**
     * On init load the course information and subscribe to listen for changes in course.
     */
    ngOnInit() {
        let courseId = 0;
        this.paramSub = this.route.firstChild?.params.subscribe((params) => {
            courseId = params['courseId'];
            this.subscribeToCourseUpdates(courseId);
        });

        // Subscribe to course modifications and reload the course after a change.
        this.eventSubscriber = this.eventManager.subscribe('courseModification', () => {
            this.subscribeToCourseUpdates(courseId);
        });

<<<<<<< HEAD
        this.atlasEnabled = this.profileService.isFeatureActive(MODULE_FEATURE_ATLAS);
        this.examEnabled = this.profileService.isFeatureActive(MODULE_FEATURE_EXAM);
        this.irisEnabled = this.profileService.isProfileActive(PROFILE_IRIS);
        this.localCIActive = this.profileService.isProfileActive(PROFILE_LOCALCI);
        this.ltiEnabled = this.profileService.isProfileActive(PROFILE_LTI);
=======
        this.atlasEnabled = this.profileService.isModuleFeatureActive(MODULE_FEATURE_ATLAS);
        this.irisEnabled = this.profileService.isProfileActive(PROFILE_IRIS);
        this.ltiEnabled = this.profileService.isProfileActive(PROFILE_LTI);
        this.localCIActive = this.profileService.isProfileActive(PROFILE_LOCALCI);
>>>>>>> c3d1129e

        // Notify the course access storage service that the course has been accessed
        this.courseAccessStorageService.onCourseAccessed(
            courseId,
            CourseAccessStorageService.STORAGE_KEY,
            CourseAccessStorageService.MAX_DISPLAYED_RECENTLY_ACCESSED_COURSES_OVERVIEW,
        );
        this.courseAccessStorageService.onCourseAccessed(
            courseId,
            CourseAccessStorageService.STORAGE_KEY_DROPDOWN,
            CourseAccessStorageService.MAX_DISPLAYED_RECENTLY_ACCESSED_COURSES_DROPDOWN,
        );
    }

    ngAfterViewInit() {
        scrollToTopOfPage();
    }
    /**
     * Subscribe to changes in course.
     */
    private subscribeToCourseUpdates(courseId: number) {
        this.courseSub = this.courseManagementService.find(courseId).subscribe((courseResponse) => {
            this.course = courseResponse.body!;
            this.isCommunicationEnabled = isCommunicationEnabled(this.course);
        });
    }

    /**
     * On destroy unsubscribe all subscriptions.
     */
    ngOnDestroy() {
        if (this.paramSub) {
            this.paramSub.unsubscribe();
        }
        if (this.courseSub) {
            this.courseSub.unsubscribe();
        }
        this.eventManager.destroy(this.eventSubscriber);
    }

    /**
     * Deletes the course
     * @param courseId id the course that will be deleted
     */
    deleteCourse(courseId: number) {
        this.courseAdminService.delete(courseId).subscribe({
            next: () => {
                this.eventManager.broadcast({
                    name: 'courseListModification',
                    content: 'Deleted an course',
                });
                this.dialogErrorSource.next('');
            },
            error: (error: HttpErrorResponse) => this.dialogErrorSource.next(error.message),
        });
        this.router.navigate(['/course-management']);
    }

    /**
     * Checks if the current route contains 'tutorial-groups'.
     * @return true if the current route is part of the tutorial management
     */
    shouldHighlightTutorialsLink(): boolean {
        const tutorialsRegex = /tutorial-groups/;
        return tutorialsRegex.test(this.router.url);
    }

    /**
     * Checks if the current route contains 'grading-system' or 'plagiarism-cases' but not 'exams'.
     * @return true if the current route is part of the assessment management
     */
    shouldHighlightAssessmentLink(): boolean {
        // Exclude exam related links from the assessment link highlighting.
        // Example that should not highlight the assessment link: /course-management/{courseId}/exams/{examId}/grading-system/interval
        const assessmentLinkRegex = /^(?!.*exams).*(grading-system|plagiarism-cases|assessment-dashboard)/;
        return assessmentLinkRegex.test(this.router.url);
    }

    /**
     * Checks if the current route is 'course-management/{courseId}/edit' or 'course-management/{courseId}'.
     * @return true if the control buttons, e.g., delete & edit, should be shown
     */
    shouldShowControlButtons(): boolean {
        const courseManagementRegex = /course-management\/[0-9]+(\/edit)?$/;
        return courseManagementRegex.test(this.router.url);
    }

    private getExistingSummaryEntries(): EntitySummary {
        const numberOfExercisesPerType = new Map<ExerciseType, number>();
        this.course?.exercises?.forEach((exercise) => {
            if (exercise.type === undefined) {
                return;
            }
            const oldValue = numberOfExercisesPerType.get(exercise.type) ?? 0;
            numberOfExercisesPerType.set(exercise.type, oldValue + 1);
        });

        const numberStudents = this.course?.numberOfStudents ?? 0;
        const numberTutors = this.course?.numberOfTeachingAssistants ?? 0;
        const numberEditors = this.course?.numberOfEditors ?? 0;
        const numberInstructors = this.course?.numberOfInstructors ?? 0;
        const isTestCourse = this.course?.testCourse;

        return {
            'artemisApp.course.delete.summary.numberStudents': numberStudents,
            'artemisApp.course.delete.summary.numberTutors': numberTutors,
            'artemisApp.course.delete.summary.numberEditors': numberEditors,
            'artemisApp.course.delete.summary.numberInstructors': numberInstructors,
            'artemisApp.course.delete.summary.isTestCourse': isTestCourse,
        };
    }

    fetchCourseDeletionSummary(): Observable<EntitySummary> {
        if (this.course?.id === undefined) {
            return of({});
        }

        return this.courseAdminService.getDeletionSummary(this.course.id).pipe(
            map((response) => {
                const summary = response.body;

                if (summary === null) {
                    return {};
                }

                return {
                    ...this.getExistingSummaryEntries(),
                    'artemisApp.course.delete.summary.numberExams': summary.numberExams,
                    'artemisApp.course.delete.summary.numberLectures': summary.numberLectures,
                    'artemisApp.course.delete.summary.numberProgrammingExercises': summary.numberProgrammingExercises,
                    'artemisApp.course.delete.summary.numberTextExercises': summary.numberTextExercises,
                    'artemisApp.course.delete.summary.numberFileUploadExercises': summary.numberFileUploadExercises,
                    'artemisApp.course.delete.summary.numberQuizExercises': summary.numberQuizExercises,
                    'artemisApp.course.delete.summary.numberModelingExercises': summary.numberModelingExercises,
                    'artemisApp.course.delete.summary.numberBuilds': summary.numberOfBuilds,
                    'artemisApp.course.delete.summary.numberCommunicationPosts': summary.numberOfCommunicationPosts,
                    'artemisApp.course.delete.summary.numberAnswerPosts': summary.numberOfAnswerPosts,
                };
            }),
        );
    }
}<|MERGE_RESOLUTION|>--- conflicted
+++ resolved
@@ -131,18 +131,11 @@
             this.subscribeToCourseUpdates(courseId);
         });
 
-<<<<<<< HEAD
-        this.atlasEnabled = this.profileService.isFeatureActive(MODULE_FEATURE_ATLAS);
-        this.examEnabled = this.profileService.isFeatureActive(MODULE_FEATURE_EXAM);
-        this.irisEnabled = this.profileService.isProfileActive(PROFILE_IRIS);
-        this.localCIActive = this.profileService.isProfileActive(PROFILE_LOCALCI);
-        this.ltiEnabled = this.profileService.isProfileActive(PROFILE_LTI);
-=======
         this.atlasEnabled = this.profileService.isModuleFeatureActive(MODULE_FEATURE_ATLAS);
+        this.examEnabled = this.profileService.isModuleFeatureActive(MODULE_FEATURE_EXAM);
         this.irisEnabled = this.profileService.isProfileActive(PROFILE_IRIS);
         this.ltiEnabled = this.profileService.isProfileActive(PROFILE_LTI);
         this.localCIActive = this.profileService.isProfileActive(PROFILE_LOCALCI);
->>>>>>> c3d1129e
 
         // Notify the course access storage service that the course has been accessed
         this.courseAccessStorageService.onCourseAccessed(
