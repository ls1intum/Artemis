--- conflicted
+++ resolved
@@ -123,12 +123,8 @@
     readonly isMessagingEnabled = isMessagingEnabled;
 
     ngOnInit() {
-<<<<<<< HEAD
-        this.atlasEnabled = this.profileService.isFeatureActive(MODULE_FEATURE_ATLAS);
-        this.tutorialGroupEnabled = this.profileService.isFeatureActive(MODULE_FEATURE_TUTORIALGROUP);
-=======
         this.atlasEnabled = this.profileService.isModuleFeatureActive(MODULE_FEATURE_ATLAS);
->>>>>>> c3d1129e
+        this.tutorialGroupEnabledthis.profileService.isModuleFeatureActive(MODULE_FEATURE_TUTORIALGROUP);
     }
 
     ngOnChanges() {
