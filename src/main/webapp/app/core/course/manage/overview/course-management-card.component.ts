--- conflicted
+++ resolved
@@ -1,9 +1,5 @@
 import { ChangeDetectionStrategy, Component, Input, OnChanges, OnInit, inject } from '@angular/core';
-<<<<<<< HEAD
-import { ARTEMIS_DEFAULT_COLOR, MODULE_FEATURE_ATLAS, MODULE_FEATURE_TUTORIALGROUP } from 'app/app.constants';
-=======
-import { ARTEMIS_DEFAULT_COLOR, MODULE_FEATURE_ATLAS, MODULE_FEATURE_EXAM } from 'app/app.constants';
->>>>>>> 9bce763b
+import { ARTEMIS_DEFAULT_COLOR, MODULE_FEATURE_ATLAS, MODULE_FEATURE_EXAM, MODULE_FEATURE_TUTORIALGROUP } from 'app/app.constants';
 import { Exercise, ExerciseType } from 'app/exercise/shared/entities/exercise/exercise.model';
 import dayjs from 'dayjs/esm';
 import { ExerciseRowType } from 'app/core/course/manage/overview/course-management-exercise-row.component';
@@ -79,11 +75,8 @@
     @Input() courseWithUsers: Course | undefined;
 
     atlasEnabled = false;
-<<<<<<< HEAD
+    examEnabled = false;
     tutorialGroupEnabled = false;
-=======
-    examEnabled = false;
->>>>>>> 9bce763b
 
     statisticsPerExercise = new Map<number, CourseManagementOverviewExerciseStatisticsDTO>();
 
@@ -132,11 +125,8 @@
 
     ngOnInit() {
         this.atlasEnabled = this.profileService.isModuleFeatureActive(MODULE_FEATURE_ATLAS);
-<<<<<<< HEAD
+        this.examEnabled = this.profileService.isModuleFeatureActive(MODULE_FEATURE_EXAM);
         this.tutorialGroupEnabled = this.profileService.isModuleFeatureActive(MODULE_FEATURE_TUTORIALGROUP);
-=======
-        this.examEnabled = this.profileService.isModuleFeatureActive(MODULE_FEATURE_EXAM);
->>>>>>> 9bce763b
     }
 
     ngOnChanges() {
