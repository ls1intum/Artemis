import { Component, Input, OnChanges, OnInit, inject } from '@angular/core';
import { TranslateService } from '@ngx-translate/core';
import { CurveFactory } from 'd3-shape';
import dayjs from 'dayjs/esm';
import { CourseManagementService } from '../services/course-management.service';
import { Color, LineChartModule, ScaleType } from '@swimlane/ngx-charts';
import { roundScorePercentSpecifiedByCourseSettings } from 'app/shared/util/utils';
import { Course } from 'app/core/course/shared/entities/course.model';
import { faArrowLeft, faArrowRight, faSpinner } from '@fortawesome/free-solid-svg-icons';
import * as shape from 'd3-shape';
import { GraphColors } from 'app/exercise/shared/entities/statistics.model';
import { mean } from 'simple-statistics';
import { RouterLink } from '@angular/router';
import { TranslateDirective } from 'app/shared/language/translate.directive';
import { HelpIconComponent } from 'app/shared/components/help-icon/help-icon.component';
import { NgbTooltip } from '@ng-bootstrap/ng-bootstrap';
import { FaIconComponent } from '@fortawesome/angular-fontawesome';
import { ArtemisDatePipe } from 'app/shared/pipes/artemis-date.pipe';
import { ArtemisTranslatePipe } from 'app/shared/pipes/artemis-translate.pipe';
import { ActiveStudentsChart } from 'app/core/course/shared/entities/active-students-chart';

export enum SwitchTimeSpanDirection {
    LEFT,
    RIGHT,
}

@Component({
    selector: 'jhi-course-detail-line-chart',
    templateUrl: './course-detail-line-chart.component.html',
    styleUrls: ['./course-detail-line-chart.component.scss'],
    imports: [RouterLink, TranslateDirective, HelpIconComponent, NgbTooltip, FaIconComponent, LineChartModule, ArtemisDatePipe, ArtemisTranslatePipe],
})
<<<<<<< HEAD
export class CourseDetailLineChartComponent extends ActiveStudentsChart implements OnChanges {
    private courseManagementService = inject(CourseManagementService);
    private translateService = inject(TranslateService);

    @Input() course: Course;
    @Input() numberOfStudentsInCourse: number;
=======
export class CourseDetailLineChartComponent extends ActiveStudentsChart implements OnInit, OnChanges {
    private service = inject(CourseManagementService);
    private translateService = inject(TranslateService);

    protected readonly SwitchTimeSpanDirection = SwitchTimeSpanDirection;

    @Input() course: Course;
    @Input() numberOfStudentsInCourse: number;
    @Input() initialStats: number[] | undefined;
>>>>>>> 2fffffdd
    loading = true;

    displayedNumberOfWeeks: number = 8;
    showsCurrentWeek = true;

    // Chart related
    amountOfStudents: string;
    showLifetimeOverview = false;
    overviewStats: number[];

    // Left arrow -> decrease, right arrow -> increase
    private currentPeriod = 0;

    // NGX variables
    chartColor: Color = {
        name: 'vivid',
        selectable: true,
        group: ScaleType.Ordinal,
        domain: [GraphColors.DARK_BLUE],
    };
    xAxisLabel: string;

    data: any[];
    // Data changes will be stored in the copy first, to trigger change detection when ready
    dataCopy: { name: string; series: { name?: string; value?: number }[] }[] = [
        {
            name: '',
            series: [{}],
        },
    ];
    // Used for storing absolute values to display in tooltip
    absoluteSeries: { absoluteValue?: number; name?: string }[] = [{}];
    curve: CurveFactory = shape.curveMonotoneX;
    average = { name: 'Mean', value: 0 };
    startDateDisplayed = false;

    // Icons
    faSpinner = faSpinner;
    faArrowLeft = faArrowLeft;
    faArrowRight = faArrowRight;

    ngOnInit() {
        this.translateService.onLangChange.subscribe(() => {
            this.loadTranslations();
        });
    }

    ngOnChanges() {
        this.amountOfStudents = this.translateService.instant('artemisApp.courseStatistics.amountOfStudents');
        this.loadTranslations();
        this.determineDisplayedPeriod(this.course, this.displayedNumberOfWeeks);
        /*
        if the course has a start date and already ended
        (i.e. the time difference between today and the course end date is at least one week), we show the lifetime overview by default.
         */
        if (this.course.startDate && !!this.currentOffsetToEndDate) {
            this.showLifetimeOverview = true;
            this.displayLifetimeOverview();
        } else {
            this.displayPeriodOverview(this.displayedNumberOfWeeks);
        }
    }

    /**
     * Reload the chart with the new data after an arrow is clicked
     */
    private reloadChart() {
        this.loading = true;
        this.createLabels();
        this.courseManagementService.getStatisticsData(this.course.id!, this.currentPeriod, this.displayedNumberOfWeeks).subscribe((res: number[]) => {
            this.processDataAndCreateChart(res);
            this.data = [...this.dataCopy];
        });
    }

    /**
     * Takes the data, converts it into percentage and sets it accordingly
     */
    private processDataAndCreateChart(array: number[]) {
        let currentMean = 0;
        if (this.numberOfStudentsInCourse > 0) {
            const allValues = [];
            for (let i = 0; i < array.length; i++) {
                allValues.push(roundScorePercentSpecifiedByCourseSettings(array[i] / this.numberOfStudentsInCourse, this.course));
                this.dataCopy[0].series[i]['value'] = roundScorePercentSpecifiedByCourseSettings(array[i] / this.numberOfStudentsInCourse, this.course); // allValues[i];
                this.absoluteSeries[i]['absoluteValue'] = array[i];
            }
            currentMean = allValues.length > 0 ? mean(allValues) : 0;
        } else {
            for (let i = 0; i < this.currentSpanSize; i++) {
                this.dataCopy[0].series[i]['value'] = 0;
                this.absoluteSeries[i]['absoluteValue'] = 0;
            }
        }

        this.average.name = this.translateService.instant('artemisApp.courseStatistics.average') + currentMean.toFixed(2) + '%';
        this.average.value = currentMean;
        this.loading = false;
    }

    private createLabels() {
        this.dataCopy[0].series = [{}];
        this.absoluteSeries = [{}];
        let endDate: dayjs.Dayjs;
        if (this.showLifetimeOverview) {
            endDate = dayjs().subtract(this.currentOffsetToEndDate, 'weeks');
            this.currentSpanSize = this.determineDifferenceBetweenIsoWeeks(this.course.startDate!, endDate) + 1;
        } else {
            /*
                This variable contains the number of weeks between the last displayed week in the chart and the current date.
                If the end date is already passed, currentOffsetToEndDate represents the number of weeks between the course end date and the current date.
                displayedNumberOfWeeks determines the normal scope of the chart (usually 17 weeks).
                currentPeriod indicates how many times the observer shifted the scope in the past (by pressing the arrow)
             */
            const diffToLastChartWeek = this.currentOffsetToEndDate - this.displayedNumberOfWeeks * this.currentPeriod;
            endDate = dayjs().subtract(diffToLastChartWeek, 'weeks');
            const remainingWeeksTillStartDate = this.course.startDate ? this.determineDifferenceBetweenIsoWeeks(this.course.startDate, endDate) + 1 : this.displayedNumberOfWeeks;
            this.currentSpanSize = Math.min(remainingWeeksTillStartDate, this.displayedNumberOfWeeks);
            // for the start date, we subtract the currently possible span size - 1 from the end date in addition
            this.startDateDisplayed = !!this.course.startDate && remainingWeeksTillStartDate <= this.displayedNumberOfWeeks;
        }
        this.assignLabelsToDataObjects();
        this.dataCopy[0].name = this.amountOfStudents;
    }

    switchTimeSpan(direction: SwitchTimeSpanDirection): void {
        if (direction === SwitchTimeSpanDirection.RIGHT) {
            this.currentPeriod += 1;
        } else if (direction === SwitchTimeSpanDirection.LEFT) {
            this.currentPeriod -= 1;
        }
        this.showsCurrentWeek = this.currentPeriod === 0;
        this.reloadChart();
    }

    formatYAxis(value: any) {
        return value.toLocaleString() + ' %';
    }

    /**
     * Using the model, we look for the entry with the same title (CW XX) and return the absolute value for this entry
     */
    findAbsoluteValue(model: any) {
        const result: any = this.absoluteSeries.find((entry: any) => entry.name === model.name);
        return result ? result.absoluteValue : '/';
    }

    /**
     * Creates the chart for the default scope
     */
    displayPeriodOverview(periodSize: number): void {
        this.currentPeriod = 0;
        this.displayedNumberOfWeeks = periodSize;
        this.showLifetimeOverview = false;
        this.loading = true;
        this.createLabels();
        this.reloadChart();
    }

    /**
     * Creates the chart for the lifetime overview
     */
    displayLifetimeOverview(): void {
        // if the course does not have a start date, we can't create an meaningful lifetime overview
        if (!this.course.startDate) {
            return;
        }
        this.showLifetimeOverview = true;
        this.loading = true;
        this.currentPeriod = 0;
        this.startDateDisplayed = true;
        this.showsCurrentWeek = true;
        this.createLabels();
        // we cache the overview stats to prevent many server requests
        if (!this.overviewStats) {
            this.fetchLifetimeOverviewData();
        } else {
            this.processDataAndCreateChart(this.overviewStats);
            this.data = [...this.dataCopy];
        }
    }

    /**
     * Auxiliary method reducing the complexity of {@link CourseDetailLineChartComponent#createLabels}
     * Assigns the correct calendar week numbers to the corresponding data objects as string
     * Note: the conversion to strings is important as ngx-charts increases the tick steps of on the x axis otherwise
     */
    private assignLabelsToDataObjects(): void {
        let currentWeek;
        for (let i = 0; i < this.currentSpanSize; i++) {
            currentWeek = dayjs()
                .subtract(this.currentOffsetToEndDate + this.currentSpanSize - 1 - this.displayedNumberOfWeeks * this.currentPeriod - i, 'weeks')
                .isoWeekday(1)
                .isoWeek();
            this.dataCopy[0].series[i] = {};
            this.dataCopy[0].series[i]['name'] = currentWeek.toString();
            this.absoluteSeries[i] = {};
            this.absoluteSeries[i]['name'] = currentWeek.toString();
        }
    }

    /**
     * Fetches and caches the data for the lifetime overview from the server and creates the chart
     */
    private fetchLifetimeOverviewData(): void {
        this.courseManagementService.getStatisticsForLifetimeOverview(this.course.id!).subscribe((res: number[]) => {
            this.overviewStats = res;
            this.processDataAndCreateChart(this.overviewStats);
            this.data = [...this.dataCopy];
        });
    }

    /**
     * Auxiliary method handles the translation sensitivity of the x axis label
     */
    private loadTranslations() {
        this.xAxisLabel = this.translateService.instant('artemisApp.courseStatistics.calendarWeek');
        this.average.name = this.translateService.instant('artemisApp.courseStatistics.average') + this.average.value.toFixed(2) + '%';
    }
}<|MERGE_RESOLUTION|>--- conflicted
+++ resolved
@@ -30,14 +30,6 @@
     styleUrls: ['./course-detail-line-chart.component.scss'],
     imports: [RouterLink, TranslateDirective, HelpIconComponent, NgbTooltip, FaIconComponent, LineChartModule, ArtemisDatePipe, ArtemisTranslatePipe],
 })
-<<<<<<< HEAD
-export class CourseDetailLineChartComponent extends ActiveStudentsChart implements OnChanges {
-    private courseManagementService = inject(CourseManagementService);
-    private translateService = inject(TranslateService);
-
-    @Input() course: Course;
-    @Input() numberOfStudentsInCourse: number;
-=======
 export class CourseDetailLineChartComponent extends ActiveStudentsChart implements OnInit, OnChanges {
     private service = inject(CourseManagementService);
     private translateService = inject(TranslateService);
@@ -46,8 +38,6 @@
 
     @Input() course: Course;
     @Input() numberOfStudentsInCourse: number;
-    @Input() initialStats: number[] | undefined;
->>>>>>> 2fffffdd
     loading = true;
 
     displayedNumberOfWeeks: number = 8;
