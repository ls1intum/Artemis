--- conflicted
+++ resolved
@@ -30,19 +30,12 @@
     styleUrls: ['./course-detail-line-chart.component.scss'],
     imports: [RouterLink, TranslateDirective, HelpIconComponent, NgbTooltip, FaIconComponent, LineChartModule, ArtemisDatePipe, ArtemisTranslatePipe],
 })
-<<<<<<< HEAD
-export class CourseDetailLineChartComponent extends ActiveStudentsChart implements OnChanges {
-    private courseManagementService = inject(CourseManagementService);
-    private translateService = inject(TranslateService);
-
-=======
 export class CourseDetailLineChartComponent extends ActiveStudentsChart implements OnInit, OnChanges {
     private courseManagementService = inject(CourseManagementService);
     private translateService = inject(TranslateService);
 
     protected readonly SwitchTimeSpanDirection = SwitchTimeSpanDirection;
 
->>>>>>> 40dd9786
     @Input() course: Course;
     @Input() numberOfStudentsInCourse: number;
     loading = true;
