--- conflicted
+++ resolved
@@ -16,12 +16,11 @@
 import { FormsModule } from '@angular/forms';
 import { CommonModule } from '@angular/common';
 import { CustomMaxLengthDirective } from 'app/shared/validators/custom-max-length-validator/custom-max-length-validator.directive';
-<<<<<<< HEAD
 import { addNewPasskey } from 'app/core/user/settings/passkey-settings/util/credential.util';
-=======
 import { createCredentialOptions } from 'app/core/user/settings/passkey-settings/util/credential-option.util';
 import { getCredentialWithGracefullyHandlingAuthenticatorIssues } from 'app/core/user/settings/passkey-settings/util/credential.util';
 import { InvalidCredentialError } from 'app/core/user/settings/passkey-settings/entities/invalid-credential-error';
+import { getOS } from 'app/shared/util/os-detector.util';
 
 const InvalidStateError = {
     name: 'InvalidStateError',
@@ -32,7 +31,6 @@
     code: 0,
     name: 'NotAllowedError',
 };
->>>>>>> b715e8cf
 
 export interface DisplayedPasskey extends PasskeyDTO {
     isEditingLabel?: boolean;
@@ -93,10 +91,10 @@
         await this.updateRegisteredPasskeys();
     }
 
-<<<<<<< HEAD
     async updateRegisteredPasskeys(): Promise<void> {
         this.registeredPasskeys.set(await this.passkeySettingsApiService.getRegisteredPasskeys());
-=======
+    }
+
     async addNewPasskey() {
         try {
             const user = this.currentUser();
@@ -140,7 +138,6 @@
         }
 
         await this.updateRegisteredPasskeys();
->>>>>>> b715e8cf
     }
 
     private loadCurrentUser() {
