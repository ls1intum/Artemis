--- conflicted
+++ resolved
@@ -3,14 +3,11 @@
 import { AccountService } from 'app/core/auth/account.service';
 import { MockTranslateService } from 'test/helpers/mocks/service/mock-translate.service';
 import { TranslateService } from '@ngx-translate/core';
-<<<<<<< HEAD
 import { MockAccountService } from 'test/helpers/mocks/service/mock-account.service';
+import { MockProvider } from 'ng-mocks';
 import { User } from 'app/core/user/user.model';
-=======
-import { MockProvider } from 'ng-mocks';
 import { IrisMemoriesHttpService } from 'app/iris/overview/services/iris-memories-http.service';
 import { provideHttpClient } from '@angular/common/http';
->>>>>>> ba9b9ab1
 
 describe('IrisLearnerProfileComponent', () => {
     let component: IrisLearnerProfileComponent;
@@ -40,10 +37,6 @@
             imports: [IrisLearnerProfileComponent],
             providers: [
                 { provide: TranslateService, useClass: MockTranslateService },
-<<<<<<< HEAD
-                { provide: AccountService, useClass: MockAccountService },
-=======
-                MockProvider(AccountService),
                 provideHttpClient(),
                 // Mock the IrisMemoriesHttpService to avoid HttpClient dependency in nested component
                 MockProvider(IrisMemoriesHttpService, {
@@ -51,7 +44,7 @@
                     getUserMemory: jest.fn(),
                     deleteUserMemory: jest.fn(),
                 }),
->>>>>>> ba9b9ab1
+                { provide: AccountService, useClass: MockAccountService },
             ],
         }).compileComponents();
 
