--- conflicted
+++ resolved
@@ -8,6 +8,9 @@
 import { AlertService, AlertType } from 'app/shared/service/alert.service';
 import { SegmentedToggleComponent } from 'app/shared/segmented-toggle/segmented-toggle.component';
 import { COURSE_LEARNER_PROFILE_OPTIONS } from 'app/learner-profile/shared/entities/learner-profile-options.model';
+import { DoubleSliderComponent } from 'app/shared/double-slider/double-slider.component';
+import { FaIconComponent } from '@fortawesome/angular-fontawesome';
+import { faSave } from '@fortawesome/free-solid-svg-icons';
 
 /**
  * Component for managing course-specific learner profiles.
@@ -18,7 +21,7 @@
     selector: 'jhi-course-learner-profile',
     templateUrl: './course-learner-profile.component.html',
     styleUrls: ['./course-learner-profile.component.scss'],
-    imports: [TranslateDirective, NgClass, SegmentedToggleComponent],
+    imports: [TranslateDirective, NgClass, SegmentedToggleComponent, DoubleSliderComponent, FaIconComponent],
 })
 export class CourseLearnerProfileComponent implements OnInit {
     private readonly alertService = inject(AlertService);
@@ -33,19 +36,12 @@
 
     /** Flag indicating whether the profile editing is disabled */
     disabled = true;
-<<<<<<< HEAD
+
+    /** Flag indicating whether any numeric value was changed */
     editing = false;
-    aimForGradeOrBonus = signal<number>(3);
-    timeInvestment = signal<number>(3);
-    repetitionIntensity = signal<number>(3);
-    proficiency = signal<number>(3);
-    initialAimForGradeOrBonus = 3;
-    initialTimeInvestment = 3;
-    initialRepetitionIntensity = 3;
-    initialProficiency = 3;
-
-    async ngOnInit() {
-=======
+
+    // Icons
+    faSave = faSave;
 
     /**
      * Options mapped from shared options with translated labels.
@@ -70,9 +66,10 @@
     aimForGradeOrBonus = signal<number>(this.defaultProfileValue);
     timeInvestment = signal<number>(this.defaultProfileValue);
     repetitionIntensity = signal<number>(this.defaultProfileValue);
+    proficiency = signal<number>(CourseLearnerProfileDTO.MIN_VALUE);
+    initialProficiency = CourseLearnerProfileDTO.MIN_VALUE;
 
     async ngOnInit(): Promise<void> {
->>>>>>> d93ef0ec
         await this.loadProfiles();
     }
 
@@ -84,6 +81,8 @@
     courseChanged(event: Event): void {
         const select = event.target as HTMLSelectElement;
         const courseId = select.value;
+        // Changing the active course. Discarding all unsaved changes.
+        this.editing = false;
 
         if (courseId === '-1') {
             this.activeCourseId = null;
@@ -96,15 +95,6 @@
         this.loadProfileForCourse(this.activeCourseId);
     }
 
-<<<<<<< HEAD
-    updateProfileValues(courseLearnerProfile: CourseLearnerProfileDTO) {
-        // Update displayed values to new course
-        this.initialAimForGradeOrBonus = courseLearnerProfile.aimForGradeOrBonus;
-        this.initialTimeInvestment = courseLearnerProfile.timeInvestment;
-        this.initialRepetitionIntensity = courseLearnerProfile.repetitionIntensity;
-        this.initialProficiency = courseLearnerProfile.initialProficiency;
-        // update signals
-=======
     /**
      * Loads the learner profile for a specific course.
      * @param courseId - The ID of the course to load the profile for
@@ -123,10 +113,10 @@
      * @param courseLearnerProfile - The course learner profile containing the values to update
      */
     private updateProfileValues(courseLearnerProfile: CourseLearnerProfileDTO): void {
->>>>>>> d93ef0ec
         this.aimForGradeOrBonus.set(courseLearnerProfile.aimForGradeOrBonus);
         this.timeInvestment.set(courseLearnerProfile.timeInvestment);
         this.repetitionIntensity.set(courseLearnerProfile.repetitionIntensity);
+        this.initialProficiency = courseLearnerProfile.initialProficiency;
         this.proficiency.set(courseLearnerProfile.proficiency);
     }
 
@@ -150,6 +140,27 @@
         } catch (error) {
             this.handleError(error);
         }
+    }
+
+    /**
+     * Handles changes to any of the numeric profile values.
+     * Validates and saves the updated profile.
+     */
+    async onProfileSave(): Promise<void> {
+        if (!this.activeCourseId) return;
+
+        const courseLearnerProfile = this.getCourseLearnerProfile(this.activeCourseId);
+        if (!courseLearnerProfile) return;
+
+        // Create a new CourseLearnerProfileDTO object with the updated values
+        const updatedProfile = new CourseLearnerProfileDTO();
+        Object.assign(updatedProfile, {
+            ...courseLearnerProfile,
+            initialProficiency: this.proficiency(),
+            proficiency: this.proficiency(),
+        });
+
+        return this.updateAndValidateProfile(updatedProfile);
     }
 
     /**
@@ -171,6 +182,10 @@
             repetitionIntensity: this.repetitionIntensity(),
         });
 
+        return this.updateAndValidateProfile(updatedProfile);
+    }
+
+    private async updateAndValidateProfile(updatedProfile: CourseLearnerProfileDTO) {
         if (!updatedProfile.isValid()) {
             this.alertService.addAlert({
                 type: AlertType.DANGER,
@@ -179,46 +194,13 @@
             });
             return;
         }
-<<<<<<< HEAD
-        courseLearnerProfile.aimForGradeOrBonus = this.aimForGradeOrBonus();
-        courseLearnerProfile.timeInvestment = this.timeInvestment();
-        courseLearnerProfile.repetitionIntensity = this.repetitionIntensity();
-        courseLearnerProfile.initialProficiency = this.proficiency();
-        courseLearnerProfile.proficiency = this.proficiency();
-
-        // Try to update profile
-        this.learnerProfileAPIService.putUpdatedCourseLearnerProfile(courseLearnerProfile).then(
-            (courseLearnerProfile) => {
-                // update profile with response from server
-                const index = this.courseLearnerProfiles.findIndex((profile) => profile.id === courseLearnerProfile.id);
-                this.courseLearnerProfiles[index] = courseLearnerProfile;
-                this.updateProfileValues(courseLearnerProfile);
-
-                this.editing = false;
-
-                this.alertService.addAlert({
-                    type: AlertType.SUCCESS,
-                    message: 'Profile saved',
-                    translationKey: 'artemisApp.learnerProfile.courseLearnerProfile.profileSaved',
-                });
-            },
-            // Notify user of failure to update
-            (error: HttpErrorResponse) => {
-                const errorMessage = error.error ? error.error.title : error.headers?.get('x-artemisapp-alert');
-                if (errorMessage) {
-                    this.alertService.addAlert({
-                        type: AlertType.DANGER,
-                        message: errorMessage,
-                        disableTranslation: true,
-                    });
-                }
-            },
-        );
-=======
 
         // Save the updated profile
         try {
             const savedProfile = await this.learnerProfileAPIService.putUpdatedCourseLearnerProfile(updatedProfile);
+
+            // Changes successfully saved, therefore editing has ended.
+            this.editing = false;
 
             // Update the profiles array using signal's update method
             this.courseLearnerProfiles.update((profiles) => profiles.map((profile) => (profile.id === savedProfile.id ? savedProfile : profile)));
@@ -234,7 +216,6 @@
         } catch (error) {
             this.handleError(error);
         }
->>>>>>> d93ef0ec
     }
 
     /**
@@ -257,4 +238,6 @@
             disableTranslation: true,
         });
     }
+
+    protected readonly CourseLearnerProfileDTO = CourseLearnerProfileDTO;
 }