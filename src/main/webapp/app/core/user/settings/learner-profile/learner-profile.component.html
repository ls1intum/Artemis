<jhi-feedback-learner-profile />
<hr />
<<<<<<< HEAD
<jhi-course-learner-profile />
<hr />
@if (memirisEnabled()) {
    <jhi-insights-learner-profile />
=======
@if (coursePanelEnabled) {
    <jhi-course-learner-profile />
>>>>>>> 59bddda2
}<|MERGE_RESOLUTION|>--- conflicted
+++ resolved
@@ -1,12 +1,9 @@
 <jhi-feedback-learner-profile />
 <hr />
-<<<<<<< HEAD
-<jhi-course-learner-profile />
+@if (coursePanelEnabled) {
+    <jhi-course-learner-profile />
+}
 <hr />
 @if (memirisEnabled()) {
     <jhi-insights-learner-profile />
-=======
-@if (coursePanelEnabled) {
-    <jhi-course-learner-profile />
->>>>>>> 59bddda2
 }