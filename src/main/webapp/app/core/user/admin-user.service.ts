<<<<<<< HEAD
import { Injectable, inject } from '@angular/core';
import { HttpClient, HttpParams, HttpResponse } from '@angular/common/http';
=======
import { Injectable } from '@angular/core';
import { HttpClient, HttpResponse } from '@angular/common/http';
>>>>>>> 6549075f
import { Observable } from 'rxjs';

import { createRequestOption } from 'app/shared/util/request.util';
import { User } from 'app/core/user/user.model';
import { UserFilter } from 'app/admin/user-management/user-management.component';

@Injectable({ providedIn: 'root' })
export class AdminUserService {
    private http = inject(HttpClient);

    public resourceUrl = 'api/admin/users';

    /**
     * Create a user on the server.
     * @param user The user to create.
     * @return Observable<HttpResponse<User>> with the created user as body.
     */
    create(user: User): Observable<HttpResponse<User>> {
        return this.http.post<User>(this.resourceUrl, user, { observe: 'response' });
    }

    /**
     * Import a list of users from ldap to artemis
     * @param users The list of users to be imported.
     * @return Observable<HttpResponse<User[]>> with not found Users
     */
    importAll(users: Partial<User>[]): Observable<HttpResponse<User[]>> {
        return this.http.post<User[]>(`${this.resourceUrl}/import`, users, { observe: 'response' });
    }

    /**
     * Update a user on the server.
     * @param user The user to update.
     * @return Observable<HttpResponse<User>> with the updated user as body.
     */
    update(user: User): Observable<HttpResponse<User>> {
        return this.http.put<User>(this.resourceUrl, user, { observe: 'response' });
    }

    /**
     * Submit a query for a given request.
     * @param req The query request
     * @param filter additional filter
     * @return Observable<HttpResponse<User[]>> with the list of users that match the query as body.
     */
    query(req?: any, filter?: UserFilter): Observable<HttpResponse<User[]>> {
        let options = createRequestOption(req);
        if (filter) {
            options = filter.adjustOptions(options);
        }
        return this.http.get<User[]>(this.resourceUrl, { params: options, observe: 'response' });
    }

    /**
     * Submit a query for all logins of not enrolled users (no admins)
     * @return Observable<HttpResponse<string[]>> with the sorted list of all logins of not enrolled users
     */
    queryNotEnrolledUsers(): Observable<HttpResponse<string[]>> {
        return this.http.get<string[]>(`${this.resourceUrl}/not-enrolled`, { observe: 'response' });
    }

    /**
     * Find a user on the server.
     * @param login The login of the user to find.
     * @return Observable<HttpResponse<User>> with the found user as body.
     */
    findUser(login: string): Observable<User> {
        return this.http.get<User>(`${this.resourceUrl}/${login}`);
    }

    /**
     * Call the LDAP server to update the info of a user on the server.
     * @param userId The id of the user to be updated from the LDAP server.
     * @return Observable<User> with the updated user as body.
     */
    syncLdap(userId: number): Observable<User> {
        return this.http.put<User>(`${this.resourceUrl}/${userId}/sync-ldap`, { observe: 'response' });
    }

    /**
     * Delete a user on the server.
     * @param login The login of the user to delete.
     * @return Observable<HttpResponse<void>>
     */
    deleteUser(login: string): Observable<HttpResponse<void>> {
        return this.http.delete<void>(`${this.resourceUrl}/${login}`, { observe: 'response' });
    }

    /**
     * Delete users on the server.
     * @param logins The logins of the users to delete.
     * @return Observable<HttpResponse<void>>
     */
    deleteUsers(logins: string[]): Observable<HttpResponse<void>> {
        return this.http.delete<void>(`${this.resourceUrl}`, { body: logins, observe: 'response' });
    }

    /**
     * Get the authorities.
     */
    authorities(): Observable<string[]> {
        return this.http.get<string[]>(`${this.resourceUrl}/authorities`);
    }
}<|MERGE_RESOLUTION|>--- conflicted
+++ resolved
@@ -1,10 +1,5 @@
-<<<<<<< HEAD
 import { Injectable, inject } from '@angular/core';
-import { HttpClient, HttpParams, HttpResponse } from '@angular/common/http';
-=======
-import { Injectable } from '@angular/core';
 import { HttpClient, HttpResponse } from '@angular/common/http';
->>>>>>> 6549075f
 import { Observable } from 'rxjs';
 
 import { createRequestOption } from 'app/shared/util/request.util';
