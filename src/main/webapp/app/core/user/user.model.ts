--- conflicted
+++ resolved
@@ -14,11 +14,8 @@
     public visibleRegistrationNumber?: string;
     public password?: string;
     public vcsAccessToken?: string;
-<<<<<<< HEAD
+    public sshPublicKey?: string;
     public irisAccepted?: dayjs.Dayjs;
-=======
-    public sshPublicKey?: string;
->>>>>>> 21ead1e8
 
     constructor(
         id?: number,
@@ -38,11 +35,8 @@
         password?: string,
         imageUrl?: string,
         vcsAccessToken?: string,
-<<<<<<< HEAD
+        sshPublicKey?: string,
         irisAccepted?: dayjs.Dayjs,
-=======
-        sshPublicKey?: string,
->>>>>>> 21ead1e8
     ) {
         super(activated, authorities, email, firstName, langKey, lastName, login, imageUrl);
         this.id = id;
@@ -54,11 +48,8 @@
         this.lastNotificationRead = lastNotificationRead;
         this.password = password;
         this.vcsAccessToken = vcsAccessToken;
-<<<<<<< HEAD
+        this.sshPublicKey = sshPublicKey;
         this.irisAccepted = irisAccepted;
-=======
-        this.sshPublicKey = sshPublicKey;
->>>>>>> 21ead1e8
     }
 }
 /**
