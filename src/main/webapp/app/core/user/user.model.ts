import { Account } from 'app/core/user/account.model';
import dayjs from 'dayjs/esm';
import { Organization } from 'app/entities/organization.model';

export class User extends Account {
    public id?: number;
    public groups?: string[];
    public organizations?: Organization[];
    public createdBy?: string;
    public createdDate?: Date;
    public lastModifiedBy?: string;
    public lastModifiedDate?: Date;
    public lastNotificationRead?: dayjs.Dayjs;
    public visibleRegistrationNumber?: string;
    public password?: string;
    public vcsAccessToken?: string;
<<<<<<< HEAD
=======
    public sshPublicKey?: string;
>>>>>>> 0c52732f
    public irisAccepted?: dayjs.Dayjs;

    constructor(
        id?: number,
        login?: string,
        firstName?: string,
        lastName?: string,
        email?: string,
        activated?: boolean,
        langKey?: string,
        authorities?: string[],
        groups?: string[],
        createdBy?: string,
        createdDate?: Date,
        lastModifiedBy?: string,
        lastModifiedDate?: Date,
        lastNotificationRead?: dayjs.Dayjs,
        password?: string,
        imageUrl?: string,
        vcsAccessToken?: string,
<<<<<<< HEAD
=======
        sshPublicKey?: string,
>>>>>>> 0c52732f
        irisAccepted?: dayjs.Dayjs,
    ) {
        super(activated, authorities, email, firstName, langKey, lastName, login, imageUrl);
        this.id = id;
        this.groups = groups;
        this.createdBy = createdBy;
        this.createdDate = createdDate;
        this.lastModifiedBy = lastModifiedBy;
        this.lastModifiedDate = lastModifiedDate;
        this.lastNotificationRead = lastNotificationRead;
        this.password = password;
        this.vcsAccessToken = vcsAccessToken;
<<<<<<< HEAD
=======
        this.sshPublicKey = sshPublicKey;
>>>>>>> 0c52732f
        this.irisAccepted = irisAccepted;
    }
}
/**
 * A DTO representing a user with the minimal information allowed to be seen by other users in a course
 */
export class UserPublicInfoDTO {
    public id?: number;
    public login?: string;

    public name?: string;
    public firstName?: string;
    public lastName?: string;
    public email?: string;
    public isInstructor?: boolean;
    public isEditor?: boolean;
    public isTeachingAssistant?: boolean;
    public isStudent?: boolean;
}

/**
 * A DTO representing a user which contains only the name and login
 */
export class UserNameAndLoginDTO {
    public name?: string;
    public login?: string;
}<|MERGE_RESOLUTION|>--- conflicted
+++ resolved
@@ -14,10 +14,7 @@
     public visibleRegistrationNumber?: string;
     public password?: string;
     public vcsAccessToken?: string;
-<<<<<<< HEAD
-=======
     public sshPublicKey?: string;
->>>>>>> 0c52732f
     public irisAccepted?: dayjs.Dayjs;
 
     constructor(
@@ -38,10 +35,7 @@
         password?: string,
         imageUrl?: string,
         vcsAccessToken?: string,
-<<<<<<< HEAD
-=======
         sshPublicKey?: string,
->>>>>>> 0c52732f
         irisAccepted?: dayjs.Dayjs,
     ) {
         super(activated, authorities, email, firstName, langKey, lastName, login, imageUrl);
@@ -54,10 +48,7 @@
         this.lastNotificationRead = lastNotificationRead;
         this.password = password;
         this.vcsAccessToken = vcsAccessToken;
-<<<<<<< HEAD
-=======
         this.sshPublicKey = sshPublicKey;
->>>>>>> 0c52732f
         this.irisAccepted = irisAccepted;
     }
 }
