--- conflicted
+++ resolved
@@ -39,13 +39,8 @@
         ['integratedMarkdownEditor', {}],
         ['plagiarismChecks', { jPlagUrl: 'https://github.com/jplag/JPlag' }],
         ['learningAnalytics', {}],
-<<<<<<< HEAD
         ['scalable', { scalingUrl: 'https://docs.artemis.ase.in.tum.de/user/scaling/' }],
-        ['highUserSatisfaction', {}],
-=======
-        ['scalable', {}],
         ['highUserSatisfaction', { userExperienceUrl: 'https://docs.artemis.ase.in.tum.de/user/user-experience/' }],
->>>>>>> 7bc25d21
         ['customizable', {}],
         ['openSource', { openSourceUrl: 'https://docs.artemis.ase.in.tum.de/dev/open-source/' }],
     ];
