import { Component, OnInit } from '@angular/core';
import { ActivatedRoute } from '@angular/router';
import { ProfileService } from 'app/shared/layouts/profiles/profile.service';
import { filter, tap } from 'rxjs/operators';
import { ProfileInfo } from 'app/shared/layouts/profiles/profile-info.model';
import { VERSION } from 'app/app.constants';
import { StaticContentService } from 'app/shared/service/static-content.service';
import { AboutUsModel } from 'app/core/about-us/models/about-us-model';
import { ContributorModel } from 'app/core/about-us/models/contributor-model';

@Component({
    selector: 'jhi-about-us',
    templateUrl: './about-us.component.html',
    styleUrls: ['./about-us.component.scss'],
})
export class AboutUsComponent implements OnInit {
    private readonly issueBaseUrl = 'https://github.com/ls1intum/Artemis/issues/new?projects=ls1intum/1';
    readonly bugReportUrl = `${this.issueBaseUrl}&labels=bug&template=bug-report.yml`;
    readonly featureRequestUrl = `${this.issueBaseUrl}&labels=feature&template=feature-request.yml`;
    readonly releaseNotesUrl = `https://github.com/ls1intum/Artemis/releases/tag/${VERSION}`;

    email: string;
    data: AboutUsModel;

    // Array of tuple containing translation keys and translation values
    readonly sections: [string, { [key: string]: string }][] = [
        ['exercises.programming', { programmingUrl: 'https://docs.artemis.ase.in.tum.de/user/exercises/programming/' }],
        ['exercises.quiz', { quizUrl: 'https://docs.artemis.ase.in.tum.de/user/exercises/quiz/' }],
        ['exercises.modeling', { modelingUrl: 'https://docs.artemis.ase.in.tum.de/user/exercises/modeling/', apollonUrl: 'https://apollon.ase.in.tum.de/' }],
        ['exercises.text', { textUrl: 'https://docs.artemis.ase.in.tum.de/user/exercises/textual/', athenaUrl: 'https://github.com/ls1intum/Athena' }],
        ['exercises.fileUpload', { fileUploadUrl: 'https://docs.artemis.ase.in.tum.de/user/exercises/file-upload/' }],
        ['exam', { examModeUrl: 'https://docs.artemis.ase.in.tum.de/user/exam_mode/', studentFeatureUrl: '/features/students', instructorFeatureUrl: '/features/instructors' }],
        ['grading', { gradingUrl: 'https://docs.artemis.ase.in.tum.de/user/grading/' }],
        ['assessment', {}],
        ['communication', { communicationUrl: 'https://docs.artemis.ase.in.tum.de/user/communication/' }],
        ['notifications', { notificationsURL: 'https://docs.artemis.ase.in.tum.de/user/notifications' }],
        ['teamExercises', { teamExercisesUrl: 'https://docs.artemis.ase.in.tum.de/user/exercises/team-exercises/' }],
        ['lectures', { lecturesUrl: 'https://docs.artemis.ase.in.tum.de/user/lectures/' }],
        ['integratedMarkdownEditor', {}],
<<<<<<< HEAD
        ['plagiarismChecks', { jPlagUrl: 'https://github.com/jplag/JPlag/', plagiarismChecksUrl: 'https://docs.artemis.ase.in.tum.de/user/plagiarism-check/' }],
        ['learningAnalytics', {}],
        ['scalable', {}],
        ['highUserSatisfaction', {}],
        ['customizable', {}],
        ['openSource', {}],
=======
        ['plagiarismChecks', { jPlagUrl: 'https://github.com/jplag/JPlag' }],
        ['learningAnalytics', { learningAnalyticsUrl: 'https://docs.artemis.ase.in.tum.de/user/learning-analytics/' }],
        ['scalable', { scalingUrl: 'https://docs.artemis.ase.in.tum.de/user/scaling/' }],
        ['highUserSatisfaction', { userExperienceUrl: 'https://docs.artemis.ase.in.tum.de/user/user-experience/' }],
        ['customizable', { customizableUrl: 'https://docs.artemis.ase.in.tum.de/user/courses/customizable' }],
        ['openSource', { openSourceUrl: 'https://docs.artemis.ase.in.tum.de/dev/open-source/' }],
>>>>>>> b73a037d
    ];

    readonly SERVER_API_URL = SERVER_API_URL;

    constructor(private route: ActivatedRoute, private profileService: ProfileService, private staticContentService: StaticContentService) {}

    /**
     * On init get the json file from the Artemis server and save it.
     * On init get the mail data needed for the contact
     */
    ngOnInit(): void {
        this.staticContentService.getStaticJsonFromArtemisServer('about-us.json').subscribe((data) => {
            // Map contributors into the model, as the returned data are just plain objects
            this.data = { ...data, contributors: data.contributors.map((con: any) => new ContributorModel(con.fullName, con.photoDirectory, con.sortBy, con.role, con.website)) };

            // Sort by last name
            // Either the last "word" in the name, or the dedicated sortBy field, if present
            this.data?.contributors?.sort((a, b) => a.getSortIndex().localeCompare(b.getSortIndex()));
        });

        this.profileService
            .getProfileInfo()
            .pipe(
                filter(Boolean),
                tap((info: ProfileInfo) => {
                    this.contact = info.contact;
                }),
            )
            .subscribe();
    }

    /**
     * Create the mail reference for the contact
     */
    set contact(mail: string) {
        this.email =
            'mailto:' +
            mail +
            '?body=Note%3A%20Please%20send%20only%20support%2Ffeature' +
            '%20request%20or%20bug%20reports%20regarding%20the%20Artemis' +
            '%20Platform%20to%20this%20address.%20Please%20check' +
            '%20our%20public%20bug%20tracker%20at%20https%3A%2F%2Fgithub.com' +
            '%2Fls1intum%2FArtemis%20for%20known%20bugs.%0AFor%20questions' +
            '%20regarding%20exercises%20and%20their%20content%2C%20please%20contact%20your%20instructors.';
    }
}<|MERGE_RESOLUTION|>--- conflicted
+++ resolved
@@ -37,21 +37,12 @@
         ['teamExercises', { teamExercisesUrl: 'https://docs.artemis.ase.in.tum.de/user/exercises/team-exercises/' }],
         ['lectures', { lecturesUrl: 'https://docs.artemis.ase.in.tum.de/user/lectures/' }],
         ['integratedMarkdownEditor', {}],
-<<<<<<< HEAD
-        ['plagiarismChecks', { jPlagUrl: 'https://github.com/jplag/JPlag/', plagiarismChecksUrl: 'https://docs.artemis.ase.in.tum.de/user/plagiarism-check/' }],
-        ['learningAnalytics', {}],
-        ['scalable', {}],
-        ['highUserSatisfaction', {}],
-        ['customizable', {}],
-        ['openSource', {}],
-=======
-        ['plagiarismChecks', { jPlagUrl: 'https://github.com/jplag/JPlag' }],
+         ['plagiarismChecks', { jPlagUrl: 'https://github.com/jplag/JPlag/', plagiarismChecksUrl: 'https://docs.artemis.ase.in.tum.de/user/plagiarism-check/' }],
         ['learningAnalytics', { learningAnalyticsUrl: 'https://docs.artemis.ase.in.tum.de/user/learning-analytics/' }],
         ['scalable', { scalingUrl: 'https://docs.artemis.ase.in.tum.de/user/scaling/' }],
         ['highUserSatisfaction', { userExperienceUrl: 'https://docs.artemis.ase.in.tum.de/user/user-experience/' }],
         ['customizable', { customizableUrl: 'https://docs.artemis.ase.in.tum.de/user/courses/customizable' }],
         ['openSource', { openSourceUrl: 'https://docs.artemis.ase.in.tum.de/dev/open-source/' }],
->>>>>>> b73a037d
     ];
 
     readonly SERVER_API_URL = SERVER_API_URL;
