import { AfterViewChecked, Component, OnInit, Renderer2, inject } from '@angular/core';
import { NgbModalRef } from '@ng-bootstrap/ng-bootstrap';
import { ActivatedRoute, Router, RouterLink } from '@angular/router';
import { User } from 'app/core/user/user.model';
import { Credentials } from 'app/core/auth/auth-jwt.service';
import { AccountService } from 'app/core/auth/account.service';
import { LoginService } from 'app/core/login/login.service';
import { ProfileService } from 'app/core/layouts/profiles/shared/profile.service';
import { StateStorageService } from 'app/core/auth/state-storage.service';
import { PASSWORD_MAX_LENGTH, PASSWORD_MIN_LENGTH, USERNAME_MAX_LENGTH, USERNAME_MIN_LENGTH } from 'app/app.constants';
import { EventManager } from 'app/shared/service/event-manager.service';
import { AlertService } from 'app/shared/service/alert.service';
import { faCircleNotch, faKey } from '@fortawesome/free-solid-svg-icons';
import { TranslateService } from '@ngx-translate/core';

import { FormsModule } from '@angular/forms';
import { FaIconComponent } from '@fortawesome/angular-fontawesome';
import { Saml2LoginComponent } from './saml2-login/saml2-login.component';
import { TranslateDirective } from 'app/shared/language/translate.directive';
import { WebauthnService } from 'app/core/user/settings/passkey-settings/webauthn.service';
import { ProfileInfo } from 'app/core/layouts/profiles/profile-info.model';
import { WebauthnApiService } from 'app/core/user/settings/passkey-settings/webauthn-api.service';
import { ButtonComponent, ButtonSize, ButtonType } from 'app/shared/components/button/button.component';

@Component({
    selector: 'jhi-home',
    templateUrl: './home.component.html',
    styleUrls: ['home.scss'],
    imports: [TranslateDirective, FormsModule, RouterLink, FaIconComponent, Saml2LoginComponent, ButtonComponent],
})
export class HomeComponent implements OnInit, AfterViewChecked {
    protected readonly faCircleNotch = faCircleNotch;
    protected readonly faKey = faKey;
    protected readonly ButtonSize = ButtonSize;
    protected readonly ButtonType = ButtonType;

    private router = inject(Router);
    private activatedRoute = inject(ActivatedRoute);
    private accountService = inject(AccountService);
    private loginService = inject(LoginService);
    private stateStorageService = inject(StateStorageService);
    private renderer = inject(Renderer2);
    private eventManager = inject(EventManager);
    private profileService = inject(ProfileService);
    private alertService = inject(AlertService);
    private translateService = inject(TranslateService);
    private webauthnService = inject(WebauthnService);
    private webauthnApiService = inject(WebauthnApiService);

    protected usernameTouched = false;
    protected passwordTouched = false;

    USERNAME_MIN_LENGTH = USERNAME_MIN_LENGTH;
    USERNAME_MAX_LENGTH = USERNAME_MAX_LENGTH;
    PASSWORD_MIN_LENGTH = PASSWORD_MIN_LENGTH;
    PASSWORD_MAX_LENGTH = PASSWORD_MAX_LENGTH;
    authenticationError = false;
    account: User;
    modalRef: NgbModalRef;
    password: string;
    rememberMe = true;
    // in case this is activated (see application-artemis.yml), users have to actively click into it
    needsToAcceptTerms = false;
    userAcceptedTerms = false;
    username: string;
    credentials: Credentials;
    isRegistrationEnabled = false;
    isPasswordLoginDisabled = false;
    isPasskeyEnabled = false;
    loading = true;
    mainElementFocused = false;

    usernamePlaceholder = 'global.form.username.placeholder'; // default, might be overridden
    usernamePlaceholderTranslated = 'Login or email'; // default, might be overridden
    // if the server is not connected to an external user management, we accept all valid username patterns
    usernameRegexPattern = /^[a-zA-Z0-9.@_-]{4,50}$/; // default (at least 4, at most 50 characters), might be overridden
    errorMessageUsername = 'home.errors.usernameIncorrect'; // default, might be overridden
    accountName?: string; // additional information in the welcome message

    isFormValid = false;
    isSubmittingLogin = false;

    profileInfo: ProfileInfo;

    ngOnInit() {
        this.initializeWithProfileInfo();
        this.accountService.identity().then((user) => {
            this.currentUserCallback(user!);

            // Once this has loaded and the user is not defined, we know we need the user to log in
            if (!user) {
                this.loading = false;
            }
        });
        this.registerAuthenticationSuccess();

        const prefilledUsername = this.accountService.getAndClearPrefilledUsername();
        if (prefilledUsername) {
            this.username = prefilledUsername;
        }
    }

    async loginWithPasskey() {
        try {
            const credential = await this.webauthnService.getCredential();

            if (!credential || credential.type != 'public-key') {
                alert("Credential is undefined or type is not 'public-key'");
                return;
            }

            await this.webauthnApiService.loginWithPasskey(credential);
            this.handleLoginSuccess();
        } catch (error) {
            this.alertService.addErrorAlert('artemisApp.userSettings.passkeySettingsPage.error.login');
        }
    }

    /**
     * Initializes the component with the required information received from the server.
     */
<<<<<<< HEAD
    private initializeWithProfileInfo(profileInfo: ProfileInfo) {
        this.profileInfo = profileInfo;
        this.externalUserManagementActive = false;
        this.isPasskeyEnabled = profileInfo.passkeyEnabled;
=======
    private initializeWithProfileInfo() {
        this.profileInfo = this.profileService.getProfileInfo();
>>>>>>> d7a7b528

        this.accountName = this.profileInfo.accountName;
        if (this.profileInfo.allowedLdapUsernamePattern) {
            this.usernameRegexPattern = new RegExp(this.profileInfo.allowedLdapUsernamePattern);
        }
        if (this.accountName === 'TUM') {
            this.usernamePlaceholder = 'global.form.username.tumPlaceholder';
            this.errorMessageUsername = 'home.errors.tumWarning';
            // Temporary workaround: Do not show a warning when TUM users login with an email address with a specific ending
            // allow emails with exactly one @ and usernames between 7 and 50 characters (shorter TUM usernames are not possible)
            this.usernameRegexPattern = new RegExp(/^(?!.*@.*@)[a-zA-Z0-9.@_-]{7,50}$/);
        }
        this.usernamePlaceholderTranslated = this.translateService.instant(this.usernamePlaceholder);
        this.translateService.onLangChange.subscribe(() => {
            this.usernamePlaceholderTranslated = this.translateService.instant(this.usernamePlaceholder);
        });

        this.isRegistrationEnabled = !!this.profileInfo.registrationEnabled;
        this.needsToAcceptTerms = !!this.profileInfo.needsToAcceptTerms;
        this.activatedRoute.queryParams.subscribe((params) => {
            const loginFormOverride = params.hasOwnProperty('showLoginForm');
            this.isPasswordLoginDisabled = !!this.profileInfo?.saml2 && this.profileInfo.saml2.passwordLoginDisabled && !loginFormOverride;
        });
    }

    registerAuthenticationSuccess() {
        const subscription = this.eventManager.subscribe('authenticationSuccess', () => {
            // We only need to authenticate once, make sure we don't run this subscription multiple times
            this.eventManager.destroy(subscription);

            this.accountService.identity().then((user) => {
                this.currentUserCallback(user!);
            });
        });
    }

    ngAfterViewChecked() {
        // Only focus the username input once, not on every update
        if (this.mainElementFocused || this.loading) {
            return;
        }

        // Focus on the main element as soon as it is visible
        const mainElement = this.renderer.selectRootElement(this.isPasswordLoginDisabled ? '#saml2Button' : '#username', true);
        if (mainElement) {
            mainElement.focus();
            this.mainElementFocused = true;
        }

        // If the session expired or similar display a warning
        if (this.loginService.lastLogoutWasForceful()) {
            this.alertService.error('home.errors.sessionExpired');
        }
    }

    login() {
        this.isSubmittingLogin = true;
        this.loginService
            .login({
                username: this.username,
                password: this.password,
                rememberMe: this.rememberMe,
            })
            .then(() => this.handleLoginSuccess())
            .catch(() => {
                this.authenticationError = true;
            })
            .finally(() => (this.isSubmittingLogin = false));
    }

    /**
     * Handle a successful user login.
     */
    private handleLoginSuccess() {
        this.authenticationError = false;

        if (this.router.url === '/register' || /^\/activate\//.test(this.router.url) || /^\/reset\//.test(this.router.url)) {
            this.router.navigate(['']);
        }

        this.eventManager.broadcast({
            name: 'authenticationSuccess',
            content: 'Sending Authentication Success',
        });
    }

    currentUserCallback(account: User) {
        this.account = account;
        if (account) {
            // previousState was set in the authExpiredInterceptor before being redirected to the login modal.
            // since login is successful, go to stored previousState and clear previousState
            const redirect = this.stateStorageService.getUrl();
            if (redirect && redirect !== '') {
                this.stateStorageService.storeUrl('');
                this.router.navigateByUrl(redirect);
            } else {
                this.router.navigate(['courses']);
            }
        }
    }

    isAuthenticated() {
        return this.accountService.isAuthenticated();
    }

    inputChange(event: any) {
        if (event.target && event.target.name === 'username') {
            this.username = event.target.value;
        }
        if (event.target && event.target.name === 'password') {
            this.password = event.target.value;
        }
    }

    checkFormValidity() {
        this.isFormValid =
            this.username !== undefined &&
            this.username.length >= this.USERNAME_MIN_LENGTH &&
            this.username.length <= this.USERNAME_MAX_LENGTH &&
            this.password !== undefined &&
            this.password.length >= this.PASSWORD_MIN_LENGTH &&
            this.password.length <= this.PASSWORD_MAX_LENGTH;
    }
}<|MERGE_RESOLUTION|>--- conflicted
+++ resolved
@@ -119,15 +119,9 @@
     /**
      * Initializes the component with the required information received from the server.
      */
-<<<<<<< HEAD
-    private initializeWithProfileInfo(profileInfo: ProfileInfo) {
-        this.profileInfo = profileInfo;
-        this.externalUserManagementActive = false;
-        this.isPasskeyEnabled = profileInfo.passkeyEnabled;
-=======
     private initializeWithProfileInfo() {
         this.profileInfo = this.profileService.getProfileInfo();
->>>>>>> d7a7b528
+        this.isPasskeyEnabled = this.profileInfo.passkeyEnabled;
 
         this.accountName = this.profileInfo.accountName;
         if (this.profileInfo.allowedLdapUsernamePattern) {
