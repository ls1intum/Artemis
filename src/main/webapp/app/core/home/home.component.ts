import { AfterViewChecked, Component, OnInit, Renderer2, inject } from '@angular/core';
import { NgbModalRef } from '@ng-bootstrap/ng-bootstrap';
import { ActivatedRoute, Router, RouterLink } from '@angular/router';
import { User } from 'app/core/user/user.model';
import { Credentials } from 'app/core/auth/auth-jwt.service';
import { AccountService } from 'app/core/auth/account.service';
import { LoginService } from 'app/core/login/login.service';
import { ProfileService } from 'app/core/layouts/profiles/shared/profile.service';
import { StateStorageService } from 'app/core/auth/state-storage.service';
import { PASSWORD_MAX_LENGTH, PASSWORD_MIN_LENGTH, USERNAME_MAX_LENGTH, USERNAME_MIN_LENGTH } from 'app/app.constants';
import { EventManager } from 'app/shared/service/event-manager.service';
import { AlertService } from 'app/shared/service/alert.service';
import { faCircleNotch } from '@fortawesome/free-solid-svg-icons';
import { TranslateService } from '@ngx-translate/core';

import { FormsModule } from '@angular/forms';
import { FaIconComponent } from '@fortawesome/angular-fontawesome';
import { Saml2LoginComponent } from './saml2-login/saml2-login.component';
import { TranslateDirective } from 'app/shared/language/translate.directive';
<<<<<<< HEAD
import { ButtonComponent, ButtonSize, ButtonType } from 'app/shared/components/button.component';
import { WebauthnService } from 'app/shared/user-settings/passkey-settings/webauthn.service';
import { PasskeySettingsApiService } from 'app/shared/user-settings/passkey-settings/passkey-settings-api.service';
=======
import { ProfileInfo } from 'app/core/layouts/profiles/profile-info.model';
>>>>>>> 65964e55

@Component({
    selector: 'jhi-home',
    templateUrl: './home.component.html',
    styleUrls: ['home.scss'],
    imports: [TranslateDirective, FormsModule, RouterLink, FaIconComponent, Saml2LoginComponent, ButtonComponent],
})
export class HomeComponent implements OnInit, AfterViewChecked {
    protected readonly faCircleNotch = faCircleNotch;

    private router = inject(Router);
    private activatedRoute = inject(ActivatedRoute);
    private accountService = inject(AccountService);
    private loginService = inject(LoginService);
    private stateStorageService = inject(StateStorageService);
    private renderer = inject(Renderer2);
    private eventManager = inject(EventManager);
    private profileService = inject(ProfileService);
    private alertService = inject(AlertService);
    private translateService = inject(TranslateService);
    private webauthnService = inject(WebauthnService);
    private passkeySettingsApiService = inject(PasskeySettingsApiService);

    protected usernameTouched = false;
    protected passwordTouched = false;

    USERNAME_MIN_LENGTH = USERNAME_MIN_LENGTH;
    USERNAME_MAX_LENGTH = USERNAME_MAX_LENGTH;
    PASSWORD_MIN_LENGTH = PASSWORD_MIN_LENGTH;
    PASSWORD_MAX_LENGTH = PASSWORD_MAX_LENGTH;
    authenticationError = false;
    account: User;
    modalRef: NgbModalRef;
    password: string;
    rememberMe = true;
    // in case this is activated (see application-artemis.yml), users have to actively click into it
    needsToAcceptTerms = false;
    userAcceptedTerms = false;
    username: string;
    credentials: Credentials;
    isRegistrationEnabled = false;
    isPasswordLoginDisabled = false;
    loading = true;
    mainElementFocused = false;

    usernamePlaceholder = 'global.form.username.placeholder'; // default, might be overridden
    usernamePlaceholderTranslated = 'Login or email'; // default, might be overridden
    // if the server is not connected to an external user management, we accept all valid username patterns
    usernameRegexPattern = /^[a-zA-Z0-9.@_-]{4,50}$/; // default (at least 4, at most 50 characters), might be overridden
    errorMessageUsername = 'home.errors.usernameIncorrect'; // default, might be overridden
    accountName?: string; // additional information in the welcome message

    externalUserManagementActive = true;

    isFormValid = false;
    isSubmittingLogin = false;

    profileInfo: ProfileInfo | undefined = undefined;

    ngOnInit() {
        this.profileService.getProfileInfo().subscribe((profileInfo) => {
            if (profileInfo) {
                this.initializeWithProfileInfo(profileInfo);
            }
        });
        this.accountService.identity().then((user) => {
            this.currentUserCallback(user!);

            // Once this has loaded and the user is not defined, we know we need the user to log in
            if (!user) {
                this.loading = false;
            }
        });
        this.registerAuthenticationSuccess();

        const prefilledUsername = this.accountService.getAndClearPrefilledUsername();
        if (prefilledUsername) {
            this.username = prefilledUsername;
        }
    }

    async loginWithPublicKeyCredential() {
        const credential = await this.webauthnService.getCredential({
            userVerification: 'preferred',
        });

        if (!credential || credential.type != 'public-key') {
            alert("Credential is undefined or type is not 'public-key'");
            return;
        }

        await this.passkeySettingsApiService.loginWithPasskey(credential);
    }

    /**
     * Initializes the component with the required information received from the server.
     * @param profileInfo The information from the server how logins should be handled.
     */
    private initializeWithProfileInfo(profileInfo: ProfileInfo) {
        this.profileInfo = profileInfo;
        this.externalUserManagementActive = false;

        this.accountName = profileInfo.accountName;
        if (profileInfo.allowedLdapUsernamePattern) {
            this.usernameRegexPattern = new RegExp(profileInfo.allowedLdapUsernamePattern);
        }
        if (this.accountName === 'TUM') {
            this.usernamePlaceholder = 'global.form.username.tumPlaceholder';
            this.errorMessageUsername = 'home.errors.tumWarning';
            // Temporary workaround: Do not show a warning when TUM users login with an email address with a specific ending
            // allow emails with exactly one @ and usernames between 7 and 50 characters (shorter TUM usernames are not possible)
            this.usernameRegexPattern = new RegExp(/^(?!.*@.*@)[a-zA-Z0-9.@_-]{7,50}$/);
        }
        this.usernamePlaceholderTranslated = this.translateService.instant(this.usernamePlaceholder);
        this.translateService.onLangChange.subscribe(() => {
            this.usernamePlaceholderTranslated = this.translateService.instant(this.usernamePlaceholder);
        });

        this.isRegistrationEnabled = !!profileInfo.registrationEnabled;
        this.needsToAcceptTerms = !!profileInfo.needsToAcceptTerms;
        this.activatedRoute.queryParams.subscribe((params) => {
            const loginFormOverride = params.hasOwnProperty('showLoginForm');
            this.isPasswordLoginDisabled = !!this.profileInfo?.saml2 && this.profileInfo.saml2.passwordLoginDisabled && !loginFormOverride;
        });
    }

    registerAuthenticationSuccess() {
        const subscription = this.eventManager.subscribe('authenticationSuccess', () => {
            // We only need to authenticate once, make sure we don't run this subscription multiple times
            this.eventManager.destroy(subscription);

            this.accountService.identity().then((user) => {
                this.currentUserCallback(user!);
            });
        });
    }

    ngAfterViewChecked() {
        // Only focus the username input once, not on every update
        if (this.mainElementFocused || this.loading) {
            return;
        }

        // Focus on the main element as soon as it is visible
        const mainElement = this.renderer.selectRootElement(this.isPasswordLoginDisabled ? '#saml2Button' : '#username', true);
        if (mainElement) {
            mainElement.focus();
            this.mainElementFocused = true;
        }

        // If the session expired or similar display a warning
        if (this.loginService.lastLogoutWasForceful()) {
            this.alertService.error('home.errors.sessionExpired');
        }
    }

    login() {
        this.isSubmittingLogin = true;
        this.loginService
            .login({
                username: this.username,
                password: this.password,
                rememberMe: this.rememberMe,
            })
            .then(() => this.handleLoginSuccess())
            .catch(() => {
                this.authenticationError = true;
            })
            .finally(() => (this.isSubmittingLogin = false));
    }

    /**
     * Handle a successful user login.
     */
    private handleLoginSuccess() {
        this.authenticationError = false;

        if (this.router.url === '/register' || /^\/activate\//.test(this.router.url) || /^\/reset\//.test(this.router.url)) {
            this.router.navigate(['']);
        }

        this.eventManager.broadcast({
            name: 'authenticationSuccess',
            content: 'Sending Authentication Success',
        });
    }

    currentUserCallback(account: User) {
        this.account = account;
        if (account) {
            // previousState was set in the authExpiredInterceptor before being redirected to the login modal.
            // since login is successful, go to stored previousState and clear previousState
            const redirect = this.stateStorageService.getUrl();
            if (redirect && redirect !== '') {
                this.stateStorageService.storeUrl('');
                this.router.navigateByUrl(redirect);
            } else {
                this.router.navigate(['courses']);
            }
        }
    }

    isAuthenticated() {
        return this.accountService.isAuthenticated();
    }

    inputChange(event: any) {
        if (event.target && event.target.name === 'username') {
            this.username = event.target.value;
        }
        if (event.target && event.target.name === 'password') {
            this.password = event.target.value;
        }
    }

    checkFormValidity() {
        this.isFormValid =
            this.username !== undefined &&
            this.username.length >= this.USERNAME_MIN_LENGTH &&
            this.username.length <= this.USERNAME_MAX_LENGTH &&
            this.password !== undefined &&
            this.password.length >= this.PASSWORD_MIN_LENGTH &&
            this.password.length <= this.PASSWORD_MAX_LENGTH;
    }

    protected readonly ButtonSize = ButtonSize;
    protected readonly ButtonType = ButtonType;
}<|MERGE_RESOLUTION|>--- conflicted
+++ resolved
@@ -17,13 +17,10 @@
 import { FaIconComponent } from '@fortawesome/angular-fontawesome';
 import { Saml2LoginComponent } from './saml2-login/saml2-login.component';
 import { TranslateDirective } from 'app/shared/language/translate.directive';
-<<<<<<< HEAD
 import { ButtonComponent, ButtonSize, ButtonType } from 'app/shared/components/button.component';
 import { WebauthnService } from 'app/shared/user-settings/passkey-settings/webauthn.service';
 import { PasskeySettingsApiService } from 'app/shared/user-settings/passkey-settings/passkey-settings-api.service';
-=======
 import { ProfileInfo } from 'app/core/layouts/profiles/profile-info.model';
->>>>>>> 65964e55
 
 @Component({
     selector: 'jhi-home',
@@ -33,6 +30,8 @@
 })
 export class HomeComponent implements OnInit, AfterViewChecked {
     protected readonly faCircleNotch = faCircleNotch;
+    protected readonly ButtonSize = ButtonSize;
+    protected readonly ButtonType = ButtonType;
 
     private router = inject(Router);
     private activatedRoute = inject(ActivatedRoute);
@@ -248,7 +247,4 @@
             this.password.length >= this.PASSWORD_MIN_LENGTH &&
             this.password.length <= this.PASSWORD_MAX_LENGTH;
     }
-
-    protected readonly ButtonSize = ButtonSize;
-    protected readonly ButtonType = ButtonType;
 }