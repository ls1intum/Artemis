import { Injectable, NgZone, SecurityContext } from '@angular/core';
import { DomSanitizer } from '@angular/platform-browser';
import { TranslateService } from '@ngx-translate/core';
import { translationNotFoundMessage } from 'app/core/config/translation.config';
import { EventManager, EventWithContent } from 'app/core/util/event-manager.service';
import { AlertError } from 'app/shared/alert/alert-error.model';
import { Subscription } from 'rxjs';
import { captureException } from '@sentry/browser';
import { faCheckCircle, faExclamationCircle, faExclamationTriangle, faInfoCircle, IconDefinition } from '@fortawesome/free-solid-svg-icons';
import { HttpErrorResponse } from '@angular/common/http';

export class AlertType {
    public static readonly SUCCESS = new AlertType(faCheckCircle, 'success', 'btn-success');
    public static readonly DANGER = new AlertType(faExclamationCircle, 'danger', 'btn-danger');
    public static readonly WARNING = new AlertType(faExclamationTriangle, 'warning', 'btn-warning');
    public static readonly INFO = new AlertType(faInfoCircle, 'info', 'btn-info');

    private constructor(icon: IconDefinition, containerClassName: string, buttonClassName: string) {
        this.icon = icon;
        this.containerClassName = containerClassName;
        this.buttonClassName = buttonClassName;
    }

    public readonly icon: IconDefinition;
    public readonly containerClassName: string;
    public readonly buttonClassName: string;
}

interface AlertBase {
    type: AlertType;
    message?: string;
    timeout?: number;
    action?: { readonly label: string; readonly callback: (alert: Alert) => void };
    onClose?: (alert: Alert) => void;
    dismissible?: boolean;
}

export interface AlertCreationProperties extends AlertBase {
    translationKey?: string;
    translationParams?: { [key: string]: unknown };
<<<<<<< HEAD
    timeout?: number;
    toast?: boolean;
    position?: string;
    close?: () => void;
    action?: { label: string; callback: () => void };
    dismissible?: boolean;
=======
    disableTranslation?: boolean;
}

interface AlertInternal extends AlertBase {
    close: () => void;
    isOpen: boolean;
>>>>>>> 27e76bc9
}

export interface Alert extends Readonly<AlertInternal> {}

const DEFAULT_TIMEOUT = 15000;
const DEFAULT_DISMISSIBLE = true;

@Injectable({
    providedIn: 'root',
})
export class AlertService {
<<<<<<< HEAD
    timeout = 8000;
    toast = false;
    dismissible = true;
    position = 'top right';
=======
    private alerts: AlertInternal[] = [];

    errorListener: Subscription;
    httpErrorListener: Subscription;

    constructor(private sanitizer: DomSanitizer, private ngZone: NgZone, private translateService: TranslateService, private eventManager: EventManager) {
        this.errorListener = eventManager.subscribe('artemisApp.error', (response: EventWithContent<unknown> | string) => {
            const errorResponse = (response as EventWithContent<AlertError>).content;
            this.addErrorAlert(errorResponse.message, errorResponse.translationKey, errorResponse.translationParams);
        });

        this.httpErrorListener = eventManager.subscribe('artemisApp.httpError', (response: any) => {
            const httpErrorResponse: HttpErrorResponse = response.content;
            switch (httpErrorResponse.status) {
                // connection refused, server not reachable
                case 0:
                    this.addErrorAlert('Server not reachable', 'error.server.not.reachable');
                    break;

                case 400:
                    if (httpErrorResponse.error !== null && httpErrorResponse.error.skipAlert) {
                        break;
                    }
                    const arr = httpErrorResponse.headers.keys();
                    let errorHeader = null;
                    let entityKey = null;
                    arr.forEach((entry: string) => {
                        if (entry.toLowerCase().endsWith('app-error')) {
                            errorHeader = httpErrorResponse.headers.get(entry);
                        } else if (entry.toLowerCase().endsWith('app-params')) {
                            entityKey = httpErrorResponse.headers.get(entry);
                        }
                    });
                    if (errorHeader && !translateService.instant(errorHeader).startsWith(translationNotFoundMessage)) {
                        const entityName = translateService.instant('global.menu.entities.' + entityKey);
                        this.addErrorAlert(errorHeader, errorHeader, { entityName });
                    } else if (httpErrorResponse.error && httpErrorResponse.error.fieldErrors) {
                        const fieldErrors = httpErrorResponse.error.fieldErrors;
                        for (const fieldError of fieldErrors) {
                            // This is most likely related to server side field validations and gentrifies the error message
                            // to only tell the user that the size is wrong instead of the specific field
                            if (['Min', 'Max', 'DecimalMin', 'DecimalMax'].includes(fieldError.message)) {
                                fieldError.message = 'Size';
                            }
                            // convert 'something[14].other[4].id' to 'something[].other[].id' so translations can be written to it
                            const convertedField = fieldError.field.replace(/\[\d*\]/g, '[]');
                            const fieldName = translateService.instant('artemisApp.' + fieldError.objectName + '.' + convertedField);
                            this.addErrorAlert('Error on field "' + fieldName + '"', 'error.' + fieldError.message, { fieldName });
                        }
                    } else if (httpErrorResponse.error && httpErrorResponse.error.message) {
                        this.addErrorAlert(httpErrorResponse.error.message, httpErrorResponse.error.message, httpErrorResponse.error.params);
                    } else if (httpErrorResponse.message) {
                        this.addErrorAlert(httpErrorResponse.message, httpErrorResponse.message);
                    } else {
                        this.addErrorAlert(httpErrorResponse.error);
                    }
                    break;
>>>>>>> 27e76bc9

                case 404:
                    this.addErrorAlert('Not found', 'error.url.not.found');
                    break;

                default:
                    if (httpErrorResponse.error && httpErrorResponse.error.message) {
                        this.addErrorAlert(httpErrorResponse.error.message);
                    } else {
                        this.addErrorAlert(httpErrorResponse.error);
                    }
            }
        });
    }

    closeAll(): void {
        [...this.alerts].forEach((alert) => alert.close());
    }

    get(): Alert[] {
        return this.alerts;
    }

    /**
     * Adds alert to alerts array and returns added alert.
     * @param alert   Alert specification to add. If `timeout` or `dismissible` is missing then applying default value.
     *                Set timeout to zero to disable timeout
     * @returns       Added alert
     */
    addAlert(alert: AlertCreationProperties): Alert {
        // Defensive copy to prevent overwrites
        const alertInternal: AlertInternal = {
            type: alert.type,
            message: alert.message,
            timeout: alert.timeout,
            action: alert.action,
            onClose: alert.onClose,
            dismissible: alert.dismissible,
            isOpen: false,
        } as AlertInternal;

        if (!alert.disableTranslation && (alert.translationKey || alert.message)) {
            // in case a translation key is defined, we use it to create the message
            // Note: in most cases, our code passes the translation key as message
            let translationKey: string;
            if (alert.translationKey) {
                translationKey = alert.translationKey;
            } else {
                translationKey = alert.message!;
            }

            const translatedMessage = this.translateService.instant(translationKey, alert.translationParams);

            const translationFound = !translatedMessage.startsWith(translationNotFoundMessage);
            if (translationFound) {
                alertInternal.message = translatedMessage;
            } else {
                // Sent a sentry warning with the unknown translation key
                captureException(new Error('Unknown translation key: ' + translationKey));

                // Fallback to displaying the translation key
                // Keeping the original message if it exists in case the message field is supplied with a default english version, and
                // the translationKey field is used for translations
                if (!alert.message) {
                    alertInternal.message = translationKey;
                }
            }
        }

<<<<<<< HEAD
        alert.message = this.sanitizer.sanitize(SecurityContext.HTML, alert.message ?? '') ?? '';
        alert.timeout = alert.timeout ?? this.timeout;
        alert.toast = alert.toast ?? this.toast;
        alert.position = alert.position ?? this.position;
        alert.dismissible = alert.dismissible ?? (alert.action ? false : this.dismissible);
        alert.close = () => this.closeAlert(alert.id!, extAlerts ?? this.alerts);

        if (alert.action) {
            alert.action.label = this.sanitizer.sanitize(SecurityContext.HTML, this.translateService.instant(alert.action.label) ?? '') ?? '';
        }

        (extAlerts ?? this.alerts).push(alert);

        if (alert.timeout > 0) {
            // Workaround protractor waiting for setTimeout.
            // Reference https://www.protractortest.org/#/timeouts
            this.ngZone.runOutsideAngular(() => {
                setTimeout(() => {
                    this.ngZone.run(() => {
                        this.closeAlert(alert.id!, extAlerts ?? this.alerts);
                    });
                }, alert.timeout);
            });
=======
        alertInternal.message = this.sanitizer.sanitize(SecurityContext.HTML, alertInternal.message ?? '') ?? '';
        alertInternal.timeout = alertInternal.timeout ?? DEFAULT_TIMEOUT;
        alertInternal.dismissible = alertInternal.dismissible ?? DEFAULT_DISMISSIBLE;
        alertInternal.close = () => {
            alertInternal.isOpen = false;
            const alertIndex = this.alerts.indexOf(alertInternal);
            if (alertIndex >= 0) {
                this.alerts.splice(alertIndex, 1);
                if (alertInternal.onClose) {
                    alertInternal.onClose(alertInternal);
                }
            }
        };
        if (alertInternal.action) {
            alertInternal.action = {
                label: this.sanitizer.sanitize(SecurityContext.HTML, this.translateService.instant(alertInternal.action.label) ?? '') ?? '',
                callback: alertInternal.action.callback,
            };
>>>>>>> 27e76bc9
        }

        if (alert.message) {
            alertInternal.isOpen = true;
            this.alerts.unshift(alertInternal);

            if (alertInternal.timeout > 0) {
                // Workaround protractor waiting for setTimeout.
                // Reference https://www.protractortest.org/#/timeouts
                this.ngZone.runOutsideAngular(() => {
                    setTimeout(() => {
                        this.ngZone.run(() => {
                            alertInternal.close();
                        });
                    }, alertInternal.timeout);
                });
            }
        }

        return alertInternal;
    }

    success(message: string, translationParams?: { [key: string]: unknown }): Alert {
        return this.addAlert({
            type: AlertType.SUCCESS,
            message,
            translationParams,
        });
    }

    error(message: string, translationParams?: { [key: string]: unknown }): Alert {
        return this.addAlert({
            type: AlertType.DANGER,
            message,
            translationParams,
        });
    }

    warning(message: string, translationParams?: { [key: string]: unknown }): Alert {
        return this.addAlert({
            type: AlertType.WARNING,
            message,
            translationParams,
        });
    }

    info(message: string, translationParams?: { [key: string]: unknown }): Alert {
        return this.addAlert({
            type: AlertType.INFO,
            message,
            translationParams,
        });
    }

    private addErrorAlert(message?: string, translationKey?: string, translationParams?: { [key: string]: unknown }): void {
        this.addAlert({ type: AlertType.DANGER, message, translationKey, translationParams });
    }
}<|MERGE_RESOLUTION|>--- conflicted
+++ resolved
@@ -38,21 +38,12 @@
 export interface AlertCreationProperties extends AlertBase {
     translationKey?: string;
     translationParams?: { [key: string]: unknown };
-<<<<<<< HEAD
-    timeout?: number;
-    toast?: boolean;
-    position?: string;
-    close?: () => void;
-    action?: { label: string; callback: () => void };
-    dismissible?: boolean;
-=======
     disableTranslation?: boolean;
 }
 
 interface AlertInternal extends AlertBase {
     close: () => void;
     isOpen: boolean;
->>>>>>> 27e76bc9
 }
 
 export interface Alert extends Readonly<AlertInternal> {}
@@ -64,12 +55,6 @@
     providedIn: 'root',
 })
 export class AlertService {
-<<<<<<< HEAD
-    timeout = 8000;
-    toast = false;
-    dismissible = true;
-    position = 'top right';
-=======
     private alerts: AlertInternal[] = [];
 
     errorListener: Subscription;
@@ -127,7 +112,6 @@
                         this.addErrorAlert(httpErrorResponse.error);
                     }
                     break;
->>>>>>> 27e76bc9
 
                 case 404:
                     this.addErrorAlert('Not found', 'error.url.not.found');
@@ -197,31 +181,6 @@
             }
         }
 
-<<<<<<< HEAD
-        alert.message = this.sanitizer.sanitize(SecurityContext.HTML, alert.message ?? '') ?? '';
-        alert.timeout = alert.timeout ?? this.timeout;
-        alert.toast = alert.toast ?? this.toast;
-        alert.position = alert.position ?? this.position;
-        alert.dismissible = alert.dismissible ?? (alert.action ? false : this.dismissible);
-        alert.close = () => this.closeAlert(alert.id!, extAlerts ?? this.alerts);
-
-        if (alert.action) {
-            alert.action.label = this.sanitizer.sanitize(SecurityContext.HTML, this.translateService.instant(alert.action.label) ?? '') ?? '';
-        }
-
-        (extAlerts ?? this.alerts).push(alert);
-
-        if (alert.timeout > 0) {
-            // Workaround protractor waiting for setTimeout.
-            // Reference https://www.protractortest.org/#/timeouts
-            this.ngZone.runOutsideAngular(() => {
-                setTimeout(() => {
-                    this.ngZone.run(() => {
-                        this.closeAlert(alert.id!, extAlerts ?? this.alerts);
-                    });
-                }, alert.timeout);
-            });
-=======
         alertInternal.message = this.sanitizer.sanitize(SecurityContext.HTML, alertInternal.message ?? '') ?? '';
         alertInternal.timeout = alertInternal.timeout ?? DEFAULT_TIMEOUT;
         alertInternal.dismissible = alertInternal.dismissible ?? DEFAULT_DISMISSIBLE;
@@ -240,7 +199,6 @@
                 label: this.sanitizer.sanitize(SecurityContext.HTML, this.translateService.instant(alertInternal.action.label) ?? '') ?? '',
                 callback: alertInternal.action.callback,
             };
->>>>>>> 27e76bc9
         }
 
         if (alert.message) {
