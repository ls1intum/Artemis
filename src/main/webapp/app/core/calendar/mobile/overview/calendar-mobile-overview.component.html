--- conflicted
+++ resolved
@@ -8,12 +8,8 @@
         <button pButton size="small" severity="secondary" (click)="filterPopover.toggle($event)">
             <fa-icon [icon]="faFilter" />
         </button>
-<<<<<<< HEAD
+        <button data-testid="today-button" pButton size="small" severity="secondary" (click)="goToToday()" jhiTranslate="artemisApp.calendar.todayButtonLabel"></button>
         @let currentCourseId = courseId();
-=======
-        <button data-testid="today-button" pButton size="small" severity="secondary" (click)="goToToday()" jhiTranslate="artemisApp.calendar.todayButtonLabel"></button>
-        @let courseId = currentCourseId();
->>>>>>> 139f44ca
         @let subscriptionToken = calendarSubscriptionToken();
         @if (currentCourseId && subscriptionToken) {
             <div>
@@ -39,15 +35,8 @@
                         </button>
                     }
                 </div>
-<<<<<<< HEAD
                 <div class="month-title">{{ monthDescription() }}</div>
-                <div class="header-spacer">
-                    <jhi-calendar-event-filter [variant]="CalendarEventFilterComponentVariant.MOBILE" />
-                </div>
-=======
-                <div class="month-title">{{ firstDateOfCurrentMonth().format('MMMM YYYY') }}</div>
                 <div class="spacer"></div>
->>>>>>> 139f44ca
             </div>
             <div class="presentation-header-bottom-section">
                 @for (dayNameKey of weekdayNameKeys; track dayNameKey) {
