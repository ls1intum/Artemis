--- conflicted
+++ resolved
@@ -4,12 +4,7 @@
             <jhi-calendar-day-badge [date]="day.date" [minimalTodayIndication]="true" [isSelectedDay]="day.isSelected" />
         }
     </div>
-<<<<<<< HEAD
-    <div class="scroll-container" #scrollContainer [class.no-scroll]="isEventSelected()">
-        <jhi-calendar-events-per-day-section [dates]="[date()]" (isEventSelected)="isEventSelected.set($event)" />
-=======
     <div class="scroll-container" #scrollContainer>
-        <jhi-calendar-events-per-day-section [dates]="[selectedDate()]" />
->>>>>>> 139f44ca
+        <jhi-calendar-events-per-day-section [dates]="[date()]" />
     </div>
 </div>