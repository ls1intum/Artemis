<div class="frame">
    <div class="header">
        <span class="h3">{{ monthDescription() }}</span>
        <div class="spacer"></div>
<<<<<<< HEAD
        <jhi-calendar-event-filter [variant]="CalendarEventFilterComponentVariant.DESKTOP" />
        @let currentCourseId = courseId();
=======
        <p-multiSelect
            [options]="filterOptions()"
            [ngModel]="selectedFilterOptions()"
            (ngModelChange)="onSelectionOptionsChange($event)"
            optionLabel="name"
            [placeholder]="filterComponentPlaceholder()"
            [showHeader]="false"
        >
            <ng-template pTemplate="selectedItems">
                @if (selectedFilterOptions().length) {
                    <div class="chips-section">
                        @for (optionWithMetadata of selectedFilterOptions(); track optionWithMetadata.option) {
                            <div class="chip" [attr.data-testid]="'chip-' + optionWithMetadata.option">
                                <div class="legend-circle" [class]="optionWithMetadata.colorClassName"></div>
                                <span>{{ optionWithMetadata.name }}</span>
                                <button class="remove-button" (click)="removeOption(optionWithMetadata.option); $event.stopPropagation()">
                                    <fa-icon [icon]="faXmark" />
                                </button>
                            </div>
                        }
                    </div>
                }
            </ng-template>
        </p-multiSelect>
        <p-selectbutton
            [options]="presentationOptions()"
            [ngModel]="selectedPresentation()"
            (ngModelChange)="selectedPresentation.set($event)"
            [unselectable]="true"
            optionLabel="label"
            optionValue="value"
            size="small"
            id="presentation-select-button"
        />
        @let courseId = currentCourseId();
>>>>>>> 139f44ca
        @let subscriptionToken = calendarSubscriptionToken();
        @if (currentCourseId && subscriptionToken) {
            <div>
                <button
                    data-testid="subscribe-button"
                    pButton
                    size="small"
                    outlined
                    (click)="subscriptionPopover.open($event)"
                    jhiTranslate="artemisApp.calendar.subscribeButtonLabel"
                ></button>
                <jhi-calendar-subscription-popover [subscriptionToken]="subscriptionToken" [courseId]="currentCourseId" #subscriptionPopover />
            </div>
        }
        <button id="today-button" pButton size="small" outlined (click)="goToToday()" jhiTranslate="artemisApp.calendar.todayButtonLabel"></button>
        <p-buttongroup>
            <button id="previous-button" pButton size="small" outlined (click)="goToPrevious()">
                <fa-icon [icon]="faChevronLeft" />
            </button>

            <button id="next-button" pButton size="small" outlined (click)="goToNext()">
                <fa-icon [icon]="faChevronRight" />
            </button>
        </p-buttongroup>
    </div>

    <div class="calendar-presentation-container">
<<<<<<< HEAD
        @if (presentation() === 'month') {
            <jhi-calendar-desktop-month-presentation [firstDateOfCurrentMonth]="firstDateOfCurrentMonth()" />
=======
        @if (selectedPresentation() === 'month') {
            <jhi-calendar-desktop-month-presentation [firstDayOfCurrentMonth]="firstDayOfCurrentMonth()" />
>>>>>>> 139f44ca
        } @else {
            <jhi-calendar-desktop-week-presentation [firstDayOfCurrentWeek]="firstDateOfCurrentWeek()" />
        }
        @if (isLoading()) {
            <div class="loading-overlay">
                <div class="spinner-border" role="status">
                    <span class="visually-hidden" jhiTranslate="loading"></span>
                </div>
            </div>
        }
    </div>
</div><|MERGE_RESOLUTION|>--- conflicted
+++ resolved
@@ -2,10 +2,6 @@
     <div class="header">
         <span class="h3">{{ monthDescription() }}</span>
         <div class="spacer"></div>
-<<<<<<< HEAD
-        <jhi-calendar-event-filter [variant]="CalendarEventFilterComponentVariant.DESKTOP" />
-        @let currentCourseId = courseId();
-=======
         <p-multiSelect
             [options]="filterOptions()"
             [ngModel]="selectedFilterOptions()"
@@ -32,16 +28,15 @@
         </p-multiSelect>
         <p-selectbutton
             [options]="presentationOptions()"
-            [ngModel]="selectedPresentation()"
-            (ngModelChange)="selectedPresentation.set($event)"
+            [ngModel]="presentation()"
+            (ngModelChange)="presentation.set($event)"
             [unselectable]="true"
             optionLabel="label"
             optionValue="value"
             size="small"
             id="presentation-select-button"
         />
-        @let courseId = currentCourseId();
->>>>>>> 139f44ca
+        @let currentCourseId = courseId();
         @let subscriptionToken = calendarSubscriptionToken();
         @if (currentCourseId && subscriptionToken) {
             <div>
@@ -69,13 +64,8 @@
     </div>
 
     <div class="calendar-presentation-container">
-<<<<<<< HEAD
         @if (presentation() === 'month') {
             <jhi-calendar-desktop-month-presentation [firstDateOfCurrentMonth]="firstDateOfCurrentMonth()" />
-=======
-        @if (selectedPresentation() === 'month') {
-            <jhi-calendar-desktop-month-presentation [firstDayOfCurrentMonth]="firstDayOfCurrentMonth()" />
->>>>>>> 139f44ca
         } @else {
             <jhi-calendar-desktop-week-presentation [firstDayOfCurrentWeek]="firstDateOfCurrentWeek()" />
         }
