--- conflicted
+++ resolved
@@ -1,17 +1,13 @@
 import { LOCALE_ID, NgModule } from '@angular/core';
-import { CommonModule, DatePipe, registerLocaleData } from '@angular/common';
+import { DatePipe, registerLocaleData } from '@angular/common';
 import { HttpClientModule } from '@angular/common/http';
 import { Title } from '@angular/platform-browser';
 import locale from '@angular/common/locales/en';
 
 @NgModule({
-<<<<<<< HEAD
-    imports: [HttpClientModule, ArTEMiSNotificationModule, CommonModule],
-=======
     imports: [HttpClientModule],
     exports: [],
     declarations: [],
->>>>>>> 9bcc7e88
     providers: [
         Title,
         {
