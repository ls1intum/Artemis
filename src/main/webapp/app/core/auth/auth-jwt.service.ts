--- conflicted
+++ resolved
@@ -18,29 +18,16 @@
 export class AuthServerProvider implements IAuthServerProvider {
     constructor(private http: HttpClient, private localStorage: LocalStorageService, private sessionStorage: SessionStorageService) {}
 
-<<<<<<< HEAD
     login(credentials: Credentials): Observable<object> {
-        return this.http.post(SERVER_API_URL + 'api/public/authenticate', credentials);
+        return this.http.post('api/public/authenticate', credentials);
     }
 
     loginSAML2(rememberMe: boolean): Observable<object> {
-        return this.http.post(SERVER_API_URL + 'api/public/saml2', rememberMe.toString());
+        return this.http.post('api/public/saml2', rememberMe.toString());
     }
 
     logout(): Observable<object> {
-        return this.http.post(SERVER_API_URL + 'api/public/logout', null);
-=======
-    login(credentials: Credentials): Observable<any> {
-        return this.http.post('api/authenticate', credentials);
-    }
-
-    loginSAML2(rememberMe: boolean): Observable<any> {
-        return this.http.post('api/saml2', rememberMe.toString());
-    }
-
-    logout(): Observable<any> {
-        return this.http.post('api/logout', null);
->>>>>>> f0183ce4
+        return this.http.post('api/public/logout', null);
     }
 
     /**
