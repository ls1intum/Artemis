import { Injectable } from '@angular/core';
import { JhiLanguageService } from 'ng-jhipster';
import { SessionStorageService } from 'ngx-webstorage';
import { Observable, Subject } from 'rxjs';
import { AccountService } from './account.service';
import { JhiWebsocketService } from '../websocket/websocket.service';
import { User } from '../../core';
import { Course } from '../../entities/course';

@Injectable({ providedIn: 'root' })
export class Principal {
    private userIdentity: User;
    private authenticated = false;
    private authenticationState = new Subject<User>();

<<<<<<< HEAD
    constructor(private account: AccountService, private websocketService: JhiWebsocketService) {}
=======
    constructor(
        private languageService: JhiLanguageService,
        private sessionStorage: SessionStorageService,
        private account: AccountService,
        private trackerService: JhiTrackerService
    ) {}
>>>>>>> f1525555

    authenticate(identity: User) {
        this.userIdentity = identity;
        this.authenticated = identity !== null;
        this.authenticationState.next(this.userIdentity);
    }

    hasAnyAuthority(authorities: string[]): Promise<boolean> {
        return Promise.resolve(this.hasAnyAuthorityDirect(authorities));
    }

    hasAnyAuthorityDirect(authorities: string[]): boolean {
        if (!this.authenticated || !this.userIdentity || !this.userIdentity.authorities) {
            return false;
        }

        for (let i = 0; i < authorities.length; i++) {
            if (this.userIdentity.authorities.includes(authorities[i])) {
                return true;
            }
        }

        return false;
    }

    hasAuthority(authority: string): Promise<boolean> {
        if (!this.authenticated) {
            return Promise.resolve(false);
        }

        return this.identity().then(
            id => {
                return Promise.resolve(id.authorities && id.authorities.includes(authority));
            },
            () => {
                return Promise.resolve(false);
            }
        );
    }

    hasGroup(group: string): boolean {
        if (!this.authenticated || !this.userIdentity || !this.userIdentity.authorities) {
            return false;
        }

        return this.userIdentity.groups.some((userGroup: string) => userGroup === group);
    }

    identity(force?: boolean): Promise<User> {
        if (force === true) {
            this.userIdentity = undefined;
        }

        // check and see if we have retrieved the userIdentity data from the server.
        // if we have, reuse it by immediately resolving
        if (this.userIdentity) {
            return Promise.resolve(this.userIdentity);
        }

        // retrieve the userIdentity data from the server, update the identity object, and then resolve.
        return this.account
            .get()
            .toPromise()
            .then(response => {
                const account = response.body;
                if (account) {
                    this.userIdentity = account;
                    this.authenticated = true;
<<<<<<< HEAD
                    this.websocketService.connect();
=======
                    this.trackerService.connect();

                    // After retrieve the account info, the language will be changed to
                    // the user's preferred language configured in the account setting
                    const langKey = this.sessionStorage.retrieve('locale') || this.userIdentity.langKey;
                    this.languageService.changeLanguage(langKey);
>>>>>>> f1525555
                } else {
                    this.userIdentity = null;
                    this.authenticated = false;
                }
                this.authenticationState.next(this.userIdentity);
                return this.userIdentity;
            })
            .catch(err => {
                if (this.websocketService.stompClient && this.websocketService.stompClient.connected) {
                    this.websocketService.disconnect();
                }
                this.userIdentity = null;
                this.authenticated = false;
                this.authenticationState.next(this.userIdentity);
                return null;
            });
    }

    isAtLeastTutorInCourse(course: Course): boolean {
        return (
            this.hasGroup(course.instructorGroupName) ||
            this.hasGroup(course.teachingAssistantGroupName) ||
            this.hasAnyAuthorityDirect(['ROLE_ADMIN'])
        );
    }

    isAuthenticated(): boolean {
        return this.authenticated;
    }

    isIdentityResolved(): boolean {
        return this.userIdentity !== undefined;
    }

    getAuthenticationState(): Observable<User> {
        return this.authenticationState.asObservable();
    }

    getImageUrl(): string {
        return this.isIdentityResolved() ? this.userIdentity.imageUrl : null;
    }
}<|MERGE_RESOLUTION|>--- conflicted
+++ resolved
@@ -11,20 +11,16 @@
 export class Principal {
     private userIdentity: User;
     private authenticated = false;
-    private authenticationState = new Subject<User>();
+    private authenticationState = new Subject<any>();
 
-<<<<<<< HEAD
-    constructor(private account: AccountService, private websocketService: JhiWebsocketService) {}
-=======
     constructor(
         private languageService: JhiLanguageService,
         private sessionStorage: SessionStorageService,
         private account: AccountService,
         private trackerService: JhiTrackerService
     ) {}
->>>>>>> f1525555
 
-    authenticate(identity: User) {
+    authenticate(identity) {
         this.userIdentity = identity;
         this.authenticated = identity !== null;
         this.authenticationState.next(this.userIdentity);
@@ -91,16 +87,12 @@
                 if (account) {
                     this.userIdentity = account;
                     this.authenticated = true;
-<<<<<<< HEAD
                     this.websocketService.connect();
-=======
-                    this.trackerService.connect();
 
                     // After retrieve the account info, the language will be changed to
                     // the user's preferred language configured in the account setting
                     const langKey = this.sessionStorage.retrieve('locale') || this.userIdentity.langKey;
                     this.languageService.changeLanguage(langKey);
->>>>>>> f1525555
                 } else {
                     this.userIdentity = null;
                     this.authenticated = false;
