--- conflicted
+++ resolved
@@ -1,17 +1,3 @@
-<<<<<<< HEAD
-<div class="upload-container">
-    <h2><span jhiTranslate="artemisApp.examRooms.adminOverview.title"></span></h2>
-    <div class="mt-2">
-        <input id="roomDataFileSelect" type="file" style="display: none" (change)="onFileSelectedAcceptZip($event)" accept=".zip" />
-        <label for="roomDataFileSelect" class="btn btn-outline-primary">
-            @if (!hasSelectedFile()) {
-                {{ 'artemisApp.examRooms.adminOverview.uploadRoomData' | artemisTranslate }}
-            } @else {
-                {{ selectedFileName() }}
-            }
-        </label>
-        <button id="roomDataUpload" jhiTranslate="entity.action.save" class="btn btn-primary" (click)="upload()" [disabled]="!canUpload()"></button>
-=======
 <div class="module-bg p-3">
     <div class="upload-container">
         <h2><span jhiTranslate="artemisApp.examRooms.adminOverview.title"></span></h2>
@@ -59,138 +45,103 @@
                 </ul>
             </div>
         }
->>>>>>> 60995228
     </div>
-    <div class="mt-2">
-        <button id="roomDataDeleteAll" jhiTranslate="artemisApp.examRooms.adminOverview.deleteAllExamRooms" class="btn btn-danger" (click)="clearExamRooms()"></button>
-        <button
-            id="roomDataDeleteOutdatedAndUnused"
-            jhiTranslate="artemisApp.examRooms.adminOverview.deleteExamRoomsSafe"
-            class="btn btn-warning"
-            (click)="deleteOutdatedAndUnusedExamRooms()"
-        ></button>
+    <div class="info mt-4">
+        @if (hasOverview()) {
+            <h3>
+                <div jhiTranslate="artemisApp.examRooms.adminOverview.examRoomOverview.title"></div>
+            </h3>
+            <div><span jhiTranslate="artemisApp.examRooms.adminOverview.examRoomOverview.totalExamRooms"></span> {{ numberOf()!.examRooms }}</div>
+            <div><span jhiTranslate="artemisApp.examRooms.adminOverview.examRoomOverview.totalSeats"></span> {{ numberOf()!.examSeats }}</div>
+            <div><span jhiTranslate="artemisApp.examRooms.adminOverview.examRoomOverview.totalLayoutStrategies"></span> {{ numberOf()!.layoutStrategies }}</div>
+            <div><span jhiTranslate="artemisApp.examRooms.adminOverview.examRoomOverview.uniqueExamRooms"></span> {{ numberOf()!.uniqueExamRooms }}</div>
+            <div><span jhiTranslate="artemisApp.examRooms.adminOverview.examRoomOverview.uniqueSeats"></span> {{ numberOf()!.uniqueExamSeats }}</div>
+            <div><span jhiTranslate="artemisApp.examRooms.adminOverview.examRoomOverview.uniqueLayoutStrategies"></span> {{ numberOf()!.uniqueLayoutStrategies }}</div>
+            <div>
+                <span jhiTranslate="artemisApp.examRooms.adminOverview.examRoomOverview.distinctLayoutStrategyNames"></span>
+                {{ distinctLayoutStrategyNames() }}
+            </div>
+            <h4 class="mt-4"><span jhiTranslate="artemisApp.examRooms.adminOverview.examRoomOverview.examRoomsTitle"></span></h4>
+            <div class="table-responsive">
+                <table class="table table-striped">
+                    <thead>
+                        <tr jhiSort [(predicate)]="sortAttribute" [(ascending)]="ascending" (sortChange)="sortRows()">
+                            <th jhiSortBy="id">
+                                <!-- 1. Room id -->
+                                <span jhiTranslate="artemisApp.examRooms.adminOverview.examRoomOverview.id"></span>
+                                <fa-icon [icon]="faSort" />
+                            </th>
+                            <th jhiSortBy="roomNumber">
+                                <!-- 2. Room number -->
+                                <span jhiTranslate="artemisApp.examRooms.adminOverview.examRoomOverview.roomNumber"></span>
+                                <fa-icon [icon]="faSort" />
+                            </th>
+                            <th jhiSortBy="name">
+                                <!-- 3. Room name -->
+                                <span jhiTranslate="artemisApp.examRooms.adminOverview.examRoomOverview.roomName"></span>
+                                <fa-icon [icon]="faSort" />
+                            </th>
+                            <th jhiSortBy="building">
+                                <!-- 4. Building -->
+                                <span jhiTranslate="artemisApp.examRooms.adminOverview.examRoomOverview.building"></span>
+                                <fa-icon [icon]="faSort" />
+                            </th>
+                            <th jhiSortBy="defaultCapacity">
+                                <!-- 5. Default capacity -->
+                                <span jhiTranslate="artemisApp.examRooms.adminOverview.examRoomOverview.defaultCapacity"></span>
+                                <fa-icon [icon]="faSort" />
+                            </th>
+                            <th jhiSortBy="maxCapacity">
+                                <!-- 6. Max capacity -->
+                                <span jhiTranslate="artemisApp.examRooms.adminOverview.examRoomOverview.maxCapacity"></span>
+                                <fa-icon [icon]="faSort" />
+                            </th>
+                            <th>
+                                <!-- 7. Layout strategies -->
+                                <span jhiTranslate="artemisApp.examRooms.adminOverview.examRoomOverview.layoutStrategies"></span>
+                            </th>
+                        </tr>
+                    </thead>
+                    @if (hasExamRoomData()) {
+                        <tbody>
+                            @for (examRoom of examRoomData(); track examRoom.id) {
+                                <tr>
+                                    <td>
+                                        <!-- 1. Room id -->
+                                        <span>{{ examRoom.id }}</span>
+                                    </td>
+                                    <td>
+                                        <!-- 2. Room number -->
+                                        <span>{{ examRoom.roomNumber }}</span>
+                                    </td>
+                                    <td>
+                                        <!-- 3. Room name -->
+                                        <span>{{ examRoom.name }}</span>
+                                    </td>
+                                    <td>
+                                        <!-- 4. Building -->
+                                        <span>{{ examRoom.building }}</span>
+                                    </td>
+                                    <td>
+                                        <!-- 5. Default capacity -->
+                                        <span>{{ examRoom.defaultCapacity }}</span>
+                                    </td>
+                                    <td>
+                                        <!-- 6. Max capacity -->
+                                        <span>{{ examRoom.maxCapacity }}</span>
+                                    </td>
+                                    <td>
+                                        <!-- 7. Layout strategies -->
+                                        <span>{{ examRoom.layoutStrategyNames }}</span>
+                                    </td>
+                                </tr>
+                            }
+                        </tbody>
+                    }
+                </table>
+            </div>
+        } @else {
+            <p jhiTranslate="artemisApp.examRooms.adminOverview.examRoomOverview.missing"></p>
+        }
     </div>
-
-    @if (isUploading()) {
-        <div jhiTranslate="entity.action.saving" class="text info"></div>
-    }
-    @if (hasUploadInformation()) {
-        <div class="card mt-4">
-            <h3 class="pt-2 ps-3"><span jhiTranslate="artemisApp.examRooms.adminOverview.uploadSummary.title"></span></h3>
-            <ul>
-                <li><strong jhiTranslate="artemisApp.examRooms.adminOverview.uploadSummary.file"></strong> {{ uploadInformation()!.uploadedFileName }}</li>
-                <li><strong jhiTranslate="artemisApp.examRooms.adminOverview.uploadSummary.roomsUploaded"></strong> {{ uploadInformation()!.numberOfUploadedRooms }}</li>
-                <li><strong jhiTranslate="artemisApp.examRooms.adminOverview.uploadSummary.seatsUploaded"></strong> {{ uploadInformation()!.numberOfUploadedSeats }}</li>
-            </ul>
-        </div>
-    }
-    @if (isDeleting()) {
-        <div jhiTranslate="artemisApp.examRooms.adminOverview.deleting" class="text info"></div>
-    }
-    @if (hasDeletionInformation()) {
-        <div class="card mt-4">
-            <h3 class="pt-2 ps-3"><span jhiTranslate="artemisApp.examRooms.adminOverview.deletionSummary.title"></span></h3>
-            <ul>
-                <li><strong jhiTranslate="artemisApp.examRooms.adminOverview.deletionSummary.roomsDeleted"></strong> {{ deletionInformation()!.numberOfDeletedExamRooms }}</li>
-            </ul>
-        </div>
-    }
-</div>
-<div class="info mt-4">
-    @if (hasOverview()) {
-        <h3>
-            <div jhiTranslate="artemisApp.examRooms.adminOverview.examRoomOverview.title"></div>
-        </h3>
-        <div><span jhiTranslate="artemisApp.examRooms.adminOverview.examRoomOverview.totalExamRooms"></span> {{ numberOf()!.examRooms }}</div>
-        <div><span jhiTranslate="artemisApp.examRooms.adminOverview.examRoomOverview.totalSeats"></span> {{ numberOf()!.examSeats }}</div>
-        <div><span jhiTranslate="artemisApp.examRooms.adminOverview.examRoomOverview.totalLayoutStrategies"></span> {{ numberOf()!.layoutStrategies }}</div>
-        <div><span jhiTranslate="artemisApp.examRooms.adminOverview.examRoomOverview.uniqueExamRooms"></span> {{ numberOf()!.uniqueExamRooms }}</div>
-        <div><span jhiTranslate="artemisApp.examRooms.adminOverview.examRoomOverview.uniqueSeats"></span> {{ numberOf()!.uniqueExamSeats }}</div>
-        <div><span jhiTranslate="artemisApp.examRooms.adminOverview.examRoomOverview.uniqueLayoutStrategies"></span> {{ numberOf()!.uniqueLayoutStrategies }}</div>
-        <div>
-            <span jhiTranslate="artemisApp.examRooms.adminOverview.examRoomOverview.distinctLayoutStrategyNames"></span>
-            {{ distinctLayoutStrategyNames() }}
-        </div>
-        <h4 class="mt-4"><span jhiTranslate="artemisApp.examRooms.adminOverview.examRoomOverview.examRoomsTitle"></span></h4>
-        <div class="table-responsive">
-            <table class="table table-striped">
-                <thead>
-                    <tr jhiSort [(predicate)]="sortAttribute" [(ascending)]="ascending" (sortChange)="sortRows()">
-                        <th jhiSortBy="id">
-                            <!-- 1. Room id -->
-                            <span jhiTranslate="artemisApp.examRooms.adminOverview.examRoomOverview.id"></span>
-                            <fa-icon [icon]="faSort" />
-                        </th>
-                        <th jhiSortBy="roomNumber">
-                            <!-- 2. Room number -->
-                            <span jhiTranslate="artemisApp.examRooms.adminOverview.examRoomOverview.roomNumber"></span>
-                            <fa-icon [icon]="faSort" />
-                        </th>
-                        <th jhiSortBy="name">
-                            <!-- 3. Room name -->
-                            <span jhiTranslate="artemisApp.examRooms.adminOverview.examRoomOverview.roomName"></span>
-                            <fa-icon [icon]="faSort" />
-                        </th>
-                        <th jhiSortBy="building">
-                            <!-- 4. Building -->
-                            <span jhiTranslate="artemisApp.examRooms.adminOverview.examRoomOverview.building"></span>
-                            <fa-icon [icon]="faSort" />
-                        </th>
-                        <th jhiSortBy="defaultCapacity">
-                            <!-- 5. Default capacity -->
-                            <span jhiTranslate="artemisApp.examRooms.adminOverview.examRoomOverview.defaultCapacity"></span>
-                            <fa-icon [icon]="faSort" />
-                        </th>
-                        <th jhiSortBy="maxCapacity">
-                            <!-- 6. Max capacity -->
-                            <span jhiTranslate="artemisApp.examRooms.adminOverview.examRoomOverview.maxCapacity"></span>
-                            <fa-icon [icon]="faSort" />
-                        </th>
-                        <th>
-                            <!-- 7. Layout strategies -->
-                            <span jhiTranslate="artemisApp.examRooms.adminOverview.examRoomOverview.layoutStrategies"></span>
-                        </th>
-                    </tr>
-                </thead>
-                @if (hasExamRoomData()) {
-                    <tbody>
-                        @for (examRoom of examRoomData(); track examRoom.id) {
-                            <tr>
-                                <td>
-                                    <!-- 1. Room id -->
-                                    <span>{{ examRoom.id }}</span>
-                                </td>
-                                <td>
-                                    <!-- 2. Room number -->
-                                    <span>{{ examRoom.roomNumber }}</span>
-                                </td>
-                                <td>
-                                    <!-- 3. Room name -->
-                                    <span>{{ examRoom.name }}</span>
-                                </td>
-                                <td>
-                                    <!-- 4. Building -->
-                                    <span>{{ examRoom.building }}</span>
-                                </td>
-                                <td>
-                                    <!-- 5. Default capacity -->
-                                    <span>{{ examRoom.defaultCapacity }}</span>
-                                </td>
-                                <td>
-                                    <!-- 6. Max capacity -->
-                                    <span>{{ examRoom.maxCapacity }}</span>
-                                </td>
-                                <td>
-                                    <!-- 7. Layout strategies -->
-                                    <span>{{ examRoom.layoutStrategyNames }}</span>
-                                </td>
-                            </tr>
-                        }
-                    </tbody>
-                }
-            </table>
-        </div>
-    } @else {
-        <p jhiTranslate="artemisApp.examRooms.adminOverview.examRoomOverview.missing"></p>
-    }
 </div>