--- conflicted
+++ resolved
@@ -161,16 +161,6 @@
             pageTitle: 'artemisApp.upcomingExamsAndExercises.upcomingExamsAndExercises',
         },
     },
-<<<<<<< HEAD
-    {
-        path: 'lecture-transcription-ingestion',
-        loadComponent: () =>
-            import('app/core/admin/lecture-transcription-ingestion/lecture-transcription-ingestion.component').then((m) => m.LectureTranscriptionIngestionComponent),
-        data: {
-            authorities: [Authority.ADMIN],
-            pageTitle: 'global.menu.admin.lectureTranscription',
-        },
-    },
     {
         path: 'exam-rooms',
         loadComponent: () => import('app/core/admin/exam-rooms/exam-rooms.component').then((m) => m.ExamRoomsComponent),
@@ -179,8 +169,6 @@
             pageTitle: 'global.menu.admin.examRooms',
         },
     },
-=======
->>>>>>> 6b53b178
     ...organizationMgmtRoute,
     ...userManagementRoute,
     ...systemNotificationManagementRoute,
