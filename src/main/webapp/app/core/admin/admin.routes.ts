--- conflicted
+++ resolved
@@ -158,13 +158,8 @@
         path: 'exam-rooms',
         loadComponent: () => import('app/core/admin/exam-rooms/exam-rooms.component').then((m) => m.ExamRoomsComponent),
         data: {
-<<<<<<< HEAD
             authorities: IS_AT_LEAST_ADMINISTRATOR,
-            pageTitle: 'global.menu.admin.lectureTranscription',
-=======
-            authorities: [Authority.ADMIN],
             pageTitle: 'global.menu.admin.examRooms',
->>>>>>> 60995228
         },
     },
     ...organizationMgmtRoute,
