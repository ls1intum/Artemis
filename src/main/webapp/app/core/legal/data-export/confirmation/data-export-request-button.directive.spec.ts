--- conflicted
+++ resolved
@@ -22,10 +22,6 @@
     let translateService: TranslateService;
     let translateSpy: jest.SpyInstance;
 
-<<<<<<< HEAD
-    beforeEach(() =>
-        TestBed.configureTestingModule({
-=======
     beforeEach(() => {
         const mockModalService = {
             open: jest.fn().mockReturnValue({
@@ -35,7 +31,6 @@
         };
 
         return TestBed.configureTestingModule({
->>>>>>> f4668fac
             imports: [TestComponent, FaIconComponent],
             providers: [
                 { provide: TranslateService, useClass: MockTranslateService },
