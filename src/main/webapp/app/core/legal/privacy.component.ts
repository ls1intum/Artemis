--- conflicted
+++ resolved
@@ -10,13 +10,8 @@
     selector: 'jhi-privacy',
     template: `
         <h3 jhiTranslate="legal.privacy.title">Datenschutzerklärung</h3>
-<<<<<<< HEAD
-        <div [innerHTML]="privacyStatement"></div>
-        <a *ngIf="isAuthenticated" jhiTranslate="artemisApp.dataExport.title" [routerLink]="['/privacy/data-export']"> </a>
-=======
         <div [innerHTML]="privacyStatement | htmlForMarkdown"></div>
         <a *ngIf="isAdmin" jhiTranslate="artemisApp.dataExport.title" [routerLink]="['/privacy/data-export']"> </a>
->>>>>>> ddc6c193
     `,
 })
 export class PrivacyComponent implements AfterViewInit, OnInit, OnDestroy {
