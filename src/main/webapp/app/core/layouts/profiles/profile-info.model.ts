--- conflicted
+++ resolved
@@ -131,26 +131,6 @@
     public allowedEmailPattern?: string;
     public allowedEmailPatternReadable?: string;
     public allowedLdapUsernamePattern?: string;
-<<<<<<< HEAD
-    public allowedCourseRegistrationUsernamePattern?: string;
-    public accountName?: string;
-    public versionControlUrl?: string;
-    public versionControlName?: string;
-    public repositoryAuthenticationMechanisms?: string[];
-    public continuousIntegrationName?: string;
-    public buildTimeoutMin?: number;
-    public buildTimeoutMax?: number;
-    public buildTimeoutDefault?: number;
-    public defaultContainerCpuCount?: number;
-    public defaultContainerMemoryLimitInMB?: number;
-    public defaultContainerMemorySwapLimitInMB?: number;
-    public programmingLanguageFeatures: ProgrammingLanguageFeature[];
-    public saml2?: Saml2Config;
-    public textAssessmentAnalyticsEnabled?: boolean;
-    public studentExamStoreSessionData?: boolean;
-    public useExternal: boolean;
-    public passkeyEnabled: boolean;
-=======
     public build: Build;
     public buildPlanURLTemplate?: string; // only available on Artemis instances with Jenkins
     public buildTimeoutDefault: number;
@@ -162,7 +142,6 @@
     public defaultContainerCpuCount: number;
     public defaultContainerMemoryLimitInMB: number;
     public defaultContainerMemorySwapLimitInMB: number;
->>>>>>> d7a7b528
     public externalCredentialProvider: string;
     public externalPasswordResetLinkMap: { [key: string]: string };
     public features: ActiveFeatureToggles;
@@ -174,6 +153,7 @@
     public operatorName: string;
     public programmingLanguageFeatures: ProgrammingLanguageFeature[] = [];
     public registrationEnabled?: boolean;
+    public passkeyEnabled: boolean;
     public repositoryAuthenticationMechanisms: string[];
     public saml2?: Saml2Config;
     public sentry: SentryConfig;
