import { ChangeDetectorRef, Component, OnInit, forwardRef, inject, input, output } from '@angular/core';
import { ControlValueAccessor, FormsModule, NG_VALUE_ACCESSOR } from '@angular/forms';
import { faLightbulb, faQuestionCircle, faStar } from '@fortawesome/free-solid-svg-icons';
import { HttpClient } from '@angular/common/http';
import {
    CompetencyLearningObjectLink,
    CourseCompetency,
    HIGH_COMPETENCY_LINK_WEIGHT,
    LOW_COMPETENCY_LINK_WEIGHT,
    LOW_COMPETENCY_LINK_WEIGHT_CUT_OFF,
    MEDIUM_COMPETENCY_LINK_WEIGHT,
    MEDIUM_COMPETENCY_LINK_WEIGHT_CUT_OFF,
    getIcon,
} from 'app/atlas/shared/entities/competency.model';
import { ActivatedRoute } from '@angular/router';
import { CourseStorageService } from 'app/core/course/manage/services/course-storage.service';
import { finalize } from 'rxjs';
import { CourseCompetencyService } from 'app/atlas/shared/services/course-competency.service';
import { FaIconComponent, FaStackComponent, FaStackItemSizeDirective } from '@fortawesome/angular-fontawesome';
import { NgbTooltip } from '@ng-bootstrap/ng-bootstrap';
import { ProfileService } from 'app/core/layouts/profiles/shared/profile.service';
import { MODULE_FEATURE_ATLAS } from 'app/app.constants';
import { TranslateDirective } from 'app/shared/language/translate.directive';
import { ArtemisTranslatePipe } from 'app/shared/pipes/artemis-translate.pipe';
import { FeatureToggleHideDirective } from 'app/shared/feature-toggle/feature-toggle-hide.directive';
import { FeatureToggle } from 'app/shared/feature-toggle/feature-toggle.service';
import { ButtonComponent, ButtonSize, ButtonType } from 'app/shared/components/buttons/button/button.component';

@Component({
    selector: 'jhi-competency-selection',
    templateUrl: './competency-selection.component.html',
    styleUrls: ['./competency-selection.component.scss'],
    providers: [
        {
            provide: NG_VALUE_ACCESSOR,
            multi: true,
            useExisting: forwardRef(() => CompetencySelectionComponent),
        },
    ],
    imports: [
        FaStackComponent,
        NgbTooltip,
        FaIconComponent,
        FaStackItemSizeDirective,
        FormsModule,
        TranslateDirective,
        ArtemisTranslatePipe,
        FeatureToggleHideDirective,
        ButtonComponent,
    ],
})
export class CompetencySelectionComponent implements OnInit, ControlValueAccessor {
    private route = inject(ActivatedRoute);
    private courseStorageService = inject(CourseStorageService);
    private courseCompetencyService = inject(CourseCompetencyService);
    private changeDetector = inject(ChangeDetectorRef);
    private profileService = inject(ProfileService);
    private http = inject(HttpClient);

<<<<<<< HEAD
    @Input() labelName: string;
    @Input() labelTooltip: string;
    @Input() exerciseDescription?: string;
=======
    labelName = input<string>('');
    labelTooltip = input<string>('');
>>>>>>> 01202e3d

    valueChange = output<CompetencyLearningObjectLink[] | undefined>();

    disabled: boolean;
    // selected competencies
    selectedCompetencyLinks?: CompetencyLearningObjectLink[];
    // all course competencies
    competencyLinks?: CompetencyLearningObjectLink[];

    isLoading = false;
    isSuggesting = false;
    checkboxStates: Record<number, boolean>;
    suggestedCompetencyIds = new Set<number>();

    getIcon = getIcon;
    faQuestionCircle = faQuestionCircle;
    faStar = faStar;
    faLightbulb = faLightbulb;

    protected readonly FeatureToggle = FeatureToggle;

    _onChange = (_value: any) => {};

    protected readonly HIGH_COMPETENCY_LINK_WEIGHT = HIGH_COMPETENCY_LINK_WEIGHT;
    protected readonly MEDIUM_COMPETENCY_LINK_WEIGHT = MEDIUM_COMPETENCY_LINK_WEIGHT;
    protected readonly LOW_COMPETENCY_LINK_WEIGHT = LOW_COMPETENCY_LINK_WEIGHT;
    protected readonly LOW_COMPETENCY_LINK_WEIGHT_CUT_OFF = LOW_COMPETENCY_LINK_WEIGHT_CUT_OFF; // halfway between low and medium
    protected readonly MEDIUM_COMPETENCY_LINK_WEIGHT_CUT_OFF = MEDIUM_COMPETENCY_LINK_WEIGHT_CUT_OFF;
    // halfway between medium and high

    protected readonly ButtonType = ButtonType;
    protected readonly ButtonSize = ButtonSize;

    ngOnInit(): void {
        // it's an explicit design decision to not clutter every component that uses this component with the need to check if the atlas profile is enabled
        if (this.profileService.isModuleFeatureActive(MODULE_FEATURE_ATLAS)) {
            this.initialize();
        }
    }

    initialize(): void {
        const courseId = Number(this.route.snapshot.paramMap.get('courseId'));
        if (!this.competencyLinks && courseId) {
            const course = this.courseStorageService.getCourse(courseId);
            // an empty array is used as fallback, if a course is cached, where no competencies have been queried
            if (course?.competencies?.length || course?.prerequisites?.length) {
                this.setCompetencyLinks([...(course.competencies ?? []), ...(course.prerequisites ?? [])]);
            } else {
                this.isLoading = true;
                this.courseCompetencyService
                    .getAllForCourse(courseId)
                    .pipe(
                        finalize(() => {
                            this.isLoading = false;

                            // trigger change detection manually
                            // necessary because quiz exercises use ChangeDetectionStrategy.OnPush
                            this.changeDetector.detectChanges();
                        }),
                    )
                    .subscribe({
                        next: (response) => {
                            this.setCompetencyLinks(response.body!);
                            this.writeValue(this.selectedCompetencyLinks);
                        },
                        error: () => {
                            this.disabled = true;
                        },
                    });
            }
        }
    }

    /**
     * Set the available competencyLinks for selection
     * @param competencies The competencies of the course
     */
    setCompetencyLinks(competencies: CourseCompetency[]) {
        this.competencyLinks = competencies.map((competency) => {
            // Remove unnecessary properties
            competency.course = undefined;
            competency.userProgress = undefined;
            return new CompetencyLearningObjectLink(competency, MEDIUM_COMPETENCY_LINK_WEIGHT);
        });
        this.checkboxStates = this.competencyLinks.reduce(
            (states, competencyLink) => {
                if (competencyLink.competency?.id) {
                    states[competencyLink.competency.id] = !!this.selectedCompetencyLinks?.find((value) => value.competency?.id === competencyLink.competency?.id);
                }
                return states;
            },
            {} as Record<number, boolean>,
        );
    }

    toggleCompetency(newValue: CompetencyLearningObjectLink) {
        if (newValue.competency?.id) {
            if (this.checkboxStates[newValue.competency.id]) {
                this.selectedCompetencyLinks = this.selectedCompetencyLinks?.filter((value) => value.competency?.id !== newValue.competency?.id);
            } else {
                this.selectedCompetencyLinks = [...(this.selectedCompetencyLinks ?? []), newValue];
            }

            this.checkboxStates[newValue.competency.id] = !this.checkboxStates[newValue.competency.id];

            // make sure to do not send an empty list to server
            if (!this.selectedCompetencyLinks?.length) {
                this.selectedCompetencyLinks = undefined;
            }

            this._onChange(this.selectedCompetencyLinks);
            this.valueChange.emit(this.selectedCompetencyLinks);
        }
    }

    updateLinkWeight(link: CompetencyLearningObjectLink, value: number) {
        link.weight = value;

        this._onChange(this.selectedCompetencyLinks);
        this.valueChange.emit(this.selectedCompetencyLinks);
    }

    writeValue(value?: CompetencyLearningObjectLink[]): void {
        this.competencyLinks?.forEach((link) => {
            const selectedLink = value?.find((value) => value.competency?.id === link.competency?.id);
            link.weight = selectedLink?.weight ?? MEDIUM_COMPETENCY_LINK_WEIGHT;
        });

        if (value && this.competencyLinks) {
            // Compare the ids of the competencies instead of the whole objects
            const ids = value.map((el) => el.competency?.id);
            this.selectedCompetencyLinks = this.competencyLinks.filter((competencyLink) => ids.includes(competencyLink.competency?.id));
        } else {
            this.selectedCompetencyLinks = value ?? [];
        }
    }

    registerOnChange(fn: any): void {
        this._onChange = fn;
    }

    registerOnTouched(_fn: any): void {}

    suggestCompetencies(): void {
        if (!this.exerciseDescription?.trim()) {
            return;
        }

        this.isSuggesting = true;
        this.suggestedCompetencyIds.clear();

        const courseId = Number(this.route.snapshot.paramMap.get('courseId'));
        const requestBody = { description: this.exerciseDescription, course_id: courseId?.toString() };

        this.http
            .post<{ competencies: any[] }>('/api/atlas/competencies/suggest', requestBody)
            .pipe(
                finalize(() => {
                    this.isSuggesting = false;
                    this.changeDetector.detectChanges();
                }),
            )
            .subscribe({
                next: (response) => {
                    response.competencies.forEach((suggestion) => {
                        const matchingLink = this.competencyLinks?.find((link) => link.competency?.id === Number(suggestion.id));
                        if (matchingLink?.competency?.id) {
                            this.suggestedCompetencyIds.add(matchingLink.competency.id);
                        }
                    });
                    this.sortCompetenciesBySuggestion();
                },
                error: (error) => {
                    // console.error('Error getting competency suggestions:', error);
                },
            });
    }

    isSuggested(competencyId: number): boolean {
        return this.suggestedCompetencyIds.has(competencyId);
    }

    sortCompetenciesBySuggestion(): void {
        if (this.competencyLinks) {
            this.competencyLinks.sort((a, b) => {
                const aIsSuggested = a.competency?.id ? this.isSuggested(a.competency.id) : false;
                const bIsSuggested = b.competency?.id ? this.isSuggested(b.competency.id) : false;

                // Sort suggested competencies to the top
                if (aIsSuggested && !bIsSuggested) return -1;
                if (!aIsSuggested && bIsSuggested) return 1;

                // Keep original order for items with same suggestion status
                return 0;
            });
        }
    }

    setDisabledState?(isDisabled: boolean): void {
        this.disabled = isDisabled;
    }
}<|MERGE_RESOLUTION|>--- conflicted
+++ resolved
@@ -57,14 +57,9 @@
     private profileService = inject(ProfileService);
     private http = inject(HttpClient);
 
-<<<<<<< HEAD
-    @Input() labelName: string;
-    @Input() labelTooltip: string;
-    @Input() exerciseDescription?: string;
-=======
     labelName = input<string>('');
     labelTooltip = input<string>('');
->>>>>>> 01202e3d
+    exerciseDescription = input<string | undefined>(undefined);
 
     valueChange = output<CompetencyLearningObjectLink[] | undefined>();
 
