@if (isLoading || competencyLinks?.length) {
    <div>
<<<<<<< HEAD
        <div class="d-flex align-items-center mb-1">
            @if (labelName) {
                <label for="competency-selector">
                    {{ labelName }}
                </label>
            }
            @if (labelTooltip) {
                <fa-stack class="text-secondary icon-full-size" [ngbTooltip]="labelTooltip">
                    <fa-icon [icon]="faQuestionCircle" stackItemSize="1x" />
                </fa-stack>
            }
            <jhi-button
                [btnType]="ButtonType.WARNING"
                [disabled]="isSuggesting || disabled || !exerciseDescription?.trim()"
                (onClick)="suggestCompetencies()"
                [tooltip]="'artemisApp.courseCompetency.relations.suggestions.getAiSuggestionsTooltip'"
                [jhiFeatureToggleHide]="FeatureToggle.AtlasML"
                [btnSize]="ButtonSize.SMALL"
                [icon]="faLightbulb"
                [isLoading]="isSuggesting"
                class="ms-2"
            />
        </div>
=======
        @if (labelName()) {
            <label for="competency-selector">
                {{ labelName() }}
            </label>
        }
        @if (labelTooltip()) {
            <fa-stack class="text-secondary icon-full-size" [ngbTooltip]="labelTooltip()">
                <fa-icon [icon]="faQuestionCircle" stackItemSize="1x" />
            </fa-stack>
        }
>>>>>>> 01202e3d
        @if (isLoading) {
            <div>
                <div class="spinner-border" role="status">
                    <span class="visually-hidden" jhiTranslate="loading"></span>
                </div>
            </div>
        } @else {
            <div class="competency-selector p-2" id="competency-selector">
                @for (competencyLink of competencyLinks; track competencyLink) {
                    @if (competencyLink && competencyLink.competency && competencyLink.competency.id) {
                        <div class="mb-1">
                            <div class="d-flex align-items-center">
                                <input
                                    id="competency-{{ competencyLink.competency.id }}"
                                    type="checkbox"
                                    [ngModel]="checkboxStates[competencyLink.competency.id]"
                                    (ngModelChange)="toggleCompetency(competencyLink)"
                                    [disabled]="disabled"
                                    class="me-2"
                                />
                                <label for="competency-{{ competencyLink.competency.id }}" class="d-flex align-items-center m-0">
                                    <fa-icon [icon]="getIcon(competencyLink.competency.taxonomy)" [fixedWidth]="true" />
                                    <span class="ms-1">{{ competencyLink.competency.title }}</span>
                                </label>
                                @if (isSuggested(competencyLink.competency.id)) {
                                    <fa-icon [icon]="faLightbulb" class="text-warning ms-2" [ngbTooltip]="'artemisApp.competency.suggestion.tooltip' | artemisTranslate" />
                                }
                            </div>
                            @if (checkboxStates[competencyLink.competency.id]) {
                                <select
                                    [ngModel]="
                                        competencyLink.weight < LOW_COMPETENCY_LINK_WEIGHT_CUT_OFF
                                            ? LOW_COMPETENCY_LINK_WEIGHT
                                            : competencyLink.weight < MEDIUM_COMPETENCY_LINK_WEIGHT_CUT_OFF
                                              ? MEDIUM_COMPETENCY_LINK_WEIGHT
                                              : HIGH_COMPETENCY_LINK_WEIGHT
                                    "
                                    (ngModelChange)="updateLinkWeight(competencyLink, $event)"
                                    [ngbTooltip]="'artemisApp.competency.link.weightTooltip' | artemisTranslate"
                                >
                                    <option [ngValue]="LOW_COMPETENCY_LINK_WEIGHT" jhiTranslate="artemisApp.competency.link.weightLabels.low"></option>
                                    <option [ngValue]="MEDIUM_COMPETENCY_LINK_WEIGHT" jhiTranslate="artemisApp.competency.link.weightLabels.medium"></option>
                                    <option [ngValue]="HIGH_COMPETENCY_LINK_WEIGHT" jhiTranslate="artemisApp.competency.link.weightLabels.high"></option>
                                </select>
                            }
                        </div>
                    }
                }
            </div>
        }
    </div>
}<|MERGE_RESOLUTION|>--- conflicted
+++ resolved
@@ -1,14 +1,13 @@
 @if (isLoading || competencyLinks?.length) {
     <div>
-<<<<<<< HEAD
         <div class="d-flex align-items-center mb-1">
-            @if (labelName) {
+            @if (labelName()) {
                 <label for="competency-selector">
-                    {{ labelName }}
+                    {{ labelName() }}
                 </label>
             }
-            @if (labelTooltip) {
-                <fa-stack class="text-secondary icon-full-size" [ngbTooltip]="labelTooltip">
+            @if (labelTooltip()) {
+                <fa-stack class="text-secondary icon-full-size" [ngbTooltip]="labelTooltip()">
                     <fa-icon [icon]="faQuestionCircle" stackItemSize="1x" />
                 </fa-stack>
             }
@@ -24,18 +23,6 @@
                 class="ms-2"
             />
         </div>
-=======
-        @if (labelName()) {
-            <label for="competency-selector">
-                {{ labelName() }}
-            </label>
-        }
-        @if (labelTooltip()) {
-            <fa-stack class="text-secondary icon-full-size" [ngbTooltip]="labelTooltip()">
-                <fa-icon [icon]="faQuestionCircle" stackItemSize="1x" />
-            </fa-stack>
-        }
->>>>>>> 01202e3d
         @if (isLoading) {
             <div>
                 <div class="spinner-border" role="status">
