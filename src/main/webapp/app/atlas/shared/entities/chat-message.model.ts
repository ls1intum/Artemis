<<<<<<< HEAD
import { CompetencyRelationType, CompetencyTaxonomy } from 'app/atlas/shared/entities/competency.model';
import dayjs from 'dayjs/esm';
=======
import { CompetencyTaxonomy } from 'app/atlas/shared/entities/competency.model';
>>>>>>> 80a82ffe

export interface ChatMessage {
    id: string;
    content: string;
    isUser: boolean;
    timestamp: Date;
<<<<<<< HEAD
    canCreateCompetencies?: boolean;
    suggestedCompetencies?: CompetencyDraft[];
    competencyPreview?: CompetencyPreview;
    batchCompetencyPreview?: CompetencyPreview[]; // For batch operations (multiple competencies)
    relationPreview?: CompetencyRelationPreview;
    batchRelationPreview?: CompetencyRelationPreview[]; // For batch relation operations
    relationGraphPreview?: RelationGraphPreview; // Graph visualization for relation preview
    competencyCreated?: boolean;
    batchCreated?: boolean; // For batch creation/update completion
    relationCreated?: boolean;
    batchRelationCreated?: boolean; // For batch relation creation completion
=======
    competencyPreviews?: CompetencyPreview[];
    competencyCreated?: boolean;
>>>>>>> 80a82ffe
    planPending?: boolean;
    planApproved?: boolean;
}

export interface CompetencyPreview {
    title: string;
    description: string;
    taxonomy: CompetencyTaxonomy;
    icon?: string;
    competencyId?: number; // Optional: present when updating existing competency
    viewOnly?: boolean; // Optional: when true, no action buttons are shown
}

export interface CompetencyRelationPreview {
    relationId?: number; // Optional: present when updating existing relation
    headCompetencyId: number;
    headCompetencyTitle: string;
    tailCompetencyId: number;
    tailCompetencyTitle: string;
    relationType: CompetencyRelationType;
    viewOnly?: boolean; // Optional: when true, no action buttons are shown
}

export interface RelationGraphNode {
    id: string;
    label: string;
}

export interface RelationGraphEdge {
    id: string;
    source: string;
    target: string;
    label: string; // relation type
}

export interface RelationGraphPreview {
    nodes: RelationGraphNode[];
    edges: RelationGraphEdge[];
    viewOnly?: boolean;
}<|MERGE_RESOLUTION|>--- conflicted
+++ resolved
@@ -1,16 +1,11 @@
-<<<<<<< HEAD
 import { CompetencyRelationType, CompetencyTaxonomy } from 'app/atlas/shared/entities/competency.model';
 import dayjs from 'dayjs/esm';
-=======
-import { CompetencyTaxonomy } from 'app/atlas/shared/entities/competency.model';
->>>>>>> 80a82ffe
 
 export interface ChatMessage {
     id: string;
     content: string;
     isUser: boolean;
     timestamp: Date;
-<<<<<<< HEAD
     canCreateCompetencies?: boolean;
     suggestedCompetencies?: CompetencyDraft[];
     competencyPreview?: CompetencyPreview;
@@ -18,14 +13,11 @@
     relationPreview?: CompetencyRelationPreview;
     batchRelationPreview?: CompetencyRelationPreview[]; // For batch relation operations
     relationGraphPreview?: RelationGraphPreview; // Graph visualization for relation preview
+    competencyPreviews?: CompetencyPreview[];
     competencyCreated?: boolean;
     batchCreated?: boolean; // For batch creation/update completion
     relationCreated?: boolean;
     batchRelationCreated?: boolean; // For batch relation creation completion
-=======
-    competencyPreviews?: CompetencyPreview[];
-    competencyCreated?: boolean;
->>>>>>> 80a82ffe
     planPending?: boolean;
     planApproved?: boolean;
 }
