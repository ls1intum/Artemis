--- conflicted
+++ resolved
@@ -50,20 +50,6 @@
 
     beforeEach(() => {
         //initialize component
-<<<<<<< HEAD
-        competencyRecommendationDetailComponentFixture.componentRef.setInput(
-            'form',
-            new FormGroup({
-                competency: new FormGroup({
-                    title: new FormControl('Title' as string | undefined, { nonNullable: true }),
-                    description: new FormControl('Description' as string | undefined, { nonNullable: true }),
-                    taxonomy: new FormControl(CompetencyTaxonomy.ANALYZE as CompetencyTaxonomy | undefined, { nonNullable: true }),
-                }),
-                viewed: new FormControl(false, { nonNullable: true }),
-            }),
-        );
-        competencyRecommendationDetailComponentFixture.componentRef.setInput('index', 0);
-=======
         component.form = new FormGroup({
             competency: new FormGroup({
                 title: new FormControl('Title' as string | undefined, { nonNullable: true }),
@@ -73,7 +59,6 @@
             viewed: new FormControl(false, { nonNullable: true }),
         });
         component.index = 0;
->>>>>>> 8d76e069
     });
 
     afterEach(() => {
@@ -91,13 +76,8 @@
         const saveSpy = jest.spyOn(component, 'save');
 
         //component should not start out in edit mode
-<<<<<<< HEAD
-        expect(competencyRecommendationDetailComponent.isInEditMode).toBeFalse();
-        expect(competencyRecommendationDetailComponent.form().controls.competency.disabled).toBeTrue();
-=======
         expect(component.isInEditMode).toBeFalse();
         expect(component.form.controls.competency.disabled).toBeTrue();
->>>>>>> 8d76e069
 
         const editButton = fixture.debugElement.nativeElement.querySelector('#editButton-0 > .jhi-btn');
         editButton.click();
