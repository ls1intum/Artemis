import {
    AfterViewChecked,
    AfterViewInit,
    ChangeDetectionStrategy,
    ChangeDetectorRef,
    Component,
    ElementRef,
    OnInit,
    computed,
    inject,
    output,
    signal,
    viewChild,
} from '@angular/core';
import { NgbActiveModal } from '@ng-bootstrap/ng-bootstrap';
import { FontAwesomeModule } from '@fortawesome/angular-fontawesome';
import { faPaperPlane, faRobot, faUser } from '@fortawesome/free-solid-svg-icons';
import { TranslateDirective } from 'app/shared/language/translate.directive';
import { TranslateService } from '@ngx-translate/core';
import { FormsModule } from '@angular/forms';
import { CommonModule } from '@angular/common';
import { firstValueFrom } from 'rxjs';
import { AgentChatService } from './agent-chat.service';
import { ChatMessage, CompetencyPreview } from 'app/atlas/shared/entities/chat-message.model';
import { ArtemisTranslatePipe } from 'app/shared/pipes/artemis-translate.pipe';
import { CompetencyCardComponent } from 'app/atlas/overview/competency-card/competency-card.component';
import { CompetencyService } from 'app/atlas/manage/services/competency.service';
import { Competency } from 'app/atlas/shared/entities/competency.model';

@Component({
    selector: 'jhi-agent-chat-modal',
    standalone: true,
    imports: [CommonModule, TranslateDirective, FontAwesomeModule, FormsModule, ArtemisTranslatePipe, CompetencyCardComponent],
    templateUrl: './agent-chat-modal.component.html',
    styleUrl: './agent-chat-modal.component.scss',
    changeDetection: ChangeDetectionStrategy.OnPush,
})
export class AgentChatModalComponent implements OnInit, AfterViewInit, AfterViewChecked {
    private readonly messagesContainer = viewChild.required<ElementRef>('messagesContainer');
    private readonly messageInput = viewChild.required<ElementRef<HTMLTextAreaElement>>('messageInput');

    protected readonly sendIcon = faPaperPlane;
    protected readonly robotIcon = faRobot;
    protected readonly userIcon = faUser;

    private readonly activeModal = inject(NgbActiveModal);
    private readonly agentChatService = inject(AgentChatService);
    private readonly competencyService = inject(CompetencyService);
    private readonly translateService = inject(TranslateService);
    private readonly cdr = inject(ChangeDetectorRef);

    courseId!: number;
    messages: ChatMessage[] = [];
    currentMessage = signal('');
    isAgentTyping = signal(false);
    private shouldScrollToBottom = false;

    // Event emitted when agent likely created/modified competencies
    competencyChanged = output<void>();

    // Message validation
    readonly MAX_MESSAGE_LENGTH = 8000;

    currentMessageLength = computed(() => this.currentMessage().length);
    isMessageTooLong = computed(() => this.currentMessageLength() > this.MAX_MESSAGE_LENGTH);
    canSendMessage = computed(() => {
        const message = this.currentMessage().trim();
        return !!(message && !this.isAgentTyping() && !this.isMessageTooLong());
    });

    ngOnInit(): void {
        this.addMessage(this.translateService.instant('artemisApp.agent.chat.welcome'), false);
        // Load previous conversation history
        this.agentChatService.getConversationHistory(this.courseId).subscribe({
            next: (history) => {
                // Load messages from history
                history.forEach((msg) => {
                    this.addMessage(msg.content, msg.isUser);
                });
            },
            error: () => {
                // On error, just show welcome message
                this.addMessage(this.translateService.instant('artemisApp.agent.chat.welcome'), false);
            },
        });
    }

    ngAfterViewInit(): void {
        // Auto-focus on textarea when modal opens
        setTimeout(() => this.messageInput()?.nativeElement?.focus(), 10);
    }

    ngAfterViewChecked(): void {
        if (this.shouldScrollToBottom) {
            this.scrollToBottom();
            this.shouldScrollToBottom = false;
        }
    }

    protected closeModal(): void {
        this.activeModal.close();
    }

    protected sendMessage(): void {
        const message = this.currentMessage().trim();
        if (!this.canSendMessage()) {
            return;
        }

<<<<<<< HEAD
        // Invalidate any pending plan approvals when user sends a new message
        // This means they're refining the plan or moving to a different topic
        this.invalidatePendingPlanApprovals();

        // Add user message
=======
>>>>>>> 873bdff6
        this.addMessage(message, true);
        this.currentMessage.set('');

        this.isAgentTyping.set(true);

        // Send message - server will use courseId as conversationId for memory
        this.agentChatService.sendMessage(message, this.courseId).subscribe({
            next: (response) => {
                this.isAgentTyping.set(false);

                // Add message with preview data from response
                this.addMessageWithPreview(
                    response.message || this.translateService.instant('artemisApp.agent.chat.error'),
                    false,
                    response.competencyPreview,
                    response.batchCompetencyPreview,
                );

                // Emit event if competencies were modified so parent can refresh
                if (response.competenciesModified) {
                    this.competencyChanged.emit();
                }

                // Restore focus to input after agent responds - using Iris pattern
                setTimeout(() => this.messageInput()?.nativeElement?.focus(), 10);
            },
            error: () => {
                this.isAgentTyping.set(false);
                this.addMessage(this.translateService.instant('artemisApp.agent.chat.error'), false);
                // Restore focus to input after error
                setTimeout(() => this.messageInput()?.nativeElement?.focus(), 10);
            },
        });
    }

    onKeyPress(event: KeyboardEvent): void {
        if (event.key === 'Enter' && !event.shiftKey) {
            event.preventDefault();
            this.sendMessage();
        }
    }

    onTextareaInput(): void {
        // Auto-resize textarea
        if (!this.messageInput()?.nativeElement) {
            return;
        }
        const textarea = this.messageInput().nativeElement;
        textarea.style.height = 'auto';
        textarea.style.height = Math.min(textarea.scrollHeight, 120) + 'px';
    }

    protected onCreateCompetency(message: ChatMessage): void {
        // Prevent duplicate creation/update
        if (message.competencyCreated || !message.competencyPreview) {
            return;
        }

        // Create competency object from preview data
        const competency = new Competency();
        competency.title = message.competencyPreview.title;
        competency.description = message.competencyPreview.description;
        competency.taxonomy = message.competencyPreview.taxonomy;

        // Check if this is an update or create operation
        const isUpdate = message.competencyPreview.competencyId !== undefined;
        if (isUpdate) {
            competency.id = message.competencyPreview.competencyId;
        }

        // Show typing indicator while creating/updating
        this.isAgentTyping.set(true);

        // Call the competency service to create or update the competency
        const operation = isUpdate ? this.competencyService.update(competency, this.courseId) : this.competencyService.create(competency, this.courseId);

        operation.subscribe({
            next: () => {
                this.isAgentTyping.set(false);

                // Mark this message's competency as created/updated
                this.messages = this.messages.map((msg) => (msg.id === message.id ? { ...msg, competencyCreated: true } : msg));
                this.cdr.markForCheck();

                const translationKey = isUpdate ? 'artemisApp.agent.chat.success.updatedSingle' : 'artemisApp.agent.chat.success.createdSingle';

                this.addMessage(this.translateService.instant(translationKey), false);

                // Emit event to refresh competencies in parent component
                this.competencyChanged.emit();

                // Restore focus to input
                setTimeout(() => this.messageInput()?.nativeElement?.focus(), 10);
            },
            error: () => {
                this.isAgentTyping.set(false);
                const errorKey = isUpdate ? 'artemisApp.agent.chat.error.updateFailed' : 'artemisApp.agent.chat.error.createFailed';
                this.addMessage(this.translateService.instant(errorKey), false);

                // Restore focus to input
                setTimeout(() => this.messageInput()?.nativeElement?.focus(), 10);
            },
        });
    }

    protected onApprovePlan(message: ChatMessage): void {
        // Prevent duplicate approval
        if (message.planApproved) {
            return;
        }

        // Mark this message's plan as approved
        this.messages = this.messages.map((msg) => (msg.id === message.id ? { ...msg, planApproved: true, planPending: false } : msg));
        this.cdr.markForCheck();

        // Send approval message to agent
        this.addMessage('I approve the plan', true);
        this.isAgentTyping.set(true);

        // Send approval - backend will process it
        this.agentChatService.sendMessage(this.translateService.instant('artemisApp.agent.chat.planApproval'), this.courseId).subscribe({
            next: (response) => {
                this.isAgentTyping.set(false);
                this.addMessage(response.message || this.translateService.instant('artemisApp.agent.chat.error'), false);

                // Emit event if competencies were modified
                if (response.competenciesModified) {
                    this.competencyChanged.emit();
                }

                // Restore focus to input
                setTimeout(() => this.messageInput()?.nativeElement?.focus(), 10);
            },
            error: () => {
                this.isAgentTyping.set(false);
                this.addMessage(this.translateService.instant('artemisApp.agent.chat.error'), false);
                setTimeout(() => this.messageInput()?.nativeElement?.focus(), 10);
            },
        });
    }

    private addMessage(content: string, isUser: boolean): void {
        const message: ChatMessage = {
            id: this.generateMessageId(),
            content,
            isUser,
            timestamp: new Date(),
        };

        this.finalizeMessage(message, isUser);
    }

    /**
     * Add a message with structured preview data from the server.
     * This method receives clean preview data as DTOs instead of parsing JSON.
     */
    private addMessageWithPreview(
        content: string,
        isUser: boolean,
        singlePreview?: { preview: boolean; competency: CompetencyPreview; competencyId?: number; viewOnly?: boolean },
        batchPreview?: { batchPreview: boolean; count: number; competencies: CompetencyPreview[]; viewOnly?: boolean },
    ): void {
        const message: ChatMessage = {
            id: this.generateMessageId(),
            content,
            isUser,
            timestamp: new Date(),
        };

        if (singlePreview?.preview) {
            message.competencyPreview = {
                ...singlePreview.competency,
                competencyId: singlePreview.competencyId,
                viewOnly: singlePreview.viewOnly,
            };
        }

        if (batchPreview?.batchPreview) {
            message.batchCompetencyPreview = batchPreview.competencies.map((comp) => ({
                ...comp,
                viewOnly: batchPreview.viewOnly,
            }));
        }

        this.finalizeMessage(message, isUser);
    }

    /**
     * Finalizes a message before displaying it:
     * - Detects plan approval markers
     * - Appends it to the message list
     * - Marks for scroll and change detection
     */
    private finalizeMessage(message: ChatMessage, isUser: boolean): void {
        // Detect [PLAN_PENDING] markers and clean message text
        if (!isUser) {
            const planPendingData = this.extractPlanPending(message.content);
            if (planPendingData) {
                message.planPending = true;
                message.content = planPendingData.cleanedMessage;
            }
        }

        // Append message and trigger UI updates
        this.messages = [...this.messages, message];
        this.shouldScrollToBottom = true;
        this.cdr.markForCheck();
    }

    /**
     * Detects [PLAN_PENDING] marker in agent responses.
     * This marker indicates that the agent has proposed a plan and is awaiting approval.
     */
    private extractPlanPending(content: string): { cleanedMessage: string } | null {
        if (!content) {
            return null;
        }
        const planPendingMarker = '[PLAN_PENDING]';
        const escapedPlanPendingMarker = '\\[PLAN_PENDING\\]';

        // Check for both escaped and unescaped markers
        if (content.includes(planPendingMarker)) {
            // Remove the marker from the message
            const cleanedMessage = content.replace(planPendingMarker, '').trim();
            return { cleanedMessage };
        }

        if (content.includes(escapedPlanPendingMarker)) {
            // Remove the escaped marker from the message
            const cleanedMessage = content.replace(escapedPlanPendingMarker, '').trim();
            return { cleanedMessage };
        }

        return null;
    }

    /**
     * Handles batch competency creation/update.
     * Creates or updates all competencies in the batch preview.
     */
    protected onCreateBatchCompetencies(message: ChatMessage): void {
        // Prevent duplicate creation
        if (message.batchCreated || !message.batchCompetencyPreview || message.batchCompetencyPreview.length === 0) {
            return;
        }

        // Show typing indicator
        this.isAgentTyping.set(true);

        // Build operations array
        const operations = message.batchCompetencyPreview.map((preview) => {
            const competency = new Competency();
            competency.title = preview.title;
            competency.description = preview.description;
            competency.taxonomy = preview.taxonomy;
            if (preview.competencyId !== undefined) {
                competency.id = preview.competencyId;
            }
            return competency;
        });

        // Execute all operations
        const promises = operations.map((competency) => {
            const isUpdate = competency.id !== undefined;
            const operation = isUpdate ? this.competencyService.update(competency, this.courseId) : this.competencyService.create(competency, this.courseId);
            return firstValueFrom(operation);
        });

        Promise.all(promises)
            .then(() => {
                this.isAgentTyping.set(false);

                // Mark batch as created
                this.messages = this.messages.map((msg) => (msg.id === message.id ? { ...msg, batchCreated: true } : msg));
                this.cdr.markForCheck();

                const count = operations.length;
                const hasUpdates = operations.some((op) => op.id !== undefined);
                const hasCreates = operations.some((op) => op.id === undefined);

                let successMessage;
                if (hasUpdates && hasCreates) {
                    successMessage = this.translateService.instant('artemisApp.agent.chat.success.processed', { count });
                } else if (hasUpdates) {
                    successMessage = this.translateService.instant('artemisApp.agent.chat.success.updated', { count });
                } else {
                    successMessage = this.translateService.instant('artemisApp.agent.chat.success.created', { count });
                }

                this.addMessage(successMessage, false);

                // Emit event to refresh competencies
                this.competencyChanged.emit();

                // Restore focus
                setTimeout(() => this.messageInput()?.nativeElement?.focus(), 10);
            })
            .catch(() => {
                this.isAgentTyping.set(false);
                this.addMessage(this.translateService.instant('artemisApp.agent.chat.competencyProcessFailure'), false);
                setTimeout(() => this.messageInput()?.nativeElement?.focus(), 10);
            });
    }

    /**
     * Invalidates all pending plan approvals.
     * Called when the user sends a new message (refining the plan) or when workflow moves forward.
     * This disables the "Approve Plan" button for previous plan proposals.
     */
    private invalidatePendingPlanApprovals(): void {
        this.messages = this.messages.map((msg) => {
            // If a message has a pending plan that hasn't been approved yet, mark it as no longer pending
            if (msg.planPending && !msg.planApproved) {
                return { ...msg, planPending: false };
            }
            return msg;
        });
        this.cdr.markForCheck();
    }

    private generateMessageId(): string {
        return Date.now().toString(36) + Math.random().toString(36).slice(2);
    }

    private scrollToBottom(): void {
        if (this.messagesContainer()) {
            const element = this.messagesContainer().nativeElement;
            element.scrollTop = element.scrollHeight;
        }
    }
}<|MERGE_RESOLUTION|>--- conflicted
+++ resolved
@@ -107,14 +107,11 @@
             return;
         }
 
-<<<<<<< HEAD
         // Invalidate any pending plan approvals when user sends a new message
         // This means they're refining the plan or moving to a different topic
         this.invalidatePendingPlanApprovals();
 
         // Add user message
-=======
->>>>>>> 873bdff6
         this.addMessage(message, true);
         this.currentMessage.set('');
 
