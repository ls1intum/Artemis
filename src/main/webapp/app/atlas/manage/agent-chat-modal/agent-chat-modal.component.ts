import { AfterViewChecked, AfterViewInit, Component, ElementRef, OnInit, computed, inject, output, signal, viewChild } from '@angular/core';
import { NgbActiveModal } from '@ng-bootstrap/ng-bootstrap';
import { FontAwesomeModule } from '@fortawesome/angular-fontawesome';
import { faPaperPlane, faRobot, faUser } from '@fortawesome/free-solid-svg-icons';
import { TranslateDirective } from 'app/shared/language/translate.directive';
import { TranslateService } from '@ngx-translate/core';
import { FormsModule } from '@angular/forms';
import { CommonModule } from '@angular/common';
import { firstValueFrom } from 'rxjs';
<<<<<<< HEAD
import { AgentChatService } from './agent-chat.service';
import { ChatMessage, CompetencyPreview, CompetencyRelationPreview, RelationGraphPreview } from 'app/atlas/shared/entities/chat-message.model';
=======
import { AgentChatService, CompetencyPreviewResponse } from '../services/agent-chat.service';
import { ChatMessage } from 'app/atlas/shared/entities/chat-message.model';
>>>>>>> 80a82ffe
import { ArtemisTranslatePipe } from 'app/shared/pipes/artemis-translate.pipe';
import { CompetencyCardComponent } from 'app/atlas/overview/competency-card/competency-card.component';
import { CompetencyService } from 'app/atlas/manage/services/competency.service';
import { Competency } from 'app/atlas/shared/entities/competency.model';
import { NgxGraphModule } from '@swimlane/ngx-graph';

@Component({
    selector: 'jhi-agent-chat-modal',
    standalone: true,
    imports: [CommonModule, TranslateDirective, FontAwesomeModule, FormsModule, ArtemisTranslatePipe, CompetencyCardComponent, NgxGraphModule],
    templateUrl: './agent-chat-modal.component.html',
    styleUrl: './agent-chat-modal.component.scss',
})
export class AgentChatModalComponent implements OnInit, AfterViewInit, AfterViewChecked {
    private readonly messagesContainer = viewChild.required<ElementRef>('messagesContainer');
    private readonly messageInput = viewChild.required<ElementRef<HTMLTextAreaElement>>('messageInput');

    protected readonly sendIcon = faPaperPlane;
    protected readonly robotIcon = faRobot;
    protected readonly userIcon = faUser;

    private readonly activeModal = inject(NgbActiveModal);
    private readonly agentChatService = inject(AgentChatService);
    private readonly competencyService = inject(CompetencyService);
    private readonly translateService = inject(TranslateService);

    courseId!: number;
    messages = signal<ChatMessage[]>([]);
    currentMessage = signal('');
    isAgentTyping = signal(false);
    shouldScrollToBottom = signal(false);

    // Event emitted when agent likely created/modified competencies
    competencyChanged = output<void>();

    // Message validation
    readonly MAX_MESSAGE_LENGTH = 8000;

    currentMessageLength = computed(() => this.currentMessage().length);
    isMessageTooLong = computed(() => this.currentMessageLength() > this.MAX_MESSAGE_LENGTH);
    canSendMessage = computed(() => {
        const message = this.currentMessage().trim();
        return !!(message && !this.isAgentTyping() && !this.isMessageTooLong());
    });

    ngOnInit(): void {
        this.agentChatService.getConversationHistory(this.courseId).subscribe({
            next: (history) => {
                if (history.length === 0) {
                    this.addMessage(this.translateService.instant('artemisApp.agent.chat.welcome'), false);
                }
                history.forEach((msg) => {
<<<<<<< HEAD
                    if (msg.competencyPreview || msg.batchCompetencyPreview || msg.relationPreview || msg.batchRelationPreview || msg.relationGraphPreview) {
                        this.addMessageWithPreview(
                            msg.content,
                            msg.isUser,
                            msg.competencyPreview,
                            msg.batchCompetencyPreview,
                            msg.relationPreview,
                            msg.batchRelationPreview,
                            msg.relationGraphPreview,
                        );
=======
                    if (msg.competencyPreviews && msg.competencyPreviews.length > 0) {
                        this.addMessage(msg.content, msg.isUser, msg.competencyPreviews);
>>>>>>> 80a82ffe
                    } else {
                        this.addMessage(msg.content, msg.isUser);
                    }
                });
            },
            error: () => {
                this.addMessage(this.translateService.instant('artemisApp.agent.chat.welcome'), false);
            },
        });
    }

    ngAfterViewInit(): void {
        setTimeout(() => this.messageInput()?.nativeElement?.focus(), 10);
    }

    ngAfterViewChecked(): void {
        if (this.shouldScrollToBottom()) {
            this.scrollToBottom();
            this.shouldScrollToBottom.set(false);
        }
    }

    protected closeModal(): void {
        this.activeModal.close();
    }

    protected sendMessage(): void {
        const message = this.currentMessage().trim();
        if (!this.canSendMessage()) {
            return;
        }
        this.invalidatePendingPlanApprovals();

        this.addMessage(message, true);
        this.currentMessage.set('');

        this.resetTextareaHeight();

        this.isAgentTyping.set(true);

        this.agentChatService.sendMessage(message, this.courseId).subscribe({
            next: (response) => {
                this.isAgentTyping.set(false);

<<<<<<< HEAD
                this.addMessageWithPreview(
                    response.message || this.translateService.instant('artemisApp.agent.chat.error'),
                    false,
                    response.competencyPreview,
                    response.batchCompetencyPreview,
                    response.relationPreview,
                    response.batchRelationPreview,
                    response.relationGraphPreview,
                );
=======
                this.addMessage(response.message || this.translateService.instant('artemisApp.agent.chat.error'), false, response.competencyPreviews);
>>>>>>> 80a82ffe

                if (response.competenciesModified) {
                    this.competencyChanged.emit();
                }

                setTimeout(() => this.messageInput()?.nativeElement?.focus(), 10);
            },
            error: () => {
                this.isAgentTyping.set(false);
                this.addMessage(this.translateService.instant('artemisApp.agent.chat.error'), false);
                // Restore focus to input after error
                setTimeout(() => this.messageInput()?.nativeElement?.focus(), 10);
            },
        });
    }

    onKeyPress(event: KeyboardEvent): void {
        if (event.key === 'Enter' && !event.shiftKey) {
            event.preventDefault();
            this.sendMessage();
        }
    }

    onTextareaInput(): void {
        // Auto-resize textarea
        if (!this.messageInput()?.nativeElement) {
            return;
        }
        const textarea = this.messageInput().nativeElement;
        textarea.style.height = 'auto';
        textarea.style.height = Math.min(textarea.scrollHeight, 120) + 'px';
    }

    /**
     * Handles competency creation/update for both single and multiple competencies.
     * Uses the unified competencyPreviews array.
     */
    onCreateCompetencies(message: ChatMessage): void {
        if (message.competencyCreated || !message.competencyPreviews || message.competencyPreviews.length === 0) {
            return;
        }

        this.isAgentTyping.set(true);

        const competencies = message.competencyPreviews.map((preview) => {
            const competency = new Competency();
            competency.title = preview.title;
            competency.description = preview.description;
            competency.taxonomy = preview.taxonomy;
            if (preview.competencyId !== undefined) {
                competency.id = preview.competencyId;
            }
            return competency;
        });

        const promises = competencies.map((competency) => {
            const isUpdate = competency.id !== undefined;
            const operation = isUpdate ? this.competencyService.update(competency, this.courseId) : this.competencyService.create(competency, this.courseId);
            return firstValueFrom(operation);
        });

        Promise.all(promises)
            .then(() => {
                this.isAgentTyping.set(false);

                this.messages.update((msgs) => msgs.map((msg) => (msg.id === message.id ? { ...msg, competencyCreated: true } : msg)));

                const count = competencies.length;
                const hasUpdates = competencies.some((comp) => comp.id !== undefined);
                const hasCreates = competencies.some((comp) => comp.id === undefined);

                let successMessage;
                if (count === 1) {
                    // Single competency
                    const translationKey = hasUpdates ? 'artemisApp.agent.chat.success.updatedSingle' : 'artemisApp.agent.chat.success.createdSingle';
                    successMessage = this.translateService.instant(translationKey);
                } else {
                    if (hasUpdates && hasCreates) {
                        successMessage = this.translateService.instant('artemisApp.agent.chat.success.processed', { count });
                    } else if (hasUpdates) {
                        successMessage = this.translateService.instant('artemisApp.agent.chat.success.updated', { count });
                    } else {
                        successMessage = this.translateService.instant('artemisApp.agent.chat.success.created', { count });
                    }
                }

                this.addMessage(successMessage, false);

                this.competencyChanged.emit();

                setTimeout(() => this.messageInput()?.nativeElement?.focus(), 10);
            })
            .catch(() => {
                this.isAgentTyping.set(false);
                this.addMessage(this.translateService.instant('artemisApp.agent.chat.competencyProcessFailure'), false);
                setTimeout(() => this.messageInput()?.nativeElement?.focus(), 10);
            });
    }

    protected onCreateRelation(message: ChatMessage): void {
        // Prevent duplicate creation
        if (message.relationCreated || !message.relationPreview) {
            return;
        }

        this.isAgentTyping.set(true);

        // Trigger relation creation via agent
        this.agentChatService.sendMessage('Create the relation', this.courseId).subscribe({
            next: () => {
                this.isAgentTyping.set(false);

                // Mark this message's relation as created
                this.messages = this.messages.map((msg) => (msg.id === message.id ? { ...msg, relationCreated: true } : msg));
                this.cdr.markForCheck();

                this.addMessage(this.translateService.instant('artemisApp.agent.chat.success.relationCreated'), false);

                // Emit event to refresh competencies (relations affect the graph)
                this.competencyChanged.emit();

                // Restore focus to input
                setTimeout(() => this.messageInput()?.nativeElement?.focus(), 10);
            },
            error: () => {
                this.isAgentTyping.set(false);
                this.addMessage(this.translateService.instant('artemisApp.agent.chat.error.relationCreateFailed'), false);

                // Restore focus to input
                setTimeout(() => this.messageInput()?.nativeElement?.focus(), 10);
            },
        });
    }

    protected onApprovePlan(message: ChatMessage): void {
        if (message.planApproved) {
            return;
        }

        this.messages.update((msgs) => msgs.map((msg) => (msg.id === message.id ? { ...msg, planApproved: true, planPending: false } : msg)));

        this.addMessage(this.translateService.instant('artemisApp.agent.chat.approvePlan'), false);
        this.isAgentTyping.set(true);

        this.agentChatService.sendMessage(this.translateService.instant('artemisApp.agent.chat.planApproval'), this.courseId).subscribe({
            next: (response) => {
                this.isAgentTyping.set(false);
                this.addMessage(response.message || this.translateService.instant('artemisApp.agent.chat.error'), false);

                if (response.competenciesModified) {
                    this.competencyChanged.emit();
                }

                setTimeout(() => this.messageInput()?.nativeElement?.focus(), 10);
            },
            error: () => {
                this.isAgentTyping.set(false);
                this.addMessage(this.translateService.instant('artemisApp.agent.chat.error'), false);
                setTimeout(() => this.messageInput()?.nativeElement?.focus(), 10);
            },
        });
    }

    /**
     * Adds a message to the chat with optional competency preview data.
     * Handles plan pending markers, preview data mapping, and automatic scrolling.
     */
<<<<<<< HEAD
    private addMessageWithPreview(
        content: string,
        isUser: boolean,
        singlePreview?: { preview: boolean; competency: CompetencyPreview; competencyId?: number; viewOnly?: boolean },
        batchPreview?: { batchPreview: boolean; count: number; competencies: CompetencyPreview[]; viewOnly?: boolean },
        singleRelationPreview?: { preview: boolean; relation: CompetencyRelationPreview; viewOnly?: boolean },
        batchRelationPreview?: { batchPreview: boolean; count: number; relations: CompetencyRelationPreview[]; viewOnly?: boolean },
        relationGraphPreview?: RelationGraphPreview,
    ): void {
=======
    private addMessage(content: string, isUser: boolean, competencyPreviews?: CompetencyPreviewResponse[]): void {
>>>>>>> 80a82ffe
        const message: ChatMessage = {
            id: this.generateMessageId(),
            content,
            isUser,
            timestamp: new Date(),
        };

        if (competencyPreviews && competencyPreviews.length > 0) {
            message.competencyPreviews = competencyPreviews.map((preview) => ({
                title: preview.title,
                description: preview.description,
                taxonomy: preview.taxonomy,
                icon: preview.icon,
                competencyId: preview.competencyId,
                viewOnly: preview.viewOnly,
            }));
        }

<<<<<<< HEAD
        if (singleRelationPreview?.preview) {
            message.relationPreview = {
                ...singleRelationPreview.relation,
                viewOnly: singleRelationPreview.viewOnly,
            };
        }

        if (batchRelationPreview?.batchPreview) {
            message.batchRelationPreview = batchRelationPreview.relations.map((rel) => ({
                ...rel,
                viewOnly: batchRelationPreview.viewOnly,
            }));
        }

        if (relationGraphPreview) {
            message.relationGraphPreview = relationGraphPreview;
        }

        this.finalizeMessage(message, isUser);
    }

    /**
     * Finalizes a message before displaying it:
     * - Detects plan approval markers
     * - Appends it to the message list
     * - Marks for scroll and change detection
     */
    private finalizeMessage(message: ChatMessage, isUser: boolean): void {
        // Detect [PLAN_PENDING] markers and clean message text
=======
>>>>>>> 80a82ffe
        if (!isUser) {
            const cleanedContent = this.removePlanPendingMarkerFromMessageContent(message.content);
            if (cleanedContent !== undefined) {
                message.planPending = true;
                message.content = cleanedContent;
            }
        }

        this.messages.update((msgs) => [...msgs, message]);
        this.shouldScrollToBottom.set(true);
    }

    /**
     * Detects [PLAN_PENDING] marker in agent responses.
     * This marker indicates that the agent has proposed a plan and is awaiting approval.
     */
    private removePlanPendingMarkerFromMessageContent(content: string): string | undefined {
        if (!content) {
            return undefined;
        }
        const planPendingMarker = '[PLAN_PENDING]';
        const escapedPlanPendingMarker = '\\[PLAN_PENDING\\]';

        if (content.includes(planPendingMarker)) {
            return content.replace(planPendingMarker, '').trim();
        }

        if (content.includes(escapedPlanPendingMarker)) {
            return content.replace(escapedPlanPendingMarker, '').trim();
        }

        return undefined;
    }

    /**
     * Invalidates all pending plan approvals.
     * Called when the user sends a new message (refining the plan) or when workflow moves forward.
     * This disables the "Approve Plan" button for previous plan proposals.
     */
    private invalidatePendingPlanApprovals(): void {
        this.messages.update((msgs) =>
            msgs.map((msg) => {
                if (msg.planPending && !msg.planApproved) {
                    return { ...msg, planPending: false };
                }
                return msg;
            }),
        );
    }

    private generateMessageId(): string {
        return Date.now().toString(36) + Math.random().toString(36).slice(2);
    }

    private scrollToBottom(): void {
        if (this.messagesContainer()) {
            const element = this.messagesContainer().nativeElement;
            element.scrollTop = element.scrollHeight;
        }
    }

    private resetTextareaHeight(): void {
        if (this.messageInput()?.nativeElement) {
            const textarea = this.messageInput().nativeElement;
            textarea.style.height = 'auto';
        }
    }
}<|MERGE_RESOLUTION|>--- conflicted
+++ resolved
@@ -7,13 +7,10 @@
 import { FormsModule } from '@angular/forms';
 import { CommonModule } from '@angular/common';
 import { firstValueFrom } from 'rxjs';
-<<<<<<< HEAD
+import { AgentChatService, CompetencyPreviewResponse } from '../services/agent-chat.service';
+import { ChatMessage } from 'app/atlas/shared/entities/chat-message.model';
 import { AgentChatService } from './agent-chat.service';
 import { ChatMessage, CompetencyPreview, CompetencyRelationPreview, RelationGraphPreview } from 'app/atlas/shared/entities/chat-message.model';
-=======
-import { AgentChatService, CompetencyPreviewResponse } from '../services/agent-chat.service';
-import { ChatMessage } from 'app/atlas/shared/entities/chat-message.model';
->>>>>>> 80a82ffe
 import { ArtemisTranslatePipe } from 'app/shared/pipes/artemis-translate.pipe';
 import { CompetencyCardComponent } from 'app/atlas/overview/competency-card/competency-card.component';
 import { CompetencyService } from 'app/atlas/manage/services/competency.service';
@@ -66,8 +63,9 @@
                     this.addMessage(this.translateService.instant('artemisApp.agent.chat.welcome'), false);
                 }
                 history.forEach((msg) => {
-<<<<<<< HEAD
-                    if (msg.competencyPreview || msg.batchCompetencyPreview || msg.relationPreview || msg.batchRelationPreview || msg.relationGraphPreview) {
+                    if () {
+                        this.addMessage(msg.content, msg.isUser, msg.competencyPreviews);
+                    if (msg.competencyPreviews || msg.relationPreview || msg.batchRelationPreview || msg.relationGraphPreview) {
                         this.addMessageWithPreview(
                             msg.content,
                             msg.isUser,
@@ -77,10 +75,6 @@
                             msg.batchRelationPreview,
                             msg.relationGraphPreview,
                         );
-=======
-                    if (msg.competencyPreviews && msg.competencyPreviews.length > 0) {
-                        this.addMessage(msg.content, msg.isUser, msg.competencyPreviews);
->>>>>>> 80a82ffe
                     } else {
                         this.addMessage(msg.content, msg.isUser);
                     }
@@ -125,19 +119,7 @@
             next: (response) => {
                 this.isAgentTyping.set(false);
 
-<<<<<<< HEAD
-                this.addMessageWithPreview(
-                    response.message || this.translateService.instant('artemisApp.agent.chat.error'),
-                    false,
-                    response.competencyPreview,
-                    response.batchCompetencyPreview,
-                    response.relationPreview,
-                    response.batchRelationPreview,
-                    response.relationGraphPreview,
-                );
-=======
                 this.addMessage(response.message || this.translateService.instant('artemisApp.agent.chat.error'), false, response.competencyPreviews);
->>>>>>> 80a82ffe
 
                 if (response.competenciesModified) {
                     this.competencyChanged.emit();
@@ -305,7 +287,29 @@
      * Adds a message to the chat with optional competency preview data.
      * Handles plan pending markers, preview data mapping, and automatic scrolling.
      */
-<<<<<<< HEAD
+    private addMessage(content: string, isUser: boolean, competencyPreviews?: CompetencyPreviewResponse[]): void {
+        const message: ChatMessage = {
+            id: this.generateMessageId(),
+            content,
+            isUser,
+            timestamp: new Date(),
+        };
+
+        if (competencyPreviews && competencyPreviews.length > 0) {
+            message.competencyPreviews = competencyPreviews.map((preview) => ({
+                title: preview.title,
+                description: preview.description,
+                taxonomy: preview.taxonomy,
+                icon: preview.icon,
+                competencyId: preview.competencyId,
+                viewOnly: preview.viewOnly,
+        this.finalizeMessage(message, isUser);
+    }
+
+    /**
+     * Add a message with structured preview data from the server.
+     * This method receives clean preview data as DTOs instead of parsing JSON.
+     */
     private addMessageWithPreview(
         content: string,
         isUser: boolean,
@@ -315,9 +319,6 @@
         batchRelationPreview?: { batchPreview: boolean; count: number; relations: CompetencyRelationPreview[]; viewOnly?: boolean },
         relationGraphPreview?: RelationGraphPreview,
     ): void {
-=======
-    private addMessage(content: string, isUser: boolean, competencyPreviews?: CompetencyPreviewResponse[]): void {
->>>>>>> 80a82ffe
         const message: ChatMessage = {
             id: this.generateMessageId(),
             content,
@@ -325,18 +326,6 @@
             timestamp: new Date(),
         };
 
-        if (competencyPreviews && competencyPreviews.length > 0) {
-            message.competencyPreviews = competencyPreviews.map((preview) => ({
-                title: preview.title,
-                description: preview.description,
-                taxonomy: preview.taxonomy,
-                icon: preview.icon,
-                competencyId: preview.competencyId,
-                viewOnly: preview.viewOnly,
-            }));
-        }
-
-<<<<<<< HEAD
         if (singleRelationPreview?.preview) {
             message.relationPreview = {
                 ...singleRelationPreview.relation,
@@ -366,8 +355,6 @@
      */
     private finalizeMessage(message: ChatMessage, isUser: boolean): void {
         // Detect [PLAN_PENDING] markers and clean message text
-=======
->>>>>>> 80a82ffe
         if (!isUser) {
             const cleanedContent = this.removePlanPendingMarkerFromMessageContent(message.content);
             if (cleanedContent !== undefined) {
