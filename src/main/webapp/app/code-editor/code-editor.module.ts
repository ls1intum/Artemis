--- conflicted
+++ resolved
@@ -36,14 +36,10 @@
 } from './';
 import { ArtemisExerciseHintModule } from 'app/entities/exercise-hint/exercise-hint.module';
 import { ExerciseHintStudentDialogComponent } from 'app/entities/exercise-hint';
-<<<<<<< HEAD
-import { IntellijModule } from 'app/intellij/intellij.module';
-=======
 import { ArtemisSharedModule } from 'app/shared';
 import { ArtemisProgrammingExerciseInstructionsEditorModule } from 'app/entities/programming-exercise/instructions/instructions-editor';
 import { ArtemisProgrammingExerciseStatusModule } from 'app/entities/programming-exercise/status';
 import { ArtemisProgrammingExerciseActionsModule } from 'app/entities/programming-exercise/actions/programming-exercise-actions.module';
->>>>>>> 8507efca
 
 const ENTITY_STATES = [...codeEditorRoute];
 
@@ -59,7 +55,6 @@
         ArtemisProgrammingExerciseActionsModule,
         TreeviewModule.forRoot(),
         ArtemisExerciseHintModule,
-        IntellijModule,
     ],
     declarations: [
         CodeEditorGridComponent,
