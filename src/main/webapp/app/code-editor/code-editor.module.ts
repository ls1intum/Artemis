--- conflicted
+++ resolved
@@ -53,22 +53,8 @@
         CodeEditorStatusComponent,
         CodeEditorActionsComponent,
     ],
-<<<<<<< HEAD
     exports: [CodeEditorInstructorContainerComponent, CodeEditorStudentContainerComponent],
-    entryComponents: [CodeEditorInstructorContainerComponent, CodeEditorStudentContainerComponent, CodeEditorFileBrowserCreateComponent, CodeEditorFileBrowserDeleteComponent],
-=======
-    exports: [CodeEditorComponent],
-    entryComponents: [
-        HomeComponent,
-        CodeEditorComponent,
-        JhiMainComponent,
-        CodeEditorFileBrowserDeleteComponent,
-        EditorInstructionsResultDetailComponent,
-        ResultComponent,
-        CodeEditorStatusComponent,
-        CodeEditorActionsComponent,
-    ],
->>>>>>> 0b79563d
+    entryComponents: [CodeEditorInstructorContainerComponent, CodeEditorStudentContainerComponent, CodeEditorFileBrowserDeleteComponent],
     providers: [JhiAlertService, RepositoryService, ResultService, ParticipationService, CodeEditorService, { provide: JhiLanguageService, useClass: JhiLanguageService }],
     schemas: [CUSTOM_ELEMENTS_SCHEMA],
 })
