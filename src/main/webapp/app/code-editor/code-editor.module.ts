--- conflicted
+++ resolved
@@ -39,12 +39,9 @@
 import { ArtemisProgrammingExerciseInstructionsEditorModule } from 'app/entities/programming-exercise/instructions/instructions-editor';
 import { ArtemisProgrammingExerciseStatusModule } from 'app/entities/programming-exercise/status';
 import { ArtemisProgrammingExerciseActionsModule } from 'app/entities/programming-exercise/actions/programming-exercise-actions.module';
-<<<<<<< HEAD
+import { FeatureToggleModule } from 'app/feature-toggle/feature-toggle.module';
 import { CodeEditorInstructorIdeComponent } from 'app/code-editor/code-editor-instructor-ide.component';
 import { IntellijModule } from 'app/intellij/intellij.module';
-=======
-import { FeatureToggleModule } from 'app/feature-toggle/feature-toggle.module';
->>>>>>> ca7e7e3c
 
 const ENTITY_STATES = [...codeEditorRoute];
 
@@ -60,11 +57,8 @@
         ArtemisProgrammingExerciseActionsModule,
         TreeviewModule.forRoot(),
         ArtemisExerciseHintModule,
-<<<<<<< HEAD
+        FeatureToggleModule,
         IntellijModule,
-=======
-        FeatureToggleModule,
->>>>>>> ca7e7e3c
     ],
     declarations: [
         CodeEditorGridComponent,
