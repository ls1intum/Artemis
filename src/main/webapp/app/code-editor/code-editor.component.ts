--- conflicted
+++ resolved
@@ -17,12 +17,7 @@
 import { AnnotationArray, Session } from '../entities/ace-editor';
 import { WindowRef } from '../core/websocket/window.service';
 
-<<<<<<< HEAD
-import { Interactable } from 'interactjs';
-=======
-import { textFileExtensions } from './text-files.json';
 import Interactable from '@interactjs/core/Interactable';
->>>>>>> 5806c0f4
 import { CodeEditorAceComponent } from 'app/code-editor/ace/code-editor-ace.component';
 import { ComponentCanDeactivate } from 'app/shared';
 import { EditorState } from 'app/entities/ace-editor/editor-state.model';
@@ -58,17 +53,6 @@
     isBuilding = false;
     isLoadingFiles = true;
 
-<<<<<<< HEAD
-    /**
-     * @constructor CodeEditorComponent
-     * @param {ActivatedRoute} route
-     * @param {ParticipationService} participationService
-     * @param {ParticipationDataProvider} participationDataProvider
-     * @param {RepositoryService} repositoryService
-     * @param {LocalStorageService} localStorageService
-     */
-=======
->>>>>>> 5806c0f4
     constructor(
         private route: ActivatedRoute,
         private participationService: ParticipationService,
