import * as $ from 'jquery';
import { ActivatedRoute } from '@angular/router';
import { Component, HostListener, OnDestroy, OnInit, ViewChild } from '@angular/core';
import { JhiAlertService } from 'ng-jhipster';
import { LocalStorageService } from 'ngx-webstorage';
import { Subscription } from 'rxjs/Subscription';
import { difference as _difference } from 'lodash';
import { compose, filter, fromPairs, map, toPairs } from 'lodash/fp';
import { catchError, map as rxMap, switchMap, tap, flatMap } from 'rxjs/operators';

import { BuildLogEntryArray } from 'app/entities/build-log';

import { CourseService } from '../entities/course';
import { Participation, ParticipationService } from '../entities/participation';
import { ParticipationDataProvider } from '../course-list/exercise-list/participation-data-provider';
import { RepositoryFileService, RepositoryService } from '../entities/repository/repository.service';
import { AnnotationArray, Session } from '../entities/ace-editor';
import { WindowRef } from '../core/websocket/window.service';

import Interactable from '@interactjs/core/Interactable';
import { CodeEditorAceComponent } from 'app/code-editor/ace/code-editor-ace.component';
import { ComponentCanDeactivate } from 'app/shared';
import { EditorState } from 'app/entities/ace-editor/editor-state.model';
import { CommitState } from 'app/entities/ace-editor/commit-state.model';
import { Observable, throwError } from 'rxjs';
import { ResultService, Result } from 'app/entities/result';
import { Feedback } from 'app/entities/feedback';
import { TranslateService } from '@ngx-translate/core';
import { FileChange, RenameFileChange, CreateFileChange, DeleteFileChange, FileType } from 'app/entities/ace-editor/file-change.model';

@Component({
    selector: 'jhi-editor',
    templateUrl: './code-editor.component.html',
    providers: [JhiAlertService, WindowRef, CourseService, RepositoryFileService],
})
export class CodeEditorComponent implements OnInit, OnDestroy, ComponentCanDeactivate {
    @ViewChild(CodeEditorAceComponent) editor: CodeEditorAceComponent;

    /** Dependencies as defined by the Editor component */
    participation: Participation;
    selectedFile?: string;
    paramSub: Subscription;
    repositoryFiles: string[];
    unsavedFiles: string[] = [];
    errorFiles: string[] = [];
    session: Session;
    buildLogErrors: { errors: { [fileName: string]: AnnotationArray }; timestamp: number };
    fileChange: FileChange;

    /** Code Editor State Booleans **/
    editorState = EditorState.CLEAN;
    commitState = CommitState.UNDEFINED;
    isBuilding = false;
    isLoadingFiles = true;

    constructor(
        private route: ActivatedRoute,
        private participationService: ParticipationService,
        private participationDataProvider: ParticipationDataProvider,
        private repositoryService: RepositoryService,
        private resultService: ResultService,
        private localStorageService: LocalStorageService,
        private jhiAlertService: JhiAlertService,
        private translateService: TranslateService,
    ) {}

    /**
     * @function ngOnInit
     * @desc Fetches the participation and the repository files for the provided participationId in params
     * If we are able to find the participation with the id specified in the route params in our data storage,
     * we use it in order to spare any additional REST calls
     */
    ngOnInit(): void {
        this.paramSub = this.route.params.subscribe(params => {
            const participationId = Number(params['participationId']);
            // First: Load participation, which is needed for all successive calls
            this.loadParticipation(participationId)
                .pipe(
                    // If the participation can't be found, throw a fatal error - the exercise can't be conducted without a participation
                    switchMap(participation => (participation ? Observable.of(participation) : throwError('participationNotFound'))),
                    // Load the participation with its result and result details, so that sub components don't try to also load the details
                    flatMap(participation => {
                        const latestResult = participation.results && participation.results.length ? participation.results[0] : null;
                        return latestResult
                            ? this.loadResultDetails(latestResult).pipe(
                                  rxMap(feedback => {
                                      if (feedback) {
                                          participation.results[0].feedbacks = feedback;
                                      }
                                      return participation;
                                  }),
                              )
                            : Observable.of(participation);
                    }),
                    tap(participation => (this.participation = participation)),
                    switchMap(() => this.checkIfRepositoryIsClean()),
                    tap(commitState => (this.commitState = commitState)),
                    tap(() => this.loadSession()),
                )
                .subscribe(
                    () => {},
                    err => {
                        this.commitState = CommitState.COULD_NOT_BE_RETRIEVED;
                        this.onError(err);
                    },
                );
        });
    }

    // displays the alert for confirming refreshing or closing the page if there are unsaved changes
    @HostListener('window:beforeunload', ['$event'])
    unloadNotification($event: any) {
        if (!this.canDeactivate()) {
            $event.returnValue = this.translateService.instant('pendingChanges');
        }
    }

    /**
<<<<<<< HEAD
     * Load files from the participants repository.
     * Files that are not relevant for the conduction of the exercise are removed from result.
     */
    private loadFiles(): Observable<string[]> {
        return this.repositoryFileService.query(this.participation.id).pipe(
            rxMap((files: string[]) =>
                files
                    // Filter Readme file that was historically in the student's assignment repo
                    .filter(value => !value.includes('README.md'))
                    // Remove binary files as they can't be displayed in an editor
                    .filter(filename => textFileExtensions.includes(filename.split('.').pop()!)),
            ),
            catchError((error: HttpErrorResponse) => {
                console.log('There was an error while getting files: ' + error.message + ': ' + error.error);
                return Observable.of([]);
            }),
        );
    }

    /**
=======
>>>>>>> b6c0237a
     * Try to retrieve the participation from cache, otherwise do a REST call to fetch it with the latest result.
     * @param participationId
     */
    private loadParticipation(participationId: number): Observable<Participation | null> {
        if (this.participationDataProvider.participationStorage && this.participationDataProvider.participationStorage.id === participationId) {
            // We found a matching participation in the data provider, so we can avoid doing a REST call
            return Observable.of(this.participationDataProvider.participationStorage);
        } else {
            return this.participationService.findWithLatestResult(participationId).pipe(
                catchError(() => Observable.of(null)),
                rxMap(res => res && res.body),
            );
        }
    }

    /**
     * @function loadResultDetails
     * @desc Fetches details for the result (if we received one) and attach them to the result.
     * Mutates the input parameter result.
     */
    loadResultDetails(result: Result): Observable<Feedback[] | null> {
        return this.resultService.getFeedbackDetailsForResult(result.id).pipe(
            catchError(() => Observable.of(null)),
            rxMap(res => res && res.body),
        );
    }

    /**
     * The user will be warned if there are unsaved changes when trying to leave the code-editor.
     */
    canDeactivate() {
        return !this.unsavedFiles || !this.unsavedFiles.length;
    }

    /**
     * @function checkIfRepositoryIsClean
     * @desc Calls the repository service to see if the repository has uncommitted changes
     */
    checkIfRepositoryIsClean(): Observable<CommitState> {
        return this.repositoryService.isClean(this.participation.id).pipe(
            catchError(() => Observable.of(null)),
            rxMap(res => (res ? (res.isClean ? CommitState.CLEAN : CommitState.UNCOMMITTED_CHANGES) : CommitState.COULD_NOT_BE_RETRIEVED)),
        );
    }

    /**
     * Store the build log error data in the localStorage of the browser (synchronous action).
     */
    storeSession() {
        this.localStorageService.store('sessions', JSON.stringify({ [this.participation.id]: this.buildLogErrors }));
    }

    /**
     * Set the editor state.
     * @param editorState
     */
    setEditorState(editorState: EditorState) {
        this.editorState = editorState;
    }

    /**
     * Show an error as an alert in the top of the editor html.
     * Used by other components to display errors.
     * The error must already be provided translated by the emitting component.
     */
    onError(error: string) {
        this.jhiAlertService.error(`arTeMiSApp.editor.errors.${error}`);
    }

    /**
     * Set unsaved files and check if this changes the commit state.
     * @param unsavedFiles
     */
    setUnsavedFiles(unsavedFiles: string[]) {
        this.unsavedFiles = unsavedFiles;
        if (!this.unsavedFiles.length && this.editorState === EditorState.SAVING && this.commitState !== CommitState.WANTS_TO_COMMIT) {
            this.editorState = EditorState.CLEAN;
            this.commitState = CommitState.UNCOMMITTED_CHANGES;
        } else if (!this.unsavedFiles.length && this.editorState === EditorState.SAVING && this.commitState === CommitState.WANTS_TO_COMMIT) {
            this.editorState = EditorState.CLEAN;
            this.commit();
        } else if (!this.unsavedFiles.length) {
            this.editorState = EditorState.CLEAN;
        } else {
            this.editorState = EditorState.UNSAVED_CHANGES;
        }
    }

    /**
     * @function updateLatestResult
     * @desc Callback function for when a new result is received from the result component
     */
    updateLatestResult() {
        this.isBuilding = false;
    }

    /**
     * Check if the received build logs are recent and format them for use in the ace-editor
     * @param buildLogs
     */
    updateLatestBuildLogs(buildLogs: BuildLogEntryArray) {
        // The build logs come asynchronously while the view of other components are rendered.
        // To avoid ExpressionChangedAfterItHasBeenCheckedError, we wait a tick so the view can update.
        setTimeout(() => {
            const timestamp = buildLogs.length ? Date.parse(buildLogs[0].time) : 0;
            if (!this.buildLogErrors || timestamp > this.buildLogErrors.timestamp) {
                this.buildLogErrors = { errors: buildLogs.extractErrors(), timestamp };
                this.errorFiles = Object.keys(this.buildLogErrors.errors);
                // Only store the buildLogErrors if the session was already loaded - might be that they are outdated
                if (this.session) {
                    this.storeSession();
                }
            }
        }, 0);
    }

    /**
     * @function onFileChange
     * @desc A file has changed (create, rename, delete), so we have uncommitted changes.
     * Also all references to a file need to be updated in case of rename,
     * in case of delete make sure to also remove all sub entities (files in folder).
     */
    onFileChange<T extends FileChange>([files, fileChange]: [string[], T]) {
        this.commitState = CommitState.UNCOMMITTED_CHANGES;
        this.repositoryFiles = files;
        if (fileChange instanceof CreateFileChange) {
            // Select newly created file
            if (fileChange.fileType === FileType.FILE) {
                this.selectedFile = fileChange.fileName;
            }
        } else if (fileChange instanceof RenameFileChange) {
            const oldFileNameRegex = new RegExp(`^${fileChange.oldFileName}`);
            const renamedUnsavedFiles = this.unsavedFiles
                .filter(file => file.startsWith(fileChange.oldFileName))
                .map(file => file.replace(oldFileNameRegex, fileChange.newFileName));
            this.unsavedFiles = [...this.unsavedFiles.filter(file => !file.startsWith(fileChange.oldFileName)), ...renamedUnsavedFiles];
            const renamedErrorFiles = this.errorFiles.filter(file => file.startsWith(fileChange.oldFileName)).map(file => file.replace(oldFileNameRegex, fileChange.newFileName));
            this.errorFiles = [...this.errorFiles.filter(file => !file.startsWith(fileChange.oldFileName)), ...renamedErrorFiles];
            const renamedErrors = compose(
                fromPairs,
                map(([fileName, session]) => [fileName.replace(oldFileNameRegex, fileChange.newFileName), session]),
                toPairs,
            )(this.buildLogErrors.errors);
            const filteredErrors = compose(
                fromPairs,
                filter(([fileName]) => !fileName.startsWith(fileChange.oldFileName)),
                toPairs,
            )(this.buildLogErrors.errors);
            this.buildLogErrors = { errors: { ...filteredErrors, ...renamedErrors }, timestamp: this.buildLogErrors.timestamp };
            this.fileChange = fileChange;
            // If the renamed file has errors, we also need to update the session in localStorage
            if (this.errorFiles.includes(fileChange.newFileName)) {
                this.storeSession();
            }
            // Also updated the name of the selectedFile
            if (this.selectedFile && fileChange.oldFileName === this.selectedFile) {
                this.selectedFile = fileChange.newFileName;
            } else if (this.selectedFile && this.selectedFile.startsWith(fileChange.oldFileName)) {
                this.selectedFile = this.selectedFile.replace(oldFileNameRegex, fileChange.newFileName);
            }
        } else if (fileChange instanceof DeleteFileChange) {
            this.fileChange = fileChange;
            this.unsavedFiles = this.unsavedFiles.filter(fileName => !fileName.startsWith(fileChange.fileName));
            this.errorFiles = this.errorFiles.filter(fileName => !fileName.startsWith(fileChange.fileName));
            const errors = compose(
                fromPairs,
                filter(([fileName]) => !fileName.startsWith(fileChange.fileName)),
                toPairs,
            )(this.buildLogErrors.errors);
            this.buildLogErrors = { errors, timestamp: this.buildLogErrors.timestamp };
            // If the selected file or its containing folder was deleted, unselect it
            if (this.selectedFile && (this.selectedFile === fileChange.fileName || this.selectedFile.startsWith(fileChange.fileName))) {
                this.selectedFile = undefined;
            }
        }
        if (this.unsavedFiles.length && this.editorState === EditorState.CLEAN) {
            this.editorState = EditorState.UNSAVED_CHANGES;
        } else if (!this.unsavedFiles.length && this.editorState === EditorState.UNSAVED_CHANGES) {
            this.editorState = EditorState.CLEAN;
        }
    }

    /**
     * @function loadSession
     * @desc Gets the user's session data from localStorage to load editor settings
     */
    loadSession() {
        const sessions = JSON.parse(this.localStorageService.retrieve('sessions') || '{}');
        this.session = sessions[this.participation.id];
        if (this.session && (!this.buildLogErrors || this.session.timestamp > this.buildLogErrors.timestamp)) {
            this.buildLogErrors = {
                errors: compose(
                    fromPairs,
                    map(([fileName, errors]) => [fileName, new AnnotationArray(...errors)]),
                    filter(([, errors]) => errors.length),
                    toPairs,
                )(this.session.errors),
                timestamp: this.session.timestamp,
            };

            this.errorFiles = Object.keys(this.buildLogErrors.errors);
        } else if (this.buildLogErrors) {
            this.storeSession();
        }
    }

    /**
     * @function toggleCollapse
     * @desc Collapse parts of the editor (file browser, build output...)
     * @param $event {object} Click event object; contains target information
     * @param horizontal {boolean} Used to decide which height to use for the collapsed element
     * @param interactResizable {Interactable} The interactjs element, used to en-/disable resizing
     * @param minWidth {number} Width to set the element to after toggling the collapse
     * @param minHeight {number} Height to set the element to after toggling the collapse
     */
    toggleCollapse($event: any, horizontal: boolean, interactResizable: Interactable, minWidth?: number, minHeight?: number) {
        const target = $event.toElement || $event.relatedTarget || $event.target;
        target.blur();
        const $card = $(target).closest('.card');

        if ($card.hasClass('collapsed')) {
            $card.removeClass('collapsed');
            interactResizable.resizable({ enabled: true });

            // Reset min width if argument was provided
            if (minWidth) {
                $card.width(minWidth + 'px');
            }
            // Reset min height if argument was provided
            if (minHeight) {
                $card.height(minHeight + 'px');
            }
        } else {
            $card.addClass('collapsed');
            horizontal ? $card.height('35px') : $card.width('55px');
            interactResizable.resizable({ enabled: false });
        }
    }

    /**
     * When files were saved, check which could be saved and set unsavedFiles to update the ui.
     * Files that could not be saved will show an error in the header.
     * @param files
     */
    onSavedFiles(files: any) {
        const { errorFiles, savedFiles } = Object.entries(files).reduce(
            (acc, [fileName, error]: [string, string | null]) =>
                error ? { ...acc, errorFiles: [fileName, ...acc.errorFiles] } : { ...acc, savedFiles: [fileName, ...acc.savedFiles] },
            { errorFiles: [], savedFiles: [] },
        );

        const unsavedFiles = _difference(this.unsavedFiles, savedFiles);
        this.setUnsavedFiles(unsavedFiles);

        if (errorFiles.length) {
            this.onError('saveFailed');
        }
        this.storeSession();
    }

    /**
     * When the files are loaded set the repositoryFiles.
     * @param files
     */
    onFilesLoaded(files: string[]) {
        this.repositoryFiles = files;
    }

    /**
     * When the content of a file changes, set it as unsaved.
     * @param file
     */
    onFileContentChange({ file }: { file: string; unsavedChanges: boolean }) {
        const unsavedFiles = this.unsavedFiles.includes(file) ? this.unsavedFiles : [file, ...this.unsavedFiles];
        this.setUnsavedFiles(unsavedFiles);
    }

    /**
     * @function commit
     * @desc Commits the current repository files.
     * If there are unsaved changes, save them first before trying to commit again.
     * @param $event
     */
    commit() {
        // Avoid multiple commits at the same time.
        if (this.commitState === CommitState.COMMITTING) {
            return;
        }
        // If there are unsaved changes, save them before trying to commit again.
        if (!this.unsavedFiles.length) {
            this.commitState = CommitState.COMMITTING;
            this.repositoryService.commit(this.participation.id).subscribe(
                () => {
                    this.commitState = CommitState.CLEAN;
                    this.isBuilding = true;
                },
                err => {
                    console.log('Error during commit ocurred!', err);
                },
            );
        } else {
            this.commitState = CommitState.WANTS_TO_COMMIT;
            this.editor.saveChangedFiles();
        }
    }

    /**
     * @function ngOnDestroy
     * @desc Framework function which is executed when the component is destroyed.
     * Used for component cleanup, close open sockets, connections, subscriptions...
     */
    ngOnDestroy() {
        /** Unsubscribe onDestroy to avoid performance issues due to a high number of open subscriptions */
        this.paramSub.unsubscribe();
    }
}<|MERGE_RESOLUTION|>--- conflicted
+++ resolved
@@ -38,7 +38,7 @@
 
     /** Dependencies as defined by the Editor component */
     participation: Participation;
-    selectedFile?: string;
+    selectedFile: string | null;
     paramSub: Subscription;
     repositoryFiles: string[];
     unsavedFiles: string[] = [];
@@ -116,29 +116,6 @@
     }
 
     /**
-<<<<<<< HEAD
-     * Load files from the participants repository.
-     * Files that are not relevant for the conduction of the exercise are removed from result.
-     */
-    private loadFiles(): Observable<string[]> {
-        return this.repositoryFileService.query(this.participation.id).pipe(
-            rxMap((files: string[]) =>
-                files
-                    // Filter Readme file that was historically in the student's assignment repo
-                    .filter(value => !value.includes('README.md'))
-                    // Remove binary files as they can't be displayed in an editor
-                    .filter(filename => textFileExtensions.includes(filename.split('.').pop()!)),
-            ),
-            catchError((error: HttpErrorResponse) => {
-                console.log('There was an error while getting files: ' + error.message + ': ' + error.error);
-                return Observable.of([]);
-            }),
-        );
-    }
-
-    /**
-=======
->>>>>>> b6c0237a
      * Try to retrieve the participation from cache, otherwise do a REST call to fetch it with the latest result.
      * @param participationId
      */
@@ -311,7 +288,7 @@
             this.buildLogErrors = { errors, timestamp: this.buildLogErrors.timestamp };
             // If the selected file or its containing folder was deleted, unselect it
             if (this.selectedFile && (this.selectedFile === fileChange.fileName || this.selectedFile.startsWith(fileChange.fileName))) {
-                this.selectedFile = undefined;
+                this.selectedFile = null;
             }
         }
         if (this.unsavedFiles.length && this.editorState === EditorState.CLEAN) {
