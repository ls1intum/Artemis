import { hasParticipationChanged, Participation, ParticipationWebsocketService } from '../../entities/participation';
import { JhiAlertService } from 'ng-jhipster';
import { AfterViewInit, Component, EventEmitter, Input, OnChanges, OnDestroy, Output, SimpleChanges } from '@angular/core';
import { WindowRef } from '../../core/websocket/window.service';
import { RepositoryService } from '../../entities/repository/repository.service';
<<<<<<< HEAD
import { Result, ResultService, ResultWebsocketService } from '../../entities/result';
=======
import { CodeEditorComponent } from '../code-editor.component';
import { Result, ResultService } from '../../entities/result';
import * as $ from 'jquery';
>>>>>>> e40574ea
import { BuildLogEntryArray } from '../../entities/build-log';
import { Feedback } from 'app/entities/feedback';
import { Observable, Subscription } from 'rxjs';
import { catchError, map, switchMap, tap } from 'rxjs/operators';
import Interactable from '@interactjs/core/Interactable';
import interact from 'interactjs';
import { CodeEditorGridComponent } from '../layout/code-editor-grid.component';
import { CodeEditorSessionService } from '../service/code-editor-session.service';
import { AnnotationArray } from 'app/entities/ace-editor';
import { CodeEditorBuildLogService } from '../service/code-editor-repository.service';

export type BuildLogErrors = { errors: { [fileName: string]: AnnotationArray }; timestamp: number };

@Component({
    selector: 'jhi-code-editor-build-output',
    templateUrl: './code-editor-build-output.component.html',
    providers: [JhiAlertService, WindowRef, RepositoryService, ResultService, CodeEditorSessionService],
})
export class CodeEditorBuildOutputComponent implements AfterViewInit, OnChanges, OnDestroy {
    @Input()
    participation: Participation;
    @Input()
    get isBuilding() {
        return this.isBuildingValue;
    }
    @Input()
    get buildLogErrors() {
        return this.buildLogErrorsValue;
    }
    @Output()
    buildLogErrorsChange = new EventEmitter<BuildLogErrors>();
    @Output()
    isBuildingChange = new EventEmitter<boolean>();

    rawBuildLogs = new BuildLogEntryArray();
    buildLogErrorsValue: BuildLogErrors;
    isBuildingValue: boolean;

    /** Resizable constants **/
    resizableMinHeight = 100;
    resizableMaxHeight = 500;
    interactResizable: Interactable;

    set buildLogErrors(buildLogErrors: BuildLogErrors) {
        this.buildLogErrorsValue = buildLogErrors;
        this.buildLogErrorsChange.emit(buildLogErrors);
    }

    set isBuilding(isBuilding: boolean) {
        this.isBuildingValue = isBuilding;
        this.isBuildingChange.emit(isBuilding);
    }

    private resultSubscription: Subscription;

    constructor(
        private parent: CodeEditorGridComponent,
        private $window: WindowRef,
        private buildLogService: CodeEditorBuildLogService,
        private resultService: ResultService,
<<<<<<< HEAD
        private resultWebsocketService: ResultWebsocketService,
        private sessionService: CodeEditorSessionService,
=======
        private participationWebsocketService: ParticipationWebsocketService,
>>>>>>> e40574ea
    ) {}

    /**
     * @function ngAfterViewInit
     * @desc After the view was initialized, we create an interact.js resizable object,
     *       designate the edges which can be used to resize the target element and set min and max values.
     *       The 'resizemove' callback function processes the event values and sets new width and height values for the element.
     */
    ngAfterViewInit(): void {
        this.resizableMinHeight = this.$window.nativeWindow.screen.height / 7;
        this.interactResizable = interact('.resizable-buildoutput')
            .resizable({
                // Enable resize from top edge; triggered by class rg-top
                edges: { left: false, right: false, bottom: false, top: '.rg-top' },
                // Set min and max height
                restrictSize: {
                    min: { height: this.resizableMinHeight },
                    max: { height: this.resizableMaxHeight },
                },
                inertia: true,
            })
            .on('resizestart', function(event: any) {
                event.target.classList.add('card-resizable');
            })
            .on('resizeend', function(event: any) {
                event.target.classList.remove('card-resizable');
            })
            .on('resizemove', function(event: any) {
                const target = event.target;
                // Update element height
                target.style.height = event.rect.height + 'px';
            });
    }

    /**
     * @function ngOnChanges
     * @desc We need to update the participation results under certain conditions:
     *       - Participation changed
     * @param {SimpleChanges} changes
     *
     */
    ngOnChanges(changes: SimpleChanges): void {
        const participationChange = hasParticipationChanged(changes);
        // If the participation changes, set component to initial as everything needs to be reloaded now
        if (participationChange) {
            this.setupResultWebsocket();
        }
        // If the participation changes and it has results, fetch the result details to decide if the build log should be shown
        if (participationChange && this.participation.results) {
            const latestResult = this.participation.results.length ? this.participation.results.reduce((acc, x) => (x.id > acc.id ? x : acc)) : null;
            Observable.of(latestResult)
                .pipe(
                    switchMap(result => (result ? this.loadAndAttachResultDetails(result) : Observable.of(result))),
                    switchMap(result => this.fetchBuildResults(result)),
                    tap(buildLogsFromServer => {
                        const sessionBuildLogs = this.loadSession();
                        this.buildLogErrors = !sessionBuildLogs || buildLogsFromServer.timestamp > sessionBuildLogs.timestamp ? buildLogsFromServer : sessionBuildLogs;
                    }),
                )
                .subscribe();
        }
    }

    /**
     * Set up the websocket for retrieving build results.
     * Online updates the build logs if the result is new, otherwise doesn't react.
     */
    private setupResultWebsocket() {
        if (this.resultSubscription) {
            this.resultSubscription.unsubscribe();
        }
<<<<<<< HEAD
        this.resultWebsocketService.subscribeResultForParticipation(this.participation.id).then(observable => {
            this.resultSubscription = observable
                .pipe(
                    tap(() => (this.isBuilding = false)),
                    switchMap(result => this.fetchBuildResults(result)),
                    tap(buildLogErrors => (this.buildLogErrors = buildLogErrors)),
                )
                .subscribe();
        });
=======
        this.resultSubscription = this.participationWebsocketService
            .subscribeForLatestResultOfParticipation(this.participation.id)
            .subscribe((result: Result) => this.toggleBuildLogs(result));
>>>>>>> e40574ea
    }

    /**
     * @function loadResultDetails
     * @desc Fetches details for the result (if we received one) and attach them to the result.
     * Mutates the input parameter result.
     */
    loadAndAttachResultDetails(result: Result): Observable<Result> {
        return this.resultService.getFeedbackDetailsForResult(result.id).pipe(
            catchError(() => Observable.of(null)),
            map(res => res && res.body),
            map((feedbacks: Feedback[]) => {
                result.feedbacks = feedbacks;
                return result;
            }),
        );
    }

    /**
     * @function getBuildLogs
     * @desc Gets the buildlogs for the current participation
     */
    getBuildLogs() {
<<<<<<< HEAD
        return this.buildLogService.getBuildLogs().pipe(
            map((buildLogs: BuildLogEntryArray) => {
                this.rawBuildLogs = new BuildLogEntryArray(...buildLogs);
                return this.rawBuildLogs.extractErrors();
            }),
        );
=======
        this.repositoryService.buildlogs(this.participation.id).subscribe(buildLogs => {
            this.buildLogs = new BuildLogEntryArray(...buildLogs);
            this.buildLogChange.emit(this.buildLogs);
        });
>>>>>>> e40574ea
    }

    /**
     * Decides if the build log should be shown.
     * If All tests were successful or there is test feedback -> don't show build logs.
     * Else -> show build logs.
     * @param result
     */
<<<<<<< HEAD
    fetchBuildResults(result: Result) {
        if (
            !result ||
            ((result && result.successful && (!result.feedbacks || !result.feedbacks.length)) || (result && !result.successful && result.feedbacks && result.feedbacks.length))
        ) {
            this.rawBuildLogs = new BuildLogEntryArray();
            const buildLogErrors = this.rawBuildLogs.extractErrors();
            return Observable.of(buildLogErrors);
        } else {
            // If the build failed, find out why
            return this.getBuildLogs();
=======
    toggleBuildLogs(result: Result) {
        if (result && !result.successful && (!result.feedbacks || !result.feedbacks.length)) {
            // If the build failed, find out why
            this.getBuildLogs();
        } else {
            this.buildLogs = new BuildLogEntryArray();
            // If there are no compile errors, send recent timestamp
            this.buildLogChange.emit(new BuildLogEntryArray({ time: new Date(Date.now()), log: '' }));
>>>>>>> e40574ea
        }
    }

    /**
     * @function toggleEditorCollapse
     * @desc Calls the parent (editorComponent) toggleCollapse method
     * @param $event
     * @param {boolean} horizontal
     */
    toggleEditorCollapse($event: any, horizontal: boolean) {
        this.parent.toggleCollapse($event, horizontal, this.interactResizable, undefined, this.resizableMinHeight);
    }

    /**
     * @function loadSession
     * @desc Gets the user's session data from localStorage to load editor settings
     */
    loadSession() {
        return this.sessionService.loadSession();
    }

    ngOnDestroy() {
        if (this.resultSubscription) {
            this.resultSubscription.unsubscribe();
        }
    }
}<|MERGE_RESOLUTION|>--- conflicted
+++ resolved
@@ -3,13 +3,7 @@
 import { AfterViewInit, Component, EventEmitter, Input, OnChanges, OnDestroy, Output, SimpleChanges } from '@angular/core';
 import { WindowRef } from '../../core/websocket/window.service';
 import { RepositoryService } from '../../entities/repository/repository.service';
-<<<<<<< HEAD
-import { Result, ResultService, ResultWebsocketService } from '../../entities/result';
-=======
-import { CodeEditorComponent } from '../code-editor.component';
 import { Result, ResultService } from '../../entities/result';
-import * as $ from 'jquery';
->>>>>>> e40574ea
 import { BuildLogEntryArray } from '../../entities/build-log';
 import { Feedback } from 'app/entities/feedback';
 import { Observable, Subscription } from 'rxjs';
@@ -70,12 +64,8 @@
         private $window: WindowRef,
         private buildLogService: CodeEditorBuildLogService,
         private resultService: ResultService,
-<<<<<<< HEAD
-        private resultWebsocketService: ResultWebsocketService,
         private sessionService: CodeEditorSessionService,
-=======
         private participationWebsocketService: ParticipationWebsocketService,
->>>>>>> e40574ea
     ) {}
 
     /**
@@ -147,21 +137,14 @@
         if (this.resultSubscription) {
             this.resultSubscription.unsubscribe();
         }
-<<<<<<< HEAD
-        this.resultWebsocketService.subscribeResultForParticipation(this.participation.id).then(observable => {
-            this.resultSubscription = observable
-                .pipe(
-                    tap(() => (this.isBuilding = false)),
-                    switchMap(result => this.fetchBuildResults(result)),
-                    tap(buildLogErrors => (this.buildLogErrors = buildLogErrors)),
-                )
-                .subscribe();
-        });
-=======
         this.resultSubscription = this.participationWebsocketService
             .subscribeForLatestResultOfParticipation(this.participation.id)
-            .subscribe((result: Result) => this.toggleBuildLogs(result));
->>>>>>> e40574ea
+            .pipe(
+                tap(() => (this.isBuilding = false)),
+                switchMap(result => this.fetchBuildResults(result)),
+                tap(buildLogErrors => (this.buildLogErrors = buildLogErrors)),
+            )
+            .subscribe();
     }
 
     /**
@@ -185,19 +168,12 @@
      * @desc Gets the buildlogs for the current participation
      */
     getBuildLogs() {
-<<<<<<< HEAD
         return this.buildLogService.getBuildLogs().pipe(
             map((buildLogs: BuildLogEntryArray) => {
                 this.rawBuildLogs = new BuildLogEntryArray(...buildLogs);
                 return this.rawBuildLogs.extractErrors();
             }),
         );
-=======
-        this.repositoryService.buildlogs(this.participation.id).subscribe(buildLogs => {
-            this.buildLogs = new BuildLogEntryArray(...buildLogs);
-            this.buildLogChange.emit(this.buildLogs);
-        });
->>>>>>> e40574ea
     }
 
     /**
@@ -206,7 +182,6 @@
      * Else -> show build logs.
      * @param result
      */
-<<<<<<< HEAD
     fetchBuildResults(result: Result) {
         if (
             !result ||
@@ -218,16 +193,6 @@
         } else {
             // If the build failed, find out why
             return this.getBuildLogs();
-=======
-    toggleBuildLogs(result: Result) {
-        if (result && !result.successful && (!result.feedbacks || !result.feedbacks.length)) {
-            // If the build failed, find out why
-            this.getBuildLogs();
-        } else {
-            this.buildLogs = new BuildLogEntryArray();
-            // If there are no compile errors, send recent timestamp
-            this.buildLogChange.emit(new BuildLogEntryArray({ time: new Date(Date.now()), log: '' }));
->>>>>>> e40574ea
         }
     }
 
