import { hasParticipationChanged, Participation } from '../../entities/participation';
import { JhiAlertService } from 'ng-jhipster';
import { AfterViewInit, EventEmitter, Component, Input, OnChanges, OnDestroy, Output, SimpleChanges } from '@angular/core';
import { WindowRef } from '../../core/websocket/window.service';
import { RepositoryService } from '../../entities/repository/repository.service';
import { CodeEditorComponent } from '../code-editor.component';
import { Result, ResultService, ResultWebsocketService } from '../../entities/result';
import * as $ from 'jquery';
import { BuildLogEntryArray } from '../../entities/build-log';
import { Feedback } from 'app/entities/feedback';
import { Observable, Subscription } from 'rxjs';
import { catchError, map } from 'rxjs/operators';
import Interactable from '@interactjs/core/Interactable';
import interact from 'interactjs';

@Component({
    selector: 'jhi-code-editor-build-output',
    templateUrl: './code-editor-build-output.component.html',
    providers: [JhiAlertService, WindowRef, RepositoryService, ResultService],
})
export class CodeEditorBuildOutputComponent implements AfterViewInit, OnChanges, OnDestroy {
    buildLogs = new BuildLogEntryArray();

    /** Resizable constants **/
    resizableMinHeight = 100;
    resizableMaxHeight = 500;
    interactResizable: Interactable;

    @Input()
    participation: Participation;
    @Input()
    isBuilding: boolean;
    @Output()
    buildLogChange = new EventEmitter<BuildLogEntryArray>();

    private resultSubscription: Subscription;

    constructor(
        private parent: CodeEditorComponent,
        private $window: WindowRef,
        private repositoryService: RepositoryService,
        private resultService: ResultService,
        private resultWebsocketService: ResultWebsocketService,
    ) {}

    /**
     * @function ngAfterViewInit
     * @desc After the view was initialized, we create an interact.js resizable object,
     *       designate the edges which can be used to resize the target element and set min and max values.
     *       The 'resizemove' callback function processes the event values and sets new width and height values for the element.
     */
    ngAfterViewInit(): void {
        this.resizableMinHeight = this.$window.nativeWindow.screen.height / 7;
        this.interactResizable = interact('.resizable-buildoutput')
            .resizable({
                // Enable resize from top edge; triggered by class rg-top
                edges: { left: false, right: false, bottom: false, top: '.rg-top' },
                // Set min and max height
                restrictSize: {
                    min: { height: this.resizableMinHeight },
                    max: { height: this.resizableMaxHeight },
                },
                inertia: true,
            })
            .on('resizestart', function(event: any) {
                event.target.classList.add('card-resizable');
            })
            .on('resizeend', function(event: any) {
                event.target.classList.remove('card-resizable');
            })
            .on('resizemove', function(event: any) {
                const target = event.target;
                // Update element height
                target.style.height = event.rect.height + 'px';
            });
    }

    /**
     * @function ngOnChanges
     * @desc We need to update the participation results under certain conditions:
     *       - Participation changed
     * @param {SimpleChanges} changes
     *
     */
    ngOnChanges(changes: SimpleChanges): void {
        const participationChange = hasParticipationChanged(changes);
        // If the participation changes, set component to initial as everything needs to be reloaded now
        if (participationChange) {
            this.setupResultWebsocket();
        }
        // If the participation changes and it has results, fetch the result details to decide if the build log should be shown
        if (participationChange && this.participation.results) {
            const latestResult = this.participation.results.length ? this.participation.results.reduce((acc, x) => (x.id > acc.id ? x : acc)) : null;
            this.toggleBuildLogs(latestResult);
        }
    }

    /**
     * Set up the websocket for retrieving build results.
     * Online updates the build logs if the result is new, otherwise doesn't react.
     */
    private setupResultWebsocket() {
        if (this.resultSubscription) {
            this.resultSubscription.unsubscribe();
        }
        this.resultWebsocketService.subscribeResultForParticipation(this.participation.id).then(observable => {
            this.resultSubscription = observable.subscribe(result => this.toggleBuildLogs(result));
        });
    }

    /**
     * @function loadResultDetails
     * @desc Fetches details for the result (if we received one) and attach them to the result.
     * Mutates the input parameter result.
     */
    loadAndAttachResultDetails(result: Result): Observable<Result> {
        return this.resultService.getFeedbackDetailsForResult(result.id).pipe(
            catchError(() => Observable.of(null)),
            map(res => res && res.body),
            map((feedbacks: Feedback[]) => {
                result.feedbacks = feedbacks;
                return result;
            }),
        );
    }

    /**
     * @function getBuildLogs
     * @desc Gets the buildlogs for the current participation
     */
    getBuildLogs() {
        this.repositoryService.buildlogs(this.participation.id).subscribe(buildLogs => {
            this.buildLogs = new BuildLogEntryArray(...buildLogs);
            this.buildLogChange.emit(this.buildLogs);
        });
    }

    /**
     * Decides if the build log should be shown.
     * If All tests were successful or there is test feedback -> don't show build logs.
     * Else -> show build logs.
     * @param result
     */
<<<<<<< HEAD
    toggleBuildLogs(result: Result | null) {
        if (
            !result ||
            ((result && result.successful && (!result.feedbacks || !result.feedbacks.length)) || (result && !result.successful && result.feedbacks && result.feedbacks.length))
        ) {
=======
    toggleBuildLogs(result: Result) {
        if (result && !result.successful && (!result.feedbacks || !result.feedbacks.length)) {
            // If the build failed, find out why
            this.getBuildLogs();
        } else {
>>>>>>> fe2ec1ad
            this.buildLogs = new BuildLogEntryArray();
            // If there are no compile errors, send recent timestamp
            this.buildLogChange.emit(new BuildLogEntryArray({ time: new Date(Date.now()), log: '' }));
        }
    }

    /**
     * @function toggleEditorCollapse
     * @desc Calls the parent (editorComponent) toggleCollapse method
     * @param $event
     * @param {boolean} horizontal
     */
    toggleEditorCollapse($event: any, horizontal: boolean) {
        this.parent.toggleCollapse($event, horizontal, this.interactResizable, undefined, this.resizableMinHeight);
    }

    ngOnDestroy() {
        if (this.resultSubscription) {
            this.resultSubscription.unsubscribe();
        }
    }
}<|MERGE_RESOLUTION|>--- conflicted
+++ resolved
@@ -141,19 +141,11 @@
      * Else -> show build logs.
      * @param result
      */
-<<<<<<< HEAD
     toggleBuildLogs(result: Result | null) {
-        if (
-            !result ||
-            ((result && result.successful && (!result.feedbacks || !result.feedbacks.length)) || (result && !result.successful && result.feedbacks && result.feedbacks.length))
-        ) {
-=======
-    toggleBuildLogs(result: Result) {
         if (result && !result.successful && (!result.feedbacks || !result.feedbacks.length)) {
             // If the build failed, find out why
             this.getBuildLogs();
         } else {
->>>>>>> fe2ec1ad
             this.buildLogs = new BuildLogEntryArray();
             // If there are no compile errors, send recent timestamp
             this.buildLogChange.emit(new BuildLogEntryArray({ time: new Date(Date.now()), log: '' }));
