import { RepositoryFileService } from 'app/entities/repository';
import { AfterViewInit, Component, EventEmitter, Input, OnChanges, Output, SimpleChanges, ViewChild, ElementRef } from '@angular/core';
import { NgbModal } from '@ng-bootstrap/ng-bootstrap';
import { Observable } from 'rxjs';
import { catchError, map as rxMap, tap } from 'rxjs/operators';
import { sortBy as _sortBy } from 'lodash';
import { compose, filter, fromPairs, map, toPairs } from 'lodash/fp';
import { Participation, hasParticipationChanged } from 'app/entities/participation';
import { WindowRef } from 'app/core';
import { CodeEditorComponent, CodeEditorFileBrowserDeleteComponent, CommitState, EditorState } from 'app/code-editor';
import { TreeviewComponent, TreeviewConfig, TreeviewHelper, TreeviewItem } from 'ngx-treeview';
import Interactable from '@interactjs/core/Interactable';
import interact from 'interactjs';
import { CreateFileChange, RenameFileChange, FileType, FileChange, DeleteFileChange } from 'app/entities/ace-editor/file-change.model';
import { textFileExtensions } from '../text-files.json';
import { HttpErrorResponse } from '@angular/common/http';

@Component({
    selector: 'jhi-code-editor-file-browser',
    templateUrl: './code-editor-file-browser.component.html',
    providers: [NgbModal, RepositoryFileService, WindowRef],
})
export class CodeEditorFileBrowserComponent implements OnChanges, AfterViewInit {
    public FileType = FileType;

    @Input()
    participation: Participation;
    @Input()
    unsavedFiles: string[];
    @Input()
    errorFiles: string[];
    @Input()
    editorState: EditorState;
    @Input()
    commitState: CommitState;
    @Input()
    isLoadingFiles: boolean;
    @Output()
    onFilesLoaded = new EventEmitter<string[]>();
    @Output()
    onFileChange = new EventEmitter<[string[], FileChange]>();
    @Output()
    selectedFileChange = new EventEmitter<string>();

    @ViewChild('treeview')
    treeview: TreeviewComponent;

<<<<<<< HEAD
    folder: string | null;
=======
    selectedFileValue: string;
    repositoryFiles: { [fileName: string]: FileType };
    folder: string;
>>>>>>> fe2ec1ad
    filesTreeViewItem: TreeviewItem[];
    compressFolders = true;
    compressedTreeItems: string[];

    @ViewChild('renamingInput') renamingInput: ElementRef;
    @ViewChild('creatingInput') creatingInput: ElementRef;

    // Triple: [filePath, fileName, fileType]
    renamingFile: [string, string, FileType] | null = null;
    creatingFile: [string, FileType] | null = null;

    isInitial = true;

    /** Provide basic configuration for the TreeView (ngx-treeview) **/
    treeviewConfig = TreeviewConfig.create({
        hasAllCheckBox: false,
        hasFilter: false,
        hasCollapseExpand: false,
        decoupleChildFromParent: false,
        // Default limit is 500, as our styling makes tree item relatively large, we need to increase it a lot
        maxHeight: 5000,
    });

    /** Resizable constants **/
    resizableMinWidth = 100;
    resizableMaxWidth = 800;
    interactResizable: Interactable;

    constructor(private parent: CodeEditorComponent, private $window: WindowRef, private repositoryFileService: RepositoryFileService, public modalService: NgbModal) {}

    /**
     * @function ngAfterViewInit
     * @desc After the view was initialized, we create an interact.js resizable object,
     *       designate the edges which can be used to resize the target element and set min and max values.
     *       The 'resizemove' callback function processes the event values and sets new width and height values for the element.
     */
    ngAfterViewInit(): void {
        this.resizableMinWidth = this.$window.nativeWindow.screen.width / 6;
        this.interactResizable = interact('.resizable-filebrowser')
            .resizable({
                // Enable resize from right edge; triggered by class rg-right
                edges: { left: false, right: '.rg-right', bottom: false, top: false },
                // Set min and max width
                restrictSize: {
                    min: { width: this.resizableMinWidth },
                    max: { width: this.resizableMaxWidth },
                },
                inertia: true,
            })
            .on('resizestart', function(event: any) {
                event.target.classList.add('card-resizable');
            })
            .on('resizeend', function(event: any) {
                event.target.classList.remove('card-resizable');
            })
            .on('resizemove', function(event) {
                const target = event.target;
                // Update element width
                target.style.width = event.rect.width + 'px';
            });
    }

    /**
     * @function ngOnInit
     * @desc Updates the file tree with the repositoryFiles
     * @param changes
     */
    ngOnChanges(changes: SimpleChanges): void {
        if (hasParticipationChanged(changes)) {
            this.isInitial = true;
        }
        // We need to make sure to not trigger multiple requests on the git repo at the same time.
        // This is why we first wait until the repository state was checked.
        if (this.commitState !== CommitState.UNDEFINED && this.isInitial) {
            this.isInitial = false;
            this.loadFiles().subscribe();
        } else if (changes.selectedFile && changes.selectedFile.currentValue) {
            this.renamingFile = null;
            this.setupTreeview();
        }
    }

    @Input()
    get selectedFile() {
        return this.selectedFileValue;
    }

    set selectedFile(file: string) {
        this.selectedFileValue = file;
        this.selectedFileChange.emit(this.selectedFile);
    }

    /**
     * Load files from the participants repository.
     * Files that are not relevant for the conduction of the exercise are removed from result.
     */
    private loadFiles() {
        this.isLoadingFiles = true;
        return this.repositoryFileService.query(this.participation.id).pipe(
            rxMap(files =>
                compose(
                    fromPairs,
                    // Filter root folder
                    filter(([value]) => value),
                    // Filter Readme file that was historically in the student's assignment repo
                    filter(([value]) => !value.includes('README.md')),
                    // Remove binary files as they can't be displayed in an editor
                    filter(([filename]) => {
                        const fileSplit = filename.split('.');
                        // Either the file has no ending or the file ending is allowed
                        return fileSplit.length === 1 || textFileExtensions.includes(fileSplit.pop());
                    }),
                    toPairs,
                )(files),
            ),
            catchError((error: HttpErrorResponse) => {
                console.log('There was an error while getting files: ' + error.message + ': ' + error.error);
                return Observable.of({});
            }),
            tap(files => {
                this.isLoadingFiles = false;
                this.repositoryFiles = files;
                this.setupTreeview();
                this.onFilesLoaded.emit(Object.keys(files));
            }),
        );
    }

    emitFileChange(fileChange: FileChange) {
        if (fileChange instanceof CreateFileChange) {
            this.repositoryFiles = { ...this.repositoryFiles, [fileChange.fileName]: fileChange.fileType };
        } else if (fileChange instanceof DeleteFileChange) {
            const fileRegex = new RegExp(`^${fileChange.fileName}`);
            // If the deleted item is a folder, also delete all sub files/folders
            this.repositoryFiles = compose(
                fromPairs,
                filter(([fileName]) => !fileRegex.test(fileName)),
                toPairs,
            )(this.repositoryFiles);
        } else if (fileChange instanceof RenameFileChange) {
            const fileRegex = new RegExp(`^${fileChange.oldFileName}`);
            // If the renamed item is a folder, also rename the path of all sub files/folders
            this.repositoryFiles = compose(
                fromPairs,
                map(([fileName, fileType]) => [fileName.replace(fileRegex, fileChange.newFileName), fileType]),
                toPairs,
            )(this.repositoryFiles);
        }
        this.setupTreeview();
        this.onFileChange.emit([Object.keys(this.repositoryFiles), fileChange]);
    }

    /**
     * @function onFileDeleted
     * @desc Emmiter function for when a file was deleted; notifies the parent component
     * @param statusChange
     */
    onFileDeleted(fileChange: FileChange) {
        this.emitFileChange(fileChange);
    }

    /**
     * @function handleNodeSelected
     * @desc Callback function for when a node in the file tree view has been selected
     * @param item: Corresponding event object, holds the selected TreeViewItem
     */
    handleNodeSelected(item: TreeviewItem) {
        if (item && item.value !== this.selectedFile) {
            item.checked = true;
            // If we had selected a file prior to this, we "uncheck" it
            if (this.selectedFile) {
                const priorFileSelection = TreeviewHelper.findItemInList(this.filesTreeViewItem, this.selectedFile);
                // Avoid issues after file deletion
                if (priorFileSelection) {
                    priorFileSelection.checked = false;
                }
            }

            // Inform parent editor component about the file selection change
            this.selectedFile = item.value;
        }
        /** Reset folder and search our parent with the TreeviewHelper and set the folder value accordingly **/
        this.folder = null;
        for (const treeviewItem of this.filesTreeViewItem) {
            const parent = TreeviewHelper.findParent(treeviewItem, item);
            // We found our parent => process the value and assign it
            if (parent) {
                this.folder = parent.text;
            }
        }
    }

    toggleTreeCompress($event: any) {
        this.compressFolders = !this.compressFolders;
        this.setupTreeview();
    }

    /**
     * @function setupTreeView
     * @desc Processes the file array, compresses it and then transforms it to a TreeViewItem
     * @param files: Provided repository files by parent editor component
     */
    setupTreeview() {
        let tree = this.buildTree(Object.keys(this.repositoryFiles).sort());
        if (this.compressFolders) {
            this.compressedTreeItems = [];
            tree = this.compressTree(tree);
        }
        this.filesTreeViewItem = this.transformTreeToTreeViewItem(tree);
    }

    /**
     * @function transformTreeToTreeViewItem
     * @desc Converts a parsed filetree to a TreeViewItem[] which will then be used by the Treeviewer (ngx-treeview)
     * @param tree: Filetree obtained by parsing the repository file list
     */
    transformTreeToTreeViewItem(tree: any): TreeviewItem[] {
        const treeViewItem = [];
        for (const node of tree) {
            treeViewItem.push(new TreeviewItem(node));
        }
        return treeViewItem;
    }

    /**
     * @function buildTree
     * @desc Parses the provided list of repository files
     * @param files {array of strings} Filepath strings to process
     * @param tree {array of objects} Current tree structure
     * @param folder {string} Folder name
     */
    buildTree(files: string[], tree?: any[], folder?: File) {
        /**
         * Initialize tree if empty
         */
        if (tree == null) {
            tree = [];
        }

        /**
         * Loop through our file array
         */
        for (let file of files) {
            // Remove leading and trailing spaces
            file = file.replace(/^\/|\/$/g, '');
            // Split file path by slashes
            const fileSplit = file.split('/');
            // Check if the first path part is already in our current tree
            let node = tree.find(element => element.text === fileSplit[0]);
            // Path part doesn't exist => add it to tree
            if (node == null) {
                node = {
                    text: fileSplit[0],
                };
                tree.push(node);
            }

            // Remove first path part from our file path
            fileSplit.shift();

            if (fileSplit.length > 0) {
                // Directory node
                node.checked = false;
                // Recursive function call to process children
                node.children = this.buildTree([fileSplit.join('/')], node.children, folder ? folder + '/' + node.text : node.text);
                node.folder = node.text;
                node.value = folder ? `${folder}/${node.folder}` : node.folder;
            } else {
                // File node
                node.folder = folder;
                node.file = (folder ? folder + '/' : '') + node.text;
                node.value = node.file;
                node.checked = false;

                // Currently processed node selected?
                if (node.file === this.selectedFile) {
                    folder = node.folder;
                    node.checked = true;
                }
            }
        }
        return tree;
    }

    /**
     * @function compressTree
     * @desc Compresses the tree obtained by buildTree() to not contain nodes with only one directory child node
     * @param tree {array of objects} Tree structure
     */
    compressTree(tree: any): any {
        for (const node of tree) {
            if (node.children && node.children.length === 1 && node.children[0].children) {
                node.text = node.text + '/' + node.children[0].text;
                node.value = node.text;
                node.children = this.compressTree(node.children[0].children);
                if (node.children[0].children) {
                    return this.compressTree(tree);
                } else {
                    this.compressedTreeItems.push(node.text);
                }
            } else if (node.children) {
                node.children = this.compressTree(node.children);
            }
        }
        return tree;
    }

    /**
     * @function toggleEditorCollapse
     * @desc Calls the parent (editorComponent) toggleCollapse method
     * @param $event
     * @param {boolean} horizontal
     */
    toggleEditorCollapse($event: any, horizontal: boolean) {
        this.parent.toggleCollapse($event, horizontal, this.interactResizable, this.resizableMinWidth);
    }

    /**
     * @function openDeleteFileModal
     * @desc Opens a popup to delete the selected repository file
     */
    openDeleteFileModal($event: any, fileName: string, fileType: FileType) {
        $event.stopPropagation();
        if (fileName) {
            const modalRef = this.modalService.open(CodeEditorFileBrowserDeleteComponent, { keyboard: true, size: 'lg' });
            modalRef.componentInstance.participation = this.participation;
            modalRef.componentInstance.parent = this;
            modalRef.componentInstance.fileNameToDelete = fileName;
            modalRef.componentInstance.fileType = fileType;
        }
    }

    /**
     * Rename the file (if new fileName is different than old fileName and new fileName is not empty)
     * and emit the changes to the parent.
     * After rename the rename state is exited.
     **/
    onRenameFile(event: any) {
        if (!event.target.value || !this.renamingFile) {
            return;
        } else if (event.target.value === this.renamingFile[1]) {
            this.renamingFile = null;
            return;
        }

        const [filePath, fileName, fileType] = this.renamingFile;
        let newFilePath: any = filePath.split('/');
        newFilePath[newFilePath.length - 1] = event.target.value;
        newFilePath = newFilePath.join('/');

        if (Object.keys(this.repositoryFiles).includes(newFilePath)) {
            this.parent.onError('fileExists');
            return;
        } else if (event.target.value.split('.').length > 1 && !textFileExtensions.includes(event.target.value.split('.').pop())) {
            this.parent.onError('unsupportedFile');
            return;
        }

        if (event.target.value !== fileName) {
            this.repositoryFileService.rename(this.participation.id, filePath, event.target.value).subscribe(
                () => {
                    this.emitFileChange(new RenameFileChange(fileType, filePath, newFilePath));
                    this.renamingFile = null;
                },
                () => this.parent.onError('fileOperationFailed'),
            );
        } else {
            this.renamingFile = null;
        }
    }

    /**
     * Enter rename file mode and focus the created input.
     **/
    setRenamingFile(event: any, filePath: string, fileName: string, fileType: FileType) {
        event.stopPropagation();
        this.renamingFile = [filePath, fileName, fileType];
        setTimeout(() => {
            if (this.renamingInput) {
                this.renamingInput.nativeElement.focus();
            }
        }, 0);
    }

    /**
     * Set renamingFile to null to make the input disappear.
     **/
    clearRenamingFile($event: any) {
        $event.stopPropagation();
        this.renamingFile = null;
    }

    /**
     * Create a file with the value of the creation input.
     **/
    onCreateFile(event: any) {
        if (!event.target.value || !this.creatingFile) {
            this.creatingFile = null;
            return;
        } else if (Object.keys(this.repositoryFiles).includes(event.target.value)) {
            this.parent.onError('fileExists');
            return;
        } else if (event.target.value.split('.').length > 1 && !textFileExtensions.includes(event.target.value.split('.').pop())) {
            this.parent.onError('unsupportedFile');
            return;
        }
        const [folderPath, fileType] = this.creatingFile;
        const file = folderPath ? `${folderPath}/${event.target.value}` : event.target.value;
        if (fileType === FileType.FILE) {
            this.repositoryFileService.createFile(this.participation.id, file).subscribe(
                () => {
                    this.emitFileChange(new CreateFileChange(FileType.FILE, file));
                    this.creatingFile = null;
                },
                () => this.parent.onError('fileOperationFailed'),
            );
        } else {
            this.repositoryFileService.createFolder(this.participation.id, file).subscribe(
                () => {
                    this.emitFileChange(new CreateFileChange(FileType.FOLDER, file));
                    this.creatingFile = null;
                },
                () => this.parent.onError('fileOperationFailed'),
            );
        }
    }

    /**
     * Enter rename file mode and focus the created input.
     **/
    setCreatingFile(event: any, folder: string, fileType: FileType) {
        event.stopPropagation();
        this.creatingFile = [folder, fileType];
        setTimeout(() => {
            if (this.creatingInput) {
                this.creatingInput.nativeElement.focus();
            }
        }, 0);
    }

    /**
     * Set creatingFile to null to make the input disappear.
     **/
    clearCreatingFile(event: any) {
        event.stopPropagation();
        this.creatingFile = null;
    }
}<|MERGE_RESOLUTION|>--- conflicted
+++ resolved
@@ -45,13 +45,9 @@
     @ViewChild('treeview')
     treeview: TreeviewComponent;
 
-<<<<<<< HEAD
-    folder: string | null;
-=======
     selectedFileValue: string;
     repositoryFiles: { [fileName: string]: FileType };
-    folder: string;
->>>>>>> fe2ec1ad
+    folder: string | null;
     filesTreeViewItem: TreeviewItem[];
     compressFolders = true;
     compressedTreeItems: string[];
