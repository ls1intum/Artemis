import { Component, Input } from '@angular/core';
import { Feedback } from 'app/entities/feedback';
import { TextSubmission } from 'app/entities/text-submission';
import { Result } from 'app/entities/result';
import { TextResultBlock } from './text-result-block';
import { TranslateService } from '@ngx-translate/core';

@Component({
    selector: 'jhi-text-result',
    templateUrl: './text-result.component.html',
    styleUrls: ['./text-result.component.scss'],
})
export class TextResultComponent {
    public submissionText: string;

    public textResults: TextResultBlock[];

    @Input()
    public set result(result: Result) {
        if (!result || !result.submission || !(result.submission as TextSubmission)) {
            return;
        }

        this.submissionText = (result.submission as TextSubmission).text;
        this.convertTextToResultBlocks(result.feedbacks);
    }

    constructor(private translateService: TranslateService) {}

    private convertTextToResultBlocks(feedbacks: Feedback[] = []): void {
        const resultBlocks = feedbacks
            .filter(f => f.reference != null)
            .map(this.feedbackToTextResultBlock, this)
            .sort((a, b) => b.startIndex - a.startIndex);

        let nextBlock = resultBlocks.pop();
        let startIndex = 0;
        const endIndex = this.submissionText.length;
        this.textResults = [];
        while (startIndex < endIndex) {
            if (nextBlock && nextBlock.startIndex === startIndex) {
                this.textResults.push(nextBlock);
                startIndex = nextBlock.endIndex;
                nextBlock = resultBlocks.pop();
            } else {
                const endOfSlice = nextBlock ? nextBlock.startIndex : endIndex;
                const slice = this.submissionText.slice(startIndex, endOfSlice);
                const textResultBlock = new TextResultBlock(slice, startIndex);
                this.textResults.push(textResultBlock);
                startIndex = endOfSlice;
            }
        }
    }

    private feedbackToTextResultBlock(feedback: Feedback): TextResultBlock {
        const reference = feedback.reference!;
        const indexOfReference = this.submissionText.indexOf(reference);
        return new TextResultBlock(reference, indexOfReference, feedback);
    }

    public repeatForEachCredit(textResultBlock: TextResultBlock): number[] {
        if (!textResultBlock.feedback || textResultBlock.feedback.credits === 0) {
            return [];
        }

        const value = Math.ceil(Math.abs(textResultBlock.feedback.credits || 0));
        return new Array(value).fill(1);
    }

    public creditsTranslationForTextResultBlock(textResultBlock: TextResultBlock): string {
        const singular = Math.abs(textResultBlock.feedback!.credits || 0) === 1;

<<<<<<< HEAD
        return this.translateService.instant(`arTeMiSApp.textAssessment.detail.credits.${singular ? 'one' : 'many'}`, { credits: textResultBlock.feedback!.credits });
=======
        return this.translateService.instant(`artemisApp.textAssessment.detail.credits.${singular ? 'one' : 'many'}`, { credits: textResultBlock.feedback.credits });
>>>>>>> 6c9b4670
    }
}<|MERGE_RESOLUTION|>--- conflicted
+++ resolved
@@ -70,10 +70,6 @@
     public creditsTranslationForTextResultBlock(textResultBlock: TextResultBlock): string {
         const singular = Math.abs(textResultBlock.feedback!.credits || 0) === 1;
 
-<<<<<<< HEAD
-        return this.translateService.instant(`arTeMiSApp.textAssessment.detail.credits.${singular ? 'one' : 'many'}`, { credits: textResultBlock.feedback!.credits });
-=======
-        return this.translateService.instant(`artemisApp.textAssessment.detail.credits.${singular ? 'one' : 'many'}`, { credits: textResultBlock.feedback.credits });
->>>>>>> 6c9b4670
+        return this.translateService.instant(`artemisApp.textAssessment.detail.credits.${singular ? 'one' : 'many'}`, { credits: textResultBlock.feedback!.credits });
     }
 }