import { Component, OnInit, OnDestroy, HostListener } from '@angular/core';
import { Location } from '@angular/common';
import { TranslateService } from '@ngx-translate/core';
import { ActivatedRoute } from '@angular/router';
import { HttpErrorResponse } from '@angular/common/http';
import { JhiAlertService } from 'ng-jhipster';
import { TextSubmission, TextSubmissionService } from 'app/entities/text-submission';
import { TextExercise, TextExerciseService } from 'app/entities/text-exercise';
import { Result, ResultService } from 'app/entities/result';
import { ParticipationService } from 'app/entities/participation';
import { TextEditorService } from 'app/text-editor/text-editor.service';
import * as moment from 'moment';
import { ArtemisMarkdown } from 'app/components/util/markdown.service';
import { Feedback } from 'app/entities/feedback';
import { StudentParticipation } from 'app/entities/participation/student-participation.model';
import { ComponentCanDeactivate } from 'app/shared';
import { Observable } from 'rxjs/Observable';
import { ButtonType } from 'app/shared/components';

@Component({
    templateUrl: './text-editor.component.html',
    providers: [ParticipationService],
})
export class TextEditorComponent implements OnInit, OnDestroy, ComponentCanDeactivate {
    readonly ButtonType = ButtonType;
    textExercise: TextExercise;
    participation: StudentParticipation;
    result: Result;
    submission: TextSubmission;
    isSaving: boolean;
    // Is submitting always enabled?
    isAlwaysActive: boolean;
    isAllowedToSubmitAfterDeadline: boolean;
    answer: string;
<<<<<<< HEAD
    showComplaintForm = false;
    showRequestMoreFeedbackForm = false;
    // indicates if there is a complaint for the result of the submission
    hasComplaint = false;
    // indicates if more feedback was requested already
    hasRequestMoreFeedback = false;
    // the number of complaints that the student is still allowed to submit in the course. this is used for disabling the complain button.
    numberOfAllowedComplaints: number;
    // indicates if the result is older than one week. if it is, the complain button is disabled
    isTimeOfComplaintValid: boolean;
=======
>>>>>>> 95d8bed5
    // indicates if the assessment due date is in the past. the assessment will not be loaded and displayed to the student if it is not.
    isAfterAssessmentDueDate: boolean;

    constructor(
        private route: ActivatedRoute,
        private textExerciseService: TextExerciseService,
        private participationService: ParticipationService,
        private textSubmissionService: TextSubmissionService,
        private textService: TextEditorService,
        private resultService: ResultService,
        private jhiAlertService: JhiAlertService,
        private artemisMarkdown: ArtemisMarkdown,
        private location: Location,
        private translateService: TranslateService,
    ) {
        this.isSaving = false;
    }

    ngOnInit() {
        const participationId = Number(this.route.snapshot.paramMap.get('participationId'));
        if (Number.isNaN(participationId)) {
            return this.jhiAlertService.error('artemisApp.textExercise.error', null, undefined);
        }

        this.textService.get(participationId).subscribe(
            (data: StudentParticipation) => {
                this.participation = data;
                this.textExercise = this.participation.exercise as TextExercise;
                this.checkIfSubmitAlwaysEnabled();
                this.isAfterAssessmentDueDate = !this.textExercise.assessmentDueDate || moment().isAfter(this.textExercise.assessmentDueDate);

                if (data.submissions && data.submissions.length > 0) {
                    this.submission = data.submissions[0] as TextSubmission;
                    if (this.submission && data.results && this.isAfterAssessmentDueDate) {
                        this.result = data.results.find(r => r.submission!.id === this.submission.id)!;
                    }

                    if (this.submission && this.submission.text) {
                        this.answer = this.submission.text;
                    }
                }
            },
            (error: HttpErrorResponse) => this.onError(error),
        );
    }

    ngOnDestroy() {
        if (this.canDeactivate() && this.textExercise.id) {
            let newSubmission = new TextSubmission();
            if (this.submission) {
                newSubmission = this.submission;
            }
            newSubmission.submitted = false;
            newSubmission.text = this.answer;
            if (this.submission.id) {
                this.textSubmissionService.update(newSubmission, this.textExercise.id).subscribe();
            }
        }
    }

    private checkIfSubmitAlwaysEnabled() {
        const isInitializationAfterDueDate =
            this.textExercise.dueDate && this.participation.initializationDate && moment(this.participation.initializationDate).isAfter(this.textExercise.dueDate);
        const isAlwaysActive = !this.result && (!this.textExercise.dueDate || isInitializationAfterDueDate);

        this.isAllowedToSubmitAfterDeadline = !!isInitializationAfterDueDate;
        this.isAlwaysActive = !!isAlwaysActive;
    }

    /**
     * True, if the deadline is after the current date, or there is no deadline, or the exercise is always active
     */
    get isActive(): boolean {
        const isActive = !this.result && (this.isAlwaysActive || (this.textExercise && this.textExercise.dueDate && moment(this.textExercise.dueDate).isSameOrAfter(moment())));
        return !!isActive;
    }

    /**
     * Find "General Feedback" item for Result, if it exists.
     * General Feedback is stored in the same Array as  the other Feedback, but does not have a reference.
     * @return General Feedback item, if it exists and if it has a Feedback Text.
     */
    get generalFeedback(): Feedback | null {
        if (this.result && this.result.feedbacks && Array.isArray(this.result.feedbacks)) {
            const feedbackWithoutReference = this.result.feedbacks.find(f => f.reference == null) || null;
            if (feedbackWithoutReference != null && feedbackWithoutReference.detailText != null && feedbackWithoutReference.detailText.length > 0) {
                return feedbackWithoutReference;
            }
        }

        return null;
    }

    // Displays the alert for confirming refreshing or closing the page if there are unsaved changes
    @HostListener('window:beforeunload', ['$event'])
    unloadNotification($event: any) {
        if (this.canDeactivate()) {
            $event.returnValue = this.translateService.instant('pendingChanges');
        }
    }

    canDeactivate(): Observable<boolean> | boolean {
        return this.submission.text !== this.answer;
    }

    submit() {
        if (this.isSaving) {
            return;
        }

        if (!this.submission) {
            return;
        }

        this.isSaving = true;
        this.submission.text = this.answer;
        this.submission.language = this.textService.predictLanguage(this.submission.text);

        this.submission.submitted = true;
        this.textSubmissionService.update(this.submission, this.textExercise.id).subscribe(
            response => {
                this.submission = response.body!;
                this.result = this.submission.result;
                this.isSaving = false;

                if (!this.isAllowedToSubmitAfterDeadline) {
                    this.jhiAlertService.success('artemisApp.textExercise.submitSuccessful');
                } else {
                    this.jhiAlertService.warning('artemisApp.textExercise.submitDeadlineMissed');
                }
            },
            err => {
                this.jhiAlertService.error('artemisApp.modelingEditor.error');
                this.submission.submitted = false;
                this.isSaving = false;
            },
        );
    }

    onTextEditorTab(editor: HTMLTextAreaElement, event: KeyboardEvent) {
        event.preventDefault();
        const value = editor.value;
        const start = editor.selectionStart;
        const end = editor.selectionEnd;

        editor.value = value.substring(0, start) + '\t' + value.substring(end);
        editor.selectionStart = editor.selectionEnd = start + 1;
    }

    private onError(error: HttpErrorResponse) {
        this.jhiAlertService.error(error.message, null, undefined);
    }

    previous() {
        this.location.back();
    }
}<|MERGE_RESOLUTION|>--- conflicted
+++ resolved
@@ -32,19 +32,6 @@
     isAlwaysActive: boolean;
     isAllowedToSubmitAfterDeadline: boolean;
     answer: string;
-<<<<<<< HEAD
-    showComplaintForm = false;
-    showRequestMoreFeedbackForm = false;
-    // indicates if there is a complaint for the result of the submission
-    hasComplaint = false;
-    // indicates if more feedback was requested already
-    hasRequestMoreFeedback = false;
-    // the number of complaints that the student is still allowed to submit in the course. this is used for disabling the complain button.
-    numberOfAllowedComplaints: number;
-    // indicates if the result is older than one week. if it is, the complain button is disabled
-    isTimeOfComplaintValid: boolean;
-=======
->>>>>>> 95d8bed5
     // indicates if the assessment due date is in the past. the assessment will not be loaded and displayed to the student if it is not.
     isAfterAssessmentDueDate: boolean;
 
