import { Component, OnDestroy, OnInit } from '@angular/core';
import { Location } from '@angular/common';
import { TranslateService } from '@ngx-translate/core';
import { ActivatedRoute } from '@angular/router';
import { HttpErrorResponse } from '@angular/common/http';
import { JhiAlertService } from 'ng-jhipster';
import { TextSubmission, TextSubmissionService } from 'app/entities/text-submission';
import { TextExercise, TextExerciseService } from 'app/entities/text-exercise';
import { Result } from 'app/entities/result';
import { Participation, ParticipationService } from 'app/entities/participation';
import { TextEditorService } from 'app/text-editor/text-editor.service';
import * as moment from 'moment';
import { ArtemisMarkdown } from 'app/components/util/markdown.service';
import { ComplaintService } from 'app/entities/complaint/complaint.service';

@Component({
    templateUrl: './text-editor.component.html',
    providers: [ParticipationService],
})
export class TextEditorComponent implements OnInit, OnDestroy {
    textExercise: TextExercise;
    participation: Participation;
    result: Result;
    submission: TextSubmission;
    isActive: boolean;
    isSaving: boolean;
    answer: string;
<<<<<<< HEAD
    formattedProblemStatement: string | null;
=======
    isExampleSubmission = false;
    showComplaintForm = false;
    // indicates if there is a complaint for the result of the submission
    hasComplaint: boolean;
    // the number of complaints that the student is still allowed to submit in the course. this is used for disabling the complain button.
    numberOfAllowedComplaints: number;
    // indicates if the result is older than one week. if it is, the complain button is disabled
    resultOlderThanOneWeek: boolean;
    formattedProblemStatement: string;
>>>>>>> fe2ec1ad

    private submissionConfirmationText: string;

    constructor(
        private route: ActivatedRoute,
        private textExerciseService: TextExerciseService,
        private participationService: ParticipationService,
        private textSubmissionService: TextSubmissionService,
        private textService: TextEditorService,
        private complaintService: ComplaintService,
        private jhiAlertService: JhiAlertService,
        private artemisMarkdown: ArtemisMarkdown,
        private location: Location,
        translateService: TranslateService,
    ) {
        this.isSaving = false;
        translateService.get('arTeMiSApp.textExercise.confirmSubmission').subscribe(text => (this.submissionConfirmationText = text));
    }

    ngOnInit() {
        const participationId = Number(this.route.snapshot.paramMap.get('participationId'));
        if (Number.isNaN(participationId)) {
            return this.jhiAlertService.error('arTeMiSApp.textExercise.error', null, undefined);
        }

        this.textService.get(participationId).subscribe(
            (data: Participation) => {
                this.participation = data;
                this.textExercise = this.participation.exercise as TextExercise;

<<<<<<< HEAD
                this.formattedProblemStatement = this.artemisMarkdown.htmlForMarkdown(this.textExercise.problemStatement!);
=======
                if (this.textExercise.course) {
                    this.complaintService.getNumberOfAllowedComplaintsInCourse(this.textExercise.course.id).subscribe((allowedComplaints: number) => {
                        this.numberOfAllowedComplaints = allowedComplaints;
                    });
                }

                this.formattedProblemStatement = this.artemisMarkdown.htmlForMarkdown(this.textExercise.problemStatement);
>>>>>>> fe2ec1ad

                if (data.submissions && data.submissions.length > 0) {
                    this.submission = data.submissions[0] as TextSubmission;
                    if (this.submission && data.results) {
                        this.result = data.results.find(r => r.submission!.id === this.submission.id)!;
                    }

                    if (this.submission && this.submission.text) {
                        this.answer = this.submission.text;
                    }
                    if (this.result && this.result.completionDate) {
                        this.resultOlderThanOneWeek = moment(this.result.completionDate).isBefore(moment().subtract(1, 'week'));
                        this.complaintService.findByResultId(this.result.id).subscribe(res => {
                            this.hasComplaint = !!res.body;
                        });
                    }
                }

                this.isActive = this.textExercise.dueDate === undefined || this.textExercise.dueDate === null || new Date() <= moment(this.textExercise.dueDate).toDate();
            },
            (error: HttpErrorResponse) => this.onError(error),
        );
    }

    ngOnDestroy() {}

    saveText() {
        if (this.isSaving) {
            return;
        }

        if (!this.submission) {
            this.submission = new TextSubmission();
        }

        this.submission.submitted = false;
        this.submission.text = this.answer;
        this.isSaving = true;

        this.textSubmissionService[this.submission.id ? 'update' : 'create'](this.submission, this.textExercise.id).subscribe(
            response => {
                if (response) {
                    this.submission = response.body!;
                    this.result = this.submission.result;
                    this.jhiAlertService.success('arTeMiSApp.textExercise.saveSuccessful');

                    this.isSaving = false;
                }
            },
            e => {
                this.jhiAlertService.error('arTeMiSApp.textExercise.error');
                this.isSaving = false;
            },
        );
    }

    submit() {
        if (!this.submission) {
            return;
        }

        this.submission.text = this.answer;

        const confirmSubmit = window.confirm(this.submissionConfirmationText);

        if (confirmSubmit) {
            this.submission.submitted = true;
            this.textSubmissionService.update(this.submission, this.textExercise.id).subscribe(
                response => {
                    this.submission = response.body!;
                    this.result = this.submission.result;

                    if (this.isActive) {
                        this.jhiAlertService.success('arTeMiSApp.textExercise.submitSuccessful');
                    } else {
                        this.jhiAlertService.warning('arTeMiSApp.textExercise.submitDeadlineMissed');
                    }
                },
                err => {
                    this.jhiAlertService.error('arTeMiSApp.modelingEditor.error');
                    this.submission.submitted = false;
                },
            );
        }
    }

    private onError(error: HttpErrorResponse) {
        this.jhiAlertService.error(error.message, null, undefined);
    }

    previous() {
        this.location.back();
    }
}<|MERGE_RESOLUTION|>--- conflicted
+++ resolved
@@ -10,6 +10,7 @@
 import { Participation, ParticipationService } from 'app/entities/participation';
 import { TextEditorService } from 'app/text-editor/text-editor.service';
 import * as moment from 'moment';
+import { HighlightColors } from 'app/text-shared/highlight-colors';
 import { ArtemisMarkdown } from 'app/components/util/markdown.service';
 import { ComplaintService } from 'app/entities/complaint/complaint.service';
 
@@ -25,9 +26,6 @@
     isActive: boolean;
     isSaving: boolean;
     answer: string;
-<<<<<<< HEAD
-    formattedProblemStatement: string | null;
-=======
     isExampleSubmission = false;
     showComplaintForm = false;
     // indicates if there is a complaint for the result of the submission
@@ -36,9 +34,9 @@
     numberOfAllowedComplaints: number;
     // indicates if the result is older than one week. if it is, the complain button is disabled
     resultOlderThanOneWeek: boolean;
-    formattedProblemStatement: string;
->>>>>>> fe2ec1ad
+    formattedProblemStatement: string | null;
 
+    public getColorForIndex = HighlightColors.forIndex;
     private submissionConfirmationText: string;
 
     constructor(
@@ -68,9 +66,6 @@
                 this.participation = data;
                 this.textExercise = this.participation.exercise as TextExercise;
 
-<<<<<<< HEAD
-                this.formattedProblemStatement = this.artemisMarkdown.htmlForMarkdown(this.textExercise.problemStatement!);
-=======
                 if (this.textExercise.course) {
                     this.complaintService.getNumberOfAllowedComplaintsInCourse(this.textExercise.course.id).subscribe((allowedComplaints: number) => {
                         this.numberOfAllowedComplaints = allowedComplaints;
@@ -78,7 +73,6 @@
                 }
 
                 this.formattedProblemStatement = this.artemisMarkdown.htmlForMarkdown(this.textExercise.problemStatement);
->>>>>>> fe2ec1ad
 
                 if (data.submissions && data.submissions.length > 0) {
                     this.submission = data.submissions[0] as TextSubmission;
