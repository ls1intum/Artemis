--- conflicted
+++ resolved
@@ -101,13 +101,8 @@
                                         step="0.5"
                                         min="0"
                                         (ngModelChange)="setPointsInterval(i, $event)"
-<<<<<<< HEAD
-                                        [required]="maxPoints != undefined && maxPoints > 0"
-                                        [disabled]="maxPoints == undefined || maxPoints <= 0"
-=======
                                         [required]="maxPoints !== undefined && maxPoints > 0"
                                         [disabled]="maxPoints === undefined || maxPoints <= 0"
->>>>>>> dd1769c7
                                     />
                                 </td>
                             }
