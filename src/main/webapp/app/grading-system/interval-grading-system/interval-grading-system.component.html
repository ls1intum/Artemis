--- conflicted
+++ resolved
@@ -74,15 +74,6 @@
                     </td>
                     <td></td>
                 </tr>
-<<<<<<< HEAD
-                <tr *ngFor="let gradeStep of gradingScale.gradeSteps; let i = index; let last = last" class="grading-scale-table-row">
-                    <td *ngIf="last; else intervalInputs">
-                        <jhi-help-icon text="artemisApp.gradingSystem.stickyGradeStep"></jhi-help-icon>
-                    </td>
-                    <ng-template #intervalInputs>
-                        <td *ngIf="gradeEditMode === GradeEditMode.PERCENTAGE">
-                            <input [ngModel]="getPercentageInterval(gradeStep)" type="number" step="0.5" min="0.5" (ngModelChange)="setPercentageInterval(i, $event)" required />
-=======
                 @for (gradeStep of gradingScale.gradeSteps; track gradeStep; let i = $index; let last = $last) {
                     <tr class="grading-scale-table-row">
                         @if (last) {
@@ -96,7 +87,7 @@
                                         [ngModel]="getPercentageInterval(gradeStep)"
                                         type="number"
                                         step="0.5"
-                                        min="0"
+                                        min="0.5"
                                         (ngModelChange)="setPercentageInterval(i, $event)"
                                         required
                                     />
@@ -108,7 +99,7 @@
                                         [ngModel]="getPointsInterval(gradeStep)"
                                         type="number"
                                         step="0.5"
-                                        min="0"
+                                        min="0.5"
                                         (ngModelChange)="setPointsInterval(i, $event)"
                                         [required]="maxPoints !== undefined && maxPoints > 0"
                                         [disabled]="maxPoints === undefined || maxPoints <= 0"
@@ -118,7 +109,6 @@
                         }
                         <td>
                             <span [innerHTML]="gradeStep | gradeStepBounds: GradeEditMode.PERCENTAGE : last | safeHtml"></span>
->>>>>>> 004347b4
                         </td>
                         <td>
                             <span [innerHTML]="gradeStep | gradeStepBounds: GradeEditMode.POINTS : last | safeHtml"></span>
