--- conflicted
+++ resolved
@@ -80,13 +80,8 @@
                                 type="number"
                                 step="0.5"
                                 min="0"
-<<<<<<< HEAD
-                                [required]="maxPoints != undefined && maxPoints > 0"
-                                [disabled]="maxPoints == undefined || maxPoints <= 0"
-=======
                                 [required]="maxPoints !== undefined && maxPoints > 0"
                                 [disabled]="maxPoints === undefined || maxPoints <= 0"
->>>>>>> dd1769c7
                                 (change)="setPercentage(gradeStep, true)"
                             />
                         </td>
@@ -99,13 +94,8 @@
                                 type="number"
                                 step="0.5"
                                 min="0"
-<<<<<<< HEAD
-                                [required]="maxPoints != undefined && maxPoints > 0"
-                                [disabled]="maxPoints == undefined || maxPoints <= 0"
-=======
                                 [required]="maxPoints !== undefined && maxPoints > 0"
                                 [disabled]="maxPoints === undefined || maxPoints <= 0"
->>>>>>> dd1769c7
                                 (change)="setPercentage(gradeStep, false)"
                             />
                         </td>
@@ -121,12 +111,8 @@
                         }
                         <td>
                             <button (click)="deleteGradeStep(i)" type="button" class="btn btn-danger" style="float: right">
-<<<<<<< HEAD
-                                <fa-icon [icon]="faTimes"></fa-icon> <span jhiTranslate="artemisApp.gradingSystem.delete">Delete</span>
-=======
                                 <fa-icon [icon]="faTimes"></fa-icon>
                                 <span jhiTranslate="artemisApp.gradingSystem.delete">Delete</span>
->>>>>>> dd1769c7
                             </button>
                         </td>
                     </tr>
@@ -155,11 +141,7 @@
                 [dialogError]="dialogError$"
                 [disabled]="isLoading"
             >
-<<<<<<< HEAD
-                <fa-icon [icon]="faTimes"> <span jhiTranslate="artemisApp.gradingSystem.delete">Delete</span></fa-icon>
-=======
                 <fa-icon [icon]="faTimes"><span jhiTranslate="artemisApp.gradingSystem.delete">Delete</span></fa-icon>
->>>>>>> dd1769c7
             </button>
         }
         @if (shouldShowGradingStepsAboveMaxPointsWarning()) {
