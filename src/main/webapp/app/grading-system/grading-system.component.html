<div>
    <jhi-alert></jhi-alert>
    <jhi-alert-error *ngIf="!notFound"></jhi-alert-error>
    <h2 style="margin-bottom: 0.5em">
        {{ isExam ? ('artemisApp.gradingSystem.titleExam' | artemisTranslate) : ('artemisApp.gradingSystem.titleCourse' | artemisTranslate) }}
        {{ isExam ? examId : courseId }}
    </h2>
    <div>
        <div class="d-flex">
            <button (click)="generateDefaultGradingScale()" class="btn btn-primary me-1 mb-1" type="button">
                <span jhiTranslate="artemisApp.gradingSystem.defaultButton">Generate Default Grading Scale</span>
            </button>
            <jhi-grading-system-info-modal></jhi-grading-system-info-modal>
        </div>
        <div class="dropdown-container">
            <div class="form-group">
                <span class="colon-suffix no-flex-shrink" jhiTranslate="artemisApp.gradingSystem.gradeType.title">Grade Type</span>
                <select class="form-control" [(ngModel)]="gradingScale.gradeType" (change)="deleteGradeNames()" title="grade type">
                    <option value="GRADE" jhiTranslate="artemisApp.gradingSystem.gradeType.grade">Grade</option>
                    <option value="BONUS" jhiTranslate="artemisApp.gradingSystem.gradeType.bonus">Bonus</option>
                </select>
            </div>
            <div class="form-group">
                <span class="colon-suffix no-flex-shrink">Bound Type</span>
                <select class="form-control" [(ngModel)]="gradingScale.usesPoints">
                    <option [ngValue]="false">Percentage</option>
                    <option [ngValue]="true">Points</option>
                </select>
            </div>
            <div class="form-group">
                <span class="colon-suffix no-flex-shrink" jhiTranslate="artemisApp.gradingSystem.inclusivity.title">Inclusivity</span>
                <select class="form-control" [(ngModel)]="lowerBoundInclusivity" title="inclusivity">
                    <option [ngValue]="true" jhiTranslate="artemisApp.gradingSystem.inclusivity.lower">Lower Bound Inclusive</option>
                    <option [ngValue]="false" jhiTranslate="artemisApp.gradingSystem.inclusivity.upper">Upper Bound Inclusive</option>
                </select>
            </div>
            <div class="form-group">
                <ng-container *ngIf="isGradeType()">
                    <span class="colon-suffix no-flex-shrink" jhiTranslate="artemisApp.gradingSystem.firstPassingGrade">First Passing Grade</span>
                    <select class="form-control" title="first passing grade" [(ngModel)]="firstPassingGrade">
                        <option *ngFor="let gradeStep of gradeStepsWithNonemptyNames()" [ngValue]="gradeStep.gradeName">
                            {{ gradeStep.gradeName }}
                        </option>
                    </select>
                </ng-container>
            </div>
        </div>
    </div>
    <div>
        <table class="table table-striped">
            <thead>
                <tr>
                    <th>
                        <span>
                            {{ gradingScale.usesPoints ? ('artemisApp.gradingSystem.minPoints' | artemisTranslate) : ('artemisApp.gradingSystem.min' | artemisTranslate) }}
                        </span>
                    </th>
                    <th>
                        <span>
                            {{ gradingScale.usesPoints ? ('artemisApp.gradingSystem.maxPoints' | artemisTranslate) : ('artemisApp.gradingSystem.max' | artemisTranslate) }}
                        </span>
                    </th>
                    <th [colSpan]="2">
                        <span>
                            {{ isGradeType() ? ('artemisApp.gradingSystem.gradeName' | artemisTranslate) : ('artemisApp.gradingSystem.bonusPoints' | artemisTranslate) }}
                        </span>
                    </th>
                </tr>
            </thead>
            <tbody>
<<<<<<< HEAD
                <tr *ngFor="let gradeStep of gradingScale.gradeSteps; let i = index" class="grading-scale-table-row">
                    <ng-container *ngIf="!gradingScale.usesPoints">
                        <td>
                            <input [(ngModel)]="gradeStep.lowerBoundPercentage" type="number" min="0" max="100" required />
                        </td>
                        <td>
                            <input [(ngModel)]="gradeStep.upperBoundPercentage" type="number" min="0" max="100" required />
                        </td>
                    </ng-container>
                    <ng-container *ngIf="gradingScale.usesPoints">
                        <td>
                            <input [(ngModel)]="gradeStep.lowerBoundPoints" type="number" min="0" max="999" required />
                        </td>
                        <td>
                            <input [(ngModel)]="gradeStep.upperBoundPoints" type="number" min="0" max="999" required />
                        </td>
                    </ng-container>
                    <td *ngIf="isGradeType()">
                        <input [(ngModel)]="gradeStep.gradeName" type="text" required />
                    </td>
                    <td *ngIf="!isGradeType()">
                        <input [(ngModel)]="gradeStep.gradeName" type="number" step="0.25" min="0" placeholder="0" required />
=======
                <tr *ngFor="let gradeStep of gradingScale.gradeSteps; let i = index">
                    <td>
                        <input [(ngModel)]="gradeStep.lowerBoundPercentage" type="number" min="0" max="100" required />
                    </td>
                    <td>
                        <input [(ngModel)]="gradeStep.upperBoundPercentage" type="number" min="0" max="100" required />
                    </td>
                    <td *ngIf="isGradeType()">
                        <input [(ngModel)]="gradeStep.gradeName" type="text" required />
                    </td>
                    <td *ngIf="!isGradeType()">
                        <input [(ngModel)]="gradeStep.gradeName" type="number" step="0.01" min="0" placeholder="0" required />
>>>>>>> 1c56ddb9
                    </td>
                    <td>
                        <button (click)="deleteGradeStep(i)" type="button" class="btn btn-danger">
                            <fa-icon [icon]="'times'"></fa-icon> <span jhiTranslate="artemisApp.gradingSystem.delete">Delete</span>
                        </button>
                    </td>
                </tr>
            </tbody>
        </table>
    </div>
    <div style="margin-bottom: 1em">
        <button (click)="createGradeStep()" class="btn btn-success me-1 mb-1" type="button">
            <fa-icon [icon]="'plus'"></fa-icon> <span jhiTranslate="artemisApp.gradingSystem.add">Add Grade Step</span>
        </button>
    </div>
    <div>
<<<<<<< HEAD
        <button (click)="save()" [disabled]="isLoading || !validGradeSteps()" class="btn btn-primary mr-1 mb-1" type="button">
=======
        <button (click)="save()" [disabled]="isLoading || !validGradeSteps()" class="btn btn-primary me-1 mb-1" type="button">
>>>>>>> 1c56ddb9
            <fa-icon [icon]="'save'"></fa-icon>&nbsp;<span jhiTranslate="artemisApp.gradingSystem.save">Save</span>
        </button>
        <button
            *ngIf="existingGradingScale"
            class="mb-1"
            jhiDeleteButton
            [entityTitle]="''"
            [buttonSize]="ButtonSize.MEDIUM"
            deleteQuestion="artemisApp.gradingSystem.deleteQuestion"
            (delete)="delete()"
            [dialogError]="dialogError$"
            [disabled]="isLoading"
        >
            <fa-icon [icon]="'times'"> <span jhiTranslate="artemisApp.gradingSystem.delete">Delete</span></fa-icon>
        </button>
        <div *ngIf="invalidGradeStepsMessage" class="alert alert-warning mt-3">
            <fa-icon [icon]="'exclamation-triangle'"></fa-icon>
            <span>
                {{ invalidGradeStepsMessage }}
            </span>
        </div>
    </div>
</div><|MERGE_RESOLUTION|>--- conflicted
+++ resolved
@@ -68,7 +68,6 @@
                 </tr>
             </thead>
             <tbody>
-<<<<<<< HEAD
                 <tr *ngFor="let gradeStep of gradingScale.gradeSteps; let i = index" class="grading-scale-table-row">
                     <ng-container *ngIf="!gradingScale.usesPoints">
                         <td>
@@ -91,20 +90,6 @@
                     </td>
                     <td *ngIf="!isGradeType()">
                         <input [(ngModel)]="gradeStep.gradeName" type="number" step="0.25" min="0" placeholder="0" required />
-=======
-                <tr *ngFor="let gradeStep of gradingScale.gradeSteps; let i = index">
-                    <td>
-                        <input [(ngModel)]="gradeStep.lowerBoundPercentage" type="number" min="0" max="100" required />
-                    </td>
-                    <td>
-                        <input [(ngModel)]="gradeStep.upperBoundPercentage" type="number" min="0" max="100" required />
-                    </td>
-                    <td *ngIf="isGradeType()">
-                        <input [(ngModel)]="gradeStep.gradeName" type="text" required />
-                    </td>
-                    <td *ngIf="!isGradeType()">
-                        <input [(ngModel)]="gradeStep.gradeName" type="number" step="0.01" min="0" placeholder="0" required />
->>>>>>> 1c56ddb9
                     </td>
                     <td>
                         <button (click)="deleteGradeStep(i)" type="button" class="btn btn-danger">
@@ -121,11 +106,7 @@
         </button>
     </div>
     <div>
-<<<<<<< HEAD
         <button (click)="save()" [disabled]="isLoading || !validGradeSteps()" class="btn btn-primary mr-1 mb-1" type="button">
-=======
-        <button (click)="save()" [disabled]="isLoading || !validGradeSteps()" class="btn btn-primary me-1 mb-1" type="button">
->>>>>>> 1c56ddb9
             <fa-icon [icon]="'save'"></fa-icon>&nbsp;<span jhiTranslate="artemisApp.gradingSystem.save">Save</span>
         </button>
         <button
