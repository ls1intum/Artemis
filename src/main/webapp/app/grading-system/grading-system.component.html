--- conflicted
+++ resolved
@@ -1,15 +1,10 @@
-<<<<<<< HEAD
 <div class="d-flex align-items-center">
     <h2 style="margin-bottom: 0">
         {{ isExam ? ('artemisApp.gradingSystem.titleExam' | artemisTranslate) : ('artemisApp.gradingSystem.titleCourse' | artemisTranslate) }}
-        {{ isExam ? examId : courseId }}
+        {{ isExam ? childComponent?.exam?.title : childComponent?.course?.title }}
     </h2>
     <jhi-documentation-button [type]="documentationType"></jhi-documentation-button>
-=======
-<h2>
-    {{ isExam ? ('artemisApp.gradingSystem.titleExam' | artemisTranslate) : ('artemisApp.gradingSystem.titleCourse' | artemisTranslate) }}
-    {{ isExam ? childComponent?.exam?.title : childComponent?.course?.title }}
-</h2>
+</div>
 <div *ngIf="childComponent" class="course-body-container">
     <div class="d-flex">
         <button (click)="childComponent.generateDefaultGradingScale()" class="btn btn-primary me-1 mb-1" type="button">
@@ -59,7 +54,6 @@
             </ng-container>
         </div>
     </div>
->>>>>>> 2cd54c21
 </div>
 <div class="tab-bar" id="tab-bar">
     <div class="col-12 no-indent">
