--- conflicted
+++ resolved
@@ -85,11 +85,7 @@
         </button>
     </div>
     <div>
-<<<<<<< HEAD
-        <button (click)="save()" [disabled]="isLoading" class="btn btn-primary me-1 mb-1" type="button">
-=======
-        <button (click)="save()" [disabled]="isLoading || !validGradeSteps()" class="btn btn-primary mr-1 mb-1" type="button">
->>>>>>> dc1d1215
+        <button (click)="save()" [disabled]="isLoading || !validGradeSteps()" class="btn btn-primary me-1 mb-1" type="button">
             <fa-icon [icon]="'save'"></fa-icon>&nbsp;<span jhiTranslate="artemisApp.gradingSystem.save">Save</span>
         </button>
         <button
