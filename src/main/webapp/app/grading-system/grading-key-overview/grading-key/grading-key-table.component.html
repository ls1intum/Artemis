<div>
    @if (!isExam) {
        <h6>{{ 'artemisApp.gradingSystem.overview.info' | artemisTranslate }}</h6>
    }
    <div>
        <table class="table table-striped">
            <thead>
                <tr>
                    <th>{{ isBonus ? ('artemisApp.exam.examSummary.bonus' | artemisTranslate) : ('artemisApp.exam.examSummary.grade' | artemisTranslate) }}</th>
                    <th>{{ 'artemisApp.exam.examSummary.interval' | artemisTranslate }}</th>
                    @if (hasPointsSet) {
                        <th>{{ 'artemisApp.exam.examSummary.intervalPoints' | artemisTranslate }}</th>
                    }
                </tr>
            </thead>
            <tbody>
                @if (plagiarismGrade === studentGradeOrBonusPointsOrGradeBonus) {
                    <tr [class.highlighted]="plagiarismGrade === studentGradeOrBonusPointsOrGradeBonus">
<<<<<<< HEAD
                        <td>{{ plagiarismGrade }}<jhi-help-icon placement="auto" text="artemisApp.gradingSystem.plagiarismGradeHelp"></jhi-help-icon></td>
=======
                        <td>
                            {{ plagiarismGrade }}
                            <jhi-help-icon placement="auto" text="artemisApp.gradingSystem.plagiarismGradeHelp"></jhi-help-icon>
                        </td>
>>>>>>> dd1769c7
                        <!-- &mdash; is used to indicate that this special grade does not correspond to a numeric interval. -->
                        <td>&mdash;</td>
                        @if (hasPointsSet) {
                            <td>&mdash;</td>
                        }
                    </tr>
                }
                @if (noParticipationGrade === studentGradeOrBonusPointsOrGradeBonus) {
                    <tr [class.highlighted]="noParticipationGrade === studentGradeOrBonusPointsOrGradeBonus">
<<<<<<< HEAD
                        <td>{{ noParticipationGrade }}<jhi-help-icon placement="auto" text="artemisApp.gradingSystem.noParticipationGradeHelp"></jhi-help-icon></td>
=======
                        <td>
                            {{ noParticipationGrade }}
                            <jhi-help-icon placement="auto" text="artemisApp.gradingSystem.noParticipationGradeHelp"></jhi-help-icon>
                        </td>
>>>>>>> dd1769c7
                        <!-- &mdash; is used to indicate that this special grade does not correspond to a numeric interval. -->
                        <td>&mdash;</td>
                        @if (hasPointsSet) {
                            <td>&mdash;</td>
                        }
                    </tr>
                }
                @for (gradeStep of gradeSteps; track gradeStep; let last = $last) {
<<<<<<< HEAD
                    <tr [class.highlighted]="gradeStep.gradeName == studentGradeOrBonusPointsOrGradeBonus || +gradeStep.gradeName === +studentGradeOrBonusPointsOrGradeBonus!">
=======
                    <tr [class.highlighted]="gradeStep.gradeName === studentGradeOrBonusPointsOrGradeBonus || +gradeStep.gradeName === +studentGradeOrBonusPointsOrGradeBonus!">
>>>>>>> dd1769c7
                        <td>{{ gradeStep.gradeName }}</td>
                        <td>
                            <span [innerHTML]="gradeStep | gradeStepBounds: GradeEditMode.PERCENTAGE : last | safeHtml"></span>
                        </td>
                        @if (hasPointsSet) {
                            <td>
                                <span [innerHTML]="gradeStep | gradeStepBounds: GradeEditMode.POINTS : last | safeHtml"></span>
                            </td>
                        }
                    </tr>
                }
            </tbody>
        </table>
    </div>
    <div>
        <h6>{{ 'artemisApp.gradingSystem.overview.intervals.title' | artemisTranslate }}</h6>
        <ul>
            <li><span style="font-weight: bold">[a, b)</span>: {{ 'artemisApp.gradingSystem.overview.intervals.leftInclusiveRightExclusive' | artemisTranslate }}</li>
            <li><span style="font-weight: bold">(a, b]</span>: {{ 'artemisApp.gradingSystem.overview.intervals.leftExclusiveRightInclusive' | artemisTranslate }}</li>
            <li><span style="font-weight: bold">[a, b]</span>: {{ 'artemisApp.gradingSystem.overview.intervals.bothInclusive' | artemisTranslate }}</li>
        </ul>
    </div>
</div><|MERGE_RESOLUTION|>--- conflicted
+++ resolved
@@ -16,14 +16,10 @@
             <tbody>
                 @if (plagiarismGrade === studentGradeOrBonusPointsOrGradeBonus) {
                     <tr [class.highlighted]="plagiarismGrade === studentGradeOrBonusPointsOrGradeBonus">
-<<<<<<< HEAD
-                        <td>{{ plagiarismGrade }}<jhi-help-icon placement="auto" text="artemisApp.gradingSystem.plagiarismGradeHelp"></jhi-help-icon></td>
-=======
                         <td>
                             {{ plagiarismGrade }}
                             <jhi-help-icon placement="auto" text="artemisApp.gradingSystem.plagiarismGradeHelp"></jhi-help-icon>
                         </td>
->>>>>>> dd1769c7
                         <!-- &mdash; is used to indicate that this special grade does not correspond to a numeric interval. -->
                         <td>&mdash;</td>
                         @if (hasPointsSet) {
@@ -33,14 +29,10 @@
                 }
                 @if (noParticipationGrade === studentGradeOrBonusPointsOrGradeBonus) {
                     <tr [class.highlighted]="noParticipationGrade === studentGradeOrBonusPointsOrGradeBonus">
-<<<<<<< HEAD
-                        <td>{{ noParticipationGrade }}<jhi-help-icon placement="auto" text="artemisApp.gradingSystem.noParticipationGradeHelp"></jhi-help-icon></td>
-=======
                         <td>
                             {{ noParticipationGrade }}
                             <jhi-help-icon placement="auto" text="artemisApp.gradingSystem.noParticipationGradeHelp"></jhi-help-icon>
                         </td>
->>>>>>> dd1769c7
                         <!-- &mdash; is used to indicate that this special grade does not correspond to a numeric interval. -->
                         <td>&mdash;</td>
                         @if (hasPointsSet) {
@@ -49,11 +41,7 @@
                     </tr>
                 }
                 @for (gradeStep of gradeSteps; track gradeStep; let last = $last) {
-<<<<<<< HEAD
-                    <tr [class.highlighted]="gradeStep.gradeName == studentGradeOrBonusPointsOrGradeBonus || +gradeStep.gradeName === +studentGradeOrBonusPointsOrGradeBonus!">
-=======
                     <tr [class.highlighted]="gradeStep.gradeName === studentGradeOrBonusPointsOrGradeBonus || +gradeStep.gradeName === +studentGradeOrBonusPointsOrGradeBonus!">
->>>>>>> dd1769c7
                         <td>{{ gradeStep.gradeName }}</td>
                         <td>
                             <span [innerHTML]="gradeStep | gradeStepBounds: GradeEditMode.PERCENTAGE : last | safeHtml"></span>
