--- conflicted
+++ resolved
@@ -62,13 +62,8 @@
     }
 
     /**
-<<<<<<< HEAD
-     * Creates a new session for the given course or exercise ID.
-     * @param id The entity ID for which to create a new session.
-=======
      * Creates a new session for the given ID.
      * @param id The exercise or course ID for which to create a new session.
->>>>>>> a838c0f4
      */
     createNewSession(id: number): void {
         this.httpSessionService.createSession(id).subscribe(
