import { Injectable, OnDestroy } from '@angular/core';
import { BehaviorSubject, Observable, Subject, Subscription } from 'rxjs';
import { map, tap } from 'rxjs/operators';
import {
    ActiveConversationMessageLoadedAction,
    ConversationErrorOccurredAction,
    HistoryMessageLoadedAction,
    MessageStoreAction,
    MessageStoreState,
    RateMessageSuccessAction,
    SessionReceivedAction,
    StudentMessageSentAction,
    isActiveConversationMessageLoadedAction,
    isConversationErrorOccurredAction,
    isHistoryMessageLoadedAction,
    isNumNewMessagesResetAction,
    isRateMessageSuccessAction,
    isSessionReceivedAction,
    isStudentMessageSentAction,
} from 'app/iris/state-store.model';
<<<<<<< HEAD
import { IrisErrorMessageKey, IrisErrorType, errorMessages } from 'app/entities/iris/iris-errors.model';
=======
import { IrisServerMessage } from 'app/entities/iris/iris-message.model';
>>>>>>> 7f6d62d6

type ResolvableAction = { action: MessageStoreAction; resolve: () => void; reject: (error: IrisErrorType) => void };

/**
 * Provides a store to manage message-related state data and dispatch actions. Is valid only inside CourseExerciseDetailsComponent
 */
@Injectable()
export class IrisStateStore implements OnDestroy {
    private readonly initialState: MessageStoreState = {
        messages: [],
        sessionId: null,
        isLoading: false,
<<<<<<< HEAD
        error: null,
=======
        numNewMessages: 0,
        error: '',
>>>>>>> 7f6d62d6
    };

    private readonly action = new Subject<ResolvableAction>();
    private readonly state = new BehaviorSubject<MessageStoreState>(this.initialState);
    private readonly subscription: Subscription;

    constructor() {
        this.subscription = this.action
            .pipe(
                tap((resolvableAction: ResolvableAction) => {
                    const newState = IrisStateStore.storeReducer(this.state.getValue(), resolvableAction.action);
                    this.state.next(newState);
                    if (newState.error) {
                        resolvableAction.reject(newState.error);
                    } else {
                        resolvableAction.resolve();
                    }
                }),
            )
            .subscribe();
    }

    ngOnDestroy() {
        this.subscription.unsubscribe();
        this.state.complete();
        this.action.complete();
    }

    /**
     * Dispatches an action to update the message store state.
     * @param action The action to dispatch.
     * @return promise Promise to handle consecutive cases
     */
    dispatchAndThen(action: MessageStoreAction): Promise<void> {
        return new Promise<void>((resolve, reject) => {
            this.action.next({
                action: action,
                resolve: resolve,
                reject: reject,
            });
        });
    }

    /**
     * Dispatches an action to update the message store state.
     * @param action The action to dispatch.
     * @return void
     */
    dispatch(action: MessageStoreAction): void {
        this.action.next({
            action: action,
            resolve: () => {},
            reject: () => {},
        });
    }

    /**
     * Returns an observable of the current message store state.
     * @returns An observable of the current message store state.
     */
    getState(): Observable<MessageStoreState> {
        return this.state.asObservable();
    }

    /**
     * Returns an observable of the actions dispatched to the message store.
     * @returns An observable of the actions dispatched to the message store.
     */
    getActionObservable(): Observable<MessageStoreAction> {
        return this.action.asObservable().pipe(map((resolvableAction: ResolvableAction) => resolvableAction.action));
    }

    private static exhaustiveCheck(_: never): void {
        // typescript will detect any new unhandled action types using its inference system, this method should never be called
    }

    private static storeReducer(state: MessageStoreState, action: MessageStoreAction): MessageStoreState {
        if (state.error != null && state.error.fatal) {
            return {
                messages: [...state.messages],
                sessionId: state.sessionId,
                isLoading: false,
                error: state.error,
            };
        }

        if (state.sessionId == null && !(isSessionReceivedAction(action) || isConversationErrorOccurredAction(action))) {
            return {
                ...state,
                isLoading: false,
                error: errorMessages[IrisErrorMessageKey.INVALID_SESSION_STATE],
            };
        }
        if (isNumNewMessagesResetAction(action)) {
            return {
                ...state,
                numNewMessages: 0,
            };
        }
        if (isHistoryMessageLoadedAction(action)) {
            const castedAction = action as HistoryMessageLoadedAction;
            return {
                ...state,
                messages: [...state.messages, castedAction.message],
                isLoading: false,
                error: '',
            };
        }
        if (isActiveConversationMessageLoadedAction(action)) {
            const castedAction = action as ActiveConversationMessageLoadedAction;
            return {
                messages: [...state.messages, castedAction.message],
                sessionId: state.sessionId,
                isLoading: false,
<<<<<<< HEAD
                error: null,
=======
                numNewMessages: state.numNewMessages + 1,
                error: '',
>>>>>>> 7f6d62d6
            };
        }
        if (isConversationErrorOccurredAction(action)) {
            const castedAction = action as ConversationErrorOccurredAction;
            return {
                ...state,
                isLoading: false,
<<<<<<< HEAD
                error: action.errorType,
=======
                error: castedAction.errorMessage,
>>>>>>> 7f6d62d6
            };
        }
        if (isSessionReceivedAction(action)) {
            const castedAction = action as SessionReceivedAction;
            return {
<<<<<<< HEAD
                messages: action.messages,
                sessionId: action.sessionId,
                isLoading: state.isLoading,
                error: null,
=======
                ...state,
                messages: castedAction.messages,
                sessionId: castedAction.sessionId,
                error: '',
>>>>>>> 7f6d62d6
            };
        }
        if (isStudentMessageSentAction(action)) {
            const castedAction = action as StudentMessageSentAction;
            return {
                ...state,
                messages: [...state.messages, castedAction.message],
                isLoading: true,
                error: null,
            };
        }
        if (isRateMessageSuccessAction(action)) {
            const castedAction = action as RateMessageSuccessAction;
            const newMessages = state.messages;
            if (castedAction.index < state.messages.length) {
                (newMessages[castedAction.index] as IrisServerMessage).helpful = castedAction.helpful;
                return {
                    ...state,
                    messages: newMessages,
                };
            }

            return state;
        }

        IrisStateStore.exhaustiveCheck(action);
        return state;
    }
}<|MERGE_RESOLUTION|>--- conflicted
+++ resolved
@@ -18,11 +18,8 @@
     isSessionReceivedAction,
     isStudentMessageSentAction,
 } from 'app/iris/state-store.model';
-<<<<<<< HEAD
 import { IrisErrorMessageKey, IrisErrorType, errorMessages } from 'app/entities/iris/iris-errors.model';
-=======
 import { IrisServerMessage } from 'app/entities/iris/iris-message.model';
->>>>>>> 7f6d62d6
 
 type ResolvableAction = { action: MessageStoreAction; resolve: () => void; reject: (error: IrisErrorType) => void };
 
@@ -35,12 +32,8 @@
         messages: [],
         sessionId: null,
         isLoading: false,
-<<<<<<< HEAD
-        error: null,
-=======
         numNewMessages: 0,
         error: '',
->>>>>>> 7f6d62d6
     };
 
     private readonly action = new Subject<ResolvableAction>();
@@ -155,12 +148,9 @@
                 messages: [...state.messages, castedAction.message],
                 sessionId: state.sessionId,
                 isLoading: false,
-<<<<<<< HEAD
                 error: null,
-=======
                 numNewMessages: state.numNewMessages + 1,
                 error: '',
->>>>>>> 7f6d62d6
             };
         }
         if (isConversationErrorOccurredAction(action)) {
@@ -168,27 +158,21 @@
             return {
                 ...state,
                 isLoading: false,
-<<<<<<< HEAD
                 error: action.errorType,
-=======
                 error: castedAction.errorMessage,
->>>>>>> 7f6d62d6
             };
         }
         if (isSessionReceivedAction(action)) {
             const castedAction = action as SessionReceivedAction;
             return {
-<<<<<<< HEAD
+                ...state,
+                messages: castedAction.messages,
+                sessionId: castedAction.sessionId,
+                error: '',
                 messages: action.messages,
                 sessionId: action.sessionId,
                 isLoading: state.isLoading,
                 error: null,
-=======
-                ...state,
-                messages: castedAction.messages,
-                sessionId: castedAction.sessionId,
-                error: '',
->>>>>>> 7f6d62d6
             };
         }
         if (isStudentMessageSentAction(action)) {
