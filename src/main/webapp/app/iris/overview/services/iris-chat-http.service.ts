--- conflicted
+++ resolved
@@ -75,13 +75,8 @@
      * @param sessionId of the session
      * @param message to be created
      */
-<<<<<<< HEAD
-    createTutorSuggestion(sessionId: number): Response<boolean> {
-        return this.httpClient.post<boolean>(`${this.apiPrefix}/sessions/${sessionId}/tutor-suggestion`, Object.assign({}), { observe: 'response' });
-=======
     createTutorSuggestion(sessionId: number): Response<void> {
         return this.httpClient.post<void>(`${this.apiPrefix}/sessions/${sessionId}/tutor-suggestion`, Object.assign({}), { observe: 'response' });
->>>>>>> ecd3fbb6
     }
 
     /**
