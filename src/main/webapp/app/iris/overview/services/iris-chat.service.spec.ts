--- conflicted
+++ resolved
@@ -28,11 +28,8 @@
 import 'app/shared/util/array.extension';
 import { Router } from '@angular/router';
 import { IrisSessionDTO } from 'app/iris/shared/entities/iris-session-dto.model';
-<<<<<<< HEAD
+import { IrisChatWebsocketPayloadType } from 'app/iris/shared/entities/iris-chat-websocket-dto.model';
 import { IrisStageDTO } from 'app/iris/shared/entities/iris-stage-dto.model';
-=======
-import { IrisChatWebsocketPayloadType } from 'app/iris/shared/entities/iris-chat-websocket-dto.model';
->>>>>>> ba9b9ab1
 
 describe('IrisChatService', () => {
     let service: IrisChatService;
@@ -239,7 +236,6 @@
         tick();
     }));
 
-<<<<<<< HEAD
     it('should handle websocket status message with internal stages', fakeAsync(() => {
         jest.spyOn(httpService, 'getCurrentSessionOrCreateIfNotExists').mockReturnValueOnce(of(mockServerSessionHttpResponseWithId(id)));
         jest.spyOn(httpService, 'getChatSessions').mockReturnValue(of([]));
@@ -250,7 +246,8 @@
             expect(stages).toEqual(mockWebsocketStatusMessageWithInteralStage.stages?.filter((stage: IrisStageDTO) => !stage.internal));
         });
         tick();
-=======
+    }));
+
     it('should update session title from websocket STATUS payload', fakeAsync(() => {
         const myTitle = 'My new session title';
         jest.spyOn(httpService, 'getCurrentSessionOrCreateIfNotExists').mockReturnValueOnce(of(mockServerSessionHttpResponseWithId(id)));
@@ -278,7 +275,6 @@
             const current = sessions.find((s) => s.id === id);
             expect(current?.title).toBe(myTitle);
         });
->>>>>>> ba9b9ab1
     }));
 
     it('should handle websocket message', fakeAsync(() => {
