import {
    faArrowDown,
    faChevronRight,
    faCircle,
    faCircleInfo,
    faCompress,
    faExpand,
    faLink,
    faPaperPlane,
    faPenToSquare,
    faRedo,
    faThumbsDown,
    faThumbsUp,
    faTrash,
    faXmark,
} from '@fortawesome/free-solid-svg-icons';
import { NgbModal, NgbTooltip } from '@ng-bootstrap/ng-bootstrap';
import { AfterViewInit, Component, ElementRef, EventEmitter, Input, OnDestroy, OnInit, Output, ViewChild, computed, inject, input, signal } from '@angular/core';
import { IrisAssistantMessage, IrisMessage, IrisSender } from 'app/iris/shared/entities/iris-message.model';
import { Subscription } from 'rxjs';
import { IrisErrorMessageKey } from 'app/iris/shared/entities/iris-errors.model';
import { ButtonComponent, ButtonType } from 'app/shared/components/buttons/button/button.component';
import { TranslateService } from '@ngx-translate/core';
import { IrisLogoComponent, IrisLogoSize } from 'app/iris/overview/iris-logo/iris-logo.component';
import { IrisStageDTO, IrisStageStateDTO } from 'app/iris/shared/entities/iris-stage-dto.model';
import { IrisRateLimitInformation } from 'app/iris/shared/entities/iris-ratelimit-info.model';
import { IrisStatusService } from 'app/iris/overview/services/iris-status.service';
import { IrisMessageContentType, IrisTextMessageContent } from 'app/iris/shared/entities/iris-content-type.model';
import { AccountService } from 'app/core/auth/account.service';
import { animate, group, style, transition, trigger } from '@angular/animations';
import { ChatServiceMode, IrisChatService } from 'app/iris/overview/services/iris-chat.service';
import * as _ from 'lodash-es';
import { ActivatedRoute, RouterLink } from '@angular/router';
import { FaIconComponent } from '@fortawesome/angular-fontawesome';
import { TranslateDirective } from 'app/shared/language/translate.directive';
import { ChatStatusBarComponent } from './chat-status-bar/chat-status-bar.component';
import { FormsModule } from '@angular/forms';
import { ArtemisTranslatePipe } from 'app/shared/pipes/artemis-translate.pipe';
import { AsPipe } from 'app/shared/pipes/as.pipe';
import { HtmlForMarkdownPipe } from 'app/shared/pipes/html-for-markdown.pipe';
import { ChatHistoryItemComponent } from './chat-history-item/chat-history-item.component';
import { NgClass } from '@angular/common';
import { facSidebar } from 'app/shared/icons/icons';
import { User } from 'app/core/user/user.model';
import { IrisSessionDTO } from 'app/iris/shared/entities/iris-session-dto.model';

@Component({
    selector: 'jhi-iris-base-chatbot',
    templateUrl: './iris-base-chatbot.component.html',
    styleUrls: ['./iris-base-chatbot.component.scss'],
    animations: [
        trigger('messageAnimation', [
            transition(':enter', [
                style({
                    height: '0',
                    transform: 'scale(0)',
                }),
                group([
                    animate(
                        '0.3s ease-in-out',
                        style({
                            height: '*',
                        }),
                    ),
                    animate(
                        '0.3s 0.1s cubic-bezier(.2,1.22,.64,1)',
                        style({
                            transform: 'scale(1)',
                        }),
                    ),
                ]),
            ]),
        ]),
        trigger('suggestionAnimation', [
            transition(':enter', [
                style({ height: 0, opacity: 0 }),
                group([
                    animate(
                        '0.3s 0.5s ease-in-out',
                        style({
                            height: '*',
                            opacity: 1,
                        }),
                    ),
                ]),
            ]),
            transition(':leave', [
                style({ height: '*', opacity: 1 }),
                group([
                    animate(
                        '0.3s ease-in-out',
                        style({
                            height: 0,
                            opacity: 0,
                        }),
                    ),
                ]),
            ]),
        ]),
    ],
    imports: [
        IrisLogoComponent,
        RouterLink,
        FaIconComponent,
        NgbTooltip,
        TranslateDirective,
        ChatStatusBarComponent,
        FormsModule,
        ButtonComponent,
        ArtemisTranslatePipe,
        AsPipe,
        HtmlForMarkdownPipe,
        ChatHistoryItemComponent,
        NgClass,
    ],
})
export class IrisBaseChatbotComponent implements OnInit, OnDestroy, AfterViewInit {
    protected accountService = inject(AccountService);
    protected modalService = inject(NgbModal);
    protected translateService = inject(TranslateService);
    protected statusService = inject(IrisStatusService);
    protected chatService = inject(IrisChatService);
    protected route = inject(ActivatedRoute);

    // Icons
    protected readonly faTrash = faTrash;
    protected readonly faCircle = faCircle;
    protected readonly faPaperPlane = faPaperPlane;
    protected readonly faExpand = faExpand;
    protected readonly faXmark = faXmark;
    protected readonly faArrowDown = faArrowDown;
    protected readonly faCircleInfo = faCircleInfo;
    protected readonly faCompress = faCompress;
    protected readonly faThumbsUp = faThumbsUp;
    protected readonly faThumbsDown = faThumbsDown;
    protected readonly faRedo = faRedo;
    protected readonly faPenToSquare = faPenToSquare;
    protected readonly faChevronRight = faChevronRight;
    protected readonly facSidebar = facSidebar;
    protected readonly faLink = faLink;

    // Types
    protected readonly IrisLogoSize = IrisLogoSize;
    protected readonly IrisMessageContentType = IrisMessageContentType;
    protected readonly IrisAssistantMessage = IrisAssistantMessage;
    protected readonly IrisTextMessageContent = IrisTextMessageContent;
    protected readonly IrisSender = IrisSender;
    protected readonly IrisErrorMessageKey = IrisErrorMessageKey;

    // State variables
    relatedEntityIdSubscription: Subscription;
    chatModeSubscription: Subscription;
    sessionIdSubscription: Subscription;
    messagesSubscription: Subscription;
    stagesSubscription: Subscription;
    errorSubscription: Subscription;
    numNewMessageSubscription: Subscription;
    rateLimitSubscription: Subscription;
    activeStatusSubscription: Subscription;
    suggestionsSubscription: Subscription;
    routeSubscription: Subscription;
    chatSessionsSubscription: Subscription;

    private currentRelatedEntityId = signal<number | undefined>(undefined);
    private currentChatMode = signal<ChatServiceMode | undefined>(undefined);
    relatedEntityRoute = computed<string | undefined>(() => this.computeRelatedEntityRoute(this.currentChatMode(), this.currentRelatedEntityId()));
    relatedEntityLinkButtonLabel = computed<string | undefined>(() => this.computeRelatedEntityLinkButtonLabel(this.currentChatMode()));
    currentSessionId: number | undefined;
    chatSessions: IrisSessionDTO[] = [];
    messages: IrisMessage[] = [];
    stages?: IrisStageDTO[] = [];
    suggestions?: string[] = [];
    error?: IrisErrorMessageKey;
    numNewMessages: number = 0;
    rateLimitInfo: IrisRateLimitInformation;
    active = true;

    newMessageTextContent = '';
    isLoading: boolean;
    shouldAnimate = false;
    hasActiveStage = false;

    isChatHistoryOpen = true;

    // User preferences
    user: User | undefined;
    userAccepted: boolean;
    isScrolledToBottom = true;
    rows = 1;
    resendAnimationActive: boolean;
    public ButtonType = ButtonType;

    showDeclineButton = input<boolean>(true);
    isChatHistoryAvailable = input<boolean>(false);
    @Input() fullSize: boolean | undefined;
    @Input() showCloseButton = false;
    @Input() isChatGptWrapper = false;
    @Output() fullSizeToggle = new EventEmitter<void>();
    @Output() closeClicked = new EventEmitter<void>();

    // ViewChilds
    @ViewChild('messagesElement') messagesElement!: ElementRef;
    @ViewChild('scrollArrow') scrollArrow!: ElementRef;
    @ViewChild('messageTextarea') messageTextarea: ElementRef<HTMLTextAreaElement>;
    @ViewChild('acceptButton') acceptButton: ElementRef<HTMLButtonElement>;

    ngOnInit() {
        this.routeSubscription = this.route.queryParams?.subscribe((params: any) => {
            if (params?.irisQuestion) {
                this.newMessageTextContent = params.irisQuestion;
            }
        });
        this.sessionIdSubscription = this.chatService.currentSessionId().subscribe((sessionId) => {
            this.currentSessionId = sessionId;
        });
        this.relatedEntityIdSubscription = this.chatService.currentRelatedEntityId().subscribe((entityId) => {
            this.currentRelatedEntityId.set(entityId);
        });
        this.chatModeSubscription = this.chatService.currentChatMode().subscribe((chatMode) => {
            this.currentChatMode.set(chatMode);
        });
        this.messagesSubscription = this.chatService.currentMessages().subscribe((messages) => {
            if (messages.length !== this.messages?.length) {
                this.scrollToBottom('auto');
                setTimeout(() => this.messageTextarea?.nativeElement?.focus(), 10);
            }
            this.messages = _.cloneDeep(messages).reverse();
            this.messages.forEach((message) => {
                // @ts-expect-error - TS doesn't get that I'm checking for the type
                if (message.content?.[0]?.textContent) {
                    // Double all \n
                    const cnt = message.content[0] as IrisTextMessageContent;
                    cnt.textContent = cnt.textContent.replace(/\n\n/g, '\n\u00A0\n');
                    cnt.textContent = cnt.textContent.replace(/\n/g, '\n\n');
                }
            });
        });
        this.chatSessionsSubscription = this.chatService.availableChatSessions().subscribe((sessions) => {
            this.chatSessions = sessions;
        });
        this.stagesSubscription = this.chatService.currentStages().subscribe((stages) => {
            this.stages = stages;
            this.hasActiveStage = stages?.some((stage) => [IrisStageStateDTO.IN_PROGRESS, IrisStageStateDTO.NOT_STARTED].includes(stage.state));
        });
        this.errorSubscription = this.chatService.currentError().subscribe((error) => (this.error = error));
        this.numNewMessageSubscription = this.chatService.currentNumNewMessages().subscribe((num) => {
            this.numNewMessages = num;
            this.checkUnreadMessageScroll();
        });
        this.rateLimitSubscription = this.statusService.currentRatelimitInfo().subscribe((info) => (this.rateLimitInfo = info));
        this.activeStatusSubscription = this.statusService.getActiveStatus().subscribe((active) => {
            if (!active) {
                this.isLoading = false;
                this.resendAnimationActive = false;
            }
            this.active = active;
        });
        this.suggestionsSubscription = this.chatService.currentSuggestions().subscribe((suggestions) => {
            this.suggestions = suggestions;
        });

        this.checkIfUserAcceptedExternalLLMUsage();

        // Focus on message textarea
        setTimeout(() => {
            if (this.messageTextarea) {
                this.messageTextarea.nativeElement.focus();
            } else {
                this.acceptButton.nativeElement.focus();
            }
        }, 150);
    }

    ngAfterViewInit() {
        this.checkUnreadMessageScroll();
        setTimeout(() => (this.shouldAnimate = true));
    }

    checkUnreadMessageScroll() {
        if (this.numNewMessages > 0) {
            this.scrollToBottom('smooth');
        }
    }

    ngOnDestroy() {
        this.messagesSubscription.unsubscribe();
        this.stagesSubscription.unsubscribe();
        this.errorSubscription.unsubscribe();
        this.numNewMessageSubscription.unsubscribe();
        this.rateLimitSubscription.unsubscribe();
        this.activeStatusSubscription.unsubscribe();
        this.suggestionsSubscription.unsubscribe();
        this.routeSubscription?.unsubscribe();
        this.chatSessionsSubscription.unsubscribe();
    }

    checkIfUserAcceptedExternalLLMUsage(): void {
        this.userAccepted = !!this.accountService.userIdentity?.externalLLMUsageAccepted;
        setTimeout(() => this.adjustTextareaRows(), 0);
    }

    /**
     * Handles the send button click event and sends the user's message.
     */
    onSend(): void {
        this.chatService.messagesRead();
        if (this.newMessageTextContent) {
            this.isLoading = true;
            this.chatService.sendMessage(this.newMessageTextContent).subscribe(() => {
                this.isLoading = false;
            });
            this.newMessageTextContent = '';
        }
        this.resetChatBodyHeight();
    }

    resendMessage(message: IrisMessage) {
        if (message.sender !== IrisSender.USER) {
            return;
        }
        let observable;
        if (message.id) {
            observable = this.chatService.resendMessage(message);
            this.resendAnimationActive = true;
        } else if (message.content?.[0]?.textContent) {
            observable = this.chatService.sendMessage(message.content[0].textContent);
        } else {
            this.resendAnimationActive = false;
            return;
        }
        this.isLoading = true;

        observable.subscribe(() => {
            this.resendAnimationActive = false;
            this.isLoading = false;
            this.chatService.messagesRead();
        });
    }

    /**
     * Rates a message as helpful or unhelpful.
     * @param message The message to rate.
     * @param helpful A boolean indicating if the message is helpful or not.
     */
    rateMessage(message: IrisMessage, helpful?: boolean) {
        if (message.sender !== IrisSender.LLM) {
            return;
        }
        message.helpful = !!helpful;
        this.chatService.rateMessage(message, helpful).subscribe();
    }

    /**
     * Scrolls the chat body to the bottom.
     * @param behavior - The scroll behavior.
     */
    scrollToBottom(behavior: ScrollBehavior) {
        setTimeout(() => {
            const messagesElement: HTMLElement = this.messagesElement?.nativeElement;
            messagesElement?.scrollTo({
                top: 0,
                behavior: behavior,
            });
        });
    }

    /**
     * Clear session and start a new conversation.
     */
    onClearSession(content: any) {
        this.modalService.open(content).result.then((result: string) => {
            if (result === 'confirm') {
                this.isLoading = false;
                this.chatService.clearChat();
            }
        });
    }

    /**
     * Accepts the permission to use the chat widget.
     */
    acceptPermission() {
        this.chatService.updateExternalLLMUsageConsent(true);
        this.userAccepted = true;
    }

    /**
     * This method is intended to handle the closing of the chat interface.
     * It emits a close event which should be handled by the parent component.
     */
    closeChat() {
        this.chatService.messagesRead();
        this.closeClicked.emit();
    }

    /**
     * Handles the key events in the message textarea.
     * @param event - The keyboard event.
     */
    handleKey(event: KeyboardEvent): void {
        if (event.key === 'Enter') {
            if (!this.isLoading && this.active) {
                if (!event.shiftKey) {
                    event.preventDefault();
                    this.onSend();
                } else {
                    const textArea = event.target as HTMLTextAreaElement;
                    const { selectionStart, selectionEnd } = textArea;
                    const value = textArea.value;
                    textArea.value = value.slice(0, selectionStart) + value.slice(selectionEnd);
                    textArea.selectionStart = textArea.selectionEnd = selectionStart + 1;
                }
            } else {
                event.preventDefault();
            }
        }
    }

    /**
     * Handles the input event in the message textarea.
     */
    onInput() {
        this.adjustTextareaRows();
    }

    /**
     * Handles the paste event in the message textarea.
     */
    onPaste() {
        setTimeout(() => {
            this.adjustTextareaRows();
        }, 0);
    }

    /**
     * Adjusts the height of the message textarea based on its content.
     */
    adjustTextareaRows() {
        const textarea: HTMLTextAreaElement = this.messageTextarea.nativeElement;
        textarea.style.height = 'auto'; // Reset the height to auto
        const bufferForSpaceBetweenLines = 4;
        const lineHeight = parseInt(getComputedStyle(textarea).lineHeight, 10) + bufferForSpaceBetweenLines;
        const maxRows = 3;
        const maxHeight = lineHeight * maxRows;

        textarea.style.height = `${Math.min(textarea.scrollHeight, maxHeight)}px`;

        this.adjustScrollButtonPosition(Math.min(textarea.scrollHeight, maxHeight) / lineHeight);
    }

    /**
     * Handles the row change event in the message textarea.
     */
    onModelChange() {
        const textarea: HTMLTextAreaElement = this.messageTextarea.nativeElement;
        const newRows = textarea.value.split('\n').length;
        if (newRows != this.rows) {
            if (newRows <= 3) {
                textarea.rows = newRows;
                this.adjustScrollButtonPosition(newRows);
                this.rows = newRows;
            }
        }
    }

    /**
     * Adjusts the position of the scroll button based on the number of rows in the message textarea.
     * @param newRows - The new number of rows.
     */
    adjustScrollButtonPosition(newRows: number) {
        const textarea: HTMLTextAreaElement = this.messageTextarea.nativeElement;
        const scrollArrow: HTMLElement = this.scrollArrow.nativeElement;
        const lineHeight = parseInt(window.getComputedStyle(textarea).lineHeight);
        const rowHeight = lineHeight * newRows - lineHeight;
        setTimeout(() => {
            scrollArrow.style.bottom = `calc(11% + ${rowHeight}px)`;
        }, 10);
    }

    /**
     * Resets the height of the chat body.
     */
    resetChatBodyHeight() {
        const textarea: HTMLTextAreaElement = this.messageTextarea.nativeElement;
        const scrollArrow: HTMLElement = this.scrollArrow.nativeElement;
        textarea.rows = 1;
        textarea.style.height = '';
        scrollArrow.style.bottom = '';
    }

    checkChatScroll() {
        const messagesElement = this.messagesElement.nativeElement;
        const scrollTop = messagesElement.scrollTop;
        this.isScrolledToBottom = scrollTop < 50;
    }

    onSuggestionClick(suggestion: string) {
        this.newMessageTextContent = suggestion;
        this.onSend();
    }

    onSessionClick(session: IrisSessionDTO) {
        this.chatService.switchToSession(session);
    }

    setChatHistoryVisibility(isOpen: boolean) {
        this.isChatHistoryOpen = isOpen;
    }

    /**
     * Retrieves chat sessions that occurred between a specified range of days ago.
     * @param daysAgoNewer The newer boundary of the range, in days ago (e.g., 0 for today, 1 for yesterday).
     * @param daysAgoOlder The older boundary of the range, in days ago (e.g., 0 for today, 7 for 7 days ago).
     *                     Must be greater than or equal to daysAgoNewer if ignoreOlderBoundary is false.
     * @param ignoreOlderBoundary If true, only the daysAgoNewer boundary is considered (sessions newer than or on this day).
     * @returns An array of IrisSession objects matching the criteria.
     */
    getSessionsBetween(daysAgoNewer: number, daysAgoOlder?: number, ignoreOlderBoundary = false): IrisSessionDTO[] {
        if (daysAgoNewer < 0 || (!ignoreOlderBoundary && (daysAgoOlder === undefined || daysAgoOlder < 0 || daysAgoNewer > daysAgoOlder))) {
            return [];
        }

        const today = new Date();
        const rangeEndDate = new Date(today);
        rangeEndDate.setDate(today.getDate() - daysAgoNewer);
        rangeEndDate.setHours(23, 59, 59, 999); // Set to the end of the 'daysAgoNewer' day

        let rangeStartDate: Date | undefined = undefined;
        if (!ignoreOlderBoundary && daysAgoOlder !== undefined) {
            rangeStartDate = new Date(today);
            rangeStartDate.setDate(today.getDate() - daysAgoOlder);
            rangeStartDate.setHours(0, 0, 0, 0); // Set to the start of the 'daysAgoOlder' day
        }

<<<<<<< HEAD
        const result = this.chatSessions
            .filter((session) => {
                const sessionCreationDate = new Date(session.creationDate);
=======
        return this.chatSessions.filter((session) => {
            const sessionCreationDate = new Date(session.creationDate);
>>>>>>> 48cd85af

            const isAfterOrOnStartDate = ignoreOlderBoundary || (rangeStartDate && sessionCreationDate.getTime() >= rangeStartDate.getTime());
            const isBeforeOrOnEndDate = sessionCreationDate.getTime() <= rangeEndDate.getTime();

<<<<<<< HEAD
                if (ignoreOlderBoundary) {
                    return isBeforeOrOnEndDate;
                } else {
                    return isAfterOrOnStartDate && isBeforeOrOnEndDate;
                }
            })
            .toSorted((a, b) => {
                return new Date(b.creationDate).getTime() - new Date(a.creationDate).getTime();
            });
        return result;
=======
            if (ignoreOlderBoundary) {
                return isBeforeOrOnEndDate;
            } else {
                return isAfterOrOnStartDate && isBeforeOrOnEndDate;
            }
        });
>>>>>>> 48cd85af
    }

    openNewSession() {
        this.chatService.clearChat();
    }

    private computeRelatedEntityRoute(currentChatMode: ChatServiceMode | undefined, currentRelatedEntityId: number | undefined): string | undefined {
        if (!currentChatMode || !currentRelatedEntityId) {
            return undefined;
        }
        switch (currentChatMode) {
            case ChatServiceMode.PROGRAMMING_EXERCISE:
                return `../exercises/${currentRelatedEntityId}`;
            case ChatServiceMode.LECTURE:
                return `../lectures/${currentRelatedEntityId}`;
            default:
                return undefined;
        }
    }

    private computeRelatedEntityLinkButtonLabel(currentChatMode: ChatServiceMode | undefined): string | undefined {
        switch (currentChatMode) {
            case ChatServiceMode.PROGRAMMING_EXERCISE:
                return `artemisApp.exerciseChatbot.goToRelatedEntityButton.exerciseLabel`;
            case ChatServiceMode.LECTURE:
                return `artemisApp.exerciseChatbot.goToRelatedEntityButton.lectureLabel`;
            default:
                return undefined;
        }
    }
}<|MERGE_RESOLUTION|>--- conflicted
+++ resolved
@@ -532,37 +532,18 @@
             rangeStartDate.setHours(0, 0, 0, 0); // Set to the start of the 'daysAgoOlder' day
         }
 
-<<<<<<< HEAD
-        const result = this.chatSessions
-            .filter((session) => {
-                const sessionCreationDate = new Date(session.creationDate);
-=======
         return this.chatSessions.filter((session) => {
             const sessionCreationDate = new Date(session.creationDate);
->>>>>>> 48cd85af
 
             const isAfterOrOnStartDate = ignoreOlderBoundary || (rangeStartDate && sessionCreationDate.getTime() >= rangeStartDate.getTime());
             const isBeforeOrOnEndDate = sessionCreationDate.getTime() <= rangeEndDate.getTime();
 
-<<<<<<< HEAD
-                if (ignoreOlderBoundary) {
-                    return isBeforeOrOnEndDate;
-                } else {
-                    return isAfterOrOnStartDate && isBeforeOrOnEndDate;
-                }
-            })
-            .toSorted((a, b) => {
-                return new Date(b.creationDate).getTime() - new Date(a.creationDate).getTime();
-            });
-        return result;
-=======
             if (ignoreOlderBoundary) {
                 return isBeforeOrOnEndDate;
             } else {
                 return isAfterOrOnStartDate && isBeforeOrOnEndDate;
             }
         });
->>>>>>> 48cd85af
     }
 
     openNewSession() {
