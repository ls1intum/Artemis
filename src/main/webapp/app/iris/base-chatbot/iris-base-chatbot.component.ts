--- conflicted
+++ resolved
@@ -12,7 +12,7 @@
 import { IrisStatusService } from 'app/iris/iris-status.service';
 import { IrisMessageContentType, IrisTextMessageContent } from 'app/entities/iris/iris-content-type.model';
 import { AccountService } from 'app/core/auth/account.service';
-import { animate, group, query, stagger, style, transition, trigger } from '@angular/animations';
+import { animate, group, style, transition, trigger } from '@angular/animations';
 import { IrisChatService } from 'app/iris/iris-chat.service';
 
 @Component({
@@ -42,18 +42,6 @@
                 ]),
             ]),
         ]),
-<<<<<<< HEAD
-        trigger('listAnimation', [
-            transition('* => *', [
-                query(
-                    ':enter',
-                    [
-                        style({ transform: 'translateY(100%)', opacity: 0 }),
-                        stagger('100ms', [animate('0.3s 0.3s cubic-bezier(.2,1.22,.64,1)', style({ transform: 'translateY(0)', opacity: 1 }))]),
-                    ],
-                    { optional: true },
-                ),
-=======
         trigger('suggestionAnimation', [
             transition(':enter', [
                 style({ height: 0, opacity: 0 }),
@@ -78,7 +66,6 @@
                         }),
                     ),
                 ]),
->>>>>>> a8d23ed4
             ]),
         ]),
     ],
