import { Injectable } from '@angular/core';
import { JhiWebsocketService } from 'app/core/websocket/websocket.service';
import { IrisStateStore } from 'app/iris/state-store.service';
import { IrisRateLimitInformation, IrisWebsocketService } from 'app/iris/websocket.service';
import { IrisMessage } from 'app/entities/iris/iris-message.model';
import { IrisErrorMessageKey } from 'app/entities/iris/iris-errors.model';
import { Observable, Subject } from 'rxjs';
import { ExerciseComponent } from 'app/entities/iris/iris-content-type.model';

/**
 * The IrisCodeEditorWebsocketMessageType defines the type of message sent over the code editor websocket.
 */
enum IrisCodeEditorWebsocketMessageType {
    MESSAGE = 'MESSAGE',
    STEP_SUCCESS = 'STEP_SUCCESS',
    ERROR = 'ERROR',
}

export class StepExecutionSuccess {
    messageId: number;
    planId: number;
    stepId: number;
    component: ExerciseComponent;
    paths?: string[];
    updatedProblemStatement?: string;
}

/**
 * The IrisCodeEditorWebsocketDTO is the data transfer object for messages sent over the code editor websocket.
 * It either contains an IrisMessage or a map of changes or an error message.
 */
export class IrisCodeEditorWebsocketDTO {
    type: IrisCodeEditorWebsocketMessageType;
    message?: IrisMessage;
    stepExecutionSuccess?: StepExecutionSuccess;
    errorTranslationKey?: IrisErrorMessageKey;
    translationParams?: Map<string, any>;
    rateLimitInfo?: IrisRateLimitInformation;
}

/**
 * The IrisCodeEditorWebsocketService handles the websocket communication for receiving messages in the code editor channels.
 */
@Injectable()
export class IrisCodeEditorWebsocketService extends IrisWebsocketService {
    private subject: Subject<StepExecutionSuccess> = new Subject<StepExecutionSuccess>();

    /**
     * Creates an instance of IrisCodeEditorWebsocketService.
     * @param jhiWebsocketService The JhiWebsocketService for websocket communication.
     * @param stateStore The IrisStateStore for managing the state of the application.
     */
    constructor(jhiWebsocketService: JhiWebsocketService, stateStore: IrisStateStore) {
        super(jhiWebsocketService, stateStore, 'code-editor-sessions');
    }

    protected handleWebsocketResponse(response: IrisCodeEditorWebsocketDTO): void {
        console.log(response);
        if (response.rateLimitInfo) {
            this.handleRateLimitInfo(response.rateLimitInfo);
        }
        switch (response.type) {
            case IrisCodeEditorWebsocketMessageType.MESSAGE:
                super.handleMessage(response.message);
                break;
            case IrisCodeEditorWebsocketMessageType.STEP_SUCCESS:
                this.handleStepSuccess(response.stepExecutionSuccess!);
                break;
            case IrisCodeEditorWebsocketMessageType.ERROR:
                super.handleError(response.errorTranslationKey, response.translationParams);
                break;
        }
    }

    private handleStepSuccess(response: StepExecutionSuccess): void {
        this.subject.next(response); // notify subscribers of changes applied
    }

    /**
     * Returns a subject that notifies subscribers when the code editor should be reloaded.
<<<<<<< HEAD
     * @returns {Subject<void>}
=======
     * @returns {Subject<StepExecutionSuccess>}
>>>>>>> 5deaf1e6
     */
    public onPromptReload(): Observable<StepExecutionSuccess> {
        return this.subject.asObservable();
    }
}<|MERGE_RESOLUTION|>--- conflicted
+++ resolved
@@ -78,11 +78,7 @@
 
     /**
      * Returns a subject that notifies subscribers when the code editor should be reloaded.
-<<<<<<< HEAD
-     * @returns {Subject<void>}
-=======
      * @returns {Subject<StepExecutionSuccess>}
->>>>>>> 5deaf1e6
      */
     public onPromptReload(): Observable<StepExecutionSuccess> {
         return this.subject.asObservable();
