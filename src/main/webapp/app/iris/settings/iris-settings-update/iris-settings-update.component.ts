--- conflicted
+++ resolved
@@ -12,11 +12,8 @@
     IrisChatSubSettings,
     IrisCompetencyGenerationSubSettings,
     IrisLectureIngestionSubSettings,
-<<<<<<< HEAD
     IrisProactivitySubSettings,
-=======
     IrisTextExerciseChatSubSettings,
->>>>>>> 6431b46c
 } from 'app/entities/iris/settings/iris-sub-settings.model';
 import { AccountService } from 'app/core/auth/account.service';
 import { BuildFailedEventSettings, IrisEventSettings, IrisEventType, JolEventSettings, ProgressStalledEventSettings } from 'app/entities/iris/settings/iris-event-settings.model';
@@ -34,11 +31,7 @@
     public exerciseId?: number;
     public irisSettings?: IrisSettings;
     public parentIrisSettings?: IrisSettings;
-<<<<<<< HEAD
-    public allIrisModels?: IrisModel[];
     public parentIrisEventSettings?: { [key: string]: IrisEventSettings };
-=======
->>>>>>> 6431b46c
 
     originalIrisSettings?: IrisSettings;
 
