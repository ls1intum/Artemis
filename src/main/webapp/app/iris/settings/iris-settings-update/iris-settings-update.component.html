--- conflicted
+++ resolved
@@ -52,7 +52,6 @@
             <hr class="hr" />
 
             <div>
-<<<<<<< HEAD
                 <hr class="hr" />
                 <h3 jhiTranslate="artemisApp.iris.settings.subSettings.lectureChatSettings"></h3>
                 <div>
@@ -66,8 +65,6 @@
                 </div>
 
                 <hr class="hr" />
-=======
->>>>>>> bb052261
                 <h3 jhiTranslate="artemisApp.iris.settings.subSettings.lectureIngestionSettings.title"></h3>
                 <jhi-iris-common-sub-settings-update
                     [subSettings]="irisSettings?.irisLectureIngestionSettings!"
