import { ComponentFixture, TestBed } from '@angular/core/testing';
import { IrisSettingsUpdateComponent } from 'app/iris/manage/settings/iris-settings-update/iris-settings-update.component';
import { IrisSettingsService } from 'app/iris/manage/settings/shared/iris-settings.service';
import { MockComponent, MockProvider } from 'ng-mocks';
import { BehaviorSubject, of } from 'rxjs';
import { ButtonComponent } from 'app/shared/components/buttons/button/button.component';
import { IrisCommonSubSettingsUpdateComponent } from 'app/iris/manage/settings/iris-settings-update/iris-common-sub-settings-update/iris-common-sub-settings-update.component';
import { mockSettings } from 'test/helpers/mocks/iris/mock-settings';
import { ActivatedRoute, Params, provideRouter } from '@angular/router';
import { IrisCourseSettingsUpdateComponent } from 'app/iris/manage/settings/iris-course-settings-update/iris-course-settings-update.component';
import { By } from '@angular/platform-browser';
import { IrisSettings } from 'app/iris/shared/entities/settings/iris-settings.model';
import { HttpResponse } from '@angular/common/http';
import { MockJhiTranslateDirective } from 'test/helpers/mocks/directive/mock-jhi-translate-directive.directive';
import { MockTranslateService } from 'test/helpers/mocks/service/mock-translate.service';
import { TranslateService } from '@ngx-translate/core';
import { AccountService } from 'app/core/auth/account.service';
import { MockAccountService } from 'test/helpers/mocks/service/mock-account.service';
import { FeatureToggleService } from 'app/shared/feature-toggle/feature-toggle.service';

describe('IrisCourseSettingsUpdateComponent Component', () => {
    let comp: IrisCourseSettingsUpdateComponent;
    let fixture: ComponentFixture<IrisCourseSettingsUpdateComponent>;
    let irisSettingsService: IrisSettingsService;
    let featureToggleService: FeatureToggleService;
    const routeParamsSubject = new BehaviorSubject<Params>({ courseId: '1' });
    const route = { params: routeParamsSubject.asObservable() } as ActivatedRoute;
    let paramsSpy: jest.SpyInstance;
    let getSettingsSpy: jest.SpyInstance;
    let getParentSettingsSpy: jest.SpyInstance;

    beforeEach(() => {
        TestBed.configureTestingModule({
            imports: [MockJhiTranslateDirective],
            declarations: [IrisCourseSettingsUpdateComponent, IrisSettingsUpdateComponent, MockComponent(IrisCommonSubSettingsUpdateComponent), MockComponent(ButtonComponent)],
            providers: [
                provideRouter([]),
                MockProvider(IrisSettingsService),
                MockProvider(FeatureToggleService),
                { provide: ActivatedRoute, useValue: route },
                { provide: TranslateService, useClass: MockTranslateService },
                { provide: AccountService, useClass: MockAccountService },
            ],
        })
            .compileComponents()
            .then(() => {
                irisSettingsService = TestBed.inject(IrisSettingsService);
                featureToggleService = TestBed.inject(FeatureToggleService);
                jest.spyOn(featureToggleService, 'getFeatureToggleActive').mockReturnValue(of(true));

                // Setup
                routeParamsSubject.next({ courseId: 1 });
                paramsSpy = jest.spyOn(route!.params, 'subscribe');

                const irisSettings = mockSettings();
                getSettingsSpy = jest.spyOn(irisSettingsService, 'getUncombinedCourseSettings').mockReturnValue(of(irisSettings));
                getParentSettingsSpy = jest.spyOn(irisSettingsService, 'getGlobalSettings').mockReturnValue(of(irisSettings));
            });
        fixture = TestBed.createComponent(IrisCourseSettingsUpdateComponent);
        comp = fixture.componentInstance;
    });

    afterEach(() => {
        jest.restoreAllMocks();
    });

    it('should create IrisCourseSettingsUpdateComponent', () => {
        expect(comp).toBeDefined();
    });

    it('Setup works correctly', () => {
        fixture.detectChanges();
        expect(paramsSpy).toHaveBeenCalledOnce();
        expect(comp.courseId).toBe(1);
        expect(comp.settingsUpdateComponent).toBeTruthy();
        expect(getSettingsSpy).toHaveBeenCalledWith(1);
        expect(getParentSettingsSpy).toHaveBeenCalledOnce();

        expect(fixture.debugElement.queryAll(By.directive(IrisCommonSubSettingsUpdateComponent))).toHaveLength(8);
    });

    it('should not render settings update component if courseId is not present', () => {
        routeParamsSubject.next({}); // Simulate route without courseId
        fixture.detectChanges();

        expect(paramsSpy).toHaveBeenCalledOnce();
        expect(comp.courseId).toBeNaN();
        expect(fixture.debugElement.query(By.directive(IrisSettingsUpdateComponent))).toBeNull();
    });

    it('Can deactivate correctly', () => {
        fixture.detectChanges();
        expect(comp.canDeactivate()).toBeTrue();
        comp.settingsUpdateComponent!.isDirty = true;
        expect(comp.canDeactivate()).toBeFalse();
        comp.settingsUpdateComponent!.canDeactivateWarning = 'Warning';
        expect(comp.canDeactivateWarning).toBe('Warning');
    });

<<<<<<< HEAD
    it('Can deactivate when settingsUpdateComponent is undefined', () => {
=======
    it('should allow deactivation if settings component is not defined', () => {
        comp.settingsUpdateComponent = undefined;
>>>>>>> 2bffc8d2
        expect(comp.canDeactivate()).toBeTrue();
        expect(comp.canDeactivateWarning).toBeUndefined();
    });

    it('Saves settings correctly', () => {
        fixture.detectChanges();
        const irisSettings = mockSettings();
        irisSettings.id = undefined;
        const irisSettingsSaved = mockSettings();
        const setSettingsSpy = jest.spyOn(irisSettingsService, 'setCourseSettings').mockReturnValue(of(new HttpResponse<IrisSettings>({ body: irisSettingsSaved })));
        comp.settingsUpdateComponent!.irisSettings = irisSettings;
        comp.settingsUpdateComponent!.saveIrisSettings();
        expect(setSettingsSpy).toHaveBeenCalledWith(1, irisSettings);
        expect(comp.settingsUpdateComponent!.irisSettings).toEqual(irisSettingsSaved);
    });
});<|MERGE_RESOLUTION|>--- conflicted
+++ resolved
@@ -97,12 +97,8 @@
         expect(comp.canDeactivateWarning).toBe('Warning');
     });
 
-<<<<<<< HEAD
-    it('Can deactivate when settingsUpdateComponent is undefined', () => {
-=======
     it('should allow deactivation if settings component is not defined', () => {
         comp.settingsUpdateComponent = undefined;
->>>>>>> 2bffc8d2
         expect(comp.canDeactivate()).toBeTrue();
         expect(comp.canDeactivateWarning).toBeUndefined();
     });
