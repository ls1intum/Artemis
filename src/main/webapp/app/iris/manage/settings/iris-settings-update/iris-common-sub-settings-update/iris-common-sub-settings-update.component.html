--- conflicted
+++ resolved
@@ -73,8 +73,7 @@
         </div>
     </div>
 }
-<<<<<<< HEAD
-@if (subSettings?.type === CHAT || subSettings?.type === TEXT_EXERCISE_CHAT || subSettings?.type === COURSE_CHAT || subSettings?.type === LECTURE) {
+@if (subSettings?.type === PROGRAMMING_EXERCISE_CHAT || subSettings?.type === TEXT_EXERCISE_CHAT || subSettings?.type === COURSE_CHAT || subSettings?.type === LECTURE) {
     <div class="mt-3">
         <span class="form-label fs-4" jhiTranslate="artemisApp.iris.settings.subSettings.customInstructions.title"></span>
         <fa-icon [icon]="faQuestionCircle" [ngbTooltip]="'artemisApp.iris.settings.subSettings.customInstructions.description' | artemisTranslate" />
@@ -93,34 +92,10 @@
         }
     </div>
 }
-<h4 class="form-label mt-3" jhiTranslate="artemisApp.iris.settings.subSettings.variants.title"></h4>
-<span><span class="fw-bold fs-5" jhiTranslate="artemisApp.iris.settings.subSettings.variants.allowedVariants.title"></span>: </span>
-@if (parentSubSettings) {
-    <div class="form-check form-switch">
-        <input
-            class="form-check-input"
-            type="checkbox"
-            id="inheritAllowedVariantsSwitch{{ subSettings?.type ?? '' }}"
-            [disabled]="!isAdmin"
-            [(ngModel)]="inheritAllowedVariants"
-            (change)="onInheritAllowedVariantsChange()"
-        />
-        <label
-            class="form-check-label"
-            for="inheritAllowedVariantsSwitch{{ subSettings?.type ?? '' }}"
-            jhiTranslate="artemisApp.iris.settings.subSettings.variants.allowedVariants.inheritSwitch"
-        ></label>
-    </div>
-}
-<div class="form-group">
-    @for (variant of availableVariants; track variant) {
-        <div class="form-check">
-=======
 @if (isAdmin) {
     <h5 class="mt-3"><span class="fw-bold" jhiTranslate="artemisApp.iris.settings.subSettings.variants.allowedVariants.title"></span>:</h5>
     @if (parentSubSettings) {
         <div class="form-check form-switch">
->>>>>>> 2b548110
             <input
                 class="form-check-input"
                 type="checkbox"
