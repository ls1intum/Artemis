import { ComponentFixture, TestBed, fakeAsync, tick } from '@angular/core/testing';
import { IrisSettingsUpdateComponent } from 'app/iris/manage/settings/iris-settings-update/iris-settings-update.component';
import { CourseIrisSettingsDTO, IrisCourseSettingsDTO } from 'app/iris/shared/entities/settings/iris-course-settings.model';
import { MockComponent, MockPipe, MockProvider } from 'ng-mocks';
import { ButtonComponent } from 'app/shared/components/buttons/button/button.component';
import { IrisSettingsService } from 'app/iris/manage/settings/shared/iris-settings.service';
<<<<<<< HEAD
import { of, throwError } from 'rxjs';
=======
import { firstValueFrom, of, throwError } from 'rxjs';
import { IrisCourseSettingsUpdateComponent } from 'app/iris/manage/settings/iris-course-settings-update/iris-course-settings-update.component';
import { ArtemisTranslatePipe } from 'app/shared/pipes/artemis-translate.pipe';
>>>>>>> 2c3e90b6
import { MockJhiTranslateDirective } from 'test/helpers/mocks/directive/mock-jhi-translate-directive.directive';
import { HttpErrorResponse, HttpResponse, provideHttpClient } from '@angular/common/http';
import { provideHttpClientTesting } from '@angular/common/http/testing';
import { AlertService } from 'app/shared/service/alert.service';
import { MockTranslateService } from 'test/helpers/mocks/service/mock-translate.service';
import { TranslateService } from '@ngx-translate/core';
import { AccountService } from 'app/core/auth/account.service';
import { MockAccountService } from 'test/helpers/mocks/service/mock-account.service';
<<<<<<< HEAD
import { ArtemisTranslatePipe } from 'app/shared/pipes/artemis-translate.pipe';
=======
import { FaIconComponent } from '@fortawesome/angular-fontawesome';
import { FeatureToggleService } from 'app/shared/feature-toggle/feature-toggle.service';
>>>>>>> 2c3e90b6

describe('IrisSettingsUpdateComponent', () => {
    let component: IrisSettingsUpdateComponent;
    let fixture: ComponentFixture<IrisSettingsUpdateComponent>;
    let irisSettingsService: IrisSettingsService;
    let alertService: AlertService;
    let accountService: AccountService;

    const mockSettings: IrisCourseSettingsDTO = {
        enabled: true,
        customInstructions: 'Test instructions',
        variant: { id: 'DEFAULT' },
        rateLimit: { requests: 100, timeframeHours: 24 },
    };

    const mockResponse: CourseIrisSettingsDTO = {
        courseId: 1,
        settings: mockSettings,
        effectiveRateLimit: { requests: 100, timeframeHours: 24 },
        applicationRateLimitDefaults: { requests: 50, timeframeHours: 12 },
    };

    const mockVariants = [{ id: 'DEFAULT' }, { id: 'ADVANCED' }];

<<<<<<< HEAD
    beforeEach(() => {
=======
        const featureToggleServiceMock = {
            getFeatureToggleActive: jest.fn().mockReturnValue(of(true)),
        };

>>>>>>> 2c3e90b6
        TestBed.configureTestingModule({
            imports: [MockJhiTranslateDirective, IrisSettingsUpdateComponent],
            declarations: [MockPipe(ArtemisTranslatePipe), MockComponent(ButtonComponent)],
            providers: [
<<<<<<< HEAD
                MockProvider(IrisSettingsService),
=======
                MockProvider(IrisSettingsService, irisSettingsServiceMock),
                MockProvider(FeatureToggleService, featureToggleServiceMock),
>>>>>>> 2c3e90b6
                provideHttpClient(),
                provideHttpClientTesting(),
                MockProvider(AlertService),
                { provide: TranslateService, useClass: MockTranslateService },
                { provide: AccountService, useClass: MockAccountService },
            ],
        }).compileComponents();

        fixture = TestBed.createComponent(IrisSettingsUpdateComponent);
        component = fixture.componentInstance;
        irisSettingsService = TestBed.inject(IrisSettingsService);
        alertService = TestBed.inject(AlertService);
        accountService = TestBed.inject(AccountService);

        // Setup default mocks
        jest.spyOn(irisSettingsService, 'getCourseSettings').mockReturnValue(of(mockResponse));
        jest.spyOn(irisSettingsService, 'getVariants').mockReturnValue(of(mockVariants as any));
        jest.spyOn(accountService, 'isAdmin').mockReturnValue(true);
    });

    afterEach(() => {
        jest.restoreAllMocks();
    });

    it('should create', () => {
        expect(component).toBeDefined();
    });

    describe('ngOnInit', () => {
        it('should load settings and variants', fakeAsync(() => {
            component.courseId = 1;
            const getCourseSettingsSpy = jest.spyOn(irisSettingsService, 'getCourseSettings');
            const getVariantsSpy = jest.spyOn(irisSettingsService, 'getVariants');

            component.ngOnInit();
            tick();

            expect(getCourseSettingsSpy).toHaveBeenCalledOnce();
            expect(getCourseSettingsSpy).toHaveBeenCalledWith(1);
            expect(getVariantsSpy).toHaveBeenCalledOnce();
            expect(component.settings).toEqual(mockSettings);
            expect(component.effectiveRateLimit).toEqual({ requests: 100, timeframeHours: 24 });
            expect(component.applicationDefaults).toEqual({ requests: 50, timeframeHours: 12 });
            expect(component.availableVariants).toEqual(mockVariants);
            expect(component.isDirty).toBeFalse();
        }));

        it('should set isAdmin based on account service', () => {
            expect(component.isAdmin).toBeTrue(); // Default mock returns true
        });
    });

    describe('loadSettings', () => {
        it('should show error if no courseId', fakeAsync(() => {
            const alertSpy = jest.spyOn(alertService, 'error');
            component.courseId = undefined as any;

            component.loadSettings();
            tick();

            expect(alertSpy).toHaveBeenCalledWith('artemisApp.iris.settings.error.noCourseId');
        }));

        it('should show error if response is undefined', fakeAsync(() => {
            jest.spyOn(irisSettingsService, 'getCourseSettings').mockReturnValue(of(undefined));
            const alertSpy = jest.spyOn(alertService, 'error');
            component.courseId = 1;

            component.loadSettings();
            tick();

            expect(alertSpy).toHaveBeenCalledWith('artemisApp.iris.settings.error.noSettings');
        }));

        it('should handle load error', fakeAsync(() => {
            jest.spyOn(irisSettingsService, 'getCourseSettings').mockReturnValue(throwError(() => new Error('Load failed')));
            const alertSpy = jest.spyOn(alertService, 'error');
            component.courseId = 1;

            component.loadSettings();
            tick();

            expect(alertSpy).toHaveBeenCalledWith('artemisApp.iris.settings.error.load');
            expect(component.isLoading).toBeFalse();
        }));

        it('should set loading states correctly', fakeAsync(() => {
            component.courseId = 1;

            component.loadSettings();
            // isLoading is set synchronously before the async call
            tick(); // Wait for async operations
            expect(component.isLoading).toBeFalse();
        }));
    });

    describe('loadVariants', () => {
        it('should load variants successfully', fakeAsync(() => {
            component.loadVariants();
            tick();

            expect(component.availableVariants).toEqual(mockVariants);
        }));

        it('should handle variant load error silently', fakeAsync(() => {
            jest.spyOn(irisSettingsService, 'getVariants').mockReturnValue(throwError(() => new Error('Variants failed')));

            component.loadVariants();
            tick();

            // Should not crash or show alert
            expect(component.availableVariants).toEqual([]);
        }));
    });

    describe('saveSettings', () => {
        beforeEach(() => {
            component.courseId = 1;
            component.ngOnInit();
            fixture.detectChanges();
        });

        it('should save settings as admin', fakeAsync(() => {
            jest.spyOn(accountService, 'isAdmin').mockReturnValue(true);
            component.isAdmin = true;
            const updateSpy = jest.spyOn(irisSettingsService, 'updateCourseSettings').mockReturnValue(of(new HttpResponse({ body: mockResponse })));
            const alertSpy = jest.spyOn(alertService, 'success');
            tick();

            const updatedSettings = { ...mockSettings, enabled: false };
            component.settings = updatedSettings;

            component.saveSettings();
            tick();

            expect(updateSpy).toHaveBeenCalledOnce();
            expect(updateSpy).toHaveBeenCalledWith(1, updatedSettings);
            expect(alertSpy).toHaveBeenCalledWith('artemisApp.iris.settings.success');
            expect(component.isDirty).toBeFalse();
            expect(component.isSaving).toBeFalse();
        }));

        it('should not allow non-admins to change variant', fakeAsync(() => {
            jest.spyOn(accountService, 'isAdmin').mockReturnValue(false);
            component.isAdmin = false;
            const updateSpy = jest.spyOn(irisSettingsService, 'updateCourseSettings').mockReturnValue(of(new HttpResponse({ body: mockResponse })));
            tick();

            // Try to change variant as non-admin
            component.settings = { ...mockSettings, variant: { id: 'ADVANCED' } };

            component.saveSettings();
            tick();

            // Variant should be restored to original
            const callArgs = updateSpy.mock.calls[0];
            expect(callArgs[1].variant).toEqual({ id: 'DEFAULT' });
        }));

        it('should not allow non-admins to change rate limits', fakeAsync(() => {
            jest.spyOn(accountService, 'isAdmin').mockReturnValue(false);
            component.isAdmin = false;
            const updateSpy = jest.spyOn(irisSettingsService, 'updateCourseSettings').mockReturnValue(of(new HttpResponse({ body: mockResponse })));
            tick();

            // Try to change rate limits as non-admin
            component.settings = { ...mockSettings, rateLimit: { requests: 200, timeframeHours: 48 } };

            component.saveSettings();
            tick();

            // Rate limits should be restored to original
            const callArgs = updateSpy.mock.calls[0];
            expect(callArgs[1].rateLimit).toEqual({ requests: 100, timeframeHours: 24 });
        }));

        it('should handle save error with message', fakeAsync(() => {
            const errorResponse = new HttpErrorResponse({
                status: 400,
                error: { message: 'Custom error message' },
            });
            jest.spyOn(irisSettingsService, 'updateCourseSettings').mockReturnValue(throwError(() => errorResponse));
            const alertSpy = jest.spyOn(alertService, 'error');
            tick();

            component.saveSettings();
            tick();

            expect(alertSpy).toHaveBeenCalledWith('Custom error message');
            expect(component.isSaving).toBeFalse();
        }));

        it('should handle save error without message', fakeAsync(() => {
            jest.spyOn(irisSettingsService, 'updateCourseSettings').mockReturnValue(throwError(() => new Error('Save failed')));
            const alertSpy = jest.spyOn(alertService, 'error');
            tick();

            component.saveSettings();
            tick();

            expect(alertSpy).toHaveBeenCalledWith('artemisApp.iris.settings.error.save');
            expect(component.isSaving).toBeFalse();
        }));

        it('should do nothing if no courseId', () => {
            const updateSpy = jest.spyOn(irisSettingsService, 'updateCourseSettings');
            component.courseId = undefined as any;

            component.saveSettings();

            expect(updateSpy).not.toHaveBeenCalled();
        });

        it('should do nothing if no settings', () => {
            const updateSpy = jest.spyOn(irisSettingsService, 'updateCourseSettings');
            component.settings = undefined;

            component.saveSettings();

            expect(updateSpy).not.toHaveBeenCalled();
        });
    });

    describe('setEnabled', () => {
        it('should toggle enabled state', () => {
            component.settings = { ...mockSettings, enabled: true };

            component.setEnabled(false);
            expect(component.settings.enabled).toBeFalse();

            component.setEnabled(true);
            expect(component.settings.enabled).toBeTrue();
        });

        it('should do nothing if settings are undefined', () => {
            component.settings = undefined;
            expect(() => component.setEnabled(true)).not.toThrow();
        });
    });

    describe('getCustomInstructionsLength', () => {
        it('should return length of custom instructions', () => {
            component.settings = { ...mockSettings, customInstructions: 'Test' };
            expect(component.getCustomInstructionsLength()).toBe(4);

            component.settings = { ...mockSettings, customInstructions: 'Hello World' };
            expect(component.getCustomInstructionsLength()).toBe(11);
        });

        it('should return 0 if custom instructions are undefined', () => {
            component.settings = { ...mockSettings, customInstructions: undefined };
            expect(component.getCustomInstructionsLength()).toBe(0);
        });

        it('should return 0 if settings are undefined', () => {
            component.settings = undefined;
            expect(component.getCustomInstructionsLength()).toBe(0);
        });
    });

    describe('dirty checking', () => {
        it('should detect changes and set isDirty', fakeAsync(() => {
            component.courseId = 1;
            component.ngOnInit();
            tick();

            expect(component.isDirty).toBeFalse();

            // Make a change
            component.settings!.enabled = false;
            component.ngDoCheck();

            expect(component.isDirty).toBeTrue();
        }));

        it('should not mark as dirty if no changes', fakeAsync(() => {
            component.courseId = 1;
            component.ngOnInit();
            tick();

            expect(component.isDirty).toBeFalse();

            component.ngDoCheck();

            expect(component.isDirty).toBeFalse();
        }));
    });

    describe('canDeactivate', () => {
        it('should allow deactivation when not dirty', () => {
            component.isDirty = false;
            expect(component.canDeactivate()).toBeTrue();
        });

        it('should prevent deactivation when dirty', () => {
            component.isDirty = true;
            expect(component.canDeactivate()).toBeFalse();
        });
    });

    describe('CUSTOM_INSTRUCTIONS_MAX_LENGTH', () => {
        it('should be set to 2048', () => {
            expect(component.CUSTOM_INSTRUCTIONS_MAX_LENGTH).toBe(2048);
        });
    });

    describe('loadIrisSettings', () => {
        it('should handle error when settings are not available', fakeAsync(() => {
            getGlobalSettingsSpy.mockReturnValue(of(undefined));
            component.settingsType = IrisSettingsType.GLOBAL;
            const alertService = TestBed.inject(AlertService);
            const alertSpy = jest.spyOn(alertService, 'error');

            component.loadIrisSettings();
            tick();

            expect(alertSpy).toHaveBeenCalledWith('artemisApp.iris.settings.error.noSettings');
            expect(component.isLoading).toBeFalse();
        }));

        it('should handle error when parent settings are not available', fakeAsync(() => {
            getUncombinedCourseSettingsSpy.mockReturnValue(of(mockSettings()));
            getGlobalSettingsSpy.mockReturnValue(of(undefined));
            component.settingsType = IrisSettingsType.COURSE;
            component.courseId = 1;
            const alertService = TestBed.inject(AlertService);
            const alertSpy = jest.spyOn(alertService, 'error');

            component.loadIrisSettings();
            tick();

            expect(alertSpy).toHaveBeenCalledWith('artemisApp.iris.settings.error.noParentSettings');
        }));

        it('should set autoLectureIngestion and autoFaqIngestion flags', fakeAsync(() => {
            const settings = mockSettings();
            settings.irisLectureIngestionSettings = { autoIngestOnLectureAttachmentUpload: false, type: undefined as any, enabled: true };
            settings.irisFaqIngestionSettings = { autoIngestOnFaqCreation: false, type: undefined as any, enabled: true };
            getGlobalSettingsSpy.mockReturnValue(of(settings));
            component.settingsType = IrisSettingsType.GLOBAL;

            component.loadIrisSettings();
            tick();

            expect(component.autoLectureIngestion).toBeFalse();
            expect(component.autoFaqIngestion).toBeFalse();
        }));

        it('should default autoLectureIngestion and autoFaqIngestion to true when undefined', fakeAsync(() => {
            const settings = mockSettings();
            settings.irisLectureIngestionSettings = undefined;
            settings.irisFaqIngestionSettings = undefined;
            getGlobalSettingsSpy.mockReturnValue(of(settings));
            component.settingsType = IrisSettingsType.GLOBAL;

            component.loadIrisSettings();
            tick();

            expect(component.autoLectureIngestion).toBeTrue();
            expect(component.autoFaqIngestion).toBeTrue();
        }));

        it('should set isDirty to false after loading', fakeAsync(() => {
            const settings = mockSettings();
            getGlobalSettingsSpy.mockReturnValue(of(settings));
            component.settingsType = IrisSettingsType.GLOBAL;
            component.isDirty = true;

            component.loadIrisSettings();
            tick();

            expect(component.isDirty).toBeFalse();
        }));
    });

    describe('saveIrisSettings', () => {
        let alertService: AlertService;

        beforeEach(() => {
            alertService = TestBed.inject(AlertService);
            component.irisSettings = mockSettings();
            component.irisSettings.irisLectureIngestionSettings = { autoIngestOnLectureAttachmentUpload: true, type: undefined as any, enabled: true };
            component.irisSettings.irisFaqIngestionSettings = { autoIngestOnFaqCreation: true, type: undefined as any, enabled: true };
        });

        it('should set ingestion flags before saving', fakeAsync(() => {
            component.autoLectureIngestion = false;
            component.autoFaqIngestion = false;
            component.settingsType = IrisSettingsType.GLOBAL;

            component.saveIrisSettings();

            expect(setGlobalSettingsSpy).toHaveBeenCalledWith(
                expect.objectContaining({
                    irisLectureIngestionSettings: expect.objectContaining({
                        autoIngestOnLectureAttachmentUpload: false,
                    }),
                    irisFaqIngestionSettings: expect.objectContaining({
                        autoIngestOnFaqCreation: false,
                    }),
                }),
            );
        }));

        it('should handle save error with custom message', fakeAsync(() => {
            component.settingsType = IrisSettingsType.GLOBAL;
            const errorResponse = { status: 400, error: { message: 'Custom error message' } };
            setGlobalSettingsSpy.mockReturnValue(throwError(() => errorResponse));
            const alertSpy = jest.spyOn(alertService, 'error');

            component.saveIrisSettings();
            tick();

            expect(component.isSaving).toBeFalse();
            expect(alertSpy).toHaveBeenCalledWith('Custom error message');
        }));

        it('should handle generic save error', fakeAsync(() => {
            component.settingsType = IrisSettingsType.GLOBAL;
            const errorResponse = { status: 500 };
            setGlobalSettingsSpy.mockReturnValue(throwError(() => errorResponse));
            const alertSpy = jest.spyOn(alertService, 'error');

            component.saveIrisSettings();
            tick();

            expect(component.isSaving).toBeFalse();
            expect(alertSpy).toHaveBeenCalledWith('artemisApp.iris.settings.error.save');
        }));

        it('should successfully save and update settings', fakeAsync(() => {
            component.settingsType = IrisSettingsType.GLOBAL;
            const updatedSettings = mockSettings();
            setGlobalSettingsSpy.mockReturnValue(of(new HttpResponse({ body: updatedSettings })));
            const alertSpy = jest.spyOn(alertService, 'success');

            component.saveIrisSettings();
            tick();

            expect(component.isSaving).toBeFalse();
            expect(component.isDirty).toBeFalse();
            expect(alertSpy).toHaveBeenCalledWith('artemisApp.iris.settings.success');
        }));

        it('should handle undefined ingestion settings when saving', fakeAsync(() => {
            component.irisSettings = mockSettings();
            component.irisSettings.irisLectureIngestionSettings = undefined;
            component.irisSettings.irisFaqIngestionSettings = undefined;
            component.settingsType = IrisSettingsType.GLOBAL;
            setGlobalSettingsSpy.mockReturnValue(of(new HttpResponse({ body: mockSettings() })));

            component.saveIrisSettings();
            tick();

            expect(component.isSaving).toBeFalse();
        }));

        it('should handle null response body when saving', fakeAsync(() => {
            component.settingsType = IrisSettingsType.GLOBAL;
            setGlobalSettingsSpy.mockReturnValue(of(new HttpResponse({ body: null })));
            const alertSpy = jest.spyOn(alertService, 'success');

            component.saveIrisSettings();
            tick();

            expect(component.irisSettings).toBeUndefined();
            expect(alertSpy).toHaveBeenCalledWith('artemisApp.iris.settings.success');
        }));
    });

    describe('ngDoCheck', () => {
        it('should set isDirty to true when settings change', () => {
            component.irisSettings = mockSettings();
            component.originalIrisSettings = mockSettings();
            component.isDirty = false;

            if (component.irisSettings!.irisProgrammingExerciseChatSettings) {
                component.irisSettings!.irisProgrammingExerciseChatSettings.enabled = false;
            }

            component.ngDoCheck();

            expect(component.isDirty).toBeTrue();
        });

        it('should not set isDirty when settings are equal', () => {
            component.irisSettings = mockSettings();
            component.originalIrisSettings = mockSettings();
            component.isDirty = false;

            component.ngDoCheck();

            expect(component.isDirty).toBeFalse();
        });
    });

    describe('ngOnInit', () => {
        it('should load settings and subscribe to feature toggle', fakeAsync(() => {
            component.settingsType = IrisSettingsType.GLOBAL;
            getGlobalSettingsSpy.mockReturnValue(of(mockSettings()));

            component.ngOnInit();
            tick();

            expect(component.tutorSuggestionFeatureEnabled).toBeTrue();
            expect(component.featureToggleSubscription).toBeDefined();
        }));
    });

    describe('ngOnDestroy', () => {
        it('should unsubscribe from feature toggle subscription', () => {
            const mockSubscription = { unsubscribe: jest.fn() };
            component.featureToggleSubscription = mockSubscription as any;

            component.ngOnDestroy();

            expect(mockSubscription.unsubscribe).toHaveBeenCalledOnce();
        });

        it('should handle undefined subscription', () => {
            component.featureToggleSubscription = undefined;

            expect(() => component.ngOnDestroy()).not.toThrow();
        });
    });

    describe('canDeactivate', () => {
        it('should return true when not dirty', () => {
            component.isDirty = false;

            expect(component.canDeactivate()).toBeTrue();
        });

        it('should return false when dirty', () => {
            component.isDirty = true;

            expect(component.canDeactivate()).toBeFalse();
        });
    });

    describe('loadParentIrisSettingsObservable for GLOBAL', () => {
        it('should return empty observable for GLOBAL settings', async () => {
            component.settingsType = IrisSettingsType.GLOBAL;

            const observable = component.loadParentIrisSettingsObservable();

            observable.subscribe((result) => {
                expect(result).toBeUndefined();
            });
        });
    });
});<|MERGE_RESOLUTION|>--- conflicted
+++ resolved
@@ -4,13 +4,7 @@
 import { MockComponent, MockPipe, MockProvider } from 'ng-mocks';
 import { ButtonComponent } from 'app/shared/components/buttons/button/button.component';
 import { IrisSettingsService } from 'app/iris/manage/settings/shared/iris-settings.service';
-<<<<<<< HEAD
 import { of, throwError } from 'rxjs';
-=======
-import { firstValueFrom, of, throwError } from 'rxjs';
-import { IrisCourseSettingsUpdateComponent } from 'app/iris/manage/settings/iris-course-settings-update/iris-course-settings-update.component';
-import { ArtemisTranslatePipe } from 'app/shared/pipes/artemis-translate.pipe';
->>>>>>> 2c3e90b6
 import { MockJhiTranslateDirective } from 'test/helpers/mocks/directive/mock-jhi-translate-directive.directive';
 import { HttpErrorResponse, HttpResponse, provideHttpClient } from '@angular/common/http';
 import { provideHttpClientTesting } from '@angular/common/http/testing';
@@ -19,12 +13,7 @@
 import { TranslateService } from '@ngx-translate/core';
 import { AccountService } from 'app/core/auth/account.service';
 import { MockAccountService } from 'test/helpers/mocks/service/mock-account.service';
-<<<<<<< HEAD
 import { ArtemisTranslatePipe } from 'app/shared/pipes/artemis-translate.pipe';
-=======
-import { FaIconComponent } from '@fortawesome/angular-fontawesome';
-import { FeatureToggleService } from 'app/shared/feature-toggle/feature-toggle.service';
->>>>>>> 2c3e90b6
 
 describe('IrisSettingsUpdateComponent', () => {
     let component: IrisSettingsUpdateComponent;
@@ -49,24 +38,12 @@
 
     const mockVariants = [{ id: 'DEFAULT' }, { id: 'ADVANCED' }];
 
-<<<<<<< HEAD
     beforeEach(() => {
-=======
-        const featureToggleServiceMock = {
-            getFeatureToggleActive: jest.fn().mockReturnValue(of(true)),
-        };
-
->>>>>>> 2c3e90b6
         TestBed.configureTestingModule({
             imports: [MockJhiTranslateDirective, IrisSettingsUpdateComponent],
             declarations: [MockPipe(ArtemisTranslatePipe), MockComponent(ButtonComponent)],
             providers: [
-<<<<<<< HEAD
                 MockProvider(IrisSettingsService),
-=======
-                MockProvider(IrisSettingsService, irisSettingsServiceMock),
-                MockProvider(FeatureToggleService, featureToggleServiceMock),
->>>>>>> 2c3e90b6
                 provideHttpClient(),
                 provideHttpClientTesting(),
                 MockProvider(AlertService),
