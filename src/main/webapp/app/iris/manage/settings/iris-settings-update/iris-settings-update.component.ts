import { Component, DoCheck, Input, OnInit, inject } from '@angular/core';
import { IrisSettings, IrisSettingsType } from 'app/iris/shared/entities/settings/iris-settings.model';
import { IrisSettingsService } from 'app/iris/manage/settings/shared/iris-settings.service';
import { HttpResponse } from '@angular/common/http';
import { Observable } from 'rxjs';
import { AlertService } from 'app/shared/service/alert.service';
import { ButtonType } from 'app/shared/components/buttons/button/button.component';
import { faRotate, faSave } from '@fortawesome/free-solid-svg-icons';
import { ComponentCanDeactivate } from 'app/shared/guard/can-deactivate.model';
import { cloneDeep, isEqual } from 'lodash-es';
import { AccountService } from 'app/core/auth/account.service';
import { ButtonComponent } from 'app/shared/components/buttons/button/button.component';
import { TranslateDirective } from 'app/shared/language/translate.directive';
import { IrisCommonSubSettingsUpdateComponent } from './iris-common-sub-settings-update/iris-common-sub-settings-update.component';
import { FormsModule } from '@angular/forms';
import { captureException } from '@sentry/angular';
<<<<<<< HEAD
import { FeatureToggle, FeatureToggleService } from 'app/shared/feature-toggle/feature-toggle.service';
import { IrisEmptySettingsService } from 'app/iris/manage/settings/shared/iris-empty-settings.service';
=======
>>>>>>> b40d83c6

@Component({
    selector: 'jhi-iris-settings-update',
    templateUrl: './iris-settings-update.component.html',
    imports: [ButtonComponent, TranslateDirective, IrisCommonSubSettingsUpdateComponent, FormsModule],
})
export class IrisSettingsUpdateComponent implements OnInit, DoCheck, ComponentCanDeactivate {
    private irisSettingsService = inject(IrisSettingsService);
    private alertService = inject(AlertService);
<<<<<<< HEAD
    private featureToggleService = inject(FeatureToggleService);
    private irisEmptySettingService = inject(IrisEmptySettingsService);
=======
>>>>>>> b40d83c6

    @Input()
    public settingsType: IrisSettingsType;
    @Input()
    public courseId?: number;
    @Input()
    public exerciseId?: number;
    public irisSettings?: IrisSettings;
    public parentIrisSettings?: IrisSettings;

    originalIrisSettings?: IrisSettings;

    public autoLectureIngestion = false;
    public autoFaqIngestion = false;

    // Status bools
    isLoading = false;
    isSaving = false;
    isDirty = false;
    isAdmin: boolean;
    // Button types
    PRIMARY = ButtonType.PRIMARY;
    WARNING = ButtonType.WARNING;
    SUCCESS = ButtonType.SUCCESS;
    // Icons
    faSave = faSave;
    faRotate = faRotate;
    // Settings types
    GLOBAL = IrisSettingsType.GLOBAL;
    COURSE = IrisSettingsType.COURSE;
    EXERCISE = IrisSettingsType.EXERCISE;

    constructor() {
        const accountService = inject(AccountService);

        this.isAdmin = accountService.isAdmin();
    }

    ngOnInit(): void {
        this.loadIrisSettings();
    }

    ngDoCheck(): void {
        if (!isEqual(this.irisSettings, this.originalIrisSettings)) {
            this.isDirty = true;
        }
    }

    canDeactivateWarning?: string;

    canDeactivate(): boolean {
        return !this.isDirty;
    }

    loadIrisSettings(): void {
        this.isLoading = true;
        this.loadIrisSettingsObservable().subscribe((settings) => {
            //this.loadIrisModels();
            this.isLoading = false;
            if (!settings) {
                this.alertService.error('artemisApp.iris.settings.error.noSettings');
            }
            this.irisSettings = settings;
            this.irisSettings = this.irisEmptySettingService.fillEmptyIrisSubSettings(this.irisSettings);
            this.originalIrisSettings = cloneDeep(settings);
            this.autoLectureIngestion = this.irisSettings?.irisLectureIngestionSettings?.autoIngestOnLectureAttachmentUpload ?? false;
            this.autoFaqIngestion = this.irisSettings?.irisFaqIngestionSettings?.autoIngestOnFaqCreation ?? false;
            this.isDirty = false;
        });
        this.loadParentIrisSettingsObservable().subscribe((settings) => {
            if (!settings) {
                this.alertService.error('artemisApp.iris.settings.error.noParentSettings');
            }
            this.parentIrisSettings = settings;
        });
    }

    saveIrisSettings(): void {
        this.isSaving = true;
        if (this.irisSettings && this.irisSettings.irisLectureIngestionSettings) {
            this.irisSettings.irisLectureIngestionSettings.autoIngestOnLectureAttachmentUpload = this.autoLectureIngestion;
        }
        if (this.irisSettings && this.irisSettings.irisFaqIngestionSettings) {
            this.irisSettings.irisFaqIngestionSettings.autoIngestOnFaqCreation = this.autoFaqIngestion;
        }
        this.saveIrisSettingsObservable().subscribe(
            (response) => {
                this.isSaving = false;
                this.isDirty = false;
                this.irisSettings = response.body ?? undefined;
                this.irisSettings = this.irisEmptySettingService.fillEmptyIrisSubSettings(this.irisSettings);
                this.originalIrisSettings = cloneDeep(this.irisSettings);
                this.alertService.success('artemisApp.iris.settings.success');
            },
            (error) => {
                this.isSaving = false;
                captureException('Error saving iris settings', error);
                if (error.status === 400 && error.error && error.error.message) {
                    this.alertService.error(error.error.message);
                } else {
                    this.alertService.error('artemisApp.iris.settings.error.save');
                }
            },
        );
    }

    loadParentIrisSettingsObservable(): Observable<IrisSettings | undefined> {
        switch (this.settingsType) {
            case IrisSettingsType.GLOBAL:
                // Global settings have no parent
                return new Observable<IrisSettings | undefined>();
            case IrisSettingsType.COURSE:
                return this.irisSettingsService.getGlobalSettings();
            case IrisSettingsType.EXERCISE:
                return this.irisSettingsService.getCombinedCourseSettings(this.courseId!);
        }
    }

    loadIrisSettingsObservable(): Observable<IrisSettings | undefined> {
        switch (this.settingsType) {
            case IrisSettingsType.GLOBAL:
                return this.irisSettingsService.getGlobalSettings();
            case IrisSettingsType.COURSE:
                return this.irisSettingsService.getUncombinedCourseSettings(this.courseId!);
            case IrisSettingsType.EXERCISE:
                return this.irisSettingsService.getUncombinedExerciseSettings(this.exerciseId!);
        }
    }

    saveIrisSettingsObservable(): Observable<HttpResponse<IrisSettings | undefined>> {
        switch (this.settingsType) {
            case IrisSettingsType.GLOBAL:
                return this.irisSettingsService.setGlobalSettings(this.irisSettings!);
            case IrisSettingsType.COURSE:
                return this.irisSettingsService.setCourseSettings(this.courseId!, this.irisSettings!);
            case IrisSettingsType.EXERCISE:
                return this.irisSettingsService.setExerciseSettings(this.exerciseId!, this.irisSettings!);
        }
    }
}<|MERGE_RESOLUTION|>--- conflicted
+++ resolved
@@ -8,17 +8,22 @@
 import { faRotate, faSave } from '@fortawesome/free-solid-svg-icons';
 import { ComponentCanDeactivate } from 'app/shared/guard/can-deactivate.model';
 import { cloneDeep, isEqual } from 'lodash-es';
+import {
+    IrisChatSubSettings,
+    IrisCompetencyGenerationSubSettings,
+    IrisCourseChatSubSettings,
+    IrisFaqIngestionSubSettings,
+    IrisLectureChatSubSettings,
+    IrisLectureIngestionSubSettings,
+    IrisTextExerciseChatSubSettings,
+    IrisTutorSuggestionSubSettings,
+} from 'app/iris/shared/entities/settings/iris-sub-settings.model';
 import { AccountService } from 'app/core/auth/account.service';
 import { ButtonComponent } from 'app/shared/components/buttons/button/button.component';
 import { TranslateDirective } from 'app/shared/language/translate.directive';
 import { IrisCommonSubSettingsUpdateComponent } from './iris-common-sub-settings-update/iris-common-sub-settings-update.component';
 import { FormsModule } from '@angular/forms';
 import { captureException } from '@sentry/angular';
-<<<<<<< HEAD
-import { FeatureToggle, FeatureToggleService } from 'app/shared/feature-toggle/feature-toggle.service';
-import { IrisEmptySettingsService } from 'app/iris/manage/settings/shared/iris-empty-settings.service';
-=======
->>>>>>> b40d83c6
 
 @Component({
     selector: 'jhi-iris-settings-update',
@@ -28,11 +33,6 @@
 export class IrisSettingsUpdateComponent implements OnInit, DoCheck, ComponentCanDeactivate {
     private irisSettingsService = inject(IrisSettingsService);
     private alertService = inject(AlertService);
-<<<<<<< HEAD
-    private featureToggleService = inject(FeatureToggleService);
-    private irisEmptySettingService = inject(IrisEmptySettingsService);
-=======
->>>>>>> b40d83c6
 
     @Input()
     public settingsType: IrisSettingsType;
@@ -96,7 +96,7 @@
                 this.alertService.error('artemisApp.iris.settings.error.noSettings');
             }
             this.irisSettings = settings;
-            this.irisSettings = this.irisEmptySettingService.fillEmptyIrisSubSettings(this.irisSettings);
+            this.fillEmptyIrisSubSettings();
             this.originalIrisSettings = cloneDeep(settings);
             this.autoLectureIngestion = this.irisSettings?.irisLectureIngestionSettings?.autoIngestOnLectureAttachmentUpload ?? false;
             this.autoFaqIngestion = this.irisSettings?.irisFaqIngestionSettings?.autoIngestOnFaqCreation ?? false;
@@ -110,6 +110,36 @@
         });
     }
 
+    fillEmptyIrisSubSettings(): void {
+        if (!this.irisSettings) {
+            return;
+        }
+        if (!this.irisSettings.irisChatSettings) {
+            this.irisSettings.irisChatSettings = new IrisChatSubSettings();
+        }
+        if (!this.irisSettings.irisTextExerciseChatSettings) {
+            this.irisSettings.irisTextExerciseChatSettings = new IrisTextExerciseChatSubSettings();
+        }
+        if (!this.irisSettings.irisLectureChatSettings) {
+            this.irisSettings.irisLectureChatSettings = new IrisLectureChatSubSettings();
+        }
+        if (!this.irisSettings.irisCourseChatSettings) {
+            this.irisSettings.irisCourseChatSettings = new IrisCourseChatSubSettings();
+        }
+        if (!this.irisSettings.irisLectureIngestionSettings) {
+            this.irisSettings.irisLectureIngestionSettings = new IrisLectureIngestionSubSettings();
+        }
+        if (!this.irisSettings.irisCompetencyGenerationSettings) {
+            this.irisSettings.irisCompetencyGenerationSettings = new IrisCompetencyGenerationSubSettings();
+        }
+        if (!this.irisSettings.irisFaqIngestionSettings) {
+            this.irisSettings.irisFaqIngestionSettings = new IrisFaqIngestionSubSettings();
+        }
+        if (!this.irisSettings.irisTutorSuggestionSettings) {
+            this.irisSettings.irisTutorSuggestionSettings = new IrisTutorSuggestionSubSettings();
+        }
+    }
+
     saveIrisSettings(): void {
         this.isSaving = true;
         if (this.irisSettings && this.irisSettings.irisLectureIngestionSettings) {
@@ -123,7 +153,7 @@
                 this.isSaving = false;
                 this.isDirty = false;
                 this.irisSettings = response.body ?? undefined;
-                this.irisSettings = this.irisEmptySettingService.fillEmptyIrisSubSettings(this.irisSettings);
+                this.fillEmptyIrisSubSettings();
                 this.originalIrisSettings = cloneDeep(this.irisSettings);
                 this.alertService.success('artemisApp.iris.settings.success');
             },
