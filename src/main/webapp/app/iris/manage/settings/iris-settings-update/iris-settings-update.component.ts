--- conflicted
+++ resolved
@@ -13,11 +13,8 @@
 import { IrisCommonSubSettingsUpdateComponent } from './iris-common-sub-settings-update/iris-common-sub-settings-update.component';
 import { FormsModule } from '@angular/forms';
 import { captureException } from '@sentry/angular';
-<<<<<<< HEAD
+import { FeatureToggle, FeatureToggleService } from 'app/shared/feature-toggle/feature-toggle.service';
 import { IrisEmptySettingsService } from 'app/iris/manage/settings/shared/iris-empty-settings.service';
-=======
-import { FeatureToggle, FeatureToggleService } from 'app/shared/feature-toggle/feature-toggle.service';
->>>>>>> ecd3fbb6
 
 @Component({
     selector: 'jhi-iris-settings-update',
@@ -27,11 +24,8 @@
 export class IrisSettingsUpdateComponent implements OnInit, OnDestroy, DoCheck, ComponentCanDeactivate {
     private irisSettingsService = inject(IrisSettingsService);
     private alertService = inject(AlertService);
-<<<<<<< HEAD
+    private featureToggleService = inject(FeatureToggleService);
     private irisEmptySettingService = inject(IrisEmptySettingsService);
-=======
-    private featureToggleService = inject(FeatureToggleService);
->>>>>>> ecd3fbb6
 
     @Input()
     public settingsType: IrisSettingsType;
