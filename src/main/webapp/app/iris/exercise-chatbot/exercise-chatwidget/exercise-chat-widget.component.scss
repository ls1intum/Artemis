.container {
    position: relative;
}

.header-start {
    text-align: start;
    padding-left: 5px;
}

.button-container {
    display: flex;
    align-items: center;
}

.chat-widget {
    position: fixed;
    bottom: 100px;
    right: 60px;
    width: 330px;
    height: 430px;
    background-color: var(--iris-chat-widget-background);
    box-shadow: 0 0 50px rgba(0, 0, 0, 0.4);
}

.ng-draggable {
    cursor: grab;
}

.ng-dragging {
    cursor: grabbing;
}

.chat-header {
    display: flex;
    justify-content: space-between;
    height: 50px;
    background-color: var(--artemis-dark);
    color: white;
    font-weight: bold;
    padding: 10px;
}

.header-icon {
    border: none;
    background: transparent;
    color: var(--secondary);
    font-size: 16px;
}

.chat-body {
    height: calc(100% - 100px);
    overflow-y: scroll;
    padding: 10px;
    display: flex;
    flex-direction: column;
}

.bubble {
    --r: 13px; /* the radius */
    --t: 10px; /* the size of the tail */

    width: fit-content;
    margin-bottom: 5px;
    color: var(--bs-body-color);
    padding: 10px;
    -webkit-mask: radial-gradient(var(--t) at var(--_d) 0, #0000 98%, #000 102%) var(--_d) 100% / calc(100% - var(--r)) var(--t) no-repeat,
        conic-gradient(at var(--r) var(--r), #000 75%, #0000 0) calc(var(--r) / -2) calc(var(--r) / -2) padding-box,
        radial-gradient(50% 50%, #000 98%, #0000 101%) 0 0 / var(--r) var(--r) space padding-box;
}
.left {
    --_d: 0%;
    border-left: var(--t) solid #0000;
    background-color: var(--iris-client-chat-background);
    margin-right: var(--t);
    place-self: start;
}
.right {
    --_d: 100%;
    border-right: var(--t) solid #0000;
    margin-left: var(--t);
    place-self: end;
    background-color: var(--iris-my-chat-background);
}

.client-chat-error {
    background-color: var(--artemis-alert-danger-background);
    color: var(--bs-body-color);
    padding: 10px;
    border: 1px solid var(--artemis-alert-danger-border);
    border-radius: 10px;
    margin-bottom: 10px;
}

pre {
    background: transparent;
    white-space: pre-wrap;
    padding: 0;
    margin: 0;
    border: transparent;
    font-family: inherit;
    font-size: inherit;
}

.chat-input {
    display: flex;
    align-items: center;
    justify-content: space-between;
    padding: 7px;
    background-color: var(--iris-client-chat-input);
}

.chat-input textarea {
    flex: 1;
    padding: 5px 13px;
    margin-right: 5px;
}

.btn-circle {
    width: 40px;
    height: 40px;
    border-radius: 50%;
    background-color: var(--iris-btn-circle);
    border: none;
}

.btn-circle:hover,
.btn-circle:active {
    background-color: var(--iris-btn-circle-hover);
}

@keyframes blink {
    0% {
        opacity: 1;
    }

    50% {
        opacity: 0;
    }

    100% {
        opacity: 1;
    }
}

.blinking-dots {
    animation: blink 1s infinite;
}

.unread-message {
    display: flex;
    justify-content: center;
    color: var(--gray-600);
    padding-top: 8px;
    padding-bottom: 8px;
<<<<<<< HEAD
}

.p-chat {
    background-color: var(--iris-client-chat-background);
    color: var(--bs-body-color);
    padding: 0;
    border-radius: 10px;
    margin-bottom: 10px;
    display: flex;
    flex-direction: column;
    align-items: stretch;
    border: 1.5px solid var(--iris-client-chat-background);
    overflow: hidden;
}

.message-text {
    padding: 10px;
    border-top-left-radius: 10px;
    border-top-right-radius: 10px;
    border-bottom: 1px solid var(--iris-client-chat-background);
}

.button {
    flex: 1;
    padding: 10px 0;
    background-color: #fff;
    color: var(--bs-body-color);
    border: none;
    cursor: pointer;
}

.button:first-child {
    border-right: 1px solid var(--iris-client-chat-background);
}

.button:hover {
    background-color: #f5f5f5;
}

.scroll-to-bottom {
    position: absolute;
    bottom: 60px;
    right: 20px;
    width: 30px;
    height: 30px;
    border-radius: 50%;
    background-color: var(--secondary);
    color: white;
    display: flex;
    justify-content: center;
    align-items: center;
    cursor: pointer;
    box-shadow: 0 0 50px rgba(0, 0, 0, 0.4);
=======
>>>>>>> 4acaf405
}<|MERGE_RESOLUTION|>--- conflicted
+++ resolved
@@ -152,7 +152,6 @@
     color: var(--gray-600);
     padding-top: 8px;
     padding-bottom: 8px;
-<<<<<<< HEAD
 }
 
 .p-chat {
@@ -206,6 +205,4 @@
     align-items: center;
     cursor: pointer;
     box-shadow: 0 0 50px rgba(0, 0, 0, 0.4);
-=======
->>>>>>> 4acaf405
-}+}
