--- conflicted
+++ resolved
@@ -63,14 +63,15 @@
     flex-direction: column;
 }
 
-<<<<<<< HEAD
 .client-chat {
+    width: fit-content;
     background-color: var(--iris-client-chat-background);
     color: var(--bs-body-color);
     padding: 10px;
     border-radius: 10px;
-    margin-top: 10px;
-=======
+    margin-bottom: 10px;
+}
+
 .bubble-left,
 .bubble-right {
     --r: 13px; /* the radius */
@@ -108,7 +109,6 @@
     place-self: end;
     float: right;
     background-color: var(--iris-my-chat-background);
->>>>>>> 5f3c207a
 }
 
 .client-chat-error {
@@ -117,10 +117,10 @@
     padding: 10px;
     border: 1px solid var(--artemis-alert-danger-border);
     border-radius: 10px;
+    margin-bottom: 10px;
     margin-top: 10px;
 }
 
-<<<<<<< HEAD
 .my-chat {
     width: fit-content;
     margin-left: auto;
@@ -128,7 +128,9 @@
     color: var(--bs-body-color);
     padding: 10px;
     border-radius: 10px;
-=======
+    margin-bottom: 10px;
+}
+
 pre {
     background: transparent;
     white-space: pre-wrap;
@@ -137,7 +139,6 @@
     border: transparent;
     font-family: inherit;
     font-size: inherit;
->>>>>>> 5f3c207a
 }
 
 .chat-input {
@@ -155,6 +156,19 @@
     resize: none;
 }
 
+.btn-circle {
+    width: 40px;
+    height: 40px;
+    border-radius: 50%;
+    background-color: var(--green);
+    border: none;
+}
+
+.btn-circle:hover,
+.btn-circle:active {
+    background-color: var(--iris-btn-circle-hover);
+}
+
 @keyframes blink {
     0% {
         opacity: 1;
@@ -181,53 +195,6 @@
     padding-bottom: 8px;
 }
 
-<<<<<<< HEAD
-.rate-message-buttons {
-    margin-bottom: 10px;
-    display: flex;
-    justify-content: flex-end;
-}
-
-.thumbs-up-clicked {
-    color: var(--green);
-}
-
-.thumbs-down-clicked {
-    color: var(--red);
-}
-
-.rate-button-not-clicked {
-    color: var(--secondary);
-}
-
-@keyframes shake {
-    0% {
-        transform: translateX(0);
-    }
-
-    10%,
-    30%,
-    50%,
-    70%,
-    90% {
-        transform: translateX(-10px);
-    }
-
-    20%,
-    40%,
-    60%,
-    80% {
-        transform: translateX(10px);
-    }
-
-    100% {
-        transform: translateX(0);
-    }
-}
-
-.shake-animation {
-    animation: shake 0.3s cubic-bezier(0.36, 0.07, 0.19, 0.97);
-=======
 .p-chat {
     background-color: var(--iris-client-chat-background);
     color: var(--bs-body-color);
@@ -278,5 +245,51 @@
     align-items: center;
     cursor: pointer;
     box-shadow: 0 0 50px rgba(0, 0, 0, 0.4);
->>>>>>> 5f3c207a
+}
+
+.rate-message-buttons {
+    margin-bottom: 10px;
+    display: flex;
+    justify-content: flex-end;
+}
+
+.thumbs-up-clicked {
+    color: var(--green);
+}
+
+.thumbs-down-clicked {
+    color: var(--red);
+}
+
+.rate-button-not-clicked {
+    color: var(--secondary);
+}
+
+@keyframes shake {
+    0% {
+        transform: translateX(0);
+    }
+
+    10%,
+    30%,
+    50%,
+    70%,
+    90% {
+        transform: translateX(-10px);
+    }
+
+    20%,
+    40%,
+    60%,
+    80% {
+        transform: translateX(10px);
+    }
+
+    100% {
+        transform: translateX(0);
+    }
+}
+
+.shake-animation {
+    animation: shake 0.3s cubic-bezier(0.36, 0.07, 0.19, 0.97);
 }