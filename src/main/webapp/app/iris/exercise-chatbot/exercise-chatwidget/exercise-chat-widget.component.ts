--- conflicted
+++ resolved
@@ -28,13 +28,9 @@
     newMessageTextContent = '';
     isLoading: boolean;
     sessionId: number;
-<<<<<<< HEAD
     error: IrisErrorType | null;
-=======
     numNewMessages = 0;
     unreadMessageIndex: number;
-    error = '';
->>>>>>> 7f6d62d6
     dots = 1;
 
     constructor(private dialog: MatDialog, @Inject(MAT_DIALOG_DATA) public data: any, private httpMessageService: IrisHttpMessageService) {
