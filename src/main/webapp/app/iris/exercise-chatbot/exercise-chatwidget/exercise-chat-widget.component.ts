--- conflicted
+++ resolved
@@ -18,13 +18,10 @@
 import { IrisClientMessage, IrisMessage, IrisSender, IrisServerMessage, isServerSentMessage, isStudentSentMessage } from 'app/entities/iris/iris-message.model';
 import { IrisMessageContent, IrisMessageContentType } from 'app/entities/iris/iris-content-type.model';
 import { Subscription } from 'rxjs';
-<<<<<<< HEAD
 import { ResizeSensor } from 'css-element-queries';
 import { Overlay } from '@angular/cdk/overlay';
 import { SharedService } from 'app/iris/shared.service';
-=======
 import dayjs from 'dayjs';
->>>>>>> f663625d
 
 @Component({
     selector: 'jhi-exercise-chat-widget',
@@ -51,11 +48,8 @@
     unreadMessageIndex: number;
     error = '';
     dots = 1;
-<<<<<<< HEAD
     isInitializing = false;
-=======
     isFirstMessage = false;
->>>>>>> f663625d
 
     userAccepted = false;
     isScrolledToBottom = true;
@@ -117,10 +111,10 @@
             this.sessionId = Number(state.sessionId);
             this.numNewMessages = state.numNewMessages;
         });
-<<<<<<< HEAD
         setTimeout(() => {
             this.isInitializing = false;
         }, 50);
+        this.loadFirstMessage();
     }
 
     scrollToBottom(behavior: ScrollBehavior) {
@@ -131,9 +125,6 @@
                 behavior: behavior,
             });
         });
-=======
-        this.loadFirstMessage();
->>>>>>> f663625d
     }
 
     ngAfterViewInit() {
