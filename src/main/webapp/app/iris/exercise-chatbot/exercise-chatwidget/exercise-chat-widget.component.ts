--- conflicted
+++ resolved
@@ -32,11 +32,8 @@
 import { IrisErrorMessageKey, IrisErrorType } from 'app/entities/iris/iris-errors.model';
 import dayjs from 'dayjs';
 import { AnimationEvent, animate, state, style, transition, trigger } from '@angular/animations';
-<<<<<<< HEAD
 import { UserService } from 'app/core/user/user.service';
-=======
 import { IrisLogoSize } from '../../iris-logo/iris-logo.component';
->>>>>>> 8cc59c75
 
 @Component({
     selector: 'jhi-exercise-chat-widget',
