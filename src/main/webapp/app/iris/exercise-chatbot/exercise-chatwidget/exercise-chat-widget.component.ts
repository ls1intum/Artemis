import { AfterViewInit, Component, ElementRef, Inject, OnDestroy, OnInit, ViewChild } from '@angular/core';
<<<<<<< HEAD
import { faCircle, faExpand, faPaperPlane, faRedo, faThumbsDown, faThumbsUp, faXmark } from '@fortawesome/free-solid-svg-icons';
=======
import { faCircle, faExpand, faPaperPlane, faThumbsDown, faThumbsUp, faXmark } from '@fortawesome/free-solid-svg-icons';
>>>>>>> 38ad59d3
import { MAT_DIALOG_DATA, MatDialog } from '@angular/material/dialog';
import { IrisStateStore } from 'app/iris/state-store.service';
import { ConversationErrorOccurredAction, NumNewMessagesResetAction, RateMessageSuccessAction, StudentMessageSentAction } from 'app/iris/state-store.model';
import { IrisHttpMessageService } from 'app/iris/http-message.service';
import { IrisClientMessage, IrisMessage, IrisSender, IrisServerMessage, isServerSentMessage, isStudentSentMessage } from 'app/entities/iris/iris-message.model';
import { IrisMessageContent, IrisMessageContentType } from 'app/entities/iris/iris-content-type.model';
import { Subscription } from 'rxjs';
import { IrisErrorMessageKey, IrisErrorType } from 'app/entities/iris/iris-errors.model';

@Component({
    selector: 'jhi-exercise-chat-widget',
    templateUrl: './exercise-chat-widget.component.html',
    styleUrls: ['./exercise-chat-widget.component.scss'],
})
export class ExerciseChatWidgetComponent implements OnInit, OnDestroy, AfterViewInit {
    @ViewChild('chatWidget') chatWidget!: ElementRef;
    @ViewChild('chatBody') chatBody!: ElementRef;
    @ViewChild('unreadMessage', { static: false }) unreadMessage!: ElementRef;

    readonly SENDER_USER = IrisSender.USER;
    readonly SENDER_SERVER = IrisSender.LLM;
    readonly stateStore: IrisStateStore;

    stateSubscription: Subscription;
    messages: IrisMessage[] = [];
    newMessageTextContent = '';
    isLoading: boolean;
    sessionId: number;
    error: IrisErrorType | null;
    numNewMessages = 0;
    unreadMessageIndex: number;
    dots = 1;
    resendAnimationActive = false;
    shakeErrorField = false;

    constructor(private dialog: MatDialog, @Inject(MAT_DIALOG_DATA) public data: any, private httpMessageService: IrisHttpMessageService) {
        this.stateStore = data.stateStore;
    }

    // Icons
    faPaperPlane = faPaperPlane;
    faCircle = faCircle;
    faExpand = faExpand;
    faXmark = faXmark;
    faThumbsUp = faThumbsUp;
    faThumbsDown = faThumbsDown;
<<<<<<< HEAD
    faRedo = faRedo;
=======
>>>>>>> 38ad59d3

    ngOnInit() {
        this.animateDots();
        this.stateSubscription = this.stateStore.getState().subscribe((state) => {
            this.messages = state.messages as IrisMessage[];
            this.isLoading = state.isLoading;
            this.error = state.error;
            this.sessionId = Number(state.sessionId);
            this.numNewMessages = state.numNewMessages;
        });
    }

    ngAfterViewInit() {
        this.unreadMessageIndex = this.messages.length === 0 || this.numNewMessages === 0 ? -1 : this.messages.length - this.numNewMessages;
        if (this.numNewMessages > 0) {
            this.scrollToUnread();
        } else {
            this.scrollToBottom('auto');
        }
    }

    ngOnDestroy() {
        this.stateSubscription.unsubscribe();
        this.toggleScrollLock(false);
    }

    private newUserMessage(message: string): IrisClientMessage {
        const content: IrisMessageContent = {
            type: IrisMessageContentType.TEXT,
            textContent: message,
        };
        return {
            sender: this.SENDER_USER,
            content: [content],
        };
    }

    animateDots() {
        setInterval(() => {
            this.dots = this.dots < 3 ? (this.dots += 1) : (this.dots = 1);
        }, 500);
    }

    onSend(): void {
        if (this.newMessageTextContent) {
            const message = this.newUserMessage(this.newMessageTextContent);
            this.stateStore
                .dispatchAndThen(new StudentMessageSentAction(message))
                .then(() => this.httpMessageService.createMessage(<number>this.sessionId, message).toPromise())
                .then(() => this.scrollToBottom('smooth'))
                .catch(() => {
                    this.stateStore.dispatch(new ConversationErrorOccurredAction(IrisErrorMessageKey.SEND_MESSAGE_FAILED));
                });
            // TODO show that iris has been disabled after the corresponding PR is merged
            this.newMessageTextContent = '';
        }
        this.scrollToBottom('smooth');
    }

    scrollToBottom(behavior: ScrollBehavior) {
        setTimeout(() => {
            const chatBodyElement: HTMLElement = this.chatBody.nativeElement;
            chatBodyElement.scrollTo({
                top: chatBodyElement.scrollHeight,
                behavior: behavior,
            });
        });
    }

    scrollToUnread() {
        setTimeout(() => {
            const unreadMessageElement: HTMLElement = this.unreadMessage.nativeElement;
            unreadMessageElement.scrollIntoView({ behavior: 'auto' });
        });
    }

    closeChat() {
        this.stateStore.dispatch(new NumNewMessagesResetAction());
        this.dialog.closeAll();
    }

    rateMessage(message_id: number, index: number, helpful: boolean) {
        this.httpMessageService
            .rateMessage(<number>this.sessionId, message_id, helpful)
            .toPromise()
            .then(() => this.stateStore.dispatch(new RateMessageSuccessAction(index, helpful)))
<<<<<<< HEAD
            .catch(() => this.stateStore.dispatch(new ConversationErrorOccurredAction(IrisErrorMessageKey.RATE_MESSAGE_FAILED)));
    }

    resendMessage(message: IrisClientMessage) {
        this.resendAnimationActive = true;

        this.triggerShake();

        this.httpMessageService
            .createMessage(<number>this.sessionId, message)
            .toPromise()
            .then(() => this.stateStore.dispatch(new ConversationErrorOccurredAction(null)))
            .catch(() => {
                this.stateStore.dispatch(new ConversationErrorOccurredAction(IrisErrorMessageKey.SEND_MESSAGE_FAILED));
                this.triggerShake();
            })
            .finally(() => {
                this.resendAnimationActive = false;
            });
    }

    isSendMessageFailedError(): boolean {
        return this.error?.key == IrisErrorMessageKey.SEND_MESSAGE_FAILED; // TODO or timeout
    }

    triggerShake() {
        this.shakeErrorField = true;
        setTimeout(() => {
            this.shakeErrorField = false;
        }, 1000);
    }

    toggleScrollLock(lockParent: boolean): void {
        if (lockParent) {
            document.body.classList.add('cdk-global-scrollblock');
        } else {
            document.body.classList.remove('cdk-global-scrollblock');
        }
=======
            .catch(() => {
                this.stateStore.dispatch(new ConversationErrorOccurredAction('Something went wrong. Please try again later!'));
                this.scrollToBottom('smooth');
            });
    }

    isStudentSentMessage(message: IrisMessage): message is IrisClientMessage {
        return isStudentSentMessage(message);
    }

    isServerSentMessage(message: IrisMessage): message is IrisServerMessage {
        return isServerSentMessage(message);
    }

    private newUserMessage(message: string): IrisClientMessage {
        const content: IrisMessageContent = {
            type: IrisMessageContentType.TEXT,
            textContent: message,
        };
        return {
            sender: this.SENDER_USER,
            content: [content],
        };
>>>>>>> 38ad59d3
    }
}<|MERGE_RESOLUTION|>--- conflicted
+++ resolved
@@ -1,9 +1,5 @@
 import { AfterViewInit, Component, ElementRef, Inject, OnDestroy, OnInit, ViewChild } from '@angular/core';
-<<<<<<< HEAD
-import { faCircle, faExpand, faPaperPlane, faRedo, faThumbsDown, faThumbsUp, faXmark } from '@fortawesome/free-solid-svg-icons';
-=======
 import { faCircle, faExpand, faPaperPlane, faThumbsDown, faThumbsUp, faXmark } from '@fortawesome/free-solid-svg-icons';
->>>>>>> 38ad59d3
 import { MAT_DIALOG_DATA, MatDialog } from '@angular/material/dialog';
 import { IrisStateStore } from 'app/iris/state-store.service';
 import { ConversationErrorOccurredAction, NumNewMessagesResetAction, RateMessageSuccessAction, StudentMessageSentAction } from 'app/iris/state-store.model';
@@ -11,7 +7,6 @@
 import { IrisClientMessage, IrisMessage, IrisSender, IrisServerMessage, isServerSentMessage, isStudentSentMessage } from 'app/entities/iris/iris-message.model';
 import { IrisMessageContent, IrisMessageContentType } from 'app/entities/iris/iris-content-type.model';
 import { Subscription } from 'rxjs';
-import { IrisErrorMessageKey, IrisErrorType } from 'app/entities/iris/iris-errors.model';
 
 @Component({
     selector: 'jhi-exercise-chat-widget',
@@ -32,9 +27,9 @@
     newMessageTextContent = '';
     isLoading: boolean;
     sessionId: number;
-    error: IrisErrorType | null;
     numNewMessages = 0;
     unreadMessageIndex: number;
+    error: IrisErrorType | null;
     dots = 1;
     resendAnimationActive = false;
     shakeErrorField = false;
@@ -50,10 +45,7 @@
     faXmark = faXmark;
     faThumbsUp = faThumbsUp;
     faThumbsDown = faThumbsDown;
-<<<<<<< HEAD
     faRedo = faRedo;
-=======
->>>>>>> 38ad59d3
 
     ngOnInit() {
         this.animateDots();
@@ -78,17 +70,6 @@
     ngOnDestroy() {
         this.stateSubscription.unsubscribe();
         this.toggleScrollLock(false);
-    }
-
-    private newUserMessage(message: string): IrisClientMessage {
-        const content: IrisMessageContent = {
-            type: IrisMessageContentType.TEXT,
-            textContent: message,
-        };
-        return {
-            sender: this.SENDER_USER,
-            content: [content],
-        };
     }
 
     animateDots() {
@@ -135,12 +116,30 @@
         this.dialog.closeAll();
     }
 
+    isStudentSentMessage(message: IrisMessage): message is IrisClientMessage {
+        return isStudentSentMessage(message);
+    }
+
+    isServerSentMessage(message: IrisMessage): message is IrisServerMessage {
+        return isServerSentMessage(message);
+    }
+
+    private newUserMessage(message: string): IrisClientMessage {
+        const content: IrisMessageContent = {
+            type: IrisMessageContentType.TEXT,
+            textContent: message,
+        };
+        return {
+            sender: this.SENDER_USER,
+            content: [content],
+        };
+    }
+
     rateMessage(message_id: number, index: number, helpful: boolean) {
         this.httpMessageService
             .rateMessage(<number>this.sessionId, message_id, helpful)
             .toPromise()
             .then(() => this.stateStore.dispatch(new RateMessageSuccessAction(index, helpful)))
-<<<<<<< HEAD
             .catch(() => this.stateStore.dispatch(new ConversationErrorOccurredAction(IrisErrorMessageKey.RATE_MESSAGE_FAILED)));
     }
 
@@ -179,30 +178,5 @@
         } else {
             document.body.classList.remove('cdk-global-scrollblock');
         }
-=======
-            .catch(() => {
-                this.stateStore.dispatch(new ConversationErrorOccurredAction('Something went wrong. Please try again later!'));
-                this.scrollToBottom('smooth');
-            });
-    }
-
-    isStudentSentMessage(message: IrisMessage): message is IrisClientMessage {
-        return isStudentSentMessage(message);
-    }
-
-    isServerSentMessage(message: IrisMessage): message is IrisServerMessage {
-        return isServerSentMessage(message);
-    }
-
-    private newUserMessage(message: string): IrisClientMessage {
-        const content: IrisMessageContent = {
-            type: IrisMessageContentType.TEXT,
-            textContent: message,
-        };
-        return {
-            sender: this.SENDER_USER,
-            content: [content],
-        };
->>>>>>> 38ad59d3
     }
 }