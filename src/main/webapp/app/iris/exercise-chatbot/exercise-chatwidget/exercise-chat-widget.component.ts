--- conflicted
+++ resolved
@@ -1,8 +1,4 @@
-<<<<<<< HEAD
-import { faArrowDown, faCircle, faCircleInfo, faCompress, faExpand, faPaperPlane, faRobot, faThumbsDown, faThumbsUp, faTrash, faXmark } from '@fortawesome/free-solid-svg-icons';
-=======
-import { faArrowDown, faCircle, faCircleInfo, faCompress, faExpand, faPaperPlane, faRedo, faRobot, faThumbsDown, faThumbsUp, faXmark } from '@fortawesome/free-solid-svg-icons';
->>>>>>> abac26bf
+import { faArrowDown, faCircle, faCircleInfo, faCompress, faExpand, faPaperPlane, faRedo, faRobot, faThumbsDown, faThumbsUp, faTrash, faXmark } from '@fortawesome/free-solid-svg-icons';
 import { ActivatedRoute, NavigationStart, Router } from '@angular/router';
 import { LocalStorageService } from 'ngx-webstorage';
 import { AccountService } from 'app/core/auth/account.service';
@@ -33,11 +29,8 @@
 import { ResizeSensor } from 'css-element-queries';
 import { Overlay } from '@angular/cdk/overlay';
 import { SharedService } from 'app/iris/shared.service';
-<<<<<<< HEAD
 import { IrisSessionService } from 'app/iris/session.service';
-=======
 import { IrisErrorMessageKey, IrisErrorType } from 'app/entities/iris/iris-errors.model';
->>>>>>> abac26bf
 import dayjs from 'dayjs';
 import { AnimationEvent, animate, state, style, transition, trigger } from '@angular/animations';
 
@@ -65,6 +58,7 @@
 })
 export class ExerciseChatWidgetComponent implements OnInit, OnDestroy, AfterViewInit {
     // Icons
+    faTrash = faTrash;
     faCircle = faCircle;
     faPaperPlane = faPaperPlane;
     faExpand = faExpand;
@@ -87,12 +81,8 @@
     // Constants
     readonly SENDER_USER = IrisSender.USER;
     readonly SENDER_SERVER = IrisSender.LLM;
-<<<<<<< HEAD
-    readonly stateStore: IrisStateStore;
     readonly exerciseId: number;
     readonly sessionService: IrisSessionService;
-=======
->>>>>>> abac26bf
 
     // State variables
     stateStore: IrisStateStore;
@@ -147,21 +137,6 @@
             }
         });
     }
-<<<<<<< HEAD
-    // Icons
-    faTrash = faTrash;
-    faCircle = faCircle;
-    faPaperPlane = faPaperPlane;
-    faExpand = faExpand;
-    faXmark = faXmark;
-    faArrowDown = faArrowDown;
-    faRobot = faRobot;
-    faCircleInfo = faCircleInfo;
-    faCompress = faCompress;
-    faThumbsUp = faThumbsUp;
-    faThumbsDown = faThumbsDown;
-=======
->>>>>>> abac26bf
 
     ngOnInit() {
         setTimeout(() => {
@@ -292,16 +267,16 @@
         this.resetChatBodyHeight();
     }
 
-<<<<<<< HEAD
+    /**
+     * Clear session and start a new conversation.
+     */
     onClearSession(): void {
         this.sessionService.createNewSession(this.exerciseId);
     }
 
-=======
     /**
      * Scrolls to the unread message.
      */
->>>>>>> abac26bf
     scrollToUnread() {
         setTimeout(() => {
             const unreadMessageElement: HTMLElement = this.unreadMessage?.nativeElement;
