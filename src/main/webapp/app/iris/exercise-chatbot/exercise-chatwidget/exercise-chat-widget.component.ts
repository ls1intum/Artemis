import { faArrowDown, faCircle, faCircleInfo, faCompress, faExpand, faPaperPlane, faRedo, faRobot, faThumbsDown, faThumbsUp, faXmark } from '@fortawesome/free-solid-svg-icons';
import { ActivatedRoute, NavigationStart, Router } from '@angular/router';
import { LocalStorageService } from 'ngx-webstorage';
import { AccountService } from 'app/core/auth/account.service';
import { ButtonType } from 'app/shared/components/button.component';
import { AfterViewInit, Component, ElementRef, Inject, OnDestroy, OnInit, ViewChild } from '@angular/core';
import { MAT_DIALOG_DATA, MatDialog } from '@angular/material/dialog';
import { IrisStateStore } from 'app/iris/state-store.service';
import { HttpErrorResponse } from '@angular/common/http';
import {
    ActiveConversationMessageLoadedAction,
    ConversationErrorOccurredAction,
    NumNewMessagesResetAction,
    RateMessageSuccessAction,
    StudentMessageSentAction,
} from 'app/iris/state-store.model';
import { IrisHttpMessageService } from 'app/iris/http-message.service';
import {
    IrisArtemisClientMessage,
    IrisClientMessage,
    IrisMessage,
    IrisSender,
    IrisServerMessage,
    isArtemisClientSentMessage,
    isServerSentMessage,
    isStudentSentMessage,
} from 'app/entities/iris/iris-message.model';
import { IrisMessageContent, IrisMessageContentType } from 'app/entities/iris/iris-content-type.model';
import { Subscription } from 'rxjs';
import { ResizeSensor } from 'css-element-queries';
import { Overlay } from '@angular/cdk/overlay';
import { SharedService } from 'app/iris/shared.service';
import { IrisErrorMessageKey, IrisErrorType } from 'app/entities/iris/iris-errors.model';
import dayjs from 'dayjs';
import { AnimationEvent, animate, state, style, transition, trigger } from '@angular/animations';
import { UserService } from 'app/core/user/user.service';
import { IrisLogoSize } from '../../iris-logo/iris-logo.component';

@Component({
    selector: 'jhi-exercise-chat-widget',
    templateUrl: './exercise-chat-widget.component.html',
    styleUrls: ['./exercise-chat-widget.component.scss'],
    animations: [
        trigger('fadeAnimation', [
            state(
                'start',
                style({
                    opacity: 1,
                }),
            ),
            state(
                'end',
                style({
                    opacity: 0,
                }),
            ),
            transition('start => end', [animate('2s ease')]),
        ]),
    ],
})
export class ExerciseChatWidgetComponent implements OnInit, OnDestroy, AfterViewInit {
    // Icons
    faCircle = faCircle;
    faPaperPlane = faPaperPlane;
    faExpand = faExpand;
    faXmark = faXmark;
    faArrowDown = faArrowDown;
    faRobot = faRobot;
    faCircleInfo = faCircleInfo;
    faCompress = faCompress;
    faThumbsUp = faThumbsUp;
    faThumbsDown = faThumbsDown;
    faRedo = faRedo;

    // ViewChilds
    @ViewChild('chatWidget') chatWidget!: ElementRef;
    @ViewChild('chatBody') chatBody!: ElementRef;
    @ViewChild('scrollArrow') scrollArrow!: ElementRef;
    @ViewChild('messageTextarea', { static: false }) messageTextarea: ElementRef<HTMLTextAreaElement>;
    @ViewChild('unreadMessage', { static: false }) unreadMessage!: ElementRef;

    // Constants
    readonly SENDER_USER = IrisSender.USER;
    readonly SENDER_SERVER = IrisSender.LLM;

    // State variables
    stateStore: IrisStateStore;
    stateSubscription: Subscription;
    messages: IrisMessage[] = [];
    newMessageTextContent = '';
    isLoading: boolean;
    sessionId: number;
    numNewMessages = 0;
    unreadMessageIndex: number;
    error: IrisErrorType | null;
    dots = 1;
    isFirstMessage = false;
    resendAnimationActive = false;
    shakeErrorField = false;
    shouldLoadGreetingMessage = true;
    fadeState = '';
    shouldShowEmptyMessageError = false;

    // User preferences
    userAccepted: boolean;
    isScrolledToBottom = true;
    rows = 1;
    initialWidth = 330;
    initialHeight = 430;
    fullWidth = '93vw';
    fullHeight = '85vh';
    fullSize = localStorage.getItem('fullSize') === 'true';
    widgetWidth = localStorage.getItem('widgetWidth') || `${this.initialWidth}px`;
    widgetHeight = localStorage.getItem('widgetHeight') || `${this.initialHeight}px`;
    public ButtonType = ButtonType;
    private navigationSubscription: Subscription;

    constructor(
        private dialog: MatDialog,
        private route: ActivatedRoute,
        private localStorage: LocalStorageService,
        private accountService: AccountService,
        @Inject(MAT_DIALOG_DATA) public data: any,
        private httpMessageService: IrisHttpMessageService,
        private userService: UserService,
        private overlay: Overlay,
        private router: Router,
        private sharedService: SharedService,
    ) {
        this.stateStore = data.stateStore;
        this.navigationSubscription = this.router.events.subscribe((event) => {
            if (event instanceof NavigationStart) {
                this.dialog.closeAll();
            }
        });
    }

    ngOnInit() {
        this.userService.getIrisAcceptedAt().subscribe((res) => {
            this.userAccepted = !!res;
            if (this.userAccepted) {
                this.loadFirstMessage();
            }
        });

        this.animateDots();

        // Subscribe to state changes
        this.stateSubscription = this.stateStore.getState().subscribe((state) => {
            this.messages = state.messages as IrisMessage[];
            this.isLoading = state.isLoading;
            this.error = state.error;
            this.sessionId = Number(state.sessionId);
            this.numNewMessages = state.numNewMessages;
            if (state.error?.key == IrisErrorMessageKey.EMPTY_MESSAGE) {
                this.shouldShowEmptyMessageError = true;
                this.fadeState = 'start';
            }
            if (this.error) this.getConvertedErrorMap();
        });

        // Focus on message textarea
        setTimeout(() => {
            this.messageTextarea.nativeElement.focus();
        }, 150);
    }

    ngAfterViewInit() {
        // Determine the unread message index and scroll to the unread message if applicable
        this.unreadMessageIndex = this.messages.length <= 1 || this.numNewMessages === 0 ? -1 : this.messages.length - this.numNewMessages;
        if (this.numNewMessages > 0) {
            this.scrollToUnread();
        } else {
            this.scrollToBottom('auto');
        }

        // Add a resize sensor to the chat widget to store the new width and height in local storage
        const chatWidget: HTMLElement = this.chatWidget.nativeElement;
        new ResizeSensor(chatWidget, () => {
            localStorage.setItem('widgetWidth', chatWidget.style.width);
            localStorage.setItem('widgetHeight', chatWidget.style.height);
        });
    }
    ngOnDestroy() {
        this.stateSubscription.unsubscribe();
        this.toggleScrollLock(false);
    }

    /**
     * Animates the dots while loading each Iris message in the chat widget.
     */
    animateDots() {
        setInterval(() => {
            this.dots = this.dots < 3 ? (this.dots += 1) : (this.dots = 1);
        }, 500);
    }

    /**
     * Loads the first message in the conversation if it's not already loaded.
     */
    loadFirstMessage(): void {
        const firstMessageContent = {
            textContent: 'artemisApp.exerciseChatbot.firstMessage',
            type: IrisMessageContentType.TEXT,
        } as IrisMessageContent;

        const firstMessage = {
            sender: IrisSender.ARTEMIS_CLIENT,
            content: [firstMessageContent],
            sentAt: dayjs(),
        } as IrisArtemisClientMessage;

        if (this.messages.length === 0) {
<<<<<<< HEAD
            this.stateStore.dispatch(new ActiveConversationMessageLoadedAction(firstMessage));
=======
            this.isFirstMessage = true;
            this.stateStore.dispatch(new ActiveConversationMessageLoadedAction(firstMessage));
        } else if (this.messages[0].sender === IrisSender.ARTEMIS_CLIENT) {
            this.isFirstMessage = true;
>>>>>>> 32b022b4
        }
    }

    /**
     * Scrolls the chat body to the bottom.
     * @param behavior - The scroll behavior.
     */
    scrollToBottom(behavior: ScrollBehavior) {
        setTimeout(() => {
            const chatBodyElement: HTMLElement = this.chatBody.nativeElement;
            chatBodyElement.scrollTo({
                top: chatBodyElement.scrollHeight,
                behavior: behavior,
            });
        });
    }

    /**
     * Handles the send button click event and sends the user's message.
     */
    onSend(): void {
        if (this.error?.fatal) return;
        if (this.newMessageTextContent.trim() === '') {
            this.stateStore.dispatchAndThen(new ConversationErrorOccurredAction(IrisErrorMessageKey.EMPTY_MESSAGE)).catch(() => this.scrollToBottom('smooth'));
            return;
        }
        if (this.newMessageTextContent) {
            const message = this.newUserMessage(this.newMessageTextContent);
            const timeoutId = setTimeout(() => {
                // will be cleared by the store automatically
                this.stateStore.dispatch(new ConversationErrorOccurredAction(IrisErrorMessageKey.IRIS_SERVER_RESPONSE_TIMEOUT));
                this.scrollToBottom('smooth');
            }, 20000);
            this.stateStore
                .dispatchAndThen(new StudentMessageSentAction(message, timeoutId))
                .then(() => this.httpMessageService.createMessage(<number>this.sessionId, message).toPromise())
                .then(() => this.scrollToBottom('smooth'))
                .catch((error: HttpErrorResponse) => {
                    if (error.status === 403) {
                        this.stateStore.dispatch(new ConversationErrorOccurredAction(IrisErrorMessageKey.IRIS_DISABLED));
                    } else {
                        this.stateStore.dispatch(new ConversationErrorOccurredAction(IrisErrorMessageKey.SEND_MESSAGE_FAILED));
                    }
                    this.scrollToBottom('smooth');
                });
            this.newMessageTextContent = '';
        }
        this.scrollToBottom('smooth');
        this.resetChatBodyHeight();
    }

    /**
     * Scrolls to the unread message.
     */
    scrollToUnread() {
        setTimeout(() => {
            const unreadMessageElement: HTMLElement = this.unreadMessage?.nativeElement;
            if (unreadMessageElement) {
                unreadMessageElement.scrollIntoView({ behavior: 'auto' });
            }
        });
    }

    /**
     * Closes the chat widget.
     */
    closeChat() {
        this.stateStore.dispatch(new NumNewMessagesResetAction());
        this.sharedService.changeChatOpenStatus(false);
        this.dialog.closeAll();
    }

    /**
     * Accepts the permission to use the chat widget.
     */
    acceptPermission() {
        this.userService.acceptIris().subscribe(() => {
            this.userAccepted = true;
        });
        this.loadFirstMessage();
    }

    /**
     * Checks if the chat body is scrolled to the bottom.
     */
    checkChatScroll() {
        const chatBody = this.chatBody.nativeElement;
        const scrollHeight = chatBody.scrollHeight;
        const scrollTop = chatBody.scrollTop;
        const clientHeight = chatBody.clientHeight;
        this.isScrolledToBottom = scrollHeight - scrollTop - clientHeight < 50;
    }

    /**
     * Resets the screen by closing and reopening the chat widget.
     */
    resetScreen() {
        setTimeout(() => {
            this.dialog.closeAll();
        }, 50);
        setTimeout(() => {
            this.dialog.open(ExerciseChatWidgetComponent, {
                hasBackdrop: false,
                scrollStrategy: this.overlay.scrollStrategies.noop(),
                position: { bottom: '0px', right: '0px' },
                disableClose: true,
                data: {
                    stateStore: this.stateStore,
                    widgetWidth: localStorage.getItem('widgetWidth') || `${this.initialWidth}px`,
                    widgetHeight: localStorage.getItem('widgetHeight') || `${this.initialHeight}px`,
                    fullSize: localStorage.getItem('fullSize') === 'true',
                },
            });
        }, 140);
    }

    /**
     * Maximizes the chat widget screen.
     */
    maximizeScreen() {
        this.resetScreen();
        localStorage.setItem('widgetWidth', this.fullWidth);
        localStorage.setItem('widgetHeight', this.fullHeight);
        localStorage.setItem('fullSize', 'true');
    }

    /**
     * Minimizes the chat widget screen.
     */
    minimizeScreen() {
        this.resetScreen();
        localStorage.setItem('widgetWidth', `${this.initialWidth}px`);
        localStorage.setItem('widgetHeight', `${this.initialHeight}px`);
        localStorage.setItem('fullSize', 'false');
    }

    /**
     * Handles the key events in the message textarea.
     * @param event - The keyboard event.
     */
    handleKey(event: KeyboardEvent): void {
        if (event.key === 'Enter') {
            if (!this.deactivateSubmitButton()) {
                if (!event.shiftKey) {
                    event.preventDefault();
                    this.onSend();
                } else {
                    const textArea = event.target as HTMLTextAreaElement;
                    const { selectionStart, selectionEnd } = textArea;
                    const value = textArea.value;
                    textArea.value = value.slice(0, selectionStart) + value.slice(selectionEnd);
                    textArea.selectionStart = textArea.selectionEnd = selectionStart + 1;
                }
            } else {
                event.preventDefault();
            }
        }
    }

    /**
     * Handles the input event in the message textarea.
     */
    onInput() {
        this.adjustTextareaRows();
    }

    /**
     * Handles the paste event in the message textarea.
     */
    onPaste() {
        setTimeout(() => {
            this.adjustTextareaRows();
        }, 0);
    }

    /**
     * Adjusts the height of the message textarea based on its content.
     */
    adjustTextareaRows() {
        const textarea: HTMLTextAreaElement = this.messageTextarea.nativeElement;
        textarea.style.height = 'auto'; // Reset the height to auto
        const lineHeight = parseInt(getComputedStyle(textarea).lineHeight, 10);
        const maxRows = 3;
        const maxHeight = lineHeight * maxRows;

        textarea.style.height = `${Math.min(textarea.scrollHeight, maxHeight)}px`;

        this.adjustChatBodyHeight(Math.min(textarea.scrollHeight, maxHeight) / lineHeight);
    }

    /**
     * Handles the row change event in the message textarea.
     */
    onRowChange() {
        const textarea: HTMLTextAreaElement = this.messageTextarea.nativeElement;
        const newRows = textarea.value.split('\n').length;
        if (newRows != this.rows) {
            if (newRows <= 3) {
                textarea.rows = newRows;
                this.adjustChatBodyHeight(newRows);
                this.rows = newRows;
            }
        }
    }

    /**
     * Adjusts the height of the chat body based on the number of rows in the message textarea.
     * @param newRows - The new number of rows.
     */
    adjustChatBodyHeight(newRows: number) {
        const textarea: HTMLTextAreaElement = this.messageTextarea.nativeElement;
        const chatBody: HTMLElement = this.chatBody.nativeElement;
        const scrollArrow: HTMLElement = this.scrollArrow.nativeElement;
        const lineHeight = parseInt(window.getComputedStyle(textarea).lineHeight);
        const rowHeight = lineHeight * newRows;
        setTimeout(() => {
            scrollArrow.style.bottom = `calc(11% + ${rowHeight}px)`;
        }, 10);
        setTimeout(() => {
            chatBody.style.height = `calc(100% - ${rowHeight}px - 64px)`;
        }, 10);
    }

    /**
     * Resets the height of the chat body.
     */
    resetChatBodyHeight() {
        const chatBody: HTMLElement = this.chatBody.nativeElement;
        const textarea: HTMLTextAreaElement = this.messageTextarea.nativeElement;
        const scrollArrow: HTMLElement = this.scrollArrow.nativeElement;
        textarea.rows = 1;
        textarea.style.height = '';
        scrollArrow.style.bottom = '';
        chatBody.style.height = '';
        this.stateStore.dispatch(new NumNewMessagesResetAction());
    }

    /**
     * Rates a message as helpful or unhelpful.
     * @param message_id - The ID of the message to rate.
     * @param index - The index of the message in the messages array.
     * @param helpful - A boolean indicating if the message is helpful or not.
     */
    rateMessage(message_id: number, index: number, helpful: boolean) {
        this.httpMessageService
            .rateMessage(<number>this.sessionId, message_id, helpful)
            .toPromise()
            .then(() => this.stateStore.dispatch(new RateMessageSuccessAction(index, helpful)))
            .catch(() => {
                this.stateStore.dispatch(new ConversationErrorOccurredAction(IrisErrorMessageKey.RATE_MESSAGE_FAILED));
                this.scrollToBottom('smooth');
            });
    }

    /**
     * Checks if a message is a student-sent message.
     * @param message - The message to check.
     * @returns A boolean indicating if the message is a student-sent message.
     */
    isStudentSentMessage(message: IrisMessage): message is IrisClientMessage {
        return isStudentSentMessage(message);
    }

    /**
     * Checks if a message is a server-sent message.
     * @param message - The message to check.
     * @returns A boolean indicating if the message is a server-sent message.
     */
    isServerSentMessage(message: IrisMessage): message is IrisServerMessage {
        return isServerSentMessage(message);
    }

    isArtemisClientSentMessage(message: IrisMessage): message is IrisServerMessage {
        return isArtemisClientSentMessage(message);
    }

    /**
     * Creates a new user message.
     * @param message - The content of the message.
     * @returns A new IrisClientMessage object representing the user message.
     */
    newUserMessage(message: string): IrisClientMessage {
        const content: IrisMessageContent = {
            type: IrisMessageContentType.TEXT,
            textContent: message,
        };
        return {
            sender: this.SENDER_USER,
            content: [content],
        };
    }

    resendMessage(message: IrisClientMessage) {
        this.resendAnimationActive = true;

        const timeoutId = setTimeout(() => {
            // will be cleared by the store automatically
            this.stateStore.dispatch(new ConversationErrorOccurredAction(IrisErrorMessageKey.IRIS_SERVER_RESPONSE_TIMEOUT));
            this.scrollToBottom('smooth');
        }, 20000);
        this.stateStore
            .dispatchAndThen(new StudentMessageSentAction(message, timeoutId))
            .then(() => this.httpMessageService.createMessage(<number>this.sessionId, message).toPromise())
            .then(() => {
                this.scrollToBottom('smooth');
            })
            .catch((error: HttpErrorResponse) => {
                if (error.status === 403) {
                    this.stateStore.dispatch(new ConversationErrorOccurredAction(IrisErrorMessageKey.IRIS_DISABLED));
                } else {
                    this.stateStore.dispatch(new ConversationErrorOccurredAction(IrisErrorMessageKey.SEND_MESSAGE_FAILED));
                }
                this.triggerShake();
            })
            .finally(() => {
                this.resendAnimationActive = false;
                this.scrollToBottom('smooth');
            });
    }

    isSendMessageFailedError(): boolean {
        return this.error?.key == IrisErrorMessageKey.SEND_MESSAGE_FAILED || this.error?.key == IrisErrorMessageKey.IRIS_SERVER_RESPONSE_TIMEOUT;
    }

    triggerShake() {
        this.shakeErrorField = true;
        setTimeout(() => {
            this.shakeErrorField = false;
        }, 1000);
    }

    toggleScrollLock(lockParent: boolean): void {
        if (lockParent) {
            document.body.classList.add('cdk-global-scrollblock');
        } else {
            document.body.classList.remove('cdk-global-scrollblock');
        }
    }

    deactivateSubmitButton(): boolean {
        return !this.userAccepted || this.isLoading || (!!this.error && this.error.fatal);
    }

    isEmptyMessageError(): boolean {
        return !!this.error && this.error.key == IrisErrorMessageKey.EMPTY_MESSAGE;
    }

    onFadeAnimationPhaseEnd(event: AnimationEvent) {
        if (event.fromState === 'void' && event.toState === 'start') {
            this.fadeState = 'end';
        }
        if (event.fromState === 'start' && event.toState === 'end') {
            this.shouldShowEmptyMessageError = false;
        }
    }

    getConvertedErrorMap() {
        if (this.error?.paramsMap) {
            return Object.fromEntries(Object.entries(this.error.paramsMap as Map<string, any>));
        }
        return null;
    }

    protected readonly IrisLogoSize = IrisLogoSize;
}<|MERGE_RESOLUTION|>--- conflicted
+++ resolved
@@ -211,14 +211,10 @@
         } as IrisArtemisClientMessage;
 
         if (this.messages.length === 0) {
-<<<<<<< HEAD
-            this.stateStore.dispatch(new ActiveConversationMessageLoadedAction(firstMessage));
-=======
             this.isFirstMessage = true;
             this.stateStore.dispatch(new ActiveConversationMessageLoadedAction(firstMessage));
         } else if (this.messages[0].sender === IrisSender.ARTEMIS_CLIENT) {
             this.isFirstMessage = true;
->>>>>>> 32b022b4
         }
     }
 
