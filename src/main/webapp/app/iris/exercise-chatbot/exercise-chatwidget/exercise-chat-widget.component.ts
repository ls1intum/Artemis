import { Component, ElementRef, Inject, OnDestroy, OnInit, ViewChild } from '@angular/core';
import { faCircle, faExpand, faPaperPlane, faXmark } from '@fortawesome/free-solid-svg-icons';
import { MAT_DIALOG_DATA, MatDialog } from '@angular/material/dialog';
import { IrisStateStore } from 'app/iris/state-store.service';
import { ActiveConversationMessageLoadedAction, ConversationErrorOccurredAction, StudentMessageSentAction } from 'app/iris/state-store.model';
import { IrisHttpMessageService } from 'app/iris/http-message.service';
import { IrisClientMessage, IrisMessage, IrisSender, IrisServerMessage } from 'app/entities/iris/iris-message.model';
import { IrisMessageContent, IrisMessageContentType } from 'app/entities/iris/iris-content-type.model';
import { Subscription } from 'rxjs';
import dayjs from 'dayjs';

@Component({
    selector: 'jhi-exercise-chat-widget',
    templateUrl: './exercise-chat-widget.component.html',
    styleUrls: ['./exercise-chat-widget.component.scss'],
})
export class ExerciseChatWidgetComponent implements OnInit, OnDestroy {
    @ViewChild('chatWidget') chatWidget!: ElementRef;
    @ViewChild('chatBody') chatBody!: ElementRef;

    readonly SENDER_USER = IrisSender.USER;
    readonly SENDER_SERVER = IrisSender.LLM;
    readonly stateStore: IrisStateStore;

    stateSubscription: Subscription;
    messages: IrisMessage[] = [];
    newMessageTextContent = '';
    isLoading: boolean;
    sessionId: number;
    error = '';
    dots = 1;

    readonly firstMessageContent = {
        textContent: 'Hey, what can I help you?',
        type: IrisMessageContentType.TEXT,
    } as IrisMessageContent;

    readonly firstMessage = {
        sender: IrisSender.LLM,
        id: 1,
        content: [this.firstMessageContent],
        sentAt: dayjs(),
    } as IrisServerMessage;

    constructor(private dialog: MatDialog, @Inject(MAT_DIALOG_DATA) public data: any, private httpMessageService: IrisHttpMessageService) {
        this.stateStore = data.stateStore;
    }

    // Icons
    faPaperPlane = faPaperPlane;
    faCircle = faCircle;
    faExpand = faExpand;
    faXmark = faXmark;

    ngOnInit() {
        this.scrollToBottom('auto');
        this.animateDots();
        this.stateSubscription = this.stateStore.getState().subscribe((state) => {
            this.messages = state.messages as IrisMessage[];
            this.isLoading = state.isLoading;
            this.error = state.error;
            this.sessionId = Number(state.sessionId);
        });
        this.loadFirstMessage();
        console.log(this.messages);
    }

    ngOnDestroy() {
        this.stateSubscription.unsubscribe();
    }

    animateDots() {
        setInterval(() => {
            this.dots = this.dots < 3 ? (this.dots += 1) : (this.dots = 1);
        }, 500);
    }

    loadFirstMessage(): void {
        if (this.messages == null) {
            this.stateStore.dispatch(new ActiveConversationMessageLoadedAction(this.firstMessage));
        }
    }

    onSend(): void {
        if (this.newMessageTextContent) {
            const message = this.newUserMessage(this.newMessageTextContent);
            this.stateStore
                .dispatchAndThen(new StudentMessageSentAction(message))
                .then(() => this.httpMessageService.createMessage(<number>this.sessionId, message).toPromise())
                .then(() => this.scrollToBottom('smooth'))
                .catch(() => this.stateStore.dispatch(new ConversationErrorOccurredAction('Something went wrong. Please try again later!')));
            this.newMessageTextContent = '';
        }
<<<<<<< HEAD
        this.scrollToBottom();
        console.log(this.stateStore);
        console.log(this.messages);
=======
        this.scrollToBottom('smooth');
>>>>>>> c0847e21
    }

    scrollToBottom(behavior: ScrollBehavior) {
        setTimeout(() => {
            const chatBodyElement: HTMLElement = this.chatBody.nativeElement;
            chatBodyElement.scrollTo({
                top: chatBodyElement.scrollHeight,
                behavior: behavior,
            });
        });
    }

    closeChat() {
        this.dialog.closeAll();
    }

    private newUserMessage(message: string): IrisClientMessage {
        const content: IrisMessageContent = {
            type: IrisMessageContentType.TEXT,
            textContent: message,
        };
        return {
            sender: this.SENDER_USER,
            content: [content],
        };
    }
}<|MERGE_RESOLUTION|>--- conflicted
+++ resolved
@@ -31,7 +31,7 @@
     dots = 1;
 
     readonly firstMessageContent = {
-        textContent: 'Hey, what can I help you?',
+        textContent: 'Hey! What can I help you?',
         type: IrisMessageContentType.TEXT,
     } as IrisMessageContent;
 
@@ -61,8 +61,10 @@
             this.error = state.error;
             this.sessionId = Number(state.sessionId);
         });
+        // if(this.messages == null) {
+        //     this.stateStore.dispatch(new ActiveConversationMessageLoadedAction(this.firstMessage));
+        // }
         this.loadFirstMessage();
-        console.log(this.messages);
     }
 
     ngOnDestroy() {
@@ -87,20 +89,14 @@
             this.stateStore
                 .dispatchAndThen(new StudentMessageSentAction(message))
                 .then(() => this.httpMessageService.createMessage(<number>this.sessionId, message).toPromise())
-                .then(() => this.scrollToBottom('smooth'))
+                .then(() => this.scrollToBottom())
                 .catch(() => this.stateStore.dispatch(new ConversationErrorOccurredAction('Something went wrong. Please try again later!')));
             this.newMessageTextContent = '';
         }
-<<<<<<< HEAD
         this.scrollToBottom();
-        console.log(this.stateStore);
-        console.log(this.messages);
-=======
-        this.scrollToBottom('smooth');
->>>>>>> c0847e21
     }
 
-    scrollToBottom(behavior: ScrollBehavior) {
+    scrollToBottom(behavior: ScrollBehavior = 'smooth') {
         setTimeout(() => {
             const chatBodyElement: HTMLElement = this.chatBody.nativeElement;
             chatBodyElement.scrollTo({
