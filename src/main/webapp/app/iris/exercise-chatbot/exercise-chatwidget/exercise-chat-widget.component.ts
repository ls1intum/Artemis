--- conflicted
+++ resolved
@@ -135,21 +135,11 @@
         });
     }
 
-<<<<<<< HEAD
     async ngOnInit() {
         this.userAccepted = !!(await this.userService.getIrisAcceptedAt().subscribe((res) => {
             return res;
         }));
         console.log(this.userAccepted);
-=======
-    ngOnInit() {
-        this.userService.getIrisAcceptedAt().subscribe((res) => {
-            this.userAccepted = !!res;
-            if (this.userAccepted && this.messages.length == 0) {
-                this.loadFirstMessage();
-            }
-        });
->>>>>>> 704e67cb
         this.animateDots();
 
         // Set initializing flag to true and load the first message
