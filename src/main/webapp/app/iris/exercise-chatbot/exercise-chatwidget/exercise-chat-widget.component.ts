import { AfterViewInit, Component, ElementRef, Inject, OnDestroy, OnInit, ViewChild } from '@angular/core';
import { faCircle, faExpand, faPaperPlane, faRedo, faThumbsDown, faThumbsUp, faXmark, faTrash } from '@fortawesome/free-solid-svg-icons';
import { MAT_DIALOG_DATA, MatDialog } from '@angular/material/dialog';
import { IrisStateStore } from 'app/iris/state-store.service';
import {
    ActiveConversationMessageLoadedAction,
    ConversationErrorOccurredAction,
    NumNewMessagesResetAction,
    RateMessageSuccessAction,
    StudentMessageSentAction,
} from 'app/iris/state-store.model';
import { IrisHttpMessageService } from 'app/iris/http-message.service';
import { IrisClientMessage, IrisMessage, IrisSender, IrisServerMessage, isServerSentMessage, isStudentSentMessage } from 'app/entities/iris/iris-message.model';
import { IrisMessageContent, IrisMessageContentType } from 'app/entities/iris/iris-content-type.model';
import { Subscription } from 'rxjs';
<<<<<<< HEAD
import { IrisErrorMessageKey, IrisErrorType } from 'app/entities/iris/iris-errors.model';
import { IrisSessionService } from 'app/iris/session.service';
=======
import dayjs from 'dayjs';
>>>>>>> f663625d

@Component({
    selector: 'jhi-exercise-chat-widget',
    templateUrl: './exercise-chat-widget.component.html',
    styleUrls: ['./exercise-chat-widget.component.scss'],
})
export class ExerciseChatWidgetComponent implements OnInit, OnDestroy, AfterViewInit {
    @ViewChild('chatWidget') chatWidget!: ElementRef;
    @ViewChild('chatBody') chatBody!: ElementRef;
    @ViewChild('unreadMessage', { static: false }) unreadMessage!: ElementRef;

    readonly SENDER_USER = IrisSender.USER;
    readonly SENDER_SERVER = IrisSender.LLM;
    readonly stateStore: IrisStateStore;

    stateSubscription: Subscription;
    messages: IrisMessage[] = [];
    newMessageTextContent = '';
    isLoading: boolean;
    sessionId: number;
    numNewMessages = 0;
    unreadMessageIndex: number;
    error: IrisErrorType | null;
    dots = 1;
<<<<<<< HEAD
    resendAnimationActive = false;
    shakeErrorField = false;
=======
    isFirstMessage = false;
>>>>>>> f663625d

    constructor(private dialog: MatDialog, @Inject(MAT_DIALOG_DATA) public data: any, private httpMessageService: IrisHttpMessageService) {
        this.stateStore = data.stateStore;
    }
    // Icons
    faPaperPlane = faPaperPlane;
    faCircle = faCircle;
    faExpand = faExpand;
    faXmark = faXmark;
    faThumbsUp = faThumbsUp;
    faThumbsDown = faThumbsDown;
    faRedo = faRedo;

    ngOnInit() {
        this.animateDots();
        this.stateSubscription = this.stateStore.getState().subscribe((state) => {
            this.messages = state.messages as IrisMessage[];
            this.isLoading = state.isLoading;
            this.error = state.error;
            this.sessionId = Number(state.sessionId);
            this.numNewMessages = state.numNewMessages;
        });
        this.loadFirstMessage();
    }

    ngAfterViewInit() {
        this.unreadMessageIndex = this.messages.length <= 1 || this.numNewMessages === 0 ? -1 : this.messages.length - this.numNewMessages; //<=1 first greeting message from chatbot will not show as unread
        if (this.numNewMessages > 0) {
            this.scrollToUnread();
        } else {
            this.scrollToBottom('auto');
        }
    }

    ngOnDestroy() {
        this.stateSubscription.unsubscribe();
        this.toggleScrollLock(false);
    }

    animateDots() {
        setInterval(() => {
            this.dots = this.dots < 3 ? (this.dots += 1) : (this.dots = 1);
        }, 500);
    }

    loadFirstMessage(): void {
        const firstMessageContent = {
            textContent: 'artemisApp.exerciseChatbot.firstMessage',
            type: IrisMessageContentType.TEXT,
        } as IrisMessageContent;

        const firstMessage = {
            sender: IrisSender.LLM,
            id: 0,
            content: [firstMessageContent],
            sentAt: dayjs(),
        } as IrisServerMessage;

        if (this.messages.length === 0) {
            this.isFirstMessage = true;
            this.stateStore.dispatch(new ActiveConversationMessageLoadedAction(firstMessage));
        } else if (this.messages[0].id === firstMessage.id) {
            this.isFirstMessage = true;
        }
    }

    onSend(): void {
        if (this.newMessageTextContent) {
            const message = this.newUserMessage(this.newMessageTextContent);
            const timeoutId = setTimeout(() => {
                // will be cleared by the store automatically
                this.stateStore.dispatch(new ConversationErrorOccurredAction(IrisErrorMessageKey.IRIS_SERVER_RESPONSE_TIMEOUT));
            }, 20000);
            this.stateStore
                .dispatchAndThen(new StudentMessageSentAction(message, timeoutId))
                .then(() => this.httpMessageService.createMessage(<number>this.sessionId, message).toPromise())
                .then(() => this.scrollToBottom('smooth'))
                .catch(() => {
                    this.stateStore.dispatch(new ConversationErrorOccurredAction(IrisErrorMessageKey.SEND_MESSAGE_FAILED));
                });
            // TODO show that iris has been disabled after the corresponding PR is merged
            this.newMessageTextContent = '';
        }
        this.scrollToBottom('smooth');
    }

    scrollToBottom(behavior: ScrollBehavior) {
        setTimeout(() => {
            const chatBodyElement: HTMLElement = this.chatBody.nativeElement;
            chatBodyElement.scrollTo({
                top: chatBodyElement.scrollHeight,
                behavior: behavior,
            });
        });
    }

    scrollToUnread() {
        setTimeout(() => {
            const unreadMessageElement: HTMLElement = this.unreadMessage.nativeElement;
            unreadMessageElement.scrollIntoView({ behavior: 'auto' });
        });
    }

    closeChat() {
        this.stateStore.dispatch(new NumNewMessagesResetAction());
        this.dialog.closeAll();
    }

    isStudentSentMessage(message: IrisMessage): message is IrisClientMessage {
        return isStudentSentMessage(message);
    }

    isServerSentMessage(message: IrisMessage): message is IrisServerMessage {
        return isServerSentMessage(message);
    }

    private newUserMessage(message: string): IrisClientMessage {
        const content: IrisMessageContent = {
            type: IrisMessageContentType.TEXT,
            textContent: message,
        };
        return {
            sender: this.SENDER_USER,
            content: [content],
        };
    }

    rateMessage(message_id: number, index: number, helpful: boolean) {
        this.httpMessageService
            .rateMessage(<number>this.sessionId, message_id, helpful)
            .toPromise()
            .then(() => this.stateStore.dispatch(new RateMessageSuccessAction(index, helpful)))
            .catch(() => this.stateStore.dispatch(new ConversationErrorOccurredAction(IrisErrorMessageKey.RATE_MESSAGE_FAILED)));
    }

    resendMessage(message: IrisClientMessage) {
        this.resendAnimationActive = true;

        this.triggerShake();

        this.httpMessageService
            .createMessage(<number>this.sessionId, message)
            .toPromise()
            .then(() => this.stateStore.dispatch(new ConversationErrorOccurredAction(null)))
            .catch(() => {
                this.stateStore.dispatch(new ConversationErrorOccurredAction(IrisErrorMessageKey.SEND_MESSAGE_FAILED));
                this.triggerShake();
            })
            .finally(() => {
                this.resendAnimationActive = false;
                this.scrollToBottom('smooth');
            });
    }

    isSendMessageFailedError(): boolean {
        return this.error?.key == IrisErrorMessageKey.SEND_MESSAGE_FAILED || this.error?.key == IrisErrorMessageKey.IRIS_SERVER_RESPONSE_TIMEOUT;
    }

    triggerShake() {
        this.shakeErrorField = true;
        setTimeout(() => {
            this.shakeErrorField = false;
        }, 1000);
    }

    toggleScrollLock(lockParent: boolean): void {
        if (lockParent) {
            document.body.classList.add('cdk-global-scrollblock');
        } else {
            document.body.classList.remove('cdk-global-scrollblock');
        }
    }
}<|MERGE_RESOLUTION|>--- conflicted
+++ resolved
@@ -13,12 +13,9 @@
 import { IrisClientMessage, IrisMessage, IrisSender, IrisServerMessage, isServerSentMessage, isStudentSentMessage } from 'app/entities/iris/iris-message.model';
 import { IrisMessageContent, IrisMessageContentType } from 'app/entities/iris/iris-content-type.model';
 import { Subscription } from 'rxjs';
-<<<<<<< HEAD
 import { IrisErrorMessageKey, IrisErrorType } from 'app/entities/iris/iris-errors.model';
 import { IrisSessionService } from 'app/iris/session.service';
-=======
 import dayjs from 'dayjs';
->>>>>>> f663625d
 
 @Component({
     selector: 'jhi-exercise-chat-widget',
@@ -43,12 +40,9 @@
     unreadMessageIndex: number;
     error: IrisErrorType | null;
     dots = 1;
-<<<<<<< HEAD
     resendAnimationActive = false;
     shakeErrorField = false;
-=======
     isFirstMessage = false;
->>>>>>> f663625d
 
     constructor(private dialog: MatDialog, @Inject(MAT_DIALOG_DATA) public data: any, private httpMessageService: IrisHttpMessageService) {
         this.stateStore = data.stateStore;
