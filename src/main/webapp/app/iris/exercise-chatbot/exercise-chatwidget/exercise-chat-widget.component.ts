--- conflicted
+++ resolved
@@ -4,10 +4,6 @@
 import { AccountService } from 'app/core/auth/account.service';
 import { ButtonType } from 'app/shared/components/button.component';
 import { AfterViewInit, Component, ElementRef, Inject, OnDestroy, OnInit, ViewChild } from '@angular/core';
-<<<<<<< HEAD
-import { faCircle, faExpand, faPaperPlane, faRedo, faThumbsDown, faThumbsUp, faXmark } from '@fortawesome/free-solid-svg-icons';
-=======
->>>>>>> de33bac0
 import { MAT_DIALOG_DATA, MatDialog } from '@angular/material/dialog';
 import { IrisStateStore } from 'app/iris/state-store.service';
 import {
@@ -30,12 +26,9 @@
 } from 'app/entities/iris/iris-message.model';
 import { IrisMessageContent, IrisMessageContentType } from 'app/entities/iris/iris-content-type.model';
 import { Subscription } from 'rxjs';
-<<<<<<< HEAD
-=======
 import { ResizeSensor } from 'css-element-queries';
 import { Overlay } from '@angular/cdk/overlay';
 import { SharedService } from 'app/iris/shared.service';
->>>>>>> de33bac0
 import { IrisErrorMessageKey, IrisErrorType } from 'app/entities/iris/iris-errors.model';
 import dayjs from 'dayjs';
 import { AnimationEvent, animate, state, style, transition, trigger } from '@angular/animations';
@@ -98,11 +91,8 @@
     unreadMessageIndex: number;
     error: IrisErrorType | null;
     dots = 1;
-<<<<<<< HEAD
-=======
     isInitializing = false;
     isFirstMessage = false;
->>>>>>> de33bac0
     resendAnimationActive = false;
     shakeErrorField = false;
     isGreetingMessage = false;
@@ -141,17 +131,6 @@
             }
         });
     }
-<<<<<<< HEAD
-    // Icons
-    faPaperPlane = faPaperPlane;
-    faCircle = faCircle;
-    faExpand = faExpand;
-    faXmark = faXmark;
-    faThumbsUp = faThumbsUp;
-    faThumbsDown = faThumbsDown;
-    faRedo = faRedo;
-=======
->>>>>>> de33bac0
 
     ngOnInit() {
         setTimeout(() => {
@@ -177,18 +156,12 @@
                 this.fadeState = 'start';
             }
         });
-<<<<<<< HEAD
-        if (this.shouldLoadGreetingMessage) {
-            this.loadFirstMessage();
-        }
-=======
 
         // Set initializing flag to false and focus on message textarea
         setTimeout(() => {
             this.isInitializing = false;
             this.messageTextarea.nativeElement.focus();
         }, 150);
->>>>>>> de33bac0
     }
 
     ngAfterViewInit() {
@@ -309,8 +282,6 @@
         this.dialog.closeAll();
     }
 
-<<<<<<< HEAD
-=======
     /**
      * Accepts the permission to use the chat widget.
      */
@@ -498,7 +469,6 @@
      * @param message - The message to check.
      * @returns A boolean indicating if the message is a student-sent message.
      */
->>>>>>> de33bac0
     isStudentSentMessage(message: IrisMessage): message is IrisClientMessage {
         return isStudentSentMessage(message);
     }
@@ -516,16 +486,12 @@
         return isArtemisClientSentMessage(message);
     }
 
-<<<<<<< HEAD
-    private newUserMessage(message: string): IrisClientMessage {
-=======
     /**
      * Creates a new user message.
      * @param message - The content of the message.
      * @returns A new IrisClientMessage object representing the user message.
      */
     newUserMessage(message: string): IrisClientMessage {
->>>>>>> de33bac0
         const content: IrisMessageContent = {
             type: IrisMessageContentType.TEXT,
             textContent: message,
@@ -536,17 +502,6 @@
         };
     }
 
-<<<<<<< HEAD
-    rateMessage(message_id: number, index: number, helpful: boolean) {
-        this.httpMessageService
-            .rateMessage(<number>this.sessionId, message_id, helpful)
-            .toPromise()
-            .then(() => this.stateStore.dispatch(new RateMessageSuccessAction(index, helpful)))
-            .catch(() => this.stateStore.dispatch(new ConversationErrorOccurredAction(IrisErrorMessageKey.RATE_MESSAGE_FAILED)));
-    }
-
-=======
->>>>>>> de33bac0
     resendMessage(message: IrisClientMessage) {
         this.resendAnimationActive = true;
 
