<div class="container" (mouseenter)="toggleScrollLock(true)" (mouseleave)="toggleScrollLock(false)">
    <!-- chat box -->
    <div class="chat-widget" #chatWidget>
        <!-- client -->
        <div class="client">
            <div class="chat-header">
                <button class="header-icon">
                    <fa-icon size="lg" [icon]="faExpand"></fa-icon>
                </button>
                <h2>Iris</h2>
                <button (click)="closeChat()" class="header-icon">
                    <fa-icon size="lg" [icon]="faXmark"></fa-icon>
                </button>
            </div>
        </div>

        <!-- main chat section -->
        <div class="chat-body" #chatBody>
            <div *ngFor="let message of messages; let i = index">
                <span *ngIf="i === unreadMessageIndex" class="unread-message" #unreadMessage>{{ 'artemisApp.exerciseChatbot.unreadMessages' | artemisTranslate | uppercase }}</span>
                <div *ngFor="let content of message.content">
<<<<<<< HEAD
                    <div *ngIf="message.sender === SENDER_USER" style="display: flex; flex-direction: row">
                        <div style="display: flex; margin-left: auto; margin-right: 0; padding-right: 5px">
                            <button
                                id="resendButton"
                                style="all: unset; display: flex; align-items: flex-start; justify-content: space-between; cursor: pointer"
                                (click)="resendMessage(message)"
                                [disabled]="resendAnimationActive"
                                *ngIf="i === messages.length - 1 && message.sender === SENDER_USER && isSendMessageFailedError()"
                            >
                                <fa-icon [icon]="faRedo" size="sm" [ngClass]="resendAnimationActive ? 'fa-pulse' : ''"></fa-icon>
                            </button>
                        </div>
                        <div style="display: flex">
                            <span [innerHTML]="content.textContent! | htmlForMarkdown" class="my-chat"></span>
                        </div>
                    </div>
                    <div *ngIf="message.sender === SENDER_SERVER" style="width: fit-content">
                        <div class="client-chat">
                            <span [innerHTML]="content.textContent! | htmlForMarkdown"></span>
                        </div>
                        <div class="rate-message-buttons">
                            <button style="all: unset" (click)="rateMessage(message.id, i, true)" [disabled]="message.helpful">
                                <fa-icon
                                    [class]="message.helpful ? 'thumbs-up-clicked' : 'clickable rate-button-not-clicked'"
                                    style="margin-right: 15px"
                                    [icon]="faThumbsUp"
                                    size="sm"
                                />
                            </button>
                            <button style="all: unset" (click)="rateMessage(message.id, i, false)" [disabled]="message.helpful === false">
                                <fa-icon [class]="message.helpful === false ? 'thumbs-down-clicked' : 'clickable rate-button-not-clicked'" [icon]="faThumbsDown" size="sm" />
                            </button>
                        </div>
=======
                    <div *ngIf="isStudentSentMessage(message)" class="my-chat">
                        <span [innerHTML]="content.textContent! | htmlForMarkdown"></span>
>>>>>>> 38ad59d3
                    </div>
                    <div *ngIf="isServerSentMessage(message)" style="width: fit-content">
                        <div class="client-chat">
                            <span [innerHTML]="content.textContent! | htmlForMarkdown"></span>
                        </div>
                        <div class="rate-message-buttons">
                            <button style="all: unset" (click)="rateMessage(message.id, i, true)" [disabled]="message.helpful">
                                <fa-icon
                                    [class]="message.helpful ? 'thumbs-up-clicked' : 'clickable rate-button-not-clicked'"
                                    style="margin-right: 15px"
                                    [icon]="faThumbsUp"
                                    size="sm"
                                />
                            </button>
                            <button style="all: unset" (click)="rateMessage(message.id, i, false)" [disabled]="message.helpful === false">
                                <fa-icon [class]="message.helpful === false ? 'thumbs-down-clicked' : 'clickable rate-button-not-clicked'" [icon]="faThumbsDown" size="sm" />
                            </button>
                        </div>
                    </div>
                </div>
            </div>
            <div class="client-chat" *ngIf="isLoading">
                <div class="blinking-dots">
                    <div *ngFor="let _ of [].constructor(dots)" class="d-inline">
                        <fa-icon [icon]="faCircle" size="xs"></fa-icon>
                    </div>
                </div>
            </div>
            <div class="client-chat-error" *ngIf="error" [ngClass]="{ 'shake-animation': shakeErrorField }">
                {{ error.key | artemisTranslate }}
            </div>
        </div>

        <!-- input field section -->
        <div class="chat-input">
            <input [(ngModel)]="newMessageTextContent" type="text" (keyup.enter)="onSend()" placeholder="{{ 'artemisApp.exerciseChatbot.inputMessage' | artemisTranslate }}" />
            <button id="sendButton" (click)="onSend()" class="btn btn-primary btn-md btn-circle" [disabled]="isLoading || !!error">
                <fa-icon [icon]="faPaperPlane"></fa-icon>
            </button>
        </div>
    </div>
</div><|MERGE_RESOLUTION|>--- conflicted
+++ resolved
@@ -19,8 +19,7 @@
             <div *ngFor="let message of messages; let i = index">
                 <span *ngIf="i === unreadMessageIndex" class="unread-message" #unreadMessage>{{ 'artemisApp.exerciseChatbot.unreadMessages' | artemisTranslate | uppercase }}</span>
                 <div *ngFor="let content of message.content">
-<<<<<<< HEAD
-                    <div *ngIf="message.sender === SENDER_USER" style="display: flex; flex-direction: row">
+                    <div *ngIf="isStudentSentMessage(message)" class="my-chat">
                         <div style="display: flex; margin-left: auto; margin-right: 0; padding-right: 5px">
                             <button
                                 id="resendButton"
@@ -35,28 +34,6 @@
                         <div style="display: flex">
                             <span [innerHTML]="content.textContent! | htmlForMarkdown" class="my-chat"></span>
                         </div>
-                    </div>
-                    <div *ngIf="message.sender === SENDER_SERVER" style="width: fit-content">
-                        <div class="client-chat">
-                            <span [innerHTML]="content.textContent! | htmlForMarkdown"></span>
-                        </div>
-                        <div class="rate-message-buttons">
-                            <button style="all: unset" (click)="rateMessage(message.id, i, true)" [disabled]="message.helpful">
-                                <fa-icon
-                                    [class]="message.helpful ? 'thumbs-up-clicked' : 'clickable rate-button-not-clicked'"
-                                    style="margin-right: 15px"
-                                    [icon]="faThumbsUp"
-                                    size="sm"
-                                />
-                            </button>
-                            <button style="all: unset" (click)="rateMessage(message.id, i, false)" [disabled]="message.helpful === false">
-                                <fa-icon [class]="message.helpful === false ? 'thumbs-down-clicked' : 'clickable rate-button-not-clicked'" [icon]="faThumbsDown" size="sm" />
-                            </button>
-                        </div>
-=======
-                    <div *ngIf="isStudentSentMessage(message)" class="my-chat">
-                        <span [innerHTML]="content.textContent! | htmlForMarkdown"></span>
->>>>>>> 38ad59d3
                     </div>
                     <div *ngIf="isServerSentMessage(message)" style="width: fit-content">
                         <div class="client-chat">
