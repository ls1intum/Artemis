<div class="container">
    <!-- chat box -->
    <div class="chat-widget" #chatWidget>
        <!-- client -->
        <div class="client">
            <div class="chat-header">
                <button class="header-icon">
                    <fa-icon size="lg" [icon]="faExpand"></fa-icon>
                </button>
                <h2>Iris</h2>
                <button (click)="closeChat()" class="header-icon">
                    <fa-icon size="lg" [icon]="faXmark"></fa-icon>
                </button>
            </div>
        </div>

        <!-- main chat section -->
        <div class="chat-body" #chatBody>
            <div *ngFor="let message of messages; let i = index">
                <span *ngIf="i === unreadMessageIndex" class="unread-message" #unreadMessage>{{ 'artemisApp.exerciseChatbot.unreadMessages' | artemisTranslate | uppercase }}</span>
                <div *ngFor="let content of message.content">
<<<<<<< HEAD
                    <div [ngClass]="{ 'my-chat': message.sender === SENDER_USER, 'client-chat': message.sender === SENDER_SERVER }">
                        <span *ngIf="isFirstMessage && i == 0" [innerHTML]="content.textContent! | artemisTranslate"></span>
                        <span *ngIf="!isFirstMessage || (isFirstMessage && i > 0)" [innerHTML]="content.textContent! | htmlForMarkdown"></span>
=======
                    <div *ngIf="isStudentSentMessage(message)" class="my-chat">
                        <span [innerHTML]="content.textContent! | htmlForMarkdown"></span>
>>>>>>> 53901ec1
                    </div>
                    <div *ngIf="isServerSentMessage(message)" style="width: fit-content">
                        <div class="client-chat">
                            <span [innerHTML]="content.textContent! | htmlForMarkdown"></span>
                        </div>
                        <div class="rate-message-buttons">
                            <button style="all: unset" (click)="rateMessage(message.id, i, true)" [disabled]="message.helpful">
                                <fa-icon
                                    [class]="message.helpful ? 'thumbs-up-clicked' : 'clickable rate-button-not-clicked'"
                                    style="margin-right: 15px"
                                    [icon]="faThumbsUp"
                                    size="sm"
                                />
                            </button>
                            <button style="all: unset" (click)="rateMessage(message.id, i, false)" [disabled]="message.helpful === false">
                                <fa-icon [class]="message.helpful === false ? 'thumbs-down-clicked' : 'clickable rate-button-not-clicked'" [icon]="faThumbsDown" size="sm" />
                            </button>
                        </div>
                    </div>
                </div>
            </div>
            <div class="client-chat" *ngIf="isLoading">
                <div class="blinking-dots">
                    <div *ngFor="let _ of [].constructor(dots)" class="d-inline">
                        <fa-icon [icon]="faCircle" size="xs"></fa-icon>
                    </div>
                </div>
            </div>
            <div class="client-chat-error" *ngIf="error">
                {{ error }}
            </div>
        </div>

        <!-- input field section -->
        <div class="chat-input">
            <input [(ngModel)]="newMessageTextContent" type="text" (keyup.enter)="onSend()" placeholder="{{ 'artemisApp.exerciseChatbot.inputMessage' | artemisTranslate }}" />
            <button (click)="onSend()" class="btn btn-primary btn-md btn-circle" [disabled]="isLoading">
                <fa-icon [icon]="faPaperPlane"></fa-icon>
            </button>
        </div>
    </div>
</div><|MERGE_RESOLUTION|>--- conflicted
+++ resolved
@@ -19,18 +19,13 @@
             <div *ngFor="let message of messages; let i = index">
                 <span *ngIf="i === unreadMessageIndex" class="unread-message" #unreadMessage>{{ 'artemisApp.exerciseChatbot.unreadMessages' | artemisTranslate | uppercase }}</span>
                 <div *ngFor="let content of message.content">
-<<<<<<< HEAD
-                    <div [ngClass]="{ 'my-chat': message.sender === SENDER_USER, 'client-chat': message.sender === SENDER_SERVER }">
-                        <span *ngIf="isFirstMessage && i == 0" [innerHTML]="content.textContent! | artemisTranslate"></span>
-                        <span *ngIf="!isFirstMessage || (isFirstMessage && i > 0)" [innerHTML]="content.textContent! | htmlForMarkdown"></span>
-=======
                     <div *ngIf="isStudentSentMessage(message)" class="my-chat">
                         <span [innerHTML]="content.textContent! | htmlForMarkdown"></span>
->>>>>>> 53901ec1
                     </div>
                     <div *ngIf="isServerSentMessage(message)" style="width: fit-content">
                         <div class="client-chat">
-                            <span [innerHTML]="content.textContent! | htmlForMarkdown"></span>
+                            <span *ngIf="isFirstMessage && i == 0" [innerHTML]="content.textContent! | artemisTranslate"></span>
+                            <span *ngIf="!isFirstMessage || (isFirstMessage && i > 0)" [innerHTML]="content.textContent! | htmlForMarkdown"></span>
                         </div>
                         <div class="rate-message-buttons">
                             <button style="all: unset" (click)="rateMessage(message.id, i, true)" [disabled]="message.helpful">
