--- conflicted
+++ resolved
@@ -119,11 +119,7 @@
             >
                 {{ error.key | artemisTranslate }}
             </div>
-<<<<<<< HEAD
-            <div class="client-chat-error" *ngIf="error && !isEmptyMessageError()" [ngClass]="{ 'shake-animation': shakeErrorField }">
-=======
             <div class="client-chat-error" *ngIf="error && !isEmptyMessageError()">
->>>>>>> 280cfc73
                 {{ error.key | artemisTranslate: getConvertedErrorMap() }}
             </div>
         </div>
