<div class="container">
    <!-- chat box -->
    <div
        [style.width]="widgetWidth"
        [style.height]="widgetHeight"
        class="chat-widget"
        #chatWidget
        ngDraggable
        [handle]="client"
        ngResizable
        rzHandles="all"
        [rzMinWidth]="250"
        [rzMinHeight]="250"
        [rzMaxWidth]="1335"
        [rzMaxHeight]="620"
    >
        <!-- client -->
        <div class="client" #client>
            <div class="chat-header">
                <h3 class="header-start">
                    <fa-icon size="xs" [icon]="faRobot" style="padding-right: 5px"></fa-icon>
                    Iris
                    <a [routerLink]="'/about-iris'" target="_blank">
                        <fa-icon [icon]="faCircleInfo" class="info-button"></fa-icon>
                    </a>
                </h3>
                <div class="button-container">
                    <button *ngIf="!fullSize; else compressButton" (click)="maximizeScreen()" class="header-icon">
                        <fa-icon [icon]="faExpand"></fa-icon></button
                    ><ng-template #compressButton>
                        <button (click)="minimizeScreen()" class="header-icon">
                            <fa-icon [icon]="faCompress"></fa-icon>
                        </button>
                    </ng-template>
                    <button (click)="closeChat()" class="header-icon">
                        <fa-icon [icon]="faXmark"></fa-icon>
                    </button>
                </div>
            </div>
        </div>

        <!-- main chat section -->
        <div class="chat-body" #chatBody (scroll)="checkChatScroll()">
            <div class="p-chat" *ngIf="!userAccepted && !isInitializing">
                <div class="message-text">{{ 'artemisApp.exerciseChatbot.popUpMessage' | artemisTranslate }}</div>
                <div class="button-container">
                    <button class="button" (click)="acceptPermission()">{{ 'artemisApp.exerciseChatbot.accept' | artemisTranslate }}</button>
                    <button class="button" (click)="closeChat()">{{ 'artemisApp.exerciseChatbot.decline' | artemisTranslate }}</button>
                </div>
            </div>
            <div *ngFor="let message of messages; let i = index">
                <span *ngIf="i === unreadMessageIndex" class="unread-message" #unreadMessage>{{ 'artemisApp.exerciseChatbot.unreadMessages' | artemisTranslate }}</span>
                <div *ngFor="let content of message.content">
                    <div *ngIf="isStudentSentMessage(message)" class="bubble-right">
                        <pre><span [innerHTML]="content.textContent! | htmlForMarkdown"></span></pre>
                    </div>
                    <div *ngIf="isServerSentMessage(message)" style="width: fit-content">
<<<<<<< HEAD
                        <div class="bubble-chat">
                            <pre><span *ngIf="isFirstMessage && i == 0" [innerHTML]="content.textContent! | artemisTranslate"></span></pre>
                            <pre><span *ngIf="!isFirstMessage || (isFirstMessage && i > 0)" [innerHTML]="content.textContent! | htmlForMarkdown"></span></pre>
=======
                        <div class="bubble-left">
                            <span *ngIf="isFirstMessage && i == 0" [innerHTML]="content.textContent! | artemisTranslate"></span>
                            <span *ngIf="!isFirstMessage || (isFirstMessage && i > 0)" [innerHTML]="content.textContent! | htmlForMarkdown"></span>
>>>>>>> 84e38646
                        </div>
                        <div class="rate-message-buttons">
                            <button style="all: unset" (click)="rateMessage(message.id, i, true)" [disabled]="message.helpful">
                                <fa-icon
                                    [class]="message.helpful ? 'thumbs-up-clicked' : 'clickable rate-button-not-clicked'"
                                    style="margin-right: 15px"
                                    [icon]="faThumbsUp"
                                    size="sm"
                                />
                            </button>
                            <button style="all: unset" (click)="rateMessage(message.id, i, false)" [disabled]="message.helpful === false">
                                <fa-icon [class]="message.helpful === false ? 'thumbs-down-clicked' : 'clickable rate-button-not-clicked'" [icon]="faThumbsDown" size="sm" />
                            </button>
                        </div>
                    </div>
                </div>
            </div>
            <div class="bubble-left" *ngIf="isLoading">
                <div class="blinking-dots">
                    <div *ngFor="let _ of [].constructor(dots)" class="d-inline">
                        <fa-icon [icon]="faCircle" size="xs"></fa-icon>
                    </div>
                </div>
            </div>
            <div class="scroll-to-bottom" [hidden]="isScrolledToBottom" (click)="scrollToBottom('smooth')" #scrollArrow>
                <fa-icon [icon]="faArrowDown"></fa-icon>
            </div>
            <div class="client-chat-error" *ngIf="error">
                {{ error }}
            </div>
        </div>

        <!-- input field section -->
        <div class="chat-input">
            <textarea
                [disabled]="!userAccepted"
                [(ngModel)]="newMessageTextContent"
                (input)="onInput()"
                (paste)="onPaste()"
                (ngModelChange)="onRowChange()"
                type="text"
                rows="1"
                maxRows="3"
                class="form-control"
                (keydown)="handleKey($event)"
                placeholder="{{ 'artemisApp.exerciseChatbot.inputMessage' | artemisTranslate }}"
                #messageTextarea
            ></textarea>
            <jhi-button [disabled]="!userAccepted || isLoading" [btnType]="ButtonType.SUCCESS" [icon]="faPaperPlane" (onClick)="onSend()" style="margin-bottom: auto"></jhi-button>
        </div>
    </div>
</div><|MERGE_RESOLUTION|>--- conflicted
+++ resolved
@@ -55,15 +55,9 @@
                         <pre><span [innerHTML]="content.textContent! | htmlForMarkdown"></span></pre>
                     </div>
                     <div *ngIf="isServerSentMessage(message)" style="width: fit-content">
-<<<<<<< HEAD
-                        <div class="bubble-chat">
-                            <pre><span *ngIf="isFirstMessage && i == 0" [innerHTML]="content.textContent! | artemisTranslate"></span></pre>
-                            <pre><span *ngIf="!isFirstMessage || (isFirstMessage && i > 0)" [innerHTML]="content.textContent! | htmlForMarkdown"></span></pre>
-=======
                         <div class="bubble-left">
                             <span *ngIf="isFirstMessage && i == 0" [innerHTML]="content.textContent! | artemisTranslate"></span>
                             <span *ngIf="!isFirstMessage || (isFirstMessage && i > 0)" [innerHTML]="content.textContent! | htmlForMarkdown"></span>
->>>>>>> 84e38646
                         </div>
                         <div class="rate-message-buttons">
                             <button style="all: unset" (click)="rateMessage(message.id, i, true)" [disabled]="message.helpful">
