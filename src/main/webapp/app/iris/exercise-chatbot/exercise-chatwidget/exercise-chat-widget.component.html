--- conflicted
+++ resolved
@@ -52,7 +52,6 @@
             <div *ngFor="let message of messages; let i = index">
                 <span *ngIf="i === unreadMessageIndex" class="unread-message" #unreadMessage>{{ 'artemisApp.exerciseChatbot.unreadMessages' | artemisTranslate }}</span>
                 <div *ngFor="let content of message.content">
-<<<<<<< HEAD
                     <div *ngIf="message.sender === SENDER_USER" style="display: flex; flex-direction: row">
                         <div style="display: flex; margin-left: auto; margin-right: 0; padding-right: 5px">
                             <button
@@ -86,57 +85,62 @@
                                 <fa-icon [class]="message.helpful === false ? 'thumbs-down-clicked' : 'clickable rate-button-not-clicked'" [icon]="faThumbsDown" size="sm" />
                             </button>
                         </div>
-=======
-                    <div [ngClass]="{ 'bubble-right': message.sender === SENDER_USER, 'bubble-left': message.sender === SENDER_SERVER }">
-                        <pre><span [innerHTML]="content.textContent! | htmlForMarkdown"></span></pre>
->>>>>>> 5f3c207a
+                        <div [ngClass]="{ 'bubble-right': message.sender === SENDER_USER, 'bubble-left': message.sender === SENDER_SERVER }">
+                            <pre><span [innerHTML]="content.textContent! | htmlForMarkdown"></span></pre>
+                        </div>
                     </div>
                 </div>
-            </div>
-            <div class="bubble-left" *ngIf="isLoading">
-                <div class="blinking-dots">
-                    <div *ngFor="let _ of [].constructor(dots)" class="d-inline">
-                        <fa-icon [icon]="faCircle" size="xs"></fa-icon>
+                <div class="bubble-left" *ngIf="isLoading">
+                    <div class="blinking-dots">
+                        <div *ngFor="let _ of [].constructor(dots)" class="d-inline">
+                            <fa-icon [icon]="faCircle" size="xs"></fa-icon>
+                        </div>
                     </div>
                 </div>
+                <div class="scroll-to-bottom" [hidden]="isScrolledToBottom" (click)="scrollToBottom('smooth')" #scrollArrow>
+                    <fa-icon [icon]="faArrowDown"></fa-icon>
+                </div>
+                <div class="client-chat-error" *ngIf="error">
+                    {{ error }}
+                    <div class="client-chat-error" *ngIf="error" [ngClass]="{ 'shake-animation': shakeErrorField }">
+                        {{ error.key | artemisTranslate }}
+                    </div>
+                </div>
+
+                <!-- input field section -->
+                <div class="chat-input">
+                    <input
+                        [(ngModel)]="newMessageTextContent"
+                        type="text"
+                        (keyup.enter)="onSend()"
+                        placeholder="{{ 'artemisApp.exerciseChatbot.inputMessage' | artemisTranslate }}"
+                    />
+                    <button id="sendButton" (click)="onSend()" class="btn btn-primary btn-md btn-circle" [disabled]="isLoading || !!error">
+                        <fa-icon [icon]="faPaperPlane"></fa-icon>
+                    </button>
+                    <textarea
+                        [disabled]="!userAccepted || isLoading"
+                        [(ngModel)]="newMessageTextContent"
+                        (input)="onInput()"
+                        (paste)="onPaste($event)"
+                        (ngModelChange)="onRowChange()"
+                        type="text"
+                        rows="1"
+                        maxRows="3"
+                        class="form-control"
+                        (keydown)="handleKey($event)"
+                        placeholder="{{ 'artemisApp.exerciseChatbot.inputMessage' | artemisTranslate }}"
+                        #messageTextarea
+                    ></textarea>
+                    <jhi-button
+                        [disabled]="!userAccepted || isLoading"
+                        [btnType]="ButtonType.SUCCESS"
+                        [icon]="faPaperPlane"
+                        (onClick)="onSend()"
+                        style="margin-bottom: auto"
+                    ></jhi-button>
+                </div>
             </div>
-<<<<<<< HEAD
-            <div class="client-chat-error" *ngIf="error" [ngClass]="{ 'shake-animation': shakeErrorField }">
-                {{ error.key | artemisTranslate }}
-=======
-            <div class="scroll-to-bottom" [hidden]="isScrolledToBottom" (click)="scrollToBottom('smooth')" #scrollArrow>
-                <fa-icon [icon]="faArrowDown"></fa-icon>
-            </div>
-            <div class="client-chat-error" *ngIf="error">
-                {{ error }}
->>>>>>> 5f3c207a
-            </div>
-        </div>
-
-        <!-- input field section -->
-        <div class="chat-input">
-<<<<<<< HEAD
-            <input [(ngModel)]="newMessageTextContent" type="text" (keyup.enter)="onSend()" placeholder="{{ 'artemisApp.exerciseChatbot.inputMessage' | artemisTranslate }}" />
-            <button id="sendButton" (click)="onSend()" class="btn btn-primary btn-md btn-circle" [disabled]="isLoading || !!error">
-                <fa-icon [icon]="faPaperPlane"></fa-icon>
-            </button>
-=======
-            <textarea
-                [disabled]="!userAccepted || isLoading"
-                [(ngModel)]="newMessageTextContent"
-                (input)="onInput()"
-                (paste)="onPaste($event)"
-                (ngModelChange)="onRowChange()"
-                type="text"
-                rows="1"
-                maxRows="3"
-                class="form-control"
-                (keydown)="handleKey($event)"
-                placeholder="{{ 'artemisApp.exerciseChatbot.inputMessage' | artemisTranslate }}"
-                #messageTextarea
-            ></textarea>
-            <jhi-button [disabled]="!userAccepted || isLoading" [btnType]="ButtonType.SUCCESS" [icon]="faPaperPlane" (onClick)="onSend()" style="margin-bottom: auto"></jhi-button>
->>>>>>> 5f3c207a
         </div>
     </div>
 </div>