import { faChevronDown, faCircle, faCommentDots } from '@fortawesome/free-solid-svg-icons';
import { Component, OnDestroy, OnInit } from '@angular/core';
import { MatDialog, MatDialogRef } from '@angular/material/dialog';
import { ExerciseChatWidgetComponent } from 'app/iris/exercise-chatbot/exercise-chatwidget/exercise-chat-widget.component';
import { Overlay } from '@angular/cdk/overlay';
import { IrisStateStore } from 'app/iris/state-store.service';
import { NumNewMessagesResetAction } from 'app/iris/state-store.model';
import { ActivatedRoute } from '@angular/router';
import { Subscription } from 'rxjs';
import { SharedService } from 'app/iris/shared.service';
import { IrisSessionService } from 'app/iris/session.service';
import { IrisWebsocketService } from 'app/iris/websocket.service';

<<<<<<< HEAD
@Component({
    selector: 'jhi-exercise-chatbot',
    templateUrl: './exercise-chatbot.component.html',
    styleUrls: ['./exercise-chatbot.component.scss'],
    providers: [IrisStateStore, IrisWebsocketService, IrisChatSessionService, IrisHeartbeatService],
})
export class ExerciseChatbotComponent implements OnInit, OnDestroy {
=======
@Component({ template: '' })
export abstract class ExerciseChatbotComponent implements OnInit, OnDestroy {
>>>>>>> 5d6fc806
    dialogRef: MatDialogRef<ExerciseChatWidgetComponent> | null = null;
    chatOpen = false;
    closed = true;
    hasNewMessages = false;
    private exerciseId: number;
    private stateSubscription: Subscription;
    private chatOpenSubscription: Subscription;

    // Icons
    faCircle = faCircle;
    faCommentDots = faCommentDots;
    faChevronDown = faChevronDown;

    protected constructor(
        public dialog: MatDialog,
        private overlay: Overlay,
        private readonly sessionService: IrisSessionService,
        private readonly stateStore: IrisStateStore,
        // Note: These 2 unused services are injected to ensure that they are instantiated
        private readonly websocketService: IrisWebsocketService,
        private route: ActivatedRoute,
        private sharedService: SharedService,
    ) {}

    ngOnInit() {
        // Subscribes to route params and gets the exerciseId from the route
        this.route.params.subscribe((params) => {
            this.exerciseId = parseInt(params['exerciseId'], 10);
            if (this.exerciseId != null) {
                this.sessionService.getCurrentSessionOrCreate(this.exerciseId);
            }
        });

        // Subscribes to the stateStore to check for new messages
        this.stateSubscription = this.stateStore.getState().subscribe((state) => {
            this.hasNewMessages = state.numNewMessages > 0;
        });

        // Subscribes to the sharedService to get the status of chatOpen
        this.chatOpenSubscription = this.sharedService.chatOpen.subscribe((status) => {
            this.chatOpen = status;
            this.closed = !status;
        });
    }

    ngOnDestroy() {
        // Closes the dialog if it is open
        if (this.dialogRef) {
            this.dialogRef.close();
        }
        // Unsubscribes from the stateSubscription
        this.stateSubscription.unsubscribe();
        this.chatOpenSubscription.unsubscribe();
    }

    /**
     * Handles the click event of the button.
     * If the chat is open, it resets the number of new messages, closes the dialog, and sets chatOpen to false.
     * If the chat is closed, it opens the chat dialog and sets chatOpen to true.
     */
    public handleButtonClick() {
        if (this.chatOpen && this.dialogRef) {
            this.stateStore.dispatch(new NumNewMessagesResetAction());
            this.dialog.closeAll();
            this.chatOpen = false;
            this.closed = true;
        } else {
            this.chatOpen = true;
            this.openChat();
            this.closed = false;
        }
    }

    /**
     * Opens the chat dialog using MatDialog.
     * Sets the configuration options for the dialog, including position, size, and data.
     */
    openChat() {
        this.chatOpen = true;
        this.dialogRef = this.dialog.open(ExerciseChatWidgetComponent, {
            hasBackdrop: false,
            scrollStrategy: this.overlay.scrollStrategies.noop(),
            position: { bottom: '0px', right: '0px' },
            disableClose: true,
            data: {
                stateStore: this.stateStore,
                exerciseId: this.exerciseId,
                sessionService: this.sessionService,
            },
        });
    }
}<|MERGE_RESOLUTION|>--- conflicted
+++ resolved
@@ -11,18 +11,8 @@
 import { IrisSessionService } from 'app/iris/session.service';
 import { IrisWebsocketService } from 'app/iris/websocket.service';
 
-<<<<<<< HEAD
-@Component({
-    selector: 'jhi-exercise-chatbot',
-    templateUrl: './exercise-chatbot.component.html',
-    styleUrls: ['./exercise-chatbot.component.scss'],
-    providers: [IrisStateStore, IrisWebsocketService, IrisChatSessionService, IrisHeartbeatService],
-})
-export class ExerciseChatbotComponent implements OnInit, OnDestroy {
-=======
 @Component({ template: '' })
 export abstract class ExerciseChatbotComponent implements OnInit, OnDestroy {
->>>>>>> 5d6fc806
     dialogRef: MatDialogRef<ExerciseChatWidgetComponent> | null = null;
     chatOpen = false;
     closed = true;
