<div class="container" (mouseenter)="toggleScrollLock(true)" (mouseleave)="toggleScrollLock(false)">
    <!-- chat box -->
    <div class="chat-widget">
        <jhi-iris-base-chatbot
            [fullSize]="fullSize"
            [showCloseButton]="true"
<<<<<<< HEAD
            [insertedQuestion]="data?.irisQuestion"
            (fullSizeToggle)="toggleFullSize()"
            (closeClicked)="closeChat()"
=======
            (fullSizeToggle)="toggleFullSize()"
            (closeClicked)="closeChat()"
            [isChatGptWrapper]="dialogData?.isChatGptWrapper || false"
>>>>>>> f77fb846
        />
        <div class="chat-widget-top-resize-area"></div>
    </div>
</div><|MERGE_RESOLUTION|>--- conflicted
+++ resolved
@@ -4,15 +4,10 @@
         <jhi-iris-base-chatbot
             [fullSize]="fullSize"
             [showCloseButton]="true"
-<<<<<<< HEAD
             [insertedQuestion]="data?.irisQuestion"
+            [isChatGptWrapper]="dialogData?.isChatGptWrapper || false"
             (fullSizeToggle)="toggleFullSize()"
             (closeClicked)="closeChat()"
-=======
-            (fullSizeToggle)="toggleFullSize()"
-            (closeClicked)="closeChat()"
-            [isChatGptWrapper]="dialogData?.isChatGptWrapper || false"
->>>>>>> f77fb846
         />
         <div class="chat-widget-top-resize-area"></div>
     </div>
