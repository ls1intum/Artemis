<div class="container" (mouseenter)="toggleScrollLock(true)" (mouseleave)="toggleScrollLock(false)">
    <!-- chat box -->
    <div class="chat-widget">
        <!-- client -->
        <div class="client">
            <div class="chat-header">
                <h3 class="header-start">
                    <jhi-iris-logo [size]="IrisLogoSize.SMALL"></jhi-iris-logo>
                    Iris
                    <a [routerLink]="'/about-iris'" target="_blank">
                        <fa-icon [icon]="faCircleInfo" class="info-button"></fa-icon>
                    </a>
                </h3>
                <div>
                    <div class="button-container">
                        <span
                            *ngIf="rateLimit >= 0"
                            class="rate-limit"
                            [ngbTooltip]="'artemisApp.exerciseChatbot.rateLimitTooltip' | artemisTranslate: { hours: rateLimitTimeframeHours }"
                            >{{ currentMessageCount }}/{{ rateLimit }}</span
                        >
                        <button *ngIf="isClearChatButtonEnabled()" id="clear-chat-button" (click)="onClearSession(clearConfirmModal)" class="header-icon">
                            <fa-icon [icon]="faTrash"></fa-icon>
                        </button>
                        <button *ngIf="!fullSize" (click)="maximizeScreen()" class="header-icon">
                            <fa-icon [icon]="faExpand"></fa-icon>
                        </button>
                        <button *ngIf="fullSize" (click)="minimizeScreen()" class="header-icon">
                            <fa-icon [icon]="faCompress"></fa-icon>
                        </button>
                        <button (click)="closeChat()" class="header-icon">
                            <fa-icon [icon]="faXmark"></fa-icon>
                        </button>
                    </div>
                </div>
            </div>
        </div>

        <ng-template #clearConfirmModal let-modal>
            <div class="modal-header">
                <h4 class="modal-title">
                    <span>{{ 'artemisApp.exerciseChatbot.clearSession.title' | artemisTranslate }}</span>
                </h4>
                <button type="button" class="btn-close" aria-label="Close" (click)="modal.dismiss()"></button>
            </div>
            <div class="modal-body">
                <p>{{ 'artemisApp.exerciseChatbot.clearSession.text' | artemisTranslate }}</p>
            </div>
            <div class="modal-footer">
                <button type="button" class="btn btn-danger" (click)="modal.close('confirm')">
                    <span>{{ 'artemisApp.exerciseChatbot.clearSession.submit' | artemisTranslate }}</span>
                </button>
            </div>
        </ng-template>

        <!-- main chat section -->
        <div class="chat-body" #chatBody (scroll)="checkChatScroll()">
            <div *ngFor="let message of messages; let i = index">
                <span *ngIf="i === unreadMessageIndex" class="unread-message" #unreadMessage>{{ 'artemisApp.exerciseChatbot.unreadMessages' | artemisTranslate }}</span>
                <div *ngFor="let content of message.content">
                    <div *ngIf="isStudentSentMessage(message)" style="display: flex">
                        <div style="display: flex; margin-left: auto; margin-right: 0; padding-right: 5px">
                            <button
                                id="resendButton"
                                style="all: unset; display: flex; align-items: flex-start; justify-content: space-between; cursor: pointer"
                                (click)="resendMessage(message)"
                                [disabled]="resendAnimationActive"
                                *ngIf="i === messages.length - 1 && message.sender === IrisSender.USER && !this.isLoading && !(rateLimit >= 0 && currentMessageCount >= rateLimit)"
                            >
                                <fa-icon [icon]="faRedo" size="sm" [ngClass]="resendAnimationActive ? 'fa-pulse' : ''"></fa-icon>
                            </button>
                        </div>
                        <div *ngIf="isTextContent(content)" style="display: flex">
                            <pre><span [innerHTML]="getTextContent(content)! | htmlForMarkdown"
                                       class="bubble-right"></span></pre>
                        </div>
                    </div>
                    <div *ngIf="isServerSentMessage(message)" style="width: fit-content">
                        <div class="bubble-left" *ngIf="isTextContent(content)">
                            <span [innerHTML]="getTextContent(content)! | htmlForMarkdown"></span>
                        </div>
<<<<<<< HEAD
                        <div class="bubble-left" *ngIf="isExercisePlan(content)">
                            <div *ngFor="let step of getPlanSteps(content); let i = index">
                                <div>
                                    <span [innerHTML]="step.component | htmlForMarkdown"></span>
                                    <!--TODO: Add show/hide button-->
                                </div>
                                <!--TODO: Make it editable-->
                                <span [innerHTML]="step.instructions! | htmlForMarkdown"></span>
                                <!--TODO: Add cancel, confirm button-->
                                <div (click)="executePlanStep(message.id!, content.id!, step.id!)" class="confirm-plan">
                                    <button class="btn btn-primary">
                                        <fa-icon [icon]="faCheck"></fa-icon>
                                    </button>
                                </div>
                            </div>
                            <div class="confirm-plan">
                                <button class="btn btn-primary">confirm</button>
                            </div>
                        </div>
                        <div class="rate-message-buttons">
=======
                        <div class="rate-message-buttons" *ngIf="isTextContent(content)">
>>>>>>> 5deaf1e6
                            <button style="all: unset" (click)="rateMessage(message.id, i, true)" [disabled]="message.helpful">
                                <fa-icon
                                    [class]="message.helpful ? 'thumbs-up-clicked' : 'clickable rate-button-not-clicked'"
                                    style="margin-right: 15px"
                                    [icon]="faThumbsUp"
                                    size="sm"
                                ></fa-icon>
                            </button>
                            <button style="all: unset" (click)="rateMessage(message.id, i, false)" [disabled]="!message.helpful">
                                <fa-icon
                                    [class]="message.helpful === false ? 'thumbs-down-clicked' : 'clickable rate-button-not-clicked'"
                                    [icon]="faThumbsDown"
                                    size="sm"
                                ></fa-icon>
                            </button>
                        </div>
<<<<<<< HEAD
=======
                        <div class="bubble-left" *ngIf="isExercisePlan(content)">
                            <div
                                *ngFor="let step of content.steps; let i = index"
                                [ngStyle]="{ 'background-color': getStepColor(step), 'border-radius': '15px', padding: '15px', margin: '10px' }"
                            >
                                <!-- step component with show/hide button -->
                                <div class="step-component">
                                    <span [innerHTML]="getStepName(step) | htmlForMarkdown"></span>
                                    <button (click)="hideOrUnhide(step)" class="btn btn-default">{{ isHidden(step) ? 'Show Details' : 'Hide Details' }}</button>
                                </div>
                                <!-- step instructions (editable) in a text box -->
                                <div *ngIf="!isHidden(step)" [attr.contenteditable]="isNotExecuted(step)" [ngStyle]="{ border: '1px solid #000', padding: '8px' }">
                                    <span [innerHTML]="step.instructions! | htmlForMarkdown"></span>
                                </div>

                                <!-- loading icon -->
                                <div *ngIf="isInProgress(step)">
                                    <i class="fa fa-spinner fa-spin"></i>
                                </div>
                            </div>

                            <!-- execute/pause button -->
                            <div class="execute-button">
                                <div *ngIf="!content.executing">
                                    <button class="btn btn-primary" (click)="setExecuting(message.id, content)" [disabled]="!canExecute(content)">
                                        {{ getPlanButtonTitle(content) }}
                                    </button>
                                </div>
                                <div *ngIf="content.executing">
                                    <button (click)="pausePlan(content)" class="btn btn-danger">Pause</button>
                                </div>
                            </div>
                        </div>
>>>>>>> 5deaf1e6
                    </div>
                    <div *ngIf="isArtemisClientSentMessage(message)" style="width: fit-content">
                        <div class="bubble-left" *ngIf="isTextContent(content)">
                            <span [innerHTML]="getTextContent(content)!"></span>
                        </div>
                    </div>
                </div>
            </div>
            <div class="bubble-left" *ngIf="isLoading">
                <div class="blinking-dots">
                    <div *ngFor="let _ of [].constructor(dots)" class="d-inline">
                        <fa-icon [icon]="faCircle" size="xs"></fa-icon>
                    </div>
                </div>
            </div>
            <div class="p-chat" *ngIf="!userAccepted">
                <div class="message-text">{{ 'artemisApp.exerciseChatbot.popUpMessage' | artemisTranslate }}</div>
                <div class="button-container">
                    <button class="button" (click)="acceptPermission()">{{ 'artemisApp.exerciseChatbot.accept' | artemisTranslate }}</button>
                    <button class="button" (click)="closeChat()">{{ 'artemisApp.exerciseChatbot.decline' | artemisTranslate }}</button>
                </div>
            </div>
            <div class="scroll-to-bottom" [hidden]="isScrolledToBottom" (click)="scrollToBottom('smooth')" #scrollArrow>
                <fa-icon [icon]="faArrowDown"></fa-icon>
            </div>
            <div
                class="client-chat-error"
                *ngIf="shouldShowEmptyMessageError && error && isEmptyMessageError()"
                [@fadeAnimation]="fadeState"
                (@fadeAnimation.done)="onFadeAnimationPhaseEnd($event)"
            >
                {{ error.key | artemisTranslate }}
            </div>
            <div class="client-chat-error" *ngIf="error && !isEmptyMessageError()">
                {{ error.key | artemisTranslate: getConvertedErrorMap() }}
            </div>
        </div>

        <!-- input field section -->
        <div class="chat-input">
            <textarea
                [(ngModel)]="newMessageTextContent"
                rows="1"
                class="form-control"
                (ngModelChange)="onRowChange()"
                (input)="onInput()"
                (paste)="onPaste()"
                type="text"
                (keydown)="handleKey($event)"
                placeholder="{{ 'artemisApp.exerciseChatbot.inputMessage' | artemisTranslate }}"
                #messageTextarea
            ></textarea>
            <jhi-button id="sendButton" (onClick)="onSend()" [btnType]="ButtonType.SUCCESS" [icon]="faPaperPlane" style="margin-bottom: auto" [disabled]="deactivateSubmitButton()">
            </jhi-button>
        </div>
    </div>
</div><|MERGE_RESOLUTION|>--- conflicted
+++ resolved
@@ -79,30 +79,7 @@
                         <div class="bubble-left" *ngIf="isTextContent(content)">
                             <span [innerHTML]="getTextContent(content)! | htmlForMarkdown"></span>
                         </div>
-<<<<<<< HEAD
-                        <div class="bubble-left" *ngIf="isExercisePlan(content)">
-                            <div *ngFor="let step of getPlanSteps(content); let i = index">
-                                <div>
-                                    <span [innerHTML]="step.component | htmlForMarkdown"></span>
-                                    <!--TODO: Add show/hide button-->
-                                </div>
-                                <!--TODO: Make it editable-->
-                                <span [innerHTML]="step.instructions! | htmlForMarkdown"></span>
-                                <!--TODO: Add cancel, confirm button-->
-                                <div (click)="executePlanStep(message.id!, content.id!, step.id!)" class="confirm-plan">
-                                    <button class="btn btn-primary">
-                                        <fa-icon [icon]="faCheck"></fa-icon>
-                                    </button>
-                                </div>
-                            </div>
-                            <div class="confirm-plan">
-                                <button class="btn btn-primary">confirm</button>
-                            </div>
-                        </div>
-                        <div class="rate-message-buttons">
-=======
                         <div class="rate-message-buttons" *ngIf="isTextContent(content)">
->>>>>>> 5deaf1e6
                             <button style="all: unset" (click)="rateMessage(message.id, i, true)" [disabled]="message.helpful">
                                 <fa-icon
                                     [class]="message.helpful ? 'thumbs-up-clicked' : 'clickable rate-button-not-clicked'"
@@ -119,8 +96,6 @@
                                 ></fa-icon>
                             </button>
                         </div>
-<<<<<<< HEAD
-=======
                         <div class="bubble-left" *ngIf="isExercisePlan(content)">
                             <div
                                 *ngFor="let step of content.steps; let i = index"
@@ -154,7 +129,6 @@
                                 </div>
                             </div>
                         </div>
->>>>>>> 5deaf1e6
                     </div>
                     <div *ngIf="isArtemisClientSentMessage(message)" style="width: fit-content">
                         <div class="bubble-left" *ngIf="isTextContent(content)">
