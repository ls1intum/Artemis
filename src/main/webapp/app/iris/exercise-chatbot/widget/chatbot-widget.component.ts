import {
    faArrowDown,
    faCircle,
    faCircleInfo,
    faCompress,
    faExpand,
    faPaperPlane,
    faRedo,
    faRobot,
    faThumbsDown,
    faThumbsUp,
    faTrash,
    faXmark,
} from '@fortawesome/free-solid-svg-icons';
import { NavigationStart, Router } from '@angular/router';
import { NgbModal } from '@ng-bootstrap/ng-bootstrap';
import { ButtonType } from 'app/shared/components/button.component';
import { AfterViewInit, Component, ElementRef, Inject, Input, OnDestroy, OnInit, ViewChild } from '@angular/core';
import { MAT_DIALOG_DATA, MatDialog } from '@angular/material/dialog';
import { IrisStateStore } from 'app/iris/state-store.service';
import { HttpErrorResponse } from '@angular/common/http';
import {
    ActiveConversationMessageLoadedAction,
    ConversationErrorOccurredAction,
    NumNewMessagesResetAction,
    RateMessageSuccessAction,
    StudentMessageSentAction,
} from 'app/iris/state-store.model';
import {
    IrisArtemisClientMessage,
    IrisMessage,
    IrisSender,
    IrisUserMessage,
    isArtemisClientSentMessage,
    isServerSentMessage,
    isStudentSentMessage,
} from 'app/entities/iris/iris-message.model';
import {
    ExecutionStage,
    ExerciseComponent,
    IrisExercisePlan,
    IrisExercisePlanStep,
    IrisMessageContent,
    IrisMessageContentType,
    IrisTextMessageContent,
    getTextContent,
    hideOrUnhide,
    isComplete,
    isExercisePlan,
    isFailed,
    isHidden,
    isInProgress,
    isNotExecuted,
    isTextContent,
} from 'app/entities/iris/iris-content-type.model';
import { Subscription } from 'rxjs';
import { SharedService } from 'app/iris/shared.service';
import { IrisSessionService } from 'app/iris/session.service';
import { IrisErrorMessageKey, IrisErrorType } from 'app/entities/iris/iris-errors.model';
import dayjs from 'dayjs/esm';
import { AnimationEvent, animate, state, style, transition, trigger } from '@angular/animations';
import { UserService } from 'app/core/user/user.service';
import { IrisLogoSize } from '../../iris-logo/iris-logo.component';
import interact from 'interactjs';
import { DOCUMENT } from '@angular/common';
import { IrisChatSessionService } from 'app/iris/chat-session.service';
import { TranslateService } from '@ngx-translate/core';
import { IrisCodeEditorSessionService } from 'app/iris/code-editor-session.service';
import { IrisExerciseCreationSessionService } from 'app/iris/exercise-creation-session.service';

@Component({
    selector: 'jhi-chatbot-widget',
    templateUrl: './chatbot-widget.component.html',
    styleUrls: ['./chatbot-widget.component.scss'],
    animations: [
        trigger('fadeAnimation', [
            state(
                'start',
                style({
                    opacity: 1,
                }),
            ),
            state(
                'end',
                style({
                    opacity: 0,
                }),
            ),
            transition('start => end', [animate('2s ease')]),
        ]),
    ],
})
export class IrisChatbotWidgetComponent implements OnInit, OnDestroy, AfterViewInit {
    // Icons
    faTrash = faTrash;
    faCircle = faCircle;
    faPaperPlane = faPaperPlane;
    faExpand = faExpand;
    faXmark = faXmark;
    faArrowDown = faArrowDown;
    faRobot = faRobot;
    faCircleInfo = faCircleInfo;
    faCompress = faCompress;
    faThumbsUp = faThumbsUp;
    faThumbsDown = faThumbsDown;
    faRedo = faRedo;

    @Input() paramsOnSend: () => Record<string, unknown> = () => ({});

    // ViewChilds
    @ViewChild('chatBody') chatBody!: ElementRef;
    @ViewChild('scrollArrow') scrollArrow!: ElementRef;
    @ViewChild('messageTextarea', { static: false }) messageTextarea: ElementRef<HTMLTextAreaElement>;
    @ViewChild('unreadMessage', { static: false }) unreadMessage!: ElementRef;

    // State variables
    stateStore: IrisStateStore;
    stateSubscription: Subscription;
    messages: IrisMessage[] = [];
    content: IrisMessageContent;
    newMessageTextContent = '';
    isLoading: boolean;
    sessionId: number;
    numNewMessages = 0;
    unreadMessageIndex: number;
    error: IrisErrorType | null;
    dots = 1;
    resendAnimationActive = false;
    shakeErrorField = false;
    shouldLoadGreetingMessage = true;
    fadeState = '';
    courseId: number;
    exerciseId?: number;
    sessionService: IrisSessionService;
    shouldShowEmptyMessageError = false;
    currentMessageCount: number;
    rateLimit: number;
    rateLimitTimeframeHours: number;
    importExerciseUrl: string;
    stepError: string;

    // User preferences
    userAccepted: boolean;
    isScrolledToBottom = true;
    rows = 1;
    initialWidth = 330;
    initialHeight = 430;
    fullWidthFactor = 0.93;
    fullHeightFactor = 0.85;
    fullSize = false;
    public ButtonType = ButtonType;
    readonly IrisLogoSize = IrisLogoSize;
    private navigationSubscription: Subscription;
    private readonly MAX_INT_JAVA = 2147483647;

    constructor(
        private dialog: MatDialog,
        @Inject(MAT_DIALOG_DATA) public data: any,
        private userService: UserService,
        private router: Router,
        private sharedService: SharedService,
        private modalService: NgbModal,
        @Inject(DOCUMENT) private document: Document,
        private translateService: TranslateService,
    ) {
        this.stateStore = data.stateStore;
        this.courseId = data.courseId;
        this.exerciseId = Number.isNaN(data.exerciseId) ? undefined : data.exerciseId;
        this.sessionService = data.sessionService;
        this.navigationSubscription = this.router.events.subscribe((event) => {
            if (event instanceof NavigationStart) {
                this.dialog.closeAll();
            }
        });
        this.fullSize = data.fullSize ?? false;
        this.paramsOnSend = data.paramsOnSend;
    }

    ngOnInit() {
        this.userService.getIrisAcceptedAt().subscribe((res) => {
            this.userAccepted = !!res;
            if (this.userAccepted) {
                this.loadFirstMessage();
            }
        });

        this.animateDots();

        // Subscribe to state changes
        this.stateSubscription = this.stateStore.getState().subscribe((state) => {
            this.messages = state.messages as IrisMessage[];
            this.isLoading = state.isLoading;
            this.error = state.error;
            this.sessionId = Number(state.sessionId);
            this.numNewMessages = state.numNewMessages;
            if (state.error?.key == IrisErrorMessageKey.EMPTY_MESSAGE) {
                this.shouldShowEmptyMessageError = true;
                this.fadeState = 'start';
            }
            if (this.error) {
                this.getConvertedErrorMap();
            }
            this.currentMessageCount = state.currentMessageCount;
            this.rateLimit = state.rateLimit;
            this.rateLimitTimeframeHours = state.rateLimitTimeframeHours;
        });

        // Focus on message textarea
        setTimeout(() => {
            this.messageTextarea.nativeElement.focus();
        }, 150);
    }

    ngAfterViewInit() {
        // Determine the unread message index and scroll to the unread message if applicable
        this.unreadMessageIndex = this.messages.length <= 1 || this.numNewMessages === 0 ? -1 : this.messages.length - this.numNewMessages;
        if (this.numNewMessages > 0) {
            this.scrollToUnread();
        } else {
            this.scrollToBottom('auto');
        }

        interact('.chat-widget')
            .resizable({
                // resize from all edges and corners
                edges: { left: true, right: true, bottom: true, top: true },

                listeners: {
                    move: (event) => {
                        const target = event.target;
                        let x = parseFloat(target.getAttribute('data-x')) || 0;
                        let y = parseFloat(target.getAttribute('data-y')) || 0;

                        // update the element's style
                        target.style.width = event.rect.width + 'px';
                        target.style.height = event.rect.height + 'px';

                        // Reset fullsize if widget smaller than the full size factors times the overlay container size
                        const cntRect = (this.document.querySelector('.cdk-overlay-container') as HTMLElement).getBoundingClientRect();
                        this.fullSize = !(event.rect.width < cntRect.width * this.fullWidthFactor || event.rect.height < cntRect.height * this.fullHeightFactor);

                        // translate when resizing from top or left edges
                        x += event.deltaRect.left;
                        y += event.deltaRect.top;

                        target.style.transform = 'translate(' + x + 'px,' + y + 'px)';

                        target.setAttribute('data-x', x);
                        target.setAttribute('data-y', y);
                    },
                },
                modifiers: [
                    // keep the edges inside the parent
                    interact.modifiers.restrictEdges({
                        outer: '.cdk-overlay-container',
                    }),

                    // minimum size
                    interact.modifiers.restrictSize({
                        min: { width: this.initialWidth, height: this.initialHeight },
                    }),
                ],

                inertia: true,
            })
            .draggable({
                listeners: {
                    move: (event: any) => {
                        const target = event.target,
                            // keep the dragged position in the data-x/data-y attributes
                            x = (parseFloat(target.getAttribute('data-x')) || 0) + event.dx,
                            y = (parseFloat(target.getAttribute('data-y')) || 0) + event.dy;

                        // translate the element
                        target.style.transform = 'translate(' + x + 'px, ' + y + 'px)';

                        // update the posiion attributes
                        target.setAttribute('data-x', x);
                        target.setAttribute('data-y', y);
                    },
                },
                inertia: true,
                modifiers: [
                    interact.modifiers.restrictRect({
                        restriction: '.cdk-overlay-container',
                        endOnly: true,
                    }),
                ],
            });
        this.setPositionAndScale();
    }

    setPositionAndScale() {
        const cntRect = (this.document.querySelector('.cdk-overlay-container') as HTMLElement)?.getBoundingClientRect();
        if (!cntRect) {
            return;
        }

        const initX = this.fullSize ? (cntRect.width * (1 - this.fullWidthFactor)) / 2.0 : cntRect.width - this.initialWidth - 20;
        const initY = this.fullSize ? (cntRect.height * (1 - this.fullHeightFactor)) / 2.0 : cntRect.height - this.initialHeight - 20;

        const nE = this.document.querySelector('.chat-widget') as HTMLElement;
        nE.style.transform = `translate(${initX}px, ${initY}px)`;
        nE.setAttribute('data-x', String(initX));
        nE.setAttribute('data-y', String(initY));

        // Set width and height
        if (this.fullSize) {
            nE.style.width = `${cntRect.width * this.fullWidthFactor}px`;
            nE.style.height = `${cntRect.height * this.fullHeightFactor}px`;
        } else {
            nE.style.width = `${this.initialWidth}px`;
            nE.style.height = `${this.initialHeight}px`;
        }
    }

    ngOnDestroy() {
        this.stateSubscription.unsubscribe();
        this.navigationSubscription.unsubscribe();
        this.toggleScrollLock(false);
    }

    /**
     * Inserts the correct link to import the current programming exercise for a new variant generation.
     */
    getFirstMessageContent(): string {
        if (this.isChatSession()) {
            return this.translateService.instant('artemisApp.exerciseChatbot.tutorFirstMessage');
        }
        if (this.isExerciseCreationSession()) {
            return this.translateService.instant('artemisApp.exerciseChatbot.exerciseCreationFirstMessage');
        }
        this.importExerciseUrl = `/course-management/${this.courseId}/programming-exercises/import/${this.exerciseId}`;
        return this.translateService
            .instant('artemisApp.exerciseChatbot.codeEditorFirstMessage')
            .replace(/{link:(.*)}/, '<a href="' + this.importExerciseUrl + '" target="_blank">$1</a>');
    }

    /**
     * Loads the first message in the conversation if it's not already loaded.
     */
    loadFirstMessage(): void {
        const firstMessageContent = {
            type: IrisMessageContentType.TEXT,
            textContent: this.getFirstMessageContent(),
        } as IrisTextMessageContent;

        const firstMessage = {
            sender: IrisSender.ARTEMIS_CLIENT,
            content: [firstMessageContent],
            sentAt: dayjs(),
        } as IrisArtemisClientMessage;

        if (this.messages.length === 0) {
            this.stateStore.dispatch(new ActiveConversationMessageLoadedAction(firstMessage));
        }
    }

    /**
     * Handles the send button click event and sends the user's message.
     */
    onSend(): void {
        if (this.error?.fatal) {
            return;
        }
        if (this.newMessageTextContent.trim() === '') {
            this.stateStore.dispatchAndThen(new ConversationErrorOccurredAction(IrisErrorMessageKey.EMPTY_MESSAGE)).catch(() => this.scrollToBottom('smooth'));
            return;
        }
        if (this.newMessageTextContent) {
            const message = this.newUserMessage(this.newMessageTextContent);
            const timeoutId = setTimeout(() => {
                // will be cleared by the store automatically
                this.stateStore.dispatch(new ConversationErrorOccurredAction(IrisErrorMessageKey.IRIS_SERVER_RESPONSE_TIMEOUT));
                this.scrollToBottom('smooth');
<<<<<<< HEAD
            }, 20000);
            const params = this.paramsOnSend();
=======
            }, 60000);
>>>>>>> 4e029174
            this.stateStore
                .dispatchAndThen(new StudentMessageSentAction(message, timeoutId))
                .then(() => this.sessionService.sendMessage(this.sessionId, message, params))
                .then(() => this.scrollToBottom('smooth'))
                .catch((error) => this.handleIrisError(error));
            this.newMessageTextContent = '';
        }
        this.scrollToBottom('smooth');
        this.resetChatBodyHeight();
    }

    resendMessage(message: IrisUserMessage) {
        this.resendAnimationActive = true;
        message.messageDifferentiator = message.id ?? Math.floor(Math.random() * this.MAX_INT_JAVA);

        const timeoutId = setTimeout(() => {
            // will be cleared by the store automatically
            this.stateStore.dispatch(new ConversationErrorOccurredAction(IrisErrorMessageKey.IRIS_SERVER_RESPONSE_TIMEOUT));
            this.scrollToBottom('smooth');
        }, 60000);
        this.stateStore
            .dispatchAndThen(new StudentMessageSentAction(message, timeoutId))
            .then(() => {
                if (message.id) {
                    return this.sessionService.resendMessage(this.sessionId, message, this.paramsOnSend());
                } else {
                    return this.sessionService.sendMessage(this.sessionId, message, this.paramsOnSend());
                }
            })
            .then(() => {
                this.scrollToBottom('smooth');
            })
            .catch((error) => this.handleIrisError(error))
            .finally(() => {
                this.resendAnimationActive = false;
                this.scrollToBottom('smooth');
            });
    }

    private handleIrisError(error: HttpErrorResponse) {
        if (error.status === 403) {
            this.stateStore.dispatch(new ConversationErrorOccurredAction(IrisErrorMessageKey.IRIS_DISABLED));
        } else if (error.status === 429) {
            const map = new Map<string, any>();
            map.set('hours', this.rateLimitTimeframeHours);
            this.stateStore.dispatch(new ConversationErrorOccurredAction(IrisErrorMessageKey.RATE_LIMIT_EXCEEDED, map));
        } else {
            this.stateStore.dispatch(new ConversationErrorOccurredAction(IrisErrorMessageKey.SEND_MESSAGE_FAILED));
        }
    }

    /**
     * Rates a message as helpful or unhelpful.
     * @param messageId - The ID of the message to rate.
     * @param index - The index of the message in the messages array.
     * @param helpful - A boolean indicating if the message is helpful or not.
     */
    rateMessage(messageId: number, index: number, helpful: boolean) {
        this.sessionService
            .rateMessage(this.sessionId, messageId, helpful)
            .then(() => this.stateStore.dispatch(new RateMessageSuccessAction(index, helpful)))
            .catch(() => {
                this.stateStore.dispatch(new ConversationErrorOccurredAction(IrisErrorMessageKey.RATE_MESSAGE_FAILED));
                this.scrollToBottom('smooth');
            });
    }

    /**
     * Closes the chat widget.
     */
    closeChat() {
        this.stateStore.dispatch(new NumNewMessagesResetAction());
        this.sharedService.changeChatOpenStatus(false);
        this.dialog.closeAll();
    }

    /**
     * Animates the dots while loading each Iris message in the chat widget.
     */
    animateDots() {
        setInterval(() => {
            this.dots = this.dots < 3 ? (this.dots += 1) : (this.dots = 1);
        }, 500);
    }

    /**
     * Scrolls to the unread message.
     */
    scrollToUnread() {
        setTimeout(() => {
            const unreadMessageElement: HTMLElement = this.unreadMessage?.nativeElement;
            if (unreadMessageElement) {
                unreadMessageElement.scrollIntoView({ behavior: 'auto' });
            }
        });
    }

    /**
     * Scrolls the chat body to the bottom.
     * @param behavior - The scroll behavior.
     */
    scrollToBottom(behavior: ScrollBehavior) {
        setTimeout(() => {
            const chatBodyElement: HTMLElement = this.chatBody.nativeElement;
            chatBodyElement.scrollTo({
                top: chatBodyElement.scrollHeight,
                behavior: behavior,
            });
        });
    }

    /**
     * Checks if the chat body is scrolled to the bottom.
     */
    checkChatScroll() {
        const chatBody = this.chatBody.nativeElement;
        const scrollHeight = chatBody.scrollHeight;
        const scrollTop = chatBody.scrollTop;
        const clientHeight = chatBody.clientHeight;
        this.isScrolledToBottom = scrollHeight - scrollTop - clientHeight < 50;
    }

    /**
     * Clear session and start a new conversation.
     */
    onClearSession(content: any) {
        this.modalService.open(content).result.then((result: string) => {
            if (result === 'confirm') {
                this.isLoading = false;
                if (this.sessionService instanceof IrisExerciseCreationSessionService) {
                    this.createNewCourseSession();
                } else {
                    this.createNewSession();
                }
            }
        });
    }

    /**
     * Accepts the permission to use the chat widget.
     */
    acceptPermission() {
        this.userService.acceptIris().subscribe(() => {
            this.userAccepted = true;
        });
        this.loadFirstMessage();
    }

    /**
     * Maximizes the chat widget screen.
     */
    maximizeScreen() {
        this.fullSize = true;
        this.setPositionAndScale();
    }

    /**
     * Minimizes the chat widget screen.
     */
    minimizeScreen() {
        this.fullSize = false;
        this.setPositionAndScale();
    }

    /**
     * Handles the key events in the message textarea.
     * @param event - The keyboard event.
     */
    handleKey(event: KeyboardEvent): void {
        if (event.key === 'Enter') {
            if (!this.deactivateSubmitButton()) {
                if (!event.shiftKey) {
                    event.preventDefault();
                    this.onSend();
                } else {
                    const textArea = event.target as HTMLTextAreaElement;
                    const { selectionStart, selectionEnd } = textArea;
                    const value = textArea.value;
                    textArea.value = value.slice(0, selectionStart) + value.slice(selectionEnd);
                    textArea.selectionStart = textArea.selectionEnd = selectionStart + 1;
                }
            } else {
                event.preventDefault();
            }
        }
    }

    /**
     * Handles the input event in the message textarea.
     */
    onInput() {
        this.adjustTextareaRows();
    }

    /**
     * Handles the paste event in the message textarea.
     */
    onPaste() {
        setTimeout(() => {
            this.adjustTextareaRows();
        }, 0);
    }

    /**
     * Adjusts the height of the message textarea based on its content.
     */
    adjustTextareaRows() {
        const textarea: HTMLTextAreaElement = this.messageTextarea.nativeElement;
        textarea.style.height = 'auto'; // Reset the height to auto
        const lineHeight = parseInt(getComputedStyle(textarea).lineHeight, 10);
        const maxRows = 3;
        const maxHeight = lineHeight * maxRows;

        textarea.style.height = `${Math.min(textarea.scrollHeight, maxHeight)}px`;

        this.adjustChatBodyHeight(Math.min(textarea.scrollHeight, maxHeight) / lineHeight);
    }

    /**
     * Handles the row change event in the message textarea.
     */
    onRowChange() {
        const textarea: HTMLTextAreaElement = this.messageTextarea.nativeElement;
        const newRows = textarea.value.split('\n').length;
        if (newRows != this.rows) {
            if (newRows <= 3) {
                textarea.rows = newRows;
                this.adjustChatBodyHeight(newRows);
                this.rows = newRows;
            }
        }
    }

    /**
     * Adjusts the height of the chat body based on the number of rows in the message textarea.
     * @param newRows - The new number of rows.
     */
    adjustChatBodyHeight(newRows: number) {
        const textarea: HTMLTextAreaElement = this.messageTextarea.nativeElement;
        const chatBody: HTMLElement = this.chatBody.nativeElement;
        const scrollArrow: HTMLElement = this.scrollArrow.nativeElement;
        const lineHeight = parseInt(window.getComputedStyle(textarea).lineHeight);
        const rowHeight = lineHeight * newRows;
        setTimeout(() => {
            scrollArrow.style.bottom = `calc(11% + ${rowHeight}px)`;
        }, 10);
        setTimeout(() => {
            chatBody.style.height = `calc(100% - ${rowHeight}px - 64px)`;
        }, 10);
    }

    /**
     * Resets the height of the chat body.
     */
    resetChatBodyHeight() {
        const chatBody: HTMLElement = this.chatBody.nativeElement;
        const textarea: HTMLTextAreaElement = this.messageTextarea.nativeElement;
        const scrollArrow: HTMLElement = this.scrollArrow.nativeElement;
        textarea.rows = 1;
        textarea.style.height = '';
        scrollArrow.style.bottom = '';
        chatBody.style.height = '';
        this.stateStore.dispatch(new NumNewMessagesResetAction());
    }

    /**
     * Gets the title of the button which toggles the execution of an IrisExercisePlan.
     * This depends on the state of the steps in the plan.
     * Currently executing -> 'Pause'
     * All steps complete -> 'Completed'
     * Next step is failed -> 'Retry'
     * Next step is first step -> 'Execute'
     * Paused somewhere in the middle of the plan -> 'Resume'
     * @param plan - The plan to get the button title for.
     */
    getPlanButtonTitle(plan: IrisExercisePlan): string {
        if (plan.executing) {
            return 'Pause';
        }
        const nextStepIndex = this.getNextStepIndex(plan);
        if (nextStepIndex >= plan.steps.length) {
            return 'Completed';
        }
        const nextStep = plan.steps[nextStepIndex];
        if (isFailed(nextStep)) {
            return 'Retry';
        }
        if (nextStepIndex === 0) {
            return 'Execute';
        }
        return 'Resume';
    }

    /**
     * Pauses the execution of an exercise plan.
     * @param plan - The plan to pause.
     */
    pausePlan(plan: IrisExercisePlan) {
        plan.executing = false;
    }

    /**
     * Returns the index of the next step to execute in an IrisExercisePlan.
     * This is the index of the last step that is complete + 1, or 0 if no steps are complete.
     * Range will always be [0, plan.steps.length].
     * @param plan - The plan to get the next step index for.
     */
    getNextStepIndex(plan: IrisExercisePlan) {
        for (let i = plan.steps.length - 1; i >= 0; i--) {
            const step = plan.steps[i];
            if (isComplete(step)) {
                return i + 1;
            }
        }
        return 0;
    }

    /**
     * Returns whether this plan has more steps to execute.
     * @param plan - The plan to check.
     */
    canExecute(plan: IrisExercisePlan) {
        return this.getNextStepIndex(plan) < plan.steps.length;
    }

    /**
     * Toggles an IrisExercisePlan to be executing.
     * When an exercise plan is executing, the next step will be executed automatically when the previous step is complete.
     * This will also trigger the immediate execution of the next step if it is not already in progress,
     * and we are not still waiting for the previous step to complete.
     * @param messageId - The id of the message which contains the plan.
     * @param plan - The plan to execute.
     */
    setExecuting(messageId: number, plan: IrisExercisePlan) {
        const nextStepIndex = this.getNextStepIndex(plan);
        if (nextStepIndex >= plan.steps.length) {
            console.error('Tried to execute plan that is already complete.');
            return;
        }
        const step = plan.steps[nextStepIndex];
        if (!step) {
            console.error('Could not find next step to execute.');
            return;
        }
        plan.executing = true;
        if (isInProgress(step)) {
            console.log('Step already in progress, awaiting response.');
            return;
        }
        this.executePlanStep(messageId, step);
    }

    /**
     * Execute the specified step of an exercise plan.
     * This will set the executionStage of the step to IN_PROGRESS and send a request to the server.
     * @param messageId - The id of the message which contains the plan.
     * @param step - The step to execute.
     */
    executePlanStep(messageId: number, step: IrisExercisePlanStep) {
        if (!(this.sessionService instanceof IrisCodeEditorSessionService)) {
            return;
        }
        if (!step.id || !step.plan) {
            console.error('Could not execute plan step, one of the required ids is null: ' + step.id + ' ' + step.plan);
            return;
        }
        step.executionStage = ExecutionStage.IN_PROGRESS;
        this.sessionService
            .executePlanStep(this.sessionId, messageId, step.plan, step.id)
            // .then(() => this.stateStore.dispatch(new ExecutePlanSuccessAction(planId)))
            .catch(() => {
                //this.stateStore.dispatch(new ConversationErrorOccurredAction(IrisErrorMessageKey.EXECUTE_PLAN_FAILED));
                step.executionStage = ExecutionStage.FAILED;
                this.scrollToBottom('smooth');
            });
    }

    /**
     * Notifies the chat widget that a step of an exercise plan has been completed.
     * This method is called by the code editor session service.
     * @param messageId - The id of the message which contains the plan.
     * @param planId - The id of the plan.
     * @param stepId - The id of the step that was completed.
     */
    notifyStepCompleted(messageId: number, planId: number, stepId: number) {
        const [plan, step] = this.findPlanStep(messageId, planId, stepId);
        if (!plan || !step) {
            return;
        }
        step.executionStage = ExecutionStage.COMPLETE;
        if (plan.executing) {
            const nextStepIndex = this.getNextStepIndex(plan);
            if (nextStepIndex < plan.steps.length) {
                // The plan is still executing and there are more steps to execute
                this.executePlanStep(messageId, plan.steps[nextStepIndex]);
            } else {
                plan.executing = false;
            }
        }
    }

    notifyStepFailed(messageId: number, planId: number, stepId: number, errorTranslationKey?: IrisErrorMessageKey, translationParams?: Map<string, any>) {
        const [plan, step] = this.findPlanStep(messageId, planId, stepId);
        if (!plan || !step) {
            return;
        }
        plan.executing = false;
        step.executionStage = ExecutionStage.FAILED;
        if (!errorTranslationKey) {
            this.stepError = this.translateService.instant(IrisErrorMessageKey.TECHNICAL_ERROR_RESPONSE);
        } else {
            this.stepError = this.translateService.instant(errorTranslationKey, translationParams);
        }
    }

    private findPlanStep(messageId: number, planId: number, stepId: number): [IrisExercisePlan?, IrisExercisePlanStep?] {
        const message = this.messages.find((m) => m.id === messageId);
        if (!message) {
            console.error('Could not find message with id ' + messageId);
            return [undefined, undefined];
        }
        const plan = message.content.find((c) => c.id === planId) as IrisExercisePlan;
        if (!plan) {
            console.error('Could not find plan with id ' + planId);
            return [undefined, undefined];
        }
        const step = plan.steps.find((s) => s.id === stepId);
        if (!step) {
            console.error('Could not find exercise step with id ' + stepId);
            return [plan, undefined];
        }
        return [plan, step];
    }

    getStepColor(step: IrisExercisePlanStep) {
        switch (step.executionStage) {
            case ExecutionStage.NOT_EXECUTED:
                return 'var(--iris-chat-widget-background)';
            case ExecutionStage.IN_PROGRESS:
                return '#ffc107';
            case ExecutionStage.COMPLETE:
                return '#28a745';
            case ExecutionStage.FAILED:
                return '#dc3545';
        }
    }

    getStepName(step: IrisExercisePlanStep) {
        switch (step.component) {
            case ExerciseComponent.PROBLEM_STATEMENT:
                return 'Problem Statement';
            case ExerciseComponent.SOLUTION_REPOSITORY:
                return 'Solution Repository';
            case ExerciseComponent.TEMPLATE_REPOSITORY:
                return 'Template Repository';
            case ExerciseComponent.TEST_REPOSITORY:
                return 'Test Repository';
        }
    }

    getStepStatus(step: IrisExercisePlanStep) {
        switch (step.executionStage) {
            case ExecutionStage.NOT_EXECUTED:
                return '';
            case ExecutionStage.IN_PROGRESS:
                return 'Generating changes, please be patient...';
            case ExecutionStage.COMPLETE:
                return 'Changes applied.';
            case ExecutionStage.FAILED:
                return this.stepError ?? 'Encountered an error.';
        }
    }

    /**
     * Creates a new user message.
     * @param message - The content of the message.
     * @returns A new IrisClientMessage object representing the user message.
     */
    newUserMessage(message: string): IrisUserMessage {
        const content = new IrisTextMessageContent(message);
        return {
            sender: IrisSender.USER,
            content: [content],
        };
    }

    isSendMessageFailedError(): boolean {
        return this.error?.key == IrisErrorMessageKey.SEND_MESSAGE_FAILED || this.error?.key == IrisErrorMessageKey.IRIS_SERVER_RESPONSE_TIMEOUT;
    }

    toggleScrollLock(lockParent: boolean): void {
        if (lockParent) {
            document.body.classList.add('cdk-global-scroll');
        } else {
            document.body.classList.remove('cdk-global-scroll');
        }
    }

    deactivateSubmitButton(): boolean {
        return !this.userAccepted || this.isLoading || (!!this.error && this.error.fatal);
    }

    isEmptyMessageError(): boolean {
        return !!this.error && this.error.key == IrisErrorMessageKey.EMPTY_MESSAGE;
    }

    onFadeAnimationPhaseEnd(event: AnimationEvent) {
        if (event.fromState === 'void' && event.toState === 'start') {
            this.fadeState = 'end';
        }
        if (event.fromState === 'start' && event.toState === 'end') {
            this.shouldShowEmptyMessageError = false;
        }
    }

    getConvertedErrorMap() {
        if (this.error?.paramsMap) {
            // Check if paramsMap is iterable.
            if (typeof this.error?.paramsMap[Symbol.iterator] === 'function') {
                return Object.fromEntries(this.error.paramsMap);
            }
            return this.error.paramsMap;
        }
        return null;
    }

    isClearChatButtonEnabled(): boolean {
        return this.messages.length > 1 || (this.messages.length === 1 && !isArtemisClientSentMessage(this.messages[0]));
    }

    createNewSession() {
        this.sessionService.createNewSession(this.exerciseId ?? this.courseId);
    }

    createNewCourseSession() {
        this.sessionService.createNewSession(this.courseId);
    }

    isChatSession() {
        return this.sessionService instanceof IrisChatSessionService;
    }

    isExerciseCreationSession() {
        return this.sessionService instanceof IrisExerciseCreationSessionService;
    }

    protected readonly IrisSender = IrisSender;
    protected readonly isInProgress = isInProgress;
    protected readonly getTextContent = getTextContent;
    protected readonly isTextContent = isTextContent;
    protected readonly isNotExecuted = isNotExecuted;
    protected readonly isExercisePlan = isExercisePlan;
    protected readonly isHidden = isHidden;
    protected readonly hideOrUnhide = hideOrUnhide;
    protected readonly isStudentSentMessage = isStudentSentMessage;
    protected readonly isServerSentMessage = isServerSentMessage;
    protected readonly isArtemisClientSentMessage = isArtemisClientSentMessage;
}<|MERGE_RESOLUTION|>--- conflicted
+++ resolved
@@ -373,12 +373,8 @@
                 // will be cleared by the store automatically
                 this.stateStore.dispatch(new ConversationErrorOccurredAction(IrisErrorMessageKey.IRIS_SERVER_RESPONSE_TIMEOUT));
                 this.scrollToBottom('smooth');
-<<<<<<< HEAD
-            }, 20000);
+            }, 60000);
             const params = this.paramsOnSend();
-=======
-            }, 60000);
->>>>>>> 4e029174
             this.stateStore
                 .dispatchAndThen(new StudentMessageSentAction(message, timeoutId))
                 .then(() => this.sessionService.sendMessage(this.sessionId, message, params))
