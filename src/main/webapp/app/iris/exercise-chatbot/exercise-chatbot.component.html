--- conflicted
+++ resolved
@@ -1,5 +1,4 @@
 <div class="chatbot-button">
-<<<<<<< HEAD
     <button
         class="btn btn-primary btn-md btn-circle"
         [@shake]="runAnimation"
@@ -7,10 +6,6 @@
         (click)="handleButtonClick()"
     >
         <fa-icon size="lg" [icon]="chatOpen ? faChevronDown : faCommentDots"></fa-icon>
-=======
-    <button class="btn btn-primary btn-md btn-circle" title="{{ 'artemisApp.exerciseChatbot.buttonTooltip' | artemisTranslate }}" (click)="handleButtonClick()">
-        <fa-icon size="lg" [icon]="faCommentDots"></fa-icon>
->>>>>>> 4acaf405
         <fa-icon *ngIf="hasNewMessages && !chatOpen" [icon]="faCircle" size="xs" class="unread-indicator"></fa-icon>
-    </button>
+
 </div>