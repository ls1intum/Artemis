import { Component, ElementRef, Input, OnDestroy, OnInit, ViewChild, inject } from '@angular/core';
import { MatDialog, MatDialogRef } from '@angular/material/dialog';
import { Overlay } from '@angular/cdk/overlay';
import { ActivatedRoute } from '@angular/router';
import { IrisChatbotWidgetComponent } from 'app/iris/exercise-chatbot/widget/chatbot-widget.component';
import { EMPTY, Subscription, filter, of, switchMap } from 'rxjs';
import { faAngleDoubleDown, faChevronDown, faCircle } from '@fortawesome/free-solid-svg-icons';
import { IrisLogoLookDirection, IrisLogoSize } from 'app/iris/iris-logo/iris-logo.component';
import { ChatServiceMode, IrisChatService } from 'app/iris/iris-chat.service';
import { animate, state, style, transition, trigger } from '@angular/animations';
import { IrisTextMessageContent } from 'app/entities/iris/iris-content-type.model';
import { NgClass } from '@angular/common';
import { TranslateDirective } from 'app/shared/language/translate.directive';
import { FaIconComponent } from '@fortawesome/angular-fontawesome';
import { IrisLogoComponent } from '../iris-logo/iris-logo.component';
import { HtmlForMarkdownPipe } from 'app/shared/pipes/html-for-markdown.pipe';

@Component({
    selector: 'jhi-exercise-chatbot-button',
    templateUrl: './exercise-chatbot-button.component.html',
    styleUrls: ['./exercise-chatbot-button.component.scss'],
    animations: [
        trigger('expandAnimation', [
            state(
                'hidden',
                style({
                    opacity: 0,
                    transform: 'scale(0)',
                    transformOrigin: 'bottom right',
                }),
            ),
            state(
                'visible',
                style({
                    opacity: 1,
                    transform: 'scale(1)',
                    transformOrigin: 'bottom right',
                }),
            ),
            transition('hidden => visible', animate('300ms ease-out')),
            transition('visible => hidden', animate('300ms ease-in')),
        ]),
    ],
    imports: [NgClass, TranslateDirective, FaIconComponent, IrisLogoComponent, HtmlForMarkdownPipe],
})
export class IrisExerciseChatbotButtonComponent implements OnInit, OnDestroy {
    dialog = inject(MatDialog);
    protected overlay = inject(Overlay);
    protected readonly chatService = inject(IrisChatService);
    private route = inject(ActivatedRoute);

    @Input()
    mode: ChatServiceMode;

    @Input()
    isChatGptWrapper: boolean = false; // TODO TW: This "feature" is only temporary for a paper.

    dialogRef: MatDialogRef<IrisChatbotWidgetComponent> | null = null;
    chatOpen = false;
    isOverflowing = false;
    hasNewMessages = false;
    newIrisMessage: string | undefined;

    private readonly CHAT_BUBBLE_TIMEOUT = 10000;

    private numNewMessagesSubscription: Subscription;
    private paramsSubscription: Subscription;
    private latestIrisMessageSubscription: Subscription;

    // Icons
    faCircle = faCircle;
    faChevronDown = faChevronDown;
    faAngleDoubleDown = faAngleDoubleDown;

    @ViewChild('chatBubble') chatBubble: ElementRef;

    protected readonly IrisLogoLookDirection = IrisLogoLookDirection;
    protected readonly IrisLogoSize = IrisLogoSize;

    ngOnInit() {
        // Subscribes to route params and gets the exerciseId from the route
        this.paramsSubscription = this.route.params.subscribe((params) => {
            const rawId = this.mode == ChatServiceMode.LECTURE ? params['lectureId'] : params['exerciseId'];
            const id = parseInt(rawId, 10);
            this.chatService.switchTo(this.mode, id);
        });
<<<<<<< HEAD

        this.route.queryParams.subscribe((params: any) => {
            if (params.irisQuestion) {
                this.openChatWithPrefill(params.irisQuestion);
            }
        });

=======
>>>>>>> f77fb846
        // Subscribes to check for new messages
        this.numNewMessagesSubscription = this.chatService.numNewMessages.subscribe((num) => {
            this.hasNewMessages = num > 0;
        });
        this.latestIrisMessageSubscription = this.chatService.newIrisMessage
            .pipe(
                filter((msg) => !!msg),
                switchMap((msg) => {
                    if (msg!.content && msg!.content.length > 0) {
                        return of((msg!.content[0] as IrisTextMessageContent).textContent);
                    }
                    return EMPTY;
                }),
            )
            .subscribe((message) => {
                this.newIrisMessage = message;
                setTimeout(() => this.checkOverflow(), 0);
                setTimeout(() => {
                    this.newIrisMessage = undefined;
                    this.isOverflowing = false;
                }, this.CHAT_BUBBLE_TIMEOUT);
            });
    }

    ngOnDestroy() {
        // Closes the dialog if it is open
        if (this.dialogRef) {
            this.dialogRef.close();
        }
        this.numNewMessagesSubscription?.unsubscribe();
        this.paramsSubscription.unsubscribe();
        this.latestIrisMessageSubscription.unsubscribe();
        this.newIrisMessage = undefined;
        this.isOverflowing = false;
    }

    /**
     * Handles the click event of the button.
     * If the chat is open, it resets the number of new messages, closes the dialog, and sets chatOpen to false.
     * If the chat is closed, it opens the chat dialog and sets chatOpen to true.
     */
    public handleButtonClick() {
        if (this.chatOpen && this.dialogRef) {
            this.dialog.closeAll();
            this.chatOpen = false;
        } else {
            this.openChat();
            this.chatOpen = true;
        }
    }

    /**
     * Checks if the chat bubble is overflowing and sets isOverflowing to true if it is.
     */
    public checkOverflow() {
        const element = this.chatBubble?.nativeElement;
        this.isOverflowing = !!element && element.scrollHeight > element.clientHeight;
    }

    /**
     * Opens the chat dialog using MatDialog.
     * Sets the configuration options for the dialog, including position, size, and data.
     */
    public openChat() {
        this.chatOpen = true;
        this.newIrisMessage = undefined;
        this.isOverflowing = false;
        this.dialogRef = this.dialog.open(IrisChatbotWidgetComponent, {
            hasBackdrop: false,
            scrollStrategy: this.overlay.scrollStrategies.noop(),
            position: { bottom: '0px', right: '0px' },
            disableClose: true,
            data: { isChatGptWrapper: this.isChatGptWrapper },
        });
        this.dialogRef.afterClosed().subscribe(() => this.handleDialogClose());
    }

    /**
     * Opens the chat with a message prefilled in the text field ready to sent
     * @param message message that is prefilled in the text field
     * @private
     */
    private openChatWithPrefill(message: string) {
        this.chatOpen = true;
        this.newIrisMessage = undefined;
        this.isOverflowing = false;
        this.dialogRef = this.dialog.open(IrisChatbotWidgetComponent, {
            hasBackdrop: false,
            scrollStrategy: this.overlay.scrollStrategies.noop(),
            position: { bottom: '0px', right: '0px' },
            disableClose: true,
            data: { irisQuestion: message },
        });
        this.dialogRef.afterClosed().subscribe(() => this.handleDialogClose());
    }

    private handleDialogClose() {
        this.chatOpen = false;
        this.newIrisMessage = undefined;
    }

    protected readonly IrisTextMessageContent = IrisTextMessageContent;
}<|MERGE_RESOLUTION|>--- conflicted
+++ resolved
@@ -84,7 +84,6 @@
             const id = parseInt(rawId, 10);
             this.chatService.switchTo(this.mode, id);
         });
-<<<<<<< HEAD
 
         this.route.queryParams.subscribe((params: any) => {
             if (params.irisQuestion) {
@@ -92,8 +91,6 @@
             }
         });
 
-=======
->>>>>>> f77fb846
         // Subscribes to check for new messages
         this.numNewMessagesSubscription = this.chatService.numNewMessages.subscribe((num) => {
             this.hasNewMessages = num > 0;
