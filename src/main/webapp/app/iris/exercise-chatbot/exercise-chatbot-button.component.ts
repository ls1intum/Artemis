--- conflicted
+++ resolved
@@ -1,8 +1,4 @@
-<<<<<<< HEAD
-import { Component, OnDestroy, OnInit, inject } from '@angular/core';
-=======
-import { Component, Input, OnDestroy, OnInit } from '@angular/core';
->>>>>>> 6549075f
+import { Component, Input, OnDestroy, OnInit, inject } from '@angular/core';
 import { MatDialog, MatDialogRef } from '@angular/material/dialog';
 import { Overlay } from '@angular/cdk/overlay';
 import { ActivatedRoute } from '@angular/router';
@@ -18,15 +14,12 @@
     styleUrls: ['./exercise-chatbot-button.component.scss'],
 })
 export class IrisExerciseChatbotButtonComponent implements OnInit, OnDestroy {
-<<<<<<< HEAD
     dialog = inject(MatDialog);
     protected overlay = inject(Overlay);
     protected readonly chatService = inject(IrisChatService);
     private route = inject(ActivatedRoute);
-=======
-    @Input()
-    mode: ChatServiceMode;
->>>>>>> 6549075f
+
+    @Input() mode: ChatServiceMode;
 
     dialogRef: MatDialogRef<IrisChatbotWidgetComponent> | null = null;
     chatOpen = false;
