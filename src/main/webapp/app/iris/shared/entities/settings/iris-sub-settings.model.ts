--- conflicted
+++ resolved
@@ -8,11 +8,7 @@
     LECTURE = 'lecture-chat',
     COMPETENCY_GENERATION = 'competency-generation',
     FAQ_INGESTION = 'faq-ingestion',
-<<<<<<< HEAD
-    ALL = 'all',
-=======
     TUTOR_SUGGESTION = 'tutor-suggestion',
->>>>>>> a40357af
 }
 
 export enum IrisEventType {
