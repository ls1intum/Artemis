import { Injectable, OnDestroy } from '@angular/core';
import { HttpErrorResponse, HttpResponse } from '@angular/common/http';
import { IrisAssistantMessage, IrisMessage, IrisSender, IrisUserMessage } from 'app/entities/iris/iris-message.model';
import { IrisErrorMessageKey } from 'app/entities/iris/iris-errors.model';
import { BehaviorSubject, Observable, Subscription, catchError, map, of, tap, throwError } from 'rxjs';
import { IrisChatHttpService } from 'app/iris/iris-chat-http.service';
import { IrisExerciseChatSession } from 'app/entities/iris/iris-exercise-chat-session.model';
import { IrisStageDTO } from 'app/entities/iris/iris-stage-dto.model';
import { IrisWebsocketService } from 'app/iris/iris-websocket.service';
import { IrisChatWebsocketDTO, IrisChatWebsocketPayloadType } from 'app/entities/iris/iris-chat-websocket-dto.model';
import { IrisStatusService } from 'app/iris/iris-status.service';
import { IrisTextMessageContent } from 'app/entities/iris/iris-content-type.model';
import { IrisRateLimitInformation } from 'app/entities/iris/iris-ratelimit-info.model';
import { IrisSession } from 'app/entities/iris/iris-session.model';
import { UserService } from 'app/core/user/user.service';
import { AccountService } from 'app/core/auth/account.service';

export enum ChatServiceMode {
    EXERCISE = 'exercise-chat',
    COURSE = 'course-chat',
}

/**
 * The IrisSessionService is responsible for managing Iris sessions and retrieving their associated messages.
 */
@Injectable({ providedIn: 'root' })
export class IrisChatService implements OnDestroy {
    sessionId?: number;
    messages: BehaviorSubject<IrisMessage[]> = new BehaviorSubject([]);
    numNewMessages: BehaviorSubject<number> = new BehaviorSubject(0);
    stages: BehaviorSubject<IrisStageDTO[]> = new BehaviorSubject([]);
    suggestions: BehaviorSubject<string[]> = new BehaviorSubject([]);
    error: BehaviorSubject<IrisErrorMessageKey | undefined> = new BehaviorSubject(undefined);

    rateLimitInfo?: IrisRateLimitInformation;
    rateLimitSubscription: Subscription;

    private sessionCreationIdentifier?: string;

    hasJustAcceptedIris = false;

    /**
     * Creates an instance of IrisChatService.
     * @param http The IrisChatHttpService for HTTP operations related to sessions.
     * @param ws The IrisChatWebsocketService for websocket operations
     * @param status The IrisStatusService for handling the status of the service.
     * @param userService The UserService for handling user operations.
     * @param accountService The AccountService for handling account operations.
     */
    protected constructor(
        public http: IrisChatHttpService,
        public ws: IrisWebsocketService,
        public status: IrisStatusService,
        private userService: UserService,
        private accountService: AccountService,
    ) {
        this.rateLimitSubscription = this.status.currentRatelimitInfo().subscribe((info) => (this.rateLimitInfo = info));
    }

    ngOnDestroy(): void {
        this.rateLimitSubscription.unsubscribe();
    }

    protected start() {
        if (this.accountService.userIdentity?.irisAccepted || this.hasJustAcceptedIris) {
            this.getCurrentSessionOrCreate().subscribe(this.handleNewSession());
        }
    }

    /**
     * Sends a message to the server and returns the created message.
     * @param message to be created
     */
    public sendMessage(message: string): Observable<undefined> {
        if (!this.sessionId) {
            return throwError(() => new Error('Not initialized'));
        }
        this.suggestions.next([]);

        const newMessage = new IrisUserMessage();
        newMessage.content = [new IrisTextMessageContent(message)];
        return this.http.createMessage(this.sessionId, newMessage).pipe(
            tap((m) => {
                this.replaceOrAddMessage(m.body!);
            }),
            map(() => undefined),
            catchError((error: HttpErrorResponse) => {
                this.handleSendHttpError(error);
                return of();
            }),
        );
    }

    private replaceOrAddMessage(message: IrisMessage) {
        const messageWasReplaced = this.replaceMessage(message);
        if (!messageWasReplaced) {
            this.messages.next([...this.messages.getValue(), message]);
        }
    }

    /**
     * Resends a message to the server and returns the created message.
     * @param message to be created
     */
    resendMessage(message: IrisUserMessage): Observable<undefined> {
        if (!this.sessionId) {
            return throwError(() => new Error('Not initialized'));
        }

        return this.http.resendMessage(this.sessionId, message).pipe(
            map((r: HttpResponse<IrisUserMessage>) => r.body!),
            tap((m) => this.replaceMessage(m)),
            map(() => undefined),
            catchError((error: HttpErrorResponse) => {
                this.handleSendHttpError(error);
                return of();
            }),
        );
    }

    private handleSendHttpError(error: HttpErrorResponse): void {
        if (error.status === 403) {
            this.error.next(IrisErrorMessageKey.IRIS_DISABLED);
        } else if (error.status === 429) {
            const map = new Map<string, any>();
            map.set('hours', this.rateLimitInfo?.rateLimitTimeframeHours);
            this.error.next(IrisErrorMessageKey.RATE_LIMIT_EXCEEDED);
        } else {
            this.error.next(IrisErrorMessageKey.SEND_MESSAGE_FAILED);
        }
    }

    rateMessage(message: IrisAssistantMessage, helpful?: boolean): Observable<undefined> {
        if (!this.sessionId) {
            return throwError(() => new Error('Not initialized'));
        }

        return this.http.rateMessage(this.sessionId, message.id!, !!helpful).pipe(
            map((r: HttpResponse<IrisAssistantMessage>) => r.body!),
            tap((m) => this.replaceMessage(m)),
            map(() => undefined),
            catchError(() => {
                this.error.next(IrisErrorMessageKey.RATE_MESSAGE_FAILED);
                return of();
            }),
        );
    }

    public messagesRead(): void {
        this.numNewMessages.next(0);
    }

    public setUserAccepted(): void {
        this.userService.acceptIris().subscribe(() => {
            this.hasJustAcceptedIris = true;
            this.closeAndStart();
        });
    }

    private replaceMessage(message: IrisMessage): boolean {
        const messages = [...this.messages.getValue()];
        const index = messages.findIndex((m) => m.id === message.id);
        if (index >= 0) {
            messages[index] = message;
            this.messages.next(messages);
            return true;
        }
        return false;
    }

    private handleNewSession() {
        return {
            next: (r: IrisSession) => {
                this.sessionId = r.id;
                this.messages.next(r.messages || []);
                this.parseLatestSuggestions(r.latestSuggestions);
                this.ws.subscribeToSession(this.sessionId).subscribe((m) => this.handleWebsocketMessage(m));
            },
            error: (e: IrisErrorMessageKey) => {
                this.error.next(e as IrisErrorMessageKey);
            },
        };
    }

    /**
     * Parses the latest suggestions string and updates the suggestions subject.
     * @param s: The latest suggestions string
     * @private
     */
    private parseLatestSuggestions(s?: string) {
        if (!s) {
            this.suggestions.next([]);
            return;
        }
<<<<<<< HEAD
        // Split on "||" but use a regex to match only non-escaped "||"
        const splitRegex = /(?<!\\)\|\|/;

        // Replace the escaped "||" back to "||" in each part
        const suggestions = s.split(splitRegex).map((s) => s.replace(/\\\|\|/g, '||'));
=======

        const suggestions = JSON.parse(s);
>>>>>>> a8d23ed4
        this.suggestions.next(suggestions);
    }

    public clearChat(): void {
        this.close();
        this.createNewSession().subscribe(this.handleNewSession());
    }

    private handleWebsocketMessage(payload: IrisChatWebsocketDTO) {
        if (payload.rateLimitInfo) {
            this.status.handleRateLimitInfo(payload.rateLimitInfo);
        }
        switch (payload.type) {
            case IrisChatWebsocketPayloadType.MESSAGE:
                if (payload.message?.sender === IrisSender.LLM) {
                    this.numNewMessages.next(this.numNewMessages.getValue() + 1);
                }
                if (payload.message?.id) {
                    this.replaceOrAddMessage(payload.message);
                }
                if (payload.stages) {
                    this.stages.next(payload.stages);
                }
                if (payload.suggestions) {
                    this.suggestions.next(payload.suggestions);
                }
                break;
            case IrisChatWebsocketPayloadType.STATUS:
                this.stages.next(payload.stages || []);
                if (payload.suggestions) {
                    this.suggestions.next(payload.suggestions);
                }
                break;
        }
    }

    protected close(): void {
        if (this.sessionId) {
            this.ws.unsubscribeFromSession(this.sessionId);
            this.sessionId = undefined;
            this.messages.next([]);
            this.stages.next([]);
            this.suggestions.next([]);
            this.numNewMessages.next(0);
        }
        this.error.next(undefined);
    }

    /**
     * Retrieves the current session or creates a new one if it doesn't exist.
     */
    private getCurrentSessionOrCreate(): Observable<IrisExerciseChatSession> {
        if (!this.sessionCreationIdentifier) {
            throw new Error('Session creation identifier not set');
        }
        return this.http.getCurrentSessionOrCreateIfNotExists(this.sessionCreationIdentifier).pipe(
            map((response: HttpResponse<IrisExerciseChatSession>) => {
                if (response.body) {
                    return response.body;
                } else {
                    throw new Error(IrisErrorMessageKey.SESSION_LOAD_FAILED);
                }
            }),
            catchError(() => throwError(() => new Error(IrisErrorMessageKey.SESSION_LOAD_FAILED))),
        );
    }

    /**
     * Creates a new session
     */
    private createNewSession(): Observable<IrisExerciseChatSession> {
        if (!this.sessionCreationIdentifier) {
            throw new Error('Session creation identifier not set');
        }
        return this.http.createSession(this.sessionCreationIdentifier).pipe(
            map((response: HttpResponse<IrisExerciseChatSession>) => {
                if (response.body) {
                    return response.body;
                } else {
                    throw new Error(IrisErrorMessageKey.SESSION_CREATION_FAILED);
                }
            }),
            catchError(() => throwError(() => new Error(IrisErrorMessageKey.SESSION_CREATION_FAILED))),
        );
    }

    switchTo(mode: ChatServiceMode, id?: number): void {
        const newIdentifier = mode && id ? mode + '/' + id : undefined;
        const isDifferent = this.sessionCreationIdentifier !== newIdentifier;
        this.sessionCreationIdentifier = newIdentifier;
        if (isDifferent) {
            this.closeAndStart();
        }
    }

    private closeAndStart() {
        this.close();
        if (this.sessionCreationIdentifier) {
            this.start();
        }
    }

    public currentMessages(): Observable<IrisMessage[]> {
        return this.messages.asObservable();
    }

    public currentStages(): Observable<IrisStageDTO[]> {
        return this.stages.asObservable();
    }

    public currentError(): Observable<IrisErrorMessageKey | undefined> {
        return this.error.asObservable();
    }

    public currentNumNewMessages(): Observable<number> {
        return this.numNewMessages.asObservable();
    }

    public currentSuggestions(): Observable<string[]> {
        return this.suggestions.asObservable();
    }
}<|MERGE_RESOLUTION|>--- conflicted
+++ resolved
@@ -192,16 +192,8 @@
             this.suggestions.next([]);
             return;
         }
-<<<<<<< HEAD
-        // Split on "||" but use a regex to match only non-escaped "||"
-        const splitRegex = /(?<!\\)\|\|/;
-
-        // Replace the escaped "||" back to "||" in each part
-        const suggestions = s.split(splitRegex).map((s) => s.replace(/\\\|\|/g, '||'));
-=======
 
         const suggestions = JSON.parse(s);
->>>>>>> a8d23ed4
         this.suggestions.next(suggestions);
     }
 
@@ -224,9 +216,6 @@
                 }
                 if (payload.stages) {
                     this.stages.next(payload.stages);
-                }
-                if (payload.suggestions) {
-                    this.suggestions.next(payload.suggestions);
                 }
                 break;
             case IrisChatWebsocketPayloadType.STATUS:
