--- conflicted
+++ resolved
@@ -1,8 +1,4 @@
-<<<<<<< HEAD
 import { DestroyRef, Injectable, OnDestroy, inject } from '@angular/core';
-=======
-import { Injectable, OnDestroy, inject } from '@angular/core';
->>>>>>> 1669ea93
 import { HttpErrorResponse, HttpResponse } from '@angular/common/http';
 import { IrisAssistantMessage, IrisMessage, IrisSender, IrisUserMessage } from 'app/entities/iris/iris-message.model';
 import { IrisErrorMessageKey } from 'app/entities/iris/iris-errors.model';
@@ -37,6 +33,7 @@
     status = inject(IrisStatusService);
     private userService = inject(UserService);
     private accountService = inject(AccountService);
+    private destroyRef = inject(DestroyRef);
 
     sessionId?: number;
     messages: BehaviorSubject<IrisMessage[]> = new BehaviorSubject([]);
@@ -55,27 +52,7 @@
 
     hasJustAcceptedIris = false;
 
-<<<<<<< HEAD
-    private destroyRef = inject(DestroyRef);
-
-    /**
-     * Creates an instance of IrisChatService.
-     * @param http The IrisChatHttpService for HTTP operations related to sessions.
-     * @param ws The IrisChatWebsocketService for websocket operations
-     * @param status The IrisStatusService for handling the status of the service.
-     * @param userService The UserService for handling user operations.
-     * @param accountService The AccountService for handling account operations.
-     */
-    protected constructor(
-        public http: IrisChatHttpService,
-        public ws: IrisWebsocketService,
-        public status: IrisStatusService,
-        private userService: UserService,
-        private accountService: AccountService,
-    ) {
-=======
     protected constructor() {
->>>>>>> 1669ea93
         this.rateLimitSubscription = this.status.currentRatelimitInfo().subscribe((info) => (this.rateLimitInfo = info));
         this.proactiveEventsDisabledUntilSubscription = this.status.proactiveEventsDisabledUntil.subscribe((date) => (this.proactiveEventsDisabledUntil = date));
     }
