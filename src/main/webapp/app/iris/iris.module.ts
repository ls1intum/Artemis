import { NgModule } from '@angular/core';
import { MatDialogModule } from '@angular/material/dialog';
import { CommonModule } from '@angular/common';
import { FormsModule } from '@angular/forms'; // Import FormsModule
import { ExerciseChatWidgetComponent } from 'app/iris/exercise-chatbot/exercise-chatwidget/exercise-chat-widget.component';
import { FontAwesomeModule } from '@fortawesome/angular-fontawesome';
import { ArtemisSharedModule } from 'app/shared/shared.module';
import { ExerciseChatbotComponent } from 'app/iris/exercise-chatbot/exercise-chatbot.component';
import { ArtemisMarkdownModule } from 'app/shared/markdown.module';
import { IrisSettingsUpdateComponent } from './settings/iris-settings-update/iris-settings-update.component';
import { IrisGlobalSettingsUpdateComponent } from './settings/iris-global-settings-update/iris-global-settings-update.component';
import { IrisSubSettingsUpdateComponent } from './settings/iris-settings-update/iris-sub-settings-update/iris-sub-settings-update.component';
import { ArtemisSharedComponentModule } from 'app/shared/components/shared-component.module';
import { IrisCourseSettingsUpdateComponent } from 'app/iris/settings/iris-course-settings-update/iris-course-settings-update.component';
import { IrisProgrammingExerciseSettingsUpdateComponent } from 'app/iris/settings/iris-programming-exercise-settings-update/iris-programming-exercise-settings-update.component';
import { AboutIrisComponent } from 'app/iris/about-iris/about-iris.component';
import { AngularDraggableModule } from 'angular2-draggable';
import { RouterModule } from '@angular/router';
<<<<<<< HEAD
=======
import { ArtemisSharedComponentModule } from 'app/shared/components/shared-component.module';
import { IrisSettingsUpdateComponent } from './settings/iris-settings-update/iris-settings-update.component';
import { IrisGlobalSettingsUpdateComponent } from './settings/iris-global-settings-update/iris-global-settings-update.component';
import { IrisSubSettingsUpdateComponent } from './settings/iris-settings-update/iris-sub-settings-update/iris-sub-settings-update.component';
import { IrisCourseSettingsUpdateComponent } from 'app/iris/settings/iris-course-settings-update/iris-course-settings-update.component';
import { IrisProgrammingExerciseSettingsUpdateComponent } from 'app/iris/settings/iris-programming-exercise-settings-update/iris-programming-exercise-settings-update.component';
>>>>>>> 84e38646

@NgModule({
    declarations: [
        ExerciseChatWidgetComponent,
        ExerciseChatbotComponent,
        IrisSettingsUpdateComponent,
        IrisGlobalSettingsUpdateComponent,
        IrisCourseSettingsUpdateComponent,
        IrisProgrammingExerciseSettingsUpdateComponent,
        IrisSubSettingsUpdateComponent,
<<<<<<< HEAD
        AboutIrisComponent,
    ],
    imports: [
        CommonModule,
        MatDialogModule,
        FormsModule,
        ArtemisSharedComponentModule,
        FontAwesomeModule,
        ArtemisSharedModule,
        AngularDraggableModule,
        ArtemisMarkdownModule,
        RouterModule,
=======
>>>>>>> 84e38646
    ],
    imports: [CommonModule, MatDialogModule, FormsModule, FontAwesomeModule, ArtemisSharedModule, ArtemisMarkdownModule, ArtemisSharedComponentModule],
    providers: [],
    exports: [ExerciseChatbotComponent],
})
export class IrisModule {}<|MERGE_RESOLUTION|>--- conflicted
+++ resolved
@@ -7,24 +7,15 @@
 import { ArtemisSharedModule } from 'app/shared/shared.module';
 import { ExerciseChatbotComponent } from 'app/iris/exercise-chatbot/exercise-chatbot.component';
 import { ArtemisMarkdownModule } from 'app/shared/markdown.module';
-import { IrisSettingsUpdateComponent } from './settings/iris-settings-update/iris-settings-update.component';
-import { IrisGlobalSettingsUpdateComponent } from './settings/iris-global-settings-update/iris-global-settings-update.component';
-import { IrisSubSettingsUpdateComponent } from './settings/iris-settings-update/iris-sub-settings-update/iris-sub-settings-update.component';
-import { ArtemisSharedComponentModule } from 'app/shared/components/shared-component.module';
-import { IrisCourseSettingsUpdateComponent } from 'app/iris/settings/iris-course-settings-update/iris-course-settings-update.component';
-import { IrisProgrammingExerciseSettingsUpdateComponent } from 'app/iris/settings/iris-programming-exercise-settings-update/iris-programming-exercise-settings-update.component';
 import { AboutIrisComponent } from 'app/iris/about-iris/about-iris.component';
 import { AngularDraggableModule } from 'angular2-draggable';
 import { RouterModule } from '@angular/router';
-<<<<<<< HEAD
-=======
 import { ArtemisSharedComponentModule } from 'app/shared/components/shared-component.module';
 import { IrisSettingsUpdateComponent } from './settings/iris-settings-update/iris-settings-update.component';
 import { IrisGlobalSettingsUpdateComponent } from './settings/iris-global-settings-update/iris-global-settings-update.component';
 import { IrisSubSettingsUpdateComponent } from './settings/iris-settings-update/iris-sub-settings-update/iris-sub-settings-update.component';
 import { IrisCourseSettingsUpdateComponent } from 'app/iris/settings/iris-course-settings-update/iris-course-settings-update.component';
 import { IrisProgrammingExerciseSettingsUpdateComponent } from 'app/iris/settings/iris-programming-exercise-settings-update/iris-programming-exercise-settings-update.component';
->>>>>>> 84e38646
 
 @NgModule({
     declarations: [
@@ -35,21 +26,6 @@
         IrisCourseSettingsUpdateComponent,
         IrisProgrammingExerciseSettingsUpdateComponent,
         IrisSubSettingsUpdateComponent,
-<<<<<<< HEAD
-        AboutIrisComponent,
-    ],
-    imports: [
-        CommonModule,
-        MatDialogModule,
-        FormsModule,
-        ArtemisSharedComponentModule,
-        FontAwesomeModule,
-        ArtemisSharedModule,
-        AngularDraggableModule,
-        ArtemisMarkdownModule,
-        RouterModule,
-=======
->>>>>>> 84e38646
     ],
     imports: [CommonModule, MatDialogModule, FormsModule, FontAwesomeModule, ArtemisSharedModule, ArtemisMarkdownModule, ArtemisSharedComponentModule],
     providers: [],
