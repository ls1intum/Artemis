--- conflicted
+++ resolved
@@ -7,14 +7,27 @@
 import { ArtemisSharedModule } from 'app/shared/shared.module';
 import { ExerciseChatbotComponent } from 'app/iris/exercise-chatbot/exercise-chatbot.component';
 import { ArtemisMarkdownModule } from 'app/shared/markdown.module';
-<<<<<<< HEAD
+import { IrisSettingsUpdateComponent } from './settings/iris-settings-update/iris-settings-update.component';
+import { IrisGlobalSettingsUpdateComponent } from './settings/iris-global-settings-update/iris-global-settings-update.component';
+import { IrisSubSettingsUpdateComponent } from './settings/iris-settings-update/iris-sub-settings-update/iris-sub-settings-update.component';
+import { ArtemisSharedComponentModule } from 'app/shared/components/shared-component.module';
+import { IrisCourseSettingsUpdateComponent } from 'app/iris/settings/iris-course-settings-update/iris-course-settings-update.component';
+import { IrisProgrammingExerciseSettingsUpdateComponent } from 'app/iris/settings/iris-programming-exercise-settings-update/iris-programming-exercise-settings-update.component';
 import { AboutIrisComponent } from 'app/iris/about-iris/about-iris.component';
 import { AngularDraggableModule } from 'angular2-draggable';
 import { RouterModule } from '@angular/router';
-import { ArtemisSharedComponentModule } from 'app/shared/components/shared-component.module';
 
 @NgModule({
-    declarations: [ExerciseChatWidgetComponent, ExerciseChatbotComponent, AboutIrisComponent],
+    declarations: [
+        ExerciseChatWidgetComponent,
+        ExerciseChatbotComponent,
+        IrisSettingsUpdateComponent,
+        IrisGlobalSettingsUpdateComponent,
+        IrisCourseSettingsUpdateComponent,
+        IrisProgrammingExerciseSettingsUpdateComponent,
+        IrisSubSettingsUpdateComponent,
+        AboutIrisComponent,
+    ],
     imports: [
         CommonModule,
         MatDialogModule,
@@ -26,27 +39,6 @@
         ArtemisMarkdownModule,
         RouterModule,
     ],
-=======
-import { IrisSettingsUpdateComponent } from './settings/iris-settings-update/iris-settings-update.component';
-import { IrisGlobalSettingsUpdateComponent } from './settings/iris-global-settings-update/iris-global-settings-update.component';
-import { IrisSubSettingsUpdateComponent } from './settings/iris-settings-update/iris-sub-settings-update/iris-sub-settings-update.component';
-import { ArtemisSharedComponentModule } from 'app/shared/components/shared-component.module';
-import { IrisCourseSettingsUpdateComponent } from 'app/iris/settings/iris-course-settings-update/iris-course-settings-update.component';
-import { IrisProgrammingExerciseSettingsUpdateComponent } from 'app/iris/settings/iris-programming-exercise-settings-update/iris-programming-exercise-settings-update.component';
-
-@NgModule({
-    declarations: [
-        ChatbotPopupComponent,
-        ExerciseChatWidgetComponent,
-        ExerciseChatbotComponent,
-        IrisSettingsUpdateComponent,
-        IrisGlobalSettingsUpdateComponent,
-        IrisCourseSettingsUpdateComponent,
-        IrisProgrammingExerciseSettingsUpdateComponent,
-        IrisSubSettingsUpdateComponent,
-    ],
-    imports: [CommonModule, MatDialogModule, FormsModule, FontAwesomeModule, ArtemisSharedModule, ArtemisMarkdownModule, ArtemisSharedComponentModule],
->>>>>>> f663625d
     providers: [],
     exports: [ExerciseChatbotComponent],
 })
