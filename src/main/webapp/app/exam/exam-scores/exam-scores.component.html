<div>
    @if (isLoading) {
        <div class="d-flex justify-content-center">
            <div class="spinner-border" role="status">
                <span class="sr-only">Loading...</span>
            </div>
        </div>
    }
    @if (!isLoading && (!studentResults || !exerciseGroups)) {
        <div>
            @if (!exerciseGroups) {
                <div class="alert alert-warning">
                    <fa-icon [icon]="faExclamationTriangle" />
                    <span jhiTranslate="artemisApp.examScores.noExerciseGroupAvailable"></span>
                </div>
            }
            @if (!studentResults) {
                <div class="alert alert-info">
                    <span jhiTranslate="artemisApp.examScores.noStudentResultAvailable"></span>
                </div>
            }
        </div>
    }
    @if (!isLoading && studentResults && exerciseGroups) {
        <div>
            <div class="d-flex">
                @if (examScoreDTO.title) {
                    <h2 class="font-weigth-bold">
                        {{ examScoreDTO.title }}
                    </h2>
                }
                <jhi-csv-export-button class="ms-auto" title="entity.action.export" [icon]="faDownload" [buttonSize]="ButtonSize.SMALL" (onExport)="exportExamResults($event)" />
            </div>
            <div class="d-flex mb-1">
                @if (examScoreDTO.maxPoints) {
                    <h6>{{ 'artemisApp.examScores.maxPoints' | artemisTranslate }}: {{ localize(examScoreDTO.maxPoints) }},</h6>
                }
                <a [routerLink]="['/course-management', course!.id, 'exams', examScoreDTO.examId, 'exercise-groups']">
                    <h6 class="ms-2">{{ exerciseGroups.length }} {{ 'artemisApp.examScores.noExerciseGroups' | artemisTranslate }}</h6>
                </a>
                <h6>,</h6>
                <a [routerLink]="['/course-management', course!.id, 'exams', examScoreDTO.examId, 'students']">
                    <h6 class="ms-2">{{ aggregatedExamResults.noOfRegisteredUsers }} {{ 'artemisApp.examScores.registered' | artemisTranslate }}</h6>
                </a>
            </div>
            <div class="mb-2">
                <h4>
                    <span jhiTranslate="artemisApp.examScores.examStatisticsTitle"></span>
                </h4>
            </div>
            <!-- Filter settings -->
            <div class="d-flex align-items-center align-content-center mb-2">
                <div class="form-check form-check-inline">
                    <input
                        id="toggleFilterForSubmittedExam"
                        class="form-check-input"
                        type="checkbox"
                        [checked]="filterForSubmittedExams"
                        (change)="toggleFilterForSubmittedExam()"
                    />
                    <label for="toggleFilterForSubmittedExam" class="form-check-label" jhiTranslate="artemisApp.examScores.filterForSubmittedExams"></label>
                </div>
                <div class="form-check form-check-inline">
                    <input
                        id="toggleFilterForNonEmptySubmission"
                        class="form-check-input"
                        type="checkbox"
                        [checked]="filterForNonEmptySubmissions"
                        (change)="toggleFilterForNonEmptySubmission()"
                    />
                    <label for="toggleFilterForNonEmptySubmission" class="form-check-label" jhiTranslate="artemisApp.examScores.filterForNonEmptySubmissions"></label>
                </div>
            </div>
            <!-- Exam Point Statistics -->
            <table class="table table-bordered table-sm table-striped table-clear-width mb-3">
                @if (hasSecondCorrectionAndStarted) {
                    <thead class="table-dark">
                        <tr>
                            <th></th>
                            @if (gradingScaleExists && !isBonus) {
                                <th colspan="3" jhiTranslate="artemisApp.examScores.secondCorrectionColumn"></th>
                            }
                            @if (gradingScaleExists && !isBonus) {
                                <th colspan="3" style="border-left: 3px solid grey" jhiTranslate="artemisApp.examScores.firstCorrectionColumn"></th>
                            }
                            @if (!gradingScaleExists || isBonus) {
                                <th colspan="2" jhiTranslate="artemisApp.examScores.secondCorrectionColumn"></th>
                            }
                            @if (!gradingScaleExists || isBonus) {
                                <th colspan="2" style="border-left: 3px solid grey" jhiTranslate="artemisApp.examScores.firstCorrectionColumn"></th>
                            }
                        </tr>
                    </thead>
                }
                <thead class="table-dark">
                    <tr>
                        <th></th>
                        @if (gradingScaleExists && !isBonus) {
                            <th jhiTranslate="artemisApp.examScores.passedColumn"></th>
                        }
                        <th jhiTranslate="artemisApp.examScores.submittedColumn"></th>
                        <th jhiTranslate="artemisApp.examScores.totalColumn"></th>
                        @if (hasSecondCorrectionAndStarted && gradingScaleExists && !isBonus) {
                            <th style="border-left: 3px solid grey" jhiTranslate="artemisApp.examScores.passedColumn"></th>
                        }
                        @if (hasSecondCorrectionAndStarted) {
                            <th [ngStyle]="!gradingScaleExists || isBonus ? { 'border-left': '3px solid grey' } : {}" jhiTranslate="artemisApp.examScores.submittedColumn"></th>
                        }
                        @if (hasSecondCorrectionAndStarted) {
                            <th jhiTranslate="artemisApp.examScores.totalColumn"></th>
                        }
                    </tr>
                </thead>
                <tbody>
                    <tr>
                        <th scope="row" jhiTranslate="artemisApp.examScores.noOfExams"></th>
                        @if (gradingScaleExists && !isBonus) {
                            <td>
                                {{ aggregatedExamResults.noOfExamsFilteredForPassed }}
                                ({{ tableState.relativeAmountOfPassedExams }}%)
                            </td>
                        }
                        <td>
                            {{ tableState.absoluteAmountOfSubmittedExams }}
                            ({{ tableState.relativeAmountOfSubmittedExams }}%)
                        </td>
                        <td>
                            {{ tableState.absoluteAmountOfTotalExams }}
                        </td>
                        @if (hasSecondCorrectionAndStarted && gradingScaleExists && !isBonus) {
                            <td style="border-left: 3px solid lightgrey"></td>
                        }
                        @if (hasSecondCorrectionAndStarted) {
                            <td [ngStyle]="!gradingScaleExists || isBonus ? { 'border-left': '3px solid lightgrey' } : {}"></td>
                        }
                        @if (hasSecondCorrectionAndStarted) {
                            <td></td>
                        }
                    </tr>
                    <tr>
                        <th scope="row" jhiTranslate="artemisApp.examScores.averagePointsColumn"></th>
                        @if (gradingScaleExists && !isBonus) {
                            <td>
                                {{ aggregatedExamResults.meanPointsPassed !== null ? roundAndPerformLocalConversion(aggregatedExamResults.meanPointsPassed) : '-' }}
                                ({{
                                    aggregatedExamResults.meanPointsRelativePassed !== null ? roundAndPerformLocalConversion(aggregatedExamResults.meanPointsRelativePassed) : '-'
                                }}
                                %)
                            </td>
                        }
                        <td>{{ tableState.averagePointsSubmitted }} ({{ tableState.averageScoreSubmitted }}%)</td>
                        <td>{{ tableState.averagePointsTotal }} ({{ tableState.averageScoreTotal }}%)</td>
                        @if (hasSecondCorrectionAndStarted && gradingScaleExists && !isBonus) {
                            <td style="border-left: 3px solid lightgrey">
                                {{
                                    aggregatedExamResults.meanPointsPassedInFirstCorrection !== null
                                        ? roundAndPerformLocalConversion(aggregatedExamResults.meanPointsPassedInFirstCorrection)
                                        : '-'
                                }}
                                ({{
                                    aggregatedExamResults.meanPointsRelativePassedInFirstCorrection !== null
                                        ? roundAndPerformLocalConversion(aggregatedExamResults.meanPointsRelativePassedInFirstCorrection)
                                        : '-'
                                }}
                                %)
                            </td>
                        }
                        @if (hasSecondCorrectionAndStarted) {
                            <td [ngStyle]="!gradingScaleExists || isBonus ? { 'border-left': '3px solid lightgrey' } : {}">
                                {{ tableState.averagePointsSubmittedInFirstCorrection }}
                                ({{ tableState.averageScoreSubmittedInFirstCorrection }}%)
                            </td>
                        }
                        @if (hasSecondCorrectionAndStarted) {
                            <td>
                                {{ tableState.averagePointsTotalInFirstCorrection }}
                                ({{ tableState.averageScoreTotal }}%)
                            </td>
                        }
                    </tr>
                    @if (gradingScaleExists) {
                        <tr>
                            <th scope="row">
                                {{ isBonus ? ('artemisApp.examScores.averageBonusColumn' | artemisTranslate) : ('artemisApp.examScores.averageGradeColumn' | artemisTranslate) }}
                            </th>
                            @if (!isBonus) {
                                <td>{{ aggregatedExamResults.meanGradePassed !== null ? aggregatedExamResults.meanGradePassed : '-' }}</td>
                            }
                            <td>{{ tableState.averageGradeSubmitted }}</td>
                            <td>{{ tableState.averageGradeTotal }}</td>
                            @if (hasSecondCorrectionAndStarted && !isBonus) {
                                <td style="border-left: 3px solid lightgrey">
                                    {{ aggregatedExamResults.meanGradePassedInFirstCorrection !== null ? aggregatedExamResults.meanGradePassedInFirstCorrection : '-' }}
                                </td>
                            }
                            @if (hasSecondCorrectionAndStarted) {
                                <td [ngStyle]="isBonus ? { 'border-left': '3px solid lightgrey' } : {}">
                                    {{ tableState.averageGradeSubmittedInFirstCorrection }}
                                </td>
                            }
                            @if (hasSecondCorrectionAndStarted) {
                                <td>
                                    {{ tableState.averageGradeTotalInFirstCorrection }}
                                </td>
                            }
                        </tr>
                    }
                    <tr>
                        <th scope="row" jhiTranslate="artemisApp.examScores.medianColumn"></th>
                        @if (gradingScaleExists && !isBonus) {
                            <td>
                                {{ aggregatedExamResults.medianPassed !== null ? roundAndPerformLocalConversion(aggregatedExamResults.medianPassed) : '-' }}
                                ({{ aggregatedExamResults.medianRelativePassed !== null ? roundAndPerformLocalConversion(aggregatedExamResults.medianRelativePassed) : '-' }}
                                %)
                            </td>
                        }
                        <td>
                            {{ tableState.medianPointsSubmitted }}
                            ({{ tableState.medianScoreSubmitted }}%)
                        </td>
                        <td>
                            {{ tableState.medianPointsTotal }}
                            ({{ tableState.medianScoreTotal }}%)
                        </td>
                        @if (hasSecondCorrectionAndStarted && gradingScaleExists && !isBonus) {
                            <td style="border-left: 3px solid lightgrey">
                                {{
                                    aggregatedExamResults.medianPassedInFirstCorrection !== null
                                        ? roundAndPerformLocalConversion(aggregatedExamResults.medianPassedInFirstCorrection)
                                        : '-'
                                }}
                                ({{
                                    aggregatedExamResults.medianRelativePassedInFirstCorrection !== null
                                        ? roundAndPerformLocalConversion(aggregatedExamResults.medianRelativePassedInFirstCorrection)
                                        : '-'
                                }}
                                %)
                            </td>
                        }
                        @if (hasSecondCorrectionAndStarted) {
                            <td [ngStyle]="!gradingScaleExists || isBonus ? { 'border-left': '3px solid lightgrey' } : {}">
                                {{ tableState.medianPointsSubmittedInFirstCorrection }}
                                ({{ tableState.medianScoreSubmittedInFirstCorrection }}%)
                            </td>
                        }
                        @if (hasSecondCorrectionAndStarted) {
                            <td>
                                {{ tableState.medianPointsTotalInFirstCorrection }}
                                ({{ tableState.medianScoreTotalInFirstCorrection }}%)
                            </td>
                        }
                    </tr>
                    @if (gradingScaleExists) {
                        <tr>
                            <th scope="row">
                                {{ isBonus ? ('artemisApp.examScores.medianBonusColumn' | artemisTranslate) : ('artemisApp.examScores.medianGradeColumn' | artemisTranslate) }}
                            </th>
                            @if (!isBonus) {
                                <td>{{ aggregatedExamResults.medianGradePassed !== null ? aggregatedExamResults.medianGradePassed : '-' }}</td>
                            }
                            <td>{{ tableState.medianGradeSubmitted }}</td>
                            <td>{{ tableState.medianGradeTotal }}</td>
                            @if (!isBonus && hasSecondCorrectionAndStarted) {
                                <td style="border-left: 3px solid lightgrey">
                                    >{{ aggregatedExamResults.medianGradePassedInFirstCorrection !== null ? aggregatedExamResults.medianGradePassedInFirstCorrection : '-' }}
                                </td>
                            }
                            @if (hasSecondCorrectionAndStarted) {
                                <td [ngStyle]="isBonus ? { 'border-left': '3px solid lightgrey' } : {}">
                                    {{ tableState.medianGradeSubmittedInFirstCorrection }}
                                </td>
                            }
                            @if (hasSecondCorrectionAndStarted) {
                                <td>
                                    {{ tableState.medianGradeTotalInFirstCorrection }}
                                </td>
                            }
                        </tr>
                    }
                    <tr>
                        <th scope="row" jhiTranslate="artemisApp.examScores.standardDeviationColumn"></th>
                        @if (gradingScaleExists && !isBonus) {
                            <td>
                                {{ aggregatedExamResults.standardDeviationPassed !== null ? roundAndPerformLocalConversion(aggregatedExamResults.standardDeviationPassed) : '-' }}
                            </td>
                        }
                        <td>
                            {{ tableState.standardDeviationSubmitted }}
                        </td>
                        <td>{{ tableState.standardDeviationTotal }}</td>
                        @if (hasSecondCorrectionAndStarted && gradingScaleExists && !isBonus) {
                            <td style="border-left: 3px solid lightgrey">
                                {{
                                    aggregatedExamResults.standardDeviationPassedInFirstCorrection !== null
                                        ? roundAndPerformLocalConversion(aggregatedExamResults.standardDeviationPassedInFirstCorrection)
                                        : '-'
                                }}
                            </td>
                        }
                        @if (hasSecondCorrectionAndStarted) {
                            <td [ngStyle]="!gradingScaleExists || isBonus ? { 'border-left': '3px solid lightgrey' } : {}">
                                {{ tableState.standardDeviationSubmittedInFirstCorrection }}
                            </td>
                        }
                        @if (hasSecondCorrectionAndStarted) {
                            <td>
                                {{ tableState.standardDeviationTotalInFirstCorrection }}
                            </td>
                        }
                    </tr>
                    @if (gradingScaleExists && hasNumericGrades) {
                        <tr>
                            <th scope="row" jhiTranslate="artemisApp.examScores.standardGradeDeviationColumn"></th>
                            @if (!isBonus) {
                                <td>
                                    {{
                                        aggregatedExamResults.standardGradeDeviationPassed !== null
                                            ? roundAndPerformLocalConversion(aggregatedExamResults.standardGradeDeviationPassed)
                                            : '-'
                                    }}
                                </td>
                            }
                            <td>
                                {{ tableState.standardGradeDeviationSubmitted }}
                            </td>
                            <td>
                                {{ tableState.standardGradeDeviationTotal }}
                            </td>
                            @if (hasSecondCorrectionAndStarted && !isBonus) {
                                <td style="border-left: 3px solid lightgrey">
                                    {{
                                        aggregatedExamResults.standardGradeDeviationPassedInFirstCorrection !== null
                                            ? roundAndPerformLocalConversion(aggregatedExamResults.standardGradeDeviationPassedInFirstCorrection)
                                            : '-'
                                    }}
                                </td>
                            }
                            @if (hasSecondCorrectionAndStarted) {
                                <td [ngStyle]="isBonus ? { 'border-left': '3px solid lightgrey' } : {}">
                                    {{ tableState.standardGradeDeviationSubmittedInFirstCorrection }}
                                </td>
                            }
                            @if (hasSecondCorrectionAndStarted) {
                                <td>
                                    {{ tableState.standardGradeDeviationTotalInFirstCorrection }}
                                </td>
                            }
                        </tr>
                    }
                </tbody>
            </table>
            <div class="d-block">
                @if (gradingScaleExists && this.aggregatedExamResults.medianRelativePassed !== null) {
                    <div class="form-check">
                        <input id="toggleMedianPassed" class="form-check-input" type="checkbox" [checked]="showPassedMedian" (change)="toggleMedian(medianType.PASSED)" />
<<<<<<< HEAD
                        <label
                            for="toggleMedianPassed"
                            class="form-check-label"
                            jhiTranslate="artemisApp.examScores.highlightPassedMedian"
                            [translateValues]="{
                                median: this.aggregatedExamResults.medianRelativePassed
                                    ? roundScoreSpecifiedByCourseSettings(this.aggregatedExamResults.medianRelativePassed, course)
                                    : 0
                            }"
                        ></label>
=======
                        <label for="toggleMedianPassed" class="form-check-label">
                            {{
                                'artemisApp.examScores.highlightPassedMedian'
                                    | artemisTranslate
                                        : {
                                              median: this.aggregatedExamResults.medianRelativePassed
                                                  ? roundScoreSpecifiedByCourseSettings(this.aggregatedExamResults.medianRelativePassed, course)
                                                  : 0,
                                          }
                            }}
                        </label>
>>>>>>> 13b0d502
                    </div>
                }
                <div class="form-check">
                    <input id="toggleMedianOverall" class="form-check-input" type="checkbox" [checked]="showOverallMedian" (change)="toggleMedian(overallChartMedianType)" />
                    <label
                        for="toggleMedianOverall"
                        class="form-check-label"
                        jhiTranslate="artemisApp.examScores.highlightOverallMedian"
                        [translateValues]="{ median: this.overallChartMedian }"
                    ></label>
                </div>
                <!-- Histogram -->
                @if (hasBonus) {
                    <h4 class="text-center mb-0" jhiTranslate="artemisApp.examScores.gradesBeforeBonus"></h4>
                }
                <div class="row d-flex justify-content-center">
                    <jhi-participant-scores-distribution
                        [scores]="scores"
                        [scoreToHighlight]="highlightedValue"
                        [gradingScale]="gradingScale"
                        [isCourseScore]="false"
                        [dataLabelFormatting]="dataLabelFormatting"
                        class="col-lg-11"
                    />
                </div>
                <!-- Histogram with bonus -->
                @if (hasBonus) {
                    <h4 class="text-center mt-5 mb-0" jhiTranslate="artemisApp.examScores.gradesAfterBonus"></h4>
                }
                @if (hasBonus) {
                    <div class="row d-flex justify-content-center">
                        <jhi-participant-scores-distribution
                            [gradeNames]="gradesWithBonus"
                            [scoreToHighlight]="highlightedValue"
                            [gradingScale]="gradingScale"
                            [isCourseScore]="false"
                            [dataLabelFormatting]="dataLabelFormatting"
                            class="col-lg-11"
                        />
                    </div>
                }
            </div>
            <!-- Exercise Statistics -->
            @if (aggregatedExerciseGroupResults) {
                <div>
                    <h4 class="mt-3">
                        <span jhiTranslate="artemisApp.examScores.ExerciseGroupsTitle"></span>
                    </h4>
                    @if (course) {
                        <div class="col mb-3">
                            @for (exerciseGroup of aggregatedExerciseGroupResults; track exerciseGroup.exerciseGroupId) {
                                <div>
                                    <jhi-exam-scores-average-scores-graph [averageScores]="exerciseGroup" [course]="course" />
                                </div>
                            }
                        </div>
                    }
                    <!-- Exercise Statistics Table -->
                    <div class="table-responsive">
                        <table class="table table-bordered table-sm body-striped">
                            <thead class="table-dark">
                                <tr>
                                    <th>#</th>
                                    <th jhiTranslate="artemisApp.examScores.titleExerciseGroupColumn"></th>
                                    <th>
                                        {{ 'artemisApp.examScores.participantsColumn' | artemisTranslate }}
                                        <jhi-help-icon text="artemisApp.examScores.participantsExerciseGroupTooltip" />
                                    </th>
                                    <th>
                                        {{ 'artemisApp.examScores.averagePointsColumn' | artemisTranslate }}
                                        <jhi-help-icon text="artemisApp.examScores.averageExerciseGroupTooltip" />
                                    </th>
                                    @if (gradingScaleExists) {
                                        <th>
                                            {{
                                                isBonus
                                                    ? ('artemisApp.examScores.averageBonusColumn' | artemisTranslate)
                                                    : ('artemisApp.examScores.averageGradeColumn' | artemisTranslate)
                                            }}
                                        </th>
                                    }
                                    <th jhiTranslate="artemisApp.examScores.titleExerciseColumn"></th>
                                    <th>
                                        {{ 'artemisApp.examScores.participantsColumn' | artemisTranslate }}
                                        <jhi-help-icon text="artemisApp.examScores.participantsExerciseTooltip" />
                                    </th>
                                    <th>
                                        {{ 'artemisApp.examScores.averagePointsColumn' | artemisTranslate }}
                                        <jhi-help-icon text="artemisApp.examScores.averageExerciseTooltip" />
                                    </th>
                                </tr>
                            </thead>
                            @for (exerciseGroupResult of aggregatedExerciseGroupResults; track exerciseGroupResult.exerciseGroupId; let i = $index) {
                                <tbody>
                                    @for (exerciseResult of exerciseGroupResult.exerciseResults; track exerciseResult.exerciseId; let isFirst = $first) {
                                        <tr>
                                            @if (isFirst) {
                                                <td [rowSpan]="exerciseGroupResult.exerciseResults.length">
                                                    {{ i + 1 }}
                                                </td>
                                            }
                                            @if (isFirst) {
                                                <td [rowSpan]="exerciseGroupResult.exerciseResults.length">
                                                    {{ exerciseGroupResult.title }}
                                                </td>
                                            }
                                            @if (isFirst) {
                                                <td [rowSpan]="exerciseGroupResult.exerciseResults.length">
                                                    {{ exerciseGroupResult.noOfParticipantsWithFilter }}
                                                    / {{ exerciseGroupResult.totalParticipants }} ({{
                                                        roundAndPerformLocalConversion(
                                                            (exerciseGroupResult.noOfParticipantsWithFilter / exerciseGroupResult.totalParticipants) * 100
                                                        )
                                                    }}
                                                    %)
                                                </td>
                                            }
                                            @if (isFirst) {
                                                <td [rowSpan]="exerciseGroupResult.exerciseResults.length">
                                                    {{ exerciseGroupResult.averagePoints !== null ? roundAndPerformLocalConversion(exerciseGroupResult.averagePoints) : '-' }}
                                                    /
                                                    {{ localize(exerciseGroupResult.maxPoints) }}
                                                    ({{
                                                        exerciseGroupResult.averagePercentage !== null ? roundAndPerformLocalConversion(exerciseGroupResult.averagePercentage) : '-'
                                                    }}
                                                    %)
                                                </td>
                                            }
                                            @if (gradingScaleExists && isFirst) {
                                                <td [rowSpan]="exerciseGroupResult.exerciseResults.length">
                                                    {{ exerciseGroupResult.averageGrade !== null ? exerciseGroupResult.averageGrade : '-' }}
                                                </td>
                                            }
                                            <td>{{ exerciseResult.title }}</td>
                                            <td>
                                                {{ exerciseResult.noOfParticipantsWithFilter }} / {{ exerciseResult.totalParticipants }} ({{
                                                    roundAndPerformLocalConversion((exerciseResult.noOfParticipantsWithFilter / exerciseResult.totalParticipants) * 100)
                                                }}
                                                %)
                                            </td>
                                            <td>
                                                {{ exerciseResult.averagePoints !== null ? roundAndPerformLocalConversion(exerciseResult.averagePoints) : '-' }}
                                                /
                                                {{ localize(exerciseResult.maxPoints) }}
                                                ({{ exerciseResult.averagePercentage !== null ? roundAndPerformLocalConversion(exerciseResult.averagePercentage) : '-' }}
                                                %)
                                            </td>
                                        </tr>
                                    }
                                </tbody>
                            }
                        </table>
                    </div>
                </div>
            }
            <!-- Student Result Table -->
            <h4>
                <span jhiTranslate="artemisApp.examScores.studentResultsTitle"></span>
            </h4>
            <div class="table-responsive">
                <table class="table table-sm table-striped table-bordered">
                    <thead class="table-dark">
                        <tr jhiSort [(predicate)]="predicate" [(ascending)]="reverse" (sortChange)="sortRows()">
                            <th>#</th>
                            <th jhiSortBy="name">
                                <span jhiTranslate="artemisApp.examScores.nameColumn"></span>
                                <fa-icon [icon]="faSort" />
                            </th>
                            <th jhiSortBy="login">
                                <span jhiTranslate="artemisApp.examScores.loginColumn"></span>
                                <fa-icon [icon]="faSort" />
                            </th>
                            <th jhiSortBy="email">
                                <span jhiTranslate="artemisApp.examScores.eMailColumn"></span>
                                <fa-icon [icon]="faSort" />
                            </th>
                            <th jhiSortBy="registrationNumber">
                                <span jhiTranslate="artemisApp.examScores.registrationNumberColumn"></span>
                                <fa-icon [icon]="faSort" />
                            </th>
                            @for (exerciseGroup of examScoreDTO.exerciseGroups; track exerciseGroup.id) {
                                <th [jhiSortBy]="'exerciseGroupIdToExerciseResult.' + exerciseGroup.id + '.achievedPoints'">
                                    <span>{{ exerciseGroup.title }}</span>
                                    <fa-icon [icon]="faSort" />
                                </th>
                            }
                            <th jhiSortBy="overallPointsAchieved">
                                <span jhiTranslate="artemisApp.examScores.overallPointsColumn"></span>
                                <fa-icon [icon]="faSort" />
                            </th>
                            <th jhiSortBy="overallScoreAchieved">
                                <span jhiTranslate="artemisApp.examScores.overallScoreColumn"></span>
                                <fa-icon [icon]="faSort" />
                            </th>
                            @if (gradingScaleExists) {
                                <th jhiSortBy="overallScoreAchieved">
                                    <span>{{
                                        isBonus ? ('artemisApp.examScores.overallBonusColumn' | artemisTranslate) : ('artemisApp.examScores.overallGradeColumn' | artemisTranslate)
                                    }}</span>
                                    <fa-icon [icon]="faSort" />
                                </th>
                            }
                            @if (hasBonus) {
                                @if (presentationScoreThreshold !== undefined) {
                                    <th jhiSortBy="gradeWithBonus.achievedPresentationScore">
                                        <span
                                            jhiTranslate="artemisApp.examScores.presentationScoreThresholdColumn"
                                            [translateValues]="{ threshold: presentationScoreThreshold }"
                                        ></span>
                                        <fa-icon [icon]="faSort" />
                                    </th>
                                }
                                <th jhiSortBy="gradeWithBonus.bonusGrade">
                                    <span>{{
                                        hasBonus === BonusStrategy.POINTS
                                            ? ('artemisApp.examScores.bonusPointsColumn' | artemisTranslate)
                                            : ('artemisApp.examScores.bonusGradeColumn' | artemisTranslate)
                                    }}</span>
                                    <fa-icon [icon]="faSort" />
                                </th>
                                <th jhiSortBy="gradeWithBonus.finalGrade">
                                    <span jhiTranslate="artemisApp.examScores.finalGradeColumn"></span>
                                    <fa-icon [icon]="faSort" />
                                </th>
                            }
                            @if (gradingScaleExists && !isBonus) {
                                <th jhiTranslate="artemisApp.examScores.passedColumn"></th>
                            }
                            @if (hasPlagiarismVerdicts) {
                                <th jhiSortBy="mostSeverePlagiarismVerdict">
                                    <span jhiTranslate="artemisApp.examScores.mostSeverePlagiarismVerdictColumn"></span>
                                    <fa-icon [icon]="faSort" />
                                </th>
                            }
                            @if (hasPlagiarismVerdictsInBonusSource) {
                                <th jhiSortBy="gradeWithBonus.mostSeverePlagiarismVerdict">
                                    <span jhiTranslate="artemisApp.examScores.mostSeverePlagiarismVerdictInBonusColumn"></span>
                                    <fa-icon [icon]="faSort" />
                                </th>
                            }
                        </tr>
                    </thead>
                    <tbody>
                        @for (studentResult of studentResults; track studentResult.userId; let i = $index) {
                            <tr>
                                <td>{{ i + 1 }}</td>
                                <td>{{ studentResult.name }}</td>
                                <td>{{ studentResult.login }}</td>
                                <td>{{ studentResult.email ? studentResult.email : '-' }}</td>
                                <td>{{ studentResult.registrationNumber ? studentResult.registrationNumber : '-' }}</td>
                                @for (exerciseGroup of examScoreDTO.exerciseGroups; track exerciseGroup.id) {
                                    @if (studentResult.exerciseGroupIdToExerciseResult && studentResult.exerciseGroupIdToExerciseResult[exerciseGroup.id]) {
                                        <td>
                                            {{ studentResult.exerciseGroupIdToExerciseResult[exerciseGroup.id].title }}
                                            :
                                            {{ roundAndPerformLocalConversion(studentResult.exerciseGroupIdToExerciseResult[exerciseGroup.id].achievedPoints) }}
                                            (
                                            {{ roundAndPerformLocalConversion(studentResult.exerciseGroupIdToExerciseResult[exerciseGroup.id].achievedScore) }}
                                            %)
                                        </td>
                                    } @else {
                                        <td>-</td>
                                    }
                                }
                                <td>{{ roundAndPerformLocalConversion(studentResult.overallPointsAchieved) }}</td>
                                <td>{{ roundAndPerformLocalConversion(studentResult.overallScoreAchieved) }}</td>
                                @if (gradingScaleExists) {
                                    <td>
                                        {{ studentResult.overallGrade !== null ? studentResult.overallGrade : '-' }}
                                    </td>
                                }
                                @if (hasBonus) {
                                    @if (presentationScoreThreshold !== undefined) {
                                        <td>
                                            {{ studentResult.gradeWithBonus?.achievedPresentationScore ?? '-' }}
                                        </td>
                                    }
                                    <td>
                                        {{ studentResult.gradeWithBonus?.bonusGrade ?? '-' }}
                                    </td>
                                    <td>
                                        {{ studentResult.gradeWithBonus?.finalGrade ?? studentResult.overallGrade ?? '-' }}
                                    </td>
                                }
                                @if (gradingScaleExists && !isBonus && studentResult.overallGrade && studentResult.hasPassed) {
                                    <td style="text-align: center">
                                        <fa-icon [icon]="faCheckCircle" style="color: #28a745; font-size: 1.5em" />
                                    </td>
                                }
                                @if (gradingScaleExists && !isBonus && studentResult.overallGrade && !studentResult.hasPassed) {
                                    <td style="text-align: center">
                                        <fa-icon [icon]="faTimes" style="color: #ca2024; font-size: 1.5em" />
                                    </td>
                                }
                                @if (hasPlagiarismVerdicts) {
                                    <td>
                                        {{ studentResult.mostSeverePlagiarismVerdict ?? '-' }}
                                    </td>
                                }
                                @if (hasPlagiarismVerdictsInBonusSource) {
                                    <td>
                                        {{ studentResult.gradeWithBonus?.mostSeverePlagiarismVerdict ?? '-' }}
                                    </td>
                                }
                            </tr>
                        }
                    </tbody>
                </table>
            </div>
        </div>
    }
</div><|MERGE_RESOLUTION|>--- conflicted
+++ resolved
@@ -11,12 +11,12 @@
             @if (!exerciseGroups) {
                 <div class="alert alert-warning">
                     <fa-icon [icon]="faExclamationTriangle" />
-                    <span jhiTranslate="artemisApp.examScores.noExerciseGroupAvailable"></span>
+                    <span>{{ 'artemisApp.examScores.noExerciseGroupAvailable' | artemisTranslate }}</span>
                 </div>
             }
             @if (!studentResults) {
                 <div class="alert alert-info">
-                    <span jhiTranslate="artemisApp.examScores.noStudentResultAvailable"></span>
+                    <span>{{ 'artemisApp.examScores.noStudentResultAvailable' | artemisTranslate }}</span>
                 </div>
             }
         </div>
@@ -58,7 +58,7 @@
                         [checked]="filterForSubmittedExams"
                         (change)="toggleFilterForSubmittedExam()"
                     />
-                    <label for="toggleFilterForSubmittedExam" class="form-check-label" jhiTranslate="artemisApp.examScores.filterForSubmittedExams"></label>
+                    <label for="toggleFilterForSubmittedExam" class="form-check-label">{{ 'artemisApp.examScores.filterForSubmittedExams' | artemisTranslate }}</label>
                 </div>
                 <div class="form-check form-check-inline">
                     <input
@@ -68,7 +68,7 @@
                         [checked]="filterForNonEmptySubmissions"
                         (change)="toggleFilterForNonEmptySubmission()"
                     />
-                    <label for="toggleFilterForNonEmptySubmission" class="form-check-label" jhiTranslate="artemisApp.examScores.filterForNonEmptySubmissions"></label>
+                    <label for="toggleFilterForNonEmptySubmission" class="form-check-label">{{ 'artemisApp.examScores.filterForNonEmptySubmissions' | artemisTranslate }}</label>
                 </div>
             </div>
             <!-- Exam Point Statistics -->
@@ -78,16 +78,24 @@
                         <tr>
                             <th></th>
                             @if (gradingScaleExists && !isBonus) {
-                                <th colspan="3" jhiTranslate="artemisApp.examScores.secondCorrectionColumn"></th>
+                                <th colspan="3">
+                                    {{ 'artemisApp.examScores.secondCorrectionColumn' | artemisTranslate }}
+                                </th>
                             }
                             @if (gradingScaleExists && !isBonus) {
-                                <th colspan="3" style="border-left: 3px solid grey" jhiTranslate="artemisApp.examScores.firstCorrectionColumn"></th>
+                                <th colspan="3" style="border-left: 3px solid grey">
+                                    {{ 'artemisApp.examScores.firstCorrectionColumn' | artemisTranslate }}
+                                </th>
                             }
                             @if (!gradingScaleExists || isBonus) {
-                                <th colspan="2" jhiTranslate="artemisApp.examScores.secondCorrectionColumn"></th>
+                                <th colspan="2">
+                                    {{ 'artemisApp.examScores.secondCorrectionColumn' | artemisTranslate }}
+                                </th>
                             }
                             @if (!gradingScaleExists || isBonus) {
-                                <th colspan="2" style="border-left: 3px solid grey" jhiTranslate="artemisApp.examScores.firstCorrectionColumn"></th>
+                                <th colspan="2" style="border-left: 3px solid grey">
+                                    {{ 'artemisApp.examScores.firstCorrectionColumn' | artemisTranslate }}
+                                </th>
                             }
                         </tr>
                     </thead>
@@ -96,24 +104,36 @@
                     <tr>
                         <th></th>
                         @if (gradingScaleExists && !isBonus) {
-                            <th jhiTranslate="artemisApp.examScores.passedColumn"></th>
-                        }
-                        <th jhiTranslate="artemisApp.examScores.submittedColumn"></th>
-                        <th jhiTranslate="artemisApp.examScores.totalColumn"></th>
+                            <th>
+                                {{ 'artemisApp.examScores.passedColumn' | artemisTranslate }}
+                            </th>
+                        }
+                        <th>
+                            {{ 'artemisApp.examScores.submittedColumn' | artemisTranslate }}
+                        </th>
+                        <th>
+                            {{ 'artemisApp.examScores.totalColumn' | artemisTranslate }}
+                        </th>
                         @if (hasSecondCorrectionAndStarted && gradingScaleExists && !isBonus) {
-                            <th style="border-left: 3px solid grey" jhiTranslate="artemisApp.examScores.passedColumn"></th>
-                        }
-                        @if (hasSecondCorrectionAndStarted) {
-                            <th [ngStyle]="!gradingScaleExists || isBonus ? { 'border-left': '3px solid grey' } : {}" jhiTranslate="artemisApp.examScores.submittedColumn"></th>
-                        }
-                        @if (hasSecondCorrectionAndStarted) {
-                            <th jhiTranslate="artemisApp.examScores.totalColumn"></th>
+                            <th style="border-left: 3px solid grey">
+                                {{ 'artemisApp.examScores.passedColumn' | artemisTranslate }}
+                            </th>
+                        }
+                        @if (hasSecondCorrectionAndStarted) {
+                            <th [ngStyle]="!gradingScaleExists || isBonus ? { 'border-left': '3px solid grey' } : {}">
+                                {{ 'artemisApp.examScores.submittedColumn' | artemisTranslate }}
+                            </th>
+                        }
+                        @if (hasSecondCorrectionAndStarted) {
+                            <th>
+                                {{ 'artemisApp.examScores.totalColumn' | artemisTranslate }}
+                            </th>
                         }
                     </tr>
                 </thead>
                 <tbody>
                     <tr>
-                        <th scope="row" jhiTranslate="artemisApp.examScores.noOfExams"></th>
+                        <th scope="row">{{ 'artemisApp.examScores.noOfExams' | artemisTranslate }}</th>
                         @if (gradingScaleExists && !isBonus) {
                             <td>
                                 {{ aggregatedExamResults.noOfExamsFilteredForPassed }}
@@ -138,7 +158,7 @@
                         }
                     </tr>
                     <tr>
-                        <th scope="row" jhiTranslate="artemisApp.examScores.averagePointsColumn"></th>
+                        <th scope="row">{{ 'artemisApp.examScores.averagePointsColumn' | artemisTranslate }}</th>
                         @if (gradingScaleExists && !isBonus) {
                             <td>
                                 {{ aggregatedExamResults.meanPointsPassed !== null ? roundAndPerformLocalConversion(aggregatedExamResults.meanPointsPassed) : '-' }}
@@ -206,7 +226,7 @@
                         </tr>
                     }
                     <tr>
-                        <th scope="row" jhiTranslate="artemisApp.examScores.medianColumn"></th>
+                        <th scope="row">{{ 'artemisApp.examScores.medianColumn' | artemisTranslate }}</th>
                         @if (gradingScaleExists && !isBonus) {
                             <td>
                                 {{ aggregatedExamResults.medianPassed !== null ? roundAndPerformLocalConversion(aggregatedExamResults.medianPassed) : '-' }}
@@ -278,7 +298,7 @@
                         </tr>
                     }
                     <tr>
-                        <th scope="row" jhiTranslate="artemisApp.examScores.standardDeviationColumn"></th>
+                        <th scope="row">{{ 'artemisApp.examScores.standardDeviationColumn' | artemisTranslate }}</th>
                         @if (gradingScaleExists && !isBonus) {
                             <td>
                                 {{ aggregatedExamResults.standardDeviationPassed !== null ? roundAndPerformLocalConversion(aggregatedExamResults.standardDeviationPassed) : '-' }}
@@ -310,7 +330,7 @@
                     </tr>
                     @if (gradingScaleExists && hasNumericGrades) {
                         <tr>
-                            <th scope="row" jhiTranslate="artemisApp.examScores.standardGradeDeviationColumn"></th>
+                            <th scope="row">{{ 'artemisApp.examScores.standardGradeDeviationColumn' | artemisTranslate }}</th>
                             @if (!isBonus) {
                                 <td>
                                     {{
@@ -353,18 +373,6 @@
                 @if (gradingScaleExists && this.aggregatedExamResults.medianRelativePassed !== null) {
                     <div class="form-check">
                         <input id="toggleMedianPassed" class="form-check-input" type="checkbox" [checked]="showPassedMedian" (change)="toggleMedian(medianType.PASSED)" />
-<<<<<<< HEAD
-                        <label
-                            for="toggleMedianPassed"
-                            class="form-check-label"
-                            jhiTranslate="artemisApp.examScores.highlightPassedMedian"
-                            [translateValues]="{
-                                median: this.aggregatedExamResults.medianRelativePassed
-                                    ? roundScoreSpecifiedByCourseSettings(this.aggregatedExamResults.medianRelativePassed, course)
-                                    : 0
-                            }"
-                        ></label>
-=======
                         <label for="toggleMedianPassed" class="form-check-label">
                             {{
                                 'artemisApp.examScores.highlightPassedMedian'
@@ -372,25 +380,23 @@
                                         : {
                                               median: this.aggregatedExamResults.medianRelativePassed
                                                   ? roundScoreSpecifiedByCourseSettings(this.aggregatedExamResults.medianRelativePassed, course)
-                                                  : 0,
+                                                  : 0
                                           }
                             }}
                         </label>
->>>>>>> 13b0d502
                     </div>
                 }
                 <div class="form-check">
                     <input id="toggleMedianOverall" class="form-check-input" type="checkbox" [checked]="showOverallMedian" (change)="toggleMedian(overallChartMedianType)" />
-                    <label
-                        for="toggleMedianOverall"
-                        class="form-check-label"
-                        jhiTranslate="artemisApp.examScores.highlightOverallMedian"
-                        [translateValues]="{ median: this.overallChartMedian }"
-                    ></label>
+                    <label for="toggleMedianOverall" class="form-check-label">
+                        {{ 'artemisApp.examScores.highlightOverallMedian' | artemisTranslate: { median: this.overallChartMedian } }}
+                    </label>
                 </div>
                 <!-- Histogram -->
                 @if (hasBonus) {
-                    <h4 class="text-center mb-0" jhiTranslate="artemisApp.examScores.gradesBeforeBonus"></h4>
+                    <h4 class="text-center mb-0">
+                        {{ 'artemisApp.examScores.gradesBeforeBonus' | artemisTranslate }}
+                    </h4>
                 }
                 <div class="row d-flex justify-content-center">
                     <jhi-participant-scores-distribution
@@ -404,7 +410,9 @@
                 </div>
                 <!-- Histogram with bonus -->
                 @if (hasBonus) {
-                    <h4 class="text-center mt-5 mb-0" jhiTranslate="artemisApp.examScores.gradesAfterBonus"></h4>
+                    <h4 class="text-center mt-5 mb-0">
+                        {{ 'artemisApp.examScores.gradesAfterBonus' | artemisTranslate }}
+                    </h4>
                 }
                 @if (hasBonus) {
                     <div class="row d-flex justify-content-center">
@@ -440,7 +448,9 @@
                             <thead class="table-dark">
                                 <tr>
                                     <th>#</th>
-                                    <th jhiTranslate="artemisApp.examScores.titleExerciseGroupColumn"></th>
+                                    <th>
+                                        {{ 'artemisApp.examScores.titleExerciseGroupColumn' | artemisTranslate }}
+                                    </th>
                                     <th>
                                         {{ 'artemisApp.examScores.participantsColumn' | artemisTranslate }}
                                         <jhi-help-icon text="artemisApp.examScores.participantsExerciseGroupTooltip" />
@@ -458,7 +468,9 @@
                                             }}
                                         </th>
                                     }
-                                    <th jhiTranslate="artemisApp.examScores.titleExerciseColumn"></th>
+                                    <th>
+                                        {{ 'artemisApp.examScores.titleExerciseColumn' | artemisTranslate }}
+                                    </th>
                                     <th>
                                         {{ 'artemisApp.examScores.participantsColumn' | artemisTranslate }}
                                         <jhi-help-icon text="artemisApp.examScores.participantsExerciseTooltip" />
@@ -582,10 +594,7 @@
                             @if (hasBonus) {
                                 @if (presentationScoreThreshold !== undefined) {
                                     <th jhiSortBy="gradeWithBonus.achievedPresentationScore">
-                                        <span
-                                            jhiTranslate="artemisApp.examScores.presentationScoreThresholdColumn"
-                                            [translateValues]="{ threshold: presentationScoreThreshold }"
-                                        ></span>
+                                        <span>{{ 'artemisApp.examScores.presentationScoreThresholdColumn' | artemisTranslate: { threshold: presentationScoreThreshold } }}</span>
                                         <fa-icon [icon]="faSort" />
                                     </th>
                                 }
@@ -598,22 +607,22 @@
                                     <fa-icon [icon]="faSort" />
                                 </th>
                                 <th jhiSortBy="gradeWithBonus.finalGrade">
-                                    <span jhiTranslate="artemisApp.examScores.finalGradeColumn"></span>
+                                    <span>{{ 'artemisApp.examScores.finalGradeColumn' | artemisTranslate }}</span>
                                     <fa-icon [icon]="faSort" />
                                 </th>
                             }
                             @if (gradingScaleExists && !isBonus) {
-                                <th jhiTranslate="artemisApp.examScores.passedColumn"></th>
+                                <th>{{ 'artemisApp.examScores.passedColumn' | artemisTranslate }}</th>
                             }
                             @if (hasPlagiarismVerdicts) {
                                 <th jhiSortBy="mostSeverePlagiarismVerdict">
-                                    <span jhiTranslate="artemisApp.examScores.mostSeverePlagiarismVerdictColumn"></span>
+                                    <span>{{ 'artemisApp.examScores.mostSeverePlagiarismVerdictColumn' | artemisTranslate }}</span>
                                     <fa-icon [icon]="faSort" />
                                 </th>
                             }
                             @if (hasPlagiarismVerdictsInBonusSource) {
                                 <th jhiSortBy="gradeWithBonus.mostSeverePlagiarismVerdict">
-                                    <span jhiTranslate="artemisApp.examScores.mostSeverePlagiarismVerdictInBonusColumn"></span>
+                                    <span>{{ 'artemisApp.examScores.mostSeverePlagiarismVerdictInBonusColumn' | artemisTranslate }}</span>
                                     <fa-icon [icon]="faSort" />
                                 </th>
                             }
