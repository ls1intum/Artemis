import { ChangeDetectionStrategy, ChangeDetectorRef, Component, OnDestroy, OnInit } from '@angular/core';
import { forkJoin, of, Subscription } from 'rxjs';
import { catchError } from 'rxjs/operators';
import { ExamManagementService } from 'app/exam/manage/exam-management.service';
import { ActivatedRoute, Router } from '@angular/router';
import { SortService } from 'app/shared/service/sort.service';
import { ExportToCsv } from 'export-to-csv';
import {
    AggregatedExamResult,
    AggregatedExerciseGroupResult,
    AggregatedExerciseResult,
    ExamScoreDTO,
    ExerciseGroup,
    StudentResult,
} from 'app/exam/exam-scores/exam-score-dtos.model';
import { HttpErrorResponse, HttpResponse } from '@angular/common/http';
import { onError } from 'app/shared/util/global.utils';
import { AlertService } from 'app/core/util/alert.service';
import { roundScoreSpecifiedByCourseSettings } from 'app/shared/util/utils';
import { LocaleConversionService } from 'app/shared/service/locale-conversion.service';
import { JhiLanguageHelper } from 'app/core/language/language.helper';
import { TranslateService } from '@ngx-translate/core';
import { ParticipantScoresService, ScoresDTO } from 'app/shared/participant-scores/participant-scores.service';
import { captureException } from '@sentry/browser';
import { GradingSystemService } from 'app/grading-system/grading-system.service';
import { GradeType, GradingScale } from 'app/entities/grading-scale.model';
import { declareExerciseType } from 'app/entities/exercise.model';
import { mean, median, standardDeviation, sum } from 'simple-statistics';
import { CourseManagementService } from 'app/course/manage/course-management.service';
import { faCheckCircle, faDownload, faSort, faTimes } from '@fortawesome/free-solid-svg-icons';
import { Course } from 'app/entities/course.model';
import { ScaleType, Color } from '@swimlane/ngx-charts';
<<<<<<< HEAD
import { NgxChartsSingleSeriesDataEntry } from 'app/shared/chart/ngx-charts-datatypes';
=======
import { AccountService } from 'app/core/auth/account.service';
import { Authority } from 'app/shared/constants/authority.constants';
import { GraphColors } from 'app/entities/statistics.model';
import { GradeStep } from 'app/entities/grade-step.model';

export enum MedianType {
    PASSED,
    OVERALL,
    SUBMITTED,
}
>>>>>>> 1e132f5d

@Component({
    selector: 'jhi-exam-scores',
    templateUrl: './exam-scores.component.html',
    changeDetection: ChangeDetectionStrategy.OnPush,
    styleUrls: ['./exam-scores.component.scss', '../../shared/chart/vertical-bar-chart.scss'],
})
export class ExamScoresComponent implements OnInit, OnDestroy {
    public examScoreDTO: ExamScoreDTO;
    public exerciseGroups: ExerciseGroup[];
    public studentResults: StudentResult[];

    // Data structures for calculated statistics
    // TODO: Cache already calculated filter dependent statistics
    public aggregatedExamResults: AggregatedExamResult;
    public aggregatedExerciseGroupResults: AggregatedExerciseGroupResult[];
    readonly binWidth = 5;
    public histogramData: number[] = Array(100 / this.binWidth).fill(0);
    public noOfExamsFiltered: number;

    // ngx
    ngxData: NgxChartsSingleSeriesDataEntry[] = [];
    yAxisLabel = this.translateService.instant('artemisApp.examScores.yAxes');
    xAxisLabel = this.translateService.instant('artemisApp.examScores.xAxes');
    yScaleMax: number;
    ngxColor = {
        name: 'Exam statistics',
        selectable: true,
        group: ScaleType.Ordinal,
        domain: [],
    } as Color;
    activeEntries: NgxDataEntry[] = [];
    dataLabelFormatting = this.formatDataLabel.bind(this);
    showOverallMedian: boolean; // Indicates whether the median of all exams is currently highlighted
    showOverallMedianCheckbox = true; // Indicates whether the checkbox for toggling the highlighting of overallChartMedian is currently visible to the user
    overallChartMedian: number; // This value can vary as it depends on if the user only includes submitted exams or not
    overallChartMedianType: MedianType; // We need to distinguish the different overall medians for the toggling
    showPassedMedian: boolean; // Same as above for the median of all passed exams
    showPassedMedianCheckbox: boolean; // Same as above for the checkbox corresponding to passedMedian

    readonly roundScoreSpecifiedByCourseSettings = roundScoreSpecifiedByCourseSettings;
    readonly medianType = MedianType;

    // exam score dtos
    studentIdToExamScoreDTOs: Map<number, ScoresDTO> = new Map<number, ScoresDTO>();

    public predicate = 'id';
    public reverse = false;
    public isLoading = true;
    public filterForSubmittedExams = false;
    public filterForNonEmptySubmissions = false;

    gradingScaleExists = false;
    gradingScale?: GradingScale;
    isBonus?: boolean;
    hasSecondCorrectionAndStarted: boolean;
    hasNumericGrades: boolean;

    course?: Course;

    // Icons
    faSort = faSort;
    faDownload = faDownload;
    faTimes = faTimes;
    faCheckCircle = faCheckCircle;

    private languageChangeSubscription?: Subscription;
    constructor(
        private route: ActivatedRoute,
        private examService: ExamManagementService,
        private sortService: SortService,
        private alertService: AlertService,
        private changeDetector: ChangeDetectorRef,
        private languageHelper: JhiLanguageHelper,
        private localeConversionService: LocaleConversionService,
        private translateService: TranslateService,
        private participantScoresService: ParticipantScoresService,
        private gradingSystemService: GradingSystemService,
        private courseManagementService: CourseManagementService,
        private router: Router,
        private accountService: AccountService,
    ) {}

    ngOnInit() {
        this.generateDefaultNgxChartsSetting();
        this.route.params.subscribe((params) => {
            const getExamScoresObservable = this.examService.getExamScores(params['courseId'], params['examId']);
            // alternative exam scores calculation using participant scores table
            const findExamScoresObservable = this.participantScoresService.findExamScores(params['examId']);

            // find grading scale if one exists and handle case when it doesn't
            const gradingScaleObservable = this.gradingSystemService
                .findGradingScaleForExam(params['courseId'], params['examId'])
                .pipe(catchError(() => of(new HttpResponse<GradingScale>())));

            this.courseManagementService.find(params['courseId']).subscribe((courseResponse) => (this.course = courseResponse.body!));

            forkJoin([getExamScoresObservable, findExamScoresObservable, gradingScaleObservable]).subscribe({
                next: ([getExamScoresResponse, findExamScoresResponse, gradingScaleResponse]) => {
                    this.examScoreDTO = getExamScoresResponse!.body!;
                    if (this.examScoreDTO) {
                        this.hasSecondCorrectionAndStarted = this.examScoreDTO.hasSecondCorrectionAndStarted;
                        this.studentResults = this.examScoreDTO.studentResults;
                        this.exerciseGroups = this.examScoreDTO.exerciseGroups;

                        const titleMap = new Map<string, number>();
                        if (this.exerciseGroups) {
                            for (const exerciseGroup of this.exerciseGroups) {
                                if (titleMap.has(exerciseGroup.title)) {
                                    const currentValue = titleMap.get(exerciseGroup.title);
                                    titleMap.set(exerciseGroup.title, currentValue! + 1);
                                } else {
                                    titleMap.set(exerciseGroup.title, 1);
                                }
                            }

                            // this workaround is necessary if the exam has exercise groups with the same title (we add the id to make it unique)
                            for (const exerciseGroup of this.exerciseGroups) {
                                if (titleMap.has(exerciseGroup.title) && titleMap.get(exerciseGroup.title)! > 1) {
                                    exerciseGroup.title = `${exerciseGroup.title} (id=${exerciseGroup.id})`;
                                }
                            }
                        }
                    }
                    // set the grading scale if it exists for the exam
                    if (gradingScaleResponse.body) {
                        this.gradingScaleExists = true;
                        this.gradingScale = gradingScaleResponse.body!;
                        this.isBonus = this.gradingScale!.gradeType === GradeType.BONUS;
                        this.gradingScale!.gradeSteps = this.gradingSystemService.sortGradeSteps(this.gradingScale!.gradeSteps);
                        this.hasNumericGrades = !this.gradingScale!.gradeSteps.some((step) => isNaN(Number(step.gradeName)));
                    }
                    // Only try to calculate statistics if the exam has exercise groups and student results
                    if (this.studentResults && this.exerciseGroups) {
                        // Exam statistics must only be calculated once as they are not filter dependent
                        this.calculateExamStatistics();
                        this.calculateFilterDependentStatistics();
                        const medianType = this.gradingScaleExists && !this.isBonus ? MedianType.PASSED : MedianType.OVERALL;
                        // if a grading scale exists and the scoring type is not bonus, per default the median of all passed exams is shown.
                        // We need to set the value for the overall median in order to show it next to the check box
                        if (medianType === MedianType.PASSED) {
                            this.showPassedMedianCheckbox = true;
                            // We pass MedianType.OVERALL since we want the median of all exams to be shown, not only of the submitted exams
                            this.setOverallChartMedianDependingOfExamsIncluded(MedianType.OVERALL);
                            this.showOverallMedian = false;
                        }
                        this.determineAndHighlightChartMedian(medianType);
                    }
                    this.isLoading = false;
                    this.createChart();
                    this.setupChartColoring();
                    this.setupAxisLabels();
                    this.changeDetector.detectChanges();
                    this.compareNewExamScoresCalculationWithOldCalculation(findExamScoresResponse.body!);
                },
                error: (res: HttpErrorResponse) => onError(this.alertService, res),
            });
        });

        // Update the view if the language was changed
        this.languageChangeSubscription = this.languageHelper.language.subscribe(() => {
            this.setupAxisLabels();
            this.changeDetector.detectChanges();
        });
    }

    ngOnDestroy() {
        if (this.languageChangeSubscription) {
            this.languageChangeSubscription.unsubscribe();
        }
    }

    toggleFilterForSubmittedExam() {
        this.filterForSubmittedExams = !this.filterForSubmittedExams;
        this.calculateFilterDependentStatistics();
        const overallMedianType = this.filterForSubmittedExams ? MedianType.SUBMITTED : MedianType.OVERALL;
        /*
        if a grading scale exists that is not configured as bonus, we have to update the
        overall median value as we only encounter submitted exams now.
        For the median of all passed exams this is not necessary, as an exam can only pass
        if it is submitted.
         */
        if (this.gradingScaleExists && !this.isBonus) {
            this.setOverallChartMedianDependingOfExamsIncluded(overallMedianType);
            this.showOverallMedian = false;
            this.showPassedMedian = true;
            this.determineAndHighlightChartMedian(MedianType.PASSED);
        } else {
            this.showOverallMedian = true;
            this.determineAndHighlightChartMedian(overallMedianType);
        }
        this.changeDetector.detectChanges();
    }

    toggleFilterForNonEmptySubmission() {
        this.filterForNonEmptySubmissions = !this.filterForNonEmptySubmissions;
        this.calculateFilterDependentStatistics();
        this.changeDetector.detectChanges();
    }

    private calculateTickMax() {
        const max = Math.max(...this.histogramData);
        return Math.ceil((max + 1) / 10) * 10 + 20;
    }

    private createChart() {
        if (this.gradingScaleExists) {
            this.gradingScale!.gradeSteps.forEach((gradeStep, i) => {
                let label = gradeStep.lowerBoundInclusive || i === 0 ? '[' : '(';
                label += `${gradeStep.lowerBoundPercentage},${gradeStep.upperBoundPercentage}`;
                label += gradeStep.upperBoundInclusive || i === 100 ? ']' : ')';
                label += ` {${gradeStep.gradeName}}`;
                this.ngxData[i].name = label;
            });
        } else {
            for (let i = 0; i < this.histogramData.length; i++) {
                let label = `[${i * this.binWidth},${(i + 1) * this.binWidth}`;
                label += i === this.histogramData.length - 1 ? ']' : ')';

                this.ngxData[i].name = label;
            }
        }

        this.ngxData = [...this.ngxData];
    }

    /**
     * Calculate statistics on exercise group and exercise granularity. These statistics are filter dependent.
     * @param exerciseGroupResults Data structure holding the aggregated points and number of participants
     */
    private calculateExerciseGroupStatistics(exerciseGroupResults: AggregatedExerciseGroupResult[]) {
        for (const groupResult of exerciseGroupResults) {
            // For average points for exercise groups
            if (groupResult.noOfParticipantsWithFilter) {
                groupResult.averagePoints = groupResult.totalPoints / groupResult.noOfParticipantsWithFilter;
                groupResult.averagePercentage = (groupResult.averagePoints / groupResult.maxPoints) * 100;
                if (this.gradingScaleExists) {
                    const gradeStep = this.gradingSystemService.findMatchingGradeStep(this.gradingScale!.gradeSteps, groupResult.averagePercentage);
                    groupResult.averageGrade = gradeStep!.gradeName;
                }
            }
            // Calculate average points for exercises
            groupResult.exerciseResults.forEach((exResult: AggregatedExerciseResult) => {
                if (exResult.noOfParticipantsWithFilter) {
                    exResult.averagePoints = exResult.totalPoints / exResult.noOfParticipantsWithFilter;
                    exResult.averagePercentage = (exResult.averagePoints / exResult.maxPoints) * 100;
                }
            });
        }
        this.aggregatedExerciseGroupResults = exerciseGroupResults;
    }

    /**
     * Find the grade step index for the corresponding grade step to the given percentage
     * @param percentage the percentage which will be mapped to a grade step
     */
    findGradeStepIndex(percentage: number): number {
        let index = 0;
        if (this.gradingScaleExists) {
            this.gradingScale!.gradeSteps.forEach((gradeStep, i) => {
                if (this.gradingSystemService.matchGradePercentage(gradeStep, percentage)) {
                    index = i;
                }
            });
        } else {
            index = Math.floor(percentage / this.binWidth);
            if (index >= 100 / this.binWidth) {
                // This happens, for 100%, if the exam total points were not set correctly or bonus points were given
                index = 100 / this.binWidth - 1;
            }
        }
        return index;
    }

    /**
     * Calculates filter dependent exam statistics. Must be triggered if filter settings change.
     * 1. The average points and number of participants for each exercise group and exercise
     * 2. Distribution of scores
     */
    private calculateFilterDependentStatistics() {
        this.generateDefaultNgxChartsSetting();
        if (this.gradingScaleExists) {
            this.histogramData = Array(this.gradingScale!.gradeSteps.length);
            this.ngxData = [];
            for (let i = 0; i < this.gradingScale!.gradeSteps.length; i++) {
                this.ngxData.push({ name: i.toString(), value: 0 });
            }
        }
<<<<<<< HEAD
        this.ngxData.forEach((gradingStep: NgxChartsSingleSeriesDataEntry) => (gradingStep.value = 0));
=======
>>>>>>> 1e132f5d
        this.histogramData.fill(0);

        // Create data structures holding the statistics for all exercise groups and exercises
        const groupIdToGroupResults = new Map<number, AggregatedExerciseGroupResult>();
        for (const exerciseGroup of this.exerciseGroups) {
            const groupResult = new AggregatedExerciseGroupResult(exerciseGroup.id, exerciseGroup.title, exerciseGroup.maxPoints, exerciseGroup.numberOfParticipants);
            // We initialize the data structure for exercises here as it can happen that no student was assigned to an exercise
            exerciseGroup.containedExercises.forEach((exerciseInfo) => {
                const type = declareExerciseType(exerciseInfo);
                const exerciseResult = new AggregatedExerciseResult(exerciseInfo.exerciseId, exerciseInfo.title, exerciseInfo.maxPoints, exerciseInfo.numberOfParticipants, type!);
                groupResult.exerciseResults.push(exerciseResult);
            });
            groupIdToGroupResults.set(exerciseGroup.id, groupResult);
        }

        // Calculate the total points and number of participants when filters apply for each exercise group and exercise
        for (const studentResult of this.studentResults) {
            // Do not take un-submitted exams into account for the exercise statistics if the option was set
            if (!studentResult.submitted && this.filterForSubmittedExams) {
                continue;
            }
            // Update histogram data structure
            const histogramIndex = this.findGradeStepIndex(studentResult.overallScoreAchieved ?? 0);
            this.ngxData[histogramIndex].value++;
            this.histogramData[histogramIndex]++;
            if (!studentResult.exerciseGroupIdToExerciseResult) {
                continue;
            }
            const entries = Object.entries(studentResult.exerciseGroupIdToExerciseResult);

            for (const [exGroupId, studentExerciseResult] of entries) {
                // Ignore exercise results with only empty submission if the option was set
                if (!studentExerciseResult.hasNonEmptySubmission && this.filterForNonEmptySubmissions) {
                    continue;
                }
                // Update the exerciseGroup statistic
                const exGroupResult = groupIdToGroupResults.get(Number(exGroupId));
                if (!exGroupResult) {
                    // This should never been thrown. Indicates that the information in the ExamScoresDTO is inconsistent
                    throw new Error(`ExerciseGroup with id ${exGroupId} does not exist in this exam!`);
                }
                exGroupResult.noOfParticipantsWithFilter++;
                exGroupResult.totalPoints += studentExerciseResult.achievedPoints!;

                // Update the specific exercise statistic
                const exerciseResult = exGroupResult.exerciseResults.find((exResult) => exResult.exerciseId === studentExerciseResult.exerciseId);
                if (!exerciseResult) {
                    // This should never been thrown. Indicates that the information in the ExamScoresDTO is inconsistent
                    throw new Error(`Exercise with id ${studentExerciseResult.exerciseId} does not exist in this exam!`);
                } else {
                    exerciseResult.noOfParticipantsWithFilter++;
                    exerciseResult.totalPoints += studentExerciseResult.achievedPoints!;
                }
            }
        }
        this.noOfExamsFiltered = sum(this.histogramData);
        // Calculate exercise group and exercise statistics
        const exerciseGroupResults = Array.from(groupIdToGroupResults.values());
        this.calculateExerciseGroupStatistics(exerciseGroupResults);
        this.createChart();
        this.yScaleMax = this.calculateTickMax();
    }

    /**
     * Calculates statistics on exam granularity for passed exams, submitted exams, and for all exams.
     */
    private calculateExamStatistics() {
        const studentPointsPassed: number[] = [];
        const studentPointsSubmitted: number[] = [];
        const studentPointsTotal: number[] = [];

        const studentPointsPassedInFirstCorrectionRound: number[] = [];
        const studentPointsSubmittedInFirstCorrectionRound: number[] = [];
        const studentPointsTotalInFirstCorrectionRound: number[] = [];

        const studentGradesPassed: number[] = [];
        const studentGradesSubmitted: number[] = [];
        const studentGradesTotal: number[] = [];

        const studentGradesPassedInFirstCorrectionRound: number[] = [];
        const studentGradesSubmittedInFirstCorrectionRound: number[] = [];
        const studentGradesTotalInFirstCorrectionRound: number[] = [];

        // Collect student points independent from the filter settings
        for (const studentResult of this.studentResults) {
            studentPointsTotal.push(studentResult.overallPointsAchieved!);
            studentPointsTotalInFirstCorrectionRound.push(studentResult.overallPointsAchievedInFirstCorrection!);
            if (studentResult.submitted) {
                studentPointsSubmitted.push(studentResult.overallPointsAchieved!);
                studentPointsSubmittedInFirstCorrectionRound.push(studentResult.overallPointsAchievedInFirstCorrection!);
                if (studentResult.hasPassed) {
                    studentPointsPassed.push(studentResult.overallPointsAchieved!);
                    studentPointsPassedInFirstCorrectionRound.push(studentResult.overallPointsAchievedInFirstCorrection!);
                }
            }

            if (this.gradingScaleExists && this.hasNumericGrades) {
                const grade = Number(studentResult.overallGrade);
                const gradeInFirstCorrection = Number(studentResult.overallGradeInFirstCorrection);
                studentGradesTotal.push(grade);
                studentGradesTotalInFirstCorrectionRound.push(gradeInFirstCorrection);
                if (studentResult.submitted) {
                    studentGradesSubmitted.push(grade);
                    studentGradesSubmittedInFirstCorrectionRound.push(gradeInFirstCorrection);
                    if (studentResult.hasPassed) {
                        studentGradesPassed.push(grade);
                        studentGradesPassedInFirstCorrectionRound.push(gradeInFirstCorrection);
                    }
                }
            }
        }
        // Calculate statistics for passed exams
        let examStatistics = this.calculatePassedExamStatistics(
            new AggregatedExamResult(),
            studentPointsPassed,
            studentPointsPassedInFirstCorrectionRound,
            studentGradesPassed,
            studentGradesPassedInFirstCorrectionRound,
        );
        // Calculate statistics for submitted exams
        examStatistics = this.calculateSubmittedExamStatistics(
            examStatistics,
            studentPointsSubmitted,
            studentPointsSubmittedInFirstCorrectionRound,
            studentGradesSubmitted,
            studentGradesSubmittedInFirstCorrectionRound,
        );
        // Calculate total statistics
        this.aggregatedExamResults = this.calculateTotalExamStatistics(
            examStatistics,
            studentPointsTotal,
            studentPointsTotalInFirstCorrectionRound,
            studentGradesTotal,
            studentGradesTotalInFirstCorrectionRound,
        );
    }

    /**
     * Calculates statistics like mean, median and standard deviation specifically for passed exams
     */
    private calculatePassedExamStatistics(
        examStatistics: AggregatedExamResult,
        studentPointsPassed: number[],
        studentPointsPassedInFirstCorrectionRound: number[],
        studentGradesPassed: number[],
        studentGradesPassedInFirstCorrectionRound: number[],
    ): AggregatedExamResult {
        if (studentPointsPassed.length && this.gradingScaleExists && !this.isBonus) {
            examStatistics.meanPointsPassed = mean(studentPointsPassed);
            examStatistics.medianPassed = median(studentPointsPassed);
            examStatistics.standardDeviationPassed = standardDeviation(studentPointsPassed);
            examStatistics.noOfExamsFilteredForPassed = studentPointsPassed.length;
            if (this.examScoreDTO.maxPoints) {
                examStatistics.meanPointsRelativePassed = (examStatistics.meanPointsPassed / this.examScoreDTO.maxPoints) * 100;
                examStatistics.medianRelativePassed = (examStatistics.medianPassed / this.examScoreDTO.maxPoints) * 100;
                examStatistics.meanGradePassed = this.gradingSystemService.findMatchingGradeStep(this.gradingScale!.gradeSteps, examStatistics.meanPointsRelativePassed)!.gradeName;
                examStatistics.medianGradePassed = this.gradingSystemService.findMatchingGradeStep(this.gradingScale!.gradeSteps, examStatistics.medianRelativePassed)!.gradeName;
                examStatistics.standardGradeDeviationPassed = this.hasNumericGrades ? standardDeviation(studentGradesPassed) : undefined;
            }
            // Calculate statistics for the first assessments of passed exams if second correction exists
            if (this.hasSecondCorrectionAndStarted) {
                examStatistics.meanPointsPassedInFirstCorrection = mean(studentPointsPassedInFirstCorrectionRound);
                examStatistics.medianPassedInFirstCorrection = median(studentPointsPassedInFirstCorrectionRound);
                examStatistics.standardDeviationPassedInFirstCorrection = standardDeviation(studentPointsPassedInFirstCorrectionRound);
                if (this.examScoreDTO.maxPoints) {
                    examStatistics.meanPointsRelativePassedInFirstCorrection = (examStatistics.meanPointsPassedInFirstCorrection / this.examScoreDTO.maxPoints) * 100;
                    examStatistics.medianRelativePassedInFirstCorrection = (examStatistics.medianPassedInFirstCorrection / this.examScoreDTO.maxPoints) * 100;
                    examStatistics.meanGradePassedInFirstCorrection = this.gradingSystemService.findMatchingGradeStep(
                        this.gradingScale!.gradeSteps,
                        examStatistics.meanPointsRelativePassedInFirstCorrection,
                    )!.gradeName;
                    examStatistics.medianGradePassedInFirstCorrection = this.gradingSystemService.findMatchingGradeStep(
                        this.gradingScale!.gradeSteps,
                        examStatistics.medianRelativePassedInFirstCorrection,
                    )!.gradeName;
                    examStatistics.standardGradeDeviationPassedInFirstCorrection = this.hasNumericGrades ? standardDeviation(studentGradesPassedInFirstCorrectionRound) : undefined;
                }
            }
        }
        return examStatistics;
    }

    /**
     * Calculates statistics like mean, median and standard deviation specifically for submitted exams
     */
    private calculateSubmittedExamStatistics(
        examStatistics: AggregatedExamResult,
        studentPointsSubmitted: number[],
        studentPointsSubmittedInFirstCorrectionRound: number[],
        studentGradesSubmitted: number[],
        studentGradesSubmittedInFirstCorrectionRound: number[],
    ): AggregatedExamResult {
        if (studentPointsSubmitted.length) {
            examStatistics.meanPoints = mean(studentPointsSubmitted);
            examStatistics.median = median(studentPointsSubmitted);
            examStatistics.standardDeviation = standardDeviation(studentPointsSubmitted);
            examStatistics.noOfExamsFiltered = studentPointsSubmitted.length;
            if (this.examScoreDTO.maxPoints) {
                examStatistics.meanPointsRelative = (examStatistics.meanPoints / this.examScoreDTO.maxPoints) * 100;
                examStatistics.medianRelative = (examStatistics.median / this.examScoreDTO.maxPoints) * 100;
                if (this.gradingScaleExists) {
                    examStatistics.meanGrade = this.gradingSystemService.findMatchingGradeStep(this.gradingScale!.gradeSteps, examStatistics.meanPointsRelative)!.gradeName;
                    examStatistics.medianGrade = this.gradingSystemService.findMatchingGradeStep(this.gradingScale!.gradeSteps, examStatistics.medianRelative)!.gradeName;
                    examStatistics.standardGradeDeviation = this.hasNumericGrades ? standardDeviation(studentGradesSubmitted) : undefined;
                }
            }
            // Calculate statistics for the first assessments of submitted exams if second correction exists
            if (this.hasSecondCorrectionAndStarted) {
                examStatistics.meanPointsInFirstCorrection = mean(studentPointsSubmittedInFirstCorrectionRound);
                examStatistics.medianInFirstCorrection = median(studentPointsSubmittedInFirstCorrectionRound);
                examStatistics.standardDeviationInFirstCorrection = standardDeviation(studentPointsSubmittedInFirstCorrectionRound);
                if (this.examScoreDTO.maxPoints) {
                    examStatistics.meanPointsRelativeInFirstCorrection = (examStatistics.meanPointsInFirstCorrection / this.examScoreDTO.maxPoints) * 100;
                    examStatistics.medianRelativeInFirstCorrection = (examStatistics.medianInFirstCorrection / this.examScoreDTO.maxPoints) * 100;
                    if (this.gradingScaleExists) {
                        examStatistics.meanGradeInFirstCorrection = this.gradingSystemService.findMatchingGradeStep(
                            this.gradingScale!.gradeSteps,
                            examStatistics.meanPointsRelativeInFirstCorrection,
                        )!.gradeName;
                        examStatistics.medianGradeInFirstCorrection = this.gradingSystemService.findMatchingGradeStep(
                            this.gradingScale!.gradeSteps,
                            examStatistics.medianRelativeInFirstCorrection,
                        )!.gradeName;
                        examStatistics.standardGradeDeviationInFirstCorrection = this.hasNumericGrades
                            ? standardDeviation(studentGradesSubmittedInFirstCorrectionRound)
                            : undefined;
                    }
                }
            }
        }
        return examStatistics;
    }

    /**
     * Calculates statistics like mean, median and standard deviation for all exams
     */
    private calculateTotalExamStatistics(
        examStatistics: AggregatedExamResult,
        studentPointsTotal: number[],
        studentPointsTotalInFirstCorrectionRound: number[],
        studentGradesTotal: number[],
        studentGradesTotalInFirstCorrectionRound: number[],
    ): AggregatedExamResult {
        if (studentPointsTotal.length) {
            examStatistics.meanPointsTotal = mean(studentPointsTotal);
            examStatistics.medianTotal = median(studentPointsTotal);
            examStatistics.standardDeviationTotal = standardDeviation(studentPointsTotal);
            examStatistics.noOfRegisteredUsers = this.studentResults.length;
            if (this.examScoreDTO.maxPoints) {
                examStatistics.meanPointsRelativeTotal = (examStatistics.meanPointsTotal / this.examScoreDTO.maxPoints) * 100;
                examStatistics.medianRelativeTotal = (examStatistics.medianTotal / this.examScoreDTO.maxPoints) * 100;
                if (this.gradingScaleExists) {
                    examStatistics.meanGradeTotal = this.gradingSystemService.findMatchingGradeStep(
                        this.gradingScale!.gradeSteps,
                        examStatistics.meanPointsRelativeTotal,
                    )!.gradeName;
                    examStatistics.medianGradeTotal = this.gradingSystemService.findMatchingGradeStep(this.gradingScale!.gradeSteps, examStatistics.medianRelativeTotal)!.gradeName;
                    examStatistics.standardGradeDeviationTotal = this.hasNumericGrades ? standardDeviation(studentGradesTotal) : undefined;
                }
            }
            // Calculate total statistics if second correction exists
            if (this.hasSecondCorrectionAndStarted) {
                examStatistics.meanPointsTotalInFirstCorrection = mean(studentPointsTotalInFirstCorrectionRound);
                examStatistics.medianTotalInFirstCorrection = median(studentPointsTotalInFirstCorrectionRound);
                examStatistics.standardDeviationTotalInFirstCorrection = standardDeviation(studentPointsTotalInFirstCorrectionRound);
                if (this.examScoreDTO.maxPoints) {
                    examStatistics.meanPointsRelativeTotalInFirstCorrection = (examStatistics.meanPointsTotalInFirstCorrection / this.examScoreDTO.maxPoints) * 100;
                    examStatistics.medianRelativeTotalInFirstCorrection = (examStatistics.medianTotalInFirstCorrection / this.examScoreDTO.maxPoints) * 100;
                    if (this.gradingScaleExists) {
                        examStatistics.meanGradeTotalInFirstCorrection = this.gradingSystemService.findMatchingGradeStep(
                            this.gradingScale!.gradeSteps,
                            examStatistics.meanPointsRelativeTotalInFirstCorrection,
                        )!.gradeName;
                        examStatistics.medianGradeTotalInFirstCorrection = this.gradingSystemService.findMatchingGradeStep(
                            this.gradingScale!.gradeSteps,
                            examStatistics.medianRelativeTotalInFirstCorrection,
                        )!.gradeName;
                        examStatistics.standardGradeDeviationTotalInFirstCorrection = this.hasNumericGrades
                            ? standardDeviation(studentGradesTotalInFirstCorrectionRound)
                            : undefined;
                    }
                }
            }
        }
        return examStatistics;
    }

    sortRows() {
        this.sortService.sortByProperty(this.examScoreDTO.studentResults, this.predicate, this.reverse);
        this.changeDetector.detectChanges();
    }

    exportToCsv() {
        const headers = ['Name', 'Login', 'E-Mail', 'Matriculation Number'];
        this.exerciseGroups.forEach((exerciseGroup) => {
            headers.push(exerciseGroup.title + ' Assigned Exercise');
            headers.push(exerciseGroup.title + ' Achieved Points');
            headers.push(exerciseGroup.title + ' Achieved Score (%)');
        });
        headers.push('Overall Points');
        headers.push('Overall Score (%)');
        if (this.gradingScaleExists) {
            headers.push(this.isBonus ? 'Overall Bonus Points' : 'Overall Grade');
        }
        headers.push('Submitted');
        if (this.gradingScaleExists && !this.isBonus) {
            headers.push('Passed');
        }

        const rows = this.studentResults.map((studentResult) => {
            return this.convertToCSVRow(studentResult);
        });

        this.exportAsCsv(rows, headers);
    }

    exportAsCsv(rows: any[], headers: string[]) {
        const options = {
            fieldSeparator: ';',
            quoteStrings: '"',
            decimalSeparator: 'locale',
            showLabels: true,
            title: this.examScoreDTO.title,
            filename: this.examScoreDTO.title + 'Results',
            useTextFile: false,
            useBom: true,
            headers,
        };

        const csvExporter = new ExportToCsv(options);
        csvExporter.generateCsv(rows);
    }

    /**
     * Localizes a number, e.g. switching the decimal separator
     */
    localize(numberToLocalize: number): string {
        return this.localeConversionService.toLocaleString(numberToLocalize, this.course!.accuracyOfScores!);
    }

    private convertToCSVRow(studentResult: StudentResult) {
        const csvRow: any = {
            name: studentResult.name ? studentResult.name : '',
            login: studentResult.login ? studentResult.login : '',
            eMail: studentResult.eMail ? studentResult.eMail : '',
            registrationNumber: studentResult.registrationNumber ? studentResult.registrationNumber : '',
        };

        this.exerciseGroups.forEach((exerciseGroup) => {
            const exerciseResult = studentResult.exerciseGroupIdToExerciseResult?.[exerciseGroup.id];
            if (exerciseResult) {
                csvRow[exerciseGroup.title + ' Assigned Exercise'] = exerciseResult.title ? exerciseResult.title : '';
                csvRow[exerciseGroup.title + ' Achieved Points'] =
                    exerciseResult.achievedPoints == undefined ? '' : this.localize(roundScoreSpecifiedByCourseSettings(exerciseResult.achievedPoints, this.course));
                csvRow[exerciseGroup.title + ' Achieved Score (%)'] =
                    exerciseResult.achievedScore == undefined ? '' : this.localize(roundScoreSpecifiedByCourseSettings(exerciseResult.achievedScore, this.course));
            } else {
                csvRow[exerciseGroup.title + ' Assigned Exercise'] = '';
                csvRow[exerciseGroup.title + ' Achieved Points'] = '';
                csvRow[exerciseGroup.title + ' Achieved Score (%)'] = '';
            }
        });

        csvRow.overAllPoints =
            studentResult.overallPointsAchieved == undefined ? '' : this.localize(roundScoreSpecifiedByCourseSettings(studentResult.overallPointsAchieved, this.course));
        csvRow.overAllScore =
            studentResult.overallScoreAchieved == undefined ? '' : this.localize(roundScoreSpecifiedByCourseSettings(studentResult.overallScoreAchieved, this.course));
        if (this.gradingScaleExists) {
            if (this.isBonus) {
                csvRow['Overall Bonus Points'] = studentResult.overallGrade;
            } else {
                csvRow['Overall Grade'] = studentResult.overallGrade;
            }
        }
        csvRow.submitted = studentResult.submitted ? 'yes' : 'no';
        if (this.gradingScaleExists && !this.isBonus) {
            csvRow['Passed'] = studentResult.hasPassed ? 'yes' : 'no';
        }
        return csvRow;
    }

    /**
     * Rounds given points according to the course specific rounding settings
     * @param points the points that should be rounded
     * @returns localized string representation of the rounded points
     */
    roundAndPerformLocalConversion(points: number | undefined): string {
        return this.localize(roundScoreSpecifiedByCourseSettings(points, this.course));
    }

    /**
     * This method compares the exam scores computed via the two approaches on the server (one using
     * participation -> submission -> result and the other one using the participationScores table)
     * In the future we might switch to the server side method, so we use this method to detect discrepancies.
     * @param examScoreDTOs the exam scores sent from the server (new calculation method)
     */
    private compareNewExamScoresCalculationWithOldCalculation(examScoreDTOs: ScoresDTO[]) {
        if (!this.studentResults || !examScoreDTOs) {
            return;
        }
        for (const examScoreDTO of examScoreDTOs) {
            this.studentIdToExamScoreDTOs.set(examScoreDTO.studentId!, examScoreDTO);
        }
        for (const studentResult of this.studentResults) {
            const overAllPoints = roundScoreSpecifiedByCourseSettings(studentResult.overallPointsAchieved, this.course);
            const overallScore = roundScoreSpecifiedByCourseSettings(studentResult.overallScoreAchieved, this.course);

            const regularCalculation = {
                scoreAchieved: overallScore,
                pointsAchieved: overAllPoints,
                userId: studentResult.userId,
                userLogin: studentResult.login,
            };
            // checking if the same as in the exam scores map
            const examScoreDTO = this.studentIdToExamScoreDTOs.get(studentResult.userId);
            if (!examScoreDTO) {
                const errorMessage = `Exam scores not included in new calculation: ${JSON.stringify(regularCalculation)}`;
                this.logErrorOnSentry(errorMessage);
            } else {
                examScoreDTO.scoreAchieved = roundScoreSpecifiedByCourseSettings(examScoreDTO.scoreAchieved, this.course);
                examScoreDTO.pointsAchieved = roundScoreSpecifiedByCourseSettings(examScoreDTO.pointsAchieved, this.course);

                if (Math.abs(examScoreDTO.pointsAchieved - regularCalculation.pointsAchieved) > 0.1) {
                    const errorMessage = `Different exam points in new calculation. Regular Calculation: ${JSON.stringify(regularCalculation)}. New Calculation: ${JSON.stringify(
                        examScoreDTO,
                    )}`;
                    this.logErrorOnSentry(errorMessage);
                }
                if (Math.abs(examScoreDTO.scoreAchieved - regularCalculation.scoreAchieved) > 0.1) {
                    const errorMessage = `Different exam score in new calculation. Regular Calculation: ${JSON.stringify(regularCalculation)}. New Calculation : ${JSON.stringify(
                        examScoreDTO,
                    )}`;
                    this.logErrorOnSentry(errorMessage);
                }
            }
        }
    }

    logErrorOnSentry(errorMessage: string) {
        captureException(new Error(errorMessage));
    }

    /**
     * Formats the datalabel for every bar in order to satisfy the following pattern:
     * number of submissions (percentage of submissions)
     * @param submissionCount the number of submissions that fall in the grading step
     * @returns string containing the number of submissions + (percentage of submissions)
     */
    formatDataLabel(submissionCount: number): string {
        const percentage = this.noOfExamsFiltered && this.noOfExamsFiltered > 0 ? this.roundAndPerformLocalConversion((submissionCount * 100) / this.noOfExamsFiltered) : 0;
        return submissionCount + ' (' + percentage + '%)';
    }

    /**
     * fill ngxData with a default configuration. The assignment of the names is only a placeholder,
     * they will be set to default labels in createChart.
     * If a grading key exists, ngxData gets reset according to it in calculateFilterDependentStatistics.
     * If no grading key exists, this default configuration is presented to the user.
     * @private
     */
    private generateDefaultNgxChartsSetting(): void {
        this.ngxData = [];
        for (let i = 0; i < 100 / this.binWidth; i++) {
            this.ngxData.push({ name: i.toString(), value: 0 });
        }
    }

    /**
     * Sets up the bar coloring
     * If no grading scale exists, all bars representing a score < 40% are colored yellow in order to visualize that this is a critical performance
     * If a grading scale exists that is bonus, all bars with a lower bound < 40% are colored yellow as well
     * If a grading scale exists that is not bonus, all bars representing a score that does not pass the exam are colored red
     * In either case, all bars above the thresholds remain grey
     * @private
     */
    private setupChartColoring(): void {
        this.ngxColor.domain = [];
        if (!this.gradingScaleExists) {
            for (let i = 0; i < 100 / this.binWidth; i++) {
                if (i < 40 / this.binWidth) {
                    this.ngxColor.domain.push(GraphColors.YELLOW);
                } else {
                    this.ngxColor.domain.push(GraphColors.GREY);
                }
            }
        } else {
            this.gradingScale!.gradeSteps.forEach((gradeStep) => {
                const color = this.getGradeStepColor(gradeStep);
                this.ngxColor.domain.push(color);
            });
        }

        this.ngxData = [...this.ngxData];
    }

    /**
     * Auxiliary method in order to keep the chart translation sensitive
     * @private
     */
    private setupAxisLabels(): void {
        this.yAxisLabel = this.translateService.instant('artemisApp.examScores.yAxes');
        this.xAxisLabel = this.translateService.instant('artemisApp.examScores.xAxes');

        if (this.gradingScaleExists && !this.isBonus) {
            this.xAxisLabel += this.translateService.instant('artemisApp.examScores.xAxesSuffixNoBonus');
        } else if (this.gradingScaleExists && this.isBonus) {
            this.xAxisLabel += this.translateService.instant('artemisApp.examScores.xAxesSuffixBonus');
        }
    }

    /**
     * Handles the click event on a chart bar. The user is then delegated to the participant scores page of the exam
     */
    onSelect() {
        if (this.accountService.hasAnyAuthorityDirect([Authority.INSTRUCTOR])) {
            this.router.navigate(['course-management', this.course!.id, 'exams', this.examScoreDTO.examId, 'participant-scores']);
        }
    }

    /**
     * Method that handles the toggling of a median highlighting in the chart.
     * If no grading scale exists, the user can only toggle the overall score median.
     * If a grading scale exists, the user can switch between the overall score median and the median of the scores of all passed exams.
     * Per default, the latter is selected in this case.
     * @param medianType an enum indicating if the user toggles the overall median or the passed median
     */
    toggleMedian(medianType: MedianType): void {
        switch (medianType) {
            case MedianType.PASSED:
                this.showPassedMedian = !this.showPassedMedian;
                // The user selects the passed median to be highlighted, therefore we deactivate the highlighting of the other one
                if (this.showPassedMedian) {
                    this.showOverallMedian = false;
                }
                break;
            case MedianType.OVERALL:
            case MedianType.SUBMITTED:
                this.showOverallMedian = !this.showOverallMedian;
                // The user selects the overall median to be highlighted, therefore we deactivate the highlighting of the other one
                if (this.showOverallMedian) {
                    this.showPassedMedian = false;
                }
                break;
        }
        if (this.showPassedMedian || this.showOverallMedian) {
            this.determineAndHighlightChartMedian(medianType);
        } else {
            this.activeEntries = [];
        }
    }

    /**
     * Auxiliary method that determines the median to be highlighted in the chart
     * It identifies the bar representing the corresponding median type and
     * highlights it by making all other chart bars a bit more transparent
     * @param medianType enum representing the type of median to be highlighted
     * @private
     */
    private determineAndHighlightChartMedian(medianType: MedianType): void {
        let chartMedian;
        if (medianType === MedianType.PASSED) {
            const passedMedian = this.aggregatedExamResults.medianRelativePassed;
            chartMedian = passedMedian ? roundScoreSpecifiedByCourseSettings(passedMedian, this.course) : 0;
            this.showPassedMedian = true;
        } else {
            this.setOverallChartMedianDependingOfExamsIncluded(medianType);
            chartMedian = this.overallChartMedian;
            this.showOverallMedian = true;
        }
        const index = this.findGradeStepIndex(chartMedian);
        const medianChartBar = this.ngxData[index];

        // Highlighting a bar only makes sense if this bar is representing a value > 0
        if (medianChartBar.value === 0) {
            // In addition, it would be confusing to give the user the opportunity to toggle a highlighting in this case so we hide the corresponding checkbox
            if (medianType === MedianType.PASSED) {
                this.showPassedMedianCheckbox = false;
            } else {
                this.showOverallMedianCheckbox = false;
            }
            this.activeEntries = [];
        } else {
            /*
            The median value for passed exams does not change by any filter configuration, therefore the corresponding flag won't get updated after init.
            The median value for all exams does change depending on if only submitted exams are included or not. Here we have to update the flag if the bar
            represents a value > 0
             */
            if (medianType !== MedianType.PASSED) {
                this.showOverallMedianCheckbox = true;
            }
            this.activeEntries = this.ngxData.filter((chartBar) => chartBar.name !== medianChartBar.name);
        }
    }

    /**
     * Auxiliary method that sets overallChartMedian depending on if only submitted exams are included or not
     * @param medianType enum indicating if the median of all exams should be shown or only of submitted exams
     * @private
     */
    private setOverallChartMedianDependingOfExamsIncluded(medianType: MedianType): void {
        if (medianType === MedianType.OVERALL) {
            const overallMedian = this.aggregatedExamResults.medianRelativeTotal;
            this.overallChartMedian = overallMedian ? roundScoreSpecifiedByCourseSettings(overallMedian, this.course) : 0;
        } else {
            const submittedMedian = this.aggregatedExamResults.medianRelative;
            this.overallChartMedian = submittedMedian ? roundScoreSpecifiedByCourseSettings(submittedMedian, this.course) : 0;
        }
        this.overallChartMedianType = medianType;
    }

    /**
     * Auxiliary method that returns the bar color of the grade step in the chart
     * @param gradeStep the grade step that should be colored
     * @returns string representation of the color
     * @private
     */
    private getGradeStepColor(gradeStep: GradeStep): GraphColors {
        if (this.isBonus) {
            if (gradeStep.gradeName === '0') {
                return GraphColors.YELLOW;
            } else {
                return GraphColors.GREY;
            }
        } else {
            if (gradeStep.isPassingGrade) {
                return GraphColors.GREY;
            } else {
                return GraphColors.RED;
            }
        }
    }
}<|MERGE_RESOLUTION|>--- conflicted
+++ resolved
@@ -30,9 +30,7 @@
 import { faCheckCircle, faDownload, faSort, faTimes } from '@fortawesome/free-solid-svg-icons';
 import { Course } from 'app/entities/course.model';
 import { ScaleType, Color } from '@swimlane/ngx-charts';
-<<<<<<< HEAD
 import { NgxChartsSingleSeriesDataEntry } from 'app/shared/chart/ngx-charts-datatypes';
-=======
 import { AccountService } from 'app/core/auth/account.service';
 import { Authority } from 'app/shared/constants/authority.constants';
 import { GraphColors } from 'app/entities/statistics.model';
@@ -43,7 +41,6 @@
     OVERALL,
     SUBMITTED,
 }
->>>>>>> 1e132f5d
 
 @Component({
     selector: 'jhi-exam-scores',
@@ -332,10 +329,6 @@
                 this.ngxData.push({ name: i.toString(), value: 0 });
             }
         }
-<<<<<<< HEAD
-        this.ngxData.forEach((gradingStep: NgxChartsSingleSeriesDataEntry) => (gradingStep.value = 0));
-=======
->>>>>>> 1e132f5d
         this.histogramData.fill(0);
 
         // Create data structures holding the statistics for all exercise groups and exercises
