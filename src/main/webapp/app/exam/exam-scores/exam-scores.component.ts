--- conflicted
+++ resolved
@@ -15,11 +15,7 @@
 @Component({
     selector: 'jhi-exam-scores',
     templateUrl: './exam-scores.component.html',
-<<<<<<< HEAD
     changeDetection: ChangeDetectionStrategy.OnPush,
-    styleUrls: ['./exam-scores.component.scss'],
-=======
->>>>>>> 506dfb47
 })
 export class ExamScoresComponent implements OnInit, OnDestroy {
     public examScoreDTO: ExamScoreDTO;
