import { ChangeDetectionStrategy, ChangeDetectorRef, Component, OnDestroy, OnInit } from '@angular/core';
import { forkJoin, of, Subscription } from 'rxjs';
import { catchError } from 'rxjs/operators';
import { ExamManagementService } from 'app/exam/manage/exam-management.service';
import { ActivatedRoute } from '@angular/router';
import { SortService } from 'app/shared/service/sort.service';
import { ExportToCsv } from 'export-to-csv';
import {
    AggregatedExamResult,
    AggregatedExerciseGroupResult,
    AggregatedExerciseResult,
    ExamScoreDTO,
    ExerciseGroup,
    StudentResult,
} from 'app/exam/exam-scores/exam-score-dtos.model';
import { HttpErrorResponse, HttpResponse } from '@angular/common/http';
import { onError } from 'app/shared/util/global.utils';
import { AlertService } from 'app/core/util/alert.service';
import { roundScoreSpecifiedByCourseSettings } from 'app/shared/util/utils';
import { LocaleConversionService } from 'app/shared/service/locale-conversion.service';
import { JhiLanguageHelper } from 'app/core/language/language.helper';
import { TranslateService } from '@ngx-translate/core';
import { ParticipantScoresService, ScoresDTO } from 'app/shared/participant-scores/participant-scores.service';
import { captureException } from '@sentry/browser';
import { GradingSystemService } from 'app/grading-system/grading-system.service';
import { GradeType, GradingScale } from 'app/entities/grading-scale.model';
import { declareExerciseType } from 'app/entities/exercise.model';
import { mean, median, standardDeviation, sum } from 'simple-statistics';
import { CourseManagementService } from 'app/course/manage/course-management.service';
<<<<<<< HEAD
import { Course } from 'app/entities/course.model';
import { faCheckCircle, faDownload, faSort, faTimes } from '@fortawesome/free-solid-svg-icons';
=======
import { Course, NgxDataEntry } from 'app/entities/course.model';
import { ScaleType, Color } from '@swimlane/ngx-charts';
>>>>>>> 4064c51c

@Component({
    selector: 'jhi-exam-scores',
    templateUrl: './exam-scores.component.html',
    changeDetection: ChangeDetectionStrategy.OnPush,
    styleUrls: ['./exam-scores.component.scss'],
})
export class ExamScoresComponent implements OnInit, OnDestroy {
    public examScoreDTO: ExamScoreDTO;
    public exerciseGroups: ExerciseGroup[];
    public studentResults: StudentResult[];

    // Data structures for calculated statistics
    // TODO: Cache already calculated filter dependent statistics
    public aggregatedExamResults: AggregatedExamResult;
    public aggregatedExerciseGroupResults: AggregatedExerciseGroupResult[];
    public binWidth = 5;
    public histogramData: number[] = Array(100 / this.binWidth).fill(0);
    public noOfExamsFiltered: number;

    // ngx
    ngxData: NgxDataEntry[] = [];
    yAxisLabel = this.translateService.instant('artemisApp.examScores.yAxes');
    xAxisLabel = this.translateService.instant('artemisApp.examScores.xAxes');
    yScaleMax: number;
    ngxColor = {
        name: 'Exam statistics',
        selectable: true,
        group: ScaleType.Ordinal,
        domain: ['rgba(127,127,127,255)'],
    } as Color;
    dataLabelFormatting = this.formatDataLabel.bind(this);

    // exam score dtos
    studentIdToExamScoreDTOs: Map<number, ScoresDTO> = new Map<number, ScoresDTO>();

    public predicate = 'id';
    public reverse = false;
    public isLoading = true;
    public filterForSubmittedExams = false;
    public filterForNonEmptySubmissions = false;

    gradingScaleExists = false;
    gradingScale?: GradingScale;
    isBonus?: boolean;
    hasSecondCorrectionAndStarted: boolean;
    hasNumericGrades: boolean;

    course?: Course;

<<<<<<< HEAD
    @ViewChild(BaseChartDirective) chart: BaseChartDirective;

    // Icons
    faSort = faSort;
    faDownload = faDownload;
    faTimes = faTimes;
    faCheckCircle = faCheckCircle;

=======
>>>>>>> 4064c51c
    private languageChangeSubscription?: Subscription;
    constructor(
        private route: ActivatedRoute,
        private examService: ExamManagementService,
        private sortService: SortService,
        private alertService: AlertService,
        private changeDetector: ChangeDetectorRef,
        private languageHelper: JhiLanguageHelper,
        private localeConversionService: LocaleConversionService,
        private translateService: TranslateService,
        private participantScoresService: ParticipantScoresService,
        private gradingSystemService: GradingSystemService,
        private courseManagementService: CourseManagementService,
    ) {}

    ngOnInit() {
        /* fill ngxData with a default configuration. The assignment of the names is only a placeholder,
           they will be set to default labels in createChart.
           If a grading key exists, ngxData gets reset according to it in calculateFilterDependentStatistics.
           If no grading key exists, this default configuration is presented to the user.
         */
        for (let i = 0; i < 100 / this.binWidth; i++) {
            this.ngxData.push({ name: i.toString(), value: 0 });
        }
        this.route.params.subscribe((params) => {
            const getExamScoresObservable = this.examService.getExamScores(params['courseId'], params['examId']);
            // alternative exam scores calculation using participant scores table
            const findExamScoresObservable = this.participantScoresService.findExamScores(params['examId']);

            // find grading scale if one exists and handle case when it doesn't
            const gradingScaleObservable = this.gradingSystemService
                .findGradingScaleForExam(params['courseId'], params['examId'])
                .pipe(catchError(() => of(new HttpResponse<GradingScale>())));

            this.courseManagementService.find(params['courseId']).subscribe((courseResponse) => (this.course = courseResponse.body!));

            forkJoin([getExamScoresObservable, findExamScoresObservable, gradingScaleObservable]).subscribe(
                ([getExamScoresResponse, findExamScoresResponse, gradingScaleResponse]) => {
                    this.examScoreDTO = getExamScoresResponse!.body!;
                    if (this.examScoreDTO) {
                        this.hasSecondCorrectionAndStarted = this.examScoreDTO.hasSecondCorrectionAndStarted;
                        this.studentResults = this.examScoreDTO.studentResults;
                        this.exerciseGroups = this.examScoreDTO.exerciseGroups;

                        const titleMap = new Map<string, number>();
                        if (this.exerciseGroups) {
                            for (const exerciseGroup of this.exerciseGroups) {
                                if (titleMap.has(exerciseGroup.title)) {
                                    const currentValue = titleMap.get(exerciseGroup.title);
                                    titleMap.set(exerciseGroup.title, currentValue! + 1);
                                } else {
                                    titleMap.set(exerciseGroup.title, 1);
                                }
                            }

                            // this workaround is necessary if the exam has exercise groups with the same title (we add the id to make it unique)
                            for (const exerciseGroup of this.exerciseGroups) {
                                if (titleMap.has(exerciseGroup.title) && titleMap.get(exerciseGroup.title)! > 1) {
                                    exerciseGroup.title = `${exerciseGroup.title} (id=${exerciseGroup.id})`;
                                }
                            }
                        }
                    }
                    // set the grading scale if it exists for the exam
                    if (gradingScaleResponse.body) {
                        this.gradingScaleExists = true;
                        this.gradingScale = gradingScaleResponse.body!;
                        this.isBonus = this.gradingScale!.gradeType === GradeType.BONUS;
                        this.gradingScale!.gradeSteps = this.gradingSystemService.sortGradeSteps(this.gradingScale!.gradeSteps);
                        this.hasNumericGrades = !this.gradingScale!.gradeSteps.some((step) => isNaN(Number(step.gradeName)));
                    }
                    // Only try to calculate statistics if the exam has exercise groups and student results
                    if (this.studentResults && this.exerciseGroups) {
                        // Exam statistics must only be calculated once as they are not filter dependent
                        this.calculateExamStatistics();
                        this.calculateFilterDependentStatistics();
                    }
                    this.isLoading = false;
                    this.createChart();
                    this.changeDetector.detectChanges();
                    this.compareNewExamScoresCalculationWithOldCalculation(findExamScoresResponse.body!);
                },
                (res: HttpErrorResponse) => onError(this.alertService, res),
            );
        });

        // Update the view if the language was changed
        this.languageChangeSubscription = this.languageHelper.language.subscribe(() => {
            this.changeDetector.detectChanges();
        });
    }

    ngOnDestroy() {
        if (this.languageChangeSubscription) {
            this.languageChangeSubscription.unsubscribe();
        }
    }

    toggleFilterForSubmittedExam() {
        this.filterForSubmittedExams = !this.filterForSubmittedExams;
        this.calculateFilterDependentStatistics();
        this.changeDetector.detectChanges();
    }

    toggleFilterForNonEmptySubmission() {
        this.filterForNonEmptySubmissions = !this.filterForNonEmptySubmissions;
        this.calculateFilterDependentStatistics();
        this.changeDetector.detectChanges();
    }

    private calculateTickMax() {
        const max = Math.max(...this.histogramData);
        return Math.ceil((max + 1) / 10) * 10 + 20;
    }

    private createChart() {
        if (this.gradingScaleExists) {
            this.gradingScale!.gradeSteps.forEach((gradeStep, i) => {
                let label = gradeStep.lowerBoundInclusive || i === 0 ? '[' : '(';
                label += `${gradeStep.lowerBoundPercentage},${gradeStep.upperBoundPercentage}`;
                label += gradeStep.upperBoundInclusive || i === 100 ? ']' : ')';
                label += ` {${gradeStep.gradeName}}`;
                this.ngxData[i].name = label;
            });
        } else {
            for (let i = 0; i < this.histogramData.length; i++) {
                let label = `[${i * this.binWidth},${(i + 1) * this.binWidth}`;
                label += i === this.histogramData.length - 1 ? ']' : ')';

                this.ngxData[i].name = label;
            }
        }

        this.ngxData = [...this.ngxData];
    }

    /**
     * Calculate statistics on exercise group and exercise granularity. These statistics are filter dependent.
     * @param exerciseGroupResults Data structure holding the aggregated points and number of participants
     */
    private calculateExerciseGroupStatistics(exerciseGroupResults: AggregatedExerciseGroupResult[]) {
        for (const groupResult of exerciseGroupResults) {
            // For average points for exercise groups
            if (groupResult.noOfParticipantsWithFilter) {
                groupResult.averagePoints = groupResult.totalPoints / groupResult.noOfParticipantsWithFilter;
                groupResult.averagePercentage = (groupResult.averagePoints / groupResult.maxPoints) * 100;
                if (this.gradingScaleExists) {
                    const gradeStep = this.gradingSystemService.findMatchingGradeStep(this.gradingScale!.gradeSteps, groupResult.averagePercentage);
                    groupResult.averageGrade = gradeStep!.gradeName;
                }
            }
            // Calculate average points for exercises
            groupResult.exerciseResults.forEach((exResult: AggregatedExerciseResult) => {
                if (exResult.noOfParticipantsWithFilter) {
                    exResult.averagePoints = exResult.totalPoints / exResult.noOfParticipantsWithFilter;
                    exResult.averagePercentage = (exResult.averagePoints / exResult.maxPoints) * 100;
                }
            });
        }
        this.aggregatedExerciseGroupResults = exerciseGroupResults;
    }

    /**
     * Find the grade step index for the corresponding grade step to the given percentage
     * @param percentage the percentage which will be mapped to a grade step
     */
    findGradeStepIndex(percentage: number): number {
        let index = 0;
        this.gradingScale!.gradeSteps.forEach((gradeStep, i) => {
            if (this.gradingSystemService.matchGradePercentage(gradeStep, percentage)) {
                index = i;
            }
        });
        return index;
    }

    /**
     * Calculates filter dependent exam statistics. Must be triggered if filter settings change.
     * 1. The average points and number of participants for each exercise group and exercise
     * 2. Distribution of scores
     */
    private calculateFilterDependentStatistics() {
        if (this.gradingScaleExists) {
            this.histogramData = Array(this.gradingScale!.gradeSteps.length);
            this.ngxData = [];
            for (let i = 0; i < this.gradingScale!.gradeSteps.length; i++) {
                this.ngxData.push({ name: i.toString(), value: 0 });
            }
        }
        this.ngxData.forEach((gradingStep: NgxDataEntry) => (gradingStep.value = 0));
        this.histogramData.fill(0);

        // Create data structures holding the statistics for all exercise groups and exercises
        const groupIdToGroupResults = new Map<number, AggregatedExerciseGroupResult>();
        for (const exerciseGroup of this.exerciseGroups) {
            const groupResult = new AggregatedExerciseGroupResult(exerciseGroup.id, exerciseGroup.title, exerciseGroup.maxPoints, exerciseGroup.numberOfParticipants);
            // We initialize the data structure for exercises here as it can happen that no student was assigned to an exercise
            exerciseGroup.containedExercises.forEach((exerciseInfo) => {
                const type = declareExerciseType(exerciseInfo);
                const exerciseResult = new AggregatedExerciseResult(exerciseInfo.exerciseId, exerciseInfo.title, exerciseInfo.maxPoints, exerciseInfo.numberOfParticipants, type!);
                groupResult.exerciseResults.push(exerciseResult);
            });
            groupIdToGroupResults.set(exerciseGroup.id, groupResult);
        }

        // Calculate the total points and number of participants when filters apply for each exercise group and exercise
        for (const studentResult of this.studentResults) {
            // Do not take un-submitted exams into account for the exercise statistics if the option was set
            if (!studentResult.submitted && this.filterForSubmittedExams) {
                continue;
            }
            // Update histogram data structure
            let histogramIndex: number;
            if (this.gradingScaleExists) {
                histogramIndex = this.findGradeStepIndex(studentResult.overallScoreAchieved ?? 0);
            } else {
                histogramIndex = Math.floor(studentResult.overallScoreAchieved! / this.binWidth);
                if (histogramIndex >= 100 / this.binWidth) {
                    // This happens, for 100%, if the exam total points were not set correctly or bonus points were given
                    histogramIndex = 100 / this.binWidth - 1;
                }
            }
            this.ngxData[histogramIndex].value++;
            this.histogramData[histogramIndex]++;
            if (!studentResult.exerciseGroupIdToExerciseResult) {
                continue;
            }
            const entries = Object.entries(studentResult.exerciseGroupIdToExerciseResult);

            for (const [exGroupId, studentExerciseResult] of entries) {
                // Ignore exercise results with only empty submission if the option was set
                if (!studentExerciseResult.hasNonEmptySubmission && this.filterForNonEmptySubmissions) {
                    continue;
                }
                // Update the exerciseGroup statistic
                const exGroupResult = groupIdToGroupResults.get(Number(exGroupId));
                if (!exGroupResult) {
                    // This should never been thrown. Indicates that the information in the ExamScoresDTO is inconsistent
                    throw new Error(`ExerciseGroup with id ${exGroupId} does not exist in this exam!`);
                }
                exGroupResult.noOfParticipantsWithFilter++;
                exGroupResult.totalPoints += studentExerciseResult.achievedPoints!;

                // Update the specific exercise statistic
                const exerciseResult = exGroupResult.exerciseResults.find((exResult) => exResult.exerciseId === studentExerciseResult.exerciseId);
                if (!exerciseResult) {
                    // This should never been thrown. Indicates that the information in the ExamScoresDTO is inconsistent
                    throw new Error(`Exercise with id ${studentExerciseResult.exerciseId} does not exist in this exam!`);
                } else {
                    exerciseResult.noOfParticipantsWithFilter++;
                    exerciseResult.totalPoints += studentExerciseResult.achievedPoints!;
                }
            }
        }
        this.noOfExamsFiltered = sum(this.histogramData);
        // Calculate exercise group and exercise statistics
        const exerciseGroupResults = Array.from(groupIdToGroupResults.values());
        this.calculateExerciseGroupStatistics(exerciseGroupResults);
        this.ngxData = [...this.ngxData];
        this.yScaleMax = this.calculateTickMax();
    }

    /**
     * Calculates statistics on exam granularity for passed exams, submitted exams, and for all exams.
     */
    private calculateExamStatistics() {
        const studentPointsPassed: number[] = [];
        const studentPointsSubmitted: number[] = [];
        const studentPointsTotal: number[] = [];

        const studentPointsPassedInFirstCorrectionRound: number[] = [];
        const studentPointsSubmittedInFirstCorrectionRound: number[] = [];
        const studentPointsTotalInFirstCorrectionRound: number[] = [];

        const studentGradesPassed: number[] = [];
        const studentGradesSubmitted: number[] = [];
        const studentGradesTotal: number[] = [];

        const studentGradesPassedInFirstCorrectionRound: number[] = [];
        const studentGradesSubmittedInFirstCorrectionRound: number[] = [];
        const studentGradesTotalInFirstCorrectionRound: number[] = [];

        // Collect student points independent from the filter settings
        for (const studentResult of this.studentResults) {
            studentPointsTotal.push(studentResult.overallPointsAchieved!);
            studentPointsTotalInFirstCorrectionRound.push(studentResult.overallPointsAchievedInFirstCorrection!);
            if (studentResult.submitted) {
                studentPointsSubmitted.push(studentResult.overallPointsAchieved!);
                studentPointsSubmittedInFirstCorrectionRound.push(studentResult.overallPointsAchievedInFirstCorrection!);
                if (studentResult.hasPassed) {
                    studentPointsPassed.push(studentResult.overallPointsAchieved!);
                    studentPointsPassedInFirstCorrectionRound.push(studentResult.overallPointsAchievedInFirstCorrection!);
                }
            }

            if (this.gradingScaleExists && this.hasNumericGrades) {
                const grade = Number(studentResult.overallGrade);
                const gradeInFirstCorrection = Number(studentResult.overallGradeInFirstCorrection);
                studentGradesTotal.push(grade);
                studentGradesTotalInFirstCorrectionRound.push(gradeInFirstCorrection);
                if (studentResult.submitted) {
                    studentGradesSubmitted.push(grade);
                    studentGradesSubmittedInFirstCorrectionRound.push(gradeInFirstCorrection);
                    if (studentResult.hasPassed) {
                        studentGradesPassed.push(grade);
                        studentGradesPassedInFirstCorrectionRound.push(gradeInFirstCorrection);
                    }
                }
            }
        }
        // Calculate statistics for passed exams
        let examStatistics = this.calculatePassedExamStatistics(
            new AggregatedExamResult(),
            studentPointsPassed,
            studentPointsPassedInFirstCorrectionRound,
            studentGradesPassed,
            studentGradesPassedInFirstCorrectionRound,
        );
        // Calculate statistics for submitted exams
        examStatistics = this.calculateSubmittedExamStatistics(
            examStatistics,
            studentPointsSubmitted,
            studentPointsSubmittedInFirstCorrectionRound,
            studentGradesSubmitted,
            studentGradesSubmittedInFirstCorrectionRound,
        );
        // Calculate total statistics
        this.aggregatedExamResults = this.calculateTotalExamStatistics(
            examStatistics,
            studentPointsTotal,
            studentPointsTotalInFirstCorrectionRound,
            studentGradesTotal,
            studentGradesTotalInFirstCorrectionRound,
        );
    }

    /**
     * Calculates statistics like mean, median and standard deviation specifically for passed exams
     */
    private calculatePassedExamStatistics(
        examStatistics: AggregatedExamResult,
        studentPointsPassed: number[],
        studentPointsPassedInFirstCorrectionRound: number[],
        studentGradesPassed: number[],
        studentGradesPassedInFirstCorrectionRound: number[],
    ): AggregatedExamResult {
        if (studentPointsPassed.length && this.gradingScaleExists && !this.isBonus) {
            examStatistics.meanPointsPassed = mean(studentPointsPassed);
            examStatistics.medianPassed = median(studentPointsPassed);
            examStatistics.standardDeviationPassed = standardDeviation(studentPointsPassed);
            examStatistics.noOfExamsFilteredForPassed = studentPointsPassed.length;
            if (this.examScoreDTO.maxPoints) {
                examStatistics.meanPointsRelativePassed = (examStatistics.meanPointsPassed / this.examScoreDTO.maxPoints) * 100;
                examStatistics.medianRelativePassed = (examStatistics.medianPassed / this.examScoreDTO.maxPoints) * 100;
                examStatistics.meanGradePassed = this.gradingSystemService.findMatchingGradeStep(this.gradingScale!.gradeSteps, examStatistics.meanPointsRelativePassed)!.gradeName;
                examStatistics.medianGradePassed = this.gradingSystemService.findMatchingGradeStep(this.gradingScale!.gradeSteps, examStatistics.medianRelativePassed)!.gradeName;
                examStatistics.standardGradeDeviationPassed = this.hasNumericGrades ? standardDeviation(studentGradesPassed) : undefined;
            }
            // Calculate statistics for the first assessments of passed exams if second correction exists
            if (this.hasSecondCorrectionAndStarted) {
                examStatistics.meanPointsPassedInFirstCorrection = mean(studentPointsPassedInFirstCorrectionRound);
                examStatistics.medianPassedInFirstCorrection = median(studentPointsPassedInFirstCorrectionRound);
                examStatistics.standardDeviationPassedInFirstCorrection = standardDeviation(studentPointsPassedInFirstCorrectionRound);
                if (this.examScoreDTO.maxPoints) {
                    examStatistics.meanPointsRelativePassedInFirstCorrection = (examStatistics.meanPointsPassedInFirstCorrection / this.examScoreDTO.maxPoints) * 100;
                    examStatistics.medianRelativePassedInFirstCorrection = (examStatistics.medianPassedInFirstCorrection / this.examScoreDTO.maxPoints) * 100;
                    examStatistics.meanGradePassedInFirstCorrection = this.gradingSystemService.findMatchingGradeStep(
                        this.gradingScale!.gradeSteps,
                        examStatistics.meanPointsRelativePassedInFirstCorrection,
                    )!.gradeName;
                    examStatistics.medianGradePassedInFirstCorrection = this.gradingSystemService.findMatchingGradeStep(
                        this.gradingScale!.gradeSteps,
                        examStatistics.medianRelativePassedInFirstCorrection,
                    )!.gradeName;
                    examStatistics.standardGradeDeviationPassedInFirstCorrection = this.hasNumericGrades ? standardDeviation(studentGradesPassedInFirstCorrectionRound) : undefined;
                }
            }
        }
        return examStatistics;
    }

    /**
     * Calculates statistics like mean, median and standard deviation specifically for submitted exams
     */
    private calculateSubmittedExamStatistics(
        examStatistics: AggregatedExamResult,
        studentPointsSubmitted: number[],
        studentPointsSubmittedInFirstCorrectionRound: number[],
        studentGradesSubmitted: number[],
        studentGradesSubmittedInFirstCorrectionRound: number[],
    ): AggregatedExamResult {
        if (studentPointsSubmitted.length) {
            examStatistics.meanPoints = mean(studentPointsSubmitted);
            examStatistics.median = median(studentPointsSubmitted);
            examStatistics.standardDeviation = standardDeviation(studentPointsSubmitted);
            examStatistics.noOfExamsFiltered = studentPointsSubmitted.length;
            if (this.examScoreDTO.maxPoints) {
                examStatistics.meanPointsRelative = (examStatistics.meanPoints / this.examScoreDTO.maxPoints) * 100;
                examStatistics.medianRelative = (examStatistics.median / this.examScoreDTO.maxPoints) * 100;
                if (this.gradingScaleExists) {
                    examStatistics.meanGrade = this.gradingSystemService.findMatchingGradeStep(this.gradingScale!.gradeSteps, examStatistics.meanPointsRelative)!.gradeName;
                    examStatistics.medianGrade = this.gradingSystemService.findMatchingGradeStep(this.gradingScale!.gradeSteps, examStatistics.medianRelative)!.gradeName;
                    examStatistics.standardGradeDeviation = this.hasNumericGrades ? standardDeviation(studentGradesSubmitted) : undefined;
                }
            }
            // Calculate statistics for the first assessments of submitted exams if second correction exists
            if (this.hasSecondCorrectionAndStarted) {
                examStatistics.meanPointsInFirstCorrection = mean(studentPointsSubmittedInFirstCorrectionRound);
                examStatistics.medianInFirstCorrection = median(studentPointsSubmittedInFirstCorrectionRound);
                examStatistics.standardDeviationInFirstCorrection = standardDeviation(studentPointsSubmittedInFirstCorrectionRound);
                if (this.examScoreDTO.maxPoints) {
                    examStatistics.meanPointsRelativeInFirstCorrection = (examStatistics.meanPointsInFirstCorrection / this.examScoreDTO.maxPoints) * 100;
                    examStatistics.medianRelativeInFirstCorrection = (examStatistics.medianInFirstCorrection / this.examScoreDTO.maxPoints) * 100;
                    if (this.gradingScaleExists) {
                        examStatistics.meanGradeInFirstCorrection = this.gradingSystemService.findMatchingGradeStep(
                            this.gradingScale!.gradeSteps,
                            examStatistics.meanPointsRelativeInFirstCorrection,
                        )!.gradeName;
                        examStatistics.medianGradeInFirstCorrection = this.gradingSystemService.findMatchingGradeStep(
                            this.gradingScale!.gradeSteps,
                            examStatistics.medianRelativeInFirstCorrection,
                        )!.gradeName;
                        examStatistics.standardGradeDeviationInFirstCorrection = this.hasNumericGrades
                            ? standardDeviation(studentGradesSubmittedInFirstCorrectionRound)
                            : undefined;
                    }
                }
            }
        }
        return examStatistics;
    }

    /**
     * Calculates statistics like mean, median and standard deviation for all exams
     */
    private calculateTotalExamStatistics(
        examStatistics: AggregatedExamResult,
        studentPointsTotal: number[],
        studentPointsTotalInFirstCorrectionRound: number[],
        studentGradesTotal: number[],
        studentGradesTotalInFirstCorrectionRound: number[],
    ): AggregatedExamResult {
        if (studentPointsTotal.length) {
            examStatistics.meanPointsTotal = mean(studentPointsTotal);
            examStatistics.medianTotal = median(studentPointsTotal);
            examStatistics.standardDeviationTotal = standardDeviation(studentPointsTotal);
            examStatistics.noOfRegisteredUsers = this.studentResults.length;
            if (this.examScoreDTO.maxPoints) {
                examStatistics.meanPointsRelativeTotal = (examStatistics.meanPointsTotal / this.examScoreDTO.maxPoints) * 100;
                examStatistics.medianRelativeTotal = (examStatistics.medianTotal / this.examScoreDTO.maxPoints) * 100;
                if (this.gradingScaleExists) {
                    examStatistics.meanGradeTotal = this.gradingSystemService.findMatchingGradeStep(
                        this.gradingScale!.gradeSteps,
                        examStatistics.meanPointsRelativeTotal,
                    )!.gradeName;
                    examStatistics.medianGradeTotal = this.gradingSystemService.findMatchingGradeStep(this.gradingScale!.gradeSteps, examStatistics.medianRelativeTotal)!.gradeName;
                    examStatistics.standardGradeDeviationTotal = this.hasNumericGrades ? standardDeviation(studentGradesTotal) : undefined;
                }
            }
            // Calculate total statistics if second correction exists
            if (this.hasSecondCorrectionAndStarted) {
                examStatistics.meanPointsTotalInFirstCorrection = mean(studentPointsTotalInFirstCorrectionRound);
                examStatistics.medianTotalInFirstCorrection = median(studentPointsTotalInFirstCorrectionRound);
                examStatistics.standardDeviationTotalInFirstCorrection = standardDeviation(studentPointsTotalInFirstCorrectionRound);
                if (this.examScoreDTO.maxPoints) {
                    examStatistics.meanPointsRelativeTotalInFirstCorrection = (examStatistics.meanPointsTotalInFirstCorrection / this.examScoreDTO.maxPoints) * 100;
                    examStatistics.medianRelativeTotalInFirstCorrection = (examStatistics.medianTotalInFirstCorrection / this.examScoreDTO.maxPoints) * 100;
                    if (this.gradingScaleExists) {
                        examStatistics.meanGradeTotalInFirstCorrection = this.gradingSystemService.findMatchingGradeStep(
                            this.gradingScale!.gradeSteps,
                            examStatistics.meanPointsRelativeTotalInFirstCorrection,
                        )!.gradeName;
                        examStatistics.medianGradeTotalInFirstCorrection = this.gradingSystemService.findMatchingGradeStep(
                            this.gradingScale!.gradeSteps,
                            examStatistics.medianRelativeTotalInFirstCorrection,
                        )!.gradeName;
                        examStatistics.standardGradeDeviationTotalInFirstCorrection = this.hasNumericGrades
                            ? standardDeviation(studentGradesTotalInFirstCorrectionRound)
                            : undefined;
                    }
                }
            }
        }
        return examStatistics;
    }

    sortRows() {
        this.sortService.sortByProperty(this.examScoreDTO.studentResults, this.predicate, this.reverse);
        this.changeDetector.detectChanges();
    }

    exportToCsv() {
        const headers = ['Name', 'Login', 'E-Mail', 'Matriculation Number'];
        this.exerciseGroups.forEach((exerciseGroup) => {
            headers.push(exerciseGroup.title + ' Assigned Exercise');
            headers.push(exerciseGroup.title + ' Achieved Points');
            headers.push(exerciseGroup.title + ' Achieved Score (%)');
        });
        headers.push('Overall Points');
        headers.push('Overall Score (%)');
        if (this.gradingScaleExists) {
            headers.push(this.isBonus ? 'Overall Bonus Points' : 'Overall Grade');
        }
        headers.push('Submitted');
        if (this.gradingScaleExists && !this.isBonus) {
            headers.push('Passed');
        }

        const rows = this.studentResults.map((studentResult) => {
            return this.convertToCSVRow(studentResult);
        });

        this.exportAsCsv(rows, headers);
    }

    exportAsCsv(rows: any[], headers: string[]) {
        const options = {
            fieldSeparator: ';',
            quoteStrings: '"',
            decimalSeparator: 'locale',
            showLabels: true,
            title: this.examScoreDTO.title,
            filename: this.examScoreDTO.title + 'Results',
            useTextFile: false,
            useBom: true,
            headers,
        };

        const csvExporter = new ExportToCsv(options);
        csvExporter.generateCsv(rows);
    }

    /**
     * Localizes a number, e.g. switching the decimal separator
     */
    localize(numberToLocalize: number): string {
        return this.localeConversionService.toLocaleString(numberToLocalize, this.course!.accuracyOfScores!);
    }

    private convertToCSVRow(studentResult: StudentResult) {
        const csvRow: any = {
            name: studentResult.name ? studentResult.name : '',
            login: studentResult.login ? studentResult.login : '',
            eMail: studentResult.eMail ? studentResult.eMail : '',
            registrationNumber: studentResult.registrationNumber ? studentResult.registrationNumber : '',
        };

        this.exerciseGroups.forEach((exerciseGroup) => {
            const exerciseResult = studentResult.exerciseGroupIdToExerciseResult?.[exerciseGroup.id];
            if (exerciseResult) {
                csvRow[exerciseGroup.title + ' Assigned Exercise'] = exerciseResult.title ? exerciseResult.title : '';
                csvRow[exerciseGroup.title + ' Achieved Points'] =
                    exerciseResult.achievedPoints == undefined ? '' : this.localize(roundScoreSpecifiedByCourseSettings(exerciseResult.achievedPoints, this.course));
                csvRow[exerciseGroup.title + ' Achieved Score (%)'] =
                    exerciseResult.achievedScore == undefined ? '' : this.localize(roundScoreSpecifiedByCourseSettings(exerciseResult.achievedScore, this.course));
            } else {
                csvRow[exerciseGroup.title + ' Assigned Exercise'] = '';
                csvRow[exerciseGroup.title + ' Achieved Points'] = '';
                csvRow[exerciseGroup.title + ' Achieved Score (%)'] = '';
            }
        });

        csvRow.overAllPoints =
            studentResult.overallPointsAchieved == undefined ? '' : this.localize(roundScoreSpecifiedByCourseSettings(studentResult.overallPointsAchieved, this.course));
        csvRow.overAllScore =
            studentResult.overallScoreAchieved == undefined ? '' : this.localize(roundScoreSpecifiedByCourseSettings(studentResult.overallScoreAchieved, this.course));
        if (this.gradingScaleExists) {
            if (this.isBonus) {
                csvRow['Overall Bonus Points'] = studentResult.overallGrade;
            } else {
                csvRow['Overall Grade'] = studentResult.overallGrade;
            }
        }
        csvRow.submitted = studentResult.submitted ? 'yes' : 'no';
        if (this.gradingScaleExists && !this.isBonus) {
            csvRow['Passed'] = studentResult.hasPassed ? 'yes' : 'no';
        }
        return csvRow;
    }

    /**
     * Rounds given points according to the course specific rounding settings
     * @param points the points that should be rounded
     * @returns localized string representation of the rounded points
     */
    roundAndPerformLocalConversion(points: number | undefined): string {
        return this.localize(roundScoreSpecifiedByCourseSettings(points, this.course));
    }

    /**
     * This method compares the exam scores computed via the two approaches on the server (one using
     * participation -> submission -> result and the other one using the participationScores table)
     * In the future we might switch to the server side method, so we use this method to detect discrepancies.
     * @param examScoreDTOs the exam scores sent from the server (new calculation method)
     */
    private compareNewExamScoresCalculationWithOldCalculation(examScoreDTOs: ScoresDTO[]) {
        if (!this.studentResults || !examScoreDTOs) {
            return;
        }
        for (const examScoreDTO of examScoreDTOs) {
            this.studentIdToExamScoreDTOs.set(examScoreDTO.studentId!, examScoreDTO);
        }
        for (const studentResult of this.studentResults) {
            const overAllPoints = roundScoreSpecifiedByCourseSettings(studentResult.overallPointsAchieved, this.course);
            const overallScore = roundScoreSpecifiedByCourseSettings(studentResult.overallScoreAchieved, this.course);

            const regularCalculation = {
                scoreAchieved: overallScore,
                pointsAchieved: overAllPoints,
                userId: studentResult.userId,
                userLogin: studentResult.login,
            };
            // checking if the same as in the exam scores map
            const examScoreDTO = this.studentIdToExamScoreDTOs.get(studentResult.userId);
            if (!examScoreDTO) {
                const errorMessage = `Exam scores not included in new calculation: ${JSON.stringify(regularCalculation)}`;
                this.logErrorOnSentry(errorMessage);
            } else {
                examScoreDTO.scoreAchieved = roundScoreSpecifiedByCourseSettings(examScoreDTO.scoreAchieved, this.course);
                examScoreDTO.pointsAchieved = roundScoreSpecifiedByCourseSettings(examScoreDTO.pointsAchieved, this.course);

                if (Math.abs(examScoreDTO.pointsAchieved - regularCalculation.pointsAchieved) > 0.1) {
                    const errorMessage = `Different exam points in new calculation. Regular Calculation: ${JSON.stringify(regularCalculation)}. New Calculation: ${JSON.stringify(
                        examScoreDTO,
                    )}`;
                    this.logErrorOnSentry(errorMessage);
                }
                if (Math.abs(examScoreDTO.scoreAchieved - regularCalculation.scoreAchieved) > 0.1) {
                    const errorMessage = `Different exam score in new calculation. Regular Calculation: ${JSON.stringify(regularCalculation)}. New Calculation : ${JSON.stringify(
                        examScoreDTO,
                    )}`;
                    this.logErrorOnSentry(errorMessage);
                }
            }
        }
    }

    logErrorOnSentry(errorMessage: string) {
        captureException(new Error(errorMessage));
    }

    /**
     * Formats the datalabel for every bar in order to satisfy the following pattern:
     * number of submissions (percentage of submissions)
     * @param submissionCount the number of submissions that fall in the grading step
     * @returns string containing the number of submissions + (percentage of submissions)
     */
    formatDataLabel(submissionCount: number): string {
        const percentage = this.noOfExamsFiltered && this.noOfExamsFiltered > 0 ? this.roundAndPerformLocalConversion((submissionCount * 100) / this.noOfExamsFiltered) : 0;
        return submissionCount + ' (' + percentage + '%)';
    }
}<|MERGE_RESOLUTION|>--- conflicted
+++ resolved
@@ -27,13 +27,9 @@
 import { declareExerciseType } from 'app/entities/exercise.model';
 import { mean, median, standardDeviation, sum } from 'simple-statistics';
 import { CourseManagementService } from 'app/course/manage/course-management.service';
-<<<<<<< HEAD
-import { Course } from 'app/entities/course.model';
 import { faCheckCircle, faDownload, faSort, faTimes } from '@fortawesome/free-solid-svg-icons';
-=======
 import { Course, NgxDataEntry } from 'app/entities/course.model';
 import { ScaleType, Color } from '@swimlane/ngx-charts';
->>>>>>> 4064c51c
 
 @Component({
     selector: 'jhi-exam-scores',
@@ -84,17 +80,12 @@
 
     course?: Course;
 
-<<<<<<< HEAD
-    @ViewChild(BaseChartDirective) chart: BaseChartDirective;
-
     // Icons
     faSort = faSort;
     faDownload = faDownload;
     faTimes = faTimes;
     faCheckCircle = faCheckCircle;
 
-=======
->>>>>>> 4064c51c
     private languageChangeSubscription?: Subscription;
     constructor(
         private route: ActivatedRoute,
