--- conflicted
+++ resolved
@@ -1,10 +1,5 @@
 import { Injectable } from '@angular/core';
-<<<<<<< HEAD
 import { BehaviorSubject, Observable, of } from 'rxjs';
-=======
-import { Observable, of } from 'rxjs';
-import { BehaviorSubject } from 'rxjs';
->>>>>>> 0f5ff427
 import { JhiWebsocketService } from 'app/core/websocket/websocket.service';
 import { Exam } from 'app/entities/exam.model';
 import { ExamAction, ExamActionType, SavedExerciseAction, SwitchedExerciseAction } from 'app/entities/exam-user-activity.model';
