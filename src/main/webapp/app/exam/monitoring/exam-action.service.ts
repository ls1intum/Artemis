--- conflicted
+++ resolved
@@ -1,22 +1,15 @@
 import { Injectable } from '@angular/core';
-<<<<<<< HEAD
 import { Observable, of } from 'rxjs';
-=======
 import { BehaviorSubject } from 'rxjs';
->>>>>>> c6a8a641
 import { JhiWebsocketService } from 'app/core/websocket/websocket.service';
 import { Exam } from 'app/entities/exam.model';
 import { ExamAction, ExamActionType, SavedExerciseAction, SwitchedExerciseAction } from 'app/entities/exam-user-activity.model';
 import dayjs from 'dayjs/esm';
 import { ceilDayjsSeconds, getEmptyCategories } from 'app/exam/monitoring/charts/monitoring-chart';
 import { HttpClient } from '@angular/common/http';
-import { Observable, of } from 'rxjs';
 
 const EXAM_MONITORING_TOPIC = (examId: number) => `/topic/exam-monitoring/${examId}/action`;
-<<<<<<< HEAD
-=======
 const EXAM_MONITORING_STATUS_TOPIC = (examId: number) => `/topic/exam-monitoring/${examId}/update`;
->>>>>>> c6a8a641
 
 export interface IExamActionService {}
 
@@ -30,11 +23,8 @@
     cachedSubmissionsPerStudent: Map<number, Map<number, Set<number | undefined>>> = new Map<number, Map<number, Set<number | undefined>>>();
     initialActionsLoaded: Map<number, boolean> = new Map<number, boolean>();
     openExamMonitoringWebsocketSubscriptions: Map<number, string> = new Map<number, string>();
-<<<<<<< HEAD
-=======
     examMonitoringStatusObservables: Map<number, BehaviorSubject<boolean>> = new Map<number, BehaviorSubject<boolean>>();
     openExamMonitoringStatusWebsocketSubscriptions: Map<number, string> = new Map<number, string>();
->>>>>>> c6a8a641
 
     constructor(private jhiWebsocketService: JhiWebsocketService, private http: HttpClient) {}
 
@@ -145,11 +135,7 @@
         this.openExamMonitoringWebsocketSubscriptions.set(exam.id!, topic);
 
         this.jhiWebsocketService.subscribe(topic);
-<<<<<<< HEAD
         this.jhiWebsocketService.receive(topic).subscribe((exmAction: ExamAction) => this.updateCachedActions(exam, [exmAction]));
-=======
-        this.jhiWebsocketService.receive(topic).subscribe((exmAction: ExamAction) => this.notifyExamActionSubscribers(exam, exmAction));
->>>>>>> c6a8a641
     }
 
     /**
