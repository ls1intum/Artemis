--- conflicted
+++ resolved
@@ -217,17 +217,9 @@
     }
 
     private hasAtLeastOneResult(): boolean {
-<<<<<<< HEAD
         const exercises = this.studentExamWithGrade()?.studentExam?.exercises;
-        // eslint-disable-next-line @typescript-eslint/no-non-null-asserted-optional-chain
-        if (exercises?.length! > 0) {
-            // eslint-disable-next-line @typescript-eslint/no-non-null-asserted-optional-chain
-            return exercises!.some((exercise) => exercise.studentParticipations?.[0]?.results?.length! > 0);
-=======
-        const exercises = this.studentExamWithGrade?.studentExam?.exercises;
         if (exercises?.length && exercises.length > 0) {
             return exercises!.some((exercise) => getAllResultsOfAllSubmissions(exercise.studentParticipations?.[0]?.submissions).length! > 0);
->>>>>>> 89ca36e2
         }
         return false;
     }
