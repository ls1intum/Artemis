<<<<<<< HEAD
import { Component, OnInit, effect, inject, input } from '@angular/core';
import { StudentExam } from 'app/entities/student-exam.model';
import { Exercise, ExerciseType, IncludedInOverallScore, getIcon } from 'app/entities/exercise.model';
=======
import { Component, Input, OnInit, inject } from '@angular/core';
import { StudentExam } from 'app/exam/shared/entities/student-exam.model';
import { Exercise, ExerciseType, IncludedInOverallScore, getIcon } from 'app/exercise/shared/entities/exercise/exercise.model';
>>>>>>> 8642dc73
import dayjs from 'dayjs/esm';
import { ActivatedRoute, RouterLink } from '@angular/router';
import { ArtemisServerDateService } from 'app/shared/server-date.service';
import { Exam } from 'app/exam/shared/entities/exam.model';
import { AssessmentType } from 'app/assessment/shared/entities/assessment-type.model';
import { ThemeService } from 'app/core/theme/shared/theme.service';
import { ExerciseResult, StudentExamWithGradeDTO } from 'app/exam/manage/exam-scores/exam-score-dtos.model';
import { ExamParticipationService } from 'app/exam/overview/exam-participation.service';
import { PlagiarismCasesService } from 'app/plagiarism/shared/plagiarism-cases.service';
import { PlagiarismCaseInfo } from 'app/plagiarism/shared/entities/PlagiarismCaseInfo';
import { PlagiarismVerdict } from 'app/plagiarism/shared/entities/PlagiarismVerdict';
import { IconProp } from '@fortawesome/fontawesome-svg-core';
import { roundScorePercentSpecifiedByCourseSettings } from 'app/shared/util/utils';
import { getLatestResultOfStudentParticipation } from 'app/exercise/participation/participation.utils';
import { evaluateTemplateStatus, getResultIconClass, getTextColorClass } from 'app/exercise/result/result.utils';
import { Submission } from 'app/exercise/shared/entities/submission/submission.model';
import { Participation } from 'app/exercise/shared/entities/participation/participation.model';
import { faArrowUp, faEye, faEyeSlash, faFolderOpen, faInfoCircle, faPrint } from '@fortawesome/free-solid-svg-icons';
import { cloneDeep } from 'lodash-es';
import { captureException } from '@sentry/angular';
import { AlertService } from 'app/shared/service/alert.service';
import { ProgrammingExercise } from 'app/programming/shared/entities/programming-exercise.model';
import { isExamResultPublished } from 'app/exam/overview/exam.utils';
import { Course } from 'app/core/shared/entities/course.model';
import { FaIconComponent } from '@fortawesome/angular-fontawesome';
import { TranslateDirective } from 'app/shared/language/translate.directive';
import { ExamGeneralInformationComponent } from '../general-information/exam-general-information.component';
import { ExamResultOverviewComponent } from './result-overview/exam-result-overview.component';
import { CollapsibleCardComponent } from './collapsible-card.component';
import { ExamResultSummaryExerciseCardHeaderComponent } from 'app/exam/overview/summary/exercises/header/exam-result-summary-exercise-card-header.component';
import { NgClass } from '@angular/common';
import { ProgrammingExerciseExampleSolutionRepoDownloadComponent } from 'app/programming/shared/actions/programming-exercise-example-solution-repo-download.component';
import { NgbTooltip } from '@ng-bootstrap/ng-bootstrap';
import { TextExamSummaryComponent } from 'app/exam/overview/summary/exercises/text-exam-summary/text-exam-summary.component';
import { ModelingExamSummaryComponent } from 'app/exam/overview/summary/exercises/modeling-exam-summary/modeling-exam-summary.component';
import { QuizExamSummaryComponent } from 'app/exam/overview/summary/exercises/quiz-exam-summary/quiz-exam-summary.component';
import { FileUploadExamSummaryComponent } from 'app/exam/overview/summary/exercises/file-upload-exam-summary/file-upload-exam-summary.component';
import { ComplaintsStudentViewComponent } from 'app/assessment/overview/complaints-for-students/complaints-student-view.component';
import { ProgrammingExamSummaryComponent } from 'app/exam/overview/summary/exercises/programming-exam-summary/programming-exam-summary.component';
import { ArtemisTranslatePipe } from 'app/shared/pipes/artemis-translate.pipe';
import { ExampleSolutionComponent } from 'app/exercise/example-solution/example-solution.component';

export type ResultSummaryExerciseInfo = {
    icon: IconProp;
    isCollapsed: boolean;
    achievedPoints?: number;
    achievedPercentage?: number;
    colorClass?: string;
    resultIconClass?: IconProp;

    submission?: Submission;
    participation?: Participation;
    displayExampleSolution: boolean;
    releaseTestsWithExampleSolution: boolean;
};

type StateBeforeResetting = {
    exerciseInfos: Record<number, ResultSummaryExerciseInfo>;
    isGradingKeyCollapsed: boolean;
    isBonusGradingKeyCollapsed: boolean;
};

@Component({
    selector: 'jhi-exam-participation-summary',
    templateUrl: './exam-result-summary.component.html',
    styleUrls: ['../../../core/course/manage/course-exercise-card.component.scss', '../../../quiz/shared/quiz.scss', 'exam-result-summary.component.scss'],
    imports: [
        FaIconComponent,
        TranslateDirective,
        ExamGeneralInformationComponent,
        ExamResultOverviewComponent,
        CollapsibleCardComponent,
        ExamResultSummaryExerciseCardHeaderComponent,
        NgClass,
        RouterLink,
        ProgrammingExerciseExampleSolutionRepoDownloadComponent,
        NgbTooltip,
        ExampleSolutionComponent,
        TextExamSummaryComponent,
        ModelingExamSummaryComponent,
        QuizExamSummaryComponent,
        FileUploadExamSummaryComponent,
        ComplaintsStudentViewComponent,
        ProgrammingExamSummaryComponent,
        ArtemisTranslatePipe,
    ],
})
export class ExamResultSummaryComponent implements OnInit {
    private route = inject(ActivatedRoute);
    private serverDateService = inject(ArtemisServerDateService);
    private themeService = inject(ThemeService);
    private examParticipationService = inject(ExamParticipationService);
    private plagiarismCasesService = inject(PlagiarismCasesService);
    private alertService = inject(AlertService);

    // make constants available to html for comparison
    readonly TEXT = ExerciseType.TEXT;
    readonly QUIZ = ExerciseType.QUIZ;
    readonly MODELING = ExerciseType.MODELING;
    readonly PROGRAMMING = ExerciseType.PROGRAMMING;
    readonly FILE_UPLOAD = ExerciseType.FILE_UPLOAD;
    readonly AssessmentType = AssessmentType;
    readonly IncludedInOverallScore = IncludedInOverallScore;
    readonly PlagiarismVerdict = PlagiarismVerdict;

    faFolderOpen = faFolderOpen;
    faInfoCircle = faInfoCircle;
    faPrint = faPrint;
    faEye = faEye;
    faEyeSlash = faEyeSlash;
    faArrowUp = faArrowUp;

    plagiarismCaseInfos: { [exerciseId: number]: PlagiarismCaseInfo } = {};
    exampleSolutionPublished = false;

    /**
     * Grade info for current student's exam.
     */
    studentExamGradeInfoDTO: StudentExamWithGradeDTO;

    isGradingKeyCollapsed = true;
    isBonusGradingKeyCollapsed = true;

    instructorView = input(false);
    studentExam = input.required<StudentExam>();

    courseId: number;

    isTestRun = false;
    isTestExam = false;

    testRunConduction = false;
    testExamConduction = false;

    examWithOnlyIdAndStudentReviewPeriod: Exam;

    isBeforeStudentReviewEnd = false;
    /**
     * Used to decide whether to instantiate the ComplaintInteractionComponent. We always instantiate the component if
     * the review dates are set and the review start date has passed.
     */
    isAfterStudentReviewStart = false;

    exerciseInfos: Record<number, ResultSummaryExerciseInfo>;

    /**
     * Passed to components with overlapping elements to ensure that the overlapping
     * elements are displayed in a different order for printing.
     */
    isPrinting = false;

    /**
     * Passed to components where the problem statement might be expanded or collapsed to ensure that
     * the problem statement is expanded while printing
     */
    expandProblemStatement = false;

    /**
     * Initialise the courseId from the current url
     */
    ngOnInit(): void {
        // flags required to display test runs correctly
        this.isTestRun = this.route.snapshot.url[1]?.toString() === 'test-runs';
        this.isTestExam = this.studentExam().exam!.testExam!;
        this.testRunConduction = this.isTestRun && this.route.snapshot.url[3]?.toString() === 'conduction';
        this.testExamConduction = this.isTestExam && !this.studentExam().submitted;
        this.courseId = Number(this.route.snapshot?.paramMap?.get('courseId') || this.route.parent?.parent?.snapshot.paramMap.get('courseId'));
        if (!this.studentExam().id) {
            throw new Error('studentExam.id should be present to fetch grade info');
        }
        if (!this.studentExam().exam?.id) {
            throw new Error('studentExam.exam.id should be present to fetch grade info');
        }
        if (!this.studentExam().user?.id) {
            throw new Error('studentExam.user.id should be present to fetch grade info');
        }

        if (isExamResultPublished(this.isTestRun, this.studentExam().exam, this.serverDateService)) {
            this.examParticipationService
                .loadStudentExamGradeInfoForSummary(this.courseId, this.studentExam().exam!.id!, this.studentExam().id!, this.studentExam().user!.id!)
                .subscribe((studentExamWithGrade: StudentExamWithGradeDTO) => {
                    studentExamWithGrade.studentExam = this.studentExam();
                    this.studentExamGradeInfoDTO = studentExamWithGrade;
                    this.exerciseInfos = this.getExerciseInfos(studentExamWithGrade);
                });
        }

        this.exampleSolutionPublished = !!this.studentExam().exam?.exampleSolutionPublicationDate && dayjs().isAfter(this.studentExam().exam?.exampleSolutionPublicationDate);

        this.exerciseInfos = this.getExerciseInfos();

        this.setExamWithOnlyIdAndStudentReviewPeriod();

        this.isBeforeStudentReviewEnd = this.getIsBeforeStudentReviewEnd();
        this.isAfterStudentReviewStart = this.getIsAfterStudentReviewStart();
    }

    constructor() {
        effect(() => {
            const exam = this.studentExam();

            if (this.studentExamGradeInfoDTO) {
                this.studentExamGradeInfoDTO.studentExam = exam;
            }
            this.tryLoadPlagiarismCaseInfosForStudent();
        });
    }

    get resultsArePublished(): boolean | any {
        if (this.isTestRun || this.isTestExam) {
            return true;
        }

        if (this.testRunConduction || this.testExamConduction) {
            return false;
        }

        if (this.studentExam().exam?.publishResultsDate) {
            return dayjs(this.studentExam().exam?.publishResultsDate).isBefore(dayjs());
        }

        return false;
    }

    private tryLoadPlagiarismCaseInfosForStudent() {
        // If the exam has not yet ended, or we're only a few minutes after the end, we can assume that there are no plagiarism cases yet.
        // We should avoid trying to load them to reduce server load.
        if (this.studentExam().exam?.endDate) {
            const endDateWithTimeExtension = dayjs(this.studentExam().exam?.endDate).add(2, 'hours');
            if (dayjs().isBefore(endDateWithTimeExtension)) {
                return;
            }
        }

        const exerciseIds = this.studentExam().exercises?.map((exercise) => exercise.id!);
        if (exerciseIds?.length && this.courseId) {
            this.plagiarismCasesService.getPlagiarismCaseInfosForStudent(this.courseId, exerciseIds).subscribe((res) => {
                this.plagiarismCaseInfos = res.body ?? {};
            });
        }
    }

    /**
     * called for exportPDF Button
     */
    async printPDF() {
        const stateBeforeResetting = this.expandExercisesAndGradingKeysBeforePrinting();

        this.isPrinting = true;
        this.expandProblemStatement = true;

        await this.themeService.print();

        this.isPrinting = false;
        this.expandProblemStatement = false;

        this.resetExpandingExercisesAndGradingKeys(stateBeforeResetting);
    }

    scrollToOverviewOrTop() {
        const searchedId = 'exam-summary-result-overview';
        // go to result overview if it exists, otherwise go to top
        const targetElement = document.getElementById(searchedId) || document.getElementById('exam-results-title');

        if (targetElement) {
            targetElement.scrollIntoView({
                behavior: 'smooth',
                block: 'start',
                inline: 'nearest',
            });
        }
    }

    private expandExercisesAndGradingKeysBeforePrinting() {
        const stateBeforeResetting = {
            exerciseInfos: cloneDeep(this.exerciseInfos),
            isGradingKeyCollapsed: cloneDeep(this.isGradingKeyCollapsed),
            isBonusGradingKeyCollapsed: cloneDeep(this.isBonusGradingKeyCollapsed),
        };

        this.expandExercises();

        this.isGradingKeyCollapsed = false;
        this.isBonusGradingKeyCollapsed = false;

        return stateBeforeResetting;
    }

    private resetExpandingExercisesAndGradingKeys(stateBeforeResetting: StateBeforeResetting) {
        this.exerciseInfos = stateBeforeResetting.exerciseInfos;
        this.isGradingKeyCollapsed = stateBeforeResetting.isGradingKeyCollapsed;
        this.isBonusGradingKeyCollapsed = stateBeforeResetting.isBonusGradingKeyCollapsed;
    }

    private expandExercises() {
        Object.entries(this.exerciseInfos).forEach((exerciseInfo: [string, ResultSummaryExerciseInfo]) => {
            exerciseInfo[1].isCollapsed = false;
        });
    }

    public generateLink(exercise: Exercise) {
        if (exercise?.studentParticipations?.length) {
            return ['/courses', this.courseId, `${exercise.type}-exercises`, exercise.id, 'participate', exercise.studentParticipations[0].id];
        }
        return undefined;
    }

    /**
     * @param exercise
     * returns the students' submission for the exercise, undefined if no participation could be found
     */
    getSubmissionForExercise(exercise: Exercise) {
        return exercise?.studentParticipations?.[0]?.submissions?.[0];
    }

    /**
     * @param exercise
     * returns the students' submission for the exercise, undefined if no participation could be found
     */
    getParticipationForExercise(exercise: Exercise) {
        return exercise.studentParticipations?.[0] || undefined;
    }

    /**
     * We only need to pass these values to the ComplaintInteractionComponent
     */
    setExamWithOnlyIdAndStudentReviewPeriod() {
        const exam = new Exam();
        exam.id = this.studentExam().exam?.id;
        exam.examStudentReviewStart = this.studentExam().exam?.examStudentReviewStart;
        exam.examStudentReviewEnd = this.studentExam().exam?.examStudentReviewEnd;
        exam.course = this.studentExam().exam?.course;
        this.examWithOnlyIdAndStudentReviewPeriod = exam;
    }

    private getIsAfterStudentReviewStart() {
        if (this.isTestRun || this.isTestExam) {
            return true;
        }
        if (this.studentExam().exam?.examStudentReviewStart && this.studentExam().exam?.examStudentReviewEnd) {
            return this.serverDateService.now().isAfter(this.studentExam().exam!.examStudentReviewStart);
        }
        return false;
    }

    private getIsBeforeStudentReviewEnd() {
        if (this.isTestRun || this.isTestExam) {
            return true;
        }
        if (this.studentExam().exam?.examStudentReviewStart && this.studentExam().exam?.examStudentReviewEnd) {
            return this.serverDateService.now().isBefore(this.studentExam().exam!.examStudentReviewEnd);
        }
        return false;
    }

    private getExerciseInfos(studentExamWithGrade?: StudentExamWithGradeDTO): Record<number, ResultSummaryExerciseInfo> {
        const exerciseInfos: Record<number, ResultSummaryExerciseInfo> = {};
        for (const exercise of this.studentExam().exercises ?? []) {
            if (exercise.id === undefined) {
                this.alertService.error('artemisApp.exam.error.cannotDisplayExerciseDetails', { exerciseGroupTitle: exercise.exerciseGroup?.title });
                const errorMessage = 'Cannot getExerciseInfos as exerciseId is undefined';
                captureException(new Error(errorMessage), {
                    extra: {
                        exercise,
                    },
                });
                continue;
            }

            const { textColorClass, resultIconClass } = this.getTextColorAndIconClassByExercise(exercise);

            exerciseInfos[exercise.id] = {
                icon: getIcon(exercise.type),
                isCollapsed: false,
                achievedPoints: this.getPointsByExerciseIdFromExam(exercise.id, studentExamWithGrade),
                achievedPercentage: this.getAchievedPercentageByExerciseId(exercise.id, studentExamWithGrade),
                colorClass: textColorClass,
                resultIconClass: resultIconClass,

                submission: this.getSubmissionForExercise(exercise),
                participation: this.getParticipationForExercise(exercise),
                displayExampleSolution: false,
                releaseTestsWithExampleSolution: exercise.type === ExerciseType.PROGRAMMING && !!(exercise as ProgrammingExercise).releaseTestsWithExampleSolution,
            };
        }
        return exerciseInfos;
    }

    private getPointsByExerciseIdFromExam(exerciseId: number, studentExamWithGrade?: StudentExamWithGradeDTO): number | undefined {
        if (!studentExamWithGrade) {
            return undefined;
        }

        for (const achievedPointsPerExerciseKey in this.studentExamGradeInfoDTO?.achievedPointsPerExercise) {
            if (Number(achievedPointsPerExerciseKey) === exerciseId) {
                return this.studentExamGradeInfoDTO.achievedPointsPerExercise[achievedPointsPerExerciseKey];
            }
        }

        return undefined;
    }

    private getExerciseResultByExerciseId(exerciseId?: number): ExerciseResult | undefined {
        if (exerciseId === undefined) {
            return undefined;
        }

        const exerciseGroupResultMapping = this.studentExamGradeInfoDTO?.studentResult?.exerciseGroupIdToExerciseResult;
        let exerciseResult = undefined;

        for (const key in exerciseGroupResultMapping) {
            if (key in exerciseGroupResultMapping && exerciseGroupResultMapping[key].exerciseId === exerciseId) {
                exerciseResult = exerciseGroupResultMapping[key];
                break;
            }
        }

        return exerciseResult;
    }

    toggleShowSampleSolution(exerciseId?: number) {
        if (exerciseId === undefined) {
            this.alertService.error('artemisApp.exam.error.cannotShowExampleSolution');
            const errorMessage = 'Cannot show sample solution because exercise id is undefined';
            captureException(new Error(errorMessage), {
                extra: {
                    exerciseId,
                },
            });

            return;
        }

        this.exerciseInfos[exerciseId].displayExampleSolution = !this.exerciseInfos[exerciseId].displayExampleSolution;
    }

    private calculateAchievedPercentageFromScoreAndMaxPoints(achievedPoints?: number, maxScore?: number, course?: Course) {
        const canCalculatePercentage = maxScore !== undefined && achievedPoints !== undefined;
        if (canCalculatePercentage) {
            return roundScorePercentSpecifiedByCourseSettings(achievedPoints! / maxScore, course);
        }

        return undefined;
    }

    private getAchievedPercentageFromResult(result: ExerciseResult, course?: Course) {
        if (result.achievedScore !== undefined) {
            return roundScorePercentSpecifiedByCourseSettings(result.achievedScore / 100, course);
        }

        return this.calculateAchievedPercentageFromScoreAndMaxPoints(result.achievedPoints, result.maxScore, course);
    }

    /**
     * This should only be needed when unsubmitted exercises are viewed, otherwise the results should be set
     */
    private getAchievedPercentageFromExamResults(exerciseId?: number, studentExamWithGrade?: StudentExamWithGradeDTO | undefined, course?: Course) {
        if (exerciseId === undefined) {
            return undefined;
        }

        const maxPoints = studentExamWithGrade?.studentExam?.exercises?.find((exercise) => exercise.id === exerciseId)?.maxPoints;
        const achievedPoints = this.getPointsByExerciseIdFromExam(exerciseId, studentExamWithGrade);

        return this.calculateAchievedPercentageFromScoreAndMaxPoints(achievedPoints, maxPoints, course);
    }

    getAchievedPercentageByExerciseId(exerciseId?: number, studentExamWithGrade?: StudentExamWithGradeDTO | undefined): number | undefined {
        const result = this.getExerciseResultByExerciseId(exerciseId);
        const course = this.studentExamGradeInfoDTO?.studentExam?.exam?.course;

        if (result === undefined) {
            return this.getAchievedPercentageFromExamResults(exerciseId, studentExamWithGrade, course);
        }

        return this.getAchievedPercentageFromResult(result, course);
    }

    getTextColorAndIconClassByExercise(exercise: Exercise) {
        const participation = exercise.studentParticipations![0];
        const showUngradedResults = false;
        const result = getLatestResultOfStudentParticipation(participation, showUngradedResults);

        const isBuilding = false;
        const templateStatus = evaluateTemplateStatus(exercise, participation, result, isBuilding);

        return {
            textColorClass: getTextColorClass(result, templateStatus),
            resultIconClass: getResultIconClass(result, templateStatus),
        };
    }

    toggleCollapseExercise(exerciseInfo: ResultSummaryExerciseInfo) {
        return () => (exerciseInfo!.isCollapsed = !exerciseInfo!.isCollapsed);
    }

    protected readonly getIcon = getIcon;
}<|MERGE_RESOLUTION|>--- conflicted
+++ resolved
@@ -1,12 +1,6 @@
-<<<<<<< HEAD
-import { Component, OnInit, effect, inject, input } from '@angular/core';
-import { StudentExam } from 'app/entities/student-exam.model';
-import { Exercise, ExerciseType, IncludedInOverallScore, getIcon } from 'app/entities/exercise.model';
-=======
-import { Component, Input, OnInit, inject } from '@angular/core';
+import { Component, OnInit, inject, input } from '@angular/core';
 import { StudentExam } from 'app/exam/shared/entities/student-exam.model';
 import { Exercise, ExerciseType, IncludedInOverallScore, getIcon } from 'app/exercise/shared/entities/exercise/exercise.model';
->>>>>>> 8642dc73
 import dayjs from 'dayjs/esm';
 import { ActivatedRoute, RouterLink } from '@angular/router';
 import { ArtemisServerDateService } from 'app/shared/server-date.service';
