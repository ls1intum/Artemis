import { Component, input } from '@angular/core';
import { Exercise } from 'app/exercise/shared/entities/exercise/exercise.model';
import { ResultSummaryExerciseInfo } from 'app/exam/overview/summary/exam-result-summary.component';
import { FaIconComponent } from '@fortawesome/angular-fontawesome';
import { NgClass } from '@angular/common';
import { TranslateDirective } from 'app/shared/language/translate.directive';
import { ArtemisTranslatePipe } from 'app/shared/pipes/artemis-translate.pipe';

@Component({
    selector: 'jhi-result-summary-exercise-card-header',
    templateUrl: './exam-result-summary-exercise-card-header.component.html',
    imports: [FaIconComponent, NgClass, TranslateDirective, ArtemisTranslatePipe],
})
export class ExamResultSummaryExerciseCardHeaderComponent {
<<<<<<< HEAD
    index = input.required<number>();
    exercise = input.required<Exercise>();
    exerciseInfo = input.required<ResultSummaryExerciseInfo>();
    resultsPublished = input.required<boolean>();

    readonly SUBMISSION_TYPE_ILLEGAL = SubmissionType.ILLEGAL;
=======
    @Input() index: number;
    @Input() exercise: Exercise;
    @Input() exerciseInfo?: ResultSummaryExerciseInfo;
    @Input() resultsPublished: boolean;
>>>>>>> d1f53eb1
}<|MERGE_RESOLUTION|>--- conflicted
+++ resolved
@@ -12,17 +12,8 @@
     imports: [FaIconComponent, NgClass, TranslateDirective, ArtemisTranslatePipe],
 })
 export class ExamResultSummaryExerciseCardHeaderComponent {
-<<<<<<< HEAD
     index = input.required<number>();
     exercise = input.required<Exercise>();
     exerciseInfo = input.required<ResultSummaryExerciseInfo>();
     resultsPublished = input.required<boolean>();
-
-    readonly SUBMISSION_TYPE_ILLEGAL = SubmissionType.ILLEGAL;
-=======
-    @Input() index: number;
-    @Input() exercise: Exercise;
-    @Input() exerciseInfo?: ResultSummaryExerciseInfo;
-    @Input() resultsPublished: boolean;
->>>>>>> d1f53eb1
 }