--- conflicted
+++ resolved
@@ -56,26 +56,17 @@
 
     ngOnInit() {
         this.routerLink = this.router.url;
-<<<<<<< HEAD
-        this.result = this.participation().results?.[0];
+        this.participation().exercise = this.exercise();
+        this.result = this.participation().submissions![0].results![0];
+        // TODO this is not a a perfect solution.
+        this.result.submission = this.submission();
+        this.result.submission.participation = this.participation();
         this.commitHash = this.submission()?.commitHash?.slice(0, 11);
-=======
-        this.participation.exercise = this.exercise;
-        this.result = this.participation.submissions![0].results![0];
-        // TODO this is not a a perfect solution.
-        this.result.submission = this.submission;
-        this.result.submission.participation = this.participation;
-        this.commitHash = this.submission?.commitHash?.slice(0, 11);
->>>>>>> 89ca36e2
         this.isInCourseManagement = this.router.url.includes('course-management');
         const isBuilding = false;
         const missingResultInfo = MissingResultInformation.NONE;
 
-<<<<<<< HEAD
-        const templateStatus = evaluateTemplateStatus(this.exercise(), this.participation(), this.participation().results?.[0], isBuilding, missingResultInfo);
-=======
-        const templateStatus = evaluateTemplateStatus(this.exercise, this.participation, this.result, isBuilding, missingResultInfo);
->>>>>>> 89ca36e2
+        const templateStatus = evaluateTemplateStatus(this.exercise(), this.participation(), this.result, isBuilding, missingResultInfo);
 
         if (this.result) {
             this.feedbackComponentParameters = prepareFeedbackComponentParameters(
