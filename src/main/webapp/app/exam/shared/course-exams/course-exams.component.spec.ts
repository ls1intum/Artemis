--- conflicted
+++ resolved
@@ -186,24 +186,7 @@
         expect(component.expandAttemptsMap).toEqual(expectedMap);
     });
 
-<<<<<<< HEAD
-    it('should correctly update new exams', () => {
-        const expectedMap = new Map<number, boolean>();
-        expectedMap.set(visibleTestExam1.id!, false);
-        expectedMap.set(visibleTestExam2.id!, false);
-        expectedMap.set(42, false);
-        let updateHandler: (_course: Course) => void = () => {};
-        subscribeToCourseUpdates.mockReturnValue({
-            subscribe: (handler: (course: Course) => void): void => {
-                updateHandler = handler;
-            },
-        });
-
-        component.ngOnInit();
-
-=======
     it('should correctly update new exams', fakeAsync(() => {
->>>>>>> 6708477b
         const newExam = {
             id: 42,
             visibleDate: dayjs().subtract(1, 'minutes'),
