--- conflicted
+++ resolved
@@ -17,13 +17,9 @@
     isTestExam = false;
 
     ngOnInit() {
-<<<<<<< HEAD
-        if (this.studentExam.exam && this.studentExam.workingTime && !this.studentExam.exam.testExam) {
-=======
         this.isTestRun = this.studentExam.testRun ?? false;
         this.isTestExam = this.studentExam.exam?.testExam ?? false;
         if (this.studentExam.exam && this.studentExam.workingTime && !this.isTestRun && !this.isTestExam) {
->>>>>>> cf1ea29a
             this.percentDifference = getRelativeWorkingTimeExtension(this.studentExam.exam, this.studentExam.workingTime);
         }
     }
