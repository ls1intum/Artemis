--- conflicted
+++ resolved
@@ -3,13 +3,6 @@
         <div class="type">
             {{ 'artemisApp.exam.events.type.' + event().eventType | artemisTranslate }}
         </div>
-<<<<<<< HEAD
-        <div class="author">
-            <span jhiTranslate="artemisApp.exam.events.from"></span>
-            <span>{{ event().createdBy }}</span>
-        </div>
-=======
->>>>>>> 06f2da43
     </div>
     <div class="date">
         <span><fa-icon [icon]="faPaperPlane" /> {{ event().createdDate | artemisDate }}</span>
