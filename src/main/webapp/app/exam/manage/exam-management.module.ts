import { NgModule } from '@angular/core';
import { RouterModule } from '@angular/router';

import { ExamManagementComponent } from 'app/exam/manage/exam-management.component';
import { examManagementState } from 'app/exam/manage/exam-management.route';
import { ExamUpdateComponent } from 'app/exam/manage/exams/exam-update.component';
import { ExamDetailComponent } from 'app/exam/manage/exams/exam-detail.component';
import { ExerciseGroupsComponent } from 'app/exam/manage/exercise-groups/exercise-groups.component';
import { ExerciseGroupUpdateComponent } from 'app/exam/manage/exercise-groups/exercise-group-update.component';
import { ExerciseGroupDetailComponent } from 'app/exam/manage/exercise-groups/exercise-group-detail.component';
import { ExamStudentsComponent } from 'app/exam/manage/students/exam-students.component';
import { StudentExamsComponent } from 'app/exam/manage/student-exams/student-exams.component';
import { StudentExamDetailComponent } from 'app/exam/manage/student-exams/student-exam-detail.component';
import { ArtemisTextExerciseModule } from 'app/exercises/text/manage/text-exercise/text-exercise.module';
import { ArtemisSharedModule } from 'app/shared/shared.module';
import { FormDateTimePickerModule } from 'app/shared/date-time-picker/date-time-picker.module';
import { ArtemisSharedComponentModule } from 'app/shared/components/shared-component.module';
import { ArtemisMarkdownEditorModule } from 'app/shared/markdown-editor/markdown-editor.module';
import { MomentModule } from 'ngx-moment';
import { SortByModule } from 'app/shared/pipes/sort-by.module';
import { DurationPipe } from 'app/shared/pipes/artemis-duration.pipe';

const ENTITY_STATES = [...examManagementState];

@NgModule({
    // TODO: For better modularization we could define an exercise module with the corresponding exam routes
    imports: [
        RouterModule.forChild(ENTITY_STATES),
        ArtemisTextExerciseModule,
        ArtemisSharedModule,
        FormDateTimePickerModule,
        ArtemisSharedComponentModule,
        ArtemisMarkdownEditorModule,
<<<<<<< HEAD
=======
        ArtemisTextExerciseModule,
        SortByModule,
        MomentModule,
>>>>>>> b23cc16d
    ],
    declarations: [
        ExamManagementComponent,
        ExamUpdateComponent,
        ExamDetailComponent,
        ExerciseGroupsComponent,
        ExerciseGroupUpdateComponent,
        ExerciseGroupDetailComponent,
        ExamStudentsComponent,
        StudentExamsComponent,
        StudentExamDetailComponent,
        DurationPipe,
    ],
})
export class ArtemisExamManagementModule {}<|MERGE_RESOLUTION|>--- conflicted
+++ resolved
@@ -31,12 +31,8 @@
         FormDateTimePickerModule,
         ArtemisSharedComponentModule,
         ArtemisMarkdownEditorModule,
-<<<<<<< HEAD
-=======
-        ArtemisTextExerciseModule,
         SortByModule,
         MomentModule,
->>>>>>> b23cc16d
     ],
     declarations: [
         ExamManagementComponent,
