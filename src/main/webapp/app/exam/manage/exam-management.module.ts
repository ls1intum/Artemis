import { NgModule } from '@angular/core';
import { RouterModule } from '@angular/router';

import { ExamManagementComponent } from 'app/exam/manage/exam-management.component';
import { ExamCoverComponent } from 'app/exam/participate/exam-cover/exam-cover.component';
import { examManagementState } from 'app/exam/manage/exam-management.route';
import { ExamUpdateComponent } from 'app/exam/manage/exams/exam-update.component';
import { ExamDetailComponent } from 'app/exam/manage/exams/exam-detail.component';
import { ExerciseGroupsComponent } from 'app/exam/manage/exercise-groups/exercise-groups.component';
import { ExerciseGroupUpdateComponent } from 'app/exam/manage/exercise-groups/exercise-group-update.component';
import { ExerciseGroupDetailComponent } from 'app/exam/manage/exercise-groups/exercise-group-detail.component';
import { ExamStudentsComponent } from 'app/exam/manage/students/exam-students.component';
import { StudentExamsComponent } from 'app/exam/manage/student-exams/student-exams.component';
import { StudentExamDetailComponent } from 'app/exam/manage/student-exams/student-exam-detail.component';

const ENTITY_STATES = [...examManagementState];

@NgModule({
    imports: [RouterModule.forChild(ENTITY_STATES)],
<<<<<<< HEAD
    declarations: [ExamCoverComponent],
=======
    declarations: [
        ExamManagementComponent,
        ExamUpdateComponent,
        ExamDetailComponent,
        ExerciseGroupsComponent,
        ExerciseGroupUpdateComponent,
        ExerciseGroupDetailComponent,
        ExamStudentsComponent,
        StudentExamsComponent,
        StudentExamDetailComponent,
    ],
>>>>>>> 68cee984
})
export class ArtemisExamManagementModule {}<|MERGE_RESOLUTION|>--- conflicted
+++ resolved
@@ -2,7 +2,6 @@
 import { RouterModule } from '@angular/router';
 
 import { ExamManagementComponent } from 'app/exam/manage/exam-management.component';
-import { ExamCoverComponent } from 'app/exam/participate/exam-cover/exam-cover.component';
 import { examManagementState } from 'app/exam/manage/exam-management.route';
 import { ExamUpdateComponent } from 'app/exam/manage/exams/exam-update.component';
 import { ExamDetailComponent } from 'app/exam/manage/exams/exam-detail.component';
@@ -17,9 +16,6 @@
 
 @NgModule({
     imports: [RouterModule.forChild(ENTITY_STATES)],
-<<<<<<< HEAD
-    declarations: [ExamCoverComponent],
-=======
     declarations: [
         ExamManagementComponent,
         ExamUpdateComponent,
@@ -31,6 +27,5 @@
         StudentExamsComponent,
         StudentExamDetailComponent,
     ],
->>>>>>> 68cee984
 })
 export class ArtemisExamManagementModule {}