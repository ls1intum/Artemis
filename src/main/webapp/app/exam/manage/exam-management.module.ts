import { NgModule } from '@angular/core';
import { RouterModule } from '@angular/router';

import { ArtemisExamScoresModule } from 'app/exam/exam-scores/exam-scores.module';
import { ExamManagementComponent } from 'app/exam/manage/exam-management.component';
import { examManagementState } from 'app/exam/manage/exam-management.route';
import { ExamUpdateComponent } from 'app/exam/manage/exams/exam-update.component';
import { ExamDetailComponent } from 'app/exam/manage/exams/exam-detail.component';
import { ExerciseGroupsComponent } from 'app/exam/manage/exercise-groups/exercise-groups.component';
import { ExerciseGroupUpdateComponent } from 'app/exam/manage/exercise-groups/exercise-group-update.component';
import { ExamStudentsComponent } from 'app/exam/manage/students/exam-students.component';
import { StudentExamsComponent } from 'app/exam/manage/student-exams/student-exams.component';
import { StudentExamDetailComponent } from 'app/exam/manage/student-exams/student-exam-detail.component';
import { ArtemisTextExerciseModule } from 'app/exercises/text/manage/text-exercise/text-exercise.module';
import { ArtemisFileUploadExerciseManagementModule } from 'app/exercises/file-upload/manage/file-upload-exercise-management.module';
import { ArtemisProgrammingExerciseManagementModule } from 'app/exercises/programming/manage/programming-exercise-management.module';
import { ArtemisQuizManagementModule } from 'app/exercises/quiz/manage/quiz-management.module';
import { ArtemisSharedModule } from 'app/shared/shared.module';
import { ArtemisDataTableModule } from 'app/shared/data-table/data-table.module';
import { NgxDatatableModule } from '@flaviosantoro92/ngx-datatable';
import { FormDateTimePickerModule } from 'app/shared/date-time-picker/date-time-picker.module';
import { ArtemisSharedComponentModule } from 'app/shared/components/shared-component.module';
import { ArtemisMarkdownEditorModule } from 'app/shared/markdown-editor/markdown-editor.module';
import { DurationPipe } from 'app/shared/pipes/artemis-duration.pipe';
import { StudentExamStatusComponent } from 'app/exam/manage/student-exams/student-exam-status.component';
import { StudentExamSummaryComponent } from 'app/exam/manage/student-exams/student-exam-summary.component';
import { ArtemisParticipationSummaryModule } from 'app/exam/participate/summary/exam-participation-summary.module';
import { ExamExerciseRowButtonsComponent } from 'app/exercises/shared/exam-exercise-row-buttons/exam-exercise-row-buttons.component';
import { ArtemisProgrammingExerciseStatusModule } from 'app/exercises/programming/manage/status/programming-exercise-status.module';
import { TestRunManagementComponent } from 'app/exam/manage/test-runs/test-run-management.component';
import { CreateTestRunModalComponent } from 'app/exam/manage/test-runs/create-test-run-modal.component';
import { ArtemisMarkdownModule } from 'app/shared/markdown.module';
import { ExamChecklistComponent } from 'app/exam/manage/exams/exam-checklist-component/exam-checklist.component';
import { ExamChecklistCheckComponent } from 'app/exam/manage/exams/exam-checklist-component/exam-checklist-check/exam-checklist-check.component';
import { ExamChecklistExerciseGroupTableComponent } from 'app/exam/manage/exams/exam-checklist-component/exam-checklist-exercisegroup-table/exam-checklist-exercisegroup-table.component';
import { ArtemisTutorParticipationGraphModule } from 'app/shared/dashboards/tutor-participation-graph/tutor-participation-graph.module';
import { ArtemisExamParticipantScoresModule } from 'app/exam/manage/exam-participant-scores/exam-participant-scores.module';
import { ProgrammingExerciseGroupCellComponent } from './exercise-groups/programming-exercise-cell/programming-exercise-group-cell.component';
import { FileUploadExerciseGroupCellComponent } from './exercise-groups/file-upload-exercise-cell/file-upload-exercise-group-cell.component';
import { ModelingExerciseGroupCellComponent } from './exercise-groups/modeling-exercise-cell/modeling-exercise-group-cell.component';
import { QuizExerciseGroupCellComponent } from './exercise-groups/quiz-exercise-cell/quiz-exercise-group-cell.component';
import { ArtemisTextSubmissionAssessmentModule } from 'app/exercises/text/assess/text-submission-assessment.module';
import { StudentExamDetailTableRowComponent } from 'app/exam/manage/student-exams/student-exam-detail-table-row/student-exam-detail-table-row.component';
import { ExampleSubmissionsModule } from 'app/exercises/shared/example-submission/example-submissions.module';
import { BarChartModule } from '@swimlane/ngx-charts';
import { UserImportModule } from 'app/shared/import/user-import.module';
import { ArtemisExamSharedModule } from 'app/exam/shared/exam-shared.module';
import { ExamStatusComponent } from 'app/exam/manage/exam-status.component';
import { ArtemisExamModePickerModule } from 'app/exam/manage/exams/exam-mode-picker/exam-mode-picker.module';
import { ExamImportComponent } from 'app/exam/manage/exams/exam-import/exam-import.component';
import { ArtemisHeaderExercisePageWithDetailsModule } from 'app/exercises/shared/exercise-headers/exercise-headers.module';
import { ExamExerciseImportComponent } from 'app/exam/manage/exams/exam-exercise-import/exam-exercise-import.component';

const ENTITY_STATES = [...examManagementState];

@NgModule({
    // TODO: For better modularization we could define an exercise module with the corresponding exam routes
    imports: [
        RouterModule.forChild(ENTITY_STATES),
        ArtemisTextExerciseModule,
        ArtemisExamScoresModule,
        ArtemisSharedModule,
        FormDateTimePickerModule,
        ArtemisSharedComponentModule,
        ArtemisMarkdownEditorModule,
        NgxDatatableModule,
        ArtemisDataTableModule,
        ArtemisTextExerciseModule,
        ArtemisFileUploadExerciseManagementModule,
        ArtemisProgrammingExerciseManagementModule,
        ArtemisQuizManagementModule,
        ArtemisParticipationSummaryModule,
        ArtemisProgrammingExerciseStatusModule,
        ArtemisMarkdownModule,
        ArtemisTutorParticipationGraphModule,
        ArtemisExamParticipantScoresModule,
        ArtemisTextSubmissionAssessmentModule,
        ExampleSubmissionsModule,
        UserImportModule,
        ArtemisExamSharedModule,
        ArtemisExamModePickerModule,
<<<<<<< HEAD
        ArtemisHeaderExercisePageWithDetailsModule,
=======
        BarChartModule,
>>>>>>> e5fdb68f
    ],
    declarations: [
        ExamManagementComponent,
        ExamUpdateComponent,
        ExamDetailComponent,
        ExerciseGroupsComponent,
        ExerciseGroupUpdateComponent,
        ExamExerciseRowButtonsComponent,
        ExamStudentsComponent,
        StudentExamStatusComponent,
        StudentExamsComponent,
        TestRunManagementComponent,
        CreateTestRunModalComponent,
        StudentExamDetailComponent,
        DurationPipe,
        StudentExamSummaryComponent,
        ExamChecklistComponent,
        ExamChecklistExerciseGroupTableComponent,
        ExamChecklistCheckComponent,
        ExamStatusComponent,
        ProgrammingExerciseGroupCellComponent,
        FileUploadExerciseGroupCellComponent,
        ModelingExerciseGroupCellComponent,
        QuizExerciseGroupCellComponent,
        StudentExamDetailTableRowComponent,
        ExamImportComponent,
        ExamExerciseImportComponent,
    ],
})
export class ArtemisExamManagementModule {}<|MERGE_RESOLUTION|>--- conflicted
+++ resolved
@@ -79,11 +79,8 @@
         UserImportModule,
         ArtemisExamSharedModule,
         ArtemisExamModePickerModule,
-<<<<<<< HEAD
         ArtemisHeaderExercisePageWithDetailsModule,
-=======
         BarChartModule,
->>>>>>> e5fdb68f
     ],
     declarations: [
         ExamManagementComponent,
