import { NgModule } from '@angular/core';
import { RouterModule } from '@angular/router';
import { ExamManagementComponent } from 'app/exam/manage/exam-management.component';
import { examManagementState } from 'app/exam/manage/exam-management.route';
import { ExamUpdateComponent } from 'app/exam/manage/exams/exam-update.component';
import { ExamDetailComponent } from 'app/exam/manage/exams/exam-detail.component';
import { ExerciseGroupsComponent } from 'app/exam/manage/exercise-groups/exercise-groups.component';
import { ExerciseGroupUpdateComponent } from 'app/exam/manage/exercise-groups/exercise-group-update.component';
import { ExamStudentsComponent } from 'app/exam/manage/students/exam-students.component';
import { StudentExamsComponent } from 'app/exam/manage/student-exams/student-exams.component';
import { StudentExamDetailComponent } from 'app/exam/manage/student-exams/student-exam-detail.component';
import { StudentsUploadImagesModule } from 'app/exam/manage/students/upload-images/students-upload-images.module';
import { ExamStudentsAttendanceCheckComponent } from 'app/exam/manage/students/verify-attendance-check/exam-students-attendance-check.component';
import { ArtemisTextExerciseModule } from 'app/exercises/text/manage/text-exercise/text-exercise.module';
import { ArtemisFileUploadExerciseManagementModule } from 'app/exercises/file-upload/manage/file-upload-exercise-management.module';
import { ArtemisProgrammingExerciseManagementModule } from 'app/exercises/programming/manage/programming-exercise-management.module';
import { ArtemisQuizManagementModule } from 'app/exercises/quiz/manage/quiz-management.module';
import { ArtemisSharedModule } from 'app/shared/shared.module';
import { ArtemisDataTableModule } from 'app/shared/data-table/data-table.module';
import { NgxDatatableModule } from '@siemens/ngx-datatable';
import { FormDateTimePickerModule } from 'app/shared/date-time-picker/date-time-picker.module';
import { ArtemisSharedComponentModule } from 'app/shared/components/shared-component.module';
import { ArtemisMarkdownEditorModule } from 'app/shared/markdown-editor/markdown-editor.module';
import { DurationPipe } from 'app/shared/pipes/artemis-duration.pipe';
import { StudentExamStatusComponent } from 'app/exam/manage/student-exams/student-exam-status/student-exam-status.component';
import { StudentExamSummaryComponent } from 'app/exam/manage/student-exams/student-exam-summary.component';
import { ArtemisParticipationSummaryModule } from 'app/exam/participate/summary/exam-result-summary.module';
import { ExamExerciseRowButtonsComponent } from 'app/exercises/shared/exam-exercise-row-buttons/exam-exercise-row-buttons.component';
import { ArtemisProgrammingExerciseStatusModule } from 'app/exercises/programming/manage/status/programming-exercise-status.module';
import { ArtemisMarkdownModule } from 'app/shared/markdown.module';
import { ExamChecklistComponent } from 'app/exam/manage/exams/exam-checklist-component/exam-checklist.component';
import { ExamChecklistExerciseGroupTableComponent } from 'app/exam/manage/exams/exam-checklist-component/exam-checklist-exercisegroup-table/exam-checklist-exercisegroup-table.component';
import { ArtemisTutorParticipationGraphModule } from 'app/shared/dashboards/tutor-participation-graph/tutor-participation-graph.module';
import { ProgrammingExerciseGroupCellComponent } from './exercise-groups/programming-exercise-cell/programming-exercise-group-cell.component';
import { FileUploadExerciseGroupCellComponent } from './exercise-groups/file-upload-exercise-cell/file-upload-exercise-group-cell.component';
import { ModelingExerciseGroupCellComponent } from './exercise-groups/modeling-exercise-cell/modeling-exercise-group-cell.component';
import { QuizExerciseGroupCellComponent } from './exercise-groups/quiz-exercise-cell/quiz-exercise-group-cell.component';
import { ArtemisTextSubmissionAssessmentModule } from 'app/exercises/text/assess/text-submission-assessment.module';
import { StudentExamDetailTableRowComponent } from 'app/exam/manage/student-exams/student-exam-detail-table-row/student-exam-detail-table-row.component';
import { ExampleSubmissionsModule } from 'app/exercises/shared/example-submission/example-submissions.module';
import { BarChartModule } from '@swimlane/ngx-charts';
import { UserImportModule } from 'app/shared/user-import/user-import.module';
import { ArtemisExamSharedModule } from 'app/exam/shared/exam-shared.module';
import { ExamStatusComponent } from 'app/exam/manage/exam-status.component';
import { ArtemisExamModePickerModule } from 'app/exam/manage/exams/exam-mode-picker/exam-mode-picker.module';
import { ArtemisHeaderExercisePageWithDetailsModule } from 'app/exercises/shared/exercise-headers/exercise-headers.module';
<<<<<<< HEAD
import { FeatureToggleModule } from 'app/shared/feature-toggle/feature-toggle.module';
=======
import { ExamExerciseImportComponent } from 'app/exam/manage/exams/exam-exercise-import/exam-exercise-import.component';

>>>>>>> 49f6cd0a
import { BonusComponent } from 'app/grading-system/bonus/bonus.component';
import { ArtemisModePickerModule } from 'app/exercises/shared/mode-picker/mode-picker.module';
import { StudentExamTimelineComponent } from './student-exams/student-exam-timeline/student-exam-timeline.component';
import { TitleChannelNameModule } from 'app/shared/form/title-channel-name/title-channel-name.module';
import { ExamEditWorkingTimeDialogComponent } from 'app/exam/manage/exams/exam-checklist-component/exam-edit-workingtime-dialog/exam-edit-working-time-dialog.component';
import { ExamEditWorkingTimeComponent } from 'app/exam/manage/exams/exam-checklist-component/exam-edit-workingtime-dialog/exam-edit-working-time.component';
import { ExamLiveAnnouncementCreateModalComponent } from 'app/exam/manage/exams/exam-checklist-component/exam-announcement-dialog/exam-live-announcement-create-modal.component';
import { ExamLiveAnnouncementCreateButtonComponent } from 'app/exam/manage/exams/exam-checklist-component/exam-announcement-dialog/exam-live-announcement-create-button.component';

import { ArtemisExamNavigationBarModule } from 'app/exam/participate/exam-navigation-bar/exam-navigation-bar.module';
import { ArtemisExamSubmissionComponentsModule } from 'app/exam/participate/exercises/exam-submission-components.module';
import { MatSliderModule } from '@angular/material/slider';
import { ProgrammingExerciseExamDiffComponent } from './student-exams/student-exam-timeline/programming-exam-diff/programming-exercise-exam-diff.component';
import { ArtemisProgrammingExerciseModule } from 'app/exercises/programming/shared/programming-exercise.module';
import { DetailModule } from 'app/detail-overview-list/detail.module';
import { ArtemisDurationFromSecondsPipe } from 'app/shared/pipes/artemis-duration-from-seconds.pipe';
import { NoDataComponent } from 'app/shared/no-data-component';
import { SafeHtmlPipe } from 'app/shared/pipes/safe-html.pipe';
import { GradeStepBoundsPipe } from 'app/shared/pipes/grade-step-bounds.pipe';
import { examScoresState } from 'app/exam/exam-scores/exam-scores.route';
import { GitDiffLineStatComponent } from 'app/exercises/programming/git-diff-report/git-diff-line-stat.component';
import { ExamExerciseImportComponent } from 'app/exam/manage/exams/exam-exercise-import/exam-exercise-import.component';
import { ExamImportComponent } from 'app/exam/manage/exams/exam-import/exam-import.component';

const ENTITY_STATES = [...examManagementState, ...examScoresState];

@NgModule({
    // TODO: For better modularization we could define an exercise module with the corresponding exam routes
    providers: [ArtemisDurationFromSecondsPipe, SafeHtmlPipe, GradeStepBoundsPipe],
    imports: [
        RouterModule.forChild(ENTITY_STATES),
        ArtemisTextExerciseModule,
        ArtemisSharedModule,
        FormDateTimePickerModule,
        ArtemisSharedComponentModule,
        ArtemisMarkdownEditorModule,
        NgxDatatableModule,
        ArtemisDataTableModule,
        ArtemisFileUploadExerciseManagementModule,
        ArtemisProgrammingExerciseManagementModule,
        ArtemisQuizManagementModule,
        ArtemisParticipationSummaryModule,
        ArtemisProgrammingExerciseStatusModule,
        ArtemisMarkdownModule,
        ArtemisTutorParticipationGraphModule,
        ArtemisTextSubmissionAssessmentModule,
        ExampleSubmissionsModule,
        UserImportModule,
        ArtemisExamSharedModule,
        ArtemisExamModePickerModule,
        ArtemisHeaderExercisePageWithDetailsModule,
        BarChartModule,
        ArtemisModePickerModule,
        StudentsUploadImagesModule,
        TitleChannelNameModule,
        ArtemisExamNavigationBarModule,
        ArtemisExamSubmissionComponentsModule,
        MatSliderModule,
        ArtemisProgrammingExerciseModule,
        DetailModule,
        NoDataComponent,
        GitDiffLineStatComponent,
        SafeHtmlPipe,
        GradeStepBoundsPipe,
        BonusComponent,
<<<<<<< HEAD
        ExamExerciseImportComponent,
        ExamImportComponent,
        ExamExerciseImportComponent,
        BonusComponent,
    ],
    declarations: [
=======
>>>>>>> 49f6cd0a
        ExamManagementComponent,
        ExamUpdateComponent,
        ExamDetailComponent,
        ExerciseGroupsComponent,
        ExerciseGroupUpdateComponent,
        ExamExerciseRowButtonsComponent,
        ExamStudentsComponent,
        ExamStudentsAttendanceCheckComponent,
        StudentExamStatusComponent,
        StudentExamsComponent,
        StudentExamDetailComponent,
        DurationPipe,
        StudentExamSummaryComponent,
        ExamChecklistComponent,
        ExamChecklistExerciseGroupTableComponent,
        ExamStatusComponent,
        ProgrammingExerciseGroupCellComponent,
        FileUploadExerciseGroupCellComponent,
        ModelingExerciseGroupCellComponent,
        QuizExerciseGroupCellComponent,
        StudentExamDetailTableRowComponent,
        ExamEditWorkingTimeComponent,
        ExamEditWorkingTimeDialogComponent,
        ExamLiveAnnouncementCreateModalComponent,
        ExamLiveAnnouncementCreateButtonComponent,
        StudentExamTimelineComponent,
        ProgrammingExerciseExamDiffComponent,
    ],
})
export class ArtemisExamManagementModule {}<|MERGE_RESOLUTION|>--- conflicted
+++ resolved
@@ -43,13 +43,10 @@
 import { ArtemisExamSharedModule } from 'app/exam/shared/exam-shared.module';
 import { ExamStatusComponent } from 'app/exam/manage/exam-status.component';
 import { ArtemisExamModePickerModule } from 'app/exam/manage/exams/exam-mode-picker/exam-mode-picker.module';
+import { ExamImportComponent } from 'app/exam/manage/exams/exam-import/exam-import.component';
 import { ArtemisHeaderExercisePageWithDetailsModule } from 'app/exercises/shared/exercise-headers/exercise-headers.module';
-<<<<<<< HEAD
+import { ExamExerciseImportComponent } from 'app/exam/manage/exams/exam-exercise-import/exam-exercise-import.component';
 import { FeatureToggleModule } from 'app/shared/feature-toggle/feature-toggle.module';
-=======
-import { ExamExerciseImportComponent } from 'app/exam/manage/exams/exam-exercise-import/exam-exercise-import.component';
-
->>>>>>> 49f6cd0a
 import { BonusComponent } from 'app/grading-system/bonus/bonus.component';
 import { ArtemisModePickerModule } from 'app/exercises/shared/mode-picker/mode-picker.module';
 import { StudentExamTimelineComponent } from './student-exams/student-exam-timeline/student-exam-timeline.component';
@@ -115,15 +112,12 @@
         SafeHtmlPipe,
         GradeStepBoundsPipe,
         BonusComponent,
-<<<<<<< HEAD
         ExamExerciseImportComponent,
         ExamImportComponent,
         ExamExerciseImportComponent,
         BonusComponent,
     ],
     declarations: [
-=======
->>>>>>> 49f6cd0a
         ExamManagementComponent,
         ExamUpdateComponent,
         ExamDetailComponent,
