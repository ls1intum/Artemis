import { NgModule } from '@angular/core';
import { RouterModule } from '@angular/router';

import { ExamManagementComponent } from 'app/exam/manage/exam-management.component';
import { examManagementState } from 'app/exam/manage/exam-management.route';
import { ExamUpdateComponent } from 'app/exam/manage/exams/exam-update.component';
import { ExamDetailComponent } from 'app/exam/manage/exams/exam-detail.component';
import { ExerciseGroupsComponent } from 'app/exam/manage/exercise-groups/exercise-groups.component';
import { ExerciseGroupUpdateComponent } from 'app/exam/manage/exercise-groups/exercise-group-update.component';
import { ExerciseGroupDetailComponent } from 'app/exam/manage/exercise-groups/exercise-group-detail.component';
import { ExamStudentsComponent } from 'app/exam/manage/students/exam-students.component';
import { StudentExamsComponent } from 'app/exam/manage/student-exams/student-exams.component';
import { StudentExamDetailComponent } from 'app/exam/manage/student-exams/student-exam-detail.component';
import { ArtemisTextExerciseModule } from 'app/exercises/text/manage/text-exercise/text-exercise.module';
import { ArtemisFileUploadExerciseManagementModule } from 'app/exercises/file-upload/manage/file-upload-exercise-management.module';
import { ArtemisSharedModule } from 'app/shared/shared.module';
import { ArtemisDataTableModule } from 'app/shared/data-table/data-table.module';
import { NgxDatatableModule } from '@swimlane/ngx-datatable';
import { FormDateTimePickerModule } from 'app/shared/date-time-picker/date-time-picker.module';
import { ArtemisSharedComponentModule } from 'app/shared/components/shared-component.module';
import { ArtemisMarkdownEditorModule } from 'app/shared/markdown-editor/markdown-editor.module';
import { MomentModule } from 'ngx-moment';
import { DurationPipe } from 'app/shared/pipes/artemis-duration.pipe';

const ENTITY_STATES = [...examManagementState];

@NgModule({
    // TODO: For better modularization we could define an exercise module with the corresponding exam routes
    imports: [
        RouterModule.forChild(ENTITY_STATES),
        ArtemisTextExerciseModule,
        ArtemisSharedModule,
        FormDateTimePickerModule,
        ArtemisSharedComponentModule,
        ArtemisMarkdownEditorModule,
        NgxDatatableModule,
        ArtemisDataTableModule,
        ArtemisTextExerciseModule,
<<<<<<< HEAD
        ArtemisFileUploadExerciseManagementModule,
        SortByModule,
=======
>>>>>>> 155f801a
        MomentModule,
    ],
    declarations: [
        ExamManagementComponent,
        ExamUpdateComponent,
        ExamDetailComponent,
        ExerciseGroupsComponent,
        ExerciseGroupUpdateComponent,
        ExerciseGroupDetailComponent,
        ExamStudentsComponent,
        StudentExamsComponent,
        StudentExamDetailComponent,
        DurationPipe,
    ],
})
export class ArtemisExamManagementModule {}<|MERGE_RESOLUTION|>--- conflicted
+++ resolved
@@ -36,11 +36,7 @@
         NgxDatatableModule,
         ArtemisDataTableModule,
         ArtemisTextExerciseModule,
-<<<<<<< HEAD
         ArtemisFileUploadExerciseManagementModule,
-        SortByModule,
-=======
->>>>>>> 155f801a
         MomentModule,
     ],
     declarations: [
