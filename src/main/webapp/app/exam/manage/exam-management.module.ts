import { NgModule } from '@angular/core';
import { RouterModule } from '@angular/router';

import { ExamManagementComponent } from 'app/exam/manage/exam-management.component';
import { examManagementState } from 'app/exam/manage/exam-management.route';
import { ExamUpdateComponent } from 'app/exam/manage/exams/exam-update.component';
import { ExamDetailComponent } from 'app/exam/manage/exams/exam-detail.component';
import { ExerciseGroupsComponent } from 'app/exam/manage/exercise-groups/exercise-groups.component';
import { ExerciseGroupUpdateComponent } from 'app/exam/manage/exercise-groups/exercise-group-update.component';
import { ExerciseGroupDetailComponent } from 'app/exam/manage/exercise-groups/exercise-group-detail.component';
import { ExamStudentsComponent } from 'app/exam/manage/students/exam-students.component';
import { StudentExamsComponent } from 'app/exam/manage/student-exams/student-exams.component';
import { StudentExamDetailComponent } from 'app/exam/manage/student-exams/student-exam-detail.component';
import { ArtemisTextExerciseModule } from 'app/exercises/text/manage/text-exercise/text-exercise.module';
import { ArtemisSharedModule } from 'app/shared/shared.module';
import { FormDateTimePickerModule } from 'app/shared/date-time-picker/date-time-picker.module';
import { ArtemisSharedComponentModule } from 'app/shared/components/shared-component.module';
import { ArtemisMarkdownEditorModule } from 'app/shared/markdown-editor/markdown-editor.module';
import { ArtemisTextExerciseModule } from 'app/exercises/text/manage/text-exercise/text-exercise.module';

const ENTITY_STATES = [...examManagementState];

@NgModule({
<<<<<<< HEAD
    imports: [
        RouterModule.forChild(ENTITY_STATES),
        ArtemisTextExerciseModule,
=======
    // TODO: For better modularization we could define an exercise module with the corresponding exam routes
    imports: [
        RouterModule.forChild(ENTITY_STATES),
>>>>>>> f1e6e331
        ArtemisSharedModule,
        FormDateTimePickerModule,
        ArtemisSharedComponentModule,
        ArtemisMarkdownEditorModule,
<<<<<<< HEAD
=======
        ArtemisTextExerciseModule,
>>>>>>> f1e6e331
    ],
    declarations: [
        ExamManagementComponent,
        ExamUpdateComponent,
        ExamDetailComponent,
        ExerciseGroupsComponent,
        ExerciseGroupUpdateComponent,
        ExerciseGroupDetailComponent,
        ExamStudentsComponent,
        StudentExamsComponent,
        StudentExamDetailComponent,
    ],
})
export class ArtemisExamManagementModule {}<|MERGE_RESOLUTION|>--- conflicted
+++ resolved
@@ -16,28 +16,18 @@
 import { FormDateTimePickerModule } from 'app/shared/date-time-picker/date-time-picker.module';
 import { ArtemisSharedComponentModule } from 'app/shared/components/shared-component.module';
 import { ArtemisMarkdownEditorModule } from 'app/shared/markdown-editor/markdown-editor.module';
-import { ArtemisTextExerciseModule } from 'app/exercises/text/manage/text-exercise/text-exercise.module';
 
 const ENTITY_STATES = [...examManagementState];
 
 @NgModule({
-<<<<<<< HEAD
+    // TODO: For better modularization we could define an exercise module with the corresponding exam routes
     imports: [
         RouterModule.forChild(ENTITY_STATES),
         ArtemisTextExerciseModule,
-=======
-    // TODO: For better modularization we could define an exercise module with the corresponding exam routes
-    imports: [
-        RouterModule.forChild(ENTITY_STATES),
->>>>>>> f1e6e331
         ArtemisSharedModule,
         FormDateTimePickerModule,
         ArtemisSharedComponentModule,
         ArtemisMarkdownEditorModule,
-<<<<<<< HEAD
-=======
-        ArtemisTextExerciseModule,
->>>>>>> f1e6e331
     ],
     declarations: [
         ExamManagementComponent,
