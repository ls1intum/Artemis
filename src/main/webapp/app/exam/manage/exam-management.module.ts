import { NgModule } from '@angular/core';
import { RouterModule } from '@angular/router';

import { ExamManagementComponent } from 'app/exam/manage/exam-management.component';
import { examManagementState } from 'app/exam/manage/exam-management.route';
import { ExamUpdateComponent } from 'app/exam/manage/exams/exam-update.component';
import { ExamDetailComponent } from 'app/exam/manage/exams/exam-detail.component';
import { ExerciseGroupsComponent } from 'app/exam/manage/exercise-groups/exercise-groups.component';
import { ExerciseGroupUpdateComponent } from 'app/exam/manage/exercise-groups/exercise-group-update.component';
import { ExerciseGroupDetailComponent } from 'app/exam/manage/exercise-groups/exercise-group-detail.component';
import { ExamStudentsComponent } from 'app/exam/manage/students/exam-students.component';
import { StudentExamsComponent } from 'app/exam/manage/student-exams/student-exams.component';
import { StudentExamDetailComponent } from 'app/exam/manage/student-exams/student-exam-detail.component';
<<<<<<< HEAD
import { ArtemisTextExerciseModule } from 'app/exercises/text/manage/text-exercise/text-exercise.module';
=======
import { ArtemisSharedModule } from 'app/shared/shared.module';
import { FormDateTimePickerModule } from 'app/shared/date-time-picker/date-time-picker.module';
import { ArtemisSharedComponentModule } from 'app/shared/components/shared-component.module';
import { ArtemisMarkdownEditorModule } from 'app/shared/markdown-editor/markdown-editor.module';
>>>>>>> 106a07c0

const ENTITY_STATES = [...examManagementState];

@NgModule({
<<<<<<< HEAD
    // TODO: For better modularization we could define an exercise module with the corresponding exam routes
    imports: [RouterModule.forChild(ENTITY_STATES), ArtemisTextExerciseModule],
=======
    imports: [RouterModule.forChild(ENTITY_STATES), ArtemisSharedModule, FormDateTimePickerModule, ArtemisSharedComponentModule, ArtemisMarkdownEditorModule],
>>>>>>> 106a07c0
    declarations: [
        ExamManagementComponent,
        ExamUpdateComponent,
        ExamDetailComponent,
        ExerciseGroupsComponent,
        ExerciseGroupUpdateComponent,
        ExerciseGroupDetailComponent,
        ExamStudentsComponent,
        StudentExamsComponent,
        StudentExamDetailComponent,
    ],
})
export class ArtemisExamManagementModule {}<|MERGE_RESOLUTION|>--- conflicted
+++ resolved
@@ -11,24 +11,24 @@
 import { ExamStudentsComponent } from 'app/exam/manage/students/exam-students.component';
 import { StudentExamsComponent } from 'app/exam/manage/student-exams/student-exams.component';
 import { StudentExamDetailComponent } from 'app/exam/manage/student-exams/student-exam-detail.component';
-<<<<<<< HEAD
 import { ArtemisTextExerciseModule } from 'app/exercises/text/manage/text-exercise/text-exercise.module';
-=======
 import { ArtemisSharedModule } from 'app/shared/shared.module';
 import { FormDateTimePickerModule } from 'app/shared/date-time-picker/date-time-picker.module';
 import { ArtemisSharedComponentModule } from 'app/shared/components/shared-component.module';
 import { ArtemisMarkdownEditorModule } from 'app/shared/markdown-editor/markdown-editor.module';
->>>>>>> 106a07c0
 
 const ENTITY_STATES = [...examManagementState];
 
 @NgModule({
-<<<<<<< HEAD
     // TODO: For better modularization we could define an exercise module with the corresponding exam routes
-    imports: [RouterModule.forChild(ENTITY_STATES), ArtemisTextExerciseModule],
-=======
-    imports: [RouterModule.forChild(ENTITY_STATES), ArtemisSharedModule, FormDateTimePickerModule, ArtemisSharedComponentModule, ArtemisMarkdownEditorModule],
->>>>>>> 106a07c0
+    imports: [
+        RouterModule.forChild(ENTITY_STATES),
+        ArtemisSharedModule,
+        FormDateTimePickerModule,
+        ArtemisSharedComponentModule,
+        ArtemisMarkdownEditorModule,
+        ArtemisTextExerciseModule,
+    ],
     declarations: [
         ExamManagementComponent,
         ExamUpdateComponent,
