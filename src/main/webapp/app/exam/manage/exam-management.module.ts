--- conflicted
+++ resolved
@@ -103,15 +103,12 @@
         ArtemisModePickerModule,
         StudentsUploadImagesModule,
         TitleChannelNameModule,
-<<<<<<< HEAD
-        ProfileToggleModule,
-=======
         ArtemisExamNavigationBarModule,
         ArtemisExamSubmissionComponentsModule,
         NgxSliderModule,
         GitDiffReportModule,
         ArtemisProgrammingExerciseModule,
->>>>>>> 979bde7e
+        ProfileToggleModule,
     ],
     declarations: [
         ExamManagementComponent,
