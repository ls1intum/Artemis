--- conflicted
+++ resolved
@@ -23,22 +23,16 @@
 const ENTITY_STATES = [...examManagementState];
 
 @NgModule({
-<<<<<<< HEAD
     // TODO: For better modularization we could define an exercise module with the corresponding exam routes
-=======
->>>>>>> fc8ba4be
     imports: [
         RouterModule.forChild(ENTITY_STATES),
         ArtemisSharedModule,
         FormDateTimePickerModule,
         ArtemisSharedComponentModule,
         ArtemisMarkdownEditorModule,
-<<<<<<< HEAD
         ArtemisTextExerciseModule,
-=======
         SortByModule,
         MomentModule,
->>>>>>> fc8ba4be
     ],
     declarations: [
         ExamManagementComponent,
