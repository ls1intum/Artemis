<div class="row justify-content-center">
    <div class="col-11">
        <div *ngIf="exam">
            <h2 id="exam-detail-title">
                <span class="badge bg-success" *ngIf="!exam.testExam">{{ 'artemisApp.examManagement.testExam.realExam' | artemisTranslate }}</span>
                <span class="badge bg-primary" *ngIf="exam.testExam">{{ 'artemisApp.examManagement.testExam.testExam' | artemisTranslate }}</span>
                {{ exam.title }}
            </h2>
            <hr />
            <div *ngIf="exam.course?.isAtLeastInstructor">
<<<<<<< HEAD
                <a [routerLink]="getExamRoutesByIdentifier('participant-scores')" class="btn btn-primary mt-1">
                    <fa-icon [icon]="faTable"></fa-icon>
                    <span class="d-none d-md-inline" [innerHTML]="'artemisApp.participantScores.pageTitle' | artemisTranslate"></span>
=======
                <a id="exercises-button-groups" type="submit" [routerLink]="getExamRoutesByIdentifier('exercise-groups')" class="btn btn-primary mt-1">
                    <fa-icon [icon]="faListAlt"></fa-icon>
                    <span>{{ 'artemisApp.examManagement.exerciseGroups' | artemisTranslate }}</span>
>>>>>>> 98b540c1
                </a>
                <a id="students-button" *ngIf="!exam.testExam" [routerLink]="getExamRoutesByIdentifier('students')" class="btn btn-info mt-1">
                    <fa-icon [icon]="faUser"></fa-icon>
                    <span>{{ 'artemisApp.examManagement.students' | artemisTranslate }}</span>
                </a>
                <a id="studentExamsButton" [routerLink]="getExamRoutesByIdentifier('student-exams')" class="btn btn-info mt-1">
                    <fa-icon [icon]="faEye"></fa-icon>
                    <span class="d-none d-md-inline">{{ 'artemisApp.examManagement.studentExams' | artemisTranslate }}</span>
                </a>
                <a id="testrun-button" [routerLink]="getExamRoutesByIdentifier('test-runs')" class="btn btn-info mt-1">
                    <fa-icon [icon]="faUser"></fa-icon>
                    <span>{{ 'artemisApp.examManagement.testRun.testRun' | artemisTranslate }}</span>
                </a>
                <a id="assessment-dashboard-button" *ngIf="!exam.testExam" [routerLink]="getExamRoutesByIdentifier('assessment-dashboard')" class="btn btn-primary mt-1">
                    <fa-icon [icon]="faThList"></fa-icon>
                    <span>{{ 'artemisApp.examManagement.assessmentDashboard' | artemisTranslate }}</span>
                </a>
                <a *ngIf="!exam.testExam" [routerLink]="getExamRoutesByIdentifier('grading-system')" class="btn btn-info mt-1">
                    <fa-icon [icon]="faClipboard"></fa-icon>
                    <span>{{ 'artemisApp.examManagement.gradingSystem' | artemisTranslate }}</span>
                </a>
                <a id="scores-button" [routerLink]="getExamRoutesByIdentifier('scores')" class="btn btn-info mt-1">
                    <fa-icon [icon]="faEye"></fa-icon>
                    <span>{{ 'entity.action.scores' | artemisTranslate }}</span>
                </a>
                <a *ngIf="isAdmin" [routerLink]="['/course-management', this.exam.course?.id, 'exams', this.exam.id, 'participant-scores']" class="btn btn-primary mt-1">
                    <fa-icon [icon]="faTable"></fa-icon>
                    <span class="d-none d-md-inline" [innerHTML]="'artemisApp.participantScores.pageTitle' | artemisTranslate"></span>
                </a>
                <a id="editButton" [routerLink]="getExamRoutesByIdentifier('edit')" class="btn btn-warning mt-1">
                    <fa-icon [icon]="faWrench"></fa-icon>&nbsp;<span jhiTranslate="entity.action.edit"> Edit</span>
                </a>
                <a [routerLink]="getExamRoutesByIdentifier('bonus')" class="btn btn-info mt-1">
                    <fa-icon [icon]="faAward"></fa-icon>
                    <span>{{ 'artemisApp.examManagement.bonusSource' | artemisTranslate }}</span>
                </a>
                <button
                    jhiDeleteButton
                    [actionType]="resetType"
                    [buttonSize]="buttonSize"
                    [entityTitle]="exam.title || ''"
                    deleteQuestion="artemisApp.examManagement.reset.question"
                    deleteConfirmationText="artemisApp.examManagement.reset.typeNameToConfirm"
                    (delete)="resetExam()"
                    [dialogError]="dialogError$"
                    class="btn mt-1"
                    style="margin-right: 0 !important"
                >
                    <fa-icon [icon]="faUndo"></fa-icon>
                </button>
                <button
                    id="exam-delete"
                    jhiDeleteButton
                    [buttonSize]="buttonSize"
                    [entityTitle]="exam.title || ''"
                    deleteQuestion="artemisApp.examManagement.delete.question"
                    deleteConfirmationText="artemisApp.examManagement.delete.typeNameToConfirm"
                    (delete)="deleteExam(exam.id!)"
                    [dialogError]="dialogError$"
                    class="btn mt-1"
                >
                    <fa-icon [icon]="faTimes"></fa-icon>
                </button>
                <div *ngIf="exam && isExamOver && exam.course" class="mt-1 d-inline">
                    <jhi-course-exam-archive-button [archiveMode]="'Exam'" [exam]="exam" [course]="exam.course"></jhi-course-exam-archive-button>
                </div>
            </div>
            <hr />
            <div *ngIf="exam?.course?.isAtLeastInstructor">
                <jhi-exam-checklist [getExamRoutesByIdentifier]="getExamRoutesByIdentifier" [exam]="exam"></jhi-exam-checklist>
            </div>
            <h3>Exam Details:</h3>
            <dl class="row-md jh-entity-details markdown-preview">
                <dt *ngIf="exam.course"><span jhiTranslate="artemisApp.exam.course">Course</span></dt>
                <dd *ngIf="exam.course">
                    <div>
                        <a [routerLink]="['/course-management', exam.course.id]">{{ exam.course.title }}</a>
                    </div>
                </dd>
                <dt><span jhiTranslate="artemisApp.exam.title">Title</span></dt>
                <dd>
                    <span id="examTitle">{{ exam.title }}</span>
                </dd>
                <dt><span jhiTranslate="artemisApp.examManagement.examiner">Examiner</span></dt>
                <dd>
                    <span *ngIf="exam.examiner; else examinerNotSet">{{ exam.examiner }}</span>
                    <ng-template #examinerNotSet><span jhiTranslate="artemisApp.exam.notSet"></span></ng-template>
                </dd>
                <dt><span jhiTranslate="artemisApp.examManagement.moduleNumber">Module Number</span></dt>
                <dd>
                    <span *ngIf="exam.moduleNumber; else moduleNumberNotSet">{{ exam.moduleNumber }}</span>
                    <ng-template #moduleNumberNotSet><span jhiTranslate="artemisApp.exam.notSet"></span></ng-template>
                </dd>
                <dt><span jhiTranslate="artemisApp.examManagement.visibleDate">Visible from</span></dt>
                <dd>
                    <span *ngIf="exam.visibleDate; else visibleDateNotSet">{{ exam.visibleDate | artemisDate }}</span>
                    <ng-template #visibleDateNotSet><span jhiTranslate="artemisApp.exercise.dateNotSet"></span></ng-template>
                </dd>
                <dt><span jhiTranslate="artemisApp.exam.startDate">Start Date</span></dt>
                <dd>
                    <span *ngIf="exam.startDate; else startDateNotSet">{{ exam.startDate | artemisDate }}</span>
                    <ng-template #startDateNotSet><span jhiTranslate="artemisApp.exercise.dateNotSet"></span></ng-template>
                </dd>
                <dt><span jhiTranslate="artemisApp.exam.endDate">End Date</span></dt>
                <dd>
                    <span *ngIf="exam.endDate; else endDateNotSet">{{ exam.endDate | artemisDate }}</span>
                    <ng-template #endDateNotSet><span jhiTranslate="artemisApp.exercise.dateNotSet"></span></ng-template>
                </dd>
                <dt><span jhiTranslate="artemisApp.exam.publishResultsDate">Release Date of Results</span></dt>
                <dd>
                    <span *ngIf="exam.publishResultsDate; else publishResultDateNotSet">{{ exam.publishResultsDate | artemisDate }}</span>
                    <ng-template #publishResultDateNotSet><span jhiTranslate="artemisApp.exercise.dateNotSet"></span></ng-template>
                </dd>
                <dt><span jhiTranslate="artemisApp.exam.examStudentReviewStart">Begin of Student Review</span></dt>
                <dd>
                    <span *ngIf="exam.examStudentReviewStart; else examStudentReviewStartNotSet">{{ exam.examStudentReviewStart | artemisDate }}</span>
                    <ng-template #examStudentReviewStartNotSet><span jhiTranslate="artemisApp.exercise.dateNotSet"></span></ng-template>
                </dd>
                <dt><span jhiTranslate="artemisApp.exam.examStudentReviewEnd">examStudentReviewEnd</span></dt>
                <dd>
                    <span *ngIf="exam.examStudentReviewEnd; else examStudentReviewEndNotSet">{{ exam.examStudentReviewEnd | artemisDate }}</span>
                    <ng-template #examStudentReviewEndNotSet><span jhiTranslate="artemisApp.exercise.dateNotSet"></span></ng-template>
                </dd>
                <dt><span jhiTranslate="artemisApp.exam.workingTime">Working Time</span></dt>
                <dd>
                    <span>{{ exam.workingTime! | artemisDurationFromSeconds: true }}</span>
                </dd>
                <dt><span jhiTranslate="artemisApp.examManagement.gracePeriod">Grace period (seconds)</span></dt>
                <dd>
                    <span>{{ exam.gracePeriod }}</span>
                </dd>
                <dt><span jhiTranslate="artemisApp.examManagement.maxPoints.title">Maximum number of points in exam</span></dt>
                <dd>
                    <span *ngIf="exam.maxPoints; else maxPointsNotSet">{{ exam.maxPoints }}</span>
                    <ng-template #maxPointsNotSet><span jhiTranslate="artemisApp.exam.notSet"></span></ng-template>
                </dd>
                <dt><span jhiTranslate="artemisApp.examManagement.numberOfExercisesInExam">Number of exercises in exam</span></dt>
                <dd>
                    <span *ngIf="exam.numberOfExercisesInExam; else numberOfExercisesInExamNotSet">{{ exam.numberOfExercisesInExam }}</span>
                    <ng-template #numberOfExercisesInExamNotSet><span jhiTranslate="artemisApp.exam.notSet"></span></ng-template>
                </dd>
                <dt><span jhiTranslate="artemisApp.examManagement.numberOfCorrectionRoundsInExam">Number of correction rounds in exam</span></dt>
                <dd>
                    <span *ngIf="exam.numberOfCorrectionRoundsInExam; else numberOfCorrectionRoundsInExamNotSet">{{ exam.numberOfCorrectionRoundsInExam }}</span>
                    <ng-template #numberOfCorrectionRoundsInExamNotSet><span jhiTranslate="artemisApp.exam.notSet"></span></ng-template>
                </dd>
                <dt><span jhiTranslate="artemisApp.examManagement.randomizeQuestionOrder">Randomize order of exercise groups</span></dt>
                <dd>
                    <span>{{ exam.randomizeExerciseOrder }}</span>
                </dd>
                <dt><span jhiTranslate="artemisApp.examManagement.examStudents.registeredStudents">Registered students</span></dt>
                <dd>
                    <span *ngIf="exam.numberOfRegisteredUsers; else numberOfRegisteredUsersNotSet">{{ exam.numberOfRegisteredUsers }}</span>
                    <ng-template #numberOfRegisteredUsersNotSet>{{ 0 }}</ng-template>
                </dd>
                <dt><span jhiTranslate="artemisApp.examManagement.startText">Exam start text</span></dt>
                <dd *ngIf="formattedStartText; else formattedStartTextNotSet" class="editor-outline-background" [innerHTML]="formattedStartText"></dd>
                <ng-template #formattedStartTextNotSet><span jhiTranslate="artemisApp.exam.notSet"></span></ng-template>

                <dt><span jhiTranslate="artemisApp.examManagement.confirmationStartText">Exam start confirmation text</span></dt>
                <dd
                    *ngIf="formattedConfirmationStartText; else formattedConfirmationStartTextNotSet"
                    class="editor-outline-background"
                    [innerHTML]="formattedConfirmationStartText"
                ></dd>
                <ng-template #formattedConfirmationStartTextNotSet><span jhiTranslate="artemisApp.exam.notSet"></span></ng-template>

                <dt><span jhiTranslate="artemisApp.examManagement.endText">Exam end text</span></dt>
                <dd *ngIf="formattedEndText; else formattedEndTextNotSet" class="editor-outline-background" [innerHTML]="formattedEndText"></dd>
                <ng-template #formattedEndTextNotSet><span jhiTranslate="artemisApp.exam.notSet"></span></ng-template>

                <dt><span jhiTranslate="artemisApp.examManagement.confirmationEndText">Exam end confirmation text</span></dt>
                <dd *ngIf="formattedConfirmationEndText; else formattedConfirmationEndTextNotSet" class="editor-outline-background" [innerHTML]="formattedConfirmationEndText"></dd>
                <ng-template #formattedConfirmationEndTextNotSet><span jhiTranslate="artemisApp.exam.notSet"></span></ng-template>
            </dl>
        </div>
    </div>
</div><|MERGE_RESOLUTION|>--- conflicted
+++ resolved
@@ -8,15 +8,9 @@
             </h2>
             <hr />
             <div *ngIf="exam.course?.isAtLeastInstructor">
-<<<<<<< HEAD
-                <a [routerLink]="getExamRoutesByIdentifier('participant-scores')" class="btn btn-primary mt-1">
-                    <fa-icon [icon]="faTable"></fa-icon>
-                    <span class="d-none d-md-inline" [innerHTML]="'artemisApp.participantScores.pageTitle' | artemisTranslate"></span>
-=======
                 <a id="exercises-button-groups" type="submit" [routerLink]="getExamRoutesByIdentifier('exercise-groups')" class="btn btn-primary mt-1">
                     <fa-icon [icon]="faListAlt"></fa-icon>
                     <span>{{ 'artemisApp.examManagement.exerciseGroups' | artemisTranslate }}</span>
->>>>>>> 98b540c1
                 </a>
                 <a id="students-button" *ngIf="!exam.testExam" [routerLink]="getExamRoutesByIdentifier('students')" class="btn btn-info mt-1">
                     <fa-icon [icon]="faUser"></fa-icon>
